[package]
name = "rome_fuzz"
version = "0.0.0"
authors = ["Addison Crump <research@addisoncrump.info>"]
publish = false
edition = "2021"

[features]
default = ["libfuzzer"]
full-idempotency = []
libfuzzer = ["libfuzzer-sys/link_libfuzzer"]
rome_all = []

[package.metadata]
cargo-fuzz = true

[dependencies]
arbitrary = { version = "1.3.0", features = ["derive"] }
libfuzzer-sys = { git = "https://github.com/rust-fuzz/libfuzzer", default-features = false }
biome_analyze = { path = "../crates/biome_analyze" }
biome_diagnostics = { path = "../crates/biome_diagnostics" }
biome_formatter = { path = "../crates/biome_formatter" }
<<<<<<< HEAD
rome_js_analyze = { path = "../crates/rome_js_analyze" }
biome_js_formatter = { path = "../crates/biome_js_formatter" }
=======
biome_js_analyze = { path = "../crates/biome_js_analyze" }
rome_js_formatter = { path = "../crates/rome_js_formatter" }
>>>>>>> 75c4bb8a
biome_js_parser = { path = "../crates/biome_js_parser" }
biome_js_syntax = { path = "../crates/biome_js_syntax" }
biome_json_formatter = { path = "../crates/biome_json_formatter" }
biome_json_parser = { path = "../crates/biome_json_parser" }
biome_json_syntax = { path = "../crates/biome_json_syntax" }
biome_service = { path = "../crates/biome_service" }
similar = { version = "2.2.1" }

# Prevent this from interfering with workspaces
[workspace]
members = ["."]

[[bin]]
name = "rome_parse_all"
path = "fuzz_targets/rome_parse_all.rs"
required-features = ["rome_all"]

[[bin]]
name = "rome_parse_d_ts"
path = "fuzz_targets/rome_parse_d_ts.rs"

[[bin]]
name = "rome_parse_json"
path = "fuzz_targets/rome_parse_json.rs"

[[bin]]
name = "rome_parse_module"
path = "fuzz_targets/rome_parse_module.rs"

[[bin]]
name = "rome_parse_script"
path = "fuzz_targets/rome_parse_script.rs"

[[bin]]
name = "rome_parse_jsx"
path = "fuzz_targets/rome_parse_jsx.rs"

[[bin]]
name = "rome_parse_tsx"
path = "fuzz_targets/rome_parse_tsx.rs"

[[bin]]
name = "rome_parse_typescript"
path = "fuzz_targets/rome_parse_typescript.rs"

[[bin]]
name = "rome_format_all"
path = "fuzz_targets/rome_format_all.rs"
required-features = ["rome_all"]

[[bin]]
name = "rome_format_d_ts"
path = "fuzz_targets/rome_format_d_ts.rs"

[[bin]]
name = "rome_format_json"
path = "fuzz_targets/rome_format_json.rs"

[[bin]]
name = "rome_format_module"
path = "fuzz_targets/rome_format_module.rs"

[[bin]]
name = "rome_format_script"
path = "fuzz_targets/rome_format_script.rs"

[[bin]]
name = "rome_format_jsx"
path = "fuzz_targets/rome_format_jsx.rs"

[[bin]]
name = "rome_format_tsx"
path = "fuzz_targets/rome_format_tsx.rs"

[[bin]]
name = "rome_format_typescript"
path = "fuzz_targets/rome_format_typescript.rs"

# enabling debug seems to cause a massive use of RAM (>12GB)
[profile.release]
opt-level = 3
#debug = true
debug = false

[profile.dev]
opt-level = 3
#debug = true
debug = false

[profile.test]
opt-level = 3
#debug = true
debug = false<|MERGE_RESOLUTION|>--- conflicted
+++ resolved
@@ -20,13 +20,8 @@
 biome_analyze = { path = "../crates/biome_analyze" }
 biome_diagnostics = { path = "../crates/biome_diagnostics" }
 biome_formatter = { path = "../crates/biome_formatter" }
-<<<<<<< HEAD
-rome_js_analyze = { path = "../crates/rome_js_analyze" }
+biome_js_analyze = { path = "../crates/biome_js_analyze" }
 biome_js_formatter = { path = "../crates/biome_js_formatter" }
-=======
-biome_js_analyze = { path = "../crates/biome_js_analyze" }
-rome_js_formatter = { path = "../crates/rome_js_formatter" }
->>>>>>> 75c4bb8a
 biome_js_parser = { path = "../crates/biome_js_parser" }
 biome_js_syntax = { path = "../crates/biome_js_syntax" }
 biome_json_formatter = { path = "../crates/biome_json_formatter" }
