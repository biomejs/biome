--- conflicted
+++ resolved
@@ -4,12 +4,8 @@
   "version": "0.0.0",
   "scripts": {
     "check:apply": "cargo biome-cli-dev check --apply-unsafe editors website packages/@biomejs/js-api",
-<<<<<<< HEAD
-		"check": "cargo biome-cli-dev check editors website packages/@biomejs/js-api"
-=======
 		"check": "cargo biome-cli-dev check editors website packages/@biomejs/js-api",
 		"ci": "cargo biome-cli-dev ci editors website packages/@biomejs/js-api"
->>>>>>> e61ee7a3
 	},
   "keywords": [],
   "author": "",
