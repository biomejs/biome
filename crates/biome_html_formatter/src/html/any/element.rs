//! This is a generated file. Don't modify it by hand! Run 'cargo codegen formatter' to re-generate the file.

use crate::prelude::*;
use biome_html_syntax::AnyHtmlElement;
#[derive(Debug, Clone, Default)]
pub(crate) struct FormatAnyHtmlElement;
impl FormatRule<AnyHtmlElement> for FormatAnyHtmlElement {
    type Context = HtmlFormatContext;
    fn fmt(&self, node: &AnyHtmlElement, f: &mut HtmlFormatter) -> FormatResult<()> {
        match node {
            AnyHtmlElement::AnyHtmlContent(node) => node.format().fmt(f),
            AnyHtmlElement::HtmlBogusElement(node) => node.format().fmt(f),
            AnyHtmlElement::HtmlCdataSection(node) => node.format().fmt(f),
<<<<<<< HEAD
            AnyHtmlElement::HtmlContent(node) => node.format().fmt(f),
=======
            AnyHtmlElement::HtmlComment(node) => node.format().fmt(f),
>>>>>>> a54f4c6c
            AnyHtmlElement::HtmlElement(node) => node.format().fmt(f),
            AnyHtmlElement::HtmlSelfClosingElement(node) => node.format().fmt(f),
        }
    }
}<|MERGE_RESOLUTION|>--- conflicted
+++ resolved
@@ -11,11 +11,7 @@
             AnyHtmlElement::AnyHtmlContent(node) => node.format().fmt(f),
             AnyHtmlElement::HtmlBogusElement(node) => node.format().fmt(f),
             AnyHtmlElement::HtmlCdataSection(node) => node.format().fmt(f),
-<<<<<<< HEAD
             AnyHtmlElement::HtmlContent(node) => node.format().fmt(f),
-=======
-            AnyHtmlElement::HtmlComment(node) => node.format().fmt(f),
->>>>>>> a54f4c6c
             AnyHtmlElement::HtmlElement(node) => node.format().fmt(f),
             AnyHtmlElement::HtmlSelfClosingElement(node) => node.format().fmt(f),
         }
