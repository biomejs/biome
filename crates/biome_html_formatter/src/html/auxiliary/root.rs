--- conflicted
+++ resolved
@@ -6,25 +6,6 @@
 impl FormatNodeRule<HtmlRoot> for FormatHtmlRoot {
     fn fmt_fields(&self, node: &HtmlRoot, f: &mut HtmlFormatter) -> FormatResult<()> {
         let HtmlRootFields {
-<<<<<<< HEAD
-            bom_token,
-            frontmatter: _,
-            directive,
-            html,
-            eof_token,
-        } = node.as_fields();
-
-        write!(
-            f,
-            [
-                bom_token.format(),
-                directive.format(),
-                html.format(),
-                hard_line_break(),
-                format_removed(&eof_token?),
-            ]
-        )
-=======
             html,
             bom_token,
             directive,
@@ -46,12 +27,8 @@
 
         html.format().fmt(f)?;
 
-        if let Ok(eof) = eof_token {
-            eof.format().fmt(f)?;
-        }
-        write!(f, [hard_line_break()])?;
+        write!(f, [hard_line_break(), format_removed(&eof_token?)])?;
 
         Ok(())
->>>>>>> a54f4c6c
     }
 }