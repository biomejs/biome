--- conflicted
+++ resolved
@@ -572,7 +572,6 @@
 }
 
 #[test]
-<<<<<<< HEAD
 fn test_resolve_from_base_url() {
     let base_dir = get_fixtures_path("resolver_cases_7");
     let fs = OsFileSystem::new(base_dir.clone());
@@ -649,7 +648,10 @@
         Ok(Utf8PathBuf::from(format!(
             "{base_dir}/node_modules/bar/index.js"
         )))
-=======
+    );
+}
+
+#[test]
 fn test_resolve_alias_with_multiple_target_values() {
     let base_dir = get_fixtures_path("resolver_cases_6");
     let fs = OsFileSystem::new(base_dir.clone());
@@ -680,6 +682,5 @@
     assert_eq!(
         resolve("#lib/d.js", &base_dir, &fs, &options),
         Ok(Utf8PathBuf::from(format!("{base_dir}/src/lib/d.js")))
->>>>>>> a8c64f85
     );
 }