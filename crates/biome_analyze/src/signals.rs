use crate::categories::SUPPRESSION_ACTION_CATEGORY;
use crate::{
    categories::ActionCategory,
    context::RuleContext,
    registry::{RuleLanguage, RuleRoot},
    rule::Rule,
    AnalyzerDiagnostic, AnalyzerOptions, Queryable, RuleGroup, ServiceBag,
    SuppressionCommentEmitter,
};
use biome_console::MarkupBuf;
use biome_diagnostics::{advice::CodeSuggestionAdvice, Applicability, CodeSuggestion, Error};
use biome_rowan::{BatchMutation, Language};
use std::borrow::Cow;
use std::iter::FusedIterator;
use std::marker::PhantomData;
use std::vec::IntoIter;

/// Event raised by the analyzer when a [Rule](crate::Rule)
/// emits a diagnostic, a code action, or both
pub trait AnalyzerSignal<L: Language> {
    fn diagnostic(&self) -> Option<AnalyzerDiagnostic>;
    fn actions(&self) -> AnalyzerActionIter<L>;
    fn transformations(&self) -> AnalyzerTransformationIter<L>;
}

/// Simple implementation of [AnalyzerSignal] generating a [AnalyzerDiagnostic]
/// from a provided factory function. Optionally, this signal can be configured
/// to also emit a code action, by calling `.with_action` with a secondary
/// factory function for said action.
pub struct DiagnosticSignal<D, A, L, T, Tr> {
    diagnostic: D,
    action: A,
    transformation: Tr,
    _diag: PhantomData<(L, T)>,
}

impl<L: Language, D, T>
    DiagnosticSignal<
        D,
        fn() -> Option<AnalyzerAction<L>>,
        L,
        T,
        fn() -> Option<AnalyzerTransformation<L>>,
    >
where
    D: Fn() -> T,
    Error: From<T>,
{
    pub fn new(factory: D) -> Self {
        Self {
            diagnostic: factory,
            action: || None,
            transformation: || None,
            _diag: PhantomData,
        }
    }
}

impl<L: Language, D, A, T, Tr> DiagnosticSignal<D, A, L, T, Tr> {
    pub fn with_action<B>(self, factory: B) -> DiagnosticSignal<D, B, L, T, Tr>
    where
        B: Fn() -> Option<AnalyzerAction<L>>,
    {
        DiagnosticSignal {
            diagnostic: self.diagnostic,
            action: factory,
            transformation: self.transformation,
            _diag: PhantomData,
        }
    }
}

impl<L: Language, D, A, T, Tr> AnalyzerSignal<L> for DiagnosticSignal<D, A, L, T, Tr>
where
    D: Fn() -> T,
    Error: From<T>,
    A: Fn() -> Option<AnalyzerAction<L>>,
    Tr: Fn() -> Option<AnalyzerTransformation<L>>,
{
    fn diagnostic(&self) -> Option<AnalyzerDiagnostic> {
        let diag = (self.diagnostic)();
        let error = Error::from(diag);
        Some(AnalyzerDiagnostic::from_error(error))
    }

    fn actions(&self) -> AnalyzerActionIter<L> {
        if let Some(action) = (self.action)() {
            AnalyzerActionIter::new([action])
        } else {
            AnalyzerActionIter::new(vec![])
        }
    }

    fn transformations(&self) -> AnalyzerTransformationIter<L> {
        if let Some(transformation) = (self.transformation)() {
            AnalyzerTransformationIter::new([transformation])
        } else {
            AnalyzerTransformationIter::new(vec![])
        }
    }
}

/// Code Action object returned by the analyzer, generated from a [crate::RuleAction]
/// with additional information about the rule injected by the analyzer
///
/// This struct can be converted into a [CodeSuggestion] and injected into
/// a diagnostic emitted by the same signal
#[derive(Debug, Clone)]
pub struct AnalyzerAction<L: Language> {
    pub rule_name: Option<(&'static str, &'static str)>,
    pub category: ActionCategory,
    pub applicability: Applicability,
    pub message: MarkupBuf,
    pub mutation: BatchMutation<L>,
}

impl<L: Language> AnalyzerAction<L> {
    pub fn is_suppression(&self) -> bool {
        self.category.matches(SUPPRESSION_ACTION_CATEGORY)
    }
}

pub struct AnalyzerActionIter<L: Language> {
    analyzer_actions: IntoIter<AnalyzerAction<L>>,
}

impl<L: Language> Default for AnalyzerActionIter<L> {
    fn default() -> Self {
        Self {
            analyzer_actions: vec![].into_iter(),
        }
    }
}

impl<L: Language> From<AnalyzerAction<L>> for CodeSuggestionAdvice<MarkupBuf> {
    fn from(action: AnalyzerAction<L>) -> Self {
        let (_, suggestion) = action.mutation.as_text_range_and_edit().unwrap_or_default();
        CodeSuggestionAdvice {
            applicability: action.applicability,
            msg: action.message,
            suggestion,
        }
    }
}

impl<L: Language> From<AnalyzerAction<L>> for CodeSuggestionItem {
    fn from(action: AnalyzerAction<L>) -> Self {
        let (range, suggestion) = action.mutation.as_text_range_and_edit().unwrap_or_default();

        CodeSuggestionItem {
            rule_name: action.rule_name,
            category: action.category,
            suggestion: CodeSuggestion {
                span: range,
                applicability: action.applicability,
                msg: action.message,
                suggestion,
                labels: vec![],
            },
        }
    }
}

impl<L: Language> AnalyzerActionIter<L> {
    pub fn new<I>(actions: I) -> Self
    where
        I: IntoIterator<Item = AnalyzerAction<L>>,
        I::IntoIter: ExactSizeIterator,
    {
        Self {
            analyzer_actions: actions
                .into_iter()
                .collect::<Vec<AnalyzerAction<L>>>()
                .into_iter(),
        }
    }
}

impl<L: Language> Iterator for AnalyzerActionIter<L> {
    type Item = AnalyzerAction<L>;

    fn next(&mut self) -> Option<Self::Item> {
        self.analyzer_actions.next()
    }
}

impl<L: Language> FusedIterator for AnalyzerActionIter<L> {}

impl<L: Language> ExactSizeIterator for AnalyzerActionIter<L> {
    fn len(&self) -> usize {
        self.analyzer_actions.len()
    }
}

pub struct CodeSuggestionAdviceIter<L: Language> {
    iter: IntoIter<AnalyzerAction<L>>,
}

impl<L: Language> Iterator for CodeSuggestionAdviceIter<L> {
    type Item = CodeSuggestionAdvice<MarkupBuf>;

    fn next(&mut self) -> Option<Self::Item> {
        let action = self.iter.next()?;
        Some(action.into())
    }
}

impl<L: Language> FusedIterator for CodeSuggestionAdviceIter<L> {}

impl<L: Language> ExactSizeIterator for CodeSuggestionAdviceIter<L> {
    fn len(&self) -> usize {
        self.iter.len()
    }
}

pub struct CodeActionIter<L: Language> {
    iter: IntoIter<AnalyzerAction<L>>,
}

pub struct CodeSuggestionItem {
    pub category: ActionCategory,
    pub suggestion: CodeSuggestion,
    pub rule_name: Option<(&'static str, &'static str)>,
}

impl<L: Language> Iterator for CodeActionIter<L> {
    type Item = CodeSuggestionItem;

    fn next(&mut self) -> Option<Self::Item> {
        let action = self.iter.next()?;
        Some(action.into())
    }
}

impl<L: Language> FusedIterator for CodeActionIter<L> {}

impl<L: Language> ExactSizeIterator for CodeActionIter<L> {
    fn len(&self) -> usize {
        self.iter.len()
    }
}

impl<L: Language> AnalyzerActionIter<L> {
    /// Returns an iterator that yields [CodeSuggestionAdvice]
    pub fn into_code_suggestion_advices(self) -> CodeSuggestionAdviceIter<L> {
        CodeSuggestionAdviceIter {
            iter: self.analyzer_actions,
        }
    }

    /// Returns an iterator that yields [CodeAction]
    pub fn into_code_action_iter(self) -> CodeActionIter<L> {
        CodeActionIter {
            iter: self.analyzer_actions,
        }
    }
}

pub struct AnalyzerTransformationIter<L: Language> {
    analyzer_transformations: IntoIter<AnalyzerTransformation<L>>,
}

impl<L: Language> Default for AnalyzerTransformationIter<L> {
    fn default() -> Self {
        Self {
            analyzer_transformations: vec![].into_iter(),
        }
    }
}

impl<L: Language> AnalyzerTransformationIter<L> {
    pub fn new<I>(transformations: I) -> Self
    where
        I: IntoIterator<Item = AnalyzerTransformation<L>>,
        I::IntoIter: ExactSizeIterator,
    {
        Self {
            analyzer_transformations: transformations
                .into_iter()
                .collect::<Vec<AnalyzerTransformation<L>>>()
                .into_iter(),
        }
    }
}

impl<L: Language> Iterator for AnalyzerTransformationIter<L> {
    type Item = AnalyzerTransformation<L>;

    fn next(&mut self) -> Option<Self::Item> {
        self.analyzer_transformations.next()
    }
}
impl<L: Language> FusedIterator for AnalyzerTransformationIter<L> {}

impl<L: Language> ExactSizeIterator for AnalyzerTransformationIter<L> {
    fn len(&self) -> usize {
        self.analyzer_transformations.len()
    }
}

#[derive(Debug, Clone)]
pub struct AnalyzerTransformation<L: Language> {
    pub mutation: BatchMutation<L>,
}

/// Analyzer-internal implementation of [AnalyzerSignal] for a specific [Rule](crate::registry::Rule)
pub(crate) struct RuleSignal<'phase, R: Rule> {
    root: &'phase RuleRoot<R>,
    query_result: <<R as Rule>::Query as Queryable>::Output,
    state: R::State,
    services: &'phase ServiceBag,
    /// An optional action to suppress the rule.
    apply_suppression_comment: SuppressionCommentEmitter<RuleLanguage<R>>,
    /// A list of strings that are considered "globals" inside the analyzer
    options: &'phase AnalyzerOptions,
}

impl<'phase, R> RuleSignal<'phase, R>
where
    R: Rule + 'static,
{
    pub(crate) fn new(
        root: &'phase RuleRoot<R>,
        query_result: <<R as Rule>::Query as Queryable>::Output,
        state: R::State,
        services: &'phase ServiceBag,
        apply_suppression_comment: SuppressionCommentEmitter<
            <<R as Rule>::Query as Queryable>::Language,
        >,
        options: &'phase AnalyzerOptions,
    ) -> Self {
        Self {
            root,
            query_result,
            state,
            services,
            apply_suppression_comment,
            options,
        }
    }
}

impl<'bag, R> AnalyzerSignal<RuleLanguage<R>> for RuleSignal<'bag, R>
where
    R: Rule + 'static,
    <R as Rule>::Options: Default,
{
    fn diagnostic(&self) -> Option<AnalyzerDiagnostic> {
        let globals = self.options.globals();
        let preferred_quote = self.options.preferred_quote();
        let options = self.options.rule_options::<R>().unwrap_or_default();
        let ctx = RuleContext::new(
            &self.query_result,
            self.root,
            self.services,
            &globals,
            &self.options.file_path,
            &options,
            preferred_quote,
            self.options.jsx_runtime(),
        )
        .ok()?;

        R::diagnostic(&ctx, &self.state).map(AnalyzerDiagnostic::from)
    }

    fn actions(&self) -> AnalyzerActionIter<RuleLanguage<R>> {
        let globals = self.options.globals();

        let configured_applicability = if let Some(fix_kind) = self.options.rule_fix_kind::<R>() {
            match fix_kind {
                crate::FixKind::None => {
                    // The action is disabled
                    return AnalyzerActionIter::new(vec![]);
                }
                crate::FixKind::Safe => Some(Applicability::Always),
                crate::FixKind::Unsafe => Some(Applicability::MaybeIncorrect),
            }
        } else {
            None
        };
        let options = self.options.rule_options::<R>().unwrap_or_default();
        let ctx = RuleContext::new(
            &self.query_result,
            self.root,
            self.services,
            &globals,
            &self.options.file_path,
            &options,
            self.options.preferred_quote(),
            self.options.jsx_runtime(),
        )
        .ok();
        if let Some(ctx) = ctx {
            let mut actions = Vec::new();
            if let Some(action) = R::action(&ctx, &self.state) {
                actions.push(AnalyzerAction {
                    rule_name: Some((<R::Group as RuleGroup>::NAME, R::METADATA.name)),
<<<<<<< HEAD
                    applicability: configured_applicability.unwrap_or(action.applicability),
=======
                    applicability: action.applicability(),
>>>>>>> 32e422d0
                    category: action.category,
                    mutation: action.mutation,
                    message: action.message,
                });
            };
            if let Some(text_range) = R::text_range(&ctx, &self.state) {
                if let Some(suppression_action) =
                    R::suppress(&ctx, &text_range, self.apply_suppression_comment)
                {
                    let action = AnalyzerAction {
                        rule_name: Some((<R::Group as RuleGroup>::NAME, R::METADATA.name)),
                        category: ActionCategory::Other(Cow::Borrowed(SUPPRESSION_ACTION_CATEGORY)),
                        applicability: Applicability::Always,
                        mutation: suppression_action.mutation,
                        message: suppression_action.message,
                    };
                    actions.push(action);
                }
            }

            AnalyzerActionIter::new(actions)
        } else {
            AnalyzerActionIter::new(vec![])
        }
    }

    fn transformations(&self) -> AnalyzerTransformationIter<RuleLanguage<R>> {
        let globals = self.options.globals();
        let options = self.options.rule_options::<R>().unwrap_or_default();
        let ctx = RuleContext::new(
            &self.query_result,
            self.root,
            self.services,
            &globals,
            &self.options.file_path,
            &options,
            self.options.preferred_quote(),
            self.options.jsx_runtime(),
        )
        .ok();
        if let Some(ctx) = ctx {
            let mut transformations = Vec::new();
            let mutation = R::transform(&ctx, &self.state);
            if let Some(mutation) = mutation {
                let transformation = AnalyzerTransformation { mutation };
                transformations.push(transformation)
            }
            AnalyzerTransformationIter::new(transformations)
        } else {
            AnalyzerTransformationIter::new(vec![])
        }
    }
}<|MERGE_RESOLUTION|>--- conflicted
+++ resolved
@@ -396,11 +396,7 @@
             if let Some(action) = R::action(&ctx, &self.state) {
                 actions.push(AnalyzerAction {
                     rule_name: Some((<R::Group as RuleGroup>::NAME, R::METADATA.name)),
-<<<<<<< HEAD
-                    applicability: configured_applicability.unwrap_or(action.applicability),
-=======
-                    applicability: action.applicability(),
->>>>>>> 32e422d0
+                    applicability: configured_applicability.unwrap_or(action.applicability()),
                     category: action.category,
                     mutation: action.mutation,
                     message: action.message,
