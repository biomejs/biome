use crate::categories::{ActionCategory, RuleCategory};
use crate::context::RuleContext;
use crate::registry::{RegistryVisitor, RuleLanguage, RuleSuppressions};
use crate::{
    Phase, Phases, Queryable, SourceActionKind, SuppressionAction, SuppressionCommentEmitterPayload,
};
use biome_console::fmt::{Display, Formatter};
use biome_console::{MarkupBuf, markup};
use biome_diagnostics::location::AsSpan;
use biome_diagnostics::{
    Advices, Category, Diagnostic, DiagnosticTags, Location, LogCategory, MessageAndDescription,
    Visit,
};
use biome_diagnostics::{Applicability, Severity};
use biome_rowan::{AstNode, BatchMutation, BatchMutationExt, Language, TextRange, TextSize};
use std::borrow::Cow;
use std::cmp::Ordering;
use std::fmt::Debug;
use std::ops::Add;
use std::str::FromStr;

#[derive(Clone, Debug)]
#[cfg_attr(feature = "serde", derive(serde::Serialize))]
#[cfg_attr(feature = "serde", serde(rename_all = "camelCase"))]
/// Static metadata containing information about a rule
pub struct RuleMetadata {
    /// It marks if a rule is deprecated, and if so a reason has to be provided.
    pub deprecated: Option<&'static str>,
    /// The version when the rule was implemented
    pub version: &'static str,
    /// The name of this rule, displayed in the diagnostics it emits
    pub name: &'static str,
    /// The content of the documentation comments for this rule
    pub docs: &'static str,
    /// The language that the rule applies to.
    pub language: &'static str,
    /// Whether a rule is recommended or not
    pub recommended: bool,
    /// The kind of fix
    pub fix_kind: FixKind,
    /// The sources of the rule
    pub sources: &'static [RuleSourceWithKind],
    /// The default severity of the rule
    pub severity: Severity,
    /// Domains applied by this rule
    pub domains: &'static [RuleDomain],
}

#[derive(Clone, Copy, Debug, Default, Eq, PartialEq)]
#[cfg_attr(
    feature = "serde",
    derive(
        biome_deserialize_macros::Deserializable,
        serde::Deserialize,
        serde::Serialize
    )
)]
#[cfg_attr(feature = "serde", serde(rename_all = "camelCase"))]
#[cfg_attr(feature = "schema", derive(schemars::JsonSchema))]
/// Used to identify the kind of code action emitted by a rule
pub enum FixKind {
    /// The rule doesn't emit code actions.
    #[default]
    None,
    /// The rule emits a code action that is safe to apply. Usually these fixes don't change the semantic of the program.
    Safe,
    /// The rule emits a code action that is _unsafe_ to apply. Usually these fixes remove comments, or change
    /// the semantic of the program.
    Unsafe,
}

impl Display for FixKind {
    fn fmt(&self, fmt: &mut biome_console::fmt::Formatter) -> std::io::Result<()> {
        match self {
            Self::None => fmt.write_markup(markup!("none")),
            Self::Safe => fmt.write_markup(markup!(<Success>"safe"</Success>)),
            Self::Unsafe => fmt.write_markup(markup!(<Warn>"unsafe"</Warn>)),
        }
    }
}

impl TryFrom<FixKind> for Applicability {
    type Error = &'static str;
    fn try_from(value: FixKind) -> Result<Self, Self::Error> {
        match value {
            FixKind::None => Err("The fix kind is None"),
            FixKind::Safe => Ok(Self::Always),
            FixKind::Unsafe => Ok(Self::MaybeIncorrect),
        }
    }
}

#[derive(Debug, Clone, Eq)]
#[cfg_attr(feature = "serde", derive(serde::Serialize))]
#[cfg_attr(feature = "schema", derive(schemars::JsonSchema))]
#[cfg_attr(feature = "serde", serde(rename_all = "camelCase"))]
pub enum RuleSource {
    /// Rules from [Rust Clippy](https://rust-lang.github.io/rust-clippy/master/index.html)
    Clippy(&'static str),
    /// Rules from [Deno Lint](https://github.com/denoland/deno_lint)
    DenoLint(&'static str),
    /// Rules from [Eslint](https://eslint.org/)
    Eslint(&'static str),
    /// Rules from [Eslint Plugin Barrel Files](https://github.com/thepassle/eslint-plugin-barrel-files)
    EslintBarrelFiles(&'static str),
    /// Rules from [GraphQL-ESLint](https://github.com/graphql-hive/graphql-eslint)
    EslintGraphql(&'static str),
    /// Rules from [Eslint Plugin Import](https://github.com/import-js/eslint-plugin-import)
    EslintImport(&'static str),
    /// Rules from [Eslint Plugin Import Access](https://github.com/uhyo/eslint-plugin-import-access)
    EslintImportAccess(&'static str),
    /// Rules from [Eslint Plugin Jest](https://github.com/jest-community/eslint-plugin-jest)
    EslintJest(&'static str),
    /// Rules from [Eslint Plugin JSDOc](https://github.com/gajus/eslint-plugin-jsdoc)
    EslintJsDoc(&'static str),
    /// Rules from [Eslint Plugin JSX A11y](https://github.com/jsx-eslint/eslint-plugin-jsx-a11y)
    EslintJsxA11y(&'static str),
    /// Rules from [Eslint Plugin Mysticatea](https://github.com/mysticatea/eslint-plugin)
    EslintMysticatea(&'static str),
    /// Rules from [Eslint Plugin N](https://github.com/eslint-community/eslint-plugin-n)
    EslintN(&'static str),
    /// Rules from [Eslint Plugin Next](https://github.com/vercel/next.js/tree/canary/packages/eslint-plugin-next)
    EslintNext(&'static str),
    /// Rules from [Eslint Plugin No Secrets](https://github.com/nickdeis/eslint-plugin-no-secrets)
    EslintNoSecrets(&'static str),
    /// Rules from [Eslint Plugin Package.json](https://github.com/JoshuaKGoldberg/eslint-plugin-package-json)
    EslintPackageJson(&'static str),
    /// Rules from [Eslint Plugin Package.json Dependencies](https://github.com/idan-at/eslint-plugin-package-json-dependencies)
    EslintPackageJsonDependencies(&'static str),
    /// Rules from [Eslint Plugin Perfectionist](https://perfectionist.dev/)
    EslintPerfectionist(&'static str),
    /// Rules from [Eslint Plugin Qwik](https://github.com/QwikDev/qwik)
    EslintQwik(&'static str),
    /// Rules from [Eslint Plugin React](https://github.com/jsx-eslint/eslint-plugin-react)
    EslintReact(&'static str),
    /// Rules from [Eslint Plugin React Hooks](https://github.com/facebook/react/blob/main/packages/eslint-plugin-react-hooks/README.md)
    EslintReactHooks(&'static str),
    /// Rules from [Eslint Plugin React Prefer Function Component](https://github.com/tatethurston/eslint-plugin-react-prefer-function-component)
    EslintReactPreferFunctionComponent(&'static str),
    /// Rules from [Eslint Plugin React Refresh](https://github.com/ArnaudBarre/eslint-plugin-react-refresh)
    EslintReactRefresh(&'static str),
    /// Rules from [eslint-react.xyz](https://eslint-react.xyz/)
    EslintReactX(&'static str),
    /// Rules from [eslint-react.xyz](https://eslint-react.xyz/)
    EslintReactXyz(&'static str),
    /// Rules from [Eslint Plugin Regexp](https://github.com/ota-meshi/eslint-plugin-regexp)
    EslintRegexp(&'static str),
    /// Rules from [Eslint Plugin Solid](https://github.com/solidjs-community/eslint-plugin-solid)
    EslintSolid(&'static str),
    /// Rules from [Eslint Plugin Sonar](https://github.com/SonarSource/eslint-plugin-sonarjs)
    EslintSonarJs(&'static str),
    /// Rules from [Eslint Plugin Stylistic](https://eslint.style)
    EslintStylistic(&'static str),
    /// Rules from [Eslint Plugin Typescript](https://typescript-eslint.io)
    EslintTypeScript(&'static str),
    /// Rules from [Eslint Plugin Unicorn](https://github.com/sindresorhus/eslint-plugin-unicorn)
    EslintUnicorn(&'static str),
    /// Rules from [Eslint Plugin Unused Imports](https://github.com/sweepline/eslint-plugin-unused-imports)
    EslintUnusedImports(&'static str),
    /// Rules from [Eslint Plugin Vitest](https://github.com/vitest-dev/eslint-plugin-vitest)
    EslintVitest(&'static str),
    /// Rules from [Eslint Plugin Vue.js](https://eslint.vuejs.org/)
    EslintVueJs(&'static str),
<<<<<<< HEAD
    /// Rules from [Eslint Plugin Package.json](https://github.com/JoshuaKGoldberg/eslint-plugin-package-json)
    EslintPackageJson(&'static str),
    /// Rules from [Eslint Plugin Package.json Dependencies](https://github.com/idan-at/eslint-plugin-package-json-dependencies)
    EslintPackageJsonDependencies(&'static str),
    /// Rules from [Eslint Plugin Playwright](https://github.com/playwright-community/eslint-plugin-playwright)
    EslintPlaywright(&'static str),
=======
    /// Rules from [graphql-schema-linter](https://github.com/cjoudrey/graphql-schema-linter)
    GraphqlSchemaLinter(&'static str),
    /// Rules from [Stylelint](https://github.com/stylelint/stylelint)
    Stylelint(&'static str),
>>>>>>> 8de2774f
}

impl PartialEq for RuleSource {
    fn eq(&self, other: &Self) -> bool {
        std::mem::discriminant(self) == std::mem::discriminant(other)
    }
}

impl std::fmt::Display for RuleSource {
    fn fmt(&self, f: &mut std::fmt::Formatter<'_>) -> std::fmt::Result {
        match self {
            Self::Clippy(_) => write!(f, "Clippy"),
            Self::DenoLint(_) => write!(f, "Deno Lint"),
            Self::Eslint(_) => write!(f, "ESLint"),
            Self::EslintBarrelFiles(_) => write!(f, "eslint-plugin-barrel-files"),
            Self::EslintGraphql(_) => write!(f, "GraphQL-ESLint"),
            Self::EslintImport(_) => write!(f, "eslint-plugin-import"),
            Self::EslintImportAccess(_) => write!(f, "eslint-plugin-import-access"),
            Self::EslintJest(_) => write!(f, "eslint-plugin-jest"),
            Self::EslintJsDoc(_) => write!(f, "eslint-plugin-jsdoc"),
            Self::EslintJsxA11y(_) => write!(f, "eslint-plugin-jsx-a11y"),
            Self::EslintMysticatea(_) => write!(f, "@mysticatea/eslint-plugin"),
            Self::EslintN(_) => write!(f, "eslint-plugin-n"),
            Self::EslintNext(_) => write!(f, "@next/eslint-plugin-next"),
            Self::EslintNoSecrets(_) => write!(f, "eslint-plugin-no-secrets"),
            Self::EslintPackageJson(_) => write!(f, "eslint-plugin-package-json"),
            Self::EslintPackageJsonDependencies(_) => {
                write!(f, "eslint-plugin-package-json-dependencies")
            }
            Self::EslintPerfectionist(_) => write!(f, "eslint-plugin-perfectionist"),
            Self::EslintQwik(_) => write!(f, "eslint-plugin-qwik"),
            Self::EslintReact(_) => write!(f, "eslint-plugin-react"),
            Self::EslintReactHooks(_) => write!(f, "eslint-plugin-react-hooks"),
            Self::EslintReactPreferFunctionComponent(_) => {
                write!(f, "eslint-plugin-react-prefer-function-component")
            }
            Self::EslintReactRefresh(_) => write!(f, "eslint-plugin-react-refresh"),
            Self::EslintReactX(_) => write!(f, "eslint-plugin-react-x"),
            Self::EslintReactXyz(_) => write!(f, "@eslint-react/eslint-plugin"),
            Self::EslintRegexp(_) => write!(f, "eslint-plugin-regexp"),
            Self::EslintSolid(_) => write!(f, "eslint-plugin-solid"),
            Self::EslintSonarJs(_) => write!(f, "eslint-plugin-sonarjs"),
            Self::EslintStylistic(_) => write!(f, "@stylistic/eslint-plugin"),
            Self::EslintTypeScript(_) => write!(f, "typescript-eslint"),
            Self::EslintUnicorn(_) => write!(f, "eslint-plugin-unicorn"),
            Self::EslintUnusedImports(_) => write!(f, "eslint-plugin-unused-imports"),
            Self::EslintVitest(_) => write!(f, "@vitest/eslint-plugin"),
            Self::EslintVueJs(_) => write!(f, "eslint-plugin-vue"),
<<<<<<< HEAD
            Self::EslintPackageJson(_) => write!(f, "eslint-plugin-package-json"),
            Self::EslintPackageJsonDependencies(_) => {
                write!(f, "eslint-plugin-package-json-dependencies")
            }
            Self::EslintPlaywright(_) => write!(f, "eslint-plugin-playwright"),
=======
            Self::GraphqlSchemaLinter(_) => write!(f, "graphql-schema-linter"),
            Self::Stylelint(_) => write!(f, "Stylelint"),
>>>>>>> 8de2774f
        }
    }
}

impl PartialOrd for RuleSource {
    fn partial_cmp(&self, other: &Self) -> Option<Ordering> {
        Some(self.cmp(other))
    }
}

impl Ord for RuleSource {
    fn cmp(&self, other: &Self) -> Ordering {
        if let (Self::Eslint(self_rule), Self::Eslint(other_rule)) = (self, other) {
            self_rule.cmp(other_rule)
        } else if self.is_eslint() {
            Ordering::Greater
        } else if other.is_eslint() {
            Ordering::Less
        } else {
            let self_rule = self.as_rule_name();
            let other_rule = other.as_rule_name();
            self_rule.cmp(other_rule)
        }
    }
}

impl RuleSource {
    /// The rule has the same logic as the declared rule.
    pub const fn same(self) -> RuleSourceWithKind {
        RuleSourceWithKind {
            kind: RuleSourceKind::SameLogic,
            source: self,
        }
    }

    /// The rule has been a source of inspiration for the declared rule.
    pub const fn inspired(self) -> RuleSourceWithKind {
        RuleSourceWithKind {
            kind: RuleSourceKind::Inspired,
            source: self,
        }
    }

    pub fn as_rule_name(&self) -> &'static str {
        match self {
            Self::Clippy(rule_name)
            | Self::DenoLint(rule_name)
            | Self::Eslint(rule_name)
            | Self::EslintBarrelFiles(rule_name)
            | Self::EslintGraphql(rule_name)
            | Self::EslintImport(rule_name)
            | Self::EslintImportAccess(rule_name)
            | Self::EslintJest(rule_name)
            | Self::EslintJsDoc(rule_name)
            | Self::EslintJsxA11y(rule_name)
            | Self::EslintMysticatea(rule_name)
            | Self::EslintN(rule_name)
            | Self::EslintNext(rule_name)
            | Self::EslintNoSecrets(rule_name)
            | Self::EslintPackageJson(rule_name)
            | Self::EslintPackageJsonDependencies(rule_name)
            | Self::EslintPerfectionist(rule_name)
<<<<<<< HEAD
            | Self::EslintPlaywright(rule_name)
=======
            | Self::EslintQwik(rule_name)
>>>>>>> 8de2774f
            | Self::EslintReact(rule_name)
            | Self::EslintReactHooks(rule_name)
            | Self::EslintReactPreferFunctionComponent(rule_name)
            | Self::EslintReactRefresh(rule_name)
            | Self::EslintReactX(rule_name)
            | Self::EslintReactXyz(rule_name)
            | Self::EslintRegexp(rule_name)
            | Self::EslintSolid(rule_name)
            | Self::EslintSonarJs(rule_name)
            | Self::EslintStylistic(rule_name)
            | Self::EslintTypeScript(rule_name)
            | Self::EslintUnicorn(rule_name)
            | Self::EslintUnusedImports(rule_name)
            | Self::EslintVitest(rule_name)
            | Self::EslintVueJs(rule_name)
            | Self::GraphqlSchemaLinter(rule_name)
            | Self::Stylelint(rule_name) => rule_name,
        }
    }

    pub fn to_namespaced_rule_name(&self) -> String {
        match self {
            Self::Clippy(rule_name)
            | Self::DenoLint(rule_name)
            | Self::Eslint(rule_name)
            | Self::GraphqlSchemaLinter(rule_name)
            | Self::Stylelint(rule_name) => (*rule_name).to_string(),
            Self::EslintBarrelFiles(rule_name) => format!("barrel-files/{rule_name}"),
            Self::EslintGraphql(rule_name) => format!("@graphql-eslint/{rule_name}"),
            Self::EslintImport(rule_name) => format!("import/{rule_name}"),
            Self::EslintImportAccess(rule_name) => format!("import-access/{rule_name}"),
            Self::EslintJest(rule_name) => format!("jest/{rule_name}"),
            Self::EslintJsDoc(rule_name) => format!("jsdoc/{rule_name}"),
            Self::EslintJsxA11y(rule_name) => format!("jsx-a11y/{rule_name}"),
            Self::EslintMysticatea(rule_name) => format!("@mysticatea/{rule_name}"),
            Self::EslintN(rule_name) => format!("n/{rule_name}"),
            Self::EslintNext(rule_name) => format!("@next/next/{rule_name}"),
            Self::EslintNoSecrets(rule_name) => format!("no-secrets/{rule_name}"),
            Self::EslintPackageJson(rule_name) => format!("package-json/{rule_name}"),
            Self::EslintPackageJsonDependencies(rule_name) => {
                format!("package-json-dependencies/{rule_name}")
            }
            Self::EslintPerfectionist(rule_name) => format!("perfectionist/{rule_name}"),
            Self::EslintQwik(rule_name) => format!("qwik/{rule_name}"),
            Self::EslintReact(rule_name) => format!("react/{rule_name}"),
            Self::EslintReactHooks(rule_name) => format!("react-hooks/{rule_name}"),
            Self::EslintReactPreferFunctionComponent(rule_name) => {
                format!("react-prefer-function-component/{rule_name}")
            }
            Self::EslintReactRefresh(rule_name) => format!("react-refresh/{rule_name}"),
            Self::EslintReactX(rule_name) => format!("react-x/{rule_name}"),
            Self::EslintReactXyz(rule_name) => format!("@eslint-react/{rule_name}"),
            Self::EslintRegexp(rule_name) => format!("regexp/{rule_name}"),
            Self::EslintSolid(rule_name) => format!("solid/{rule_name}"),
            Self::EslintSonarJs(rule_name) => format!("sonarjs/{rule_name}"),
            Self::EslintStylistic(rule_name) => format!("@stylistic/{rule_name}"),
            Self::EslintTypeScript(rule_name) => format!("@typescript-eslint/{rule_name}"),
            Self::EslintUnicorn(rule_name) => format!("unicorn/{rule_name}"),
            Self::EslintUnusedImports(rule_name) => format!("unused-imports/{rule_name}"),
            Self::EslintVitest(rule_name) => format!("vitest/{rule_name}"),
            Self::EslintVueJs(rule_name) => format!("vue/{rule_name}"),
<<<<<<< HEAD
            Self::EslintPackageJson(rule_name) => format!("package-json/{rule_name}"),
            Self::EslintPackageJsonDependencies(rule_name) => {
                format!("package-json-dependencies/{rule_name}")
            }
            Self::EslintPlaywright(rule_name) => format!("playwright/{rule_name}"),
=======
>>>>>>> 8de2774f
        }
    }

    pub fn to_rule_url(&self) -> String {
        match self {
            Self::Clippy(rule_name) => format!("https://rust-lang.github.io/rust-clippy/master/#{rule_name}"),
            Self::DenoLint(rule_name) => format!("https://lint.deno.land/rules/{rule_name}"),
            Self::Eslint(rule_name) => format!("https://eslint.org/docs/latest/rules/{rule_name}"),
            Self::EslintBarrelFiles(rule_name) => format!("https://github.com/thepassle/eslint-plugin-barrel-files/blob/main/docs/rules/{rule_name}.md"),
            Self::EslintGraphql(rule_name) => format!("https://the-guild.dev/graphql/eslint/rules/{rule_name}"),
            Self::EslintImport(rule_name) => format!("https://github.com/import-js/eslint-plugin-import/blob/main/docs/rules/{rule_name}.md"),
            Self::EslintImportAccess(_) => "https://github.com/uhyo/eslint-plugin-import-access".to_string(),
            Self::EslintJest(rule_name) => format!("https://github.com/jest-community/eslint-plugin-jest/blob/main/docs/rules/{rule_name}.md"),
            Self::EslintJsDoc(rule_name) => format!("https://github.com/gajus/eslint-plugin-jsdoc/blob/main/docs/rules/{rule_name}.md"),
            Self::EslintJsxA11y(rule_name) => format!("https://github.com/jsx-eslint/eslint-plugin-jsx-a11y/blob/main/docs/rules/{rule_name}.md"),
            Self::EslintMysticatea(rule_name) => format!("https://github.com/mysticatea/eslint-plugin/blob/master/docs/rules/{rule_name}.md"),
            Self::EslintN(rule_name) => format!("https://github.com/eslint-community/eslint-plugin-n/blob/master/docs/rules/{rule_name}.md"),
            Self::EslintNext(rule_name) => format!("https://nextjs.org/docs/messages/{rule_name}"),
            Self::EslintNoSecrets(_) => "https://github.com/nickdeis/eslint-plugin-no-secrets/blob/master/README.md".to_string(),
            Self::EslintPackageJson(rule_name) => format!("https://github.com/JoshuaKGoldberg/eslint-plugin-package-json/blob/main/docs/rules/{rule_name}.md"),
            Self::EslintPackageJsonDependencies(rule_name) => format!("https://github.com/idan-at/eslint-plugin-package-json-dependencies/blob/master/docs/rules/{rule_name}.md"),
            Self::EslintPerfectionist(rule_name) => format!("https://perfectionist.dev/rules/{rule_name}"),
            Self::EslintQwik(rule_name) => format!("https://qwik.dev/docs/advanced/eslint/#{rule_name}"),
            Self::EslintReact(rule_name) => format!("https://github.com/jsx-eslint/eslint-plugin-react/blob/master/docs/rules/{rule_name}.md"),
            Self::EslintReactHooks(_) =>  "https://github.com/facebook/react/blob/main/packages/eslint-plugin-react-hooks/README.md".to_string(),
            Self::EslintReactPreferFunctionComponent(_) => "https://github.com/tatethurston/eslint-plugin-react-prefer-function-component".to_string(),
            Self::EslintReactRefresh(_) => "https://github.com/ArnaudBarre/eslint-plugin-react-refresh".to_string(),
            Self::EslintReactX(rule_name) => format!("https://eslint-react.xyz/docs/rules/{rule_name}"),
            Self::EslintReactXyz(rule_name) => format!("https://eslint-react.xyz/docs/rules/{rule_name}"),
            Self::EslintRegexp(rule_name) => format!("https://ota-meshi.github.io/eslint-plugin-regexp/rules/{rule_name}.html"),
            Self::EslintSolid(rule_name) => format!("https://github.com/solidjs-community/eslint-plugin-solid/blob/main/packages/eslint-plugin-solid/docs/{rule_name}.md"),
            Self::EslintSonarJs(rule_name) => format!("https://github.com/SonarSource/eslint-plugin-sonarjs/blob/HEAD/docs/rules/{rule_name}.md"),
            Self::EslintStylistic(rule_name) => format!("https://eslint.style/rules/default/{rule_name}"),
            Self::EslintTypeScript(rule_name) => format!("https://typescript-eslint.io/rules/{rule_name}"),
            Self::EslintUnicorn(rule_name) => format!("https://github.com/sindresorhus/eslint-plugin-unicorn/blob/main/docs/rules/{rule_name}.md"),
            Self::EslintUnusedImports(rule_name) => format!("https://github.com/sweepline/eslint-plugin-unused-imports/blob/master/docs/rules/{rule_name}.md"),
            Self::EslintVitest(rule_name) => format!("https://github.com/vitest-dev/eslint-plugin-vitest/blob/main/docs/rules/{rule_name}.md"),
            Self::EslintVueJs(rule_name) => format!("https://eslint.vuejs.org/rules/{rule_name}"),
<<<<<<< HEAD
            Self::EslintPackageJson(rule_name) => format!("https://github.com/JoshuaKGoldberg/eslint-plugin-package-json/blob/main/docs/rules/{rule_name}.md"),
            Self::EslintPackageJsonDependencies(rule_name) => format!("https://github.com/idan-at/eslint-plugin-package-json-dependencies/blob/master/docs/rules/{rule_name}.md"),
            Self::EslintPlaywright(rule_name) => format!("https://github.com/playwright-community/eslint-plugin-playwright/blob/main/docs/rules/{rule_name}.md"),
=======
            Self::GraphqlSchemaLinter(rule_name) => format!("https://github.com/cjoudrey/graphql-schema-linter?tab=readme-ov-file#{rule_name}"),
            Self::Stylelint(rule_name) => format!("https://github.com/stylelint/stylelint/blob/main/lib/rules/{rule_name}/README.md"),
>>>>>>> 8de2774f
        }
    }

    pub fn as_url_and_rule_name(&self) -> (String, &'static str) {
        (self.to_rule_url(), self.as_rule_name())
    }

    /// Original ESLint rule
    pub const fn is_eslint(&self) -> bool {
        matches!(self, Self::Eslint(_))
    }

    /// All ESLint plugins, exception for the TypeScript one
    pub const fn is_eslint_plugin(&self) -> bool {
        !matches!(
            self,
            Self::Clippy(_)
                | Self::DenoLint(_)
                | Self::Eslint(_)
                | Self::GraphqlSchemaLinter(_)
                | Self::Stylelint(_)
        )
    }

    pub const fn is_stylelint(&self) -> bool {
        matches!(self, Self::Stylelint(_))
    }
}

#[derive(Debug, Default, Clone, Copy, Eq, PartialEq, Ord, PartialOrd, Hash)]
#[cfg_attr(feature = "serde", derive(serde::Serialize))]
#[cfg_attr(feature = "serde", serde(rename_all = "camelCase"))]
#[cfg_attr(feature = "schema", derive(schemars::JsonSchema))]
pub enum RuleSourceKind {
    /// The rule implements the same logic of the source
    #[default]
    SameLogic,
    /// The rule deviate of the logic of the source
    Inspired,
}

#[derive(Debug, Clone)]
#[cfg_attr(feature = "serde", derive(serde::Serialize))]
#[cfg_attr(feature = "serde", serde(rename_all = "camelCase"))]
#[cfg_attr(feature = "schema", derive(schemars::JsonSchema))]
pub struct RuleSourceWithKind {
    pub kind: RuleSourceKind,
    pub source: RuleSource,
}

impl RuleSourceKind {
    pub const fn is_inspired(&self) -> bool {
        matches!(self, Self::Inspired)
    }
}

/// Rule domains
#[derive(Clone, Copy, Debug, Eq, PartialEq, Hash)]
#[cfg_attr(
    feature = "serde",
    derive(
        serde::Deserialize,
        serde::Serialize,
        biome_deserialize_macros::Deserializable
    )
)]
#[cfg_attr(feature = "serde", serde(rename_all = "camelCase"))]
#[cfg_attr(feature = "schema", derive(schemars::JsonSchema))]
pub enum RuleDomain {
    /// React library rules
    React,
    /// Testing rules
    Test,
    /// Solid.js framework rules
    Solid,
    /// Next.js framework rules
    Next,
    /// Playwright testing library rules
    Playwright,
    /// Qwik framework rules
    Qwik,
    /// Vue.js framework rules
    Vue,
    /// For rules that require querying multiple files inside a project
    Project,
    /// Tailwind CSS rules
    Tailwind,
}

impl Display for RuleDomain {
    fn fmt(&self, fmt: &mut Formatter) -> std::io::Result<()> {
        // use lower case naming, it needs to match the name of the configuration
        match self {
            Self::React => fmt.write_str("react"),
            Self::Test => fmt.write_str("test"),
            Self::Solid => fmt.write_str("solid"),
            Self::Next => fmt.write_str("next"),
            Self::Playwright => fmt.write_str("playwright"),
            Self::Qwik => fmt.write_str("qwik"),
            Self::Vue => fmt.write_str("vue"),
            Self::Project => fmt.write_str("project"),
            Self::Tailwind => fmt.write_str("tailwind"),
        }
    }
}

impl Ord for RuleDomain {
    fn cmp(&self, other: &Self) -> Ordering {
        // Rule domains should be in alphabetical order
        format!("{self:?}").cmp(&format!("{other:?}"))
    }
}

impl PartialOrd for RuleDomain {
    fn partial_cmp(&self, other: &Self) -> Option<Ordering> {
        Some(self.cmp(other))
    }
}

impl RuleDomain {
    /// If the project has one of these dependencies, the domain will be automatically enabled, unless it's explicitly disabled by the configuration.
    ///
    /// If the array is empty, it means that the rules that belong to a certain domain won't enable themselves automatically.
    pub const fn manifest_dependencies(self) -> &'static [&'static (&'static str, &'static str)] {
        match self {
            Self::React => &[&("react", ">=16.0.0")],
            Self::Test => &[
                &("jest", ">=26.0.0"),
                &("mocha", ">=8.0.0"),
                &("ava", ">=2.0.0"),
                &("vitest", ">=1.0.0"),
            ],
            Self::Solid => &[&("solid", ">=1.0.0")],
            Self::Next => &[&("next", ">=14.0.0")],
            Self::Playwright => &[&("@playwright/test", ">=1.0.0")],
            Self::Qwik => &[
                &("@builder.io/qwik", ">=1.0.0"),
                &("@qwik.dev/core", ">=2.0.0"),
            ],
            Self::Vue => &[&("vue", ">=3.0.0")],
            Self::Project => &[],
            Self::Tailwind => &[&("tailwindcss", ">=3.0.0")],
        }
    }

    /// Global identifiers that should be added to the `globals` of the [crate::AnalyzerConfiguration] type
    pub const fn globals(self) -> &'static [&'static str] {
        match self {
            Self::React => &[],
            Self::Test => &[
                "after",
                "afterAll",
                "afterEach",
                "before",
                "beforeEach",
                "beforeAll",
                "describe",
                "it",
                "expect",
                "test",
            ],
            Self::Solid => &[],
            Self::Next => &[],
            Self::Playwright => &["test", "expect"],
            Self::Qwik => &[],
            Self::Vue => &[],
            Self::Project => &[],
            Self::Tailwind => &[],
        }
    }

    pub const fn as_str(&self) -> &'static str {
        match self {
            Self::React => "react",
            Self::Test => "test",
            Self::Solid => "solid",
            Self::Next => "next",
            Self::Qwik => "qwik",
            Self::Vue => "vue",
            Self::Project => "project",
            Self::Tailwind => "tailwind",
        }
    }
}

impl FromStr for RuleDomain {
    type Err = &'static str;

    fn from_str(s: &str) -> Result<Self, Self::Err> {
        match s {
            "react" => Ok(Self::React),
            "test" => Ok(Self::Test),
            "solid" => Ok(Self::Solid),
            "next" => Ok(Self::Next),
            "qwik" => Ok(Self::Qwik),
            "vue" => Ok(Self::Vue),
            "project" => Ok(Self::Project),
            "tailwind" => Ok(Self::Tailwind),

            _ => Err("Invalid rule domain"),
        }
    }
}

impl RuleMetadata {
    pub const fn new(
        version: &'static str,
        name: &'static str,
        docs: &'static str,
        language: &'static str,
    ) -> Self {
        Self {
            deprecated: None,
            version,
            name,
            docs,
            language,
            recommended: false,
            fix_kind: FixKind::None,
            sources: &[],
            severity: Severity::Information,
            domains: &[],
        }
    }

    pub const fn recommended(mut self, recommended: bool) -> Self {
        self.recommended = recommended;
        self
    }

    pub const fn deprecated(mut self, deprecated: &'static str) -> Self {
        self.deprecated = Some(deprecated);
        self
    }

    pub const fn fix_kind(mut self, kind: FixKind) -> Self {
        self.fix_kind = kind;
        self
    }

    pub const fn sources(mut self, sources: &'static [RuleSourceWithKind]) -> Self {
        self.sources = sources;
        self
    }

    pub const fn language(mut self, language: &'static str) -> Self {
        self.language = language;
        self
    }

    pub const fn severity(mut self, severity: Severity) -> Self {
        self.severity = severity;
        self
    }

    pub const fn domains(mut self, domains: &'static [RuleDomain]) -> Self {
        self.domains = domains;
        self
    }

    pub fn applicability(&self) -> Applicability {
        self.fix_kind
            .try_into()
            .expect("Fix kind is not set in the rule metadata")
    }

    pub fn action_category(&self, category: RuleCategory, group: &'static str) -> ActionCategory {
        match category {
            RuleCategory::Lint => {
                ActionCategory::QuickFix(Cow::Owned(format!("{}.{}", group, self.name)))
            }
            RuleCategory::Action => {
                ActionCategory::Source(SourceActionKind::Other(Cow::Borrowed(self.name)))
            }
            RuleCategory::Syntax | RuleCategory::Transformation => unimplemented!(""),
        }
    }
}

pub trait RuleMeta {
    type Group: RuleGroup;
    const METADATA: RuleMetadata;
}

/// This macro is used to declare an analyzer rule type, and implement the
//  [RuleMeta] trait for it
///  # Example
///
/// The macro itself expect the following syntax:
///
/// ```rust,ignore
///use biome_analyze::declare_rule;
///
/// declare_lint_rule! {
///     /// Documentation
///     pub(crate) ExampleRule {
///         version: "1.0.0",
///         name: "ruleName",
///         recommended: false,
///     }
/// }
/// ```
///
/// Check [crate](module documentation) for a better
/// understanding of how the macro works
#[macro_export]
macro_rules! declare_lint_rule {
    ( $( #[doc = $doc:literal] )+ $vis:vis $id:ident {
        version: $version:literal,
        name: $name:tt,
        language: $language:literal,
        $( $key:ident: $value:expr, )*
    } ) => {

        biome_analyze::declare_rule!(
            $( #[doc = $doc] )*
            $vis $id {
                version: $version,
                name: $name,
                language: $language,
                $( $key: $value, )*
            }
        );

        // Declare a new `rule_category!` macro in the module context that
        // expands to the category of this rule
        // This is implemented by calling the `group_category!` macro from the
        // parent module (that should be declared by a call to `declare_group!`)
        // and providing it with the name of this rule as a string literal token
        #[expect(unused_macros)]
        macro_rules! rule_category {
            () => { super::group_category!( $name ) };
        }
    };
}

/// This macro is used to declare an analyzer rule type, and implement the
//  [RuleMeta] trait for it
///  # Example
///
/// The macro itself expect the following syntax:
///
/// ```rust,ignore
///use biome_analyze::declare_syntax_rule;
///
/// declare_syntax_rule! {
///     /// Documentation
///     pub(crate) ExampleRule {
///         version: "1.0.0",
///         name: "ruleName",
///         recommended: false,
///     }
/// }
/// ```
///
/// Check [crate](module documentation) for a better
/// understanding of how the macro works
#[macro_export]
macro_rules! declare_syntax_rule {
    ( $( #[doc = $doc:literal] )+ $vis:vis $id:ident {
        version: $version:literal,
        name: $name:tt,
        language: $language:literal,
        $( $key:ident: $value:expr, )*
    } ) => {

        biome_analyze::declare_rule!(
            $( #[doc = $doc] )*
            $vis $id {
                version: $version,
                name: $name,
                language: $language,
                severity: biome_diagnostics::Severity::Error,
                $( $key: $value, )*
            }
        );

        // Declare a new `rule_category!` macro in the module context that
        // expands to the category of this rule
        // This is implemented by calling the `group_category!` macro from the
        // parent module (that should be declared by a call to `declare_group!`)
        // and providing it with the name of this rule as a string literal token
        #[expect(unused_macros)]
        macro_rules! rule_category {
            () => { super::group_category!( $name ) };
        }
    };
}

#[macro_export]
macro_rules! declare_rule {
        ( $( #[doc = $doc:literal] )+ $vis:vis $id:ident {
        version: $version:literal,
        name: $name:tt,
        language: $language:literal,
        $( $key:ident: $value:expr, )*
    } ) => {
        $( #[doc = $doc] )*
        $vis enum $id {}

        impl $crate::RuleMeta for $id {
            type Group = super::Group;
            const METADATA: $crate::RuleMetadata =
                $crate::RuleMetadata::new($version, $name, concat!( $( $doc, "\n", )* ), $language) $( .$key($value) )*;
        }
    }
}

/// This macro is used to declare an analyzer rule type, and implement the
//  [RuleMeta] trait for it
///  # Example
///
/// The macro itself expect the following syntax:
///
/// ```rust,ignore
///use biome_analyze::declare_refactor_rule;
///
/// declare_refactor_rule! {
///     /// Documentation
///     pub(crate) ExampleRule {
///         version: "1.0.0",
///         name: "ruleName",
///         recommended: false,
///     }
/// }
/// ```
///
/// Check [crate](module documentation) for a better
/// understanding of how the macro works
#[macro_export]
macro_rules! declare_source_rule {
    ( $( #[doc = $doc:literal] )+ $vis:vis $id:ident {
        version: $version:literal,
        name: $name:tt,
        language: $language:literal,
        $( $key:ident: $value:expr, )*
    } ) => {
        biome_analyze::declare_rule!(
            $( #[doc = $doc] )*
            $vis $id {
                version: $version,
                name: $name,
                language: $language,
                fix_kind: biome_analyze::FixKind::None,
                $( $key: $value, )*
            }
        );

        /// This macro returns the corresponding [ActionCategory] to use inside the [RuleAction]
        #[expect(unused_macros)]
        macro_rules! rule_action_category {
            () => { biome_analyze::ActionCategory::Source(biome_analyze::SourceActionKind::Other(Cow::Borrowed($name)))  };
        }
    };
}

/// A rule group is a collection of rules under a given name, serving as a
/// "namespace" for lint rules and allowing the entire set of rules to be
/// disabled at once
pub trait RuleGroup {
    type Language: Language;
    type Category: GroupCategory;
    /// The name of this group, displayed in the diagnostics emitted by its rules
    const NAME: &'static str;
    /// Register all the rules belonging to this group into `registry`
    fn record_rules<V: RegistryVisitor<Self::Language> + ?Sized>(registry: &mut V);
}

/// This macro is used by the codegen script to declare an analyzer rule group,
/// and implement the [RuleGroup] trait for it
#[macro_export]
macro_rules! declare_lint_group {
    ( $vis:vis $id:ident { name: $name:tt, rules: [ $( $( $rule:ident )::* , )* ] } ) => {
        $vis enum $id {}

        impl $crate::RuleGroup for $id {
            type Language = <( $( $( $rule )::* , )* ) as $crate::GroupLanguage>::Language;
            type Category = super::Category;

            const NAME: &'static str = $name;

            fn record_rules<V: $crate::RegistryVisitor<Self::Language> + ?Sized>(registry: &mut V) {
                $( registry.record_rule::<$( $rule )::*>(); )*
            }
        }

        pub(self) use $id as Group;

        // Declare a `group_category!` macro in the context of this module (and
        // all its children). This macro takes the name of a rule as a string
        // literal token and expands to the category of the lint rule with this
        // name within this group.
        // This is implemented by calling the `category_concat!` macro with the
        // "lint" prefix, the name of this group, and the rule name argument
        #[expect(unused_macros)]
        macro_rules! group_category {
            ( $rule_name:tt ) => { $crate::category_concat!( "lint", $name, $rule_name ) };
        }

        // Re-export the macro for child modules, so `declare_rule!` can access
        // the category of its parent group by using the `super` module
        pub(self) use group_category;
    };
}

/// This macro is used by the codegen script to declare an analyzer rule group,
/// and implement the [RuleGroup] trait for it
#[macro_export]
macro_rules! declare_assist_group {
    ( $vis:vis $id:ident { name: $name:tt, rules: [ $( $( $rule:ident )::* , )* ] } ) => {
        $vis enum $id {}

        impl $crate::RuleGroup for $id {
            type Language = <( $( $( $rule )::* , )* ) as $crate::GroupLanguage>::Language;
            type Category = super::Category;

            const NAME: &'static str = $name;

            fn record_rules<V: $crate::RegistryVisitor<Self::Language> + ?Sized>(registry: &mut V) {
                $( registry.record_rule::<$( $rule )::*>(); )*
            }
        }

        pub(self) use $id as Group;

        // Declare a `group_category!` macro in the context of this module (and
        // all its children). This macro takes the name of a rule as a string
        // literal token and expands to the category of the lint rule with this
        // name within this group.
        // This is implemented by calling the `category_concat!` macro with the
        // "lint" prefix, the name of this group, and the rule name argument
        #[expect(unused_macros)]
        macro_rules! group_category {
            ( $rule_name:tt ) => { $crate::category_concat!( "assist", $name, $rule_name ) };
        }

        // Re-export the macro for child modules, so `declare_rule!` can access
        // the category of its parent group by using the `super` module
        pub(self) use group_category;
    };
}

/// This macro is used by the codegen script to declare an analyzer rule group,
/// and implement the [RuleGroup] trait for it
#[macro_export]
macro_rules! declare_syntax_group {
    ( $vis:vis $id:ident { name: $name:tt, rules: [ $( $( $rule:ident )::* , )* ] } ) => {
        $vis enum $id {}

        impl $crate::RuleGroup for $id {
            type Language = <( $( $( $rule )::* , )* ) as $crate::GroupLanguage>::Language;
            type Category = super::Category;

            const NAME: &'static str = $name;

            fn record_rules<V: $crate::RegistryVisitor<Self::Language> + ?Sized>(registry: &mut V) {
                $( registry.record_rule::<$( $rule )::*>(); )*
            }
        }

        pub(self) use $id as Group;

        // Declare a `group_category!` macro in the context of this module (and
        // all its children). This macro takes the name of a rule as a string
        // literal token and expands to the category of the lint rule with this
        // name within this group.
        // This is implemented by calling the `category_concat!` macro with the
        // "lint" prefix, the name of this group, and the rule name argument
        #[expect(unused_macros)]
        macro_rules! group_category {
            ( $rule_name:tt ) => { $crate::category_concat!( "syntax", $name, $rule_name ) };
        }

        // Re-export the macro for child modules, so `declare_rule!` can access
        // the category of its parent group by using the `super` module
        pub(self) use group_category;
    };
}

/// A group category is a collection of rule groups under a given category ID,
/// serving as a broad classification on the kind of diagnostic or code action
/// these rule emit, and allowing whole categories of rules to be disabled at
/// once depending on the kind of analysis being performed
pub trait GroupCategory {
    type Language: Language;
    /// The category ID used for all groups and rule belonging to this category
    const CATEGORY: RuleCategory;
    /// Register all the groups belonging to this category into `registry`
    fn record_groups<V: RegistryVisitor<Self::Language> + ?Sized>(registry: &mut V);
}

#[macro_export]
macro_rules! declare_category {
    ( $vis:vis $id:ident { kind: $kind:ident, groups: [ $( $( $group:ident )::* , )* ] } ) => {
        $vis enum $id {}

        impl $crate::GroupCategory for $id {
            type Language = <( $( $( $group )::* , )* ) as $crate::CategoryLanguage>::Language;

            const CATEGORY: $crate::RuleCategory = $crate::RuleCategory::$kind;

            fn record_groups<V: $crate::RegistryVisitor<Self::Language> + ?Sized>(registry: &mut V) {
                $( registry.record_group::<$( $group )::*>(); )*
            }
        }

        pub(self) use $id as Category;
    };
}

/// This trait is implemented for tuples of [Rule] types of size 1 to 29 if the
/// query type of all the rules in the tuple share the same associated
/// [Language] (which is then aliased as the `Language` associated type on
/// [GroupLanguage] itself). It is used to ensure all the rules in a given
/// group are all querying the same underlying language
pub trait GroupLanguage {
    type Language: Language;
}

/// This trait is implemented for tuples of [Rule] types of size 1 to 29 if the
/// language of all the groups in the tuple share the same associated
/// [Language] (which is then aliased as the `Language` associated type on
/// [CategoryLanguage] itself). It is used to ensure all the groups in a given
/// category are all querying the same underlying language
pub trait CategoryLanguage {
    type Language: Language;
}

/// Helper macro for implementing [GroupLanguage] on a large number of tuple types at once
macro_rules! impl_group_language {
    ( $head:ident $( , $rest:ident )* ) => {
        impl<$head $( , $rest )*> GroupLanguage for ($head, $( $rest ),*)
        where
            $head: Rule $( , $rest: Rule, <$rest as Rule>::Query: Queryable<Language = RuleLanguage<$head>> )*
        {
            type Language = RuleLanguage<$head>;
        }

        impl<$head $( , $rest )*> CategoryLanguage for ($head, $( $rest ),*)
        where
            $head: RuleGroup $( , $rest: RuleGroup<Language = <$head as RuleGroup>::Language> )*
        {
            type Language = <$head as RuleGroup>::Language;
        }

        impl_group_language!( $( $rest ),* );
    };

    () => {};
}

impl_group_language!(
    T00, T01, T02, T03, T04, T05, T06, T07, T08, T09, T10, T11, T12, T13, T14, T15, T16, T17, T18,
    T19, T20, T21, T22, T23, T24, T25, T26, T27, T28, T29, T30, T31, T32, T33, T34, T35, T36, T37,
    T38, T39, T40, T41, T42, T43, T44, T45, T46, T47, T48, T49, T50, T51, T52, T53, T54, T55, T56,
    T57, T58, T59, T60, T61, T62, T63, T64, T65, T66, T67, T68, T69, T70, T71, T72, T73, T74, T75,
    T76, T77, T78, T79, T80, T81, T82, T83, T84, T85, T86, T87, T88, T89, T90, T91, T92, T93, T94,
    T95, T96, T97, T98, T99, T100, T101, T102, T103, T104, T105, T106, T107, T108, T109, T110,
    T111, T112, T113, T114, T115
);

/// Trait implemented by all analysis rules: declares interest to a certain AstNode type,
/// and a callback function to be executed on all nodes matching the query to possibly
/// raise an analysis event
pub trait Rule: RuleMeta + Sized {
    /// The type of AstNode this rule is interested in
    type Query: Queryable;
    /// A generic type that will be kept in memory between a call to `run` and
    /// subsequent executions of `diagnostic` or `action`, allows the rule to
    /// hold some temporary state between the moment a signal is raised and
    /// when a diagnostic or action needs to be built
    type State;
    /// An iterator type returned by `run` to yield zero or more signals to the
    /// analyzer
    type Signals: IntoIterator<Item = Self::State>;
    /// The options that belong to a rule
    type Options: Default + Clone + Debug;

    fn phase() -> Phases {
        <<<Self as Rule>::Query as Queryable>::Services as Phase>::phase()
    }

    /// This function is called once for each node matching `Query` in the tree
    /// being analyzed. If it returns `Some` the state object will be wrapped
    /// in a generic `AnalyzerSignal`, and the consumer of the analyzer may call
    /// `diagnostic` or `action` on it
    fn run(ctx: &RuleContext<Self>) -> Self::Signals;

    /// Returns the instances associated with the given signal.
    ///
    /// This allows suppression of specific instances of a given rule, without
    /// suppressing other instances of the same rule.
    ///
    /// ## Example
    ///
    /// Consider the situation where the following two variables are unused:
    ///
    /// ```js
    /// let a, b;
    /// ```
    ///
    /// The rule `noUnusedVariables` will report a diagnostic about it, which we
    /// can suppress with `// biome-ignore lint/correctness/noUnusedVariables`.
    ///
    /// But what if we wanted to suppress the rule for `a`, but not for `b`?
    ///
    /// We would need to recognize there are actually two separate instances
    /// that the rule is reporting on, identified as "a" and "b". This allows
    /// the user to suppress a specific instance using
    /// `// biome-ignore lint/correctness/noUnusedVariables(a)`.
    ///
    /// *Note: For `noUnusedVariables` the above may not seem very useful (and
    /// indeed it's not implemented), but for rules such as
    /// `useExhaustiveDependencies` this is actually desirable.*
    fn instances_for_signal(_signal: &Self::State) -> Box<[Box<str>]> {
        Vec::new().into_boxed_slice()
    }

    /// Used by the analyzer to associate a range of source text to a signal in
    /// order to support suppression comments.
    ///
    /// If this function returns [None], the range of the query node will be used instead
    ///
    /// The default implementation returns the range of `Self::diagnostic`, and
    /// should return the correct value for most rules however you may want to
    /// override this if generating a diagnostic for this rule requires heavy
    /// processing and the range could be determined through a faster path
    fn text_range(ctx: &RuleContext<Self>, state: &Self::State) -> Option<TextRange> {
        Self::diagnostic(ctx, state).and_then(|diag| diag.span())
    }

    /// Allows the rule to suppress a set of syntax nodes to prevent them from
    /// matching the `Query`. This is useful for rules that implement a code
    /// action that recursively modifies multiple nodes at once, this hook
    /// allows these rules to avoid matching on those nodes again.
    ///
    /// # Example
    ///
    /// ```ignore
    /// impl Rule for SimplifyExpression {
    ///     type Query = BinaryExpression;
    ///
    ///     fn run(ctx: &RuleContext<Self>) -> Self::Signals {
    ///         // Recursively check this expression and its children for simplification
    ///         // opportunities
    ///         check_can_simplify(ctx.query())
    ///     }
    ///
    ///     fn suppressed_nodes(
    ///         _ctx: &RuleContext<Self>,
    ///         state: &Self::State,
    ///         suppressions: &mut RuleSuppressions<RuleLanguage<Self>>
    ///     ) {
    ///         // Prevent this rule from matching again on nodes that were already checked by
    ///         // `check_can_simplify`
    ///         for node in &state.nodes {
    ///             suppressions.suppress_node(node.clone());
    ///         }
    ///     }
    /// }
    /// ```
    fn suppressed_nodes(
        ctx: &RuleContext<Self>,
        state: &Self::State,
        suppressions: &mut RuleSuppressions<RuleLanguage<Self>>,
    ) {
        let (..) = (ctx, state, suppressions);
    }

    /// Called by the consumer of the analyzer to try to generate a diagnostic
    /// from a signal raised by `run`
    ///
    /// The default implementation returns None
    fn diagnostic(_ctx: &RuleContext<Self>, _state: &Self::State) -> Option<RuleDiagnostic> {
        None
    }

    /// Called by the consumer of the analyzer to try to generate a code action
    /// from a signal raised by `run`
    ///
    /// The default implementation returns None
    fn action(
        ctx: &RuleContext<Self>,
        state: &Self::State,
    ) -> Option<RuleAction<RuleLanguage<Self>>> {
        let (..) = (ctx, state);
        None
    }

    fn top_level_suppression(
        ctx: &RuleContext<Self>,
        suppression_action: &dyn SuppressionAction<Language = RuleLanguage<Self>>,
    ) -> Option<SuppressAction<RuleLanguage<Self>>>
    where
        Self: 'static,
    {
        let category = <Self::Group as RuleGroup>::Category::CATEGORY;
        if matches!(
            category,
            RuleCategory::Lint | RuleCategory::Action | RuleCategory::Syntax
        ) {
            let rule_category = format!(
                "{}/{}/{}",
                category.as_suppression_category(),
                <Self::Group as RuleGroup>::NAME,
                Self::METADATA.name
            );
            let suppression_text = format!("biome-ignore-all {rule_category}");
            let root = ctx.root();

            if let Some(first_token) = root.syntax().first_token() {
                let mut mutation = root.begin();
                let comment =
                    suppression_action.suppression_top_level_comment(suppression_text.as_str());
                suppression_action.apply_top_level_suppression(
                    &mut mutation,
                    first_token,
                    comment.as_str(),
                );
                let message = if category == RuleCategory::Action {
                    "action"
                } else {
                    "rule"
                };
                return Some(SuppressAction {
                    mutation,
                    message:
                        markup! { "Suppress " {message} " " {rule_category} " for the whole file."}
                            .to_owned(),
                });
            }
        }
        None
    }

    /// Create a code action that allows to suppress the rule. The function
    /// returns the node to which the suppression comment is applied.
    fn inline_suppression(
        ctx: &RuleContext<Self>,
        text_range: &TextRange,
        suppression_action: &dyn SuppressionAction<Language = RuleLanguage<Self>>,
        suppression_reason: Option<&str>,
    ) -> Option<SuppressAction<RuleLanguage<Self>>>
    where
        Self: 'static,
    {
        // if the rule belongs to `Lint`, we auto generate an action to suppress the rule
        let category = <Self::Group as RuleGroup>::Category::CATEGORY;
        if matches!(
            category,
            RuleCategory::Lint | RuleCategory::Action | RuleCategory::Syntax
        ) {
            let rule_category = format!(
                "{}/{}/{}",
                category.as_suppression_category(),
                <Self::Group as RuleGroup>::NAME,
                Self::METADATA.name
            );
            let suppression_text = format!("biome-ignore {rule_category}");
            let root = ctx.root();
            let token = root.syntax().token_at_offset(text_range.start());
            let mut mutation = root.begin();
            suppression_action.inline_suppression(SuppressionCommentEmitterPayload {
                suppression_text: suppression_text.as_str(),
                mutation: &mut mutation,
                token_offset: token,
                diagnostic_text_range: text_range,
                suppression_reason: suppression_reason.unwrap_or("<explanation>"),
            });

            let message = if category == RuleCategory::Action {
                "action"
            } else {
                "rule"
            };

            Some(SuppressAction {
                mutation,
                message: markup! { "Suppress " {message} " " {rule_category} " for this line."}
                    .to_owned(),
            })
        } else {
            None
        }
    }

    /// Returns a mutation to apply to the code
    fn transform(
        _ctx: &RuleContext<Self>,
        _state: &Self::State,
    ) -> Option<BatchMutation<RuleLanguage<Self>>> {
        None
    }
}

/// Diagnostic object returned by a single analysis rule
#[derive(Clone, Debug)]
pub struct RuleDiagnostic {
    pub(crate) category: &'static Category,
    pub(crate) subcategory: Option<String>,
    pub(crate) span: Option<TextRange>,
    pub(crate) message: MessageAndDescription,
    pub(crate) tags: DiagnosticTags,
    pub(crate) rule_advice: RuleAdvice,
    pub(crate) severity: Severity,

    advice_offset: Option<TextSize>,
}

impl RuleDiagnostic {
    pub(crate) fn set_advice_offset(&mut self, offset: TextSize) {
        self.advice_offset = Some(offset);
    }
}

impl Diagnostic for RuleDiagnostic {
    fn severity(&self) -> Severity {
        self.severity
    }

    fn category(&self) -> Option<&'static Category> {
        Some(self.category)
    }

    fn message(&self, fmt: &mut Formatter<'_>) -> std::io::Result<()> {
        fmt.write_markup(markup! {{self.message}})
    }

    fn description(&self, fmt: &mut std::fmt::Formatter<'_>) -> std::fmt::Result {
        write!(fmt, "{}", self.message)
    }

    fn tags(&self) -> DiagnosticTags {
        self.tags
    }

    fn location(&self) -> Location<'_> {
        Location::builder().span(&self.span).build()
    }

    fn advices(&self, visitor: &mut dyn Visit) -> std::io::Result<()> {
        self.record(visitor)
    }
}

impl Advices for RuleDiagnostic {
    fn record(&self, visitor: &mut dyn Visit) -> std::io::Result<()> {
        for detail in &self.rule_advice.details {
            visitor.record_log(
                detail.log_category,
                &markup! { {detail.message} }.to_owned(),
            )?;
            if let (Some(span), Some(advice_offset)) = (detail.range, self.advice_offset) {
                let span = span.add(advice_offset);
                let location = Location::builder().span(&span).build();
                visitor.record_frame(location)?;
            } else {
                let location = Location::builder().span(&detail.range).build();
                visitor.record_frame(location)?;
            };
        }
        // we then print notes
        for (log_category, note) in &self.rule_advice.notes {
            visitor.record_log(*log_category, &markup! { {note} }.to_owned())?;
        }

        if let Some(suggestion_list) = &self.rule_advice.suggestion_list {
            visitor.record_log(
                LogCategory::Info,
                &markup! { {suggestion_list.message} }.to_owned(),
            )?;
            let list: Vec<_> = suggestion_list
                .list
                .iter()
                .map(|suggestion| suggestion as &dyn Display)
                .collect();
            visitor.record_list(&list)?;
        }

        Ok(())
    }
}

#[derive(Clone, Debug, Default)]
/// It contains possible advices to show when printing a diagnostic that belong to the rule
pub struct RuleAdvice {
    pub(crate) details: Vec<Detail>,
    pub(crate) notes: Vec<(LogCategory, MarkupBuf)>,
    pub(crate) suggestion_list: Option<SuggestionList>,
}

#[derive(Clone, Debug, Default)]
pub struct SuggestionList {
    pub(crate) message: MarkupBuf,
    pub(crate) list: Vec<MarkupBuf>,
}

#[derive(Clone, Debug)]
pub struct Detail {
    pub log_category: LogCategory,
    pub message: MarkupBuf,
    pub range: Option<TextRange>,
}

impl RuleDiagnostic {
    /// Creates a new [`RuleDiagnostic`] with a severity and title that will be
    /// used in a builder-like way to modify labels.
    pub fn new(category: &'static Category, span: impl AsSpan, title: impl Display) -> Self {
        let message = markup!({ title }).to_owned();
        Self {
            category,
            subcategory: None,
            span: span.as_span(),
            message: MessageAndDescription::from(message),
            tags: DiagnosticTags::empty(),
            rule_advice: RuleAdvice::default(),
            severity: Severity::default(),
            advice_offset: None,
        }
    }

    /// Marks this diagnostic as deprecated code, which will
    /// be displayed in the language server.
    ///
    /// This does not have any influence on the diagnostic rendering.
    pub fn deprecated(mut self) -> Self {
        self.tags |= DiagnosticTags::DEPRECATED_CODE;
        self
    }

    /// Marks this diagnostic as unnecessary code, which will
    /// be displayed in the language server.
    ///
    /// This does not have any influence on the diagnostic rendering.
    pub fn unnecessary(mut self) -> Self {
        self.tags |= DiagnosticTags::UNNECESSARY_CODE;
        self
    }

    /// Marks this diagnostic as verbose.
    ///
    /// The diagnostic will only be shown when using the `--verbose` argument.
    pub fn verbose(mut self) -> Self {
        self.tags |= DiagnosticTags::VERBOSE;
        self
    }

    /// Attaches a label to this [`RuleDiagnostic`].
    ///
    /// The given span has to be in the file provided while creating this [`RuleDiagnostic`].
    pub fn label(mut self, span: impl AsSpan, msg: impl Display) -> Self {
        self.rule_advice.details.push(Detail {
            log_category: LogCategory::Info,
            message: markup!({ msg }).to_owned(),
            range: span.as_span(),
        });
        self
    }

    /// Attaches a detailed message to this [`RuleDiagnostic`].
    pub fn detail(self, span: impl AsSpan, msg: impl Display) -> Self {
        self.label(span, msg)
    }

    /// Adds a footer to this [`RuleDiagnostic`], which will be displayed under the actual error.
    fn footer(mut self, log_category: LogCategory, msg: impl Display) -> Self {
        self.rule_advice
            .notes
            .push((log_category, markup!({ msg }).to_owned()));
        self
    }

    /// Adds a footer to this [`RuleDiagnostic`], with the `Info` log category.
    pub fn note(self, msg: impl Display) -> Self {
        self.footer(LogCategory::Info, msg)
    }

    /// It creates a new footer note which contains a message and a list of possible suggestions.
    /// Useful when there's need to suggest a list of things inside a diagnostic.
    pub fn footer_list(
        mut self,
        message: impl Display,
        list: impl IntoIterator<Item = impl Display>,
    ) -> Self {
        self.rule_advice.suggestion_list = Some(SuggestionList {
            message: markup! { {message} }.to_owned(),
            list: list
                .into_iter()
                .map(|msg| markup! {{msg}}.to_owned())
                .collect(),
        });
        self
    }

    /// Adds a footer to this [`RuleDiagnostic`], with the `Warn` severity.
    pub fn warning(self, msg: impl Display) -> Self {
        self.footer(LogCategory::Warn, msg)
    }

    #[inline]
    pub fn span(&self) -> Option<TextRange> {
        self.span
    }

    pub fn subcategory(mut self, subcategory: String) -> Self {
        self.subcategory = Some(subcategory);
        self
    }

    /// Assigns explicit severity.
    ///
    /// In most cases, severity should _not_ be explicitly assigned, since rule
    /// categories and configuration define the severity. Currently, this is only
    /// used for plugins to allow plugin authors to assign explicit severity.
    pub fn with_severity(mut self, severity: Severity) -> Self {
        self.severity = severity;
        self
    }
}

/// Code Action object returned by a single analysis rule
pub struct RuleAction<L: Language> {
    pub category: ActionCategory,
    applicability: Applicability,
    pub message: MarkupBuf,
    pub mutation: BatchMutation<L>,
}

impl<L: Language> RuleAction<L> {
    pub fn new(
        category: ActionCategory,
        applicability: impl Into<Applicability>,
        message: impl Display,
        mutation: BatchMutation<L>,
    ) -> Self {
        Self {
            category,
            applicability: applicability.into(),
            message: markup! {{message}}.to_owned(),
            mutation,
        }
    }

    pub fn applicability(&self) -> Applicability {
        self.applicability
    }
}

/// An action meant to suppress a lint rule
#[derive(Clone)]
pub struct SuppressAction<L: Language> {
    pub message: MarkupBuf,
    pub mutation: BatchMutation<L>,
}<|MERGE_RESOLUTION|>--- conflicted
+++ resolved
@@ -161,19 +161,12 @@
     EslintVitest(&'static str),
     /// Rules from [Eslint Plugin Vue.js](https://eslint.vuejs.org/)
     EslintVueJs(&'static str),
-<<<<<<< HEAD
-    /// Rules from [Eslint Plugin Package.json](https://github.com/JoshuaKGoldberg/eslint-plugin-package-json)
-    EslintPackageJson(&'static str),
-    /// Rules from [Eslint Plugin Package.json Dependencies](https://github.com/idan-at/eslint-plugin-package-json-dependencies)
-    EslintPackageJsonDependencies(&'static str),
     /// Rules from [Eslint Plugin Playwright](https://github.com/playwright-community/eslint-plugin-playwright)
     EslintPlaywright(&'static str),
-=======
     /// Rules from [graphql-schema-linter](https://github.com/cjoudrey/graphql-schema-linter)
     GraphqlSchemaLinter(&'static str),
     /// Rules from [Stylelint](https://github.com/stylelint/stylelint)
     Stylelint(&'static str),
->>>>>>> 8de2774f
 }
 
 impl PartialEq for RuleSource {
@@ -204,6 +197,7 @@
                 write!(f, "eslint-plugin-package-json-dependencies")
             }
             Self::EslintPerfectionist(_) => write!(f, "eslint-plugin-perfectionist"),
+            Self::EslintPlaywright(_) => write!(f, "eslint-plugin-playwright"),
             Self::EslintQwik(_) => write!(f, "eslint-plugin-qwik"),
             Self::EslintReact(_) => write!(f, "eslint-plugin-react"),
             Self::EslintReactHooks(_) => write!(f, "eslint-plugin-react-hooks"),
@@ -222,16 +216,8 @@
             Self::EslintUnusedImports(_) => write!(f, "eslint-plugin-unused-imports"),
             Self::EslintVitest(_) => write!(f, "@vitest/eslint-plugin"),
             Self::EslintVueJs(_) => write!(f, "eslint-plugin-vue"),
-<<<<<<< HEAD
-            Self::EslintPackageJson(_) => write!(f, "eslint-plugin-package-json"),
-            Self::EslintPackageJsonDependencies(_) => {
-                write!(f, "eslint-plugin-package-json-dependencies")
-            }
-            Self::EslintPlaywright(_) => write!(f, "eslint-plugin-playwright"),
-=======
             Self::GraphqlSchemaLinter(_) => write!(f, "graphql-schema-linter"),
             Self::Stylelint(_) => write!(f, "Stylelint"),
->>>>>>> 8de2774f
         }
     }
 }
@@ -294,11 +280,8 @@
             | Self::EslintPackageJson(rule_name)
             | Self::EslintPackageJsonDependencies(rule_name)
             | Self::EslintPerfectionist(rule_name)
-<<<<<<< HEAD
             | Self::EslintPlaywright(rule_name)
-=======
             | Self::EslintQwik(rule_name)
->>>>>>> 8de2774f
             | Self::EslintReact(rule_name)
             | Self::EslintReactHooks(rule_name)
             | Self::EslintReactPreferFunctionComponent(rule_name)
@@ -342,6 +325,7 @@
                 format!("package-json-dependencies/{rule_name}")
             }
             Self::EslintPerfectionist(rule_name) => format!("perfectionist/{rule_name}"),
+            Self::EslintPlaywright(rule_name) => format!("playwright/{rule_name}"),
             Self::EslintQwik(rule_name) => format!("qwik/{rule_name}"),
             Self::EslintReact(rule_name) => format!("react/{rule_name}"),
             Self::EslintReactHooks(rule_name) => format!("react-hooks/{rule_name}"),
@@ -360,14 +344,6 @@
             Self::EslintUnusedImports(rule_name) => format!("unused-imports/{rule_name}"),
             Self::EslintVitest(rule_name) => format!("vitest/{rule_name}"),
             Self::EslintVueJs(rule_name) => format!("vue/{rule_name}"),
-<<<<<<< HEAD
-            Self::EslintPackageJson(rule_name) => format!("package-json/{rule_name}"),
-            Self::EslintPackageJsonDependencies(rule_name) => {
-                format!("package-json-dependencies/{rule_name}")
-            }
-            Self::EslintPlaywright(rule_name) => format!("playwright/{rule_name}"),
-=======
->>>>>>> 8de2774f
         }
     }
 
@@ -406,14 +382,9 @@
             Self::EslintUnusedImports(rule_name) => format!("https://github.com/sweepline/eslint-plugin-unused-imports/blob/master/docs/rules/{rule_name}.md"),
             Self::EslintVitest(rule_name) => format!("https://github.com/vitest-dev/eslint-plugin-vitest/blob/main/docs/rules/{rule_name}.md"),
             Self::EslintVueJs(rule_name) => format!("https://eslint.vuejs.org/rules/{rule_name}"),
-<<<<<<< HEAD
-            Self::EslintPackageJson(rule_name) => format!("https://github.com/JoshuaKGoldberg/eslint-plugin-package-json/blob/main/docs/rules/{rule_name}.md"),
-            Self::EslintPackageJsonDependencies(rule_name) => format!("https://github.com/idan-at/eslint-plugin-package-json-dependencies/blob/master/docs/rules/{rule_name}.md"),
             Self::EslintPlaywright(rule_name) => format!("https://github.com/playwright-community/eslint-plugin-playwright/blob/main/docs/rules/{rule_name}.md"),
-=======
             Self::GraphqlSchemaLinter(rule_name) => format!("https://github.com/cjoudrey/graphql-schema-linter?tab=readme-ov-file#{rule_name}"),
             Self::Stylelint(rule_name) => format!("https://github.com/stylelint/stylelint/blob/main/lib/rules/{rule_name}/README.md"),
->>>>>>> 8de2774f
         }
     }
 
@@ -591,6 +562,7 @@
             Self::Test => "test",
             Self::Solid => "solid",
             Self::Next => "next",
+            Self::Playwright => "playwright",
             Self::Qwik => "qwik",
             Self::Vue => "vue",
             Self::Project => "project",
@@ -608,11 +580,11 @@
             "test" => Ok(Self::Test),
             "solid" => Ok(Self::Solid),
             "next" => Ok(Self::Next),
+            "playwright" => Ok(Self::Playwright),
             "qwik" => Ok(Self::Qwik),
             "vue" => Ok(Self::Vue),
             "project" => Ok(Self::Project),
             "tailwind" => Ok(Self::Tailwind),
-
             _ => Err("Invalid rule domain"),
         }
     }
