--- conflicted
+++ resolved
@@ -314,7 +314,7 @@
             Self::EslintJsxA11y(rule_name) => format!("jsx-a11y/{rule_name}"),
             Self::EslintMysticatea(rule_name) => format!("@mysticatea/{rule_name}"),
             Self::EslintN(rule_name) => format!("n/{rule_name}"),
-            Self::EslintNext(rule_name) => format!("@next/{rule_name}"),
+            Self::EslintNext(rule_name) => format!("@next/next/{rule_name}"),
             Self::EslintNoSecrets(rule_name) => format!("no-secrets/{rule_name}"),
             Self::EslintPackageJson(rule_name) => format!("package-json/{rule_name}"),
             Self::EslintPackageJsonDependencies(rule_name) => {
@@ -337,18 +337,6 @@
             Self::EslintTypeScript(rule_name) => format!("@typescript-eslint/{rule_name}"),
             Self::EslintUnicorn(rule_name) => format!("unicorn/{rule_name}"),
             Self::EslintUnusedImports(rule_name) => format!("unused-imports/{rule_name}"),
-<<<<<<< HEAD
-            Self::EslintMysticatea(rule_name) => format!("@mysticatea/{rule_name}"),
-            Self::EslintBarrelFiles(rule_name) => format!("barrel-files/{rule_name}"),
-            Self::EslintN(rule_name) => format!("n/{rule_name}"),
-            Self::EslintNext(rule_name) => format!("@next/next/{rule_name}"),
-            Self::EslintQwik(rule_name) => format!("qwik/{rule_name}"),
-            Self::Stylelint(rule_name) => format!("stylelint/{rule_name}"),
-            Self::EslintNoSecrets(rule_name) => format!("no-secrets/{rule_name}"),
-            Self::EslintRegexp(rule_name) => format!("regexp/{rule_name}"),
-            Self::DenoLint(rule_name) => format!("deno-lint/{rule_name}"),
-=======
->>>>>>> 803a44a5
             Self::EslintVitest(rule_name) => format!("vitest/{rule_name}"),
             Self::EslintVueJs(rule_name) => format!("vue/{rule_name}"),
         }
