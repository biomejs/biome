--- conflicted
+++ resolved
@@ -47,7 +47,15 @@
     Unsafe,
 }
 
-<<<<<<< HEAD
+impl Display for FixKind {
+    fn fmt(&self, fmt: &mut biome_console::fmt::Formatter) -> std::io::Result<()> {
+        match self {
+            FixKind::Safe => fmt.write_str("Safe"),
+            FixKind::Unsafe => fmt.write_str("Unsafe"),
+        }
+    }
+}
+
 #[derive(Debug, Eq, PartialEq)]
 pub enum Source {
     /// Rules from [Rust Clippy](https://rust-lang.github.io/rust-clippy/master/index.html)
@@ -109,15 +117,6 @@
     SameLogic,
     /// The rule deviate of the logic of the source
     Inspired,
-=======
-impl biome_console::fmt::Display for FixKind {
-    fn fmt(&self, fmt: &mut biome_console::fmt::Formatter) -> std::io::Result<()> {
-        match self {
-            FixKind::Safe => fmt.write_str("Safe"),
-            FixKind::Unsafe => fmt.write_str("Unsafe"),
-        }
-    }
->>>>>>> 6b4e7b24
 }
 
 impl RuleMetadata {
