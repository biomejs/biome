use crate::categories::{ActionCategory, RuleCategory};
use crate::context::RuleContext;
use crate::registry::{RegistryVisitor, RuleLanguage, RuleSuppressions};
use crate::{
    Phase, Phases, Queryable, SuppressionCommentEmitter, SuppressionCommentEmitterPayload,
};
use biome_console::fmt::Display;
use biome_console::{markup, MarkupBuf};
use biome_diagnostics::advice::CodeSuggestionAdvice;
use biome_diagnostics::location::AsSpan;
use biome_diagnostics::Applicability;
use biome_diagnostics::{
    Advices, Category, Diagnostic, DiagnosticTags, Location, LogCategory, MessageAndDescription,
    Visit,
};
use biome_rowan::{AstNode, BatchMutation, BatchMutationExt, Language, TextRange};
use std::cmp::Ordering;
use std::fmt::Debug;

#[derive(Clone, Debug)]
#[cfg_attr(feature = "serde", derive(serde::Serialize))]
#[cfg_attr(feature = "serde", serde(rename_all = "camelCase"))]
/// Static metadata containing information about a rule
pub struct RuleMetadata {
    /// It marks if a rule is deprecated, and if so a reason has to be provided.
    pub deprecated: Option<&'static str>,
    /// The version when the rule was implemented
    pub version: &'static str,
    /// The name of this rule, displayed in the diagnostics it emits
    pub name: &'static str,
    /// The content of the documentation comments for this rule
    pub docs: &'static str,
    /// The language that the rule applies to.
    pub language: &'static str,
    /// Whether a rule is recommended or not
    pub recommended: bool,
    /// The kind of fix
    pub fix_kind: FixKind,
    /// The source URL of the rule
    pub sources: &'static [RuleSource],
    /// The source kind of the rule
    pub source_kind: Option<RuleSourceKind>,
}

#[derive(Clone, Copy, Debug, Default, Eq, PartialEq)]
#[cfg_attr(
    feature = "serde",
    derive(
        biome_deserialize_macros::Deserializable,
        schemars::JsonSchema,
        serde::Deserialize,
        serde::Serialize
    )
)]
#[cfg_attr(feature = "serde", serde(rename_all = "camelCase"))]
/// Used to identify the kind of code action emitted by a rule
pub enum FixKind {
    /// The rule doesn't emit code actions.
    #[default]
    None,
    /// The rule emits a code action that is safe to apply. Usually these fixes don't change the semantic of the program.
    Safe,
    /// The rule emits a code action that is _unsafe_ to apply. Usually these fixes remove comments, or change
    /// the semantic of the program.
    Unsafe,
}

impl Display for FixKind {
    fn fmt(&self, fmt: &mut biome_console::fmt::Formatter) -> std::io::Result<()> {
        match self {
            FixKind::None => fmt.write_str("None"),
            FixKind::Safe => fmt.write_str("Safe"),
            FixKind::Unsafe => fmt.write_str("Unsafe"),
        }
    }
}

<<<<<<< HEAD
#[derive(Debug, Clone, Eq)]
#[cfg_attr(feature = "serde", derive(serde::Serialize))]
#[cfg_attr(feature = "serde", serde(rename_all = "camelCase"))]
=======
impl From<&FixKind> for Applicability {
    fn from(kind: &FixKind) -> Self {
        match kind {
            FixKind::Safe => Applicability::Always,
            FixKind::Unsafe => Applicability::MaybeIncorrect,
        }
    }
}

#[derive(Debug, Clone, Eq, Serialize)]
#[serde(rename_all = "camelCase")]
>>>>>>> 32e422d0
pub enum RuleSource {
    /// Rules from [Rust Clippy](https://rust-lang.github.io/rust-clippy/master/index.html)
    Clippy(&'static str),
    /// Rules from [Eslint](https://eslint.org/)
    Eslint(&'static str),
    /// Rules from [Eslint Plugin Import](https://github.com/import-js/eslint-plugin-import)
    EslintImport(&'static str),
    /// Rules from [Eslint Plugin Import Access](https://github.com/uhyo/eslint-plugin-import-access)
    EslintImportAccess(&'static str),
    /// Rules from [Eslint Plugin Jest](https://github.com/jest-community/eslint-plugin-jest)
    EslintJest(&'static str),
    /// Rules from [Eslint Plugin JSX A11y](https://github.com/jsx-eslint/eslint-plugin-jsx-a11y)
    EslintJsxA11y(&'static str),
    /// Rules from [Eslint Plugin React](https://github.com/jsx-eslint/eslint-plugin-react)
    EslintReact(&'static str),
    /// Rules from [Eslint Plugin React Hooks](https://github.com/facebook/react/blob/main/packages/eslint-plugin-react-hooks/README.md)
    EslintReactHooks(&'static str),
    /// Rules from [Eslint Plugin Solid](https://github.com/solidjs-community/eslint-plugin-solid)
    EslintSolid(&'static str),
    /// Rules from [Eslint Plugin Sonar](https://github.com/SonarSource/eslint-plugin-sonarjs)
    EslintSonarJs(&'static str),
    /// Rules from [Eslint Plugin Stylistic](https://eslint.style)
    EslintStylistic(&'static str),
    /// Rules from [Eslint Plugin Typescript](https://typescript-eslint.io)
    EslintTypeScript(&'static str),
    /// Rules from [Eslint Plugin Unicorn](https://github.com/sindresorhus/eslint-plugin-unicorn)
    EslintUnicorn(&'static str),
    /// Rules from [Eslint Plugin Mysticatea](https://github.com/mysticatea/eslint-plugin)
    EslintMysticatea(&'static str),
    /// Rules from [Eslint Plugin Barrel Files](https://github.com/thepassle/eslint-plugin-barrel-files)
    EslintBarrelFiles(&'static str),
    /// Rules from [Stylelint](https://github.com/stylelint/stylelint)
    Stylelint(&'static str),
}

impl PartialEq for RuleSource {
    fn eq(&self, other: &Self) -> bool {
        std::mem::discriminant(self) == std::mem::discriminant(other)
    }
}

impl std::fmt::Display for RuleSource {
    fn fmt(&self, f: &mut std::fmt::Formatter<'_>) -> std::fmt::Result {
        match self {
            RuleSource::Clippy(_) => write!(f, "Clippy"),
            RuleSource::Eslint(_) => write!(f, "ESLint"),
            RuleSource::EslintImport(_) => write!(f, "eslint-plugin-import"),
            RuleSource::EslintImportAccess(_) => write!(f, "eslint-plugin-import-access"),
            RuleSource::EslintJest(_) => write!(f, "eslint-plugin-jest"),
            RuleSource::EslintJsxA11y(_) => write!(f, "eslint-plugin-jsx-a11y"),
            RuleSource::EslintReact(_) => write!(f, "eslint-plugin-react"),
            RuleSource::EslintReactHooks(_) => write!(f, "eslint-plugin-react-hooks"),
            RuleSource::EslintSolid(_) => write!(f, "eslint-plugin-solid"),
            RuleSource::EslintSonarJs(_) => write!(f, "eslint-plugin-sonarjs"),
            RuleSource::EslintStylistic(_) => write!(f, "eslint-plugin-stylistic"),
            RuleSource::EslintTypeScript(_) => write!(f, "typescript-eslint"),
            RuleSource::EslintUnicorn(_) => write!(f, "eslint-plugin-unicorn"),
            RuleSource::EslintMysticatea(_) => write!(f, "@mysticatea/eslint-plugin"),
            RuleSource::EslintBarrelFiles(_) => write!(f, "eslint-plugin-barrel-files"),
            RuleSource::Stylelint(_) => write!(f, "Stylelint"),
        }
    }
}

impl PartialOrd for RuleSource {
    fn partial_cmp(&self, other: &Self) -> Option<Ordering> {
        Some(self.cmp(other))
    }
}

impl Ord for RuleSource {
    fn cmp(&self, other: &Self) -> Ordering {
        if let (RuleSource::Eslint(self_rule), RuleSource::Eslint(other_rule)) = (self, other) {
            self_rule.cmp(other_rule)
        } else if self.is_eslint() {
            Ordering::Greater
        } else if other.is_eslint() {
            Ordering::Less
        } else {
            let self_rule = self.as_rule_name();
            let other_rule = other.as_rule_name();
            self_rule.cmp(other_rule)
        }
    }
}

impl RuleSource {
    pub fn as_rule_name(&self) -> &'static str {
        match self {
            Self::Clippy(rule_name)
            | Self::Eslint(rule_name)
            | Self::EslintImport(rule_name)
            | Self::EslintImportAccess(rule_name)
            | Self::EslintJest(rule_name)
            | Self::EslintJsxA11y(rule_name)
            | Self::EslintReact(rule_name)
            | Self::EslintReactHooks(rule_name)
            | Self::EslintTypeScript(rule_name)
            | Self::EslintSolid(rule_name)
            | Self::EslintSonarJs(rule_name)
            | Self::EslintStylistic(rule_name)
            | Self::EslintUnicorn(rule_name)
            | Self::EslintMysticatea(rule_name)
            | Self::EslintBarrelFiles(rule_name)
            | Self::Stylelint(rule_name) => rule_name,
        }
    }

    pub fn to_namespaced_rule_name(&self) -> String {
        match self {
            Self::Clippy(rule_name) | Self::Eslint(rule_name) => (*rule_name).to_string(),
            Self::EslintImport(rule_name) => format!("import/{rule_name}"),
            Self::EslintImportAccess(rule_name) => format!("import-access/{rule_name}"),
            Self::EslintJest(rule_name) => format!("jest/{rule_name}"),
            Self::EslintJsxA11y(rule_name) => format!("jsx-a11y/{rule_name}"),
            Self::EslintReact(rule_name) => format!("react/{rule_name}"),
            Self::EslintReactHooks(rule_name) => format!("react-hooks/{rule_name}"),
            Self::EslintTypeScript(rule_name) => format!("@typescript-eslint/{rule_name}"),
            Self::EslintSolid(rule_name) => format!("solidjs/{rule_name}"),
            Self::EslintSonarJs(rule_name) => format!("sonarjs/{rule_name}"),
            Self::EslintStylistic(rule_name) => format!("@stylistic/{rule_name}"),
            Self::EslintUnicorn(rule_name) => format!("unicorn/{rule_name}"),
            Self::EslintMysticatea(rule_name) => format!("@mysticatea/{rule_name}"),
            Self::EslintBarrelFiles(rule_name) => format!("barrel-files/{rule_name}"),
            Self::Stylelint(rule_name) => format!("stylelint/{rule_name}"),
        }
    }

    pub fn to_rule_url(&self) -> String {
        match self {
            Self::Clippy(rule_name) => format!("https://rust-lang.github.io/rust-clippy/master/#/{rule_name}"),
            Self::Eslint(rule_name) => format!("https://eslint.org/docs/latest/rules/{rule_name}"),
            Self::EslintImport(rule_name) => format!("https://github.com/import-js/eslint-plugin-import/blob/main/docs/rules/{rule_name}.md"),
            Self::EslintImportAccess(_) => "https://github.com/uhyo/eslint-plugin-import-access".to_string(),
            Self::EslintJest(rule_name) => format!("https://github.com/jest-community/eslint-plugin-jest/blob/main/docs/rules/{rule_name}.md"),
            Self::EslintJsxA11y(rule_name) => format!("https://github.com/jsx-eslint/eslint-plugin-jsx-a11y/blob/main/docs/rules/{rule_name}.md"),
            Self::EslintReact(rule_name) => format!("https://github.com/jsx-eslint/eslint-plugin-react/blob/master/docs/rules/{rule_name}.md"),
            Self::EslintReactHooks(_) =>  "https://github.com/facebook/react/blob/main/packages/eslint-plugin-react-hooks/README.md".to_string(),
            Self::EslintTypeScript(rule_name) => format!("https://typescript-eslint.io/rules/{rule_name}"),
            Self::EslintSolid(rule_name) => format!("https://github.com/solidjs-community/eslint-plugin-solid/blob/main/docs/{rule_name}.md"),
            Self::EslintSonarJs(rule_name) => format!("https://github.com/SonarSource/eslint-plugin-sonarjs/blob/HEAD/docs/rules/{rule_name}.md"),
            Self::EslintStylistic(rule_name) => format!("https://eslint.style/rules/default/{rule_name}"),
            Self::EslintUnicorn(rule_name) => format!("https://github.com/sindresorhus/eslint-plugin-unicorn/blob/main/docs/rules/{rule_name}.md"),
            Self::EslintMysticatea(rule_name) => format!("https://github.com/mysticatea/eslint-plugin/blob/master/docs/rules/{rule_name}.md"),
            Self::EslintBarrelFiles(rule_name) => format!("https://github.com/thepassle/eslint-plugin-barrel-files/blob/main/docs/rules/{rule_name}.md"),
            Self::Stylelint(rule_name) => format!("https://github.com/stylelint/stylelint/blob/main/lib/rules/{rule_name}/README.md"),
        }
    }

    pub fn as_url_and_rule_name(&self) -> (String, &'static str) {
        (self.to_rule_url(), self.as_rule_name())
    }

    /// Original ESLint rule
    pub const fn is_eslint(&self) -> bool {
        matches!(self, Self::Eslint(_))
    }

    /// All ESLint plugins, exception for the TypeScript one
    pub const fn is_eslint_plugin(&self) -> bool {
        !matches!(self, Self::Clippy(_) | Self::Eslint(_))
    }

    pub const fn is_stylelint(&self) -> bool {
        matches!(self, Self::Stylelint(_))
    }
}

#[derive(Debug, Default, Clone, Copy)]
#[cfg_attr(feature = "serde", derive(serde::Serialize))]
#[cfg_attr(feature = "serde", serde(rename_all = "camelCase"))]
pub enum RuleSourceKind {
    /// The rule implements the same logic of the source
    #[default]
    SameLogic,
    /// The rule deviate of the logic of the source
    Inspired,
}

impl RuleSourceKind {
    pub const fn is_inspired(&self) -> bool {
        matches!(self, Self::Inspired)
    }
}

impl RuleMetadata {
    pub const fn new(
        version: &'static str,
        name: &'static str,
        docs: &'static str,
        language: &'static str,
    ) -> Self {
        Self {
            deprecated: None,
            version,
            name,
            docs,
            language,
            recommended: false,
            fix_kind: FixKind::None,
            sources: &[],
            source_kind: None,
        }
    }

    pub const fn recommended(mut self, recommended: bool) -> Self {
        self.recommended = recommended;
        self
    }

    pub const fn deprecated(mut self, deprecated: &'static str) -> Self {
        self.deprecated = Some(deprecated);
        self
    }

    pub const fn fix_kind(mut self, kind: FixKind) -> Self {
        self.fix_kind = kind;
        self
    }

    pub const fn sources(mut self, sources: &'static [RuleSource]) -> Self {
        self.sources = sources;
        //if self.source_kind.is_none() {
        //    self.source_kind = Some(RuleSourceKind::SameLogic);
        //}
        self
    }

    pub const fn source_kind(mut self, source_kind: RuleSourceKind) -> Self {
        self.source_kind = Some(source_kind);
        self
    }

    pub const fn language(mut self, language: &'static str) -> Self {
        self.language = language;
        self
    }

    pub fn to_applicability(&self) -> Applicability {
        self.fix_kind
            .as_ref()
            .expect("Fix kind is not set in the rule metadata")
            .into()
    }
}

pub trait RuleMeta {
    type Group: RuleGroup;
    const METADATA: RuleMetadata;
}

/// This macro is used to declare an analyzer rule type, and implement the
//  [RuleMeta] trait for it
///  # Example
///
/// The macro itself expect the following syntax:
///
/// ```rust,ignore
///use biome_analyze::declare_rule;
///
/// declare_rule! {
///     /// Documentation
///     pub(crate) ExampleRule {
///         version: "1.0.0",
///         name: "ruleName",
///         recommended: false,
///     }
/// }
/// ```
///
/// Check [crate](module documentation) for a better
/// understanding of how the macro works
#[macro_export]
macro_rules! declare_rule {
    ( $( #[doc = $doc:literal] )+ $vis:vis $id:ident {
        version: $version:literal,
        name: $name:tt,
        language: $language:literal,
        $( $key:ident: $value:expr, )*
    } ) => {
        $( #[doc = $doc] )*
        $vis enum $id {}

        impl $crate::RuleMeta for $id {
            type Group = super::Group;
            const METADATA: $crate::RuleMetadata =
                $crate::RuleMetadata::new($version, $name, concat!( $( $doc, "\n", )* ), $language) $( .$key($value) )*;
        }

        // Declare a new `rule_category!` macro in the module context that
        // expands to the category of this rule
        // This is implemented by calling the `group_category!` macro from the
        // parent module (that should be declared by a call to `declare_group!`)
        // and providing it with the name of this rule as a string literal token
        #[allow(unused_macros)]
        macro_rules! rule_category {
            () => { super::group_category!( $name ) };
        }
    };
}

/// A rule group is a collection of rules under a given name, serving as a
/// "namespace" for lint rules and allowing the entire set of rules to be
/// disabled at once
pub trait RuleGroup {
    type Language: Language;
    type Category: GroupCategory;
    /// The name of this group, displayed in the diagnostics emitted by its rules
    const NAME: &'static str;
    /// Register all the rules belonging to this group into `registry`
    fn record_rules<V: RegistryVisitor<Self::Language> + ?Sized>(registry: &mut V);
}

/// This macro is used by the codegen script to declare an analyzer rule group,
/// and implement the [RuleGroup] trait for it
#[macro_export]
macro_rules! declare_group {
    ( $vis:vis $id:ident { name: $name:tt, rules: [ $( $( $rule:ident )::* , )* ] } ) => {
        $vis enum $id {}

        impl $crate::RuleGroup for $id {
            type Language = <( $( $( $rule )::* , )* ) as $crate::GroupLanguage>::Language;
            type Category = super::Category;

            const NAME: &'static str = $name;

            fn record_rules<V: $crate::RegistryVisitor<Self::Language> + ?Sized>(registry: &mut V) {
                $( registry.record_rule::<$( $rule )::*>(); )*
            }
        }

        pub(self) use $id as Group;

        // Declare a `group_category!` macro in the context of this module (and
        // all its children). This macro takes the name of a rule as a string
        // literal token and expands to the category of the lint rule with this
        // name within this group.
        // This is implemented by calling the `category_concat!` macro with the
        // "lint" prefix, the name of this group, and the rule name argument
        #[allow(unused_macros)]
        macro_rules! group_category {
            ( $rule_name:tt ) => { $crate::category_concat!( "lint", $name, $rule_name ) };
        }

        // Re-export the macro for child modules, so `declare_rule!` can access
        // the category of its parent group by using the `super` module
        pub(self) use group_category;
    };
}

/// A group category is a collection of rule groups under a given category ID,
/// serving as a broad classification on the kind of diagnostic or code action
/// these rule emit, and allowing whole categories of rules to be disabled at
/// once depending on the kind of analysis being performed
pub trait GroupCategory {
    type Language: Language;
    /// The category ID used for all groups and rule belonging to this category
    const CATEGORY: RuleCategory;
    /// Register all the groups belonging to this category into `registry`
    fn record_groups<V: RegistryVisitor<Self::Language> + ?Sized>(registry: &mut V);
}

#[macro_export]
macro_rules! declare_category {
    ( $vis:vis $id:ident { kind: $kind:ident, groups: [ $( $( $group:ident )::* , )* ] } ) => {
        $vis enum $id {}

        impl $crate::GroupCategory for $id {
            type Language = <( $( $( $group )::* , )* ) as $crate::CategoryLanguage>::Language;

            const CATEGORY: $crate::RuleCategory = $crate::RuleCategory::$kind;

            fn record_groups<V: $crate::RegistryVisitor<Self::Language> + ?Sized>(registry: &mut V) {
                $( registry.record_group::<$( $group )::*>(); )*
            }
        }

        pub(self) use $id as Category;
    };
}

/// This trait is implemented for tuples of [Rule] types of size 1 to 29 if the
/// query type of all the rules in the tuple share the same associated
/// [Language] (which is then aliased as the `Language` associated type on
/// [GroupLanguage] itself). It is used to ensure all the rules in a given
/// group are all querying the same underlying language
pub trait GroupLanguage {
    type Language: Language;
}

/// This trait is implemented for tuples of [Rule] types of size 1 to 29 if the
/// language of all the groups in the tuple share the same associated
/// [Language] (which is then aliased as the `Language` associated type on
/// [CategoryLanguage] itself). It is used to ensure all the groups in a given
/// category are all querying the same underlying language
pub trait CategoryLanguage {
    type Language: Language;
}

/// Helper macro for implementing [GroupLanguage] on a large number of tuple types at once
macro_rules! impl_group_language {
    ( $head:ident $( , $rest:ident )* ) => {
        impl<$head $( , $rest )*> GroupLanguage for ($head, $( $rest ),*)
        where
            $head: Rule $( , $rest: Rule, <$rest as Rule>::Query: Queryable<Language = RuleLanguage<$head>> )*
        {
            type Language = RuleLanguage<$head>;
        }

        impl<$head $( , $rest )*> CategoryLanguage for ($head, $( $rest ),*)
        where
            $head: RuleGroup $( , $rest: RuleGroup<Language = <$head as RuleGroup>::Language> )*
        {
            type Language = <$head as RuleGroup>::Language;
        }

        impl_group_language!( $( $rest ),* );
    };

    () => {};
}

impl_group_language!(
    T00, T01, T02, T03, T04, T05, T06, T07, T08, T09, T10, T11, T12, T13, T14, T15, T16, T17, T18,
    T19, T20, T21, T22, T23, T24, T25, T26, T27, T28, T29, T30, T31, T32, T33, T34, T35, T36, T37,
    T38, T39, T40, T41, T42, T43, T44, T45, T46, T47, T48, T49, T50, T51, T52, T53, T54, T55, T56,
    T57, T58, T59, T60, T61, T62, T63, T64, T65, T66, T67, T68, T69, T70, T71, T72, T73, T74, T75,
    T76, T77, T78, T79, T80, T81, T82, T83, T84, T85, T86, T87, T88, T89
);

/// Trait implemented by all analysis rules: declares interest to a certain AstNode type,
/// and a callback function to be executed on all nodes matching the query to possibly
/// raise an analysis event
pub trait Rule: RuleMeta + Sized {
    /// The type of AstNode this rule is interested in
    type Query: Queryable;
    /// A generic type that will be kept in memory between a call to `run` and
    /// subsequent executions of `diagnostic` or `action`, allows the rule to
    /// hold some temporary state between the moment a signal is raised and
    /// when a diagnostic or action needs to be built
    type State;
    /// An iterator type returned by `run` to yield zero or more signals to the
    /// analyzer
    type Signals: IntoIterator<Item = Self::State>;
    /// The options that belong to a rule
    type Options: Default + Clone + Debug;

    fn phase() -> Phases {
        <<<Self as Rule>::Query as Queryable>::Services as Phase>::phase()
    }

    /// This function is called once for each node matching `Query` in the tree
    /// being analyzed. If it returns `Some` the state object will be wrapped
    /// in a generic `AnalyzerSignal`, and the consumer of the analyzer may call
    /// `diagnostic` or `action` on it
    fn run(ctx: &RuleContext<Self>) -> Self::Signals;

    /// Used by the analyzer to associate a range of source text to a signal in
    /// order to support suppression comments.
    ///
    /// If this function returns [None], the range of the query node will be used instead
    ///
    /// The default implementation returns the range of `Self::diagnostic`, and
    /// should return the correct value for most rules however you may want to
    /// override this if generating a diagnostic for this rule requires heavy
    /// processing and the range could be determined through a faster path
    fn text_range(ctx: &RuleContext<Self>, state: &Self::State) -> Option<TextRange> {
        Self::diagnostic(ctx, state).and_then(|diag| diag.span())
    }

    /// Allows the rule to suppress a set of syntax nodes to prevent them from
    /// matching the `Query`. This is useful for rules that implement a code
    /// action that recursively modifies multiple nodes at once, this hook
    /// allows these rules to avoid matching on those nodes again.
    ///
    /// # Example
    ///
    /// ```ignore
    /// impl Rule for SimplifyExpression {
    ///     type Query = BinaryExpression;
    ///
    ///     fn run(ctx: &RuleContext<Self>) -> Self::Signals {
    ///         // Recursively check this expression and its children for simplification
    ///         // opportunities
    ///         check_can_simplify(ctx.query())
    ///     }
    ///
    ///     fn suppressed_nodes(
    ///         _ctx: &RuleContext<Self>,
    ///         state: &Self::State,
    ///         suppressions: &mut RuleSuppressions<RuleLanguage<Self>>
    ///     ) {
    ///         // Prevent this rule from matching again on nodes that were already checked by
    ///         // `check_can_simplify`
    ///         for node in &state.nodes {
    ///             suppressions.suppress_node(node.clone());
    ///         }
    ///     }
    /// }
    /// ```
    fn suppressed_nodes(
        ctx: &RuleContext<Self>,
        state: &Self::State,
        suppressions: &mut RuleSuppressions<RuleLanguage<Self>>,
    ) {
        let (..) = (ctx, state, suppressions);
    }

    /// Called by the consumer of the analyzer to try to generate a diagnostic
    /// from a signal raised by `run`
    ///
    /// The default implementation returns None
    fn diagnostic(_ctx: &RuleContext<Self>, _state: &Self::State) -> Option<RuleDiagnostic> {
        None
    }

    /// Called by the consumer of the analyzer to try to generate a code action
    /// from a signal raised by `run`
    ///
    /// The default implementation returns None
    fn action(
        ctx: &RuleContext<Self>,
        state: &Self::State,
    ) -> Option<RuleAction<RuleLanguage<Self>>> {
        let (..) = (ctx, state);
        None
    }

    /// Create a code action that allows to suppress the rule. The function
    /// returns the node to which the suppression comment is applied.
    fn suppress(
        ctx: &RuleContext<Self>,
        text_range: &TextRange,
        apply_suppression_comment: SuppressionCommentEmitter<RuleLanguage<Self>>,
    ) -> Option<SuppressAction<RuleLanguage<Self>>>
    where
        Self: 'static,
    {
        // if the rule belongs to `Lint`, we auto generate an action to suppress the rule
        if <Self::Group as RuleGroup>::Category::CATEGORY == RuleCategory::Lint {
            let rule_category = format!(
                "lint/{}/{}",
                <Self::Group as RuleGroup>::NAME,
                Self::METADATA.name
            );
            let suppression_text = format!("biome-ignore {}", rule_category);
            let root = ctx.root();
            let token = root.syntax().token_at_offset(text_range.start());
            let mut mutation = root.begin();
            apply_suppression_comment(SuppressionCommentEmitterPayload {
                suppression_text: suppression_text.as_str(),
                mutation: &mut mutation,
                token_offset: token,
                diagnostic_text_range: text_range,
            });

            Some(SuppressAction {
                mutation,
                message: markup! { "Suppress rule " {rule_category} }.to_owned(),
            })
        } else {
            None
        }
    }

    /// Returns a mutation to apply to the code
    fn transform(
        _ctx: &RuleContext<Self>,
        _state: &Self::State,
    ) -> Option<BatchMutation<RuleLanguage<Self>>> {
        None
    }
}

/// Diagnostic object returned by a single analysis rule
#[derive(Debug, Diagnostic)]
pub struct RuleDiagnostic {
    #[category]
    pub(crate) category: &'static Category,
    #[location(span)]
    pub(crate) span: Option<TextRange>,
    #[message]
    #[description]
    pub(crate) message: MessageAndDescription,
    #[tags]
    pub(crate) tags: DiagnosticTags,
    #[advice]
    pub(crate) rule_advice: RuleAdvice,
}

#[derive(Debug, Default)]
/// It contains possible advices to show when printing a diagnostic that belong to the rule
pub struct RuleAdvice {
    pub(crate) details: Vec<Detail>,
    pub(crate) notes: Vec<(LogCategory, MarkupBuf)>,
    pub(crate) suggestion_list: Option<SuggestionList>,
    pub(crate) code_suggestion_list: Vec<CodeSuggestionAdvice<MarkupBuf>>,
}

#[derive(Debug, Default)]
pub struct SuggestionList {
    pub(crate) message: MarkupBuf,
    pub(crate) list: Vec<MarkupBuf>,
}

impl Advices for RuleAdvice {
    fn record(&self, visitor: &mut dyn Visit) -> std::io::Result<()> {
        for detail in &self.details {
            visitor.record_log(
                detail.log_category,
                &markup! { {detail.message} }.to_owned(),
            )?;
            visitor.record_frame(Location::builder().span(&detail.range).build())?;
        }
        // we then print notes
        for (log_category, note) in &self.notes {
            visitor.record_log(*log_category, &markup! { {note} }.to_owned())?;
        }

        if let Some(suggestion_list) = &self.suggestion_list {
            visitor.record_log(
                LogCategory::Info,
                &markup! { {suggestion_list.message} }.to_owned(),
            )?;
            let list: Vec<_> = suggestion_list
                .list
                .iter()
                .map(|suggestion| suggestion as &dyn Display)
                .collect();
            visitor.record_list(&list)?;
        }

        // finally, we print possible code suggestions on how to fix the issue
        for suggestion in &self.code_suggestion_list {
            suggestion.record(visitor)?;
        }

        Ok(())
    }
}

#[derive(Debug)]
pub struct Detail {
    pub log_category: LogCategory,
    pub message: MarkupBuf,
    pub range: Option<TextRange>,
}

impl RuleDiagnostic {
    /// Creates a new [`RuleDiagnostic`] with a severity and title that will be
    /// used in a builder-like way to modify labels.
    pub fn new(category: &'static Category, span: impl AsSpan, title: impl Display) -> Self {
        let message = markup!({ title }).to_owned();
        Self {
            category,
            span: span.as_span(),
            message: MessageAndDescription::from(message),
            tags: DiagnosticTags::empty(),
            rule_advice: RuleAdvice::default(),
        }
    }

    /// Set an explicit plain-text summary for this diagnostic.
    pub fn description(mut self, summary: impl Into<String>) -> Self {
        self.message.set_description(summary.into());
        self
    }

    /// Marks this diagnostic as deprecated code, which will
    /// be displayed in the language server.
    ///
    /// This does not have any influence on the diagnostic rendering.
    pub fn deprecated(mut self) -> Self {
        self.tags |= DiagnosticTags::DEPRECATED_CODE;
        self
    }

    /// Marks this diagnostic as unnecessary code, which will
    /// be displayed in the language server.
    ///
    /// This does not have any influence on the diagnostic rendering.
    pub fn unnecessary(mut self) -> Self {
        self.tags |= DiagnosticTags::UNNECESSARY_CODE;
        self
    }

    /// Attaches a label to this [`RuleDiagnostic`].
    ///
    /// The given span has to be in the file that was provided while creating this [`RuleDiagnostic`].
    pub fn label(mut self, span: impl AsSpan, msg: impl Display) -> Self {
        self.rule_advice.details.push(Detail {
            log_category: LogCategory::Info,
            message: markup!({ msg }).to_owned(),
            range: span.as_span(),
        });
        self
    }

    /// Attaches a detailed message to this [`RuleDiagnostic`].
    pub fn detail(self, span: impl AsSpan, msg: impl Display) -> Self {
        self.label(span, msg)
    }

    /// Adds a footer to this [`RuleDiagnostic`], which will be displayed under the actual error.
    fn footer(mut self, log_category: LogCategory, msg: impl Display) -> Self {
        self.rule_advice
            .notes
            .push((log_category, markup!({ msg }).to_owned()));
        self
    }

    /// Adds a footer to this [`RuleDiagnostic`], with the `Info` log category.
    pub fn note(self, msg: impl Display) -> Self {
        self.footer(LogCategory::Info, msg)
    }

    /// It creates a new footer note which contains a message and a list of possible suggestions.
    /// Useful when there's need to suggest a list of things inside a diagnostic.
    pub fn footer_list(mut self, message: impl Display, list: &[impl Display]) -> Self {
        if !list.is_empty() {
            self.rule_advice.suggestion_list = Some(SuggestionList {
                message: markup! { {message} }.to_owned(),
                list: list
                    .iter()
                    .map(|msg| markup! { {msg} }.to_owned())
                    .collect(),
            });
        }

        self
    }

    /// Adds a footer to this [`RuleDiagnostic`], with the `Warn` severity.
    pub fn warning(self, msg: impl Display) -> Self {
        self.footer(LogCategory::Warn, msg)
    }

    pub(crate) fn span(&self) -> Option<TextRange> {
        self.span
    }

    pub fn advices(&self) -> &RuleAdvice {
        &self.rule_advice
    }
}

/// Code Action object returned by a single analysis rule
pub struct RuleAction<L: Language> {
    pub category: ActionCategory,
    applicability: Applicability,
    pub message: MarkupBuf,
    pub mutation: BatchMutation<L>,
}

impl<L: Language> RuleAction<L> {
    pub fn new(
        category: ActionCategory,
        applicability: impl Into<Applicability>,
        message: impl biome_console::fmt::Display,
        mutation: BatchMutation<L>,
    ) -> Self {
        Self {
            category,
            applicability: applicability.into(),
            message: markup! {{message}}.to_owned(),
            mutation,
        }
    }

    pub fn applicability(&self) -> Applicability {
        self.applicability
    }
}

/// An action meant to suppress a lint rule
#[derive(Clone)]
pub struct SuppressAction<L: Language> {
    pub message: MarkupBuf,
    pub mutation: BatchMutation<L>,
}<|MERGE_RESOLUTION|>--- conflicted
+++ resolved
@@ -75,23 +75,20 @@
     }
 }
 
-<<<<<<< HEAD
+impl TryFrom<FixKind> for Applicability {
+    type Error = &'static str;
+    fn try_from(value: FixKind) -> Result<Self, Self::Error> {
+        match value {
+            FixKind::None => Err("The fix kind is None"),
+            FixKind::Safe => Ok(Applicability::Always),
+            FixKind::Unsafe => Ok(Applicability::MaybeIncorrect),
+        }
+    }
+}
+
 #[derive(Debug, Clone, Eq)]
 #[cfg_attr(feature = "serde", derive(serde::Serialize))]
 #[cfg_attr(feature = "serde", serde(rename_all = "camelCase"))]
-=======
-impl From<&FixKind> for Applicability {
-    fn from(kind: &FixKind) -> Self {
-        match kind {
-            FixKind::Safe => Applicability::Always,
-            FixKind::Unsafe => Applicability::MaybeIncorrect,
-        }
-    }
-}
-
-#[derive(Debug, Clone, Eq, Serialize)]
-#[serde(rename_all = "camelCase")]
->>>>>>> 32e422d0
 pub enum RuleSource {
     /// Rules from [Rust Clippy](https://rust-lang.github.io/rust-clippy/master/index.html)
     Clippy(&'static str),
@@ -332,9 +329,8 @@
 
     pub fn to_applicability(&self) -> Applicability {
         self.fix_kind
-            .as_ref()
+            .try_into()
             .expect("Fix kind is not set in the rule metadata")
-            .into()
     }
 }
 
