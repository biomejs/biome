--- conflicted
+++ resolved
@@ -11,25 +11,8 @@
 version              = "0.1.0"
 
 [dependencies]
-<<<<<<< HEAD
-biome_parser          = { workspace = true }
-bitflags              = { workspace = true }
-cfg-if                = "1.0.0"
-drop_bomb             = "0.1.5"
-indexmap              = { workspace = true }
-rome_console          = { workspace = true }
-rome_diagnostics      = { workspace = true }
-rome_js_factory       = { workspace = true }
-rome_js_syntax        = { workspace = true }
-rome_js_unicode_table = { workspace = true }
-rome_rowan            = { workspace = true }
-schemars              = { workspace = true, optional = true }
-serde                 = { workspace = true, features = ["derive"] }
-serde_json            = { workspace = true }
-smallvec              = { workspace = true }
-tracing               = { workspace = true }
-=======
 biome_js_unicode_table = { workspace = true }
+biome_parser           = { workspace = true }
 bitflags               = { workspace = true }
 cfg-if                 = "1.0.0"
 drop_bomb              = "0.1.5"
@@ -38,14 +21,12 @@
 rome_diagnostics       = { workspace = true }
 rome_js_factory        = { workspace = true }
 rome_js_syntax         = { workspace = true }
-rome_parser            = { workspace = true }
 rome_rowan             = { workspace = true }
 schemars               = { workspace = true, optional = true }
 serde                  = { workspace = true, features = ["derive"] }
 serde_json             = { workspace = true }
 smallvec               = { workspace = true }
 tracing                = { workspace = true }
->>>>>>> 579d5154
 
 [dev-dependencies]
 expect-test       = "1.2.2"
