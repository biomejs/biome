use biome_formatter::IndentStyle;
use biome_formatter_test::check_reformat::CheckReformat;
use biome_js_formatter::context::{ArrowParentheses, JsFormatOptions, QuoteStyle, Semicolons};
use biome_js_formatter::format_node;
use biome_js_parser::{parse, JsParserOptions};
use biome_js_syntax::JsFileSource;

mod language {
    include!("language.rs");
}

<<<<<<< HEAD
// #[ignore]
=======
#[ignore]
>>>>>>> c890be77
#[test]
// use this test check if your snippet prints as you wish, without using a snapshot
fn quick_test() {
    let src = r#"
<<<<<<< HEAD
    ((C) => (props) => <C {...props} />);
    (({C}) => (props) => <C {...props} />);
=======
  export default foo as bar;
>>>>>>> c890be77
    "#;
    let source_type = JsFileSource::tsx();
    let tree = parse(
        src,
        source_type,
        JsParserOptions::default().with_parse_class_parameter_decorators(),
    );
    let options = JsFormatOptions::new(source_type)
        .with_indent_style(IndentStyle::Space)
        .with_semicolons(Semicolons::Always)
        .with_quote_style(QuoteStyle::Double)
        .with_jsx_quote_style(QuoteStyle::Single)
        .with_arrow_parentheses(ArrowParentheses::Always);

    let doc = format_node(options.clone(), &tree.syntax()).unwrap();
    let result = doc.print().unwrap();

    println!("{}", doc.into_document());
    eprintln!("{}", result.as_code());

    CheckReformat::new(
        &tree.syntax(),
        result.as_code(),
        "testing",
        &language::JsTestFormatLanguage::new(source_type),
        options,
    )
    .check_reformat();
}<|MERGE_RESOLUTION|>--- conflicted
+++ resolved
@@ -9,21 +9,13 @@
     include!("language.rs");
 }
 
-<<<<<<< HEAD
 // #[ignore]
-=======
-#[ignore]
->>>>>>> c890be77
 #[test]
 // use this test check if your snippet prints as you wish, without using a snapshot
 fn quick_test() {
     let src = r#"
-<<<<<<< HEAD
     ((C) => (props) => <C {...props} />);
     (({C}) => (props) => <C {...props} />);
-=======
-  export default foo as bar;
->>>>>>> c890be77
     "#;
     let source_type = JsFileSource::tsx();
     let tree = parse(
