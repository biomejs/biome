--- conflicted
+++ resolved
@@ -9,32 +9,13 @@
     include!("language.rs");
 }
 
-// #[ignore]
+#[ignore]
 #[test]
 // use this test check if your snippet prints as you wish, without using a snapshot
 fn quick_test() {
     let src = r#"
-<<<<<<< HEAD
     ((C) => (props) => <C {...props} />);
     (({C}) => (props) => <C {...props} />);
-=======
-    const foo = ({normal: something, n: {yes: what, layout: {h}}}: LE) => {
-        bar();
-    }
-    
-    const obj = {
-        func(id, { blog: { title } }) {
-          return id + title;
-        },
-      };
-
-      class A {
-        func(id, { blog: { title } }) {
-          return id + title;
-        }
-      }
-      
->>>>>>> 1e999b5b
     "#;
     let source_type = JsFileSource::tsx();
     let tree = parse(
