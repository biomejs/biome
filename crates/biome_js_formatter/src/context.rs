use crate::comments::{FormatJsLeadingComment, JsCommentStyle, JsComments};
<<<<<<< HEAD
use crate::context::trailing_comma::TrailingComma;
use biome_deserialize_macros::Deserializable;
=======
pub use crate::context::trailing_comma::TrailingComma;
use biome_deserialize::{Deserializable, DeserializableValue, DeserializationDiagnostic, Text};
use biome_deserialize_macros::Merge;
>>>>>>> 13f15bbe
use biome_formatter::printer::PrinterOptions;
use biome_formatter::{
    CstFormatContext, FormatContext, FormatElement, FormatOptions, IndentStyle, IndentWidth,
    LineEnding, LineWidth, QuoteStyle, TransformSourceMap,
};
use biome_js_syntax::{AnyJsFunctionBody, JsFileSource, JsLanguage};
use std::fmt;
use std::fmt::Debug;
use std::rc::Rc;
use std::str::FromStr;

pub mod trailing_comma;

#[derive(Debug, Clone)]
pub struct JsFormatContext {
    options: JsFormatOptions,

    /// The comments of the nodes and tokens in the program.
    comments: Rc<JsComments>,

    /// Stores the formatted content of one function body.
    ///
    /// Used during formatting of call arguments where function expressions and arrow function expressions
    /// are formatted a second time if they are the first or last call argument.
    ///
    /// Caching the body in the call arguments formatting is important. It minimises the cases
    /// where the algorithm is quadratic, in case the function or arrow expression contains another
    /// call expression with a function or call expression as first or last argument.
    ///
    /// It's sufficient to only store a single cached body to cover the vast majority of cases
    /// (there's no exception in any of our tests nor benchmark tests). The only case not covered is when
    /// a parameter has an initializer that contains a call expression:
    ///
    /// ```javascript
    ///  test((
    ///    problematic = test(() => body)
    ///  ) => {});
    ///  ```
    ///
    /// This should be rare enough for us not to care about it.
    cached_function_body: Option<(AnyJsFunctionBody, FormatElement)>,

    source_map: Option<TransformSourceMap>,
}

impl JsFormatContext {
    pub fn new(options: JsFormatOptions, comments: JsComments) -> Self {
        Self {
            options,
            comments: Rc::new(comments),
            cached_function_body: None,
            source_map: None,
        }
    }

    /// Returns the formatted content for the passed function body if it is cached or `None` if the currently
    /// cached content belongs to another function body or the cache is empty.
    ///
    /// See [JsFormatContext::cached_function_body] for more in depth documentation.
    pub(crate) fn get_cached_function_body(
        &self,
        body: &AnyJsFunctionBody,
    ) -> Option<FormatElement> {
        self.cached_function_body
            .as_ref()
            .and_then(|(expected_body, formatted)| {
                if expected_body == body {
                    Some(formatted.clone())
                } else {
                    None
                }
            })
    }

    /// Sets the currently cached formatted function body.
    ///
    /// See [JsFormatContext::cached_function_body] for more in depth documentation.
    pub(crate) fn set_cached_function_body(
        &mut self,
        body: &AnyJsFunctionBody,
        formatted: FormatElement,
    ) {
        self.cached_function_body = Some((body.clone(), formatted))
    }

    pub fn with_source_map(mut self, source_map: Option<TransformSourceMap>) -> Self {
        self.source_map = source_map;
        self
    }
}

#[derive(Eq, PartialEq, Debug, Copy, Clone, Hash)]
pub struct TabWidth(u8);

impl From<u8> for TabWidth {
    fn from(value: u8) -> Self {
        TabWidth(value)
    }
}

impl From<TabWidth> for u8 {
    fn from(width: TabWidth) -> Self {
        width.0
    }
}

impl FormatContext for JsFormatContext {
    type Options = JsFormatOptions;

    fn options(&self) -> &Self::Options {
        &self.options
    }

    fn source_map(&self) -> Option<&TransformSourceMap> {
        self.source_map.as_ref()
    }
}

impl CstFormatContext for JsFormatContext {
    type Language = JsLanguage;
    type Style = JsCommentStyle;
    type CommentRule = FormatJsLeadingComment;

    fn comments(&self) -> &JsComments {
        &self.comments
    }
}

#[derive(Debug, Clone)]
pub struct JsFormatOptions {
    /// The indent style.
    indent_style: IndentStyle,

    /// The indent width.
    indent_width: IndentWidth,

    /// The type of line ending.
    line_ending: LineEnding,

    /// What's the max width of a line. Defaults to 80.
    line_width: LineWidth,

    /// The style for quotes. Defaults to double.
    quote_style: QuoteStyle,

    /// The style for JSX quotes. Defaults to double.
    jsx_quote_style: QuoteStyle,

    /// When properties in objects are quoted. Defaults to as-needed.
    quote_properties: QuoteProperties,

    /// Print trailing commas wherever possible in multi-line comma-separated syntactic structures. Defaults to "all".
    trailing_comma: TrailingComma,

    /// Whether the formatter prints semicolons for all statements, class members, and type members or only when necessary because of [ASI](https://tc39.es/ecma262/multipage/ecmascript-language-lexical-grammar.html#sec-automatic-semicolon-insertion).
    semicolons: Semicolons,

    /// Whether to add non-necessary parentheses to arrow functions. Defaults to "always".
    arrow_parentheses: ArrowParentheses,

    /// Whether to insert spaces around brackets in object literals. Defaults to true.
    bracket_spacing: BracketSpacing,

    /// Whether to hug the closing bracket of multiline HTML/JSX tags to the end of the last line, rather than being alone on the following line. Defaults to false.
    bracket_same_line: BracketSameLine,

    /// Information related to the current file
    source_type: JsFileSource,
}

impl JsFormatOptions {
    pub fn new(source_type: JsFileSource) -> Self {
        Self {
            source_type,
            indent_style: IndentStyle::default(),
            indent_width: IndentWidth::default(),
            line_ending: LineEnding::default(),
            line_width: LineWidth::default(),
            quote_style: QuoteStyle::default(),
            jsx_quote_style: QuoteStyle::default(),
            quote_properties: QuoteProperties::default(),
            trailing_comma: TrailingComma::default(),
            semicolons: Semicolons::default(),
            arrow_parentheses: ArrowParentheses::default(),
            bracket_spacing: BracketSpacing::default(),
            bracket_same_line: BracketSameLine::default(),
        }
    }

    pub fn with_arrow_parentheses(mut self, arrow_parentheses: ArrowParentheses) -> Self {
        self.arrow_parentheses = arrow_parentheses;
        self
    }

    pub fn with_bracket_spacing(mut self, bracket_spacing: BracketSpacing) -> Self {
        self.bracket_spacing = bracket_spacing;
        self
    }

    pub fn with_bracket_same_line(mut self, bracket_same_line: BracketSameLine) -> Self {
        self.bracket_same_line = bracket_same_line;
        self
    }

    pub fn with_indent_style(mut self, indent_style: IndentStyle) -> Self {
        self.indent_style = indent_style;
        self
    }

    pub fn with_indent_width(mut self, indent_width: IndentWidth) -> Self {
        self.indent_width = indent_width;
        self
    }

    pub fn with_line_ending(mut self, line_ending: LineEnding) -> Self {
        self.line_ending = line_ending;
        self
    }

    pub fn with_line_width(mut self, line_width: LineWidth) -> Self {
        self.line_width = line_width;
        self
    }

    pub fn with_quote_style(mut self, quote_style: QuoteStyle) -> Self {
        self.quote_style = quote_style;
        self
    }

    pub fn with_jsx_quote_style(mut self, jsx_quote_style: QuoteStyle) -> Self {
        self.jsx_quote_style = jsx_quote_style;
        self
    }

    pub fn with_quote_properties(mut self, quote_properties: QuoteProperties) -> Self {
        self.quote_properties = quote_properties;
        self
    }

    pub fn with_trailing_comma(mut self, trailing_comma: TrailingComma) -> Self {
        self.trailing_comma = trailing_comma;
        self
    }

    pub fn with_semicolons(mut self, semicolons: Semicolons) -> Self {
        self.semicolons = semicolons;
        self
    }

    pub fn set_arrow_parentheses(&mut self, arrow_parentheses: ArrowParentheses) {
        self.arrow_parentheses = arrow_parentheses;
    }

    pub fn set_bracket_spacing(&mut self, bracket_spacing: BracketSpacing) {
        self.bracket_spacing = bracket_spacing;
    }

    pub fn set_bracket_same_line(&mut self, bracket_same_line: BracketSameLine) {
        self.bracket_same_line = bracket_same_line;
    }

    pub fn set_indent_style(&mut self, indent_style: IndentStyle) {
        self.indent_style = indent_style;
    }

    pub fn set_indent_width(&mut self, indent_width: IndentWidth) {
        self.indent_width = indent_width;
    }

    pub fn set_line_ending(&mut self, line_ending: LineEnding) {
        self.line_ending = line_ending;
    }

    pub fn set_line_width(&mut self, line_width: LineWidth) {
        self.line_width = line_width;
    }

    pub fn set_quote_style(&mut self, quote_style: QuoteStyle) {
        self.quote_style = quote_style;
    }

    pub fn set_jsx_quote_style(&mut self, jsx_quote_style: QuoteStyle) {
        self.jsx_quote_style = jsx_quote_style;
    }

    pub fn set_quote_properties(&mut self, quote_properties: QuoteProperties) {
        self.quote_properties = quote_properties;
    }

    pub fn set_trailing_comma(&mut self, trailing_comma: TrailingComma) {
        self.trailing_comma = trailing_comma;
    }

    pub fn set_semicolons(&mut self, semicolons: Semicolons) {
        self.semicolons = semicolons;
    }

    pub fn arrow_parentheses(&self) -> ArrowParentheses {
        self.arrow_parentheses
    }

    pub fn bracket_spacing(&self) -> BracketSpacing {
        self.bracket_spacing
    }

    pub fn bracket_same_line(&self) -> BracketSameLine {
        self.bracket_same_line
    }

    pub fn quote_style(&self) -> QuoteStyle {
        self.quote_style
    }

    pub fn jsx_quote_style(&self) -> QuoteStyle {
        self.jsx_quote_style
    }

    pub fn quote_properties(&self) -> QuoteProperties {
        self.quote_properties
    }

    pub fn source_type(&self) -> JsFileSource {
        self.source_type
    }

    pub fn trailing_comma(&self) -> TrailingComma {
        self.trailing_comma
    }

    pub fn semicolons(&self) -> Semicolons {
        self.semicolons
    }

    pub fn tab_width(&self) -> TabWidth {
        self.indent_width.value().into()
    }
}

impl FormatOptions for JsFormatOptions {
    fn indent_style(&self) -> IndentStyle {
        self.indent_style
    }

    fn indent_width(&self) -> IndentWidth {
        self.indent_width
    }

    fn line_width(&self) -> LineWidth {
        self.line_width
    }

    fn line_ending(&self) -> LineEnding {
        self.line_ending
    }

    fn as_print_options(&self) -> PrinterOptions {
        PrinterOptions::from(self)
    }
}

impl fmt::Display for JsFormatOptions {
    fn fmt(&self, f: &mut std::fmt::Formatter<'_>) -> std::fmt::Result {
        writeln!(f, "Indent style: {}", self.indent_style)?;
        writeln!(f, "Indent width: {}", self.indent_width.value())?;
        writeln!(f, "Line ending: {}", self.line_ending)?;
        writeln!(f, "Line width: {}", self.line_width.get())?;
        writeln!(f, "Quote style: {}", self.quote_style)?;
        writeln!(f, "JSX quote style: {}", self.jsx_quote_style)?;
        writeln!(f, "Quote properties: {}", self.quote_properties)?;
        writeln!(f, "Trailing comma: {}", self.trailing_comma)?;
        writeln!(f, "Semicolons: {}", self.semicolons)?;
        writeln!(f, "Arrow parentheses: {}", self.arrow_parentheses)?;
        writeln!(f, "Bracket spacing: {}", self.bracket_spacing.value())?;
        writeln!(f, "Bracket same line: {}", self.bracket_same_line.value())
    }
}

<<<<<<< HEAD
#[derive(Clone, Copy, Debug, Default, Deserializable, Eq, Hash, PartialEq)]
=======
#[derive(Clone, Copy, Debug, Default, Eq, Hash, Merge, PartialEq)]
>>>>>>> 13f15bbe
#[cfg_attr(
    feature = "serde",
    derive(serde::Serialize, serde::Deserialize, schemars::JsonSchema),
    serde(rename_all = "camelCase")
)]
pub enum QuoteProperties {
    #[default]
    AsNeeded,
    Preserve,
}

impl FromStr for QuoteProperties {
    type Err = &'static str;

    fn from_str(s: &str) -> Result<Self, Self::Err> {
        match s {
            "as-needed" | "AsNeeded" => Ok(Self::AsNeeded),
            "preserve" | "Preserve" => Ok(Self::Preserve),
            // TODO: replace this error with a diagnostic
            _ => Err("Value not supported for QuoteProperties"),
        }
    }
}

impl fmt::Display for QuoteProperties {
    fn fmt(&self, f: &mut std::fmt::Formatter<'_>) -> std::fmt::Result {
        match self {
            QuoteProperties::AsNeeded => write!(f, "As needed"),
            QuoteProperties::Preserve => write!(f, "Preserve"),
        }
    }
}

<<<<<<< HEAD
#[derive(Clone, Copy, Debug, Default, Deserializable, Eq, Hash, PartialEq)]
=======
impl Deserializable for QuoteProperties {
    fn deserialize(
        value: &impl DeserializableValue,
        name: &str,
        diagnostics: &mut Vec<DeserializationDiagnostic>,
    ) -> Option<Self> {
        match Text::deserialize(value, name, diagnostics)?.text() {
            "asNeeded" => Some(QuoteProperties::AsNeeded),
            "preserve" => Some(QuoteProperties::Preserve),
            unknown_variant => {
                const ALLOWED_VARIANTS: &[&str] = &["preserve", "asNeeded"];
                diagnostics.push(DeserializationDiagnostic::new_unknown_value(
                    unknown_variant,
                    value.range(),
                    ALLOWED_VARIANTS,
                ));
                None
            }
        }
    }
}

#[derive(Clone, Copy, Debug, Default, Eq, Hash, Merge, PartialEq)]
>>>>>>> 13f15bbe
#[cfg_attr(
    feature = "serde",
    derive(serde::Serialize, serde::Deserialize, schemars::JsonSchema),
    serde(rename_all = "camelCase")
)]
pub enum Semicolons {
    #[default]
    Always,
    AsNeeded,
}

impl Semicolons {
    pub const fn is_as_needed(&self) -> bool {
        matches!(self, Self::AsNeeded)
    }

    pub const fn is_always(&self) -> bool {
        matches!(self, Self::Always)
    }
}

impl FromStr for Semicolons {
    type Err = &'static str;

    fn from_str(s: &str) -> Result<Self, Self::Err> {
        match s {
            "as-needed" | "AsNeeded" => Ok(Self::AsNeeded),
            "always" | "Always" => Ok(Self::Always),
            _ => Err("Value not supported for Semicolons. Supported values are 'as-needed' and 'always'."),
        }
    }
}

impl fmt::Display for Semicolons {
    fn fmt(&self, f: &mut std::fmt::Formatter<'_>) -> std::fmt::Result {
        match self {
            Semicolons::AsNeeded => write!(f, "As needed"),
            Semicolons::Always => write!(f, "Always"),
        }
    }
}

<<<<<<< HEAD
#[derive(Clone, Copy, Debug, Default, Deserializable, Eq, Hash, PartialEq)]
=======
impl Deserializable for Semicolons {
    fn deserialize(
        value: &impl DeserializableValue,
        name: &str,
        diagnostics: &mut Vec<DeserializationDiagnostic>,
    ) -> Option<Self> {
        match Text::deserialize(value, name, diagnostics)?.text() {
            "always" => Some(Semicolons::Always),
            "asNeeded" => Some(Semicolons::AsNeeded),
            unknown_value => {
                const ALLOWED_VARIANTS: &[&str] = &["always", "asNeeded"];
                diagnostics.push(DeserializationDiagnostic::new_unknown_value(
                    unknown_value,
                    value.range(),
                    ALLOWED_VARIANTS,
                ));
                None
            }
        }
    }
}

#[derive(Clone, Copy, Debug, Default, Eq, Hash, Merge, PartialEq)]
>>>>>>> 13f15bbe
#[cfg_attr(
    feature = "serde",
    derive(serde::Serialize, serde::Deserialize, schemars::JsonSchema),
    serde(rename_all = "camelCase")
)]
pub enum ArrowParentheses {
    #[default]
    Always,
    AsNeeded,
}

impl ArrowParentheses {
    pub const fn is_as_needed(&self) -> bool {
        matches!(self, Self::AsNeeded)
    }

    pub const fn is_always(&self) -> bool {
        matches!(self, Self::Always)
    }
}

// Required by [Bpaf]
impl FromStr for ArrowParentheses {
    type Err = &'static str;

    fn from_str(s: &str) -> Result<Self, Self::Err> {
        match s {
            "as-needed" | "AsNeeded" => Ok(Self::AsNeeded),
            "always" | "Always" => Ok(Self::Always),
            _ => Err("Value not supported for Arrow parentheses. Supported values are 'as-needed' and 'always'."),
        }
    }
}

impl fmt::Display for ArrowParentheses {
    fn fmt(&self, f: &mut std::fmt::Formatter<'_>) -> std::fmt::Result {
        match self {
            ArrowParentheses::AsNeeded => write!(f, "As needed"),
            ArrowParentheses::Always => write!(f, "Always"),
        }
    }
}

<<<<<<< HEAD
#[derive(Debug, Eq, PartialEq, Clone, Copy, Hash)]
=======
impl Deserializable for ArrowParentheses {
    fn deserialize(
        value: &impl DeserializableValue,
        name: &str,
        diagnostics: &mut Vec<DeserializationDiagnostic>,
    ) -> Option<Self> {
        match Text::deserialize(value, name, diagnostics)?.text() {
            "always" => Some(ArrowParentheses::Always),
            "asNeeded" => Some(ArrowParentheses::AsNeeded),
            unknown_value => {
                const ALLOWED_VARIANTS: &[&str] = &["asNeeded", "always"];
                diagnostics.push(DeserializationDiagnostic::new_unknown_value(
                    unknown_value,
                    value.range(),
                    ALLOWED_VARIANTS,
                ));
                None
            }
        }
    }
}

#[derive(Clone, Copy, Debug, Eq, Hash, Merge, PartialEq)]
>>>>>>> 13f15bbe
#[cfg_attr(
    feature = "serde",
    derive(serde::Serialize, serde::Deserialize, schemars::JsonSchema),
    serde(rename_all = "camelCase")
)]
pub struct BracketSpacing(bool);

impl BracketSpacing {
    /// Return the boolean value for this [BracketSpacing]
    pub fn value(&self) -> bool {
        self.0
    }
}

impl Default for BracketSpacing {
    fn default() -> Self {
        Self(true)
    }
}

impl From<bool> for BracketSpacing {
    fn from(value: bool) -> Self {
        Self(value)
    }
}

#[derive(Clone, Copy, Debug, Default, Eq, Hash, Merge, PartialEq)]
#[cfg_attr(
    feature = "serde",
    derive(serde::Serialize, serde::Deserialize, schemars::JsonSchema),
    serde(rename_all = "camelCase")
)]
pub struct BracketSameLine(bool);

impl BracketSameLine {
    /// Return the boolean value for this [BracketSameLine]
    pub fn value(&self) -> bool {
        self.0
    }
}

impl From<bool> for BracketSameLine {
    fn from(value: bool) -> Self {
        Self(value)
    }
}<|MERGE_RESOLUTION|>--- conflicted
+++ resolved
@@ -1,12 +1,7 @@
+pub mod trailing_comma;
+
 use crate::comments::{FormatJsLeadingComment, JsCommentStyle, JsComments};
-<<<<<<< HEAD
-use crate::context::trailing_comma::TrailingComma;
-use biome_deserialize_macros::Deserializable;
-=======
-pub use crate::context::trailing_comma::TrailingComma;
-use biome_deserialize::{Deserializable, DeserializableValue, DeserializationDiagnostic, Text};
-use biome_deserialize_macros::Merge;
->>>>>>> 13f15bbe
+use biome_deserialize_macros::{Deserializable, Merge};
 use biome_formatter::printer::PrinterOptions;
 use biome_formatter::{
     CstFormatContext, FormatContext, FormatElement, FormatOptions, IndentStyle, IndentWidth,
@@ -17,8 +12,7 @@
 use std::fmt::Debug;
 use std::rc::Rc;
 use std::str::FromStr;
-
-pub mod trailing_comma;
+pub use trailing_comma::TrailingComma;
 
 #[derive(Debug, Clone)]
 pub struct JsFormatContext {
@@ -384,11 +378,7 @@
     }
 }
 
-<<<<<<< HEAD
-#[derive(Clone, Copy, Debug, Default, Deserializable, Eq, Hash, PartialEq)]
-=======
-#[derive(Clone, Copy, Debug, Default, Eq, Hash, Merge, PartialEq)]
->>>>>>> 13f15bbe
+#[derive(Clone, Copy, Debug, Default, Deserializable, Eq, Hash, Merge, PartialEq)]
 #[cfg_attr(
     feature = "serde",
     derive(serde::Serialize, serde::Deserialize, schemars::JsonSchema),
@@ -422,33 +412,7 @@
     }
 }
 
-<<<<<<< HEAD
-#[derive(Clone, Copy, Debug, Default, Deserializable, Eq, Hash, PartialEq)]
-=======
-impl Deserializable for QuoteProperties {
-    fn deserialize(
-        value: &impl DeserializableValue,
-        name: &str,
-        diagnostics: &mut Vec<DeserializationDiagnostic>,
-    ) -> Option<Self> {
-        match Text::deserialize(value, name, diagnostics)?.text() {
-            "asNeeded" => Some(QuoteProperties::AsNeeded),
-            "preserve" => Some(QuoteProperties::Preserve),
-            unknown_variant => {
-                const ALLOWED_VARIANTS: &[&str] = &["preserve", "asNeeded"];
-                diagnostics.push(DeserializationDiagnostic::new_unknown_value(
-                    unknown_variant,
-                    value.range(),
-                    ALLOWED_VARIANTS,
-                ));
-                None
-            }
-        }
-    }
-}
-
-#[derive(Clone, Copy, Debug, Default, Eq, Hash, Merge, PartialEq)]
->>>>>>> 13f15bbe
+#[derive(Clone, Copy, Debug, Default, Deserializable, Eq, Hash, Merge, PartialEq)]
 #[cfg_attr(
     feature = "serde",
     derive(serde::Serialize, serde::Deserialize, schemars::JsonSchema),
@@ -491,33 +455,7 @@
     }
 }
 
-<<<<<<< HEAD
-#[derive(Clone, Copy, Debug, Default, Deserializable, Eq, Hash, PartialEq)]
-=======
-impl Deserializable for Semicolons {
-    fn deserialize(
-        value: &impl DeserializableValue,
-        name: &str,
-        diagnostics: &mut Vec<DeserializationDiagnostic>,
-    ) -> Option<Self> {
-        match Text::deserialize(value, name, diagnostics)?.text() {
-            "always" => Some(Semicolons::Always),
-            "asNeeded" => Some(Semicolons::AsNeeded),
-            unknown_value => {
-                const ALLOWED_VARIANTS: &[&str] = &["always", "asNeeded"];
-                diagnostics.push(DeserializationDiagnostic::new_unknown_value(
-                    unknown_value,
-                    value.range(),
-                    ALLOWED_VARIANTS,
-                ));
-                None
-            }
-        }
-    }
-}
-
-#[derive(Clone, Copy, Debug, Default, Eq, Hash, Merge, PartialEq)]
->>>>>>> 13f15bbe
+#[derive(Clone, Copy, Debug, Default, Deserializable, Eq, Hash, Merge, PartialEq)]
 #[cfg_attr(
     feature = "serde",
     derive(serde::Serialize, serde::Deserialize, schemars::JsonSchema),
@@ -561,33 +499,7 @@
     }
 }
 
-<<<<<<< HEAD
-#[derive(Debug, Eq, PartialEq, Clone, Copy, Hash)]
-=======
-impl Deserializable for ArrowParentheses {
-    fn deserialize(
-        value: &impl DeserializableValue,
-        name: &str,
-        diagnostics: &mut Vec<DeserializationDiagnostic>,
-    ) -> Option<Self> {
-        match Text::deserialize(value, name, diagnostics)?.text() {
-            "always" => Some(ArrowParentheses::Always),
-            "asNeeded" => Some(ArrowParentheses::AsNeeded),
-            unknown_value => {
-                const ALLOWED_VARIANTS: &[&str] = &["asNeeded", "always"];
-                diagnostics.push(DeserializationDiagnostic::new_unknown_value(
-                    unknown_value,
-                    value.range(),
-                    ALLOWED_VARIANTS,
-                ));
-                None
-            }
-        }
-    }
-}
-
 #[derive(Clone, Copy, Debug, Eq, Hash, Merge, PartialEq)]
->>>>>>> 13f15bbe
 #[cfg_attr(
     feature = "serde",
     derive(serde::Serialize, serde::Deserialize, schemars::JsonSchema),
