--- conflicted
+++ resolved
@@ -530,29 +530,4 @@
             ArrowParentheses::Always => write!(f, "Always"),
         }
     }
-<<<<<<< HEAD
-}
-
-#[derive(Clone, Copy, Debug, Default, Eq, Hash, Merge, PartialEq)]
-#[cfg_attr(
-    feature = "serde",
-    derive(serde::Serialize, serde::Deserialize),
-    serde(rename_all = "camelCase")
-)]
-#[cfg_attr(feature = "schema", derive(schemars::JsonSchema))]
-pub struct BracketSameLine(bool);
-
-impl BracketSameLine {
-    /// Return the boolean value for this [BracketSameLine]
-    pub fn value(&self) -> bool {
-        self.0
-    }
-}
-
-impl From<bool> for BracketSameLine {
-    fn from(value: bool) -> Self {
-        Self(value)
-    }
-=======
->>>>>>> 67df8b26
 }