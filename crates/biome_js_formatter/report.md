--- conflicted
+++ resolved
@@ -1,10 +1,6 @@
 ## Overall Metrics
 
-<<<<<<< HEAD
-**Average compatibility**: 96.01
-=======
 **Average compatibility**: 96.10
->>>>>>> 1c40eb32
 
 <details>
     <summary>Definition</summary>
@@ -12,11 +8,7 @@
     $$average = \frac\{\sum_{file}^\{files}compatibility_\{file}}\{files}$$
 </details>
 
-<<<<<<< HEAD
-**Compatible lines**: 96.54
-=======
 **Compatible lines**: 96.62
->>>>>>> 1c40eb32
 
 <details>
     <summary>Definition</summary>
