//! Generated file, do not edit by hand, see `xtask/codegen`

#![allow(clippy::redundant_closure)]
#![allow(clippy::too_many_arguments)]
use biome_css_syntax::{
    CssSyntaxElement as SyntaxElement, CssSyntaxNode as SyntaxNode, CssSyntaxToken as SyntaxToken,
    *,
};
use biome_rowan::AstNode;
pub fn css_at_rule(at_token: SyntaxToken, rule: AnyCssAtRule) -> CssAtRule {
    CssAtRule::unwrap_cast(SyntaxNode::new_detached(
        CssSyntaxKind::CSS_AT_RULE,
        [
            Some(SyntaxElement::Token(at_token)),
            Some(SyntaxElement::Node(rule.into_syntax())),
        ],
    ))
}
pub fn css_attribute_matcher(
    operator_token: SyntaxToken,
    value: CssAttributeMatcherValue,
) -> CssAttributeMatcherBuilder {
    CssAttributeMatcherBuilder {
        operator_token,
        value,
        modifier_token: None,
    }
}
pub struct CssAttributeMatcherBuilder {
    operator_token: SyntaxToken,
    value: CssAttributeMatcherValue,
    modifier_token: Option<SyntaxToken>,
}
impl CssAttributeMatcherBuilder {
    pub fn with_modifier_token(mut self, modifier_token: SyntaxToken) -> Self {
        self.modifier_token = Some(modifier_token);
        self
    }
    pub fn build(self) -> CssAttributeMatcher {
        CssAttributeMatcher::unwrap_cast(SyntaxNode::new_detached(
            CssSyntaxKind::CSS_ATTRIBUTE_MATCHER,
            [
                Some(SyntaxElement::Token(self.operator_token)),
                Some(SyntaxElement::Node(self.value.into_syntax())),
                self.modifier_token.map(|token| SyntaxElement::Token(token)),
            ],
        ))
    }
}
pub fn css_attribute_matcher_value(name: AnyCssAttributeMatcherValue) -> CssAttributeMatcherValue {
    CssAttributeMatcherValue::unwrap_cast(SyntaxNode::new_detached(
        CssSyntaxKind::CSS_ATTRIBUTE_MATCHER_VALUE,
        [Some(SyntaxElement::Node(name.into_syntax()))],
    ))
}
pub fn css_attribute_name(name: CssIdentifier) -> CssAttributeNameBuilder {
    CssAttributeNameBuilder {
        name,
        namespace: None,
    }
}
pub struct CssAttributeNameBuilder {
    name: CssIdentifier,
    namespace: Option<CssNamespace>,
}
impl CssAttributeNameBuilder {
    pub fn with_namespace(mut self, namespace: CssNamespace) -> Self {
        self.namespace = Some(namespace);
        self
    }
    pub fn build(self) -> CssAttributeName {
        CssAttributeName::unwrap_cast(SyntaxNode::new_detached(
            CssSyntaxKind::CSS_ATTRIBUTE_NAME,
            [
                self.namespace
                    .map(|token| SyntaxElement::Node(token.into_syntax())),
                Some(SyntaxElement::Node(self.name.into_syntax())),
            ],
        ))
    }
}
pub fn css_attribute_selector(
    l_brack_token: SyntaxToken,
    name: CssAttributeName,
    r_brack_token: SyntaxToken,
) -> CssAttributeSelectorBuilder {
    CssAttributeSelectorBuilder {
        l_brack_token,
        name,
        r_brack_token,
        matcher: None,
    }
}
pub struct CssAttributeSelectorBuilder {
    l_brack_token: SyntaxToken,
    name: CssAttributeName,
    r_brack_token: SyntaxToken,
    matcher: Option<CssAttributeMatcher>,
}
impl CssAttributeSelectorBuilder {
    pub fn with_matcher(mut self, matcher: CssAttributeMatcher) -> Self {
        self.matcher = Some(matcher);
        self
    }
    pub fn build(self) -> CssAttributeSelector {
        CssAttributeSelector::unwrap_cast(SyntaxNode::new_detached(
            CssSyntaxKind::CSS_ATTRIBUTE_SELECTOR,
            [
                Some(SyntaxElement::Token(self.l_brack_token)),
                Some(SyntaxElement::Node(self.name.into_syntax())),
                self.matcher
                    .map(|token| SyntaxElement::Node(token.into_syntax())),
                Some(SyntaxElement::Token(self.r_brack_token)),
            ],
        ))
    }
}
<<<<<<< HEAD
pub fn css_binary_express(
    left: AnyCssExpression,
    operator_token_token: SyntaxToken,
    right: AnyCssExpression,
) -> CssBinaryExpress {
    CssBinaryExpress::unwrap_cast(SyntaxNode::new_detached(
        CssSyntaxKind::CSS_BINARY_EXPRESS,
        [
            Some(SyntaxElement::Node(left.into_syntax())),
            Some(SyntaxElement::Token(operator_token_token)),
            Some(SyntaxElement::Node(right.into_syntax())),
        ],
    ))
}
pub fn css_block(
    l_curly_token: SyntaxToken,
    declaration_list: CssDeclarationList,
    r_curly_token: SyntaxToken,
) -> CssBlock {
    CssBlock::unwrap_cast(SyntaxNode::new_detached(
        CssSyntaxKind::CSS_BLOCK,
        [
            Some(SyntaxElement::Token(l_curly_token)),
            Some(SyntaxElement::Node(declaration_list.into_syntax())),
            Some(SyntaxElement::Token(r_curly_token)),
        ],
    ))
}
=======
>>>>>>> 90e1a831
pub fn css_charset_at_rule(
    charset_token: SyntaxToken,
    encoding: CssString,
    semicolon_token: SyntaxToken,
) -> CssCharsetAtRule {
    CssCharsetAtRule::unwrap_cast(SyntaxNode::new_detached(
        CssSyntaxKind::CSS_CHARSET_AT_RULE,
        [
            Some(SyntaxElement::Token(charset_token)),
            Some(SyntaxElement::Node(encoding.into_syntax())),
            Some(SyntaxElement::Token(semicolon_token)),
        ],
    ))
}
pub fn css_class_selector(dot_token: SyntaxToken, name: CssIdentifier) -> CssClassSelector {
    CssClassSelector::unwrap_cast(SyntaxNode::new_detached(
        CssSyntaxKind::CSS_CLASS_SELECTOR,
        [
            Some(SyntaxElement::Token(dot_token)),
            Some(SyntaxElement::Node(name.into_syntax())),
        ],
    ))
}
pub fn css_color(hash_token: SyntaxToken, name_token: SyntaxToken) -> CssColor {
    CssColor::unwrap_cast(SyntaxNode::new_detached(
        CssSyntaxKind::CSS_COLOR,
        [
            Some(SyntaxElement::Token(hash_token)),
            Some(SyntaxElement::Token(name_token)),
        ],
    ))
}
pub fn css_color_profile_at_rule(
    color_profile_token: SyntaxToken,
    name: CssIdentifier,
    block: AnyCssDeclarationListBlock,
) -> CssColorProfileAtRule {
    CssColorProfileAtRule::unwrap_cast(SyntaxNode::new_detached(
        CssSyntaxKind::CSS_COLOR_PROFILE_AT_RULE,
        [
            Some(SyntaxElement::Token(color_profile_token)),
            Some(SyntaxElement::Node(name.into_syntax())),
            Some(SyntaxElement::Node(block.into_syntax())),
        ],
    ))
}
pub fn css_complex_selector(
    left: AnyCssSelector,
    combinator_token: SyntaxToken,
    right: AnyCssSelector,
) -> CssComplexSelector {
    CssComplexSelector::unwrap_cast(SyntaxNode::new_detached(
        CssSyntaxKind::CSS_COMPLEX_SELECTOR,
        [
            Some(SyntaxElement::Node(left.into_syntax())),
            Some(SyntaxElement::Token(combinator_token)),
            Some(SyntaxElement::Node(right.into_syntax())),
        ],
    ))
}
pub fn css_compound_selector(sub_selectors: CssSubSelectorList) -> CssCompoundSelectorBuilder {
    CssCompoundSelectorBuilder {
        sub_selectors,
        nesting_selector_token: None,
        simple_selector: None,
    }
}
pub struct CssCompoundSelectorBuilder {
    sub_selectors: CssSubSelectorList,
    nesting_selector_token: Option<SyntaxToken>,
    simple_selector: Option<AnyCssSimpleSelector>,
}
impl CssCompoundSelectorBuilder {
    pub fn with_nesting_selector_token(mut self, nesting_selector_token: SyntaxToken) -> Self {
        self.nesting_selector_token = Some(nesting_selector_token);
        self
    }
    pub fn with_simple_selector(mut self, simple_selector: AnyCssSimpleSelector) -> Self {
        self.simple_selector = Some(simple_selector);
        self
    }
    pub fn build(self) -> CssCompoundSelector {
        CssCompoundSelector::unwrap_cast(SyntaxNode::new_detached(
            CssSyntaxKind::CSS_COMPOUND_SELECTOR,
            [
                self.nesting_selector_token
                    .map(|token| SyntaxElement::Token(token)),
                self.simple_selector
                    .map(|token| SyntaxElement::Node(token.into_syntax())),
                Some(SyntaxElement::Node(self.sub_selectors.into_syntax())),
            ],
        ))
    }
}
pub fn css_container_and_query(
    left: AnyCssContainerQueryInParens,
    and_token: SyntaxToken,
    right: AnyCssContainerAndCombinableQuery,
) -> CssContainerAndQuery {
    CssContainerAndQuery::unwrap_cast(SyntaxNode::new_detached(
        CssSyntaxKind::CSS_CONTAINER_AND_QUERY,
        [
            Some(SyntaxElement::Node(left.into_syntax())),
            Some(SyntaxElement::Token(and_token)),
            Some(SyntaxElement::Node(right.into_syntax())),
        ],
    ))
}
pub fn css_container_at_rule(
    container_token: SyntaxToken,
    query: AnyCssContainerQuery,
    block: AnyCssRuleListBlock,
) -> CssContainerAtRuleBuilder {
    CssContainerAtRuleBuilder {
        container_token,
        query,
        block,
        name: None,
    }
}
pub struct CssContainerAtRuleBuilder {
    container_token: SyntaxToken,
    query: AnyCssContainerQuery,
    block: AnyCssRuleListBlock,
    name: Option<CssIdentifier>,
}
impl CssContainerAtRuleBuilder {
    pub fn with_name(mut self, name: CssIdentifier) -> Self {
        self.name = Some(name);
        self
    }
    pub fn build(self) -> CssContainerAtRule {
        CssContainerAtRule::unwrap_cast(SyntaxNode::new_detached(
            CssSyntaxKind::CSS_CONTAINER_AT_RULE,
            [
                Some(SyntaxElement::Token(self.container_token)),
                self.name
                    .map(|token| SyntaxElement::Node(token.into_syntax())),
                Some(SyntaxElement::Node(self.query.into_syntax())),
                Some(SyntaxElement::Node(self.block.into_syntax())),
            ],
        ))
    }
}
pub fn css_container_not_query(
    not_token: SyntaxToken,
    query: AnyCssContainerQueryInParens,
) -> CssContainerNotQuery {
    CssContainerNotQuery::unwrap_cast(SyntaxNode::new_detached(
        CssSyntaxKind::CSS_CONTAINER_NOT_QUERY,
        [
            Some(SyntaxElement::Token(not_token)),
            Some(SyntaxElement::Node(query.into_syntax())),
        ],
    ))
}
pub fn css_container_or_query(
    left: AnyCssContainerQueryInParens,
    or_token: SyntaxToken,
    right: AnyCssContainerOrCombinableQuery,
) -> CssContainerOrQuery {
    CssContainerOrQuery::unwrap_cast(SyntaxNode::new_detached(
        CssSyntaxKind::CSS_CONTAINER_OR_QUERY,
        [
            Some(SyntaxElement::Node(left.into_syntax())),
            Some(SyntaxElement::Token(or_token)),
            Some(SyntaxElement::Node(right.into_syntax())),
        ],
    ))
}
pub fn css_container_query_in_parens(
    l_paren_token: SyntaxToken,
    query: AnyCssContainerQuery,
    r_paren_token: SyntaxToken,
) -> CssContainerQueryInParens {
    CssContainerQueryInParens::unwrap_cast(SyntaxNode::new_detached(
        CssSyntaxKind::CSS_CONTAINER_QUERY_IN_PARENS,
        [
            Some(SyntaxElement::Token(l_paren_token)),
            Some(SyntaxElement::Node(query.into_syntax())),
            Some(SyntaxElement::Token(r_paren_token)),
        ],
    ))
}
pub fn css_container_size_feature_in_parens(
    l_paren_token: SyntaxToken,
    feature: AnyCssQueryFeature,
    r_paren_token: SyntaxToken,
) -> CssContainerSizeFeatureInParens {
    CssContainerSizeFeatureInParens::unwrap_cast(SyntaxNode::new_detached(
        CssSyntaxKind::CSS_CONTAINER_SIZE_FEATURE_IN_PARENS,
        [
            Some(SyntaxElement::Token(l_paren_token)),
            Some(SyntaxElement::Node(feature.into_syntax())),
            Some(SyntaxElement::Token(r_paren_token)),
        ],
    ))
}
pub fn css_container_style_and_query(
    left: CssContainerStyleInParens,
    and_token: SyntaxToken,
    right: AnyCssContainerStyleAndCombinableQuery,
) -> CssContainerStyleAndQuery {
    CssContainerStyleAndQuery::unwrap_cast(SyntaxNode::new_detached(
        CssSyntaxKind::CSS_CONTAINER_STYLE_AND_QUERY,
        [
            Some(SyntaxElement::Node(left.into_syntax())),
            Some(SyntaxElement::Token(and_token)),
            Some(SyntaxElement::Node(right.into_syntax())),
        ],
    ))
}
pub fn css_container_style_in_parens(
    l_paren_token: SyntaxToken,
    query: AnyCssContainerStyleInParens,
    r_paren_token: SyntaxToken,
) -> CssContainerStyleInParens {
    CssContainerStyleInParens::unwrap_cast(SyntaxNode::new_detached(
        CssSyntaxKind::CSS_CONTAINER_STYLE_IN_PARENS,
        [
            Some(SyntaxElement::Token(l_paren_token)),
            Some(SyntaxElement::Node(query.into_syntax())),
            Some(SyntaxElement::Token(r_paren_token)),
        ],
    ))
}
pub fn css_container_style_not_query(
    not_token: SyntaxToken,
    query: CssContainerStyleInParens,
) -> CssContainerStyleNotQuery {
    CssContainerStyleNotQuery::unwrap_cast(SyntaxNode::new_detached(
        CssSyntaxKind::CSS_CONTAINER_STYLE_NOT_QUERY,
        [
            Some(SyntaxElement::Token(not_token)),
            Some(SyntaxElement::Node(query.into_syntax())),
        ],
    ))
}
pub fn css_container_style_or_query(
    left: CssContainerStyleInParens,
    or_token: SyntaxToken,
    right: AnyCssContainerStyleOrCombinableQuery,
) -> CssContainerStyleOrQuery {
    CssContainerStyleOrQuery::unwrap_cast(SyntaxNode::new_detached(
        CssSyntaxKind::CSS_CONTAINER_STYLE_OR_QUERY,
        [
            Some(SyntaxElement::Node(left.into_syntax())),
            Some(SyntaxElement::Token(or_token)),
            Some(SyntaxElement::Node(right.into_syntax())),
        ],
    ))
}
pub fn css_container_style_query_in_parens(
    style_token: SyntaxToken,
    l_paren_token: SyntaxToken,
    query: AnyCssContainerStyleQuery,
    r_paren_token: SyntaxToken,
) -> CssContainerStyleQueryInParens {
    CssContainerStyleQueryInParens::unwrap_cast(SyntaxNode::new_detached(
        CssSyntaxKind::CSS_CONTAINER_STYLE_QUERY_IN_PARENS,
        [
            Some(SyntaxElement::Token(style_token)),
            Some(SyntaxElement::Token(l_paren_token)),
            Some(SyntaxElement::Node(query.into_syntax())),
            Some(SyntaxElement::Token(r_paren_token)),
        ],
    ))
}
pub fn css_counter_style_at_rule(
    counter_style_token: SyntaxToken,
    name: CssIdentifier,
    block: AnyCssDeclarationListBlock,
) -> CssCounterStyleAtRule {
    CssCounterStyleAtRule::unwrap_cast(SyntaxNode::new_detached(
        CssSyntaxKind::CSS_COUNTER_STYLE_AT_RULE,
        [
            Some(SyntaxElement::Token(counter_style_token)),
            Some(SyntaxElement::Node(name.into_syntax())),
            Some(SyntaxElement::Node(block.into_syntax())),
        ],
    ))
}
pub fn css_custom_property(value: CssIdentifier) -> CssCustomProperty {
    CssCustomProperty::unwrap_cast(SyntaxNode::new_detached(
        CssSyntaxKind::CSS_CUSTOM_PROPERTY,
        [Some(SyntaxElement::Node(value.into_syntax()))],
    ))
}
pub fn css_declaration(
    name: AnyCssDeclarationName,
    colon_token: SyntaxToken,
    value: CssComponentValueList,
) -> CssDeclarationBuilder {
    CssDeclarationBuilder {
        name,
        colon_token,
        value,
        important: None,
    }
}
pub struct CssDeclarationBuilder {
    name: AnyCssDeclarationName,
    colon_token: SyntaxToken,
    value: CssComponentValueList,
    important: Option<CssDeclarationImportant>,
}
impl CssDeclarationBuilder {
    pub fn with_important(mut self, important: CssDeclarationImportant) -> Self {
        self.important = Some(important);
        self
    }
    pub fn build(self) -> CssDeclaration {
        CssDeclaration::unwrap_cast(SyntaxNode::new_detached(
            CssSyntaxKind::CSS_DECLARATION,
            [
                Some(SyntaxElement::Node(self.name.into_syntax())),
                Some(SyntaxElement::Token(self.colon_token)),
                Some(SyntaxElement::Node(self.value.into_syntax())),
                self.important
                    .map(|token| SyntaxElement::Node(token.into_syntax())),
            ],
        ))
    }
}
pub fn css_declaration_important(
    excl_token: SyntaxToken,
    important_token: SyntaxToken,
) -> CssDeclarationImportant {
    CssDeclarationImportant::unwrap_cast(SyntaxNode::new_detached(
        CssSyntaxKind::CSS_DECLARATION_IMPORTANT,
        [
            Some(SyntaxElement::Token(excl_token)),
            Some(SyntaxElement::Token(important_token)),
        ],
    ))
}
pub fn css_declaration_list_block(
    l_curly_token: SyntaxToken,
    declaration_list: CssDeclarationList,
    r_curly_token: SyntaxToken,
) -> CssDeclarationListBlock {
    CssDeclarationListBlock::unwrap_cast(SyntaxNode::new_detached(
        CssSyntaxKind::CSS_DECLARATION_LIST_BLOCK,
        [
            Some(SyntaxElement::Token(l_curly_token)),
            Some(SyntaxElement::Node(declaration_list.into_syntax())),
            Some(SyntaxElement::Token(r_curly_token)),
        ],
    ))
}
pub fn css_font_face_at_rule(
    font_face_token: SyntaxToken,
    block: AnyCssDeclarationListBlock,
) -> CssFontFaceAtRule {
    CssFontFaceAtRule::unwrap_cast(SyntaxNode::new_detached(
        CssSyntaxKind::CSS_FONT_FACE_AT_RULE,
        [
            Some(SyntaxElement::Token(font_face_token)),
            Some(SyntaxElement::Node(block.into_syntax())),
        ],
    ))
}
pub fn css_font_palette_values_at_rule(
    font_palette_values_token: SyntaxToken,
    name: CssIdentifier,
    block: AnyCssDeclarationListBlock,
) -> CssFontPaletteValuesAtRule {
    CssFontPaletteValuesAtRule::unwrap_cast(SyntaxNode::new_detached(
        CssSyntaxKind::CSS_FONT_PALETTE_VALUES_AT_RULE,
        [
            Some(SyntaxElement::Token(font_palette_values_token)),
            Some(SyntaxElement::Node(name.into_syntax())),
            Some(SyntaxElement::Node(block.into_syntax())),
        ],
    ))
}
pub fn css_id_selector(hash_token: SyntaxToken, name: CssIdentifier) -> CssIdSelector {
    CssIdSelector::unwrap_cast(SyntaxNode::new_detached(
        CssSyntaxKind::CSS_ID_SELECTOR,
        [
            Some(SyntaxElement::Token(hash_token)),
            Some(SyntaxElement::Node(name.into_syntax())),
        ],
    ))
}
pub fn css_identifier(value_token: SyntaxToken) -> CssIdentifier {
    CssIdentifier::unwrap_cast(SyntaxNode::new_detached(
        CssSyntaxKind::CSS_IDENTIFIER,
        [Some(SyntaxElement::Token(value_token))],
    ))
}
pub fn css_keyframes_at_rule(
    keyframes_token: SyntaxToken,
    name: AnyCssKeyframeName,
    block: AnyCssKeyframesBlock,
) -> CssKeyframesAtRule {
    CssKeyframesAtRule::unwrap_cast(SyntaxNode::new_detached(
        CssSyntaxKind::CSS_KEYFRAMES_AT_RULE,
        [
            Some(SyntaxElement::Token(keyframes_token)),
            Some(SyntaxElement::Node(name.into_syntax())),
            Some(SyntaxElement::Node(block.into_syntax())),
        ],
    ))
}
pub fn css_keyframes_block(
    l_curly_token: SyntaxToken,
    items: CssKeyframesItemList,
    r_curly_token: SyntaxToken,
) -> CssKeyframesBlock {
    CssKeyframesBlock::unwrap_cast(SyntaxNode::new_detached(
        CssSyntaxKind::CSS_KEYFRAMES_BLOCK,
        [
            Some(SyntaxElement::Token(l_curly_token)),
            Some(SyntaxElement::Node(items.into_syntax())),
            Some(SyntaxElement::Token(r_curly_token)),
        ],
    ))
}
pub fn css_keyframes_ident_selector(selector_token: SyntaxToken) -> CssKeyframesIdentSelector {
    CssKeyframesIdentSelector::unwrap_cast(SyntaxNode::new_detached(
        CssSyntaxKind::CSS_KEYFRAMES_IDENT_SELECTOR,
        [Some(SyntaxElement::Token(selector_token))],
    ))
}
pub fn css_keyframes_item(
    selectors: CssKeyframesSelectorList,
    block: AnyCssDeclarationListBlock,
) -> CssKeyframesItem {
    CssKeyframesItem::unwrap_cast(SyntaxNode::new_detached(
        CssSyntaxKind::CSS_KEYFRAMES_ITEM,
        [
            Some(SyntaxElement::Node(selectors.into_syntax())),
            Some(SyntaxElement::Node(block.into_syntax())),
        ],
    ))
}
pub fn css_keyframes_percentage_selector(
    selector: CssPercentage,
) -> CssKeyframesPercentageSelector {
    CssKeyframesPercentageSelector::unwrap_cast(SyntaxNode::new_detached(
        CssSyntaxKind::CSS_KEYFRAMES_PERCENTAGE_SELECTOR,
        [Some(SyntaxElement::Node(selector.into_syntax()))],
    ))
}
pub fn css_media_and_condition(
    left: AnyCssMediaInParens,
    and_token: SyntaxToken,
    right: AnyCssMediaAndCombinableCondition,
) -> CssMediaAndCondition {
    CssMediaAndCondition::unwrap_cast(SyntaxNode::new_detached(
        CssSyntaxKind::CSS_MEDIA_AND_CONDITION,
        [
            Some(SyntaxElement::Node(left.into_syntax())),
            Some(SyntaxElement::Token(and_token)),
            Some(SyntaxElement::Node(right.into_syntax())),
        ],
    ))
}
pub fn css_media_and_type_query(
    left: CssMediaTypeQuery,
    and_token: SyntaxToken,
    right: AnyCssMediaTypeCondition,
) -> CssMediaAndTypeQuery {
    CssMediaAndTypeQuery::unwrap_cast(SyntaxNode::new_detached(
        CssSyntaxKind::CSS_MEDIA_AND_TYPE_QUERY,
        [
            Some(SyntaxElement::Node(left.into_syntax())),
            Some(SyntaxElement::Token(and_token)),
            Some(SyntaxElement::Node(right.into_syntax())),
        ],
    ))
}
pub fn css_list_of_component_values_express(
    css_list_of_component_values: CssListOfComponentValues,
) -> CssListOfComponentValuesExpress {
    CssListOfComponentValuesExpress::unwrap_cast(SyntaxNode::new_detached(
        CssSyntaxKind::CSS_LIST_OF_COMPONENT_VALUES_EXPRESS,
        [Some(SyntaxElement::Node(
            css_list_of_component_values.into_syntax(),
        ))],
    ))
}
pub fn css_media_at_rule(
    media_token: SyntaxToken,
    query_list: CssMediaQueryList,
    block: AnyCssRuleListBlock,
) -> CssMediaAtRule {
    CssMediaAtRule::unwrap_cast(SyntaxNode::new_detached(
        CssSyntaxKind::CSS_MEDIA_AT_RULE,
        [
            Some(SyntaxElement::Token(media_token)),
            Some(SyntaxElement::Node(query_list.into_syntax())),
            Some(SyntaxElement::Node(block.into_syntax())),
        ],
    ))
}
pub fn css_media_condition_in_parens(
    l_paren_token: SyntaxToken,
    condition: AnyCssMediaCondition,
    r_paren_token: SyntaxToken,
) -> CssMediaConditionInParens {
    CssMediaConditionInParens::unwrap_cast(SyntaxNode::new_detached(
        CssSyntaxKind::CSS_MEDIA_CONDITION_IN_PARENS,
        [
            Some(SyntaxElement::Token(l_paren_token)),
            Some(SyntaxElement::Node(condition.into_syntax())),
            Some(SyntaxElement::Token(r_paren_token)),
        ],
    ))
}
pub fn css_media_condition_query(condition: AnyCssMediaCondition) -> CssMediaConditionQuery {
    CssMediaConditionQuery::unwrap_cast(SyntaxNode::new_detached(
        CssSyntaxKind::CSS_MEDIA_CONDITION_QUERY,
        [Some(SyntaxElement::Node(condition.into_syntax()))],
    ))
}
pub fn css_media_feature_in_parens(
    l_paren_token: SyntaxToken,
    feature: AnyCssQueryFeature,
    r_paren_token: SyntaxToken,
) -> CssMediaFeatureInParens {
    CssMediaFeatureInParens::unwrap_cast(SyntaxNode::new_detached(
        CssSyntaxKind::CSS_MEDIA_FEATURE_IN_PARENS,
        [
            Some(SyntaxElement::Token(l_paren_token)),
            Some(SyntaxElement::Node(feature.into_syntax())),
            Some(SyntaxElement::Token(r_paren_token)),
        ],
    ))
}
pub fn css_media_not_condition(
    not_token: SyntaxToken,
    condition: AnyCssMediaInParens,
) -> CssMediaNotCondition {
    CssMediaNotCondition::unwrap_cast(SyntaxNode::new_detached(
        CssSyntaxKind::CSS_MEDIA_NOT_CONDITION,
        [
            Some(SyntaxElement::Token(not_token)),
            Some(SyntaxElement::Node(condition.into_syntax())),
        ],
    ))
}
pub fn css_media_or_condition(
    left: AnyCssMediaInParens,
    or_token: SyntaxToken,
    right: AnyCssMediaOrCombinableCondition,
) -> CssMediaOrCondition {
    CssMediaOrCondition::unwrap_cast(SyntaxNode::new_detached(
        CssSyntaxKind::CSS_MEDIA_OR_CONDITION,
        [
            Some(SyntaxElement::Node(left.into_syntax())),
            Some(SyntaxElement::Token(or_token)),
            Some(SyntaxElement::Node(right.into_syntax())),
        ],
    ))
}
pub fn css_media_type(value: CssIdentifier) -> CssMediaType {
    CssMediaType::unwrap_cast(SyntaxNode::new_detached(
        CssSyntaxKind::CSS_MEDIA_TYPE,
        [Some(SyntaxElement::Node(value.into_syntax()))],
    ))
}
pub fn css_media_type_query(ty: CssMediaType) -> CssMediaTypeQueryBuilder {
    CssMediaTypeQueryBuilder {
        ty,
        modifier_token: None,
    }
}
pub struct CssMediaTypeQueryBuilder {
    ty: CssMediaType,
    modifier_token: Option<SyntaxToken>,
}
impl CssMediaTypeQueryBuilder {
    pub fn with_modifier_token(mut self, modifier_token: SyntaxToken) -> Self {
        self.modifier_token = Some(modifier_token);
        self
    }
    pub fn build(self) -> CssMediaTypeQuery {
        CssMediaTypeQuery::unwrap_cast(SyntaxNode::new_detached(
            CssSyntaxKind::CSS_MEDIA_TYPE_QUERY,
            [
                self.modifier_token.map(|token| SyntaxElement::Token(token)),
                Some(SyntaxElement::Node(self.ty.into_syntax())),
            ],
        ))
    }
}
pub fn css_named_namespace_prefix(name: CssIdentifier) -> CssNamedNamespacePrefix {
    CssNamedNamespacePrefix::unwrap_cast(SyntaxNode::new_detached(
        CssSyntaxKind::CSS_NAMED_NAMESPACE_PREFIX,
        [Some(SyntaxElement::Node(name.into_syntax()))],
    ))
}
pub fn css_namespace(bitwise_or_token: SyntaxToken) -> CssNamespaceBuilder {
    CssNamespaceBuilder {
        bitwise_or_token,
        prefix: None,
    }
}
pub struct CssNamespaceBuilder {
    bitwise_or_token: SyntaxToken,
    prefix: Option<AnyCssNamespacePrefix>,
}
impl CssNamespaceBuilder {
    pub fn with_prefix(mut self, prefix: AnyCssNamespacePrefix) -> Self {
        self.prefix = Some(prefix);
        self
    }
    pub fn build(self) -> CssNamespace {
        CssNamespace::unwrap_cast(SyntaxNode::new_detached(
            CssSyntaxKind::CSS_NAMESPACE,
            [
                self.prefix
                    .map(|token| SyntaxElement::Node(token.into_syntax())),
                Some(SyntaxElement::Token(self.bitwise_or_token)),
            ],
        ))
    }
}
pub fn css_nth_offset(sign_token: SyntaxToken, value: CssNumber) -> CssNthOffset {
    CssNthOffset::unwrap_cast(SyntaxNode::new_detached(
        CssSyntaxKind::CSS_NTH_OFFSET,
        [
            Some(SyntaxElement::Token(sign_token)),
            Some(SyntaxElement::Node(value.into_syntax())),
        ],
    ))
}
pub fn css_number(value_token: SyntaxToken) -> CssNumber {
    CssNumber::unwrap_cast(SyntaxNode::new_detached(
        CssSyntaxKind::CSS_NUMBER,
        [Some(SyntaxElement::Token(value_token))],
    ))
}
<<<<<<< HEAD
pub fn css_parameter(any_css_parameter: AnyCssParameter) -> CssParameter {
    CssParameter::unwrap_cast(SyntaxNode::new_detached(
        CssSyntaxKind::CSS_PARAMETER,
        [Some(SyntaxElement::Node(any_css_parameter.into_syntax()))],
=======
pub fn css_parameter(css_component_value_list: CssComponentValueList) -> CssParameter {
    CssParameter::unwrap_cast(SyntaxNode::new_detached(
        CssSyntaxKind::CSS_PARAMETER,
        [Some(SyntaxElement::Node(
            css_component_value_list.into_syntax(),
        ))],
>>>>>>> 90e1a831
    ))
}
pub fn css_parenthesized_expression(
    l_paren_token: SyntaxToken,
    r_paren_token: SyntaxToken,
) -> CssParenthesizedExpressionBuilder {
    CssParenthesizedExpressionBuilder {
        l_paren_token,
        r_paren_token,
        expression: None,
    }
}
pub struct CssParenthesizedExpressionBuilder {
    l_paren_token: SyntaxToken,
    r_paren_token: SyntaxToken,
    expression: Option<AnyCssExpression>,
}
impl CssParenthesizedExpressionBuilder {
    pub fn with_expression(mut self, expression: AnyCssExpression) -> Self {
        self.expression = Some(expression);
        self
    }
    pub fn build(self) -> CssParenthesizedExpression {
        CssParenthesizedExpression::unwrap_cast(SyntaxNode::new_detached(
            CssSyntaxKind::CSS_PARENTHESIZED_EXPRESSION,
            [
                Some(SyntaxElement::Token(self.l_paren_token)),
                self.expression
                    .map(|token| SyntaxElement::Node(token.into_syntax())),
                Some(SyntaxElement::Token(self.r_paren_token)),
            ],
        ))
    }
}
pub fn css_percent_dimension(value: CssNumber, unit_token: SyntaxToken) -> CssPercentDimension {
    CssPercentDimension::unwrap_cast(SyntaxNode::new_detached(
        CssSyntaxKind::CSS_PERCENT_DIMENSION,
        [
            Some(SyntaxElement::Node(value.into_syntax())),
            Some(SyntaxElement::Token(unit_token)),
        ],
    ))
}
pub fn css_percentage(value: CssNumber, reminder_token: SyntaxToken) -> CssPercentage {
    CssPercentage::unwrap_cast(SyntaxNode::new_detached(
        CssSyntaxKind::CSS_PERCENTAGE,
        [
            Some(SyntaxElement::Node(value.into_syntax())),
            Some(SyntaxElement::Token(reminder_token)),
        ],
    ))
}
pub fn css_pseudo_class_function_compound_selector(
    name_token: SyntaxToken,
    l_paren_token: SyntaxToken,
    selector: AnyCssCompoundSelector,
    r_paren_token: SyntaxToken,
) -> CssPseudoClassFunctionCompoundSelector {
    CssPseudoClassFunctionCompoundSelector::unwrap_cast(SyntaxNode::new_detached(
        CssSyntaxKind::CSS_PSEUDO_CLASS_FUNCTION_COMPOUND_SELECTOR,
        [
            Some(SyntaxElement::Token(name_token)),
            Some(SyntaxElement::Token(l_paren_token)),
            Some(SyntaxElement::Node(selector.into_syntax())),
            Some(SyntaxElement::Token(r_paren_token)),
        ],
    ))
}
pub fn css_pseudo_class_function_compound_selector_list(
    name_token: SyntaxToken,
    l_paren_token: SyntaxToken,
    compound_selector_list: CssCompoundSelectorList,
    r_paren_token: SyntaxToken,
) -> CssPseudoClassFunctionCompoundSelectorList {
    CssPseudoClassFunctionCompoundSelectorList::unwrap_cast(SyntaxNode::new_detached(
        CssSyntaxKind::CSS_PSEUDO_CLASS_FUNCTION_COMPOUND_SELECTOR_LIST,
        [
            Some(SyntaxElement::Token(name_token)),
            Some(SyntaxElement::Token(l_paren_token)),
            Some(SyntaxElement::Node(compound_selector_list.into_syntax())),
            Some(SyntaxElement::Token(r_paren_token)),
        ],
    ))
}
pub fn css_pseudo_class_function_identifier(
    name_token: SyntaxToken,
    l_paren_token: SyntaxToken,
    ident: CssIdentifier,
    r_paren_token: SyntaxToken,
) -> CssPseudoClassFunctionIdentifier {
    CssPseudoClassFunctionIdentifier::unwrap_cast(SyntaxNode::new_detached(
        CssSyntaxKind::CSS_PSEUDO_CLASS_FUNCTION_IDENTIFIER,
        [
            Some(SyntaxElement::Token(name_token)),
            Some(SyntaxElement::Token(l_paren_token)),
            Some(SyntaxElement::Node(ident.into_syntax())),
            Some(SyntaxElement::Token(r_paren_token)),
        ],
    ))
}
pub fn css_pseudo_class_function_nth(
    name_token: SyntaxToken,
    l_paren_token: SyntaxToken,
    selector: AnyCssPseudoClassNthSelector,
    r_paren_token: SyntaxToken,
) -> CssPseudoClassFunctionNth {
    CssPseudoClassFunctionNth::unwrap_cast(SyntaxNode::new_detached(
        CssSyntaxKind::CSS_PSEUDO_CLASS_FUNCTION_NTH,
        [
            Some(SyntaxElement::Token(name_token)),
            Some(SyntaxElement::Token(l_paren_token)),
            Some(SyntaxElement::Node(selector.into_syntax())),
            Some(SyntaxElement::Token(r_paren_token)),
        ],
    ))
}
pub fn css_pseudo_class_function_relative_selector_list(
    name_token: SyntaxToken,
    l_paren_token: SyntaxToken,
    relative_selector_list: CssRelativeSelectorList,
    r_paren_token: SyntaxToken,
) -> CssPseudoClassFunctionRelativeSelectorList {
    CssPseudoClassFunctionRelativeSelectorList::unwrap_cast(SyntaxNode::new_detached(
        CssSyntaxKind::CSS_PSEUDO_CLASS_FUNCTION_RELATIVE_SELECTOR_LIST,
        [
            Some(SyntaxElement::Token(name_token)),
            Some(SyntaxElement::Token(l_paren_token)),
            Some(SyntaxElement::Node(relative_selector_list.into_syntax())),
            Some(SyntaxElement::Token(r_paren_token)),
        ],
    ))
}
pub fn css_pseudo_class_function_selector(
    name_token: SyntaxToken,
    l_paren_token: SyntaxToken,
    selector: AnyCssSelector,
    r_paren_token: SyntaxToken,
) -> CssPseudoClassFunctionSelector {
    CssPseudoClassFunctionSelector::unwrap_cast(SyntaxNode::new_detached(
        CssSyntaxKind::CSS_PSEUDO_CLASS_FUNCTION_SELECTOR,
        [
            Some(SyntaxElement::Token(name_token)),
            Some(SyntaxElement::Token(l_paren_token)),
            Some(SyntaxElement::Node(selector.into_syntax())),
            Some(SyntaxElement::Token(r_paren_token)),
        ],
    ))
}
pub fn css_pseudo_class_function_selector_list(
    name_token: SyntaxToken,
    l_paren_token: SyntaxToken,
    selector_list: CssSelectorList,
    r_paren_token: SyntaxToken,
) -> CssPseudoClassFunctionSelectorList {
    CssPseudoClassFunctionSelectorList::unwrap_cast(SyntaxNode::new_detached(
        CssSyntaxKind::CSS_PSEUDO_CLASS_FUNCTION_SELECTOR_LIST,
        [
            Some(SyntaxElement::Token(name_token)),
            Some(SyntaxElement::Token(l_paren_token)),
            Some(SyntaxElement::Node(selector_list.into_syntax())),
            Some(SyntaxElement::Token(r_paren_token)),
        ],
    ))
}
pub fn css_pseudo_class_function_value_list(
    name_token: SyntaxToken,
    l_paren_token: SyntaxToken,
    value_list: CssPseudoValueList,
    r_paren_token: SyntaxToken,
) -> CssPseudoClassFunctionValueList {
    CssPseudoClassFunctionValueList::unwrap_cast(SyntaxNode::new_detached(
        CssSyntaxKind::CSS_PSEUDO_CLASS_FUNCTION_VALUE_LIST,
        [
            Some(SyntaxElement::Token(name_token)),
            Some(SyntaxElement::Token(l_paren_token)),
            Some(SyntaxElement::Node(value_list.into_syntax())),
            Some(SyntaxElement::Token(r_paren_token)),
        ],
    ))
}
pub fn css_pseudo_class_identifier(name: CssIdentifier) -> CssPseudoClassIdentifier {
    CssPseudoClassIdentifier::unwrap_cast(SyntaxNode::new_detached(
        CssSyntaxKind::CSS_PSEUDO_CLASS_IDENTIFIER,
        [Some(SyntaxElement::Node(name.into_syntax()))],
    ))
}
pub fn css_pseudo_class_nth(symbol_token: SyntaxToken) -> CssPseudoClassNthBuilder {
    CssPseudoClassNthBuilder {
        symbol_token,
        sign_token: None,
        value: None,
        offset: None,
    }
}
pub struct CssPseudoClassNthBuilder {
    symbol_token: SyntaxToken,
    sign_token: Option<SyntaxToken>,
    value: Option<CssNumber>,
    offset: Option<CssNthOffset>,
}
impl CssPseudoClassNthBuilder {
    pub fn with_sign_token(mut self, sign_token: SyntaxToken) -> Self {
        self.sign_token = Some(sign_token);
        self
    }
    pub fn with_value(mut self, value: CssNumber) -> Self {
        self.value = Some(value);
        self
    }
    pub fn with_offset(mut self, offset: CssNthOffset) -> Self {
        self.offset = Some(offset);
        self
    }
    pub fn build(self) -> CssPseudoClassNth {
        CssPseudoClassNth::unwrap_cast(SyntaxNode::new_detached(
            CssSyntaxKind::CSS_PSEUDO_CLASS_NTH,
            [
                self.sign_token.map(|token| SyntaxElement::Token(token)),
                self.value
                    .map(|token| SyntaxElement::Node(token.into_syntax())),
                Some(SyntaxElement::Token(self.symbol_token)),
                self.offset
                    .map(|token| SyntaxElement::Node(token.into_syntax())),
            ],
        ))
    }
}
pub fn css_pseudo_class_nth_identifier(value_token: SyntaxToken) -> CssPseudoClassNthIdentifier {
    CssPseudoClassNthIdentifier::unwrap_cast(SyntaxNode::new_detached(
        CssSyntaxKind::CSS_PSEUDO_CLASS_NTH_IDENTIFIER,
        [Some(SyntaxElement::Token(value_token))],
    ))
}
pub fn css_pseudo_class_nth_number(value: CssNumber) -> CssPseudoClassNthNumberBuilder {
    CssPseudoClassNthNumberBuilder {
        value,
        sign_token: None,
    }
}
pub struct CssPseudoClassNthNumberBuilder {
    value: CssNumber,
    sign_token: Option<SyntaxToken>,
}
impl CssPseudoClassNthNumberBuilder {
    pub fn with_sign_token(mut self, sign_token: SyntaxToken) -> Self {
        self.sign_token = Some(sign_token);
        self
    }
    pub fn build(self) -> CssPseudoClassNthNumber {
        CssPseudoClassNthNumber::unwrap_cast(SyntaxNode::new_detached(
            CssSyntaxKind::CSS_PSEUDO_CLASS_NTH_NUMBER,
            [
                self.sign_token.map(|token| SyntaxElement::Token(token)),
                Some(SyntaxElement::Node(self.value.into_syntax())),
            ],
        ))
    }
}
pub fn css_pseudo_class_nth_selector(
    nth: AnyCssPseudoClassNth,
) -> CssPseudoClassNthSelectorBuilder {
    CssPseudoClassNthSelectorBuilder {
        nth,
        of_selector: None,
    }
}
pub struct CssPseudoClassNthSelectorBuilder {
    nth: AnyCssPseudoClassNth,
    of_selector: Option<CssPseudoClassOfNthSelector>,
}
impl CssPseudoClassNthSelectorBuilder {
    pub fn with_of_selector(mut self, of_selector: CssPseudoClassOfNthSelector) -> Self {
        self.of_selector = Some(of_selector);
        self
    }
    pub fn build(self) -> CssPseudoClassNthSelector {
        CssPseudoClassNthSelector::unwrap_cast(SyntaxNode::new_detached(
            CssSyntaxKind::CSS_PSEUDO_CLASS_NTH_SELECTOR,
            [
                Some(SyntaxElement::Node(self.nth.into_syntax())),
                self.of_selector
                    .map(|token| SyntaxElement::Node(token.into_syntax())),
            ],
        ))
    }
}
pub fn css_pseudo_class_of_nth_selector(
    of_token: SyntaxToken,
    selector_list: CssSelectorList,
) -> CssPseudoClassOfNthSelector {
    CssPseudoClassOfNthSelector::unwrap_cast(SyntaxNode::new_detached(
        CssSyntaxKind::CSS_PSEUDO_CLASS_OF_NTH_SELECTOR,
        [
            Some(SyntaxElement::Token(of_token)),
            Some(SyntaxElement::Node(selector_list.into_syntax())),
        ],
    ))
}
pub fn css_pseudo_class_selector(
    colon_token: SyntaxToken,
    class: AnyCssPseudoClass,
) -> CssPseudoClassSelector {
    CssPseudoClassSelector::unwrap_cast(SyntaxNode::new_detached(
        CssSyntaxKind::CSS_PSEUDO_CLASS_SELECTOR,
        [
            Some(SyntaxElement::Token(colon_token)),
            Some(SyntaxElement::Node(class.into_syntax())),
        ],
    ))
}
pub fn css_pseudo_element_function_identifier(
    name_token: SyntaxToken,
    l_paren_token: SyntaxToken,
    ident: CssIdentifier,
    r_paren_token: SyntaxToken,
) -> CssPseudoElementFunctionIdentifier {
    CssPseudoElementFunctionIdentifier::unwrap_cast(SyntaxNode::new_detached(
        CssSyntaxKind::CSS_PSEUDO_ELEMENT_FUNCTION_IDENTIFIER,
        [
            Some(SyntaxElement::Token(name_token)),
            Some(SyntaxElement::Token(l_paren_token)),
            Some(SyntaxElement::Node(ident.into_syntax())),
            Some(SyntaxElement::Token(r_paren_token)),
        ],
    ))
}
pub fn css_pseudo_element_function_selector(
    name: CssIdentifier,
    l_paren_token: SyntaxToken,
    selector: AnyCssSelector,
    r_paren_token: SyntaxToken,
) -> CssPseudoElementFunctionSelector {
    CssPseudoElementFunctionSelector::unwrap_cast(SyntaxNode::new_detached(
        CssSyntaxKind::CSS_PSEUDO_ELEMENT_FUNCTION_SELECTOR,
        [
            Some(SyntaxElement::Node(name.into_syntax())),
            Some(SyntaxElement::Token(l_paren_token)),
            Some(SyntaxElement::Node(selector.into_syntax())),
            Some(SyntaxElement::Token(r_paren_token)),
        ],
    ))
}
pub fn css_pseudo_element_identifier(name: CssIdentifier) -> CssPseudoElementIdentifier {
    CssPseudoElementIdentifier::unwrap_cast(SyntaxNode::new_detached(
        CssSyntaxKind::CSS_PSEUDO_ELEMENT_IDENTIFIER,
        [Some(SyntaxElement::Node(name.into_syntax()))],
    ))
}
pub fn css_pseudo_element_selector(
    double_colon_token: SyntaxToken,
    element: AnyCssPseudoElement,
) -> CssPseudoElementSelector {
    CssPseudoElementSelector::unwrap_cast(SyntaxNode::new_detached(
        CssSyntaxKind::CSS_PSEUDO_ELEMENT_SELECTOR,
        [
            Some(SyntaxElement::Token(double_colon_token)),
            Some(SyntaxElement::Node(element.into_syntax())),
        ],
    ))
}
pub fn css_query_feature_boolean(name: CssIdentifier) -> CssQueryFeatureBoolean {
    CssQueryFeatureBoolean::unwrap_cast(SyntaxNode::new_detached(
        CssSyntaxKind::CSS_QUERY_FEATURE_BOOLEAN,
        [Some(SyntaxElement::Node(name.into_syntax()))],
    ))
}
pub fn css_query_feature_plain(
    name: CssIdentifier,
    colon_token: SyntaxToken,
    value: AnyCssQueryFeatureValue,
) -> CssQueryFeaturePlain {
    CssQueryFeaturePlain::unwrap_cast(SyntaxNode::new_detached(
        CssSyntaxKind::CSS_QUERY_FEATURE_PLAIN,
        [
            Some(SyntaxElement::Node(name.into_syntax())),
            Some(SyntaxElement::Token(colon_token)),
            Some(SyntaxElement::Node(value.into_syntax())),
        ],
    ))
}
pub fn css_query_feature_range(
    left: CssIdentifier,
    comparison: CssQueryFeatureRangeComparison,
    right: AnyCssQueryFeatureValue,
) -> CssQueryFeatureRange {
    CssQueryFeatureRange::unwrap_cast(SyntaxNode::new_detached(
        CssSyntaxKind::CSS_QUERY_FEATURE_RANGE,
        [
            Some(SyntaxElement::Node(left.into_syntax())),
            Some(SyntaxElement::Node(comparison.into_syntax())),
            Some(SyntaxElement::Node(right.into_syntax())),
        ],
    ))
}
pub fn css_query_feature_range_comparison(
    operator_token: SyntaxToken,
) -> CssQueryFeatureRangeComparison {
    CssQueryFeatureRangeComparison::unwrap_cast(SyntaxNode::new_detached(
        CssSyntaxKind::CSS_QUERY_FEATURE_RANGE_COMPARISON,
        [Some(SyntaxElement::Token(operator_token))],
    ))
}
pub fn css_query_feature_range_interval(
    left: AnyCssQueryFeatureValue,
    left_comparison: CssQueryFeatureRangeComparison,
    name: CssIdentifier,
    right_comparison: CssQueryFeatureRangeComparison,
    right: AnyCssQueryFeatureValue,
) -> CssQueryFeatureRangeInterval {
    CssQueryFeatureRangeInterval::unwrap_cast(SyntaxNode::new_detached(
        CssSyntaxKind::CSS_QUERY_FEATURE_RANGE_INTERVAL,
        [
            Some(SyntaxElement::Node(left.into_syntax())),
            Some(SyntaxElement::Node(left_comparison.into_syntax())),
            Some(SyntaxElement::Node(name.into_syntax())),
            Some(SyntaxElement::Node(right_comparison.into_syntax())),
            Some(SyntaxElement::Node(right.into_syntax())),
        ],
    ))
}
pub fn css_query_feature_reverse_range(
    left: AnyCssQueryFeatureValue,
    comparison: CssQueryFeatureRangeComparison,
    right: CssIdentifier,
) -> CssQueryFeatureReverseRange {
    CssQueryFeatureReverseRange::unwrap_cast(SyntaxNode::new_detached(
        CssSyntaxKind::CSS_QUERY_FEATURE_REVERSE_RANGE,
        [
            Some(SyntaxElement::Node(left.into_syntax())),
            Some(SyntaxElement::Node(comparison.into_syntax())),
            Some(SyntaxElement::Node(right.into_syntax())),
        ],
    ))
}
pub fn css_ratio(
    numerator: CssNumber,
    slash_token: SyntaxToken,
    denominator: CssNumber,
) -> CssRatio {
    CssRatio::unwrap_cast(SyntaxNode::new_detached(
        CssSyntaxKind::CSS_RATIO,
        [
            Some(SyntaxElement::Node(numerator.into_syntax())),
            Some(SyntaxElement::Token(slash_token)),
            Some(SyntaxElement::Node(denominator.into_syntax())),
        ],
    ))
}
pub fn css_regular_dimension(value: CssNumber, unit: CssIdentifier) -> CssRegularDimension {
    CssRegularDimension::unwrap_cast(SyntaxNode::new_detached(
        CssSyntaxKind::CSS_REGULAR_DIMENSION,
        [
            Some(SyntaxElement::Node(value.into_syntax())),
            Some(SyntaxElement::Node(unit.into_syntax())),
        ],
    ))
}
pub fn css_relative_selector(selector: AnyCssSelector) -> CssRelativeSelectorBuilder {
    CssRelativeSelectorBuilder {
        selector,
        combinator_token: None,
    }
}
pub struct CssRelativeSelectorBuilder {
    selector: AnyCssSelector,
    combinator_token: Option<SyntaxToken>,
}
impl CssRelativeSelectorBuilder {
    pub fn with_combinator_token(mut self, combinator_token: SyntaxToken) -> Self {
        self.combinator_token = Some(combinator_token);
        self
    }
    pub fn build(self) -> CssRelativeSelector {
        CssRelativeSelector::unwrap_cast(SyntaxNode::new_detached(
            CssSyntaxKind::CSS_RELATIVE_SELECTOR,
            [
                self.combinator_token
                    .map(|token| SyntaxElement::Token(token)),
                Some(SyntaxElement::Node(self.selector.into_syntax())),
            ],
        ))
    }
}
pub fn css_root(rules: CssRuleList, eof_token: SyntaxToken) -> CssRootBuilder {
    CssRootBuilder {
        rules,
        eof_token,
        bom_token: None,
    }
}
pub struct CssRootBuilder {
    rules: CssRuleList,
    eof_token: SyntaxToken,
    bom_token: Option<SyntaxToken>,
}
impl CssRootBuilder {
    pub fn with_bom_token(mut self, bom_token: SyntaxToken) -> Self {
        self.bom_token = Some(bom_token);
        self
    }
    pub fn build(self) -> CssRoot {
        CssRoot::unwrap_cast(SyntaxNode::new_detached(
            CssSyntaxKind::CSS_ROOT,
            [
                self.bom_token.map(|token| SyntaxElement::Token(token)),
                Some(SyntaxElement::Node(self.rules.into_syntax())),
                Some(SyntaxElement::Token(self.eof_token)),
            ],
        ))
    }
}
pub fn css_rule(prelude: CssSelectorList, block: AnyCssDeclarationListBlock) -> CssRule {
    CssRule::unwrap_cast(SyntaxNode::new_detached(
        CssSyntaxKind::CSS_RULE,
        [
            Some(SyntaxElement::Node(prelude.into_syntax())),
            Some(SyntaxElement::Node(block.into_syntax())),
        ],
    ))
}
pub fn css_rule_list_block(
    l_curly_token: SyntaxToken,
    rules: CssRuleList,
    r_curly_token: SyntaxToken,
) -> CssRuleListBlock {
    CssRuleListBlock::unwrap_cast(SyntaxNode::new_detached(
        CssSyntaxKind::CSS_RULE_LIST_BLOCK,
        [
            Some(SyntaxElement::Token(l_curly_token)),
            Some(SyntaxElement::Node(rules.into_syntax())),
            Some(SyntaxElement::Token(r_curly_token)),
        ],
    ))
}
pub fn css_simple_function(
    name: CssIdentifier,
    l_paren_token: SyntaxToken,
    items: CssParameterList,
    r_paren_token: SyntaxToken,
) -> CssSimpleFunction {
    CssSimpleFunction::unwrap_cast(SyntaxNode::new_detached(
        CssSyntaxKind::CSS_SIMPLE_FUNCTION,
        [
            Some(SyntaxElement::Node(name.into_syntax())),
            Some(SyntaxElement::Token(l_paren_token)),
            Some(SyntaxElement::Node(items.into_syntax())),
            Some(SyntaxElement::Token(r_paren_token)),
        ],
    ))
}
pub fn css_string(value_token: SyntaxToken) -> CssString {
    CssString::unwrap_cast(SyntaxNode::new_detached(
        CssSyntaxKind::CSS_STRING,
        [Some(SyntaxElement::Token(value_token))],
    ))
}
pub fn css_type_selector(ident: CssIdentifier) -> CssTypeSelectorBuilder {
    CssTypeSelectorBuilder {
        ident,
        namespace: None,
    }
}
pub struct CssTypeSelectorBuilder {
    ident: CssIdentifier,
    namespace: Option<CssNamespace>,
}
impl CssTypeSelectorBuilder {
    pub fn with_namespace(mut self, namespace: CssNamespace) -> Self {
        self.namespace = Some(namespace);
        self
    }
    pub fn build(self) -> CssTypeSelector {
        CssTypeSelector::unwrap_cast(SyntaxNode::new_detached(
            CssSyntaxKind::CSS_TYPE_SELECTOR,
            [
                self.namespace
                    .map(|token| SyntaxElement::Node(token.into_syntax())),
                Some(SyntaxElement::Node(self.ident.into_syntax())),
            ],
        ))
    }
}
pub fn css_universal_namespace_prefix(star_token: SyntaxToken) -> CssUniversalNamespacePrefix {
    CssUniversalNamespacePrefix::unwrap_cast(SyntaxNode::new_detached(
        CssSyntaxKind::CSS_UNIVERSAL_NAMESPACE_PREFIX,
        [Some(SyntaxElement::Token(star_token))],
    ))
}
pub fn css_universal_selector(star_token: SyntaxToken) -> CssUniversalSelectorBuilder {
    CssUniversalSelectorBuilder {
        star_token,
        namespace: None,
    }
}
pub struct CssUniversalSelectorBuilder {
    star_token: SyntaxToken,
    namespace: Option<CssNamespace>,
}
impl CssUniversalSelectorBuilder {
    pub fn with_namespace(mut self, namespace: CssNamespace) -> Self {
        self.namespace = Some(namespace);
        self
    }
    pub fn build(self) -> CssUniversalSelector {
        CssUniversalSelector::unwrap_cast(SyntaxNode::new_detached(
            CssSyntaxKind::CSS_UNIVERSAL_SELECTOR,
            [
                self.namespace
                    .map(|token| SyntaxElement::Node(token.into_syntax())),
                Some(SyntaxElement::Token(self.star_token)),
            ],
        ))
    }
}
pub fn css_url_function(
    url_token: SyntaxToken,
    l_paren_token: SyntaxToken,
    r_paren_token: SyntaxToken,
) -> CssUrlFunctionBuilder {
    CssUrlFunctionBuilder {
        url_token,
        l_paren_token,
        r_paren_token,
        any_css_url_value: None,
    }
}
pub struct CssUrlFunctionBuilder {
    url_token: SyntaxToken,
    l_paren_token: SyntaxToken,
    r_paren_token: SyntaxToken,
    any_css_url_value: Option<AnyCssUrlValue>,
}
impl CssUrlFunctionBuilder {
    pub fn with_any_css_url_value(mut self, any_css_url_value: AnyCssUrlValue) -> Self {
        self.any_css_url_value = Some(any_css_url_value);
        self
    }
    pub fn build(self) -> CssUrlFunction {
        CssUrlFunction::unwrap_cast(SyntaxNode::new_detached(
            CssSyntaxKind::CSS_URL_FUNCTION,
            [
                Some(SyntaxElement::Token(self.url_token)),
                Some(SyntaxElement::Token(self.l_paren_token)),
                self.any_css_url_value
                    .map(|token| SyntaxElement::Node(token.into_syntax())),
                Some(SyntaxElement::Token(self.r_paren_token)),
            ],
        ))
    }
}
pub fn css_url_value_raw(value_token: SyntaxToken) -> CssUrlValueRaw {
    CssUrlValueRaw::unwrap_cast(SyntaxNode::new_detached(
        CssSyntaxKind::CSS_URL_VALUE_RAW,
        [Some(SyntaxElement::Token(value_token))],
    ))
}
pub fn css_var_function(
    var_token: SyntaxToken,
    l_paren_token: SyntaxToken,
    property: CssCustomProperty,
    r_paren_token: SyntaxToken,
) -> CssVarFunctionBuilder {
    CssVarFunctionBuilder {
        var_token,
        l_paren_token,
        property,
        r_paren_token,
        value: None,
    }
}
pub struct CssVarFunctionBuilder {
    var_token: SyntaxToken,
    l_paren_token: SyntaxToken,
    property: CssCustomProperty,
    r_paren_token: SyntaxToken,
    value: Option<CssVarFunctionValue>,
}
impl CssVarFunctionBuilder {
    pub fn with_value(mut self, value: CssVarFunctionValue) -> Self {
        self.value = Some(value);
        self
    }
    pub fn build(self) -> CssVarFunction {
        CssVarFunction::unwrap_cast(SyntaxNode::new_detached(
            CssSyntaxKind::CSS_VAR_FUNCTION,
            [
                Some(SyntaxElement::Token(self.var_token)),
                Some(SyntaxElement::Token(self.l_paren_token)),
                Some(SyntaxElement::Node(self.property.into_syntax())),
                self.value
                    .map(|token| SyntaxElement::Node(token.into_syntax())),
                Some(SyntaxElement::Token(self.r_paren_token)),
            ],
        ))
    }
}
pub fn css_var_function_value(
    comma_token: SyntaxToken,
    value: CssIdentifier,
) -> CssVarFunctionValue {
    CssVarFunctionValue::unwrap_cast(SyntaxNode::new_detached(
        CssSyntaxKind::CSS_VAR_FUNCTION_VALUE,
        [
            Some(SyntaxElement::Token(comma_token)),
            Some(SyntaxElement::Node(value.into_syntax())),
        ],
    ))
}
pub fn css_component_value_list<I>(items: I) -> CssComponentValueList
where
    I: IntoIterator<Item = AnyCssValue>,
    I::IntoIter: ExactSizeIterator,
{
    CssComponentValueList::unwrap_cast(SyntaxNode::new_detached(
        CssSyntaxKind::CSS_COMPONENT_VALUE_LIST,
        items
            .into_iter()
            .map(|item| Some(item.into_syntax().into())),
    ))
}
pub fn css_compound_selector_list<I, S>(items: I, separators: S) -> CssCompoundSelectorList
where
    I: IntoIterator<Item = AnyCssCompoundSelector>,
    I::IntoIter: ExactSizeIterator,
    S: IntoIterator<Item = CssSyntaxToken>,
    S::IntoIter: ExactSizeIterator,
{
    let mut items = items.into_iter();
    let mut separators = separators.into_iter();
    let length = items.len() + separators.len();
    CssCompoundSelectorList::unwrap_cast(SyntaxNode::new_detached(
        CssSyntaxKind::CSS_COMPOUND_SELECTOR_LIST,
        (0..length).map(|index| {
            if index % 2 == 0 {
                Some(items.next()?.into_syntax().into())
            } else {
                Some(separators.next()?.into())
            }
        }),
    ))
}
pub fn css_declaration_list<I, S>(items: I, separators: S) -> CssDeclarationList
where
    I: IntoIterator<Item = CssDeclaration>,
    I::IntoIter: ExactSizeIterator,
    S: IntoIterator<Item = CssSyntaxToken>,
    S::IntoIter: ExactSizeIterator,
{
    let mut items = items.into_iter();
    let mut separators = separators.into_iter();
    let length = items.len() + separators.len();
    CssDeclarationList::unwrap_cast(SyntaxNode::new_detached(
        CssSyntaxKind::CSS_DECLARATION_LIST,
        (0..length).map(|index| {
            if index % 2 == 0 {
                Some(items.next()?.into_syntax().into())
            } else {
                Some(separators.next()?.into())
            }
        }),
    ))
}
pub fn css_keyframes_item_list<I>(items: I) -> CssKeyframesItemList
where
    I: IntoIterator<Item = AnyCssKeyframesItem>,
    I::IntoIter: ExactSizeIterator,
{
    CssKeyframesItemList::unwrap_cast(SyntaxNode::new_detached(
        CssSyntaxKind::CSS_KEYFRAMES_ITEM_LIST,
        items
            .into_iter()
            .map(|item| Some(item.into_syntax().into())),
    ))
}
pub fn css_keyframes_selector_list<I, S>(items: I, separators: S) -> CssKeyframesSelectorList
where
    I: IntoIterator<Item = AnyCssKeyframesSelector>,
    I::IntoIter: ExactSizeIterator,
    S: IntoIterator<Item = CssSyntaxToken>,
    S::IntoIter: ExactSizeIterator,
{
    let mut items = items.into_iter();
    let mut separators = separators.into_iter();
    let length = items.len() + separators.len();
    CssKeyframesSelectorList::unwrap_cast(SyntaxNode::new_detached(
        CssSyntaxKind::CSS_KEYFRAMES_SELECTOR_LIST,
        (0..length).map(|index| {
            if index % 2 == 0 {
                Some(items.next()?.into_syntax().into())
            } else {
                Some(separators.next()?.into())
            }
        }),
    ))
}
pub fn css_media_query_list<I, S>(items: I, separators: S) -> CssMediaQueryList
where
    I: IntoIterator<Item = AnyCssMediaQuery>,
    I::IntoIter: ExactSizeIterator,
    S: IntoIterator<Item = CssSyntaxToken>,
    S::IntoIter: ExactSizeIterator,
{
    let mut items = items.into_iter();
    let mut separators = separators.into_iter();
    let length = items.len() + separators.len();
    CssMediaQueryList::unwrap_cast(SyntaxNode::new_detached(
        CssSyntaxKind::CSS_MEDIA_QUERY_LIST,
        (0..length).map(|index| {
            if index % 2 == 0 {
                Some(items.next()?.into_syntax().into())
            } else {
                Some(separators.next()?.into())
            }
        }),
    ))
}
pub fn css_parameter_list<I, S>(items: I, separators: S) -> CssParameterList
where
    I: IntoIterator<Item = CssParameter>,
    I::IntoIter: ExactSizeIterator,
    S: IntoIterator<Item = CssSyntaxToken>,
    S::IntoIter: ExactSizeIterator,
{
    let mut items = items.into_iter();
    let mut separators = separators.into_iter();
    let length = items.len() + separators.len();
    CssParameterList::unwrap_cast(SyntaxNode::new_detached(
        CssSyntaxKind::CSS_PARAMETER_LIST,
        (0..length).map(|index| {
            if index % 2 == 0 {
                Some(items.next()?.into_syntax().into())
            } else {
                Some(separators.next()?.into())
            }
        }),
    ))
}
pub fn css_pseudo_value_list<I, S>(items: I, separators: S) -> CssPseudoValueList
where
    I: IntoIterator<Item = AnyCssPseudoValue>,
    I::IntoIter: ExactSizeIterator,
    S: IntoIterator<Item = CssSyntaxToken>,
    S::IntoIter: ExactSizeIterator,
{
    let mut items = items.into_iter();
    let mut separators = separators.into_iter();
    let length = items.len() + separators.len();
    CssPseudoValueList::unwrap_cast(SyntaxNode::new_detached(
        CssSyntaxKind::CSS_PSEUDO_VALUE_LIST,
        (0..length).map(|index| {
            if index % 2 == 0 {
                Some(items.next()?.into_syntax().into())
            } else {
                Some(separators.next()?.into())
            }
        }),
    ))
}
pub fn css_relative_selector_list<I, S>(items: I, separators: S) -> CssRelativeSelectorList
where
    I: IntoIterator<Item = AnyCssRelativeSelector>,
    I::IntoIter: ExactSizeIterator,
    S: IntoIterator<Item = CssSyntaxToken>,
    S::IntoIter: ExactSizeIterator,
{
    let mut items = items.into_iter();
    let mut separators = separators.into_iter();
    let length = items.len() + separators.len();
    CssRelativeSelectorList::unwrap_cast(SyntaxNode::new_detached(
        CssSyntaxKind::CSS_RELATIVE_SELECTOR_LIST,
        (0..length).map(|index| {
            if index % 2 == 0 {
                Some(items.next()?.into_syntax().into())
            } else {
                Some(separators.next()?.into())
            }
        }),
    ))
}
pub fn css_rule_list<I>(items: I) -> CssRuleList
where
    I: IntoIterator<Item = AnyCssRule>,
    I::IntoIter: ExactSizeIterator,
{
    CssRuleList::unwrap_cast(SyntaxNode::new_detached(
        CssSyntaxKind::CSS_RULE_LIST,
        items
            .into_iter()
            .map(|item| Some(item.into_syntax().into())),
    ))
}
pub fn css_selector_list<I, S>(items: I, separators: S) -> CssSelectorList
where
    I: IntoIterator<Item = AnyCssSelector>,
    I::IntoIter: ExactSizeIterator,
    S: IntoIterator<Item = CssSyntaxToken>,
    S::IntoIter: ExactSizeIterator,
{
    let mut items = items.into_iter();
    let mut separators = separators.into_iter();
    let length = items.len() + separators.len();
    CssSelectorList::unwrap_cast(SyntaxNode::new_detached(
        CssSyntaxKind::CSS_SELECTOR_LIST,
        (0..length).map(|index| {
            if index % 2 == 0 {
                Some(items.next()?.into_syntax().into())
            } else {
                Some(separators.next()?.into())
            }
        }),
    ))
}
pub fn css_sub_selector_list<I>(items: I) -> CssSubSelectorList
where
    I: IntoIterator<Item = AnyCssSubSelector>,
    I::IntoIter: ExactSizeIterator,
{
    CssSubSelectorList::unwrap_cast(SyntaxNode::new_detached(
        CssSyntaxKind::CSS_SUB_SELECTOR_LIST,
        items
            .into_iter()
            .map(|item| Some(item.into_syntax().into())),
    ))
}
pub fn css_bogus<I>(slots: I) -> CssBogus
where
    I: IntoIterator<Item = Option<SyntaxElement>>,
    I::IntoIter: ExactSizeIterator,
{
    CssBogus::unwrap_cast(SyntaxNode::new_detached(CssSyntaxKind::CSS_BOGUS, slots))
}
pub fn css_bogus_at_rule<I>(slots: I) -> CssBogusAtRule
where
    I: IntoIterator<Item = Option<SyntaxElement>>,
    I::IntoIter: ExactSizeIterator,
{
    CssBogusAtRule::unwrap_cast(SyntaxNode::new_detached(
        CssSyntaxKind::CSS_BOGUS_AT_RULE,
        slots,
    ))
}
pub fn css_bogus_block<I>(slots: I) -> CssBogusBlock
where
    I: IntoIterator<Item = Option<SyntaxElement>>,
    I::IntoIter: ExactSizeIterator,
{
    CssBogusBlock::unwrap_cast(SyntaxNode::new_detached(
        CssSyntaxKind::CSS_BOGUS_BLOCK,
        slots,
    ))
}
pub fn css_bogus_component_value<I>(slots: I) -> CssBogusComponentValue
where
    I: IntoIterator<Item = Option<SyntaxElement>>,
    I::IntoIter: ExactSizeIterator,
{
    CssBogusComponentValue::unwrap_cast(SyntaxNode::new_detached(
        CssSyntaxKind::CSS_BOGUS_COMPONENT_VALUE,
        slots,
    ))
}
pub fn css_bogus_declaration_item<I>(slots: I) -> CssBogusDeclarationItem
where
    I: IntoIterator<Item = Option<SyntaxElement>>,
    I::IntoIter: ExactSizeIterator,
{
    CssBogusDeclarationItem::unwrap_cast(SyntaxNode::new_detached(
        CssSyntaxKind::CSS_BOGUS_DECLARATION_ITEM,
        slots,
    ))
}
pub fn css_bogus_keyframes_item<I>(slots: I) -> CssBogusKeyframesItem
where
    I: IntoIterator<Item = Option<SyntaxElement>>,
    I::IntoIter: ExactSizeIterator,
{
    CssBogusKeyframesItem::unwrap_cast(SyntaxNode::new_detached(
        CssSyntaxKind::CSS_BOGUS_KEYFRAMES_ITEM,
        slots,
    ))
}
pub fn css_bogus_media_query<I>(slots: I) -> CssBogusMediaQuery
where
    I: IntoIterator<Item = Option<SyntaxElement>>,
    I::IntoIter: ExactSizeIterator,
{
    CssBogusMediaQuery::unwrap_cast(SyntaxNode::new_detached(
        CssSyntaxKind::CSS_BOGUS_MEDIA_QUERY,
        slots,
    ))
}
pub fn css_bogus_parameter<I>(slots: I) -> CssBogusParameter
where
    I: IntoIterator<Item = Option<SyntaxElement>>,
    I::IntoIter: ExactSizeIterator,
{
    CssBogusParameter::unwrap_cast(SyntaxNode::new_detached(
        CssSyntaxKind::CSS_BOGUS_PARAMETER,
        slots,
    ))
}
pub fn css_bogus_parameter<I>(slots: I) -> CssBogusParameter
where
    I: IntoIterator<Item = Option<SyntaxElement>>,
    I::IntoIter: ExactSizeIterator,
{
    CssBogusParameter::unwrap_cast(SyntaxNode::new_detached(
        CssSyntaxKind::CSS_BOGUS_PARAMETER,
        slots,
    ))
}
pub fn css_bogus_pseudo_class<I>(slots: I) -> CssBogusPseudoClass
where
    I: IntoIterator<Item = Option<SyntaxElement>>,
    I::IntoIter: ExactSizeIterator,
{
    CssBogusPseudoClass::unwrap_cast(SyntaxNode::new_detached(
        CssSyntaxKind::CSS_BOGUS_PSEUDO_CLASS,
        slots,
    ))
}
pub fn css_bogus_pseudo_element<I>(slots: I) -> CssBogusPseudoElement
where
    I: IntoIterator<Item = Option<SyntaxElement>>,
    I::IntoIter: ExactSizeIterator,
{
    CssBogusPseudoElement::unwrap_cast(SyntaxNode::new_detached(
        CssSyntaxKind::CSS_BOGUS_PSEUDO_ELEMENT,
        slots,
    ))
}
pub fn css_bogus_rule<I>(slots: I) -> CssBogusRule
where
    I: IntoIterator<Item = Option<SyntaxElement>>,
    I::IntoIter: ExactSizeIterator,
{
    CssBogusRule::unwrap_cast(SyntaxNode::new_detached(
        CssSyntaxKind::CSS_BOGUS_RULE,
        slots,
    ))
}
pub fn css_bogus_selector<I>(slots: I) -> CssBogusSelector
where
    I: IntoIterator<Item = Option<SyntaxElement>>,
    I::IntoIter: ExactSizeIterator,
{
    CssBogusSelector::unwrap_cast(SyntaxNode::new_detached(
        CssSyntaxKind::CSS_BOGUS_SELECTOR,
        slots,
    ))
}
pub fn css_bogus_sub_selector<I>(slots: I) -> CssBogusSubSelector
where
    I: IntoIterator<Item = Option<SyntaxElement>>,
    I::IntoIter: ExactSizeIterator,
{
    CssBogusSubSelector::unwrap_cast(SyntaxNode::new_detached(
        CssSyntaxKind::CSS_BOGUS_SUB_SELECTOR,
        slots,
    ))
}<|MERGE_RESOLUTION|>--- conflicted
+++ resolved
@@ -115,37 +115,6 @@
         ))
     }
 }
-<<<<<<< HEAD
-pub fn css_binary_express(
-    left: AnyCssExpression,
-    operator_token_token: SyntaxToken,
-    right: AnyCssExpression,
-) -> CssBinaryExpress {
-    CssBinaryExpress::unwrap_cast(SyntaxNode::new_detached(
-        CssSyntaxKind::CSS_BINARY_EXPRESS,
-        [
-            Some(SyntaxElement::Node(left.into_syntax())),
-            Some(SyntaxElement::Token(operator_token_token)),
-            Some(SyntaxElement::Node(right.into_syntax())),
-        ],
-    ))
-}
-pub fn css_block(
-    l_curly_token: SyntaxToken,
-    declaration_list: CssDeclarationList,
-    r_curly_token: SyntaxToken,
-) -> CssBlock {
-    CssBlock::unwrap_cast(SyntaxNode::new_detached(
-        CssSyntaxKind::CSS_BLOCK,
-        [
-            Some(SyntaxElement::Token(l_curly_token)),
-            Some(SyntaxElement::Node(declaration_list.into_syntax())),
-            Some(SyntaxElement::Token(r_curly_token)),
-        ],
-    ))
-}
-=======
->>>>>>> 90e1a831
 pub fn css_charset_at_rule(
     charset_token: SyntaxToken,
     encoding: CssString,
@@ -781,19 +750,12 @@
         [Some(SyntaxElement::Token(value_token))],
     ))
 }
-<<<<<<< HEAD
-pub fn css_parameter(any_css_parameter: AnyCssParameter) -> CssParameter {
-    CssParameter::unwrap_cast(SyntaxNode::new_detached(
-        CssSyntaxKind::CSS_PARAMETER,
-        [Some(SyntaxElement::Node(any_css_parameter.into_syntax()))],
-=======
 pub fn css_parameter(css_component_value_list: CssComponentValueList) -> CssParameter {
     CssParameter::unwrap_cast(SyntaxNode::new_detached(
         CssSyntaxKind::CSS_PARAMETER,
         [Some(SyntaxElement::Node(
             css_component_value_list.into_syntax(),
         ))],
->>>>>>> 90e1a831
     ))
 }
 pub fn css_parenthesized_expression(
