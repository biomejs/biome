mod binding;
mod collector;
mod scope;
mod scoped_resolver;
mod visitor;

use std::{collections::BTreeMap, ops::Deref, sync::Arc};

use biome_js_syntax::AnyJsImportLike;
use biome_js_type_info::{
    GLOBAL_RESOLVER, GLOBAL_UNKNOWN_ID, ImportSymbol, ResolvedPath, ResolvedTypeId, ScopeId,
    TypeData, TypeId, TypeReference, TypeReferenceQualifier, TypeResolver, TypeResolverLevel,
};
<<<<<<< HEAD
use biome_jsdoc_comment::JsdocComment;
use biome_rowan::{AstNode, Text, TextRange, TokenText};
=======
use biome_rowan::{Text, TextRange, TokenText};
>>>>>>> a8fa624b

use crate::ModuleGraph;

use binding::{BindingId, JsBindingData};
use scope::{JsScope, JsScopeData};

pub use scoped_resolver::ScopedResolver;
pub(crate) use visitor::JsModuleVisitor;

/// Information restricted to a single module in the [ModuleGraph].
#[derive(Clone, Debug)]
pub struct JsModuleInfo(pub(super) Arc<JsModuleInfoInner>);

impl Deref for JsModuleInfo {
    type Target = JsModuleInfoInner;

    fn deref(&self) -> &Self::Target {
        self.0.as_ref()
    }
}

impl JsModuleInfo {
    /// Returns an iterator over all the static and dynamic imports in this
    /// module.
    pub fn all_import_paths(&self) -> impl Iterator<Item = ResolvedPath> + use<> {
        let module_info = self.0.as_ref();
        ImportPathIterator {
            static_import_paths: module_info.static_import_paths.clone(),
            dynamic_import_paths: module_info.dynamic_import_paths.clone(),
        }
    }

    pub fn as_resolver(&self) -> &impl TypeResolver {
        self.0.as_ref()
    }

    /// Finds an exported symbol by `name`, using the `module_graph` to
    /// lookup re-exports if necessary.
    #[inline]
    pub fn find_exported_symbol(
        &self,
        module_graph: &ModuleGraph,
        name: &str,
    ) -> Option<JsOwnExport> {
        module_graph.find_exported_symbol(self, name)
    }

    /// Returns the module's global scope.
    pub fn global_scope(&self) -> JsScope {
        JsScope {
            info: self.0.clone(),
            id: ScopeId::new(0),
        }
    }

    /// Returns the scope to be used for the given `range`.
    pub fn scope_for_range(&self, range: TextRange) -> JsScope {
        JsScope {
            info: self.0.clone(),
            id: self.scope_id_for_range(range),
        }
    }

    pub fn scope_id_for_range(&self, range: TextRange) -> ScopeId {
        let start = range.start().into();
        let end = range.end().into();
        self.0
            .scope_by_range
            .find(start, end)
            .filter(|interval| !(start < interval.start || end > interval.stop))
            .max_by_key(|interval| interval.val)
            .map_or(ScopeId::GLOBAL, |interval| {
                ScopeId::new(interval.val.index())
            })
    }
}

#[derive(Debug)]
pub struct JsModuleInfoInner {
    /// Map of all static imports found in the module.
    ///
    /// Maps from the local imported name to a [JsImport] with the absolute path
    /// it resolves to. The resolved path may be looked up as key in the
    /// [ModuleGraph::data] map, although it is not required to exist
    /// (for instance, if the path is outside the project's scope).
    ///
    /// Note that re-exports may introduce additional dependencies, because they
    /// import another module and immediately re-export from that module.
    /// Re-exports are tracked as part of [Self::exports] and
    /// [Self::blanket_reexports].
    pub static_imports: Imports,

    /// Map of all the paths from static imports in the module.
    ///
    /// Maps from the source specifier name to a [JsResolvedPath] with the
    /// absolute path it resolves to. The resolved path may be looked up as key
    /// in the [ModuleGraph::data] map, although it is not required to exist
    /// (for instance, if the path is outside the project's scope).
    pub static_import_paths: BTreeMap<Text, ResolvedPath>,

    /// Map of all dynamic import paths found in the module for which the import
    /// specifier could be statically determined.
    ///
    /// Dynamic imports for which the specifier cannot be statically determined
    /// (for instance, because a template string with variables is used) will be
    /// omitted from this map.
    ///
    /// Maps from the source specifier name to a [JsResolvedPath] with the
    /// absolute path it resolves to. The resolved path may be looked up as key
    /// in the [ModuleGraph::data] map, although it is not required to exist
    /// (for instance, if the path is outside the project's scope).
    ///
    /// Paths found in `require()` expressions in CommonJS sources are also
    /// included with the dynamic import paths.
    pub dynamic_import_paths: BTreeMap<Text, ResolvedPath>,

    /// Map of exports from the module.
    ///
    /// The keys are the names of the exports, where "default" is used for the
    /// default export. See [JsExport] for information tracked per export.
    ///
    /// Re-exports are tracked in this map as well. The exception is "blanket"
    /// re-exports, such as `export * from "other-module"`. Those are tracked in
    /// [Self::forwarding_exports] instead.
    pub exports: Exports,

    /// Re-exports that apply to all symbols from another module, without
    /// assigning a name to them.
    pub blanket_reexports: Box<[JsReexport]>,

    /// Collection of all the declarations in the module.
    pub(crate) bindings: Box<[JsBindingData]>,

    /// All scopes in this module.
    ///
    /// The first entry is expected to be the global scope.
    pub(crate) scopes: Box<[JsScopeData]>,

    /// Lookup tree to find scopes by text range.
    pub(crate) scope_by_range: rust_lapper::Lapper<u32, ScopeId>,

    /// Collection of all types in the module.
    pub(crate) types: Box<[TypeData]>,
}

#[derive(Debug, Default)]
pub struct Exports(pub(crate) BTreeMap<Text, JsExport>);

impl Deref for Exports {
    type Target = BTreeMap<Text, JsExport>;

    fn deref(&self) -> &Self::Target {
        &self.0
    }
}

#[derive(Debug, Default)]
pub struct Imports(pub(crate) BTreeMap<Text, JsImport>);

impl Deref for Imports {
    type Target = BTreeMap<Text, JsImport>;
    fn deref(&self) -> &Self::Target {
        &self.0
    }
}

static_assertions::assert_impl_all!(JsModuleInfo: Send, Sync);

impl JsModuleInfoInner {
    /// Returns one of the bindings by ID.
    pub(crate) fn binding(&self, binding_id: BindingId) -> &JsBindingData {
        &self.bindings[binding_id.index()]
    }

    /// Returns the information about a given import by its syntax node.
    pub fn get_import_path_by_js_node(&self, node: &AnyJsImportLike) -> Option<&ResolvedPath> {
        let specifier_text = node.inner_string_text()?;
        let specifier = specifier_text.text();
        if node.is_static_import() {
            self.static_import_paths.get(specifier)
        } else {
            self.dynamic_import_paths.get(specifier)
        }
    }
}

impl TypeResolver for JsModuleInfoInner {
    fn level(&self) -> TypeResolverLevel {
        TypeResolverLevel::Module
    }

    fn find_type(&self, type_data: &TypeData) -> Option<TypeId> {
        self.types
            .iter()
            .position(|data| data == type_data)
            .map(TypeId::new)
    }

    fn get_by_id(&self, id: TypeId) -> &TypeData {
        &self.types[id.index()]
    }

    fn get_by_resolved_id(&self, id: ResolvedTypeId) -> Option<&TypeData> {
        match id.level() {
            TypeResolverLevel::Module => Some(self.get_by_id(id.id())),
            TypeResolverLevel::Global => Some(GLOBAL_RESOLVER.get_by_id(id.id())),
            TypeResolverLevel::Scope | TypeResolverLevel::Import => None,
        }
    }

    fn register_type(&mut self, _type_data: TypeData) -> TypeId {
        panic!("Cannot register new types after the module has been constructed");
    }

    fn resolve_reference(&self, ty: &TypeReference) -> Option<ResolvedTypeId> {
        match ty {
            TypeReference::Qualifier(qualifier) => self.resolve_qualifier(qualifier),
            TypeReference::Resolved(resolved_id) => Some(*resolved_id),
            TypeReference::Import(_) => None,
            TypeReference::Unknown => Some(GLOBAL_UNKNOWN_ID),
        }
    }

    fn resolve_qualifier(&self, qualifier: &TypeReferenceQualifier) -> Option<ResolvedTypeId> {
        if qualifier.path.len() == 1 {
            self.resolve_type_of(
                &qualifier.path[0],
                qualifier.scope_id.unwrap_or(ScopeId::GLOBAL),
            )
            .or_else(|| GLOBAL_RESOLVER.resolve_qualifier(qualifier))
        } else {
            // TODO: Resolve nested qualifiers
            None
        }
    }

    fn resolve_type_of(&self, identifier: &Text, scope_id: ScopeId) -> Option<ResolvedTypeId> {
        if let Some(export) = self.exports.get(identifier) {
            export
                .as_own_export()
                .and_then(|own_export| self.resolve_reference(&own_export.ty))
        } else {
            GLOBAL_RESOLVER.resolve_type_of(identifier, scope_id)
        }
    }

    fn registered_types(&self) -> &[TypeData] {
        &self.types
    }
}

/// Information tracked for every export.
///
/// Exports come in three varieties: "own" exports that are defined in the
/// module itself, re-exports for named exports, and re-exports that apply to
/// all symbols from another module.
#[derive(Clone, Debug, PartialEq)]
pub enum JsExport {
    /// An export that is defined in this module.
    Own(JsOwnExport),

    /// An exported type that is defined in this module.
    OwnType(JsOwnExport),

    /// An export that is re-exported by this module, but which is defined
    /// within another module.
    ///
    /// E.g. `export { someSymbol } from "other-module"`.
    Reexport(JsReexport),

    /// A type that is re-exported by this module, but which is defined
    /// within another module.
    ///
    /// E.g. `export type { someSymbol } from "other-module"`.
    ReexportType(JsReexport),
}

impl JsExport {
    pub fn as_own_export(&self) -> Option<&JsOwnExport> {
        match self {
            Self::Own(own_export) | Self::OwnType(own_export) => Some(own_export),
            Self::Reexport(_) | Self::ReexportType(_) => None,
        }
    }

    pub fn as_own_export_mut(&mut self) -> Option<&mut JsOwnExport> {
        match self {
            Self::Own(own_export) | Self::OwnType(own_export) => Some(own_export),
            Self::Reexport(_) | Self::ReexportType(_) => None,
        }
    }
}

/// Represents an import to one or more symbols from an external path.
///
/// It could point to any kind of resource, such as JavaScript files, CSS files,
/// images, and so on.
#[derive(Clone, Debug, PartialEq)]
pub struct JsImport {
    /// The specifier for the imported as it appeared in the source text.
    pub specifier: Text,

    /// Absolute path of the resource being imported, if it can be resolved.
    ///
    /// If the import statement referred to a package dependency, the path will
    /// point towards the resolved entry point of the package.
    ///
    /// If `None`, import resolution failed.
    pub resolved_path: ResolvedPath,

    /// The symbol(s) being imported.
    pub symbol: ImportSymbol,
}

/// Information tracked for every "own" export.
#[derive(Clone, Debug, PartialEq)]
pub struct JsOwnExport {
    /// Optional JSDoc comment associated with the symbol being exported.
    pub jsdoc_comment: Option<JsdocComment>,

    /// Name of the binding in the module's global scope.
    pub local_name: Option<TokenText>,

    /// Type of the exported symbol.
    pub ty: TypeReference,
}

/// Information about an export statement that re-exports all symbols from
/// another module.
#[derive(Clone, Debug, PartialEq)]
pub struct JsReexport {
    /// Optional JSDoc comment associated with the re-export statement.
    pub jsdoc_comment: Option<JsdocComment>,

    /// Import from which the symbols are being re-exported.
    pub import: JsImport,
}

struct ImportPathIterator {
    static_import_paths: BTreeMap<Text, ResolvedPath>,
    dynamic_import_paths: BTreeMap<Text, ResolvedPath>,
}

impl Iterator for ImportPathIterator {
    type Item = ResolvedPath;

    fn next(&mut self) -> Option<Self::Item> {
        if self.static_import_paths.is_empty() {
            self.dynamic_import_paths
                .pop_first()
                .map(|(_source, path)| path)
        } else {
            self.static_import_paths
                .pop_first()
                .map(|(_identifier, path)| path)
        }
    }
}<|MERGE_RESOLUTION|>--- conflicted
+++ resolved
@@ -11,12 +11,8 @@
     GLOBAL_RESOLVER, GLOBAL_UNKNOWN_ID, ImportSymbol, ResolvedPath, ResolvedTypeId, ScopeId,
     TypeData, TypeId, TypeReference, TypeReferenceQualifier, TypeResolver, TypeResolverLevel,
 };
-<<<<<<< HEAD
 use biome_jsdoc_comment::JsdocComment;
-use biome_rowan::{AstNode, Text, TextRange, TokenText};
-=======
 use biome_rowan::{Text, TextRange, TokenText};
->>>>>>> a8fa624b
 
 use crate::ModuleGraph;
 
