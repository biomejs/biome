--- conflicted
+++ resolved
@@ -2,10 +2,6 @@
 
 mod format_module_graph;
 mod js_module_info;
-<<<<<<< HEAD
-=======
-pub mod jsdoc_comment;
->>>>>>> a8fa624b
 mod module_graph;
 mod resolver_cache;
 
