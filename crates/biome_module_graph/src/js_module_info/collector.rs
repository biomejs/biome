use std::{
    collections::{BTreeMap, BTreeSet},
    sync::Arc,
};

use biome_js_semantic::{
    BindingId, ReferenceId, ScopeId, SemanticEvent, SemanticEventExtractor, find_import_node,
};
use biome_js_syntax::{
    AnyJsCombinedSpecifier, AnyJsDeclaration, AnyJsExportDefaultDeclaration, AnyJsImportClause,
    JsFormalParameter, JsIdentifierBinding, JsSyntaxKind, JsSyntaxNode, JsSyntaxToken,
    TsIdentifierBinding, inner_string_text,
};
use biome_js_type_info::Type;
use biome_rowan::{AstNode, Text, TextSize, TokenText};
use rust_lapper::{Interval, Lapper};
use rustc_hash::FxHashMap;

use crate::{
    js_module_info::binding::{JsBindingReference, JsBindingReferenceKind, JsDeclarationKind},
    jsdoc_comment::JsdocComment,
};

use super::{
<<<<<<< HEAD
    Exports, JsExport, JsImport, JsImportSymbol, JsModuleInfo, JsModuleInfoInner, JsOwnExport,
    JsReexport, JsResolvedPath, binding::JsBindingData, scope::JsScopeData,
    type_resolver::JsModuleTypeResolver,
=======
    JsExport, JsImport, JsImportSymbol, JsModuleInfo, JsModuleInfoInner, JsOwnExport, JsReexport,
    JsResolvedPath, binding::JsBindingData, global_scope_resolver::GlobalScopeResolver,
    scope::JsScopeData,
>>>>>>> 74ac689c
};

/// Responsible for collecting all the information from which to build the
/// [`JsModuleInfo`].
///
/// This collects a lot of fields with raw information, which then goes through
/// another round of processing as we create the intermediate
/// [`JsModuleInfoBag`], and finally the [`JsModuleInfo`] itself.
#[derive(Default)]
pub(super) struct JsModuleInfoCollector {
    pub(super) bindings: Vec<JsBindingData>,

    /// Maps a binding range start to its index inside the [Self::bindings]
    /// vector.
    bindings_by_start: FxHashMap<TextSize, BindingId>,

    /// Binding and reference nodes indexed by their range start
    binding_node_by_start: FxHashMap<TextSize, JsSyntaxNode>,

    /// Creates semantic events from the full node traversal.
    ///
    /// Re-used from the semantic model in `biome_js_semantic`.
    extractor: SemanticEventExtractor,

    /// Collection of all the scopes within the module.
    ///
    /// The first entry is always the module's global scope.
    pub(super) scopes: Vec<JsScopeData>,

    /// Used to build the Lapper lookup tree for finding scopes by text range.
    scope_range_by_start: FxHashMap<TextSize, BTreeSet<Interval<u32, ScopeId>>>,

    /// Used for tracking the scope we are currently in.
    scope_stack: Vec<ScopeId>,

    /// Map with all static import paths, from the source specifier to the resolved path.
    static_import_paths: BTreeMap<Text, JsResolvedPath>,

    /// Map with all dynamic import paths, from the import source to the resolved path.
    dynamic_import_paths: BTreeMap<Text, JsResolvedPath>,

    /// Map with exports, from the exported symbol name to a [JsExport] definition.
    exports: BTreeMap<Text, JsExport>,

    /// List of all blanket re-exports.
    blanket_reexports: Vec<JsReexport>,
}

impl JsModuleInfoCollector {
    pub fn push_node(&mut self, node: &JsSyntaxNode) {
        use JsSyntaxKind::*;
        match node.kind() {
            // Accessible from bindings and references
            JS_IDENTIFIER_BINDING
            | TS_IDENTIFIER_BINDING
            | JS_REFERENCE_IDENTIFIER
            | JSX_REFERENCE_IDENTIFIER
            | TS_TYPE_PARAMETER_NAME
            | TS_LITERAL_ENUM_MEMBER_NAME
            | JS_IDENTIFIER_ASSIGNMENT => {
                self.binding_node_by_start
                    .insert(node.text_trimmed_range().start(), node.clone());
            }
            _ => {}
        }

        self.extractor.enter(node);
    }

    pub fn leave_node(&mut self, node: &JsSyntaxNode) {
        self.extractor.leave(node);
    }

    pub fn register_export(&mut self, name: impl Into<Text>, export: JsExport) -> Option<()> {
        self.exports.insert(name.into(), export);

        Some(())
    }

    pub fn register_export_with_name(
        &mut self,
        export_name: impl Into<Text>,
        local_name: Option<TokenText>,
    ) -> Option<()> {
        self.register_export(
            export_name,
            JsExport::Own(JsOwnExport {
                jsdoc_comment: None,
                local_name,
                ty: Type::unknown(),
            }),
        )
    }

    pub fn register_blanket_reexport(&mut self, reexport: JsReexport) {
        self.blanket_reexports.push(reexport);
    }

    pub fn register_static_import_path(
        &mut self,
        specifier: TokenText,
        resolved_path: JsResolvedPath,
    ) {
        self.static_import_paths
            .insert(specifier.into(), resolved_path);
    }

    pub fn register_dynamic_import_path(
        &mut self,
        specifier: TokenText,
        resolved_path: JsResolvedPath,
    ) {
        self.dynamic_import_paths
            .insert(specifier.into(), resolved_path);
    }

    pub fn finalise(&mut self) {
        while let Some(event) = self.extractor.pop() {
            self.push_event(event);
        }
    }

    fn push_event(&mut self, event: SemanticEvent) {
        use SemanticEvent::*;
        match event {
            ScopeStarted {
                range,
                parent_scope_id,
                is_closure,
            } => {
                // Scopes will be raised in order
                let scope_id = ScopeId::new(self.scopes.len());

                self.scopes.push(JsScopeData {
                    range,
                    parent: parent_scope_id,
                    children: Vec::new(),
                    bindings: Vec::new(),
                    bindings_by_name: FxHashMap::default(),
                    read_references: Vec::new(),
                    _write_references: Vec::new(),
                    _is_closure: is_closure,
                });

                if let Some(parent_scope_id) = parent_scope_id {
                    self.scopes[parent_scope_id.index()].children.push(scope_id);
                }

                let start = range.start();
                self.scope_range_by_start
                    .entry(start)
                    .or_default()
                    .insert(Interval {
                        start: start.into(),
                        stop: range.end().into(),
                        val: scope_id,
                    });

                self.scope_stack.push(scope_id);
            }
            ScopeEnded { .. } => {
                self.scope_stack.pop();
            }
            DeclarationFound {
                range,
                scope_id,
                hoisted_scope_id,
            } => {
                let binding_scope_id = hoisted_scope_id.unwrap_or(scope_id);

                // SAFETY: this scope id is guaranteed to exist because they
                //         were generated by the event extractor
                debug_assert!((binding_scope_id.index()) < self.scopes.len());

                let binding_id = BindingId::new(self.bindings.len());

                // We must proceed and register the binding, even if the node
                // cannot be found. Otherwise, later lookups for the binding
                // may fail.
                let node = self.binding_node_by_start.get(&range.start());
                let name_token = node.and_then(|node| {
                    if let Some(node) = JsIdentifierBinding::cast_ref(node) {
                        node.name_token().ok()
                    } else if let Some(node) = TsIdentifierBinding::cast_ref(node) {
                        node.name_token().ok()
                    } else {
                        None
                    }
                });

                let name = name_token.as_ref().map(JsSyntaxToken::token_text_trimmed);
                let ty = match (node, &name) {
                    (Some(node), Some(name)) => infer_type(node, name),
                    _ => Type::unknown(),
                };

                self.bindings.push(JsBindingData {
                    name: name
                        .as_ref()
                        .map(|name| name.clone().into())
                        .unwrap_or_default(),
                    range,
                    references: Vec::new(),
                    scope_id: *self.scope_stack.last().expect("scope must be present"),
                    declaration_kind: node.map(JsDeclarationKind::from_node).unwrap_or_default(),
                    ty,
                    jsdoc: node.and_then(find_jsdoc),
                    export_ranges: Vec::new(),
                });
                self.bindings_by_start.insert(range.start(), binding_id);

                let scope = &mut self.scopes[binding_scope_id.index()];

                scope.bindings.push(binding_id);
                if let Some(name) = name {
                    scope.bindings_by_name.insert(name, binding_id);
                }
            }
            Read {
                range,
                declaration_at,
                scope_id,
            } => {
                let binding_id = self.bindings_by_start[&declaration_at];
                let binding = &mut self.bindings[binding_id.index()];
                let reference_id = ReferenceId::new(binding_id, binding.references.len());
                binding.references.push(JsBindingReference {
                    range_start: range.start(),
                    kind: JsBindingReferenceKind::Read { _hoisted: false },
                });

                let scope = &mut self.scopes[scope_id.index()];
                scope.read_references.push(reference_id);
            }
            HoistedRead {
                range,
                declaration_at,
                scope_id,
            } => {
                let binding_id = self.bindings_by_start[&declaration_at];
                let binding = &mut self.bindings[binding_id.index()];
                let reference_id = ReferenceId::new(binding_id, binding.references.len());
                binding.references.push(JsBindingReference {
                    range_start: range.start(),
                    kind: JsBindingReferenceKind::Read { _hoisted: true },
                });

                let scope = &mut self.scopes[scope_id.index()];
                scope.read_references.push(reference_id);
            }
            Write {
                range,
                declaration_at,
                scope_id,
            } => {
                let binding_id = self.bindings_by_start[&declaration_at];
                let binding = &mut self.bindings[binding_id.index()];
                let reference_id = ReferenceId::new(binding_id, binding.references.len());
                binding.references.push(JsBindingReference {
                    range_start: range.start(),
                    kind: JsBindingReferenceKind::Write { _hoisted: false },
                });

                let scope = &mut self.scopes[scope_id.index()];
                scope.read_references.push(reference_id);
            }
            HoistedWrite {
                range,
                declaration_at,
                scope_id,
            } => {
                let binding_id = self.bindings_by_start[&declaration_at];
                let binding = &mut self.bindings[binding_id.index()];
                let reference_id = ReferenceId::new(binding_id, binding.references.len());
                binding.references.push(JsBindingReference {
                    range_start: range.start(),
                    kind: JsBindingReferenceKind::Write { _hoisted: true },
                });

                let scope = &mut self.scopes[scope_id.index()];
                scope.read_references.push(reference_id);
            }
            Export {
                declaration_at,
                range,
            } => {
                let binding_id = self.bindings_by_start[&declaration_at];
                let binding = &mut self.bindings[binding_id.index()];
                binding.export_ranges.push(range);
            }
            UnresolvedReference { .. } => {}
        }
    }
}

/// Used for collecting information to store in the [JsModuleInfo].
///
/// The fields stored on this bag are constructed from the raw fields in the
/// [JsModuleInfoCollector] and combined into their final shape as they
#[derive(Clone, Debug, Default)]
pub(super) struct JsModuleInfoBag {
    static_imports: BTreeMap<Text, JsImport>,
    exports: BTreeMap<Text, JsExport>,
    blanket_reexports: Vec<JsReexport>,
}

impl JsModuleInfoBag {
    pub(super) fn from_collector(collector: &JsModuleInfoCollector) -> Self {
        let mut info = Self::default();
        info.collect_imports(collector);
        info.collect_exports(collector);
        info
    }

    fn collect_imports(&mut self, collector: &JsModuleInfoCollector) {
        // Iterate over all bindings in the global scope, and extract imports
        // and exports.
        for binding_id in &collector.scopes[0].bindings {
            let binding = &collector.bindings[binding_id.index()];
            let node = collector
                .binding_node_by_start
                .get(&binding.range.start())
                .expect("missing node");

            let import = find_import_node(node).and_then(|import_node| {
                import_node
                    .ancestors()
                    .find_map(biome_js_syntax::JsImport::cast)
            });
            if let Some(import) = import {
                self.push_static_import(import, collector);
            }
        }
    }

    fn push_static_import(
        &mut self,
        node: biome_js_syntax::JsImport,
        collector: &JsModuleInfoCollector,
    ) -> Option<()> {
        match node.import_clause().ok()? {
            AnyJsImportClause::JsImportBareClause(_node) => {}
            AnyJsImportClause::JsImportCombinedClause(node) => {
                let source = node.source().ok()?;
                let source_token = source.as_js_module_source()?.value_token().ok()?;
                let source = inner_string_text(&source_token);
                let resolved_path = collector.static_import_paths.get(source.text())?;

                let default_specifier = node.default_specifier().ok()?;
                let local_name = default_specifier.local_name().ok()?;
                let local_name = local_name.as_js_identifier_binding()?;
                let local_name_token = local_name.name_token().ok()?;
                self.static_imports.insert(
                    local_name_token.token_text_trimmed().into(),
                    JsImport {
                        specifier: source.clone().into(),
                        resolved_path: resolved_path.clone(),
                        symbol: JsImportSymbol::Default,
                    },
                );

                match node.specifier().ok()? {
                    AnyJsCombinedSpecifier::JsNamedImportSpecifiers(specifiers) => {
                        for specifier in specifiers.specifiers() {
                            let specifier = specifier.ok()?;
                            let local_name = specifier.local_name()?;
                            let local_name = local_name.as_js_identifier_binding()?;
                            let local_name_token = local_name.name_token().ok()?;
                            let symbol_name = specifier
                                .imported_name()
                                .unwrap_or_else(|| local_name_token.clone())
                                .token_text_trimmed();
                            self.static_imports.insert(
                                local_name_token.token_text_trimmed().into(),
                                JsImport {
                                    specifier: source.clone().into(),
                                    resolved_path: resolved_path.clone(),
                                    symbol: JsImportSymbol::Named(symbol_name.into()),
                                },
                            );
                        }
                    }
                    AnyJsCombinedSpecifier::JsNamespaceImportSpecifier(specifier) => {
                        let local_name = specifier.local_name().ok()?;
                        let local_name = local_name.as_js_identifier_binding()?;
                        let local_name_token = local_name.name_token().ok()?;
                        self.static_imports.insert(
                            local_name_token.token_text_trimmed().into(),
                            JsImport {
                                specifier: source.into(),
                                resolved_path: resolved_path.clone(),
                                symbol: JsImportSymbol::All,
                            },
                        );
                    }
                }
            }
            AnyJsImportClause::JsImportDefaultClause(node) => {
                let source = node.source().ok()?;
                let source_token = source.as_js_module_source()?.value_token().ok()?;
                let source = inner_string_text(&source_token);
                let resolved_path = collector.static_import_paths.get(source.text())?;

                let local_name = node.default_specifier().ok()?.local_name().ok()?;
                let local_name = local_name.as_js_identifier_binding()?;
                let local_name_token = local_name.name_token().ok()?;
                self.static_imports.insert(
                    local_name_token.token_text_trimmed().into(),
                    JsImport {
                        specifier: source.into(),
                        resolved_path: resolved_path.clone(),
                        symbol: JsImportSymbol::Default,
                    },
                );
            }
            AnyJsImportClause::JsImportNamedClause(node) => {
                let source = node.source().ok()?;
                let source_token = source.as_js_module_source()?.value_token().ok()?;
                let source = inner_string_text(&source_token);
                let resolved_path = collector.static_import_paths.get(source.text())?;

                for specifier in node.named_specifiers().ok()?.specifiers() {
                    let specifier = specifier.ok()?;
                    let local_name = specifier.local_name()?;
                    let local_name = local_name.as_js_identifier_binding()?;
                    let local_name_token = local_name.name_token().ok()?;
                    let symbol_name = specifier
                        .imported_name()
                        .unwrap_or_else(|| local_name_token.clone())
                        .token_text_trimmed();
                    self.static_imports.insert(
                        local_name_token.token_text_trimmed().into(),
                        JsImport {
                            specifier: source.clone().into(),
                            resolved_path: resolved_path.clone(),
                            symbol: JsImportSymbol::Named(symbol_name.into()),
                        },
                    );
                }
            }
            AnyJsImportClause::JsImportNamespaceClause(node) => {
                let source = node.source().ok()?;
                let source_token = source.as_js_module_source()?.value_token().ok()?;
                let source = inner_string_text(&source_token);
                let resolved_path = collector.static_import_paths.get(source.text())?;

                let specifier = node.namespace_specifier().ok()?;
                let local_name = specifier.local_name().ok()?;
                let local_name = local_name.as_js_identifier_binding()?;
                let local_name_token = local_name.name_token().ok()?;
                self.static_imports.insert(
                    local_name_token.token_text_trimmed().into(),
                    JsImport {
                        specifier: source.into(),
                        resolved_path: resolved_path.clone(),
                        symbol: JsImportSymbol::All,
                    },
                );
            }
        }

        Some(())
    }

    fn collect_exports(&mut self, collector: &JsModuleInfoCollector) {
        self.exports.clone_from(&collector.exports);
        self.blanket_reexports
            .clone_from(&collector.blanket_reexports);

        // Lookup types from the bindings in the global scope.
        let global_scope = &collector.scopes[0];
        for export in self.exports.values_mut() {
            let Some(export) = export.as_own_export_mut() else {
                continue;
            };

            let Some(local_name) = &export.local_name else {
                continue;
            };

            if let Some(binding_id) = global_scope.bindings_by_name.get(local_name) {
                let binding = &collector.bindings[binding_id.index()];
                export.jsdoc_comment.clone_from(&binding.jsdoc);
                export.ty.clone_from(&binding.ty);
            }
        }
    }

    /// Performs "thin" or module-level type resolution.
    ///
    /// Iterates over all exported symbols in the module and resolves them if
    /// they refer to any other symbols in scope of the module.
    fn resolve_module_types(&mut self, collector: &JsModuleInfoCollector) {
        let resolver = GlobalScopeResolver::from_collector(collector);

        for export in self.exports.values_mut() {
            if let Some(export) = export.as_own_export_mut() {
                export.ty.resolve(&resolver);
            }
        }
    }
}

impl JsModuleInfo {
    pub(super) fn new(collector: JsModuleInfoCollector) -> Self {
        let mut bag = JsModuleInfoBag::from_collector(&collector);
        bag.resolve_module_types(&collector);

        Self(Arc::new(JsModuleInfoInner {
            static_imports: bag.static_imports,
            static_import_paths: collector.static_import_paths,
            dynamic_import_paths: collector.dynamic_import_paths,
            exports: Exports(bag.exports),
            blanket_reexports: bag.blanket_reexports.into(),
            bindings: collector.bindings.into(),
            scopes: collector.scopes.into(),
            scope_by_range: Lapper::new(
                collector
                    .scope_range_by_start
                    .iter()
                    .flat_map(|(_, scopes)| scopes.iter())
                    .cloned()
                    .collect(),
            ),
        }))
    }
}

fn find_jsdoc(node: &JsSyntaxNode) -> Option<JsdocComment> {
    match node.ancestors().find_map(biome_js_syntax::JsExport::cast) {
        Some(export) => JsdocComment::try_from(export.syntax()).ok(),
        None => match node.ancestors().find_map(AnyJsDeclaration::cast) {
            Some(decl) => JsdocComment::try_from(decl.syntax()).ok(),
            None => JsdocComment::try_from(node).ok(),
        },
    }
}

fn infer_type(node: &JsSyntaxNode, binding_name: &TokenText) -> Type {
    for ancestor in node.ancestors() {
        if let Some(declaration) = AnyJsDeclaration::cast_ref(&ancestor) {
            return if let AnyJsDeclaration::JsVariableDeclaration(decl) = declaration {
                decl.declarators()
                    .into_iter()
                    .filter_map(|decl| decl.ok())
                    .find_map(|decl| {
                        let binding = decl.id().ok()?;
                        // TODO: Handle object and array patterns
                        let binding = binding.as_any_js_binding()?.as_js_identifier_binding()?;
                        let name_token = binding.name_token().ok()?;
                        (*binding_name == name_token.text_trimmed()).then_some(decl)
                    })
                    .and_then(|declarator| Type::from_js_variable_declarator(&declarator))
                    .unwrap_or_default()
            } else {
                Type::from_any_js_declaration(&declaration)
            };
        } else if let Some(declaration) = AnyJsExportDefaultDeclaration::cast_ref(&ancestor) {
            return Type::from_any_js_export_default_declaration(&declaration);
        } else if let Some(parameter) = JsFormalParameter::cast(ancestor) {
            return parameter
                .type_annotation()
                .and_then(|annotation| annotation.ty().ok())
                .map(|ty| Type::from_any_ts_type(&ty))
                .unwrap_or_default();
        }
    }

    Type::unknown()
}<|MERGE_RESOLUTION|>--- conflicted
+++ resolved
@@ -22,15 +22,9 @@
 };
 
 use super::{
-<<<<<<< HEAD
     Exports, JsExport, JsImport, JsImportSymbol, JsModuleInfo, JsModuleInfoInner, JsOwnExport,
-    JsReexport, JsResolvedPath, binding::JsBindingData, scope::JsScopeData,
-    type_resolver::JsModuleTypeResolver,
-=======
-    JsExport, JsImport, JsImportSymbol, JsModuleInfo, JsModuleInfoInner, JsOwnExport, JsReexport,
-    JsResolvedPath, binding::JsBindingData, global_scope_resolver::GlobalScopeResolver,
+    JsReexport, JsResolvedPath, binding::JsBindingData, global_scope_resolver::GlobalScopeResolver,
     scope::JsScopeData,
->>>>>>> 74ac689c
 };
 
 /// Responsible for collecting all the information from which to build the
