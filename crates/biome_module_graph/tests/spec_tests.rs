#![allow(clippy::arc_with_non_send_sync)]

mod snap;

use std::fs::read_link;
use std::ops::Deref;
use std::sync::Arc;

use crate::snap::ModuleGraphSnapshot;
use biome_deserialize::json::deserialize_from_json_str;
use biome_fs::{BiomePath, FileSystem, MemoryFileSystem, OsFileSystem, normalize_path};
use biome_js_type_info::{ScopeId, TypeData, TypeResolver};
use biome_jsdoc_comment::JsdocComment;
use biome_json_parser::{JsonParserOptions, parse_json};
use biome_json_value::{JsonObject, JsonString};
use biome_module_graph::JsExport;
use biome_module_graph::{
    ImportSymbol, JsImport, JsReexport, ModuleGraph, ModuleResolver, ResolvedPath,
};
use biome_package::{Dependencies, PackageJson};
use biome_project_layout::ProjectLayout;
use biome_rowan::Text;
use biome_test_utils::get_added_paths;
use camino::{Utf8Path, Utf8PathBuf};
use walkdir::WalkDir;

fn create_test_project_layout() -> (MemoryFileSystem, ProjectLayout) {
    let fs = MemoryFileSystem::default();
    fs.insert(
        "/src/index.ts".into(),
        r#"
            import { foo } from "shared";
            import { bar } from "./bar.ts";
            import { Hello } from "@components/Hello";

            foo();
        "#,
    );
    fs.insert(
        "/src/bar.ts".into(),
        r#"
            export function bar() {}
        "#,
    );
    fs.insert(
        "/src/components/Hello.tsx".into(),
        r#"
            export function Hello() {}
        "#,
    );

    fs.insert(
        "/node_modules/shared/dist/index.js".into(),
        r#"
            export function foo() {}
        "#,
    );

    fs.insert(
        "/node_modules/shared/dist/index.d.ts".into(),
        r#"
            declare namespace shared {
                type Result = string;
            }

            declare const shared: {
                foo(): shared.Result;
            }

            export = shared;
        "#,
    );

    let project_layout = ProjectLayout::default();
    project_layout.insert_node_manifest(
        "/".into(),
        PackageJson::new("frontend")
            .with_version("0.0.0")
            .with_dependencies(Dependencies(Box::new([(
                "shared".into(),
                "link:./node_modules/shared".into(),
            )]))),
    );

    let tsconfig_json = parse_json(
        r#"{
        "compilerOptions": {
            "paths": {
                "@components/*": ["./src/components/*"]
            }
        }
    }"#,
        JsonParserOptions::default(),
    );
    project_layout.insert_serialized_tsconfig("/".into(), tsconfig_json.into());

    project_layout.insert_node_manifest(
        "/node_modules/shared".into(),
        PackageJson::new("shared")
            .with_exports(JsonObject::from([
                ("types".into(), JsonString::from("./dist/index.d.ts").into()),
                ("default".into(), JsonString::from("./dist/index.js").into()),
            ]))
            .with_version("0.0.1"),
    );

    (fs, project_layout)
}

/// Returns the path to the `fixtures/` directory, regardless of working dir.
fn get_fixtures_path() -> Utf8PathBuf {
    let mut path: Utf8PathBuf = std::env::current_dir().unwrap().try_into().unwrap();
    while !path.join("Cargo.lock").exists() {
        path = path
            .parent()
            .expect("couldn't find Cargo.lock")
            .to_path_buf();
    }
    path.join("crates/biome_module_graph/tests/fixtures")
}

#[test]
fn test_resolve_relative_import() {
    let (fs, project_layout) = create_test_project_layout();
    let added_paths = [
        BiomePath::new("/src/index.ts"),
        BiomePath::new("/src/bar.ts"),
    ];
    let added_paths = get_added_paths(&fs, &added_paths);

    let module_graph = ModuleGraph::default();
    module_graph.update_graph_for_js_paths(&fs, &project_layout, &added_paths, &[]);

    let imports = module_graph.data();
    let file_imports = imports.get(Utf8Path::new("/src/index.ts")).unwrap();

    assert_eq!(file_imports.static_imports.len(), 3);
    assert_eq!(
        file_imports.static_imports.get("bar"),
        Some(&JsImport {
            specifier: "./bar.ts".into(),
            resolved_path: ResolvedPath::from_path("/src/bar.ts"),
            symbol: "bar".into()
        })
    );
}

#[test]
fn test_resolve_package_import() {
    let (fs, project_layout) = create_test_project_layout();
    let added_paths = [
        BiomePath::new("/src/index.ts"),
        BiomePath::new("/node_modules/shared/dist/index.js"),
    ];
    let added_paths = get_added_paths(&fs, &added_paths);

    let module_graph = ModuleGraph::default();
    module_graph.update_graph_for_js_paths(&fs, &project_layout, &added_paths, &[]);

    let imports = module_graph.data();
    let file_imports = imports.get(Utf8Path::new("/src/index.ts")).unwrap();

    assert_eq!(file_imports.static_imports.len(), 3);
    assert_eq!(
        file_imports.static_imports.get("foo"),
        Some(&JsImport {
            specifier: "shared".into(),
            resolved_path: ResolvedPath::from_path("/node_modules/shared/dist/index.d.ts"),
            symbol: "foo".into()
        })
    );
}

#[test]
fn test_import_through_path_alias() {
    let (fs, project_layout) = create_test_project_layout();
    let added_paths = [
        BiomePath::new("/src/index.ts"),
        BiomePath::new("/src/components/Hello.tsx"),
    ];
    let added_paths = get_added_paths(&fs, &added_paths);

    let module_graph = ModuleGraph::default();
    module_graph.update_graph_for_js_paths(&fs, &project_layout, &added_paths, &[]);

    let imports = module_graph.data();
    let file_imports = imports.get(Utf8Path::new("/src/index.ts")).unwrap();

    assert_eq!(file_imports.static_imports.len(), 3);
    assert_eq!(
        file_imports.static_imports.get("Hello"),
        Some(&JsImport {
            specifier: "@components/Hello".into(),
            resolved_path: ResolvedPath::from_path("/src/components/Hello.tsx"),
            symbol: "Hello".into()
        })
    );
}

#[test]
fn test_resolve_package_import_in_monorepo_fixtures() {
    let fixtures_path = get_fixtures_path();

    let fs = OsFileSystem::new(fixtures_path.clone());

    let project_layout = ProjectLayout::default();
    project_layout.insert_node_manifest(format!("{fixtures_path}/frontend").into(), {
        let path = Utf8PathBuf::from(format!("{fixtures_path}/frontend/package.json"));
        deserialize_from_json_str::<PackageJson>(
            &fs.read_file_from_path(&path)
                .expect("package.json must be readable"),
            JsonParserOptions::default(),
            "package.json",
        )
        .into_deserialized()
        .expect("package.json must parse")
    });

    project_layout.insert_node_manifest(format!("{fixtures_path}/shared").into(), {
        let path = Utf8PathBuf::from(format!("{fixtures_path}/shared/package.json"));
        deserialize_from_json_str::<PackageJson>(
            &fs.read_file_from_path(&path)
                .expect("package.json must be readable"),
            JsonParserOptions::default(),
            "package.json",
        )
        .into_deserialized()
        .expect("package.json must parse")
    });

    project_layout.insert_node_manifest(
        format!("{fixtures_path}/frontend/node_modules/shared").into(),
        {
            let path = Utf8PathBuf::from(format!(
                "{fixtures_path}/frontend/node_modules/shared/package.json"
            ));
            deserialize_from_json_str::<PackageJson>(
                &fs.read_file_from_path(&path)
                    .expect("package.json must be readable"),
                JsonParserOptions::default(),
                "package.json",
            )
            .into_deserialized()
            .expect("package.json must parse")
        },
    );

    let added_paths = [
        BiomePath::new(format!("{fixtures_path}/frontend/src/bar.ts")),
        BiomePath::new(format!("{fixtures_path}/frontend/src/index.ts")),
        BiomePath::new(format!(
            "{fixtures_path}/frontend/node_modules/shared/dist/index.js"
        )),
        BiomePath::new(format!("{fixtures_path}/shared/dist/index.js")),
    ];
    let added_paths = get_added_paths(&fs, &added_paths);

    let module_graph = ModuleGraph::default();
    module_graph.update_graph_for_js_paths(&fs, &project_layout, &added_paths, &[]);

    let imports = module_graph.data();
    let file_imports = imports
        .get(Utf8Path::new(&format!(
            "{fixtures_path}/frontend/src/index.ts"
        )))
        .unwrap();

    assert_eq!(file_imports.static_imports.len(), 3);
    assert_eq!(
        file_imports.static_imports.get("sharedFoo"),
        Some(&JsImport {
            specifier: "shared".into(),
            resolved_path: ResolvedPath::from_path(format!("{fixtures_path}/shared/dist/index.js")),
            symbol: "sharedFoo".into()
        })
    );
    assert_eq!(
        file_imports.static_imports.get("bar"),
        Some(&JsImport {
            specifier: "./bar".into(),
            resolved_path: ResolvedPath::from_path(format!("{fixtures_path}/frontend/src/bar.ts")),
            symbol: "bar".into()
        })
    );
}

#[test]
fn test_export_referenced_function() {
    let fs = MemoryFileSystem::default();
    fs.insert(
        "/src/index.ts".into(),
        r#"
            /**
             * @returns {string}
             */
            function foo() {}

            export { foo };
        "#,
    );

    let added_paths = [BiomePath::new("/src/index.ts")];
    let added_paths = get_added_paths(&fs, &added_paths);

    let module_graph = ModuleGraph::default();
    module_graph.update_graph_for_js_paths(&fs, &ProjectLayout::default(), &added_paths, &[]);

    let snapshot = ModuleGraphSnapshot::new(&module_graph, &fs);

    snapshot.assert_snapshot("test_export_referenced_function");
}

#[test]
fn test_export_default_function_declaration() {
    let fs = MemoryFileSystem::default();
    fs.insert(
        "/src/index.ts".into(),
        r#"
            /**
             * @public
             * @returns {JSX.Element}
             */
            export default function Component(): JSX.Element {}
        "#,
    );

    let added_paths = [BiomePath::new("/src/index.ts")];
    let added_paths = get_added_paths(&fs, &added_paths);

    let module_graph = ModuleGraph::default();
    module_graph.update_graph_for_js_paths(&fs, &ProjectLayout::default(), &added_paths, &[]);

    let snapshot = ModuleGraphSnapshot::new(&module_graph, &fs);
    snapshot.assert_snapshot("test_export_default_function_declaration");
}

#[test]
fn test_export_const_type_declaration_with_namespace() {
    let fs = MemoryFileSystem::default();
    fs.insert(
        "/src/index.d.ts".into(),
        r#"
            declare namespace shared {
                type Result = string;
            }

            declare const shared: {
                foo(): shared.Result;
            }

            export = shared;
        "#,
    );

    let added_paths = [BiomePath::new("/src/index.d.ts")];
    let added_paths = get_added_paths(&fs, &added_paths);

    let module_graph = ModuleGraph::default();
    module_graph.update_graph_for_js_paths(&fs, &ProjectLayout::default(), &added_paths, &[]);

    let snapshot = ModuleGraphSnapshot::new(&module_graph, &fs);
    snapshot.assert_snapshot("test_export_const_type_declaration_with_namespace");
}

#[test]
fn test_resolve_exports() {
    let fs = MemoryFileSystem::default();
    fs.insert(
        "/src/index.ts".into(),
        r#"
            /**
             * @returns {string}
             */
            function foo() {}

            export { foo, qux };

            /** @package */
            export function bar() {}

            /** @private */
            export const quz = {};

            /* @ignored because of incorrect amount of asterisks */
            export async function baz() {}

            var qux = 1;

            export const { a, b, c: [d, e] } = getObject();

            type GetObjectResult = {
                a: string,
                b: Array<number>,
                c: [first: boolean, last: boolean | undefined],
            };

            function getObject(): GetObjectResult {
                return {}; // We're not a type checker, so this is a-okay.
            }

            /**
             * @public
             * @returns {JSX.Element}
             */
            export default function Component(): JSX.Element {}

            export * from "./reexports";
            export { ohNo as "oh\x0Ano" } from "./renamed-reexports";

            /**
             * Hello, namespace 2.
             */
            export * as renamed2 from "./renamed-reexports";
        "#,
    );
    fs.insert(
        "/src/reexports.ts".into(),
        r#"
            /**
             * Hello, namespace 1.
             */
            export * as renamed from "./renamed-reexports";
        "#,
    );
    fs.insert(
        "/src/renamed-reexports.ts".into(),
        r#"
            export function ohNo() {}
        "#,
    );

    let project_layout = ProjectLayout::default();
    project_layout.insert_node_manifest(
        "/".into(),
        PackageJson::new("frontend").with_version("0.0.0"),
    );

    let added_paths = [
        BiomePath::new("/src/index.ts"),
        BiomePath::new("/src/reexports.ts"),
        BiomePath::new("/src/renamed-reexports.ts"),
    ];
    let added_paths = get_added_paths(&fs, &added_paths);

    let module_graph = ModuleGraph::default();
    module_graph.update_graph_for_js_paths(&fs, &project_layout, &added_paths, &[]);

    let dependency_data = module_graph.data();
    let data = dependency_data
        .get(Utf8Path::new("/src/index.ts"))
        .unwrap()
        .clone();
    let mut exports = data.exports.clone();

    // Remove this entry, or the Windows tests fail on the path in the snapshot below:
    assert_eq!(
        exports.remove(&Text::Static("oh\nno")),
        Some(JsExport::Reexport(JsReexport {
            import: JsImport {
                specifier: "./renamed-reexports".into(),
                resolved_path: ResolvedPath::from_path("/src/renamed-reexports.ts"),
                symbol: "ohNo".into()
            },
            jsdoc_comment: None
        }))
    );
    assert_eq!(
        exports.remove(&Text::Static("renamed2")),
        Some(JsExport::Reexport(JsReexport {
            import: JsImport {
                specifier: "./renamed-reexports".into(),
                resolved_path: ResolvedPath::from_path("/src/renamed-reexports.ts"),
                symbol: ImportSymbol::All,
            },
            jsdoc_comment: Some(JsdocComment::from_comment_text(
                "/**\n* Hello, namespace 2.\n*/"
            )),
        }))
    );

    assert_eq!(
        data.blanket_reexports.as_ref(),
        &[JsReexport {
            import: JsImport {
                specifier: "./reexports".into(),
                resolved_path: ResolvedPath::from_path("/src/reexports.ts"),
                symbol: ImportSymbol::All,
            },
            jsdoc_comment: None
        }]
    );

    let data = dependency_data
        .get(Utf8Path::new("/src/reexports.ts"))
        .unwrap();
    assert_eq!(data.exports.len(), 1);
    assert_eq!(
        data.exports.get(&Text::Static("renamed")),
        Some(&JsExport::Reexport(JsReexport {
            import: JsImport {
                specifier: "./renamed-reexports".into(),
                resolved_path: ResolvedPath::from_path("/src/renamed-reexports.ts"),
                symbol: ImportSymbol::All,
            },
            jsdoc_comment: Some(JsdocComment::from_comment_text(
                "/**\n* Hello, namespace 1.\n*/"
            ))
        }))
    );

    let snapshot = ModuleGraphSnapshot::new(&module_graph, &fs);
    snapshot.assert_snapshot("test_resolve_exports");
}

#[test]
fn test_resolve_export_types() {
    let fs = MemoryFileSystem::default();
    fs.insert(
        "/src/index.ts".into(),
        r#"
            export const theAnswer = 42;

            /**
             * Built by a race of hyper-intelligent pan-dimensional beings to
             * calculate the Ultimate Answer to the Ultimate Question of Life,
             * The Universe, and Everything.
             *
             * This JSDoc comment should not be transferred to the exported
             * instance variable below.
             */
            class DeepThought {
                answerMe(): number {
                    return theAnswer;
                }

                giveMeABiggerAnswer(delta: number) {
                    // Return type should be inferred to `number`.
                    // TODO: At some point.
                    return theAnswer + delta;
                }

                whatWasTheUltimateQuestion(): unknown {
                    // This should not be inferred to `string` due to the
                    // explicit annotation in the signature.
                    return "Life, The Universe, and Everything";
                }
            }

            export const superComputer = new DeepThought();
        "#,
    );

    let added_paths = [BiomePath::new("/src/index.ts")];
    let added_paths = get_added_paths(&fs, &added_paths);

    let module_graph = ModuleGraph::default();
    module_graph.update_graph_for_js_paths(&fs, &ProjectLayout::default(), &added_paths, &[]);

    let snapshot = ModuleGraphSnapshot::new(&module_graph, &fs);
    snapshot.assert_snapshot("test_resolve_export_types");
}

#[test]
fn test_resolve_generic_return_value() {
    let fs = MemoryFileSystem::default();
    fs.insert(
        "/src/index.ts".into(),
        r#"function useCallback<T extends Function>(
    callback: T,
    deps: DependencyList,
): T;

export const makePromise = (): Promise => Promise.resolve(1);

export const makePromiseCb = useCallback(makePromise);

export const promise = makePromiseCb();
"#,
    );

    let added_paths = [BiomePath::new("/src/index.ts")];
    let added_paths = get_added_paths(&fs, &added_paths);

    let module_graph = Arc::new(ModuleGraph::default());
    module_graph.update_graph_for_js_paths(&fs, &ProjectLayout::default(), &added_paths, &[]);

    let index_module = module_graph
        .module_info_for_path(Utf8Path::new("/src/index.ts"))
        .expect("module must exist");
    let resolver = Arc::new(ModuleResolver::for_module(
        index_module,
        module_graph.clone(),
    ));

    let promise_id = resolver
        .resolve_type_of(&Text::Static("promise"), ScopeId::GLOBAL)
        .expect("promise variable not found");
    let promise_ty = resolver.resolved_type_for_id(promise_id);
    assert!(promise_ty.is_promise_instance());

    let snapshot = ModuleGraphSnapshot::new(module_graph.as_ref(), &fs).with_resolver(&resolver);
    snapshot.assert_snapshot("test_resolve_generic_return_value");
}

#[test]
fn test_resolve_generic_mapped_value() {
    let mut fs = MemoryFileSystem::default();
    fs.insert(
        "/src/index.ts".into(),
        r#"const mapped = [1, 2, 3].map(async (x) => x + 1);
"#,
    );

    let added_paths = [BiomePath::new("/src/index.ts")];
    let added_paths = get_added_paths(&fs, &added_paths);

    let module_graph = Arc::new(ModuleGraph::default());
    module_graph.update_graph_for_js_paths(&fs, &ProjectLayout::default(), &added_paths, &[]);

    let index_module = module_graph
        .module_info_for_path(Utf8Path::new("/src/index.ts"))
        .expect("module must exist");
    let resolver = Arc::new(ModuleResolver::for_module(
        index_module,
        module_graph.clone(),
    ));

    let mapped_id = resolver
        .resolve_type_of(&Text::Static("mapped"), ScopeId::GLOBAL)
        .expect("mapped variable not found");
    let mapped_ty = resolver.resolved_type_for_id(mapped_id);
    let _mapped_ty_string = format!("{:?}", mapped_ty.deref()); // for debugging
    assert!(mapped_ty.is_array_of(|elem_ty| {
        let _elem_ty_string = format!("{:?}", elem_ty.deref()); // for debugging
        elem_ty.is_promise_instance()
    }));

    let snapshot = ModuleGraphSnapshot::new(module_graph.as_ref(), &fs).with_resolver(&resolver);
    snapshot.assert_snapshot("test_resolve_generic_mapped_value");
}

#[test]
fn test_resolve_generic_return_value_with_multiple_modules() {
    let fs = MemoryFileSystem::default();
    fs.insert(
        "/src/bar.ts".into(),
        r#"
        export type Bar = { bar: "bar" };
        "#,
    );
    fs.insert(
        "/src/foo.ts".into(),
        r#"
        import type { Bar } from "./bar.ts";

        export function foo<T>(foo: T, bar: Bar): T;
        "#,
    );
    fs.insert(
        "/src/index.ts".into(),
        r#"import type { Bar } from "./bar.ts";
        import { foo } from "./foo.ts";

        const bar: Bar = { bar: "bar" };

        const stringyBar = bar.bar;

        const result = foo(bar.bar, 1);
        "#,
    );

    let added_paths = [
        BiomePath::new("/src/foo.ts"),
        BiomePath::new("/src/bar.ts"),
        BiomePath::new("/src/index.ts"),
    ];
    let added_paths = get_added_paths(&fs, &added_paths);

    let module_graph = Arc::new(ModuleGraph::default());
    module_graph.update_graph_for_js_paths(&fs, &ProjectLayout::default(), &added_paths, &[]);

    let index_module = module_graph
        .module_info_for_path(Utf8Path::new("/src/index.ts"))
        .expect("module must exist");
    let resolver = Arc::new(ModuleResolver::for_module(
        index_module,
        module_graph.clone(),
    ));

    let result_id = resolver
        .resolve_type_of(&Text::Static("result"), ScopeId::GLOBAL)
        .expect("result variable not found");
    let result_ty = resolver.resolved_type_for_id(result_id);
    assert!(result_ty.is_string());

    let snapshot =
        ModuleGraphSnapshot::new(module_graph.as_ref(), &fs).with_resolver(resolver.as_ref());
    snapshot.assert_snapshot("test_resolve_generic_return_value_with_multiple_modules");
}

#[test]
<<<<<<< HEAD
fn test_resolve_import_as_namespace() {
    let mut fs = MemoryFileSystem::default();
=======
fn test_resolve_nested_function_call_with_namespace_in_return_type() {
    let fs = MemoryFileSystem::default();
>>>>>>> 4b501d3a
    fs.insert(
        "/src/foo.ts".into(),
        r#"
        export function foo(): number {
            return 1;
        }
        "#,
    );
    fs.insert(
        "/src/index.ts".into(),
        r#"import * as fooNs from "./foo.ts";

        const result = fooNs.foo();
        "#,
    );

    let added_paths = [
        BiomePath::new("/src/foo.ts"),
        BiomePath::new("/src/index.ts"),
    ];
    let added_paths = get_added_paths(&fs, &added_paths);

    let module_graph = Arc::new(ModuleGraph::default());
    module_graph.update_graph_for_js_paths(&fs, &ProjectLayout::default(), &added_paths, &[]);

    let index_module = module_graph
        .module_info_for_path(Utf8Path::new("/src/index.ts"))
        .expect("module must exist");
    let resolver = Arc::new(ModuleResolver::for_module(
        index_module,
        module_graph.clone(),
    ));

    let result_id = resolver
        .resolve_type_of(&Text::Static("result"), ScopeId::GLOBAL)
        .expect("result variable not found");
    let result_ty = resolver.resolved_type_for_id(result_id);
    assert!(result_ty.is_number());

    let snapshot = ModuleGraphSnapshot::new(module_graph.as_ref(), &fs).with_resolver(&resolver);
    snapshot.assert_snapshot("test_resolve_import_as_namespace");
}

#[test]
fn test_resolve_nested_function_call_with_namespace_in_return_type() {
    let mut fs = MemoryFileSystem::default();
    fs.insert(
        "/src/foo.ts".into(),
        r#"
        export function foo(): Type {}
        "#,
    );
    fs.insert(
        "/src/index.ts".into(),
        r#"import { foo } from "./foo.ts";

        const result = bar(foo());
        "#,
    );

    let added_paths = [
        BiomePath::new("/src/foo.ts"),
        BiomePath::new("/src/index.ts"),
    ];
    let added_paths = get_added_paths(&fs, &added_paths);

    let module_graph = Arc::new(ModuleGraph::default());
    module_graph.update_graph_for_js_paths(&fs, &ProjectLayout::default(), &added_paths, &[]);

    let index_module = module_graph
        .module_info_for_path(Utf8Path::new("/src/index.ts"))
        .expect("module must exist");
    let resolver = ModuleResolver::for_module(index_module, module_graph.clone());

    let snapshot = ModuleGraphSnapshot::new(module_graph.as_ref(), &fs).with_resolver(&resolver);
    snapshot.assert_snapshot("test_resolve_nested_function_call_with_namespace_in_return_type");
}

#[test]
fn test_resolve_return_value_of_function() {
    let mut fs = MemoryFileSystem::default();
    fs.insert(
        "/src/index.ts".into(),
        r#"
        export function foo(input: number) {
            switch (input) {
                case 0: return null;
                case 1: return "one";
                case 2: return "two";
                default: return "many";
            }
            return "many"; // Check if this one gets deduplicated.
        }
        "#,
    );

    let added_paths = [BiomePath::new("/src/index.ts")];
    let added_paths = get_added_paths(&fs, &added_paths);

    let module_graph = Arc::new(ModuleGraph::default());
    module_graph.update_graph_for_js_paths(&fs, &ProjectLayout::default(), &added_paths, &[]);

    let index_module = module_graph
        .module_info_for_path(Utf8Path::new("/src/index.ts"))
        .expect("module must exist");
    let resolver = Arc::new(ModuleResolver::for_module(
        index_module,
        module_graph.clone(),
    ));

    let foo_id = resolver
        .resolve_type_of(&Text::Static("foo"), ScopeId::GLOBAL)
        .expect("foo variable not found");
    let foo_ty = resolver.resolved_type_for_id(foo_id);
    let _foo_string_ty = format!("{foo_ty:?}");
    let return_ty = foo_ty
        .as_function()
        .expect("foo must be a function")
        .return_type
        .as_type()
        .and_then(|return_ty| foo_ty.resolve(return_ty))
        .expect("expected a resolvable return type");
    assert!(return_ty.has_variant(|ty| ty.is_string_literal("one")));
    assert!(return_ty.has_variant(|ty| ty.is_string_literal("two")));
    assert!(return_ty.has_variant(|ty| ty.is_string_literal("many")));
    assert!(return_ty.has_variant(|ty| ty.is_null()));
    match return_ty.resolved_data().unwrap().as_raw_data() {
        TypeData::Union(union) => assert_eq!(union.types().len(), 4),
        _ => panic!("expected a union type"),
    }
}

#[test]
fn test_resolve_type_of_property_with_getter() {
    let mut fs = MemoryFileSystem::default();
    fs.insert(
        "/src/index.ts".into(),
        r#"
        class Foo {
            get foo() {
                if (!this.initialised) {
                    this.initialise();
                    return "foo";
                }

                return "foo";
            }
        }

        const fooness = new Foo();
        const foo = fooness.foo;
        "#,
    );

    let added_paths = [BiomePath::new("/src/index.ts")];
    let added_paths = get_added_paths(&fs, &added_paths);

    let module_graph = Arc::new(ModuleGraph::default());
    module_graph.update_graph_for_js_paths(&fs, &ProjectLayout::default(), &added_paths, &[]);

    let index_module = module_graph
        .module_info_for_path(Utf8Path::new("/src/index.ts"))
        .expect("module must exist");
    let resolver = Arc::new(ModuleResolver::for_module(
        index_module,
        module_graph.clone(),
    ));

    let foo_id = resolver
        .resolve_type_of(&Text::Static("foo"), ScopeId::GLOBAL)
        .expect("foo variable not found");
    let foo_ty = resolver.resolved_type_for_id(foo_id);
    let _foo_string_ty = format!("{foo_ty:?}");
    assert!(foo_ty.is_string_literal("foo"));

    let snapshot = ModuleGraphSnapshot::new(&module_graph, &fs);
    snapshot.assert_snapshot("test_resolve_type_of_property_with_getter");
}

#[test]
fn test_resolve_promise_export() {
    let fs = MemoryFileSystem::default();
    fs.insert(
        "/src/index.ts".into(),
        r#"
            async function returnsPromise() {
                return 'value';
            }

            export const promise = returnsPromise();
        "#,
    );

    let added_paths = [BiomePath::new("/src/index.ts")];
    let added_paths = get_added_paths(&fs, &added_paths);

    let module_graph = ModuleGraph::default();
    module_graph.update_graph_for_js_paths(&fs, &ProjectLayout::default(), &added_paths, &[]);

    let snapshot = ModuleGraphSnapshot::new(&module_graph, &fs);
    snapshot.assert_snapshot("test_resolve_promise_export");
}

#[test]
fn test_resolve_merged_types() {
    let fs = MemoryFileSystem::default();
    fs.insert(
        "/src/index.ts".into(),
        r#"type A = 'a';
type B = 'b';
type C = 'c';
export type Union = A | B | C;

const A = 'a';
const B = 1;
const C = true;

export type Union2 = typeof A | typeof B | typeof C;

export { A, B };
"#,
    );

    let added_paths = [BiomePath::new("/src/index.ts")];
    let added_paths = get_added_paths(&fs, &added_paths);

    let module_graph = ModuleGraph::default();
    module_graph.update_graph_for_js_paths(&fs, &ProjectLayout::default(), &added_paths, &[]);

    let snapshot = ModuleGraphSnapshot::new(&module_graph, &fs);
    snapshot.assert_snapshot("test_resolve_merged_types");
}

#[test]
fn test_resolve_merged_namespace_with_type() {
    let fs = MemoryFileSystem::default();
    fs.insert(
        "/src/index.ts".into(),
        r#"export namespace Foo {
    interface Bar {};
}

export type Foo = Foo.Bar;
"#,
    );

    let added_paths = [BiomePath::new("/src/index.ts")];
    let added_paths = get_added_paths(&fs, &added_paths);

    let module_graph = ModuleGraph::default();
    module_graph.update_graph_for_js_paths(&fs, &ProjectLayout::default(), &added_paths, &[]);

    let snapshot = ModuleGraphSnapshot::new(&module_graph, &fs);

    snapshot.assert_snapshot("test_resolve_merged_namespace_with_type");
}

#[test]
fn test_resolve_recursive_looking_country_info() {
    let fs = MemoryFileSystem::default();
    fs.insert(
        "/node_modules/@types/iso-3166-2/index.d.ts".into(),
        r#"// Type definitions for iso-3166-2 1.0
// Project: https://github.com/olahol/iso-3166-2.js
// Definitions by: Matt Rollins <https://github.com/sicilica>, Emily Klassen <https://github.com/forivall>
// Definitions: https://github.com/DefinitelyTyped/DefinitelyTyped

export namespace CountryInfo {
    interface Partial {
        name: string;
        sub: SubdivisionInfo.Map;
    }
    interface Full extends Partial {
        code: string;
    }

    interface Map {
        // full data if this country has been retrieved with country() at least once
        [code: string]: Full | Partial;
    }
}
export type CountryInfo = CountryInfo.Full;

export namespace SubdivisionInfo {
    interface Partial {
        type: string;
        name: string;
    }
    interface Full extends Partial {
        countryName: string;
        countryCode: string;
        code: string;
        regionCode: string;
    }

    interface Map {
        // full data if this subdivision has been retrieved with subdivision() at least once
        [code: string]: Full | Partial;
    }
}
export type SubdivisionInfo = SubdivisionInfo.Full;

export function subdivision(countryCodeOrFullSubdivisionCode: string, subdivisionCodeOrName?: string): SubdivisionInfo | null;

export function country(countryCodeOrName: string): CountryInfo | null;

export const data: CountryInfo.Map;

// map of alpha 3 codes to alpha 3 codes
export const codes: {
    [alpha3: string]: string
};
"#,
    );

    let added_paths = [BiomePath::new("/node_modules/@types/iso-3166-2/index.d.ts")];
    let added_paths = get_added_paths(&fs, &added_paths);

    let module_graph = ModuleGraph::default();
    module_graph.update_graph_for_js_paths(&fs, &ProjectLayout::default(), &added_paths, &[]);

    let snapshot = ModuleGraphSnapshot::new(&module_graph, &fs);
    snapshot.assert_snapshot("test_resolve_recursive_looking_country_info");
}

#[test]
fn test_resolve_recursive_looking_vfile() {
    let fs = MemoryFileSystem::default();
    fs.insert(
        "/node_modules/vfile/types/index.d.ts".into(),
        r#"// TypeScript Version: 3.0

import * as Unist from 'unist'
import * as vfileMessage from 'vfile-message'

declare namespace vfile {
  /**
   * Encodings supported by the buffer class
   *
   * @remarks
   * This is a copy of the typing from Node, copied to prevent Node globals from being needed.
   * Copied from https://github.com/DefinitelyTyped/DefinitelyTyped/blob/a2bc1d868d81733a8969236655fa600bd3651a7b/types/node/globals.d.ts#L174
   */
  type BufferEncoding =
    | 'ascii'
    | 'utf8'
    | 'utf-8'
    | 'utf16le'
    | 'ucs2'
    | 'ucs-2'
    | 'base64'
    | 'latin1'
    | 'binary'
    | 'hex'

  /**
   * VFileContents can either be text, or a Buffer like structure
   * @remarks
   * This does not directly use type `Buffer, because it can also be used in a browser context.
   * Instead this leverages `Uint8Array` which is the base type for `Buffer`, and a native JavaScript construct.
   */
  type VFileContents = string | Uint8Array
  type VFileCompatible = VFile | VFileOptions | VFileContents
  interface Settings {
    [key: string]: unknown
  }
  type VFileReporter<T = Settings> = (files: VFile[], options: T) => string

  interface VFileOptions {
    contents?: VFileContents
    path?: string
    basename?: string
    stem?: string
    extname?: string
    dirname?: string
    cwd?: string
    data?: any
    [key: string]: any
  }

  interface VFile {
    /**
     * Create a new virtual file. If `options` is `string` or `Buffer`, treats it as `{contents: options}`.
     * If `options` is a `VFile`, returns it. All other options are set on the newly created `vfile`.
     *
     * Path related properties are set in the following order (least specific to most specific): `history`, `path`, `basename`, `stem`, `extname`, `dirname`.
     *
     * It’s not possible to set either `dirname` or `extname` without setting either `history`, `path`, `basename`, or `stem` as well.
     *
     * @param options If `options` is `string` or `Buffer`, treats it as `{contents: options}`. If `options` is a `VFile`, returns it. All other options are set on the newly created `vfile`.
     */
    <F extends VFile>(input?: VFileContents | F | VFileOptions): F
    /**
     * List of file-paths the file moved between.
     */
    history: string[]
    /**
     * Place to store custom information.
     * It's OK to store custom data directly on the `vfile`, moving it to `data` gives a little more privacy.
     */
    data: unknown
    /**
     * List of messages associated with the file.
     */
    messages: vfileMessage.VFileMessage[]
    /**
     * Raw value.
     */
    contents: VFileContents
    /**
     * Path of `vfile`.
     * Cannot be nullified.
     */
    path?: string
    /**
     * Path to parent directory of `vfile`.
     * Cannot be set if there's no `path` yet.
     */
    dirname?: string
    /**
     * Current name (including extension) of `vfile`.
     * Cannot contain path separators.
     * Cannot be nullified either (use `file.path = file.dirname` instead).
     */
    basename?: string
    /**
     * Name (without extension) of `vfile`.
     * Cannot be nullified, and cannot contain path separators.
     */
    stem?: string
    /**
     * Extension (with dot) of `vfile`.
     * Cannot be set if there's no `path` yet and cannot contain path separators.
     */
    extname?: string
    /**
     * Base of `path`.
     * Defaults to `process.cwd()`.
     */
    cwd: string
    /**
     * Convert contents of `vfile` to string.
     * @param encoding If `contents` is a buffer, `encoding` is used to stringify buffers (default: `'utf8'`).
     */
    toString: (encoding?: BufferEncoding) => string
    /**
     * Associates a message with the file for `reason` at `position`.
     * When an error is passed in as `reason`, copies the stack.
     * Each message has a `fatal` property which by default is set to `false` (ie. `warning`).
     * @param reason Reason for message. Uses the stack and message of the error if given.
     * @param position Place at which the message occurred in `vfile`.
     * @param ruleId Category of message.
     */
    message: (
      reason: string,
      position?: Unist.Point | Unist.Position | Unist.Node,
      ruleId?: string
    ) => vfileMessage.VFileMessage
    /**
     * Associates a fatal message with the file, then immediately throws it.
     * Note: fatal errors mean a file is no longer processable.
     * Calls `message()` internally.
     * @param reason Reason for message. Uses the stack and message of the error if given.
     * @param position Place at which the message occurred in `vfile`.
     * @param ruleId Category of message.
     */
    fail: (
      reason: string,
      position?: Unist.Point | Unist.Position | Unist.Node,
      ruleId?: string
    ) => never
    /**
     * Associates an informational message with the file, where `fatal` is set to `null`.
     * Calls `message()` internally.
     * @param reason Reason for message. Uses the stack and message of the error if given.
     * @param position Place at which the message occurred in `vfile`.
     * @param ruleId Category of message.
     */
    info: (
      reason: string,
      position?: Unist.Point | Unist.Position | Unist.Node,
      ruleId?: string
    ) => vfileMessage.VFileMessage

    [key: string]: unknown
  }
}

declare const vfile: vfile.VFile

export = vfile
"#,
    );

    let added_paths = [BiomePath::new("/node_modules/vfile/types/index.d.ts")];
    let added_paths = get_added_paths(&fs, &added_paths);

    let module_graph = ModuleGraph::default();
    module_graph.update_graph_for_js_paths(&fs, &ProjectLayout::default(), &added_paths, &[]);

    let snapshot = ModuleGraphSnapshot::new(&module_graph, &fs);
    snapshot.assert_snapshot("test_resolve_recursive_looking_vfile");
}

#[test]
fn test_resolve_react_types() {
    let fs = MemoryFileSystem::default();
    fs.insert(
        "/node_modules/@types/react/index.d.ts".into(),
        include_bytes!("../../biome_resolver/tests/fixtures/resolver_cases_5/node_modules/@types/react/index.d.ts")
    );
    fs.insert(
        "/src/index.ts".into(),
        r#"import { useCallback } from "react";

        const fn = useCallback(async () => {});
        const promise = fn();
        "#,
    );

    let added_paths = [
        BiomePath::new("/node_modules/@types/react/index.d.ts"),
        BiomePath::new("/src/index.ts"),
    ];
    let added_paths = get_added_paths(&fs, &added_paths);

    let project_layout = ProjectLayout::default();
    project_layout.insert_node_manifest(
        "/".into(),
        PackageJson::new("frontend")
            .with_version("0.0.0")
            .with_dependencies(Dependencies(Box::new([("react".into(), "19.0.0".into())]))),
    );

    let tsconfig_json = parse_json(r#"{}"#, JsonParserOptions::default());
    project_layout.insert_serialized_tsconfig("/".into(), tsconfig_json.into());

    let module_graph = Arc::new(ModuleGraph::default());
    module_graph.update_graph_for_js_paths(&fs, &project_layout, &added_paths, &[]);

    let index_module = module_graph
        .module_info_for_path(Utf8Path::new("/src/index.ts"))
        .expect("module must exist");
    let resolver = Arc::new(ModuleResolver::for_module(
        index_module,
        module_graph.clone(),
    ));

    let use_callback_id = resolver
        .resolve_type_of(&Text::Static("useCallback"), ScopeId::GLOBAL)
        .expect("useCallback variable not found");
    let use_callback_ty = resolver.resolved_type_for_id(use_callback_id);
    assert!(use_callback_ty.is_function());

    let promise_id = resolver
        .resolve_type_of(&Text::Static("promise"), ScopeId::GLOBAL)
        .expect("promise variable not found");
    let promise_ty = resolver.resolved_type_for_id(promise_id);
    assert!(promise_ty.is_promise_instance());
}

#[test]
fn test_resolve_single_reexport() {
    let mut fs = MemoryFileSystem::default();
    fs.insert(
        "/src/foo.ts".into(),
        r#"
        export function foo(): number {
            return 1;
        }
        "#,
    );
    fs.insert(
        "/src/reexport.ts".into(),
        r#"
        export * from "./foo.ts";
        "#,
    );
    fs.insert(
        "/src/index.ts".into(),
        r#"import { foo } from "./reexport.ts";

        const result = foo();
        "#,
    );

    let added_paths = [
        BiomePath::new("/src/foo.ts"),
        BiomePath::new("/src/index.ts"),
        BiomePath::new("/src/reexport.ts"),
    ];
    let added_paths = get_added_paths(&fs, &added_paths);

    let module_graph = Arc::new(ModuleGraph::default());
    module_graph.update_graph_for_js_paths(&fs, &ProjectLayout::default(), &added_paths, &[]);

    let index_module = module_graph
        .module_info_for_path(Utf8Path::new("/src/index.ts"))
        .expect("module must exist");
    let resolver = Arc::new(ModuleResolver::for_module(
        index_module,
        module_graph.clone(),
    ));

    let result_id = resolver
        .resolve_type_of(&Text::Static("result"), ScopeId::GLOBAL)
        .expect("result variable not found");
    let ty = resolver.resolved_type_for_id(result_id);
    assert!(ty.is_number());

    let snapshot = ModuleGraphSnapshot::new(module_graph.as_ref(), &fs).with_resolver(&resolver);
    snapshot.assert_snapshot("test_resolve_single_reexport");
}

#[test]
fn test_resolve_multiple_reexports() {
    let mut fs = MemoryFileSystem::default();
    fs.insert(
        "/src/foo.ts".into(),
        r#"
        export function foo(): number {
            return 1;
        }
        "#,
    );
    fs.insert(
        "/src/bar.ts".into(),
        r#"
        export function bar(): string {
            return "bar";
        }
        "#,
    );
    fs.insert(
        "/src/reexports.ts".into(),
        r#"
        export * from "./foo.ts";
        export * from "./bar.ts";
        "#,
    );
    fs.insert(
        "/src/index.ts".into(),
        r#"import { foo } from "./reexports.ts";
        import * as reexports from "./reexports.ts";

        const result1 = foo();
        const result2 = reexports.bar();
        "#,
    );

    let added_paths = [
        BiomePath::new("/src/foo.ts"),
        BiomePath::new("/src/bar.ts"),
        BiomePath::new("/src/index.ts"),
        BiomePath::new("/src/reexports.ts"),
    ];
    let added_paths = get_added_paths(&fs, &added_paths);

    let module_graph = Arc::new(ModuleGraph::default());
    module_graph.update_graph_for_js_paths(&fs, &ProjectLayout::default(), &added_paths, &[]);

    let index_module = module_graph
        .module_info_for_path(Utf8Path::new("/src/index.ts"))
        .expect("module must exist");
    let resolver = Arc::new(ModuleResolver::for_module(
        index_module,
        module_graph.clone(),
    ));

    let result1_id = resolver
        .resolve_type_of(&Text::Static("result1"), ScopeId::GLOBAL)
        .expect("result1 variable not found");
    let ty = resolver.resolved_type_for_id(result1_id);
    assert!(ty.is_number());

    let result2_id = resolver
        .resolve_type_of(&Text::Static("result2"), ScopeId::GLOBAL)
        .expect("result2 variable not found");
    let ty = resolver.resolved_type_for_id(result2_id);
    assert!(ty.is_string());

    let snapshot = ModuleGraphSnapshot::new(module_graph.as_ref(), &fs).with_resolver(&resolver);
    snapshot.assert_snapshot("test_resolve_multiple_reexports");
}

#[test]
fn test_resolve_export_type_referencing_imported_type() {
    let fs = MemoryFileSystem::default();
    fs.insert(
        "/src/promisedResult.ts".into(),
        "export type PromisedResult = Promise<{ result: true | false }>;\n",
    );
    fs.insert(
        "/src/index.ts".into(),
        r#"import type { PromisedResult } from "./promisedResult.ts";

        function returnPromiseResult(): PromisedResult {
            return new Promise(resolve => resolve({ result: true }));
        }

        export { returnPromiseResult };
        "#,
    );

    let added_paths = [
        BiomePath::new("/src/index.ts"),
        BiomePath::new("/src/promisedResult.ts"),
    ];
    let added_paths = get_added_paths(&fs, &added_paths);

    let module_graph = ModuleGraph::default();
    module_graph.update_graph_for_js_paths(&fs, &ProjectLayout::default(), &added_paths, &[]);

    let snapshot = ModuleGraphSnapshot::new(&module_graph, &fs);
    snapshot.assert_snapshot("test_resolve_export_type_referencing_imported_type");
}

#[test]
fn test_resolve_promise_from_imported_function_returning_imported_promise_type() {
    let fs = MemoryFileSystem::default();
    fs.insert(
        "/src/promisedResult.ts".into(),
        "export type PromisedResult = Promise<{ result: true | false }>;\n",
    );
    fs.insert(
        "/src/returnPromiseResult.ts".into(),
        r#"import type { PromisedResult } from "./promisedResult.ts";

        function returnPromiseResult(): PromisedResult {
            return new Promise(resolve => resolve({ result: true }));
        }

        export { returnPromiseResult };
        "#,
    );
    fs.insert(
        "/src/index.ts".into(),
        r#"import { returnPromiseResult } from "./returnPromiseResult.ts";

        const promise = returnPromiseResult();
        "#,
    );

    let added_paths = [
        BiomePath::new("/src/index.ts"),
        BiomePath::new("/src/promisedResult.ts"),
        BiomePath::new("/src/returnPromiseResult.ts"),
    ];
    let added_paths = get_added_paths(&fs, &added_paths);

    let module_graph = Arc::new(ModuleGraph::default());
    module_graph.update_graph_for_js_paths(&fs, &ProjectLayout::default(), &added_paths, &[]);

    let index_module = module_graph
        .module_info_for_path(Utf8Path::new("/src/index.ts"))
        .expect("module must exist");
    let resolver = Arc::new(ModuleResolver::for_module(
        index_module,
        module_graph.clone(),
    ));

    let resolved_id = resolver
        .resolve_type_of(&Text::Static("promise"), ScopeId::GLOBAL)
        .expect("promise variable not found");

    let ty = resolver.resolved_type_for_id(resolved_id);
    let _ty_string = format!("{:?}", ty.deref()); // for debugging
    assert!(ty.is_promise_instance());

    let snapshot =
        ModuleGraphSnapshot::new(module_graph.as_ref(), &fs).with_resolver(resolver.as_ref());
    snapshot.assert_snapshot(
        "test_resolve_promise_from_imported_function_returning_imported_promise_type",
    );
}

#[test]
fn test_resolve_promise_from_imported_function_returning_reexported_promise_type() {
    let fs = MemoryFileSystem::default();
    fs.insert(
        "/src/promisedResult.ts".into(),
        "export type PromisedResult = Promise<{ result: true | false }>;\n",
    );
    fs.insert(
        "/src/reexport.ts".into(),
        "export { PromisedResult } from \"./promisedResult.ts\";\n",
    );
    fs.insert(
        "/src/returnPromiseResult.ts".into(),
        r#"import type { PromisedResult } from "./reexport.ts";

        function returnPromiseResult(): PromisedResult {
            return new Promise(resolve => resolve({ result: true }));
        }

        export { returnPromiseResult };
        "#,
    );
    fs.insert(
        "/src/index.ts".into(),
        r#"import { returnPromiseResult } from "./returnPromiseResult.ts";

        const promise = returnPromiseResult();
        "#,
    );

    let added_paths = [
        BiomePath::new("/src/index.ts"),
        BiomePath::new("/src/promisedResult.ts"),
        BiomePath::new("/src/reexport.ts"),
        BiomePath::new("/src/returnPromiseResult.ts"),
    ];
    let added_paths = get_added_paths(&fs, &added_paths);

    let module_graph = Arc::new(ModuleGraph::default());
    module_graph.update_graph_for_js_paths(&fs, &ProjectLayout::default(), &added_paths, &[]);

    let index_module = module_graph
        .module_info_for_path(Utf8Path::new("/src/index.ts"))
        .expect("module must exist");
    let resolver = Arc::new(ModuleResolver::for_module(
        index_module,
        module_graph.clone(),
    ));

    let resolved_id = resolver
        .resolve_type_of(&Text::Static("promise"), ScopeId::GLOBAL)
        .expect("promise variable not found");

    let ty = resolver.resolved_type_for_id(resolved_id);
    let _ty_string = format!("{:?}", ty.deref()); // for debugging
    assert!(ty.is_promise_instance());

    let snapshot =
        ModuleGraphSnapshot::new(module_graph.as_ref(), &fs).with_resolver(resolver.as_ref());
    snapshot.assert_snapshot(
        "test_resolve_promise_from_imported_function_returning_reexported_promise_type",
    );
}

#[test]
fn test_resolve_type_of_destructured_field_of_intersection_of_interfaces() {
    let mut fs = MemoryFileSystem::default();
    fs.insert(
        "/src/index.ts".into(),
        r#"
        
type FullConfiguration = InternalConfiguration & PublicConfiguration;

type ScopedMutator<Data = any, T = Data> = (key: Arguments, data?: T | Promise<T> | MutatorCallback<T>, opts?: boolean | MutatorOptions<Data, T>) => Promise<T | undefined>;

interface InternalConfiguration {
    cache: Cache;
    mutate: ScopedMutator;
}

interface PublicConfiguration {
    errorRetryInterval: number;
}

declare const useSWRConfig: () => FullConfiguration;

const { mutate } = useSWRConfig();
"#,
    );

    let added_paths = [BiomePath::new("/src/index.ts")];
    let added_paths = get_added_paths(&fs, &added_paths);

    let module_graph = Arc::new(ModuleGraph::default());
    module_graph.update_graph_for_js_paths(&fs, &ProjectLayout::default(), &added_paths, &[]);

    let index_module = module_graph
        .module_info_for_path(Utf8Path::new("/src/index.ts"))
        .expect("module must exist");
    let resolver = Arc::new(ModuleResolver::for_module(
        index_module,
        module_graph.clone(),
    ));

    let use_swr_config_id = resolver
        .resolve_type_of(&Text::Static("useSWRConfig"), ScopeId::GLOBAL)
        .expect("mutate variable not found");
    let use_swr_config_ty = resolver.resolved_type_for_id(use_swr_config_id);
    let _use_swr_config_ty_string = format!("{:?}", use_swr_config_ty.deref()); // for debugging
    assert!(use_swr_config_ty.is_function_with_return_type(|return_ty| {
        let _return_ty_string = format!("{:?}", return_ty.deref()); // for debugging
        return_ty.is_interface()
    }));

    let mutate_id = resolver
        .resolve_type_of(&Text::Static("mutate"), ScopeId::GLOBAL)
        .expect("mutate variable not found");
    let mutate_ty = resolver.resolved_type_for_id(mutate_id);
    let _mutate_ty_string = format!("{:?}", mutate_ty.deref()); // for debugging
    assert!(
        mutate_ty.is_instance_of(|instance_ty| instance_ty.is_function_with_return_type(
            |return_ty| {
                let _return_ty_string = format!("{:?}", return_ty.deref()); // for debugging
                return_ty.is_promise_instance()
            }
        ))
    );

    let snapshot =
        ModuleGraphSnapshot::new(module_graph.as_ref(), &fs).with_resolver(resolver.as_ref());
    snapshot
        .assert_snapshot("test_resolve_type_of_destructured_field_of_intersection_of_interfaces");
}

#[test]
fn test_resolve_type_of_intersection_of_interfaces() {
    let mut fs = MemoryFileSystem::default();
    fs.insert(
        "/src/index.ts".into(),
        r#"interface Foo {
    foo(): string;
}

interface Bar {
    foo(): number;
    bar(): boolean;
}
    
type Intersection = Foo & Bar;"#,
    );

    let added_paths = [BiomePath::new("/src/index.ts")];
    let added_paths = get_added_paths(&fs, &added_paths);

    let module_graph = Arc::new(ModuleGraph::default());
    module_graph.update_graph_for_js_paths(&fs, &ProjectLayout::default(), &added_paths, &[]);

    let index_module = module_graph
        .module_info_for_path(Utf8Path::new("/src/index.ts"))
        .expect("module must exist");
    let resolver = Arc::new(ModuleResolver::for_module(
        index_module,
        module_graph.clone(),
    ));

    let intersection_id = resolver
        .resolve_type_of(&Text::Static("Intersection"), ScopeId::GLOBAL)
        .expect("Intersection type not found");
    let intersection_ty = resolver.resolved_type_for_id(intersection_id);
    let _intersection_ty = format!("{:?}", intersection_ty.deref()); // for debugging
    assert!(intersection_ty.is_interface());

    let snapshot =
        ModuleGraphSnapshot::new(module_graph.as_ref(), &fs).with_resolver(resolver.as_ref());
    snapshot.assert_snapshot("test_resolve_type_of_intersection_of_interfaces");
}

#[test]
fn test_resolve_swr_types() {
    let fixtures_path = get_fixtures_path();

    let fs = OsFileSystem::new(fixtures_path.clone());
    let project_layout = ProjectLayout::default();
    project_layout.insert_node_manifest(format!("{fixtures_path}/frontend").into(), {
        let path = Utf8PathBuf::from(format!("{fixtures_path}/frontend/package.json"));
        deserialize_from_json_str::<PackageJson>(
            &fs.read_file_from_path(&path)
                .expect("package.json must be readable"),
            JsonParserOptions::default(),
            "package.json",
        )
        .into_deserialized()
        .expect("package.json must parse")
    });
    // Bloody symlinks...
    let swr_path = {
        let swr_path = format!("{fixtures_path}/node_modules/swr");
        let symlink = read_link(swr_path).expect("cannot read symlink");
        let symlink = Utf8PathBuf::from_path_buf(symlink).expect("non-UTF8 path");
        normalize_path(Utf8Path::new(&format!(
            "{fixtures_path}/node_modules/{symlink}"
        )))
    };
    project_layout.insert_node_manifest(swr_path.clone(), {
        let path = Utf8PathBuf::from(format!("{swr_path}/package.json"));
        deserialize_from_json_str::<PackageJson>(
            &fs.read_file_from_path(&path)
                .expect("package.json must be readable"),
            JsonParserOptions::default(),
            "package.json",
        )
        .into_deserialized()
        .expect("package.json must parse")
    });

    let mut added_paths = vec![BiomePath::new(format!(
        "{fixtures_path}/frontend/src/index.ts"
    ))];
    for path in find_files_recursively_in_directory(&swr_path, |path| {
        path.extension().is_some_and(|ext| ext != "json")
    }) {
        added_paths.push(BiomePath::new(path));
    }
    let added_paths = get_added_paths(&fs, &added_paths);

    let module_graph = Arc::new(ModuleGraph::default());
    module_graph.update_graph_for_js_paths(&fs, &project_layout, &added_paths, &[]);

    let index_module = module_graph
        .module_info_for_path(Utf8Path::new(&format!(
            "{fixtures_path}/frontend/src/index.ts"
        )))
        .expect("module must exist");
    assert_eq!(
        index_module.static_import_paths.get("swr"),
        Some(&ResolvedPath::from_path(format!(
            "{swr_path}/dist/index/index.d.mts"
        )))
    );

    let swr_index_module = module_graph
        .module_info_for_path(Utf8Path::new(&format!("{swr_path}/dist/index/index.d.mts")))
        .expect("module must exist");
    assert_eq!(
        swr_index_module
            .static_import_paths
            .get("../_internal/index.mjs"),
        Some(&ResolvedPath::from_path(format!(
            "{swr_path}/dist/_internal/index.d.mts"
        )))
    );

    let resolver = Arc::new(ModuleResolver::for_module(
        index_module,
        module_graph.clone(),
    ));

    let mutate_id = resolver
        .resolve_type_of(&Text::Static("mutate"), ScopeId::GLOBAL)
        .expect("mutate variable not found");

    let mutate_ty = resolver.resolved_type_for_id(mutate_id);
    let _mutate_ty_string = format!("{:?}", mutate_ty.deref()); // for debugging
    assert!(mutate_ty.is_interface_with_member(|member| member.kind().is_call_signature()));

    let mutate_result_id = resolver
        .resolve_type_of(&Text::Static("mutateResult"), ScopeId::GLOBAL)
        .expect("mutateResult variable not found");

    let mutate_result_ty = resolver.resolved_type_for_id(mutate_result_id);
    let _mutate_result_ty_string = format!("{:?}", mutate_result_ty.deref()); // for debugging
    assert!(mutate_result_ty.is_promise_instance());
}

fn find_files_recursively_in_directory(
    directory: &Utf8Path,
    predicate: impl Fn(&Utf8Path) -> bool,
) -> Vec<Utf8PathBuf> {
    WalkDir::new(directory.as_std_path())
        .into_iter()
        .filter_map(Result::ok)
        .filter_map(|entry| Utf8Path::from_path(entry.path()).map(Utf8Path::to_path_buf))
        .filter(|path| predicate(path))
        .collect()
}<|MERGE_RESOLUTION|>--- conflicted
+++ resolved
@@ -699,13 +699,8 @@
 }
 
 #[test]
-<<<<<<< HEAD
 fn test_resolve_import_as_namespace() {
     let mut fs = MemoryFileSystem::default();
-=======
-fn test_resolve_nested_function_call_with_namespace_in_return_type() {
-    let fs = MemoryFileSystem::default();
->>>>>>> 4b501d3a
     fs.insert(
         "/src/foo.ts".into(),
         r#"
@@ -751,7 +746,7 @@
 
 #[test]
 fn test_resolve_nested_function_call_with_namespace_in_return_type() {
-    let mut fs = MemoryFileSystem::default();
+    let fs = MemoryFileSystem::default();
     fs.insert(
         "/src/foo.ts".into(),
         r#"
