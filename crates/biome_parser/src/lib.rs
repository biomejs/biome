#![deny(clippy::use_self)]
#![deny(rustdoc::broken_intra_doc_links)]
#![doc = include_str!("../CONTRIBUTING.md")]

use crate::diagnostic::{ParseDiagnostic, ToDiagnostic, expected_token};
use crate::event::Event;
use crate::event::Event::Token;
use crate::lexer::LexerWithCheckpoint;
use crate::parsed_syntax::ParsedSyntax;
use crate::parsed_syntax::ParsedSyntax::{Absent, Present};
use crate::token_source::{BumpWithContext, NthToken, TokenSource, TokenSourceWithBufferedLexer};
use biome_console::fmt::Display;
use biome_diagnostics::location::AsSpan;
use biome_diagnostics::serde::Diagnostic as SerdeDiagnostic;
use biome_rowan::{
    AstNode, EmbeddedSendNode, Language, SendNode, SyntaxKind, SyntaxNode, SyntaxNodeWithOffset,
    TextRange, TextSize,
};
pub use marker::{CompletedMarker, Marker};
use std::any::type_name;
pub use token_set::TokenSet;

pub mod diagnostic;
pub mod event;
pub mod lexer;
mod marker;
pub mod parse_lists;
pub mod parse_recovery;
pub mod parsed_syntax;
pub mod prelude;
pub mod token_set;
pub mod token_source;
pub mod tree_sink;

/// String representation of the `EOF` token across all syntaxes,
/// as generated by our codegen.
pub const EOF_STR: &str = "EOF";

pub struct ParserContext<K: SyntaxKind> {
    events: Vec<Event<K>>,
    skipping: bool,
    diagnostics: Vec<ParseDiagnostic>,
}

impl<K: SyntaxKind> Default for ParserContext<K> {
    fn default() -> Self {
        Self::new()
    }
}

impl<K: SyntaxKind> ParserContext<K> {
    pub fn new() -> Self {
        Self {
            skipping: false,
            events: Vec::new(),
            diagnostics: Vec::new(),
        }
    }

    /// Returns the slice with the parse events
    pub fn events(&self) -> &[Event<K>] {
        &self.events
    }

    /// Returns a slice with the parse diagnostics
    pub fn diagnostics(&self) -> &[ParseDiagnostic] {
        &self.diagnostics
    }

    /// Drops all diagnostics after `at`.
    pub fn truncate_diagnostics(&mut self, at: usize) {
        self.diagnostics.truncate(at);
    }

    /// Pushes a new token event
    pub fn push_token(&mut self, kind: K, end: TextSize) {
        self.push_event(Token { kind, end });
    }

    /// Pushes a parse event
    pub fn push_event(&mut self, event: Event<K>) {
        self.events.push(event)
    }

    /// Returns `true` if the parser is skipping a token as skipped token trivia.
    pub fn is_skipping(&self) -> bool {
        self.skipping
    }

    /// Splits the events into two at the given `position`. Returns a newly allocated vector containing the
    /// elements from `[position;len]`.
    ///
    /// ## Safety
    /// The method is marked as `unsafe` to discourage its usage. Removing events can lead to
    /// corrupted events if not done carefully.
    pub unsafe fn split_off_events(&mut self, position: usize) -> Vec<Event<K>> {
        self.events.split_off(position)
    }

    /// Get the current index of the last event
    fn cur_event_pos(&self) -> usize {
        self.events.len().saturating_sub(1)
    }

    /// Remove `amount` events from the parser
    fn drain_events(&mut self, amount: usize) {
        self.events.truncate(self.events.len() - amount);
    }

    /// Rewind the parser back to a previous position in time
    pub fn rewind(&mut self, checkpoint: ParserContextCheckpoint) {
        let ParserContextCheckpoint {
            event_pos,
            errors_pos,
        } = checkpoint;
        self.drain_events(self.cur_event_pos() - event_pos);
        self.diagnostics.truncate(errors_pos as usize);
    }

    /// Get a checkpoint representing the progress of the parser at this point of time
    #[must_use]
    pub fn checkpoint(&self) -> ParserContextCheckpoint {
        ParserContextCheckpoint {
            event_pos: self.cur_event_pos(),
            errors_pos: self.diagnostics.len() as u32,
        }
    }

    pub fn finish(self) -> (Vec<Event<K>>, Vec<ParseDiagnostic>) {
        (self.events, self.diagnostics)
    }
}

/// A structure signifying the Parser progress at one point in time
#[derive(Debug)]
pub struct ParserContextCheckpoint {
    event_pos: usize,
    /// The length of the errors list at the time the checkpoint was created.
    /// Safety: The parser only supports files <= 4Gb. Storing a `u32` is sufficient to store one error
    /// for each single character in the file, which should be sufficient for any realistic file.
    errors_pos: u32,
}

impl ParserContextCheckpoint {
    pub fn event_position(&self) -> usize {
        self.event_pos
    }
}

pub trait Parser: Sized {
    type Kind: SyntaxKind;
    type Source: TokenSource<Kind = Self::Kind>;

    /// Returns a reference to the [ParserContext].
    fn context(&self) -> &ParserContext<Self::Kind>;

    /// Returns a mutable reference to the [ParserContext].
    fn context_mut(&mut self) -> &mut ParserContext<Self::Kind>;

    /// Returns a reference to the [`TokenSource``](TokenSource]
    fn source(&self) -> &Self::Source;

    /// Returns a mutable reference to the [TokenSource].
    fn source_mut(&mut self) -> &mut Self::Source;

    /// Returns `true` if the parser is trying to parse some syntax but only if it has no errors.
    ///
    /// Returning `true` disables more involved error recovery.
    fn is_speculative_parsing(&self) -> bool {
        false
    }

    /// Gets the source text of a range
    ///
    /// # Panics
    ///
    /// If the range is out of bounds
    fn text(&self, span: TextRange) -> &str {
        &self.source().text()[span]
    }

    /// Gets the current token kind of the parser
    fn cur(&self) -> Self::Kind {
        self.source().current()
    }

    /// Gets the range of the current token
    fn cur_range(&self) -> TextRange {
        self.source().current_range()
    }

    /// Tests if there's a line break before the current token (between the last and current)
    fn has_preceding_line_break(&self) -> bool {
        self.source().has_preceding_line_break()
    }

    /// Get the source code of the parser's current token.
    fn cur_text(&self) -> &str {
        &self.source().text()[self.cur_range()]
    }

    /// Checks if the parser is currently at a specific token
    fn at(&self, kind: Self::Kind) -> bool {
        self.cur() == kind
    }

    /// Check if the parser's current token is contained in a token set
    fn at_ts(&self, kinds: TokenSet<Self::Kind>) -> bool {
        kinds.contains(self.cur())
    }

    /// Look ahead at a token and get its kind.
    fn nth<'l, Lex>(&mut self, n: usize) -> Self::Kind
    where
        Lex: LexerWithCheckpoint<'l, Kind = Self::Kind>,
        Self::Source: NthToken<Lex> + TokenSourceWithBufferedLexer<Lex>,
    {
        self.source_mut().nth(n)
    }

    /// Checks if a token lookahead is something
    fn nth_at<'l, Lex>(&mut self, n: usize, kind: Self::Kind) -> bool
    where
        Lex: LexerWithCheckpoint<'l, Kind = Self::Kind>,
        Self::Source: NthToken<Lex> + TokenSourceWithBufferedLexer<Lex>,
    {
        self.nth(n) == kind
    }

    /// Checks if a token set lookahead is something
    fn nth_at_ts<'l, Lex>(&mut self, n: usize, kinds: TokenSet<Self::Kind>) -> bool
    where
        Lex: LexerWithCheckpoint<'l, Kind = Self::Kind>,
        Self::Source: NthToken<Lex> + TokenSourceWithBufferedLexer<Lex>,
    {
        kinds.contains(self.nth(n))
    }

    /// Tests if there's a line break before the nth token.
    #[inline]
    fn has_nth_preceding_line_break<'l, Lex>(&mut self, n: usize) -> bool
    where
        Lex: LexerWithCheckpoint<'l, Kind = Self::Kind>,
        Self::Source: NthToken<Lex> + TokenSourceWithBufferedLexer<Lex>,
    {
        self.source_mut().has_nth_preceding_line_break(n)
    }

    /// Consume the current token if `kind` matches.
    fn bump(&mut self, kind: Self::Kind) {
        assert_eq!(
            kind,
            self.cur(),
            "expected {:?} but at {:?} -- text: \"{}\"",
            kind,
            self.cur(),
            self.cur_text(),
        );

        self.do_bump(kind)
    }

    /// Consume the current token if token set matches.
    fn bump_ts(&mut self, kinds: TokenSet<Self::Kind>) {
        assert!(
            kinds.contains(self.cur()),
            "expected {:?} but at {:?} -- text: \"{}\"",
            kinds,
            self.cur(),
            self.cur_text(),
        );

        self.bump_any()
    }

    /// Consume the token but cast it as a different kind using the specified `context`.
    fn bump_remap_with_context(
        &mut self,
        kind: Self::Kind,
        context: <Self::Source as BumpWithContext>::Context,
    ) where
        Self::Source: BumpWithContext,
    {
        self.do_bump_with_context(kind, context);
    }

    fn bump_remap_any_with_context(&mut self, context: <Self::Source as BumpWithContext>::Context)
    where
        Self::Source: BumpWithContext,
    {
        let kind = self.cur();
        assert_ne!(kind, Self::Kind::EOF);
        self.do_bump_with_context(kind, context);
    }

    /// Consume any token but cast it as a different kind
    fn bump_remap(&mut self, kind: Self::Kind) {
        self.do_bump(kind);
    }

    /// Bumps the current token regardless of its kind and advances to the next token.
    fn bump_any(&mut self) {
        let kind = self.cur();
        assert_ne!(kind, Self::Kind::EOF);

        self.do_bump(kind);
    }

    /// Bumps the current token regardless of its kind and advances to the next token using
    /// the new context.
    fn bump_any_with_context(&mut self, context: <Self::Source as BumpWithContext>::Context)
    where
        Self::Source: BumpWithContext,
    {
        let kind = self.cur();
        assert_ne!(kind, Self::Kind::EOF);

        self.do_bump_with_context(kind, context);
    }

    /// Consumes the current token if `kind` matches and lexes the next token using the
    /// specified `context.
    fn bump_with_context(
        &mut self,
        kind: Self::Kind,
        context: <Self::Source as BumpWithContext>::Context,
    ) where
        Self::Source: BumpWithContext,
    {
        assert_eq!(
            kind,
            self.cur(),
            "expected {:?} but at {:?} -- text: \"{}\"",
            kind,
            self.cur(),
            self.cur_text(),
        );

        self.do_bump_with_context(kind, context);
    }

    #[doc(hidden)]
    fn do_bump_with_context(
        &mut self,
        kind: Self::Kind,
        context: <Self::Source as BumpWithContext>::Context,
    ) where
        Self::Source: BumpWithContext,
    {
        let end = self.cur_range().end();
        self.context_mut().push_token(kind, end);

        if self.context().skipping {
            self.source_mut().skip_as_trivia_with_context(context);
        } else {
            self.source_mut().bump_with_context(context);
        }
    }

    #[doc(hidden)]
    fn do_bump(&mut self, kind: Self::Kind) {
        let end = self.cur_range().end();
        self.context_mut().push_token(kind, end);

        if self.context().skipping {
            self.source_mut().skip_as_trivia();
        } else {
            self.source_mut().bump();
        }
    }

    /// Consume the next token if `kind` matches using the specified `context.
    fn eat_with_context(
        &mut self,
        kind: Self::Kind,
        context: <Self::Source as BumpWithContext>::Context,
    ) -> bool
    where
        Self::Source: BumpWithContext,
    {
        if !self.at(kind) {
            return false;
        }

        self.do_bump_with_context(kind, context);

        true
    }

    /// Consume the next token if `kind` matches.
    fn eat(&mut self, kind: Self::Kind) -> bool {
        if !self.at(kind) {
            return false;
        }

        self.do_bump(kind);

        true
    }

    /// Consume the next token if token set matches.
    fn eat_ts(&mut self, kinds: TokenSet<Self::Kind>) -> bool {
        if !self.at_ts(kinds) {
            return false;
        }

        self.do_bump(self.cur());

        true
    }

    /// Consume the next token if token set matches using the specified `context.
    fn eat_ts_with_context(
        &mut self,
        kinds: TokenSet<Self::Kind>,
        context: <Self::Source as BumpWithContext>::Context,
    ) -> bool
    where
        Self::Source: BumpWithContext,
    {
        if !self.at_ts(kinds) {
            return false;
        }

        self.do_bump_with_context(self.cur(), context);

        true
    }

    /// Try to eat a specific token kind, if the kind is not there then adds an error to the events stack
    /// using the specified `context`.
    fn expect_with_context(
        &mut self,
        kind: Self::Kind,
        context: <Self::Source as BumpWithContext>::Context,
    ) -> bool
    where
        Self::Source: BumpWithContext,
    {
        if self.eat_with_context(kind, context) {
            true
        } else {
            self.error(expected_token(kind));
            false
        }
    }

    /// Try to eat a specific token kind, if the kind is not there then adds an error to the events stack.
    fn expect(&mut self, kind: Self::Kind) -> bool {
        if self.eat(kind) {
            true
        } else {
            self.error(expected_token(kind));
            false
        }
    }

    /// Allows parsing an unsupported syntax as skipped trivia tokens.
    fn parse_as_skipped_trivia_tokens<P>(&mut self, parse: P)
    where
        P: FnOnce(&mut Self),
    {
        let events_pos = self.context().events.len();
        self.context_mut().skipping = true;
        parse(self);
        self.context_mut().skipping = false;

        // Truncate any start/finish events
        self.context_mut().events.truncate(events_pos);
    }

    /// Add a diagnostic
    fn error(&mut self, err: impl ToDiagnostic<Self>) {
        let err = err.into_diagnostic(self);

        // Don't report another diagnostic if the last diagnostic is at the same position of the current one
        if let Some(previous) = self.context().diagnostics.last() {
            match (&err.diagnostic_range(), &previous.diagnostic_range()) {
                (Some(err_range), Some(previous_range))
                    if err_range.start() == previous_range.start() =>
                {
                    return;
                }
                _ => {}
            }
        }
        self.context_mut().diagnostics.push(err)
    }

    /// Creates a new diagnostic. Pass the message and the range where the error occurred
    #[must_use]
    fn err_builder(&self, message: impl Display, span: impl AsSpan) -> ParseDiagnostic {
        ParseDiagnostic::new(message, span)
    }

    /// Bump and add an error event
    fn err_and_bump(&mut self, err: impl ToDiagnostic<Self>, unknown_syntax_kind: Self::Kind) {
        let m = self.start();
        self.bump_any();
        m.complete(self, unknown_syntax_kind);
        self.error(err);
    }

    /// Returns the kind of the last bumped token.
    fn last(&self) -> Option<Self::Kind> {
        self.context()
            .events
            .iter()
            .rev()
            .find_map(|event| match event {
                Token { kind, .. } => Some(*kind),
                _ => None,
            })
    }

    /// Returns the end offset of the last bumped token.
    fn last_end(&self) -> Option<TextSize> {
        self.context()
            .events
            .iter()
            .rev()
            .find_map(|event| match event {
                Token { end, .. } => Some(*end),
                _ => None,
            })
    }

    /// Starts a new node in the syntax tree. All nodes and tokens
    /// consumed between the `start` and the corresponding `Marker::complete`
    /// belong to the same node.
    fn start(&mut self) -> Marker {
        let pos = self.context().events.len() as u32;
        let start = self.source().position();
        self.context_mut().push_event(Event::tombstone());
        Marker::new(pos, start)
    }
}

/// Captures the progress of the parser and allows to test if the parsing is still making progress
#[derive(Debug, Eq, Ord, PartialOrd, PartialEq, Hash, Default)]
pub struct ParserProgress(Option<TextSize>);

impl ParserProgress {
    /// Returns true if the current parser position is passed this position,
    /// and updates the progress.
    #[inline]
    pub fn has_progressed<P>(&mut self, p: &P) -> bool
    where
        P: Parser,
    {
        let has_progressed = match self.0 {
            None => true,
            Some(pos) => pos < p.source().position(),
        };

        self.0 = Some(p.source().position());

        has_progressed
    }

    /// Asserts that the parsing is still making progress.
    ///
    /// # Panics
    ///
    /// Panics if the parser is still at this position
    #[inline]
    pub fn assert_progressing<P>(&mut self, p: &P)
    where
        P: Parser,
    {
        assert!(
            self.has_progressed(p),
            "The parser is no longer progressing. Stuck at '{}' {:?}:{:?}",
            p.cur_text(),
            p.cur(),
            p.cur_range(),
        );
    }
}

/// A syntax feature that may or may not be supported depending on the file type and parser configuration
pub trait SyntaxFeature: Sized {
    type Parser<'source>: Parser;

    /// Returns `true` if the current parsing context supports this syntax feature.
    fn is_supported(&self, p: &Self::Parser<'_>) -> bool;

    /// Returns `true` if the current parsing context doesn't support this syntax feature.
    fn is_unsupported(&self, p: &Self::Parser<'_>) -> bool {
        !self.is_supported(p)
    }

    /// Adds a diagnostic and changes the kind of the node to [SyntaxKind::to_bogus] if this feature isn't
    /// supported.
    ///
    /// Returns the parsed syntax.
    fn exclusive_syntax<'source, S, E, D>(
        &self,
        p: &mut Self::Parser<'source>,
        syntax: S,
        error_builder: E,
    ) -> ParsedSyntax
    where
        S: Into<ParsedSyntax>,
        E: FnOnce(&Self::Parser<'source>, &CompletedMarker) -> D,
        D: ToDiagnostic<Self::Parser<'source>>,
    {
        syntax.into().map(|mut syntax| {
            if self.is_unsupported(p) {
                let error = error_builder(p, &syntax);
                p.error(error);
                syntax.change_to_bogus(p);
                syntax
            } else {
                syntax
            }
        })
    }

    /// Parses a syntax and adds a diagnostic and changes the kind of the node to [SyntaxKind::to_bogus] if this feature isn't
    /// supported.
    ///
    /// Returns the parsed syntax.
    fn parse_exclusive_syntax<'source, P, E>(
        &self,
        p: &mut Self::Parser<'source>,
        parse: P,
        error_builder: E,
    ) -> ParsedSyntax
    where
        P: FnOnce(&mut Self::Parser<'source>) -> ParsedSyntax,
        E: FnOnce(&Self::Parser<'source>, &CompletedMarker) -> ParseDiagnostic,
    {
        if self.is_supported(p) {
            parse(p)
        } else {
            let diagnostics_checkpoint = p.context().diagnostics().len();
            let syntax = parse(p);
            p.context_mut().truncate_diagnostics(diagnostics_checkpoint);

            match syntax {
                Present(mut syntax) => {
                    let diagnostic = error_builder(p, &syntax);
                    p.error(diagnostic);
                    syntax.change_to_bogus(p);
                    Present(syntax)
                }
                _ => Absent,
            }
        }
    }

    /// Adds a diagnostic and changes the kind of the node to [SyntaxKind::to_bogus] if this feature is
    /// supported.
    ///
    /// Returns the parsed syntax.
    fn excluding_syntax<'source, S, E>(
        &self,
        p: &mut Self::Parser<'source>,
        syntax: S,
        error_builder: E,
    ) -> ParsedSyntax
    where
        S: Into<ParsedSyntax>,
        E: FnOnce(&Self::Parser<'source>, &CompletedMarker) -> ParseDiagnostic,
    {
        syntax.into().map(|mut syntax| {
            if self.is_unsupported(p) {
                syntax
            } else {
                let error = error_builder(p, &syntax);
                p.error(error);
                syntax.change_to_bogus(p);
                syntax
            }
        })
    }
}

/// Language-independent cache entry for a parsed file
///
/// This struct holds a handle to the root node of the parsed syntax tree,
/// along with the list of diagnostics emitted by the parser while generating
/// this entry.
///
/// It can be dynamically downcast into a concrete [SyntaxNode] or [AstNode] of
/// the corresponding language, generally through a language-specific capability
#[derive(Clone, Debug)]
pub struct NodeParse {
    pub(crate) root: SendNode,
    pub(crate) diagnostics: Vec<ParseDiagnostic>,
}

#[derive(Clone, Debug)]
pub enum AnyParse {
    Node(NodeParse),
    EmbeddedNode(EmbeddedNodeParse),
}

impl From<NodeParse> for AnyParse {
    fn from(node: NodeParse) -> Self {
        Self::Node(node)
    }
}

impl From<EmbeddedNodeParse> for AnyParse {
    fn from(node: EmbeddedNodeParse) -> Self {
        Self::EmbeddedNode(node)
    }
}

impl AnyParse {
    pub const fn is_node_parse(&self) -> bool {
        matches!(self, Self::Node(_))
    }

    pub const fn is_embedded_node_parse(&self) -> bool {
        matches!(self, Self::EmbeddedNode(_))
    }

    /// Get the diagnostics which occurred when parsing
    pub fn diagnostics(&self) -> &[ParseDiagnostic] {
        match self {
            Self::Node(node) => &node.diagnostics,
            Self::EmbeddedNode(node) => &node.diagnostics,
        }
    }

<<<<<<< HEAD
    pub fn into_serde_diagnostics(self, offset: Option<TextSize>) -> Vec<SerdeDiagnostic> {
        match self {
            Self::Node(node) => node.into_serde_diagnostics(offset),
            Self::EmbeddedNode(node) => node.into_serde_diagnostics(offset),
=======
    pub fn into_serde_diagnostics(self) -> Vec<SerdeDiagnostic> {
        match self {
            Self::Node(node) => node.into_serde_diagnostics(),
            Self::EmbeddedNode(node) => node.into_serde_diagnostics(),
>>>>>>> 357b8f7a
        }
    }

    pub fn into_diagnostics(self) -> Vec<ParseDiagnostic> {
        match self {
            Self::Node(node) => node.into_diagnostics(),
            Self::EmbeddedNode(node) => node.into_diagnostics(),
        }
    }

    pub fn has_errors(&self) -> bool {
        match self {
            Self::Node(node) => node.has_errors(),
            Self::EmbeddedNode(node) => node.has_errors(),
        }
    }

    pub fn syntax<L>(&self) -> SyntaxNode<L>
    where
        L: Language + 'static,
    {
        match self {
            Self::Node(node) => node.syntax(),
            Self::EmbeddedNode(_) => {
                panic!("Can't call syntax() on an embedded node. Use embedded_syntax() instead.")
            }
        }
    }

    pub fn embedded_syntax<L>(self) -> SyntaxNodeWithOffset<L>
    where
        L: Language + 'static,
    {
        match self {
            Self::Node(_) => {
                panic!("Can't call embedded_syntax() on a non-embedded node. Use syntax() instead.")
            }
            Self::EmbeddedNode(node) => node.syntax(),
        }
    }

    /// Returns a [SendNode] that can be sent across threads
    ///
    /// ## Panic
    ///
    /// It panics if this node is a [EmbeddedSendNode]
    pub fn unwrap_into_send_node(self) -> SendNode {
        if let Self::Node(node) = self {
            node.into_root()
        } else {
            panic!("Calling unwrap_into_send_node on an embedded node isn't a valid operation")
        }
    }

    /// Returns a [SendNode] that can be sent across threads
    ///
    /// ## Panic
    ///
    /// It panics if this node is a [EmbeddedSendNode]
    pub fn unwrap_as_send_node(&self) -> SendNode {
        if let Self::Node(node) = self {
            node.clone().into_root()
        } else {
            panic!("Calling unwrap_as_send_node on an embedded node isn't a valid operation")
        }
    }

    /// Returns an [EmbeddedSendNode] that can be sent across threads
    ///
    /// ## Panic
    ///
    /// It panics if this node is a [NodeParse]
    pub fn unwrap_as_embedded_syntax_node(&self) -> EmbeddedSendNode {
        if let Self::EmbeddedNode(node) = self {
            node.clone().into_root()
        } else {
            panic!("Calling into_send_node on a non-embedded node isn't a valid operation")
        }
    }

    pub fn tree<N>(&self) -> N
    where
        N: AstNode,
        N::Language: 'static,
    {
        match self {
            Self::Node(node) => node.tree(),
            Self::EmbeddedNode(node) => node.tree(),
        }
    }
<<<<<<< HEAD

    /// Replaces the current [AnyParse::Node] with `new_root`
    ///
    /// ## Panic
    ///
    /// Panics if the current node is [AnyParse::EmbeddedNode]
    pub fn set_new_root(&mut self, new_root: SendNode) {
        match self {
            AnyParse::Node(node) => {
                node.root = new_root;
            }
            AnyParse::EmbeddedNode(_) => {
                panic!(
                    "Can't call set_new_root on an embedded node. Use set_new_embedded_root instead."
                )
            }
        }
    }

    /// Replaces the current [AnyParse::EmbeddedNode] with `new_root`
    ///
    /// ## Panic
    ///
    /// Panics if the current node is [AnyParse::Node]
    pub fn set_new_embedded_root(&mut self, new_root: EmbeddedSendNode) {
        match self {
            AnyParse::Node(_) => {
                panic!(
                    "Can't call set_new_embedded_root on a non-embedded node. Use set_new_root instead."
                )
            }
            AnyParse::EmbeddedNode(node) => {
                node.root = new_root;
            }
        }
    }
=======
>>>>>>> 357b8f7a
}

impl From<SendNode> for AnyParse {
    fn from(root: SendNode) -> Self {
        Self::Node(NodeParse {
            root,
            diagnostics: Vec::new(),
        })
    }
}

impl NodeParse {
    pub fn new(root: SendNode, diagnostics: Vec<ParseDiagnostic>) -> Self {
        Self { root, diagnostics }
    }

    pub fn root(&self) -> SendNode {
        self.root.clone()
    }

    pub fn into_root(self) -> SendNode {
        self.root
    }

    pub fn syntax<L>(&self) -> SyntaxNode<L>
    where
        L: Language + 'static,
    {
        self.root.clone().into_node().unwrap_or_else(|| {
            panic!(
                "could not downcast root node to language {}",
                type_name::<L>()
            )
        })
    }

    pub fn tree<N>(&self) -> N
    where
        N: AstNode,
        N::Language: 'static,
    {
        N::unwrap_cast(self.syntax::<N::Language>())
    }

    /// This function transforms diagnostics coming from the parser into serializable diagnostics
<<<<<<< HEAD
    pub fn into_serde_diagnostics(self, offset: Option<TextSize>) -> Vec<SerdeDiagnostic> {
        self.diagnostics
            .into_iter()
            .map(|mut diag| {
                if let Some(offset) = offset {
                    diag.set_location_offset(offset)
                }
                diag
            })
=======
    pub fn into_serde_diagnostics(self) -> Vec<SerdeDiagnostic> {
        self.diagnostics
            .into_iter()
>>>>>>> 357b8f7a
            .map(SerdeDiagnostic::new)
            .collect()
    }

    pub fn into_diagnostics(self) -> Vec<ParseDiagnostic> {
        self.diagnostics
    }

    /// Get the diagnostics which occurred when parsing
    pub fn diagnostics(&self) -> &[ParseDiagnostic] {
        &self.diagnostics
    }

    pub fn has_errors(&self) -> bool {
        self.diagnostics.iter().any(|diag| diag.is_error())
    }
}

#[derive(Clone, Debug)]
pub struct EmbeddedNodeParse {
    pub root: EmbeddedSendNode,
    pub diagnostics: Vec<ParseDiagnostic>,
}

impl EmbeddedNodeParse {
    pub fn new(root: EmbeddedSendNode, diagnostics: Vec<ParseDiagnostic>) -> Self {
        Self { root, diagnostics }
    }
    pub fn root(&self) -> EmbeddedSendNode {
        self.root.clone()
    }

    pub fn diagnostics(&self) -> &[ParseDiagnostic] {
        &self.diagnostics
    }

<<<<<<< HEAD
    pub fn into_serde_diagnostics(self, offset: Option<TextSize>) -> Vec<SerdeDiagnostic> {
        self.diagnostics
            .into_iter()
            .map(|mut diag| {
                if let Some(offset) = offset {
                    diag.set_location_offset(offset)
                }
                diag
            })
=======
    pub fn into_serde_diagnostics(self) -> Vec<SerdeDiagnostic> {
        self.diagnostics
            .into_iter()
>>>>>>> 357b8f7a
            .map(SerdeDiagnostic::new)
            .collect()
    }

    pub fn into_diagnostics(self) -> Vec<ParseDiagnostic> {
        self.diagnostics
    }

    pub fn into_root(self) -> EmbeddedSendNode {
        self.root
    }

    pub fn has_errors(&self) -> bool {
        self.diagnostics.iter().any(|diag| diag.is_error())
    }

    pub fn syntax<L>(&self) -> SyntaxNodeWithOffset<L>
    where
        L: Language + 'static,
    {
        self.root.clone().into_node()
    }

    pub fn tree<N>(&self) -> N
    where
        N: AstNode,
        N::Language: 'static,
    {
        N::unwrap_cast(self.syntax::<N::Language>().node)
    }
}<|MERGE_RESOLUTION|>--- conflicted
+++ resolved
@@ -726,17 +726,10 @@
         }
     }
 
-<<<<<<< HEAD
     pub fn into_serde_diagnostics(self, offset: Option<TextSize>) -> Vec<SerdeDiagnostic> {
         match self {
             Self::Node(node) => node.into_serde_diagnostics(offset),
             Self::EmbeddedNode(node) => node.into_serde_diagnostics(offset),
-=======
-    pub fn into_serde_diagnostics(self) -> Vec<SerdeDiagnostic> {
-        match self {
-            Self::Node(node) => node.into_serde_diagnostics(),
-            Self::EmbeddedNode(node) => node.into_serde_diagnostics(),
->>>>>>> 357b8f7a
         }
     }
 
@@ -827,7 +820,6 @@
             Self::EmbeddedNode(node) => node.tree(),
         }
     }
-<<<<<<< HEAD
 
     /// Replaces the current [AnyParse::Node] with `new_root`
     ///
@@ -836,10 +828,10 @@
     /// Panics if the current node is [AnyParse::EmbeddedNode]
     pub fn set_new_root(&mut self, new_root: SendNode) {
         match self {
-            AnyParse::Node(node) => {
+            Self::Node(node) => {
                 node.root = new_root;
             }
-            AnyParse::EmbeddedNode(_) => {
+            Self::EmbeddedNode(_) => {
                 panic!(
                     "Can't call set_new_root on an embedded node. Use set_new_embedded_root instead."
                 )
@@ -854,18 +846,16 @@
     /// Panics if the current node is [AnyParse::Node]
     pub fn set_new_embedded_root(&mut self, new_root: EmbeddedSendNode) {
         match self {
-            AnyParse::Node(_) => {
+            Self::Node(_) => {
                 panic!(
                     "Can't call set_new_embedded_root on a non-embedded node. Use set_new_root instead."
                 )
             }
-            AnyParse::EmbeddedNode(node) => {
+            Self::EmbeddedNode(node) => {
                 node.root = new_root;
             }
         }
     }
-=======
->>>>>>> 357b8f7a
 }
 
 impl From<SendNode> for AnyParse {
@@ -911,7 +901,6 @@
     }
 
     /// This function transforms diagnostics coming from the parser into serializable diagnostics
-<<<<<<< HEAD
     pub fn into_serde_diagnostics(self, offset: Option<TextSize>) -> Vec<SerdeDiagnostic> {
         self.diagnostics
             .into_iter()
@@ -921,11 +910,6 @@
                 }
                 diag
             })
-=======
-    pub fn into_serde_diagnostics(self) -> Vec<SerdeDiagnostic> {
-        self.diagnostics
-            .into_iter()
->>>>>>> 357b8f7a
             .map(SerdeDiagnostic::new)
             .collect()
     }
@@ -962,7 +946,6 @@
         &self.diagnostics
     }
 
-<<<<<<< HEAD
     pub fn into_serde_diagnostics(self, offset: Option<TextSize>) -> Vec<SerdeDiagnostic> {
         self.diagnostics
             .into_iter()
@@ -972,11 +955,6 @@
                 }
                 diag
             })
-=======
-    pub fn into_serde_diagnostics(self) -> Vec<SerdeDiagnostic> {
-        self.diagnostics
-            .into_iter()
->>>>>>> 357b8f7a
             .map(SerdeDiagnostic::new)
             .collect()
     }
