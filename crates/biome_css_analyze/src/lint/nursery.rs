//! Generated file, do not edit by hand, see `xtask/codegen`

use biome_analyze::declare_group;

pub mod no_color_invalid_hex;
pub mod no_css_empty_block;
pub mod no_duplicate_font_names;
<<<<<<< HEAD
pub mod no_unknown_unit;
=======
pub mod no_duplicate_selectors_keyframe_block;
>>>>>>> 73416772

declare_group! {
    pub Nursery {
        name : "nursery" ,
        rules : [
            self :: no_color_invalid_hex :: NoColorInvalidHex ,
            self :: no_css_empty_block :: NoCssEmptyBlock ,
            self :: no_duplicate_font_names :: NoDuplicateFontNames ,
<<<<<<< HEAD
            self :: no_unknown_unit :: NoUnknownUnit ,
=======
            self :: no_duplicate_selectors_keyframe_block :: NoDuplicateSelectorsKeyframeBlock ,
>>>>>>> 73416772
        ]
     }
}<|MERGE_RESOLUTION|>--- conflicted
+++ resolved
@@ -5,11 +5,8 @@
 pub mod no_color_invalid_hex;
 pub mod no_css_empty_block;
 pub mod no_duplicate_font_names;
-<<<<<<< HEAD
+pub mod no_duplicate_selectors_keyframe_block;
 pub mod no_unknown_unit;
-=======
-pub mod no_duplicate_selectors_keyframe_block;
->>>>>>> 73416772
 
 declare_group! {
     pub Nursery {
@@ -18,11 +15,8 @@
             self :: no_color_invalid_hex :: NoColorInvalidHex ,
             self :: no_css_empty_block :: NoCssEmptyBlock ,
             self :: no_duplicate_font_names :: NoDuplicateFontNames ,
-<<<<<<< HEAD
+            self :: no_duplicate_selectors_keyframe_block :: NoDuplicateSelectorsKeyframeBlock ,
             self :: no_unknown_unit :: NoUnknownUnit ,
-=======
-            self :: no_duplicate_selectors_keyframe_block :: NoDuplicateSelectorsKeyframeBlock ,
->>>>>>> 73416772
         ]
      }
 }