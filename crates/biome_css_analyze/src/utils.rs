--- conflicted
+++ resolved
@@ -218,14 +218,14 @@
     }
 }
 
-<<<<<<< HEAD
 /// Returns true if a property can override prior properties in the same block.
 ///
 /// Takes a lowercase property name with vendor prefix removed.
 pub fn property_may_override_others(prop: &str) -> bool {
     !get_longhand_sub_properties(prop).is_empty()
         || !get_reset_to_initial_properties(prop).is_empty()
-=======
+}
+
 fn is_custom_element(prop: &str) -> bool {
     prop.contains('-') && prop.eq(prop.to_lowercase_cow().as_ref())
 }
@@ -237,5 +237,4 @@
         || SVG_TAGS.binary_search(&prop).is_ok()
         || MATH_ML_TAGS.binary_search(&input.as_ref()).is_ok()
         || is_custom_element(prop)
->>>>>>> e3e37abb
 }