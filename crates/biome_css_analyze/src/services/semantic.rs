--- conflicted
+++ resolved
@@ -2,16 +2,9 @@
     AddVisitor, FromServices, Phase, Phases, QueryKey, Queryable, RuleKey, RuleMetadata,
     ServiceBag, ServicesDiagnostic, SyntaxVisitor,
 };
-<<<<<<< HEAD
-use biome_css_semantic::builder::SemanticModelBuilder;
-use biome_css_semantic::{SemanticEventExtractor, model::SemanticModel};
+use biome_css_semantic::model::SemanticModel;
 use biome_css_syntax::{AnyCssRoot, CssLanguage, CssSyntaxNode};
-use biome_rowan::{AstNode, TextRange, WalkEvent};
-=======
-use biome_css_semantic::model::SemanticModel;
-use biome_css_syntax::{CssLanguage, CssRoot, CssSyntaxNode};
 use biome_rowan::AstNode;
->>>>>>> 50c35135
 
 pub struct SemanticServices {
     model: SemanticModel,
@@ -41,101 +34,7 @@
 
 impl Phase for SemanticServices {
     fn phase() -> Phases {
-<<<<<<< HEAD
-        Phases::Semantic
-    }
-}
-
-impl Queryable for SemanticServices {
-    type Input = SemanticModelEvent;
-    type Output = SemanticModel;
-
-    type Language = CssLanguage;
-    type Services = Self;
-
-    fn build_visitor(
-        analyzer: &mut impl biome_analyze::AddVisitor<Self::Language>,
-        root: &<Self::Language as biome_rowan::Language>::Root,
-    ) {
-        analyzer.add_visitor(Phases::Syntax, || SemanticModelBuilderVisitor::new(root));
-        analyzer.add_visitor(Phases::Semantic, || SemanticModelVisitor);
-    }
-
-    fn unwrap_match(services: &ServiceBag, _: &SemanticModelEvent) -> Self::Output {
-        services
-            .get_service::<SemanticModel>()
-            .expect("SemanticModel service is not registered")
-            .clone()
-    }
-}
-
-pub struct SemanticModelBuilderVisitor {
-    extractor: SemanticEventExtractor,
-    builder: SemanticModelBuilder,
-}
-
-impl SemanticModelBuilderVisitor {
-    pub(crate) fn new(root: &AnyCssRoot) -> Self {
-        Self {
-            extractor: SemanticEventExtractor::default(),
-            builder: SemanticModelBuilder::new(root.clone()),
-        }
-    }
-}
-
-impl Visitor for SemanticModelBuilderVisitor {
-    type Language = CssLanguage;
-
-    fn visit(&mut self, event: &WalkEvent<CssSyntaxNode>, _ctx: VisitorContext<CssLanguage>) {
-        match event {
-            WalkEvent::Enter(node) => {
-                self.extractor.enter(node);
-            }
-            WalkEvent::Leave(node) => {
-                self.extractor.leave(node);
-            }
-        }
-
-        while let Some(e) = self.extractor.pop() {
-            self.builder.push_event(e);
-        }
-    }
-
-    fn finish(self: Box<Self>, ctx: VisitorFinishContext<CssLanguage>) {
-        let model = self.builder.build();
-        ctx.services.insert_service(model);
-    }
-}
-
-pub struct SemanticModelVisitor;
-
-impl Visitor for SemanticModelVisitor {
-    type Language = CssLanguage;
-
-    fn visit(&mut self, event: &WalkEvent<CssSyntaxNode>, mut ctx: VisitorContext<CssLanguage>) {
-        let root = match event {
-            WalkEvent::Enter(node) => {
-                if node.parent().is_some() {
-                    return;
-                }
-                node.clone()
-            }
-            WalkEvent::Leave(_) => return,
-        };
-
-        let text_range = root.text_range_with_trivia();
-        ctx.match_query(SemanticModelEvent(text_range));
-    }
-}
-
-pub struct SemanticModelEvent(TextRange);
-
-impl QueryMatch for SemanticModelEvent {
-    fn text_range(&self) -> TextRange {
-        self.0
-=======
         Phases::Syntax
->>>>>>> 50c35135
     }
 }
 
@@ -171,14 +70,8 @@
     type Language = CssLanguage;
     type Services = SemanticServices;
 
-<<<<<<< HEAD
-    fn build_visitor(analyzer: &mut impl AddVisitor<CssLanguage>, root: &AnyCssRoot) {
-        analyzer.add_visitor(Phases::Syntax, || SemanticModelBuilderVisitor::new(root));
-        analyzer.add_visitor(Phases::Semantic, SyntaxVisitor::default);
-=======
-    fn build_visitor(analyzer: &mut impl AddVisitor<CssLanguage>, _root: &CssRoot) {
+    fn build_visitor(analyzer: &mut impl AddVisitor<CssLanguage>, _root: &AnyCssRoot) {
         analyzer.add_visitor(Phases::Syntax, SyntaxVisitor::default);
->>>>>>> 50c35135
     }
 
     fn key() -> QueryKey<Self::Language> {
