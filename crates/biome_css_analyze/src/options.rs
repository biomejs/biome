--- conflicted
+++ resolved
@@ -23,17 +23,11 @@
     <lint::correctness::no_unknown_function::NoUnknownFunction as biome_analyze::Rule>::Options;
 pub type NoUnknownMediaFeatureName = < lint :: correctness :: no_unknown_media_feature_name :: NoUnknownMediaFeatureName as biome_analyze :: Rule > :: Options ;
 pub type NoUnknownProperty =
-<<<<<<< HEAD
-    <lint::nursery::no_unknown_property::NoUnknownProperty as biome_analyze::Rule>::Options;
-pub type NoUnknownPseudoClassSelector = < lint :: nursery :: no_unknown_pseudo_class_selector :: NoUnknownPseudoClassSelector as biome_analyze :: Rule > :: Options ;
-pub type NoUnknownSelectorPseudoElement = < lint :: nursery :: no_unknown_selector_pseudo_element :: NoUnknownSelectorPseudoElement as biome_analyze :: Rule > :: Options ;
-pub type NoUnknownTypeSelector = < lint :: nursery :: no_unknown_type_selector :: NoUnknownTypeSelector as biome_analyze :: Rule > :: Options ;
-=======
     <lint::correctness::no_unknown_property::NoUnknownProperty as biome_analyze::Rule>::Options;
 pub type NoUnknownPseudoClass =
     <lint::nursery::no_unknown_pseudo_class::NoUnknownPseudoClass as biome_analyze::Rule>::Options;
 pub type NoUnknownPseudoElement = < lint :: nursery :: no_unknown_pseudo_element :: NoUnknownPseudoElement as biome_analyze :: Rule > :: Options ;
->>>>>>> 0d8cc8fd
+pub type NoUnknownTypeSelector = < lint :: nursery :: no_unknown_type_selector :: NoUnknownTypeSelector as biome_analyze :: Rule > :: Options ;
 pub type NoUnknownUnit =
     <lint::correctness::no_unknown_unit::NoUnknownUnit as biome_analyze::Rule>::Options;
 pub type NoUnmatchableAnbSelector = < lint :: correctness :: no_unmatchable_anb_selector :: NoUnmatchableAnbSelector as biome_analyze :: Rule > :: Options ;
