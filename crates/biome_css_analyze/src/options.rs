--- conflicted
+++ resolved
@@ -10,10 +10,7 @@
     <lint::nursery::no_duplicate_font_names::NoDuplicateFontNames as biome_analyze::Rule>::Options;
 pub type NoDuplicateSelectorsKeyframeBlock = < lint :: nursery :: no_duplicate_selectors_keyframe_block :: NoDuplicateSelectorsKeyframeBlock as biome_analyze :: Rule > :: Options ;
 pub type NoImportantInKeyframe = < lint :: nursery :: no_important_in_keyframe :: NoImportantInKeyframe as biome_analyze :: Rule > :: Options ;
-<<<<<<< HEAD
 pub type NoUnknownFunction =
     <lint::nursery::no_unknown_function::NoUnknownFunction as biome_analyze::Rule>::Options;
-=======
 pub type NoUnknownUnit =
-    <lint::nursery::no_unknown_unit::NoUnknownUnit as biome_analyze::Rule>::Options;
->>>>>>> b24b44c3
+    <lint::nursery::no_unknown_unit::NoUnknownUnit as biome_analyze::Rule>::Options;