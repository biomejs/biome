use crate::diagnostics::LspError;
use crate::documents::Document;
use crate::extension_settings::{CONFIGURATION_SECTION, ExtensionSettings};
use crate::utils;
use anyhow::Result;
use biome_analyze::RuleCategoriesBuilder;
use biome_configuration::{Configuration, ConfigurationPathHint};
use biome_console::markup;
use biome_deserialize::Merge;
use biome_diagnostics::PrintDescription;
use biome_fs::BiomePath;
use biome_line_index::WideEncoding;
use biome_lsp_converters::{PositionEncoding, negotiated_encoding};
use biome_service::Workspace;
use biome_service::WorkspaceError;
use biome_service::configuration::{
    LoadedConfiguration, ProjectScanComputer, load_configuration, load_editorconfig,
};
use biome_service::projects::ProjectKey;
use biome_service::workspace::{
    FeaturesBuilder, OpenProjectParams, OpenProjectResult, PullDiagnosticsParams,
    SupportsFeatureParams,
};
use biome_service::workspace::{FileFeaturesResult, ServiceNotification};
use biome_service::workspace::{RageEntry, RageParams, RageResult, UpdateSettingsParams};
use biome_service::workspace::{ScanKind, ScanProjectParams};
use camino::Utf8Path;
use camino::Utf8PathBuf;
use futures::StreamExt;
use futures::stream::futures_unordered::FuturesUnordered;
use papaya::HashMap;
use rustc_hash::FxBuildHasher;
use rustc_hash::FxHashMap;
use serde_json::Value;
use std::sync::Arc;
use std::sync::RwLock;
use std::sync::atomic::Ordering;
use std::sync::atomic::{AtomicBool, AtomicU8};
use tokio::spawn;
use tokio::sync::Notify;
use tokio::sync::OnceCell;
use tokio::sync::RwLock as TokioRwLock;
use tokio::sync::watch;
use tokio::task::spawn_blocking;
use tower_lsp_server::Client;
use tower_lsp_server::ls_types::{
    self as lsp, ClientCapabilities, Diagnostic, MessageType, Registration, Unregistration, Uri,
    WorkspaceFolder,
};
use tracing::{debug, error, info, instrument, warn};
use uuid::Uuid;

pub(crate) struct ClientInformation {
    /// The name of the client
    pub(crate) name: String,

    /// The version of the client
    pub(crate) version: Option<String>,
}

/// Key, uniquely identifying a LSP session.
#[derive(Clone, Copy, Eq, PartialEq, Hash, Debug)]
pub(crate) struct SessionKey(pub u64);

/// Represents the state of an LSP server session.
pub(crate) struct Session {
    /// The unique key identifying this session.
    pub(crate) key: SessionKey,

    /// The LSP client for this session.
    pub(crate) client: Client,

    /// The parameters provided by the client in the "initialize" request
    initialize_params: OnceCell<InitializeParams>,

    /// Tracks workspace folders. They can change during the lifecycle of the server
    workspace_folders: RwLock<Option<Vec<WorkspaceFolder>>>,

    /// The settings of the Biome extension (under the `biome` namespace)
    pub(crate) extension_settings: RwLock<ExtensionSettings>,

    pub(crate) workspace: Arc<dyn Workspace>,

    configuration_status: AtomicU8,

    /// A flag to notify a message to the user when the configuration is broken, and the LSP attempts
    /// to update the diagnostics
    notified_broken_configuration: AtomicBool,

    /// Tracks whether the initialized() notification has been received
    initialized: AtomicBool,

    /// Projects opened in this session, mapped from the project's root path to
    /// the associated project key.
    projects: HashMap<BiomePath, ProjectKey>,

    /// Documents opened in this session.
    documents: HashMap<Uri, Document, FxBuildHasher>,

    pub(crate) cancellation: Arc<Notify>,

    /// Receiver for service notifications.
    ///
    /// If we receive a notification here, diagnostics for open documents are
    /// all refreshed.
    service_rx: watch::Receiver<ServiceNotification>,

    /// Lock used to synchronize multiple atomic operations to load the configuration file
    loading_operations:
        TokioRwLock<FxHashMap<Utf8PathBuf, tokio::sync::broadcast::Sender<ConfigurationStatus>>>,
}

/// The parameters provided by the client in the "initialize" request
struct InitializeParams {
    /// The capabilities provided by the client as part of [`lsp_types::InitializeParams`]
    client_capabilities: ClientCapabilities,
    client_information: Option<ClientInformation>,
    root_uri: Option<Uri>,
}

#[derive(Clone, Copy, Debug)]
#[repr(u8)]
pub(crate) enum ConfigurationStatus {
    /// The configuration file was properly loaded
    Loaded = 0,
    /// The configuration file does not exist
    Missing = 1,
    /// The configuration file exists but could not be loaded
    Error = 2,
    /// The `.editorconfig` file has some errors that biome can't solve
    EditorConfigError = 3,
    /// Currently loading the configuration
    Loading = 4,
    /// The configuration file is correct, but the plugins cannot be loaded
    PluginError = 5,
}

impl ConfigurationStatus {
    pub(crate) const fn is_error(&self) -> bool {
        matches!(self, Self::Error)
    }

    pub(crate) const fn is_editorconfig_error(&self) -> bool {
        matches!(self, Self::EditorConfigError)
    }

    pub(crate) const fn is_plugin_error(&self) -> bool {
        matches!(self, Self::PluginError)
    }

    pub(crate) const fn is_loaded(&self) -> bool {
        matches!(self, Self::Loaded)
    }
}

impl TryFrom<u8> for ConfigurationStatus {
    type Error = ();

    fn try_from(value: u8) -> Result<Self, ()> {
        match value {
            0 => Ok(Self::Loaded),
            1 => Ok(Self::Missing),
            2 => Ok(Self::Error),
            3 => Ok(Self::EditorConfigError),
            4 => Ok(Self::Loading),
            5 => Ok(Self::PluginError),
            _ => Err(()),
        }
    }
}

pub(crate) type SessionHandle = Arc<Session>;

/// Holds the set of capabilities supported by the Language Server
/// instance and whether they are enabled or not
#[derive(Default)]
pub(crate) struct CapabilitySet {
    registry: FxHashMap<&'static str, (&'static str, CapabilityStatus)>,
}

/// Represents whether a capability is enabled or not, optionally holding the
/// configuration associated with the capability
pub(crate) enum CapabilityStatus {
    Enable(Option<Value>),
    Disable,
}

impl CapabilitySet {
    /// Insert a capability in the set
    pub(crate) fn add_capability(
        &mut self,
        id: &'static str,
        method: &'static str,
        status: CapabilityStatus,
    ) {
        self.registry.insert(id, (method, status));
    }
}

impl Session {
    pub(crate) fn new(
        key: SessionKey,
        client: Client,
        workspace: Arc<dyn Workspace>,
        cancellation: Arc<Notify>,
        service_rx: watch::Receiver<ServiceNotification>,
    ) -> Self {
        let config = RwLock::new(ExtensionSettings::new());
        Self {
            key,
            client,
            initialize_params: OnceCell::default(),
            workspace,
            configuration_status: AtomicU8::new(ConfigurationStatus::Missing as u8),
            projects: Default::default(),
            documents: Default::default(),
            extension_settings: config,
            cancellation,
            notified_broken_configuration: AtomicBool::new(false),
            initialized: AtomicBool::new(false),
            service_rx,
            loading_operations: Default::default(),
            workspace_folders: Default::default(),
        }
    }

    /// Initialize this session instance with the incoming initialization parameters from the client
    #[instrument(level = "debug", skip_all)]
    pub(crate) fn initialize(
        self: &Arc<Self>,
        client_capabilities: ClientCapabilities,
        client_information: Option<ClientInformation>,
        root_uri: Option<Uri>,
        workspace_folders: Option<Vec<WorkspaceFolder>>,
    ) {
        let result = self.initialize_params.set(InitializeParams {
            client_capabilities,
            client_information,
            root_uri,
        });

        {
            let mut this_workspace_folders = self.workspace_folders.write().unwrap();
            *this_workspace_folders = workspace_folders;
        }

        if let Err(err) = result {
            error!("Failed to initialize session: {err}");
        }

        let session = self.clone();
        spawn(async move {
            let mut service_data_rx = session.service_rx.clone();
            while let Ok(()) = service_data_rx.changed().await {
                match *session.service_rx.borrow() {
                    ServiceNotification::IndexUpdated => {
                        let session = session.clone();
                        spawn(async move {
                            session.update_all_diagnostics().await;
                        });
                    }
                    ServiceNotification::WatcherStopped => {
                        break;
                    }
                }
            }
        });
    }

    /// Register a set of capabilities with the client
    pub(crate) async fn register_capabilities(&self, capabilities: CapabilitySet) {
        let mut registrations = Vec::new();
        let mut unregistrations = Vec::new();

        let mut register_methods = String::new();
        let mut unregister_methods = String::new();

        for (id, (method, status)) in capabilities.registry {
            unregistrations.push(Unregistration {
                id: id.to_string(),
                method: method.to_string(),
            });

            if !unregister_methods.is_empty() {
                unregister_methods.push_str(", ");
            }

            unregister_methods.push_str(method);

            if let CapabilityStatus::Enable(register_options) = status {
                registrations.push(Registration {
                    id: id.to_string(),
                    method: method.to_string(),
                    register_options,
                });

                if !register_methods.is_empty() {
                    register_methods.push_str(", ");
                }

                register_methods.push_str(method);
            }
        }

        if let Err(e) = self.client.unregister_capability(unregistrations).await {
            error!(
                "Error unregistering {unregister_methods:?} capabilities: {}",
                e
            );
        } else {
            info!("Unregister capabilities {unregister_methods:?}");
        }

        if let Err(e) = self.client.register_capability(registrations).await {
            error!("Error registering {register_methods:?} capabilities: {}", e);
        } else {
            info!("Register capabilities {register_methods:?}");
        }
    }

    /// Returns the key for the project that should be used for a given path.
    pub(crate) fn project_for_path(&self, path: &Utf8Path) -> Option<ProjectKey> {
        self.projects
            .pin()
            .iter()
            .find(|(project_path, _project_key)| path.starts_with(project_path.as_path()))
            .map(|(_project_path, project_key)| *project_key)
    }

    /// Registers an open project with its root path and scans the folder.
    #[tracing::instrument(level = "debug", skip(self))]
    pub(crate) async fn insert_and_scan_project(
        self: &Arc<Self>,
        project_key: ProjectKey,
        path: BiomePath,
        scan_kind: ScanKind,
        force: bool,
    ) {
        self.projects.pin().insert(path.clone(), project_key);

        // Spawn the scan in the background, to avoid timing out the LSP request.
        let session = self.clone();
        spawn(async move { session.scan_project(project_key, scan_kind, force).await })
            .await
            .expect("Scanning task to complete successfully");
    }

    /// Get a [`Document`] matching the provided [`Uri`]
    ///
    /// If document does not exist, result is [WorkspaceError::NotFound]
    pub(crate) fn document(&self, url: &Uri) -> Option<Document> {
        self.documents.pin().get(url).cloned()
    }

    /// Set the [`Document`] for the provided [`Uri`]
    ///
    /// Used by [`handlers::text_document] to synchronize documents with the client.
    pub(crate) fn insert_document(&self, url: Uri, document: Document) {
        self.documents.pin().insert(url, document);
    }

    /// Remove the [`Document`] matching the provided [`Uri`]
    pub(crate) fn remove_document(&self, url: &Uri) -> Option<ProjectKey> {
        self.documents.pin().remove(url).map(|doc| doc.project_key)
    }

    pub(crate) fn file_path(&self, url: &Uri) -> Result<BiomePath> {
        let path_to_file = match url.to_file_path() {
            None => {
                // If we can't create a path, it's probably because the file doesn't exist.
                // It can be a newly created file that it's not on disk
                Utf8PathBuf::from(url.path().to_string())
            }
            Some(path) => Utf8PathBuf::from_path_buf(path.as_ref().to_path_buf())
                .expect("To to have a UTF-8 path"),
        };

        Ok(BiomePath::new(path_to_file))
    }

    /// Computes diagnostics for the file matching the provided url and publishes
    /// them to the client. Called from [`handlers::text_document`] when a file's
    /// contents changes.
    #[tracing::instrument(level = "debug", skip_all, fields(url = display(url.as_str()), diagnostic_count), err)]
    pub(crate) async fn update_diagnostics(&self, url: Uri) -> Result<(), LspError> {
        let Some(doc) = self.document(&url) else {
            return Ok(());
        };
        self.update_diagnostics_for_document(url, doc).await
    }

    /// Computes diagnostics for the file matching the provided url and publishes
    /// them to the client. Called from [`handlers::text_document`] when a file's
    /// contents changes.
    #[tracing::instrument(level = "debug", skip_all, fields(url = display(url.as_str()), diagnostic_count), err)]
    async fn update_diagnostics_for_document(
        &self,
        url: Uri,
        doc: Document,
    ) -> Result<(), LspError> {
        let biome_path = self.file_path(&url)?;

        if !self.notified_broken_configuration() {
            if self.configuration_status().is_editorconfig_error() {
                self.set_notified_broken_configuration();
                self.client
                    .show_message(MessageType::WARNING, "The .editorconfig file has errors. Biome will report only parsing errors until the file is fixed or its usage is disabled.")
                    .await
            } else if self.configuration_status().is_error() {
                self.set_notified_broken_configuration();
                self.client
                    .show_message(MessageType::WARNING, "The configuration file has errors. Biome will report only parsing errors until the configuration is fixed.")
                    .await;
            } else if self.configuration_status().is_plugin_error() {
                self.set_notified_broken_configuration();
                self.client.show_message(MessageType::WARNING, "The plugin loading has failed. Biome will report only parsing errors until the file is fixed or its usage is disabled.").await
            }
        }

        let FileFeaturesResult {
            features_supported: file_features,
        } = self.workspace.file_features(SupportsFeatureParams {
            project_key: doc.project_key,
            features: FeaturesBuilder::new().with_linter().with_assist().build(),
            path: biome_path.clone(),
            inline_config: self.inline_config(),
        })?;

        if !file_features.supports_lint() && !file_features.supports_assist() {
            self.client
                .publish_diagnostics(url, vec![], Some(doc.version))
                .await;
            return Ok(());
        }

        let diagnostics: Vec<Diagnostic> = {
            let mut categories = RuleCategoriesBuilder::default().with_syntax();
            if self.configuration_status().is_loaded() {
                if file_features.supports_lint() {
                    categories = categories.with_lint();
                }
                if file_features.supports_assist() {
                    categories = categories.with_assist();
                }
            }
            let result = self.workspace.pull_diagnostics(PullDiagnosticsParams {
                project_key: doc.project_key,
                path: biome_path.clone(),
                categories: categories.build(),
                only: Vec::new(),
                skip: Vec::new(),
                enabled_rules: Vec::new(),
                pull_code_actions: false,
                inline_config: self.inline_config(),
            })?;

            result
                .diagnostics
                .into_iter()
                .filter_map(|d| {
                    match utils::diagnostic_to_lsp(
                        d,
                        &url,
                        &doc.line_index,
                        self.position_encoding(),
                        None,
                    ) {
                        Ok(diag) => Some(diag),
                        Err(err) => {
                            error!("failed to convert diagnostic to LSP: {err:?}");
                            None
                        }
                    }
                })
                .collect()
        };

        info!("Diagnostics sent to the client {}", diagnostics.len());

        self.client
            .publish_diagnostics(url, diagnostics, Some(doc.version))
            .await;

        Ok(())
    }

    /// Updates diagnostics for every [`Document`] in this [`Session`]
    #[tracing::instrument(level = "debug", skip(self))]
    pub(crate) async fn update_all_diagnostics(&self) {
        let mut futures: FuturesUnordered<_> = self
            .documents
            .pin()
            .iter()
            .map(|(url, doc)| self.update_diagnostics_for_document(url.clone(), doc.clone()))
            .collect();

        while let Some(result) = futures.next().await {
            if let Err(e) = result {
                error!("Error while updating diagnostics: {}", e);
            }
        }
    }

    /// True if the client supports dynamic registration of "workspace/didChangeConfiguration" requests
    #[instrument(level = "info", skip(self))]
    pub(crate) fn can_register_did_change_configuration(&self) -> bool {
        let result = self
            .initialize_params
            .get()
            .and_then(|c| c.client_capabilities.workspace.as_ref())
            .and_then(|c| c.did_change_configuration)
            .and_then(|c| c.dynamic_registration)
            == Some(true);

        info!("Can register didChangeConfiguration: {result}");
        result
    }

    #[instrument(level = "info", skip(self))]
    pub(crate) fn can_register_on_type_formatting(&self) -> bool {
        let result = self
            .initialize_params
            .get()
            .and_then(|c| c.client_capabilities.text_document.as_ref())
            .and_then(|c| c.on_type_formatting)
            .and_then(|c| c.dynamic_registration)
            == Some(true);

        info!("Can register onTypeFormatting: {result}");
        result
    }

    #[instrument(level = "info", skip(self))]
    pub(crate) fn can_register_formatting(&self) -> bool {
        let result = self
            .initialize_params
            .get()
            .and_then(|c| c.client_capabilities.text_document.as_ref())
            .and_then(|c| c.formatting)
            .and_then(|c| c.dynamic_registration)
            == Some(true);

        info!("Can register formatting: {result}");
        result
    }

    #[instrument(level = "info", skip(self))]
    pub(crate) fn can_register_range_formatting(&self) -> bool {
        let result = self
            .initialize_params
            .get()
            .and_then(|c| c.client_capabilities.text_document.as_ref())
            .and_then(|c| c.range_formatting)
            .and_then(|c| c.dynamic_registration)
            == Some(true);

        info!("Can register rangeFormatting: {result}");
        result
    }

    #[instrument(level = "info", skip(self))]
    pub(crate) fn can_register_did_change_watched_files(&self) -> bool {
        let result = self
            .initialize_params
            .get()
            .and_then(|c| c.client_capabilities.workspace.as_ref())
            .and_then(|c| c.did_change_watched_files)
            .and_then(|c| c.dynamic_registration)
            == Some(true);

        info!("Can register didChangeWatchedFiles: {result}");
        result
    }

    #[instrument(level = "info", skip(self))]
    pub(crate) fn can_register_code_action(&self) -> bool {
        let result = self
            .initialize_params
            .get()
            .and_then(|c| c.client_capabilities.text_document.as_ref())
            .and_then(|c| c.code_action.as_ref())
            .and_then(|c| c.dynamic_registration)
            == Some(true);

        info!("Can register codeAction: {result}");
        result
    }

    /// Get the current workspace folders
    pub(crate) fn get_workspace_folders(&self) -> Option<Vec<WorkspaceFolder>> {
        self.workspace_folders.read().unwrap().clone()
    }

    pub(crate) fn update_workspace_folders(
        &self,
        added: Vec<WorkspaceFolder>,
        removed: Vec<WorkspaceFolder>,
    ) {
        let mut workspace_folders = self.workspace_folders.write().unwrap();

        if let Some(ref mut folders) = *workspace_folders {
            if !removed.is_empty() {
                folders.retain(|folder| !removed.contains(folder));
            }

            if !added.is_empty() {
                folders.extend(added);
            }
        } else {
            *workspace_folders = Some(added);
        }
    }

    /// Returns the base path of the workspace on the filesystem if it has one
    pub(crate) fn base_path(&self) -> Option<Utf8PathBuf> {
        let initialize_params = self.initialize_params.get()?;

        let root_uri = initialize_params.root_uri.as_ref()?;
        match root_uri.to_file_path() {
            Some(base_path) => Some(
                Utf8PathBuf::from_path_buf(base_path.to_path_buf()).expect("To have a UTF-8 path"),
            ),
            None => {
                error!(
                    "The Workspace root URI {root_uri:?} could not be parsed as a filesystem path"
                );
                None
            }
        }
    }

    /// Returns a reference to the client information for this session
    pub(crate) fn client_information(&self) -> Option<&ClientInformation> {
        self.initialize_params.get()?.client_information.as_ref()
    }

    /// Mark that the initialized() notification has been received
    pub(crate) fn set_initialized(&self) {
        self.initialized.store(true, Ordering::Relaxed);
    }

    /// Returns true if the initialized() notification has been received
    pub(crate) fn has_initialized(&self) -> bool {
        self.initialized.load(Ordering::Relaxed)
    }

    /// This function attempts to read the `biome.json` configuration file from
    /// the root URI and update the workspace settings accordingly
    #[tracing::instrument(level = "debug", skip(self))]
    pub(crate) async fn load_workspace_settings(self: &Arc<Self>, reload: bool) {
        if let Some(config_path) = self
            .extension_settings
            .read()
            .ok()
            .and_then(|s| s.configuration_path())
        {
            info!("Detected configuration path in the workspace settings.");
            self.set_configuration_status(ConfigurationStatus::Loading);

            let status = self
                .load_biome_configuration_file(ConfigurationPathHint::FromUser(config_path), reload)
                .await;
            debug!("Configuration status: {:?}", status);
            self.set_configuration_status(status);
        } else if let Some(folders) = self.get_workspace_folders() {
            info!("Detected workspace folder.");
            self.set_configuration_status(ConfigurationStatus::Loading);
            for folder in folders {
                info!("Attempt to load the configuration file in {:?}", folder.uri);
                let base_path = folder.uri.to_file_path().map(|p| {
                    Utf8PathBuf::from_path_buf(p.to_path_buf()).expect("To have a valid UTF-8 path")
                });
                match base_path {
                    Some(base_path) => {
                        let status = self
                            .load_biome_configuration_file(
                                ConfigurationPathHint::FromWorkspace(base_path),
                                reload,
                            )
                            .await;
                        debug!("Configuration status: {:?}", status);
                        self.set_configuration_status(status);
                    }
                    None => {
                        error!(
                            "The Workspace root URI {:?} could not be parsed as a filesystem path",
                            folder.uri
                        );
                    }
                }
            }
        } else {
            let base_path = match self.base_path() {
                None => ConfigurationPathHint::default(),
                Some(path) => ConfigurationPathHint::FromLsp(path),
            };
            let status = self.load_biome_configuration_file(base_path, reload).await;
            self.set_configuration_status(status);
        }
    }

    #[instrument(level = "debug", skip(self))]
    pub(crate) async fn scan_project(
        self: &Arc<Self>,
        project_key: ProjectKey,
        scan_kind: ScanKind,
        force: bool,
    ) {
        let progress_token = lsp_types::ProgressToken::String(Uuid::new_v4().to_string());
        let is_work_done_progress_supported = self.initialize_params.get().is_some_and(|params| {
            params
                .client_capabilities
                .window
                .as_ref()
                .is_some_and(|window| window.work_done_progress == Some(true))
        });

        // Let the user know the scanning is taking long time using the $/progress notification.
        let progress = if is_work_done_progress_supported
            && self
                .client
                .send_request::<lsp_types::request::WorkDoneProgressCreate>(
                    lsp_types::WorkDoneProgressCreateParams {
                        token: progress_token.clone(),
                    },
                )
                .await
                .is_ok()
        {
            let progress = self
                .client
                .progress(progress_token.clone(), "Biome is scanning the project");

            Some(progress.begin().await)
        } else {
            None
        };

        let session = self.clone();

        spawn_blocking(move || {
            let result = session.workspace.scan_project(ScanProjectParams {
                project_key,
                watch: scan_kind.is_project(),
                force,
                scan_kind,
                verbose: false,
            });

            match result {
                Ok(result) => {
                    spawn(async move {
                        for diagnostic in result.diagnostics {
                            let message = PrintDescription(&diagnostic).to_string();
                            session
                                .client
                                .log_message(MessageType::ERROR, message)
                                .await;
                        }
                    });
                }
                Err(err) => {
                    let message = PrintDescription(&err).to_string();
                    spawn(async move {
                        session
                            .client
                            .log_message(MessageType::ERROR, message)
                            .await;
                    });
                }
            }
        })
        .await
        .unwrap();

        if let Some(progress) = progress {
            progress.finish().await;
        }
    }

    #[tracing::instrument(level = "debug", skip(self))]
    pub(super) async fn load_biome_configuration_file(
        self: &Arc<Self>,
        base_path: ConfigurationPathHint,
        reload: bool,
    ) -> ConfigurationStatus {
        let current_status = self.configuration_status();
        if current_status.is_loaded() && !reload {
            return current_status;
        }
        // Check if there's already an ongoing operation for this path
        let path_to_index = base_path.to_path_buf().unwrap_or_default();
        {
            let operations = self.loading_operations.read().await;

            if let Some(sender) = operations.get(&path_to_index).cloned() {
                drop(operations); // Release read lock

                // Wait for the ongoing operation to complete
                let mut receiver = sender.subscribe();
                match receiver.recv().await {
                    Ok(status) => {
                        debug!(
                            "Reused configuration loading result for path: {:?}",
                            base_path
                        );
                        return status;
                    }
                    Err(_) => {
                        // The sender was dropped or no more messages, continue to load
                        debug!(
                            "Configuration loading broadcast ended for path: {:?}",
                            base_path
                        );
                    }
                }
            }
        }

        // Create a broadcast channel for this operation
        let (tx, _rx) = tokio::sync::broadcast::channel(1);

        // Store the receiver for other tasks to subscribe to
        {
            let mut operations = self.loading_operations.write().await;
            operations.insert(path_to_index.clone(), tx.clone());
        }

        // Perform the actual loading
        let status = self
            .load_biome_configuration_file_internal(base_path.clone(), reload)
            .await;

        // Broadcast the result to any waiting tasks
        let _ = tx.send(status);

        // Clean up the operation
        {
            let mut operations = self.loading_operations.write().await;
            operations.remove(&path_to_index);
        }

        status
    }

    #[tracing::instrument(level = "debug", skip(self))]
    pub(super) async fn load_biome_configuration_file_internal(
        self: &Arc<Self>,
        base_path: ConfigurationPathHint,
        force: bool,
    ) -> ConfigurationStatus {
        let loaded_configuration = match load_configuration(self.workspace.fs(), base_path.clone())
        {
            Ok(loaded_configuration) => loaded_configuration,
            Err(err) => {
                error!("Couldn't load the configuration file, reason:\n {err}");
                self.client.log_message(MessageType::ERROR, &err).await;
                return ConfigurationStatus::Error;
            }
        };

        if loaded_configuration.has_errors() {
            error!("Couldn't load the configuration file, reasons:");
            for diagnostic in loaded_configuration.as_diagnostics_iter() {
                let message = PrintDescription(diagnostic).to_string();
                self.client.log_message(MessageType::ERROR, message).await;
            }
            return ConfigurationStatus::Error;
        }

        info!("Configuration loaded successfully from disk.");
        info!("Update workspace settings.");

        let LoadedConfiguration {
            configuration: fs_configuration,
            directory_path: configuration_path,
            ..
        } = loaded_configuration;

        if configuration_path.is_none() && self.requires_configuration() {
            return ConfigurationStatus::Missing;
        }

        let fs = self.workspace.fs();
        let should_use_editorconfig = fs_configuration.use_editorconfig();
        let mut configuration = if should_use_editorconfig {
            let (editorconfig, editorconfig_diagnostics) = {
                let search_path = configuration_path
                    .clone()
                    .unwrap_or_else(|| fs.working_directory().unwrap_or_default());
                match load_editorconfig(fs, search_path, None) {
                    Ok(result) => result,
                    Err(error) => {
                        error!("Failed load the `.editorconfig` file. Reason: {error}");
                        self.client.log_message(MessageType::ERROR, &error).await;
                        return ConfigurationStatus::EditorConfigError;
                    }
                }
            };
            for diagnostic in editorconfig_diagnostics {
                let message = PrintDescription(&diagnostic).to_string();
                self.client.log_message(MessageType::ERROR, message).await;
            }
            editorconfig.unwrap_or_default()
        } else {
            Default::default()
        };

        configuration.merge_with(fs_configuration);

        let inline_configuration = self.inline_config();
        if let Some(inline_configuration) = inline_configuration {
            configuration.merge_with(inline_configuration);
        }

        // If the configuration from the LSP or the workspace, the directory path is used as
        // the working directory. Otherwise, the base path of the session is used, then the current
        // working directory is used as the last resort.
        let path = match &base_path {
            ConfigurationPathHint::FromLsp(path) | ConfigurationPathHint::FromWorkspace(path) => {
                path.to_path_buf()
            }
            _ => self
                .base_path()
                .or_else(|| fs.working_directory())
                .unwrap_or_default(),
        };

        let project_key = match self.project_for_path(&path) {
            Some(project_key) => project_key,
            None => {
                let register_result = self.workspace.open_project(OpenProjectParams {
                    path: path.as_path().into(),
                    open_uninitialized: true,
                });
                let OpenProjectResult { project_key } = match register_result {
                    Ok(result) => result,
                    Err(error) => {
                        error!("Failed to register the project folder: {error}");
                        self.client.log_message(MessageType::ERROR, &error).await;
                        return ConfigurationStatus::Error;
                    }
                };
                project_key
            }
        };

        let scan_kind = ProjectScanComputer::new(&configuration).compute();
        let scan_kind = if scan_kind.is_none() {
            ScanKind::KnownFiles
        } else {
            scan_kind
        };

        let result = self.workspace.update_settings(UpdateSettingsParams {
            project_key,
            workspace_directory: configuration_path
                .as_ref()
                .map(Utf8PathBuf::as_path)
                .map(BiomePath::from),
            configuration,
            extended_configurations: Default::default(),
        });

        self.insert_and_scan_project(project_key, path.into(), scan_kind, force)
            .await;

        if let Err(WorkspaceError::PluginErrors(error)) = result {
            error!("Failed to load plugins: {error:?}");
            self.client
                .log_message(MessageType::ERROR, format!("{error:?}"))
                .await;
            ConfigurationStatus::PluginError
        } else if let Err(error) = result {
            error!("Failed to set workspace settings: {error}");
            self.client.log_message(MessageType::ERROR, &error).await;
            ConfigurationStatus::Error
        } else {
            ConfigurationStatus::Loaded
        }
    }

    /// Requests "workspace/configuration" from client and updates Session config.
    /// It must be done before loading workspace settings in [`Self::load_workspace_settings`].
    #[tracing::instrument(level = "debug", skip(self))]
<<<<<<< HEAD
    pub(crate) async fn load_extension_settings(&self, settings: Option<Value>) {
        match settings {
            None => {
                let item = lsp_types::ConfigurationItem {
                    scope_uri: match self.initialize_params.get() {
                        Some(params) => params.root_uri.clone(),
                        None => None,
                    },
                    section: Some(String::from(CONFIGURATION_SECTION)),
                };
=======
    pub(crate) async fn load_extension_settings(&self) {
        let item = lsp::ConfigurationItem {
            scope_uri: match self.initialize_params.get() {
                Some(params) => params.root_uri.clone(),
                None => None,
            },
            section: Some(String::from(CONFIGURATION_SECTION)),
        };
>>>>>>> 2f3d0fcc

                let client_configurations = match self.client.configuration(vec![item]).await {
                    Ok(client_configurations) => client_configurations,
                    Err(err) => {
                        error!("Couldn't read configuration from the client: {err}");
                        return;
                    }
                };

                let client_configuration = client_configurations.into_iter().next();

                if let Some(client_configuration) = client_configuration {
                    info!("Loaded client configuration: {client_configuration:#?}");

                    let mut config = self.extension_settings.write().unwrap();
                    if let Err(err) = config.set_workspace_settings(client_configuration) {
                        error!("Couldn't set client configuration: {}", err);
                    }
                } else {
                    info!("Client did not return any configuration");
                }
            }
            Some(settings) => {
                let mut config = self.extension_settings.write().unwrap();
                if let Err(err) = config.set_workspace_settings(settings) {
                    error!("Couldn't set client configuration: {}", err);
                }
            }
        }
    }

    /// Broadcast a shutdown signal to all active connections
    pub(crate) fn broadcast_shutdown(&self) {
        self.cancellation.notify_one();
    }

    pub(crate) fn failsafe_rage(&self, params: RageParams) -> RageResult {
        self.workspace.rage(params).unwrap_or_else(|err| {
            let entries = vec![
                RageEntry::section("Workspace"),
                RageEntry::markup(markup! {
                    <Error>"\u{2716} Rage command failed:"</Error> {&format!("{err}")}
                }),
            ];

            RageResult { entries }
        })
    }

    /// Retrieves information regarding the configuration status
    pub(crate) fn configuration_status(&self) -> ConfigurationStatus {
        self.configuration_status
            .load(Ordering::Relaxed)
            .try_into()
            .unwrap()
    }

    /// Updates the status of the configuration
    pub(super) fn set_configuration_status(&self, status: ConfigurationStatus) {
        self.notified_broken_configuration
            .store(false, Ordering::Relaxed);
        self.configuration_status
            .store(status as u8, Ordering::Relaxed);
    }

    fn notified_broken_configuration(&self) -> bool {
        self.notified_broken_configuration.load(Ordering::Relaxed)
    }
    fn set_notified_broken_configuration(&self) {
        self.notified_broken_configuration
            .store(true, Ordering::Relaxed);
    }

    pub(crate) fn requires_configuration(&self) -> bool {
        self.extension_settings
            .read()
            .unwrap()
            .requires_configuration()
    }

    pub(crate) fn inline_config(&self) -> Option<Configuration> {
        self.extension_settings.read().unwrap().inline_config()
    }

    pub(crate) fn is_linting_and_formatting_disabled(&self) -> bool {
        debug!("configuration status {:?}", self.configuration_status());
        match self.configuration_status() {
            ConfigurationStatus::Loaded => false,
            ConfigurationStatus::Missing => self
                .extension_settings
                .read()
                .unwrap()
                .requires_configuration(),
            ConfigurationStatus::Error
            | ConfigurationStatus::EditorConfigError
            | ConfigurationStatus::PluginError => false,
            ConfigurationStatus::Loading => true,
        }
    }

    pub fn position_encoding(&self) -> PositionEncoding {
        self.initialize_params
            .get()
            .map_or(PositionEncoding::Wide(WideEncoding::Utf16), |params| {
                negotiated_encoding(&params.client_capabilities)
            })
    }
}<|MERGE_RESOLUTION|>--- conflicted
+++ resolved
@@ -983,27 +983,16 @@
     /// Requests "workspace/configuration" from client and updates Session config.
     /// It must be done before loading workspace settings in [`Self::load_workspace_settings`].
     #[tracing::instrument(level = "debug", skip(self))]
-<<<<<<< HEAD
     pub(crate) async fn load_extension_settings(&self, settings: Option<Value>) {
         match settings {
             None => {
-                let item = lsp_types::ConfigurationItem {
+                let item = lsp::ConfigurationItem {
                     scope_uri: match self.initialize_params.get() {
                         Some(params) => params.root_uri.clone(),
                         None => None,
                     },
                     section: Some(String::from(CONFIGURATION_SECTION)),
                 };
-=======
-    pub(crate) async fn load_extension_settings(&self) {
-        let item = lsp::ConfigurationItem {
-            scope_uri: match self.initialize_params.get() {
-                Some(params) => params.root_uri.clone(),
-                None => None,
-            },
-            section: Some(String::from(CONFIGURATION_SECTION)),
-        };
->>>>>>> 2f3d0fcc
 
                 let client_configurations = match self.client.configuration(vec![item]).await {
                     Ok(client_configurations) => client_configurations,
