use crate::diagnostics::LspError;
use crate::documents::Document;
use crate::extension_settings::ExtensionSettings;
use crate::extension_settings::CONFIGURATION_SECTION;
use crate::utils;
use anyhow::Result;
use biome_analyze::RuleCategoriesBuilder;
use biome_configuration::ConfigurationPathHint;
use biome_console::markup;
use biome_deserialize::Merge;
use biome_diagnostics::{DiagnosticExt, Error, PrintDescription};
use biome_fs::BiomePath;
use biome_lsp_converters::{negotiated_encoding, PositionEncoding, WideEncoding};
use biome_service::configuration::{
    load_configuration, load_editorconfig, ConfigurationExt, LoadedConfiguration,
};
use biome_service::file_handlers::{AstroFileHandler, SvelteFileHandler, VueFileHandler};
use biome_service::projects::ProjectKey;
use biome_service::workspace::ScanProjectFolderParams;
use biome_service::workspace::{
    FeaturesBuilder, GetFileContentParams, OpenProjectParams, PullDiagnosticsParams,
    SupportsFeatureParams,
};
use biome_service::workspace::{RageEntry, RageParams, RageResult, UpdateSettingsParams};
use biome_service::Workspace;
use biome_service::WorkspaceError;
use camino::Utf8Path;
use camino::Utf8PathBuf;
use futures::stream::futures_unordered::FuturesUnordered;
use futures::StreamExt;
use papaya::HashMap;
use rustc_hash::FxBuildHasher;
use rustc_hash::FxHashMap;
use serde_json::Value;
use std::sync::atomic::Ordering;
use std::sync::atomic::{AtomicBool, AtomicU8};
use std::sync::Arc;
use std::sync::RwLock;
use tokio::sync::Notify;
use tokio::sync::OnceCell;
use tokio::task::spawn_blocking;
use tower_lsp::lsp_types;
use tower_lsp::lsp_types::{Diagnostic, Url};
use tower_lsp::lsp_types::{MessageType, Registration};
use tower_lsp::lsp_types::{Unregistration, WorkspaceFolder};
use tracing::{error, info};

pub(crate) struct ClientInformation {
    /// The name of the client
    pub(crate) name: String,

    /// The version of the client
    pub(crate) version: Option<String>,
}

/// Key, uniquely identifying a LSP session.
#[derive(Clone, Copy, Eq, PartialEq, Hash, Debug)]
pub(crate) struct SessionKey(pub u64);

/// Represents the state of an LSP server session.
pub(crate) struct Session {
    /// The unique key identifying this session.
    pub(crate) key: SessionKey,

    /// The LSP client for this session.
    pub(crate) client: tower_lsp::Client,

    /// The parameters provided by the client in the "initialize" request
    initialize_params: OnceCell<InitializeParams>,

    /// The settings of the Biome extension (under the `biome` namespace)
    pub(crate) extension_settings: RwLock<ExtensionSettings>,

    pub(crate) workspace: Arc<dyn Workspace>,

    configuration_status: AtomicU8,

    /// A flag to notify a message to the user when the configuration is broken, and the LSP attempts
    /// to update the diagnostics
    notified_broken_configuration: AtomicBool,

    /// Projects opened in this session, mapped from the project's root path to
    /// the associated project key.
    projects: HashMap<BiomePath, ProjectKey>,

    /// Documents opened in this session.
    documents: HashMap<lsp_types::Url, Document, FxBuildHasher>,

    pub(crate) cancellation: Arc<Notify>,

    pub(crate) config_path: Option<Utf8PathBuf>,
}

/// The parameters provided by the client in the "initialize" request
struct InitializeParams {
    /// The capabilities provided by the client as part of [`lsp_types::InitializeParams`]
    client_capabilities: lsp_types::ClientCapabilities,
    client_information: Option<ClientInformation>,
    root_uri: Option<Url>,
    workspace_folders: Option<Vec<WorkspaceFolder>>,
}

#[repr(u8)]
pub(crate) enum ConfigurationStatus {
    /// The configuration file was properly loaded
    Loaded = 0,
    /// The configuration file does not exist
    Missing = 1,
    /// The configuration file exists but could not be loaded
    Error = 2,
    /// Currently loading the configuration
    Loading = 3,
}

impl ConfigurationStatus {
    pub(crate) const fn is_error(&self) -> bool {
        matches!(self, ConfigurationStatus::Error)
    }

    pub(crate) const fn is_loaded(&self) -> bool {
        matches!(self, ConfigurationStatus::Loaded)
    }
}

impl TryFrom<u8> for ConfigurationStatus {
    type Error = ();

    fn try_from(value: u8) -> Result<Self, ()> {
        match value {
            0 => Ok(Self::Loaded),
            1 => Ok(Self::Missing),
            2 => Ok(Self::Error),
            3 => Ok(Self::Loading),
            _ => Err(()),
        }
    }
}

pub(crate) type SessionHandle = Arc<Session>;

/// Holds the set of capabilities supported by the Language Server
/// instance and whether they are enabled or not
#[derive(Default)]
pub(crate) struct CapabilitySet {
    registry: FxHashMap<&'static str, (&'static str, CapabilityStatus)>,
}

/// Represents whether a capability is enabled or not, optionally holding the
/// configuration associated with the capability
pub(crate) enum CapabilityStatus {
    Enable(Option<Value>),
    Disable,
}

impl CapabilitySet {
    /// Insert a capability in the set
    pub(crate) fn add_capability(
        &mut self,
        id: &'static str,
        method: &'static str,
        status: CapabilityStatus,
    ) {
        self.registry.insert(id, (method, status));
    }
}

impl Session {
    pub(crate) fn new(
        key: SessionKey,
        client: tower_lsp::Client,
        workspace: Arc<dyn Workspace>,
        cancellation: Arc<Notify>,
    ) -> Self {
        let config = RwLock::new(ExtensionSettings::new());
        Self {
            key,
            client,
            initialize_params: OnceCell::default(),
            workspace,
            configuration_status: AtomicU8::new(ConfigurationStatus::Missing as u8),
            projects: Default::default(),
            documents: Default::default(),
            extension_settings: config,
            cancellation,
            config_path: None,
            notified_broken_configuration: AtomicBool::new(false),
        }
    }

    pub(crate) fn set_config_path(&mut self, path: Utf8PathBuf) {
        self.config_path = Some(path);
    }

    /// Initialize this session instance with the incoming initialization parameters from the client
    pub(crate) fn initialize(
        &self,
        client_capabilities: lsp_types::ClientCapabilities,
        client_information: Option<ClientInformation>,
        root_uri: Option<Url>,
        workspace_folders: Option<Vec<WorkspaceFolder>>,
    ) {
        let result = self.initialize_params.set(InitializeParams {
            client_capabilities,
            client_information,
            root_uri,
            workspace_folders,
        });

        if let Err(err) = result {
            error!("Failed to initialize session: {err}");
        }
    }

    /// Register a set of capabilities with the client
    pub(crate) async fn register_capabilities(&self, capabilities: CapabilitySet) {
        let mut registrations = Vec::new();
        let mut unregistrations = Vec::new();

        let mut register_methods = String::new();
        let mut unregister_methods = String::new();

        for (id, (method, status)) in capabilities.registry {
            unregistrations.push(Unregistration {
                id: id.to_string(),
                method: method.to_string(),
            });

            if !unregister_methods.is_empty() {
                unregister_methods.push_str(", ");
            }

            unregister_methods.push_str(method);

            if let CapabilityStatus::Enable(register_options) = status {
                registrations.push(Registration {
                    id: id.to_string(),
                    method: method.to_string(),
                    register_options,
                });

                if !register_methods.is_empty() {
                    register_methods.push_str(", ");
                }

                register_methods.push_str(method);
            }
        }

        if let Err(e) = self.client.unregister_capability(unregistrations).await {
            error!(
                "Error unregistering {unregister_methods:?} capabilities: {}",
                e
            );
        } else {
            info!("Unregister capabilities {unregister_methods:?}");
        }

        if let Err(e) = self.client.register_capability(registrations).await {
            error!("Error registering {register_methods:?} capabilities: {}", e);
        } else {
            info!("Register capabilities {register_methods:?}");
        }
    }

    /// Returns the key for the project that should be used for a given path.
    pub(crate) fn project_for_path(&self, path: &Utf8Path) -> Option<ProjectKey> {
        self.projects
            .pin()
            .iter()
            .find(|(project_path, _project_key)| path.starts_with(project_path.as_path()))
            .map(|(_project_path, project_key)| *project_key)
    }

    /// Registers an open project with its root path.
    pub(crate) fn insert_project(&self, path: BiomePath, project_key: ProjectKey) {
        self.projects.pin().insert(path, project_key);
    }

    /// Get a [`Document`] matching the provided [`lsp_types::Url`]
    ///
    /// If document does not exist, result is [WorkspaceError::NotFound]
    pub(crate) fn document(&self, url: &lsp_types::Url) -> Result<Document, Error> {
        self.documents
            .pin()
            .get(url)
            .cloned()
            .ok_or_else(|| WorkspaceError::not_found().with_file_path(url.to_string()))
    }

    /// Set the [`Document`] for the provided [`lsp_types::Url`]
    ///
    /// Used by [`handlers::text_document] to synchronize documents with the client.
    pub(crate) fn insert_document(&self, url: lsp_types::Url, document: Document) {
        self.documents.pin().insert(url, document);
    }

    /// Remove the [`Document`] matching the provided [`lsp_types::Url`]
    pub(crate) fn remove_document(&self, url: &lsp_types::Url) -> Option<ProjectKey> {
        self.documents.pin().remove(url).map(|doc| doc.project_key)
    }

    pub(crate) fn file_path(&self, url: &lsp_types::Url) -> Result<BiomePath> {
        let path_to_file = match url.to_file_path() {
            Err(_) => {
                // If we can't create a path, it's probably because the file doesn't exist.
                // It can be a newly created file that it's not on disk
                Utf8PathBuf::from(url.path())
            }
            Ok(path) => Utf8PathBuf::from_path_buf(path).expect("To to have a UTF-8 path"),
        };

        Ok(BiomePath::new(path_to_file))
    }

    /// Computes diagnostics for the file matching the provided url and publishes
    /// them to the client. Called from [`handlers::text_document`] when a file's
    /// contents changes.
    #[tracing::instrument(level = "trace", skip_all, fields(url = display(&url), diagnostic_count), err)]
    pub(crate) async fn update_diagnostics(&self, url: lsp_types::Url) -> Result<(), LspError> {
        let doc = self.document(&url)?;
        self.update_diagnostics_for_document(url, doc).await
    }

    /// Computes diagnostics for the file matching the provided url and publishes
    /// them to the client. Called from [`handlers::text_document`] when a file's
    /// contents changes.
    #[tracing::instrument(level = "trace", skip_all, fields(url = display(&url), diagnostic_count), err)]
    async fn update_diagnostics_for_document(
        &self,
        url: lsp_types::Url,
        doc: Document,
    ) -> Result<(), LspError> {
        let biome_path = self.file_path(&url)?;

        if self.configuration_status().is_error() && !self.notified_broken_configuration() {
            self.set_notified_broken_configuration();
            self.client
                .show_message(MessageType::WARNING, "The configuration file has errors. Biome will report only parsing errors until the configuration is fixed.")
                .await;
        }
        let file_features = self.workspace.file_features(SupportsFeatureParams {
            project_key: doc.project_key,
            features: FeaturesBuilder::new().with_linter().with_assist().build(),
            path: biome_path.clone(),
        })?;

        if !file_features.supports_lint() && !file_features.supports_assist() {
            self.client
                .publish_diagnostics(url, vec![], Some(doc.version))
                .await;
            return Ok(());
        }

        let diagnostics: Vec<Diagnostic> = {
            let mut categories = RuleCategoriesBuilder::default().with_syntax();
            if self.configuration_status().is_loaded() {
                if file_features.supports_lint() {
                    categories = categories.with_lint();
                }
                if file_features.supports_assist() {
                    categories = categories.with_assist();
                }
            }
            let result = self.workspace.pull_diagnostics(PullDiagnosticsParams {
                project_key: doc.project_key,
                path: biome_path.clone(),
                categories: categories.build(),
                max_diagnostics: u64::MAX,
                only: Vec::new(),
                skip: Vec::new(),
                enabled_rules: Vec::new(),
            })?;

            tracing::trace!("biome diagnostics: {:#?}", result.diagnostics);
            let content = self.workspace.get_file_content(GetFileContentParams {
                project_key: doc.project_key,
                path: biome_path.clone(),
            })?;
            let offset = match biome_path.extension() {
                Some("vue") => VueFileHandler::start(content.as_str()),
                Some("astro") => AstroFileHandler::start(content.as_str()),
                Some("svelte") => SvelteFileHandler::start(content.as_str()),
                _ => None,
            };

            result
                .diagnostics
                .into_iter()
                .filter_map(|d| {
                    match utils::diagnostic_to_lsp(
                        d,
                        &url,
                        &doc.line_index,
                        self.position_encoding(),
                        offset,
                    ) {
                        Ok(diag) => Some(diag),
                        Err(err) => {
                            error!("failed to convert diagnostic to LSP: {err:?}");
                            None
                        }
                    }
                })
                .collect()
        };

        tracing::Span::current().record("diagnostic_count", diagnostics.len());

        self.client
            .publish_diagnostics(url, diagnostics, Some(doc.version))
            .await;

        Ok(())
    }

    /// Updates diagnostics for every [`Document`] in this [`Session`]
    pub(crate) async fn update_all_diagnostics(&self) {
        let mut futures: FuturesUnordered<_> = self
            .documents
            .pin()
            .iter()
            .map(|(url, doc)| self.update_diagnostics_for_document(url.clone(), doc.clone()))
            .collect();

        while let Some(result) = futures.next().await {
            if let Err(e) = result {
                error!("Error while updating diagnostics: {}", e);
            }
        }
    }

    /// True if the client supports dynamic registration of "workspace/didChangeConfiguration" requests
    pub(crate) fn can_register_did_change_configuration(&self) -> bool {
        self.initialize_params
            .get()
            .and_then(|c| c.client_capabilities.workspace.as_ref())
            .and_then(|c| c.did_change_configuration)
            .and_then(|c| c.dynamic_registration)
            == Some(true)
    }

    /// Get the current workspace folders
    pub(crate) fn get_workspace_folders(&self) -> Option<&Vec<WorkspaceFolder>> {
        self.initialize_params
            .get()
            .and_then(|c| c.workspace_folders.as_ref())
    }

    /// Returns the base path of the workspace on the filesystem if it has one
    pub(crate) fn base_path(&self) -> Option<Utf8PathBuf> {
        let initialize_params = self.initialize_params.get()?;

        let root_uri = initialize_params.root_uri.as_ref()?;
        match root_uri.to_file_path() {
            Ok(base_path) => {
                Some(Utf8PathBuf::from_path_buf(base_path).expect("To have a UTF-8 path"))
            }
            Err(()) => {
                error!(
                    "The Workspace root URI {root_uri:?} could not be parsed as a filesystem path"
                );
                None
            }
        }
    }

    /// Returns a reference to the client information for this session
    pub(crate) fn client_information(&self) -> Option<&ClientInformation> {
        self.initialize_params.get()?.client_information.as_ref()
    }

    /// This function attempts to read the `biome.json` configuration file from
    /// the root URI and update the workspace settings accordingly
    #[tracing::instrument(level = "trace", skip(self))]
    pub(crate) async fn load_workspace_settings(self: &Arc<Self>) {
        // Providing a custom configuration path will not allow to support workspaces
        if let Some(config_path) = &self.config_path {
            let base_path = ConfigurationPathHint::FromUser(config_path.clone());
            let status = self.load_biome_configuration_file(base_path).await;
            self.set_configuration_status(status);
        } else if let Some(folders) = self.get_workspace_folders() {
            info!("Detected workspace folder.");
            self.set_configuration_status(ConfigurationStatus::Loading);
            for folder in folders {
                info!("Attempt to load the configuration file in {:?}", folder.uri);
                let base_path = folder
                    .uri
                    .to_file_path()
                    .map(|p| Utf8PathBuf::from_path_buf(p).expect("To have a valid UTF-8 path"));
                match base_path {
                    Ok(base_path) => {
                        let status = self
                            .load_biome_configuration_file(ConfigurationPathHint::FromWorkspace(
                                base_path,
                            ))
                            .await;
                        self.set_configuration_status(status);
                    }
                    Err(_) => {
                        error!(
                            "The Workspace root URI {:?} could not be parsed as a filesystem path",
                            folder.uri
                        );
                    }
                }
            }
        } else {
            let base_path = match self.base_path() {
                None => ConfigurationPathHint::default(),
                Some(path) => ConfigurationPathHint::FromLsp(path),
            };
            let status = self.load_biome_configuration_file(base_path).await;
            self.set_configuration_status(status);
        }
    }

    pub(crate) async fn scan_project_folder(
        self: &Arc<Self>,
        project_key: ProjectKey,
        project_path: BiomePath,
    ) {
        let session = self.clone();
        let _ = spawn_blocking(move || {
            let result = session
                .workspace
                .scan_project_folder(ScanProjectFolderParams {
                    project_key,
                    path: Some(project_path),
                });
            if let Err(err) = result {
                error!("Failed to scan project: {err}");
            }
        })
        .await;
    }

    async fn load_biome_configuration_file(
        self: &Arc<Self>,
        base_path: ConfigurationPathHint,
    ) -> ConfigurationStatus {
<<<<<<< HEAD
        match load_configuration(self.workspace.fs(), base_path.clone()) {
            Ok(loaded_configuration) => {
                if loaded_configuration.has_errors() {
                    error!("Couldn't load the configuration file, reasons:");
                    for diagnostic in loaded_configuration.as_diagnostics_iter() {
                        let message = PrintDescription(diagnostic).to_string();
                        self.client.log_message(MessageType::ERROR, message).await;
                    }
                    ConfigurationStatus::Error
                } else {
                    let LoadedConfiguration {
                        configuration: fs_configuration,
                        directory_path: configuration_path,
                        ..
                    } = loaded_configuration;
                    info!("Configuration loaded successfully from disk.");
                    info!("Update workspace settings.");

                    let fs = self.workspace.fs();
                    let should_use_editorconfig = fs_configuration.use_editorconfig();
                    let mut configuration = if should_use_editorconfig {
                        let (editorconfig, editorconfig_diagnostics) = {
                            let search_path = configuration_path
                                .clone()
                                .unwrap_or_else(|| fs.working_directory().unwrap_or_default());
                            match load_editorconfig(fs, search_path) {
                                Ok(result) => result,
                                Err(error) => {
                                    error!(
                                        "Failed load the `.editorconfig` file. Reason: {}",
                                        error
                                    );
                                    self.client.log_message(MessageType::ERROR, &error).await;
                                    return ConfigurationStatus::Error;
                                }
                            }
                        };
                        for diagnostic in editorconfig_diagnostics {
                            let message = PrintDescription(&diagnostic).to_string();
                            self.client.log_message(MessageType::ERROR, message).await;
                        }
                        editorconfig.unwrap_or_default()
                    } else {
                        Default::default()
                    };

                    configuration.merge_with(fs_configuration);

                    let result =
                        configuration.retrieve_gitignore_matches(fs, configuration_path.as_deref());

                    match result {
                        Ok((vcs_base_path, gitignore_matches)) => {
                            let register_result = match &base_path {
                                ConfigurationPathHint::FromLsp(path)
                                | ConfigurationPathHint::FromWorkspace(path) => {
                                    self.workspace.open_project(OpenProjectParams {
                                        path: path.as_path().into(),
                                        open_uninitialized: true,
                                    })
                                }
                                _ => self.workspace.open_project(OpenProjectParams {
                                    path: fs
                                        .working_directory()
                                        .map(BiomePath::from)
                                        .unwrap_or_default(),
                                    open_uninitialized: true,
                                }),
                            };
                            let project_key = match register_result {
                                Ok(result) => result,
                                Err(error) => {
                                    error!("Failed to register the project folder: {error}");
                                    self.client.log_message(MessageType::ERROR, &error).await;
                                    return ConfigurationStatus::Error;
                                }
                            };

                            let result = self.workspace.update_settings(UpdateSettingsParams {
                                project_key,
                                workspace_directory: configuration_path.map(BiomePath::from),
                                configuration,
                                vcs_base_path: vcs_base_path.map(BiomePath::from),
                                gitignore_matches,
                            });

                            if let Err(error) = result {
                                error!("Failed to set workspace settings: {}", error);
                                self.client.log_message(MessageType::ERROR, &error).await;
                                ConfigurationStatus::Error
                            } else {
                                ConfigurationStatus::Loaded
                            }
                        }
                        Err(err) => {
                            error!("Couldn't load the configuration file, reason:\n {}", err);
                            self.client.log_message(MessageType::ERROR, &err).await;
                            ConfigurationStatus::Error
                        }
                    }
                }
            }

=======
        let loaded_configuration = match load_configuration(self.workspace.fs(), base_path.clone())
        {
            Ok(loaded_configuration) => loaded_configuration,
>>>>>>> 01044aa0
            Err(err) => {
                error!("Couldn't load the configuration file, reason:\n {err}");
                self.client.log_message(MessageType::ERROR, &err).await;
                return ConfigurationStatus::Error;
            }
        };

        if loaded_configuration.has_errors() {
            error!("Couldn't load the configuration file, reasons:");
            for diagnostic in loaded_configuration.as_diagnostics_iter() {
                let message = PrintDescription(diagnostic).to_string();
                self.client.log_message(MessageType::ERROR, message).await;
            }
            return ConfigurationStatus::Error;
        }

        info!("Configuration loaded successfully from disk.");
        info!("Update workspace settings.");

        let LoadedConfiguration {
            configuration: fs_configuration,
            directory_path: configuration_path,
            ..
        } = loaded_configuration;

        let fs = self.workspace.fs();
        let should_use_editorconfig = fs_configuration.use_editorconfig().unwrap_or_default();
        let mut configuration = if should_use_editorconfig {
            let (editorconfig, editorconfig_diagnostics) = {
                let search_path = configuration_path
                    .clone()
                    .unwrap_or_else(|| fs.working_directory().unwrap_or_default());
                match load_editorconfig(fs, search_path) {
                    Ok(result) => result,
                    Err(error) => {
                        error!("Failed load the `.editorconfig` file. Reason: {error}");
                        self.client.log_message(MessageType::ERROR, &error).await;
                        return ConfigurationStatus::Error;
                    }
                }
            };
            for diagnostic in editorconfig_diagnostics {
                let message = PrintDescription(&diagnostic).to_string();
                self.client.log_message(MessageType::ERROR, message).await;
            }
            editorconfig.unwrap_or_default()
        } else {
            Default::default()
        };

        configuration.merge_with(fs_configuration);

        let result = configuration.retrieve_gitignore_matches(fs, configuration_path.as_deref());
        let (vcs_base_path, gitignore_matches) = match result {
            Ok(result) => result,
            Err(err) => {
                error!("Couldn't load the configuration file, reason:\n {err}");
                self.client.log_message(MessageType::ERROR, &err).await;
                return ConfigurationStatus::Error;
            }
        };

        let path = match &base_path {
            ConfigurationPathHint::FromLsp(path) | ConfigurationPathHint::FromWorkspace(path) => {
                path.as_path().into()
            }
            _ => fs
                .working_directory()
                .map(BiomePath::from)
                .unwrap_or_default(),
        };
        let register_result = self.workspace.open_project(OpenProjectParams {
            path: path.clone(),
            open_uninitialized: true,
        });
        let project_key = match register_result {
            Ok(result) => result,
            Err(error) => {
                error!("Failed to register the project folder: {error}");
                self.client.log_message(MessageType::ERROR, &error).await;
                return ConfigurationStatus::Error;
            }
        };

        let result = self.workspace.update_settings(UpdateSettingsParams {
            project_key,
            workspace_directory: configuration_path.map(BiomePath::from),
            configuration,
            vcs_base_path: vcs_base_path.map(BiomePath::from),
            gitignore_matches,
        });

        self.scan_project_folder(project_key, path).await;

        if let Err(error) = result {
            error!("Failed to set workspace settings: {error}");
            self.client.log_message(MessageType::ERROR, &error).await;
            ConfigurationStatus::Error
        } else {
            ConfigurationStatus::Loaded
        }
    }

    /// Requests "workspace/configuration" from client and updates Session config
    #[tracing::instrument(level = "trace", skip(self))]
    pub(crate) async fn load_extension_settings(&self) {
        let item = lsp_types::ConfigurationItem {
            scope_uri: None,
            section: Some(String::from(CONFIGURATION_SECTION)),
        };

        let client_configurations = match self.client.configuration(vec![item]).await {
            Ok(client_configurations) => client_configurations,
            Err(err) => {
                error!("Couldn't read configuration from the client: {err}");
                return;
            }
        };

        let client_configuration = client_configurations.into_iter().next();

        if let Some(client_configuration) = client_configuration {
            info!("Loaded client configuration: {client_configuration:#?}");

            let mut config = self.extension_settings.write().unwrap();
            if let Err(err) = config.set_workspace_settings(client_configuration) {
                error!("Couldn't set client configuration: {}", err);
            }
        } else {
            info!("Client did not return any configuration");
        }
    }

    /// Broadcast a shutdown signal to all active connections
    pub(crate) fn broadcast_shutdown(&self) {
        self.cancellation.notify_one();
    }

    pub(crate) fn failsafe_rage(&self, params: RageParams) -> RageResult {
        self.workspace.rage(params).unwrap_or_else(|err| {
            let entries = vec![
                RageEntry::section("Workspace"),
                RageEntry::markup(markup! {
                    <Error>"\u{2716} Rage command failed:"</Error> {&format!("{err}")}
                }),
            ];

            RageResult { entries }
        })
    }

    /// Retrieves information regarding the configuration status
    pub(crate) fn configuration_status(&self) -> ConfigurationStatus {
        self.configuration_status
            .load(Ordering::Relaxed)
            .try_into()
            .unwrap()
    }

    /// Updates the status of the configuration
    fn set_configuration_status(&self, status: ConfigurationStatus) {
        self.notified_broken_configuration
            .store(false, Ordering::Relaxed);
        self.configuration_status
            .store(status as u8, Ordering::Relaxed);
    }

    fn notified_broken_configuration(&self) -> bool {
        self.notified_broken_configuration.load(Ordering::Relaxed)
    }
    fn set_notified_broken_configuration(&self) {
        self.notified_broken_configuration
            .store(true, Ordering::Relaxed);
    }

    pub(crate) fn is_linting_and_formatting_disabled(&self) -> bool {
        match self.configuration_status() {
            ConfigurationStatus::Loaded => false,
            ConfigurationStatus::Missing => self
                .extension_settings
                .read()
                .unwrap()
                .requires_configuration(),
            ConfigurationStatus::Error => false,
            ConfigurationStatus::Loading => true,
        }
    }

    pub fn position_encoding(&self) -> PositionEncoding {
        self.initialize_params
            .get()
            .map_or(PositionEncoding::Wide(WideEncoding::Utf16), |params| {
                negotiated_encoding(&params.client_capabilities)
            })
    }
}<|MERGE_RESOLUTION|>--- conflicted
+++ resolved
@@ -538,115 +538,9 @@
         self: &Arc<Self>,
         base_path: ConfigurationPathHint,
     ) -> ConfigurationStatus {
-<<<<<<< HEAD
-        match load_configuration(self.workspace.fs(), base_path.clone()) {
-            Ok(loaded_configuration) => {
-                if loaded_configuration.has_errors() {
-                    error!("Couldn't load the configuration file, reasons:");
-                    for diagnostic in loaded_configuration.as_diagnostics_iter() {
-                        let message = PrintDescription(diagnostic).to_string();
-                        self.client.log_message(MessageType::ERROR, message).await;
-                    }
-                    ConfigurationStatus::Error
-                } else {
-                    let LoadedConfiguration {
-                        configuration: fs_configuration,
-                        directory_path: configuration_path,
-                        ..
-                    } = loaded_configuration;
-                    info!("Configuration loaded successfully from disk.");
-                    info!("Update workspace settings.");
-
-                    let fs = self.workspace.fs();
-                    let should_use_editorconfig = fs_configuration.use_editorconfig();
-                    let mut configuration = if should_use_editorconfig {
-                        let (editorconfig, editorconfig_diagnostics) = {
-                            let search_path = configuration_path
-                                .clone()
-                                .unwrap_or_else(|| fs.working_directory().unwrap_or_default());
-                            match load_editorconfig(fs, search_path) {
-                                Ok(result) => result,
-                                Err(error) => {
-                                    error!(
-                                        "Failed load the `.editorconfig` file. Reason: {}",
-                                        error
-                                    );
-                                    self.client.log_message(MessageType::ERROR, &error).await;
-                                    return ConfigurationStatus::Error;
-                                }
-                            }
-                        };
-                        for diagnostic in editorconfig_diagnostics {
-                            let message = PrintDescription(&diagnostic).to_string();
-                            self.client.log_message(MessageType::ERROR, message).await;
-                        }
-                        editorconfig.unwrap_or_default()
-                    } else {
-                        Default::default()
-                    };
-
-                    configuration.merge_with(fs_configuration);
-
-                    let result =
-                        configuration.retrieve_gitignore_matches(fs, configuration_path.as_deref());
-
-                    match result {
-                        Ok((vcs_base_path, gitignore_matches)) => {
-                            let register_result = match &base_path {
-                                ConfigurationPathHint::FromLsp(path)
-                                | ConfigurationPathHint::FromWorkspace(path) => {
-                                    self.workspace.open_project(OpenProjectParams {
-                                        path: path.as_path().into(),
-                                        open_uninitialized: true,
-                                    })
-                                }
-                                _ => self.workspace.open_project(OpenProjectParams {
-                                    path: fs
-                                        .working_directory()
-                                        .map(BiomePath::from)
-                                        .unwrap_or_default(),
-                                    open_uninitialized: true,
-                                }),
-                            };
-                            let project_key = match register_result {
-                                Ok(result) => result,
-                                Err(error) => {
-                                    error!("Failed to register the project folder: {error}");
-                                    self.client.log_message(MessageType::ERROR, &error).await;
-                                    return ConfigurationStatus::Error;
-                                }
-                            };
-
-                            let result = self.workspace.update_settings(UpdateSettingsParams {
-                                project_key,
-                                workspace_directory: configuration_path.map(BiomePath::from),
-                                configuration,
-                                vcs_base_path: vcs_base_path.map(BiomePath::from),
-                                gitignore_matches,
-                            });
-
-                            if let Err(error) = result {
-                                error!("Failed to set workspace settings: {}", error);
-                                self.client.log_message(MessageType::ERROR, &error).await;
-                                ConfigurationStatus::Error
-                            } else {
-                                ConfigurationStatus::Loaded
-                            }
-                        }
-                        Err(err) => {
-                            error!("Couldn't load the configuration file, reason:\n {}", err);
-                            self.client.log_message(MessageType::ERROR, &err).await;
-                            ConfigurationStatus::Error
-                        }
-                    }
-                }
-            }
-
-=======
         let loaded_configuration = match load_configuration(self.workspace.fs(), base_path.clone())
         {
             Ok(loaded_configuration) => loaded_configuration,
->>>>>>> 01044aa0
             Err(err) => {
                 error!("Couldn't load the configuration file, reason:\n {err}");
                 self.client.log_message(MessageType::ERROR, &err).await;
@@ -673,7 +567,7 @@
         } = loaded_configuration;
 
         let fs = self.workspace.fs();
-        let should_use_editorconfig = fs_configuration.use_editorconfig().unwrap_or_default();
+        let should_use_editorconfig = fs_configuration.use_editorconfig();
         let mut configuration = if should_use_editorconfig {
             let (editorconfig, editorconfig_diagnostics) = {
                 let search_path = configuration_path
