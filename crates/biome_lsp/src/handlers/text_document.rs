use std::sync::Arc;

use crate::diagnostics::LspError;
use crate::utils::apply_document_changes;
use crate::{documents::Document, session::Session};
use biome_configuration::ConfigurationPathHint;
use biome_service::workspace::{
    ChangeFileParams, CloseFileParams, DocumentFileSource, FeaturesBuilder, FileContent,
<<<<<<< HEAD
    GetFileContentParams, IgnoreKind, OpenFileParams, OpenProjectParams, PathIsIgnoredParams,
    ScanKind,
=======
    GetFileContentParams, IgnoreKind, IsPathIgnoredParams, OpenFileParams,
>>>>>>> 2ec91e3a
};
use tower_lsp_server::lsp_types;
use tracing::{debug, error, field, info};

/// Handler for `textDocument/didOpen` LSP notification
#[tracing::instrument(
    level = "debug",
    skip_all,
    fields(
        text_document_uri = display(params.text_document.uri.as_str()),
        text_document_language_id = display(&params.text_document.language_id),
    )
)]
pub(crate) async fn did_open(
    session: &Arc<Session>,
    params: lsp_types::DidOpenTextDocumentParams,
) -> Result<(), LspError> {
    let url = params.text_document.uri;
    let version = params.text_document.version;
    let content = params.text_document.text;
    let language_hint = DocumentFileSource::from_language_id(&params.text_document.language_id);

    let path = session.file_path(&url)?;
    let project_key = match session.project_for_path(&path) {
        Some(project_key) => project_key,
        None => {
            info!("No open project for path: {path:?}. Opening new project.");
            let parent_path = path
                .parent()
                .map(|parent| parent.to_path_buf())
                .unwrap_or_default();
            let status = session
                .load_biome_configuration_file(ConfigurationPathHint::FromLsp(parent_path))
                .await;
            debug!("Configuration status: {status:?}");
            session.set_configuration_status(status);

            if status.is_loaded() {
                match session.project_for_path(&path) {
                    Some(project_key) => project_key,
                    None => {
                        error!("Could not find project for {path}");
                        return Ok(());
                    }
                }
            } else {
                error!("Configuration could not be loaded for {path}");
                return Ok(());
            }
        }
    };

    let is_ignored = session
        .workspace
        .is_path_ignored(PathIsIgnoredParams {
            project_key,
            path: path.clone(),
            features: FeaturesBuilder::new().build(),
            ignore_kind: IgnoreKind::Ancestors,
        })
        .unwrap_or_default();

    if is_ignored {
        return Ok(());
    }

    let doc = Document::new(project_key, version, &content);

    session.workspace.open_file(OpenFileParams {
        project_key,
        path,
        content: FileContent::FromClient { content, version },
        document_file_source: Some(language_hint),
        persist_node_cache: true,
    })?;

    session.insert_document(url.clone(), doc);

    if let Err(err) = session.update_diagnostics(url).await {
        error!("Failed to update diagnostics: {}", err);
    }

    Ok(())
}

/// Handler for `textDocument/didChange` LSP notification
#[tracing::instrument(level = "debug", skip_all, fields(url = field::display(&params.text_document.uri.as_str()), version = params.text_document.version), err)]
pub(crate) async fn did_change(
    session: &Session,
    params: lsp_types::DidChangeTextDocumentParams,
) -> Result<(), LspError> {
    let url = params.text_document.uri;
    let version = params.text_document.version;

    let path = session.file_path(&url)?;
    let Some(doc) = session.document(&url) else {
        return Ok(());
    };
    if !session.workspace.file_exists(path.clone().into())? {
        return Ok(());
    }
    let features = FeaturesBuilder::new().build();
    if session.workspace.is_path_ignored(PathIsIgnoredParams {
        path: path.clone(),
        project_key: doc.project_key,
        features,
        ignore_kind: IgnoreKind::Ancestors,
    })? {
        return Ok(());
    }

    let old_text = session.workspace.get_file_content(GetFileContentParams {
        project_key: doc.project_key,
        path: path.clone(),
    })?;
    debug!("old document: {:?}", old_text);
    debug!("content changes: {:?}", params.content_changes);

    let text = apply_document_changes(
        session.position_encoding(),
        old_text,
        params.content_changes,
    );

    debug!("new document: {:?}", text);

    session.insert_document(url.clone(), Document::new(doc.project_key, version, &text));

    session.workspace.change_file(ChangeFileParams {
        project_key: doc.project_key,
        path,
        version,
        content: text,
    })?;

    if let Err(err) = session.update_diagnostics(url).await {
        error!("Failed to update diagnostics: {}", err);
    }

    Ok(())
}

/// Handler for `textDocument/didClose` LSP notification
#[tracing::instrument(level = "debug", skip(session), err)]
pub(crate) async fn did_close(
    session: &Session,
    params: lsp_types::DidCloseTextDocumentParams,
) -> Result<(), LspError> {
    let uri = params.text_document.uri;
    let path = session.file_path(&uri)?;
    let Some(project_key) = session.remove_document(&uri) else {
        debug!("Document wasn't open: {}", uri.as_str());
        return Ok(());
    };

    session
        .workspace
        .close_file(CloseFileParams { project_key, path })?;

    session
        .client
        .publish_diagnostics(uri, Vec::new(), None)
        .await;

    Ok(())
}<|MERGE_RESOLUTION|>--- conflicted
+++ resolved
@@ -6,12 +6,7 @@
 use biome_configuration::ConfigurationPathHint;
 use biome_service::workspace::{
     ChangeFileParams, CloseFileParams, DocumentFileSource, FeaturesBuilder, FileContent,
-<<<<<<< HEAD
-    GetFileContentParams, IgnoreKind, OpenFileParams, OpenProjectParams, PathIsIgnoredParams,
-    ScanKind,
-=======
-    GetFileContentParams, IgnoreKind, IsPathIgnoredParams, OpenFileParams,
->>>>>>> 2ec91e3a
+    GetFileContentParams, IgnoreKind, OpenFileParams, PathIsIgnoredParams,
 };
 use tower_lsp_server::lsp_types;
 use tracing::{debug, error, field, info};
