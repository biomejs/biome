use crate::diagnostics::LspError;
use crate::session::Session;
use crate::utils;
use anyhow::{Context, Result};
use biome_analyze::{
    ActionCategory, RuleCategoriesBuilder, SUPPRESSION_INLINE_ACTION_CATEGORY,
    SUPPRESSION_TOP_LEVEL_ACTION_CATEGORY, SourceActionKind,
};
use biome_configuration::analyzer::{AnalyzerSelector, RuleSelector};
use biome_diagnostics::Error;
use biome_fs::BiomePath;
use biome_line_index::LineIndex;
use biome_lsp_converters::from_proto;
use biome_rowan::{TextRange, TextSize};
use biome_service::WorkspaceError;
use biome_service::file_handlers::astro::AstroFileHandler;
use biome_service::file_handlers::svelte::SvelteFileHandler;
use biome_service::file_handlers::vue::VueFileHandler;
use biome_service::workspace::{
    CheckFileSizeParams, FeaturesBuilder, FileFeaturesResult, FixFileMode, FixFileParams,
    GetFileContentParams, IgnoreKind, PathIsIgnoredParams, PullActionsParams,
    SupportsFeatureParams,
};
use std::borrow::Cow;
use std::collections::HashMap;
use std::ops::Sub;
use tower_lsp_server::ls_types::{
    self as lsp, CodeActionKind, CodeActionOrCommand, CodeActionParams, CodeActionResponse, Uri,
};
use tracing::{debug, info};

const FIX_ALL_CATEGORY: ActionCategory = ActionCategory::Source(SourceActionKind::FixAll);

fn fix_all_kind() -> CodeActionKind {
    match FIX_ALL_CATEGORY.to_str() {
        Cow::Borrowed(kind) => CodeActionKind::from(kind),
        Cow::Owned(kind) => CodeActionKind::from(kind),
    }
}

/// Queries the [`AnalysisServer`] for code actions of the file matching its path
///
/// If the AnalysisServer has no matching file, results in error.
#[tracing::instrument(level = "debug", skip_all,
    fields(
        uri = display(& params.text_document.uri.as_str()),
        range = debug(params.range),
        only = debug(& params.context.only),
        diagnostics = debug(& params.context.diagnostics)
    ), err)]
pub(crate) fn code_actions(
    session: &Session,
    params: CodeActionParams,
) -> Result<Option<CodeActionResponse>, LspError> {
    info!("Code actions request");
    let features = FeaturesBuilder::new().with_linter().with_assist().build();
    let url = params.text_document.uri.clone();
    let path = session.file_path(&url)?;
    let Some(doc) = session.document(&url) else {
        return Ok(None);
    };
    if !session.workspace.file_exists(path.clone().into())? {
        return Ok(None);
    }

    if session.workspace.is_path_ignored(PathIsIgnoredParams {
        path: path.clone(),
        project_key: doc.project_key,
        features,
        ignore_kind: IgnoreKind::Ancestors,
    })? {
        return Ok(Some(Vec::new()));
    }

    let FileFeaturesResult {
        features_supported: file_features,
    } = &session.workspace.file_features(SupportsFeatureParams {
        project_key: doc.project_key,
        path: path.clone(),
        features,
<<<<<<< HEAD
        inline_config: session.inline_config(),
=======
        skip_ignore_check: false,
>>>>>>> a3a27a74
    })?;

    if !file_features.supports_lint() && !file_features.supports_assist() {
        info!("Linter and assist are disabled.");
        return Ok(Some(Vec::new()));
    }
    let mut categories = RuleCategoriesBuilder::default();
    if file_features.supports_lint() {
        categories = categories.with_lint();
    }
    if file_features.supports_assist() {
        categories = categories.with_assist();
    }

    let size_limit_result = session.workspace.check_file_size(CheckFileSizeParams {
        project_key: doc.project_key,
        path: path.clone(),
    })?;
    if size_limit_result.is_too_large() {
        return Ok(None);
    }

    let mut has_fix_all = false;
    let mut filters = Vec::new();
    if let Some(filter) = &params.context.only {
        for kind in filter {
            let kind = kind.as_str();
            if FIX_ALL_CATEGORY.matches(kind) {
                has_fix_all = true;
            }
            filters.push(kind);
        }
    }

    let position_encoding = session.position_encoding();

    let diagnostics = params.context.diagnostics;
    let content = session.workspace.get_file_content(GetFileContentParams {
        project_key: doc.project_key,
        path: path.clone(),
    })?;
    let offset = match path.extension() {
        Some("vue") => VueFileHandler::start(content.as_str()),
        Some("astro") => AstroFileHandler::start(content.as_str()),
        Some("svelte") => SvelteFileHandler::start(content.as_str()),
        _ => None,
    };

    let cursor_range = from_proto::text_range(&doc.line_index, params.range, position_encoding)
        .with_context(|| {
            format!(
                "failed to access range {:?} in document {} {:?}",
                params.range,
                url.as_str(),
                &doc.line_index,
            )
        })?;
    let cursor_range = if let Some(offset) = offset {
        if cursor_range.start().gt(&TextSize::from(offset)) {
            TextRange::new(
                cursor_range.start().sub(TextSize::from(offset)),
                cursor_range.end().sub(TextSize::from(offset)),
            )
        } else {
            cursor_range
        }
    } else {
        cursor_range
    };
    debug!("Cursor range {:?}", &cursor_range);
    let result = match session.workspace.pull_actions(PullActionsParams {
        project_key: doc.project_key,
        path: path.clone(),
        range: Some(cursor_range),
        // TODO: compute skip and only based on configuration
        skip: vec![],
        only: vec![],
        suppression_reason: None,
        enabled_rules: filters
            .iter()
            .filter_map(|filter| RuleSelector::from_lsp_filter(filter))
            .map(AnalyzerSelector::from)
            .collect(),
        categories: categories.build(),
        inline_config: session.inline_config(),
    }) {
        Ok(result) => result,
        Err(err) => {
            return if matches!(
                err,
                WorkspaceError::FileIgnored(_) | WorkspaceError::SourceFileNotSupported(_)
            ) {
                Ok(Some(Vec::new()))
            } else {
                Err(err.into())
            };
        }
    };

    debug!("Filters: {:?}", &filters);
    debug!("Has fix all: {}", has_fix_all);
    // Generate an additional code action to apply all safe fixes on the
    // document if the action category "source.fixAll" was explicitly requested
    // by the language client
    let fix_all = if has_fix_all {
        fix_all(session, &url, path, &doc.line_index, &diagnostics, None)?
    } else {
        None
    };

    let mut has_fixes = false;

    debug!("Actions: {:?}", &result.actions.len());

    let mut actions: Vec<_> = result
        .actions
        .into_iter()
        .filter_map(|action| {
            debug!(
                "Action: {:?}, and applicability {:?}",
                &action.category, &action.suggestion.applicability
            );

            // Filter out source.organizeImports.biome action when assist is not supported.
            if action.category.matches("source.organizeImports.biome")
                && !file_features.supports_assist()
            {
                return None;
            }
            // Filter out quickfix.biome action when lint and assist aren't
            if action.category.matches("quickfix.biome")
                && !file_features.supports_lint()
                && !file_features.supports_assist()
            {
                return None;
            }

            // Filter out suppressions if the linter and assist aren't supported
            if (action.category.matches(SUPPRESSION_INLINE_ACTION_CATEGORY)
                || action
                    .category
                    .matches(SUPPRESSION_TOP_LEVEL_ACTION_CATEGORY))
                && !file_features.supports_lint()
                && !file_features.supports_assist()
            {
                return None;
            }

            if action.category.matches("source.biome") && !file_features.supports_assist() {
                return None;
            }
            // Remove actions that do not match the categories requested by the
            // language client
            let matches_filters = filters.iter().any(|filter| action.category.matches(filter));

            if !filters.is_empty() && !matches_filters {
                return None;
            }

            let action = utils::code_fix_to_lsp(
                &url,
                &doc.line_index,
                position_encoding,
                &diagnostics,
                action,
            )
            .ok()?;

            has_fixes |= action.diagnostics.is_some();
            Some(CodeActionOrCommand::CodeAction(action))
        })
        .chain(fix_all)
        .collect();

    // If any actions is marked as fixing a diagnostic, hide other actions
    // that do not fix anything (refactor opportunities) to reduce noise
    if has_fixes {
        actions.retain(|action| {
            if let CodeActionOrCommand::CodeAction(action) = action {
                action.kind.as_ref() == Some(&fix_all_kind()) || action.diagnostics.is_some()
            } else {
                true
            }
        });
    }

    for action in &actions {
        match action {
            CodeActionOrCommand::Command(cmd) => {
                debug!("Suggested command: {}", cmd.title)
            }
            CodeActionOrCommand::CodeAction(action) => {
                debug!("Suggested action: {}", &action.title);
            }
        }
    }

    Ok(Some(actions))
}

/// Generate the code action `source.fixAll.biome` for the current document
#[tracing::instrument(level = "debug", skip(session, url))]
fn fix_all(
    session: &Session,
    url: &Uri,
    path: BiomePath,
    line_index: &LineIndex,
    diagnostics: &[lsp::Diagnostic],
    offset: Option<u32>,
) -> Result<Option<CodeActionOrCommand>, Error> {
    let Some(doc) = session.document(url) else {
        return Ok(None);
    };
    let analyzer_features = FeaturesBuilder::new().with_linter().with_assist().build();

    if !session.workspace.file_exists(path.clone().into())? {
        return Ok(None);
    }

    if session.workspace.is_path_ignored(PathIsIgnoredParams {
        path: path.clone(),
        project_key: doc.project_key,
        features: analyzer_features,
        ignore_kind: IgnoreKind::Ancestors,
    })? {
        return Ok(None);
    }

    let FileFeaturesResult {
        features_supported: file_features,
    } = session.workspace.file_features(SupportsFeatureParams {
        project_key: doc.project_key,
        path: path.clone(),
        features: FeaturesBuilder::new()
            .with_formatter()
            .with_linter()
            .with_assist()
            .build(),
<<<<<<< HEAD
        inline_config: session.inline_config(),
=======
        skip_ignore_check: false,
>>>>>>> a3a27a74
    })?;
    let should_format = file_features.supports_format();

    if session.workspace.is_path_ignored(PathIsIgnoredParams {
        path: path.clone(),
        project_key: doc.project_key,
        features: analyzer_features,
        ignore_kind: IgnoreKind::Ancestors,
    })? {
        return Ok(None);
    }

    let size_limit_result = session.workspace.check_file_size(CheckFileSizeParams {
        project_key: doc.project_key,
        path: path.clone(),
    })?;
    if size_limit_result.is_too_large() {
        return Ok(None);
    }

    let mut categories = RuleCategoriesBuilder::default();
    if file_features.supports_lint() {
        categories = categories.with_lint();
    }
    if file_features.supports_assist() {
        categories = categories.with_assist();
    }

    let fixed = session.workspace.fix_file(FixFileParams {
        project_key: doc.project_key,
        path: path.clone(),
        fix_file_mode: FixFileMode::SafeFixes,
        should_format,
        only: vec![],
        skip: vec![],
        enabled_rules: vec![],
        suppression_reason: None,
        rule_categories: categories.build(),
        inline_config: session.inline_config(),
    })?;
    let output = if file_features.supports_full_html_support() {
        fixed.code
    } else {
        match path.as_path().extension() {
            Some(extension) => {
                let input = session.workspace.get_file_content(GetFileContentParams {
                    project_key: doc.project_key,
                    path: path.clone(),
                })?;
                match extension {
                    "astro" => AstroFileHandler::output(input.as_str(), fixed.code.as_str()),
                    "vue" => VueFileHandler::output(input.as_str(), fixed.code.as_str()),
                    "svelte" => SvelteFileHandler::output(input.as_str(), fixed.code.as_str()),
                    _ => fixed.code,
                }
            }

            _ => fixed.code,
        }
    };
    if fixed.actions.is_empty() {
        return Ok(None);
    }

    let diagnostics = diagnostics
        .iter()
        .filter_map(|d| {
            let code = d.code.as_ref()?;
            let code = match code {
                lsp::NumberOrString::String(code) => code.as_str(),
                lsp::NumberOrString::Number(_) => return None,
            };

            let code = code.strip_prefix("lint/")?;
            let position_encoding = session.position_encoding();

            let diag_range = from_proto::text_range(line_index, d.range, position_encoding).ok()?;
            let diag_range = if let Some(offset) = offset {
                if diag_range.start().gt(&TextSize::from(offset)) {
                    TextRange::new(
                        diag_range.start().sub(TextSize::from(offset)),
                        diag_range.end().sub(TextSize::from(offset)),
                    )
                } else {
                    diag_range
                }
            } else {
                diag_range
            };
            let has_matching_rule = fixed.actions.iter().any(|action| {
                let Some((group_name, rule_name)) = &action.rule_name else {
                    return false;
                };
                let Some(code) = code.strip_prefix(group_name.as_ref()) else {
                    return false;
                };
                let Some(code) = code.strip_prefix('/') else {
                    return false;
                };
                code == rule_name && action.range.intersect(diag_range).is_some()
            });

            if has_matching_rule {
                Some(d.clone())
            } else {
                None
            }
        })
        .collect();

    let mut changes = HashMap::new();
    changes.insert(
        url.clone(),
        vec![lsp::TextEdit {
            range: lsp::Range {
                start: lsp::Position::new(0, 0),
                end: lsp::Position::new(line_index.len(), 0),
            },
            new_text: output,
        }],
    );

    let edit = lsp::WorkspaceEdit {
        changes: Some(changes),
        document_changes: None,
        change_annotations: None,
    };

    Ok(Some(CodeActionOrCommand::CodeAction(lsp::CodeAction {
        title: String::from("Apply all safe fixes (Biome)"),
        kind: Some(fix_all_kind()),
        diagnostics: Some(diagnostics),
        edit: Some(edit),
        command: None,
        is_preferred: Some(true),
        disabled: None,
        data: None,
    })))
}<|MERGE_RESOLUTION|>--- conflicted
+++ resolved
@@ -78,11 +78,8 @@
         project_key: doc.project_key,
         path: path.clone(),
         features,
-<<<<<<< HEAD
         inline_config: session.inline_config(),
-=======
         skip_ignore_check: false,
->>>>>>> a3a27a74
     })?;
 
     if !file_features.supports_lint() && !file_features.supports_assist() {
@@ -321,11 +318,8 @@
             .with_linter()
             .with_assist()
             .build(),
-<<<<<<< HEAD
         inline_config: session.inline_config(),
-=======
         skip_ignore_check: false,
->>>>>>> a3a27a74
     })?;
     let should_format = file_features.supports_format();
 
