--- conflicted
+++ resolved
@@ -39,11 +39,8 @@
         project_key: doc.project_key,
         path: path.clone(),
         features,
-<<<<<<< HEAD
-        inline_config: session.inline_config(),
-=======
+        inline_config: session.inline_config(),
         skip_ignore_check: false,
->>>>>>> a3a27a74
     })?;
     if !file_features.supports_format() {
         return notify_user(file_features, path);
@@ -114,11 +111,8 @@
         project_key: doc.project_key,
         path: path.clone(),
         features,
-<<<<<<< HEAD
-        inline_config: session.inline_config(),
-=======
+        inline_config: session.inline_config(),
         skip_ignore_check: false,
->>>>>>> a3a27a74
     })?;
     if !file_features.supports_format() {
         return notify_user(file_features, path);
@@ -212,11 +206,8 @@
         project_key: doc.project_key,
         path: path.clone(),
         features,
-<<<<<<< HEAD
-        inline_config: session.inline_config(),
-=======
+        inline_config: session.inline_config(),
         skip_ignore_check: false,
->>>>>>> a3a27a74
     })?;
     if !file_features.supports_format() {
         return notify_user(file_features, path);
