--- conflicted
+++ resolved
@@ -4626,11 +4626,7 @@
 #[cfg_attr(feature = "schema", derive(JsonSchema))]
 #[serde(rename_all = "camelCase", default, deny_unknown_fields)]
 #[doc = r" A list of rules that belong to this group"]
-<<<<<<< HEAD
-pub struct Nursery { # [doc = r" Enables the recommended rules for this group"] # [serde (skip_serializing_if = "Option::is_none")] pub recommended : Option < bool > , # [doc = "Prevent the listing of duplicate dependencies. The rule supports the following dependency groups: \"bundledDependencies\", \"bundleDependencies\", \"dependencies\", \"devDependencies\", \"overrides\", \"optionalDependencies\", and \"peerDependencies\"."] # [serde (skip_serializing_if = "Option::is_none")] pub no_duplicate_dependencies : Option < RuleConfiguration < biome_rule_options :: no_duplicate_dependencies :: NoDuplicateDependenciesOptions >> , # [doc = "Require Promise-like statements to be handled appropriately."] # [serde (skip_serializing_if = "Option::is_none")] pub no_floating_promises : Option < RuleFixConfiguration < biome_rule_options :: no_floating_promises :: NoFloatingPromisesOptions >> , # [doc = "Prevent import cycles."] # [serde (skip_serializing_if = "Option::is_none")] pub no_import_cycles : Option < RuleConfiguration < biome_rule_options :: no_import_cycles :: NoImportCyclesOptions >> , # [doc = "Disallow string literals inside JSX elements."] # [serde (skip_serializing_if = "Option::is_none")] pub no_jsx_literals : Option < RuleConfiguration < biome_rule_options :: no_jsx_literals :: NoJsxLiteralsOptions >> , # [doc = "Disallow .bind(), arrow functions, or function expressions in JSX props"] # [serde (skip_serializing_if = "Option::is_none")] pub no_jsx_props_bind : Option < RuleConfiguration < biome_rule_options :: no_jsx_props_bind :: NoJsxPropsBindOptions >> , # [doc = "Disallow Promises to be used in places where they are almost certainly a mistake."] # [serde (skip_serializing_if = "Option::is_none")] pub no_misused_promises : Option < RuleFixConfiguration < biome_rule_options :: no_misused_promises :: NoMisusedPromisesOptions >> , # [doc = "Prevent client components from being async functions."] # [serde (skip_serializing_if = "Option::is_none")] pub no_next_async_client_component : Option < RuleConfiguration < biome_rule_options :: no_next_async_client_component :: NoNextAsyncClientComponentOptions >> , # [doc = "Disallow non-null assertions after optional chaining expressions."] # [serde (skip_serializing_if = "Option::is_none")] pub no_non_null_asserted_optional_chain : Option < RuleConfiguration < biome_rule_options :: no_non_null_asserted_optional_chain :: NoNonNullAssertedOptionalChainOptions >> , # [doc = "Disallow useVisibleTask$() functions in Qwik components."] # [serde (skip_serializing_if = "Option::is_none")] pub no_qwik_use_visible_task : Option < RuleConfiguration < biome_rule_options :: no_qwik_use_visible_task :: NoQwikUseVisibleTaskOptions >> , # [doc = "Disallow usage of sensitive data such as API keys and tokens."] # [serde (skip_serializing_if = "Option::is_none")] pub no_secrets : Option < RuleConfiguration < biome_rule_options :: no_secrets :: NoSecretsOptions >> , # [doc = "Disallow variable declarations from shadowing variables declared in the outer scope."] # [serde (skip_serializing_if = "Option::is_none")] pub no_shadow : Option < RuleConfiguration < biome_rule_options :: no_shadow :: NoShadowOptions >> , # [doc = "Disallow unnecessary type-based conditions that can be statically determined as redundant."] # [serde (skip_serializing_if = "Option::is_none")] pub no_unnecessary_conditions : Option < RuleConfiguration < biome_rule_options :: no_unnecessary_conditions :: NoUnnecessaryConditionsOptions >> , # [doc = "Warn when importing non-existing exports."] # [serde (skip_serializing_if = "Option::is_none")] pub no_unresolved_imports : Option < RuleConfiguration < biome_rule_options :: no_unresolved_imports :: NoUnresolvedImportsOptions >> , # [doc = "Disallow unused catch bindings."] # [serde (skip_serializing_if = "Option::is_none")] pub no_useless_catch_binding : Option < RuleFixConfiguration < biome_rule_options :: no_useless_catch_binding :: NoUselessCatchBindingOptions >> , # [doc = "Disallow the use of useless undefined."] # [serde (skip_serializing_if = "Option::is_none")] pub no_useless_undefined : Option < RuleFixConfiguration < biome_rule_options :: no_useless_undefined :: NoUselessUndefinedOptions >> , # [doc = "Enforce that Vue component data options are declared as functions."] # [serde (skip_serializing_if = "Option::is_none")] pub no_vue_data_object_declaration : Option < RuleFixConfiguration < biome_rule_options :: no_vue_data_object_declaration :: NoVueDataObjectDeclarationOptions >> , # [doc = "Disallow reserved keys in Vue component data and computed properties."] # [serde (skip_serializing_if = "Option::is_none")] pub no_vue_reserved_keys : Option < RuleConfiguration < biome_rule_options :: no_vue_reserved_keys :: NoVueReservedKeysOptions >> , # [doc = "Disallow reserved names to be used as props."] # [serde (skip_serializing_if = "Option::is_none")] pub no_vue_reserved_props : Option < RuleConfiguration < biome_rule_options :: no_vue_reserved_props :: NoVueReservedPropsOptions >> , # [doc = "Enforces href attribute for \\<a> elements."] # [serde (skip_serializing_if = "Option::is_none")] pub use_anchor_href : Option < RuleConfiguration < biome_rule_options :: use_anchor_href :: UseAnchorHrefOptions >> , # [doc = "Enforce consistent arrow function bodies."] # [serde (skip_serializing_if = "Option::is_none")] pub use_consistent_arrow_return : Option < RuleFixConfiguration < biome_rule_options :: use_consistent_arrow_return :: UseConsistentArrowReturnOptions >> , # [doc = "Enforce type definitions to consistently use either interface or type."] # [serde (skip_serializing_if = "Option::is_none")] pub use_consistent_type_definitions : Option < RuleFixConfiguration < biome_rule_options :: use_consistent_type_definitions :: UseConsistentTypeDefinitionsOptions >> , # [doc = "Require switch-case statements to be exhaustive."] # [serde (skip_serializing_if = "Option::is_none")] pub use_exhaustive_switch_cases : Option < RuleFixConfiguration < biome_rule_options :: use_exhaustive_switch_cases :: UseExhaustiveSwitchCasesOptions >> , # [doc = "Enforce types in functions, methods, variables, and parameters."] # [serde (skip_serializing_if = "Option::is_none")] pub use_explicit_type : Option < RuleConfiguration < biome_rule_options :: use_explicit_type :: UseExplicitTypeOptions >> , # [doc = "Enforces that \\<img> elements have both width and height attributes."] # [serde (skip_serializing_if = "Option::is_none")] pub use_image_size : Option < RuleConfiguration < biome_rule_options :: use_image_size :: UseImageSizeOptions >> , # [doc = "Enforce a maximum number of parameters in function definitions."] # [serde (skip_serializing_if = "Option::is_none")] pub use_max_params : Option < RuleConfiguration < biome_rule_options :: use_max_params :: UseMaxParamsOptions >> , # [doc = "Prefer using the class prop as a classlist over the classnames helper."] # [serde (skip_serializing_if = "Option::is_none")] pub use_qwik_classlist : Option < RuleConfiguration < biome_rule_options :: use_qwik_classlist :: UseQwikClasslistOptions >> , # [doc = "Enforce that components are defined as functions and never as classes."] # [serde (skip_serializing_if = "Option::is_none")] pub use_react_function_components : Option < RuleConfiguration < biome_rule_options :: use_react_function_components :: UseReactFunctionComponentsOptions >> , # [doc = "Enforce the sorting of CSS utility classes."] # [serde (skip_serializing_if = "Option::is_none")] pub use_sorted_classes : Option < RuleFixConfiguration < biome_rule_options :: use_sorted_classes :: UseSortedClassesOptions >> , # [doc = "Enforce multi-word component names in Vue components."] # [serde (skip_serializing_if = "Option::is_none")] pub use_vue_multi_word_component_names : Option < RuleConfiguration < biome_rule_options :: use_vue_multi_word_component_names :: UseVueMultiWordComponentNamesOptions >> }
-=======
-pub struct Nursery { # [doc = r" Enables the recommended rules for this group"] # [serde (skip_serializing_if = "Option::is_none")] pub recommended : Option < bool > , # [doc = "Restrict imports of deprecated exports."] # [serde (skip_serializing_if = "Option::is_none")] pub no_deprecated_imports : Option < RuleConfiguration < biome_rule_options :: no_deprecated_imports :: NoDeprecatedImportsOptions >> , # [doc = "Prevent the listing of duplicate dependencies. The rule supports the following dependency groups: \"bundledDependencies\", \"bundleDependencies\", \"dependencies\", \"devDependencies\", \"overrides\", \"optionalDependencies\", and \"peerDependencies\"."] # [serde (skip_serializing_if = "Option::is_none")] pub no_duplicate_dependencies : Option < RuleConfiguration < biome_rule_options :: no_duplicate_dependencies :: NoDuplicateDependenciesOptions >> , # [doc = "Require Promise-like statements to be handled appropriately."] # [serde (skip_serializing_if = "Option::is_none")] pub no_floating_promises : Option < RuleFixConfiguration < biome_rule_options :: no_floating_promises :: NoFloatingPromisesOptions >> , # [doc = "Prevent import cycles."] # [serde (skip_serializing_if = "Option::is_none")] pub no_import_cycles : Option < RuleConfiguration < biome_rule_options :: no_import_cycles :: NoImportCyclesOptions >> , # [doc = "Disallow string literals inside JSX elements."] # [serde (skip_serializing_if = "Option::is_none")] pub no_jsx_literals : Option < RuleConfiguration < biome_rule_options :: no_jsx_literals :: NoJsxLiteralsOptions >> , # [doc = "Disallow Promises to be used in places where they are almost certainly a mistake."] # [serde (skip_serializing_if = "Option::is_none")] pub no_misused_promises : Option < RuleFixConfiguration < biome_rule_options :: no_misused_promises :: NoMisusedPromisesOptions >> , # [doc = "Prevent client components from being async functions."] # [serde (skip_serializing_if = "Option::is_none")] pub no_next_async_client_component : Option < RuleConfiguration < biome_rule_options :: no_next_async_client_component :: NoNextAsyncClientComponentOptions >> , # [doc = "Disallow non-null assertions after optional chaining expressions."] # [serde (skip_serializing_if = "Option::is_none")] pub no_non_null_asserted_optional_chain : Option < RuleConfiguration < biome_rule_options :: no_non_null_asserted_optional_chain :: NoNonNullAssertedOptionalChainOptions >> , # [doc = "Disallow useVisibleTask$() functions in Qwik components."] # [serde (skip_serializing_if = "Option::is_none")] pub no_qwik_use_visible_task : Option < RuleConfiguration < biome_rule_options :: no_qwik_use_visible_task :: NoQwikUseVisibleTaskOptions >> , # [doc = "Disallow usage of sensitive data such as API keys and tokens."] # [serde (skip_serializing_if = "Option::is_none")] pub no_secrets : Option < RuleConfiguration < biome_rule_options :: no_secrets :: NoSecretsOptions >> , # [doc = "Disallow variable declarations from shadowing variables declared in the outer scope."] # [serde (skip_serializing_if = "Option::is_none")] pub no_shadow : Option < RuleConfiguration < biome_rule_options :: no_shadow :: NoShadowOptions >> , # [doc = "Disallow unnecessary type-based conditions that can be statically determined as redundant."] # [serde (skip_serializing_if = "Option::is_none")] pub no_unnecessary_conditions : Option < RuleConfiguration < biome_rule_options :: no_unnecessary_conditions :: NoUnnecessaryConditionsOptions >> , # [doc = "Warn when importing non-existing exports."] # [serde (skip_serializing_if = "Option::is_none")] pub no_unresolved_imports : Option < RuleConfiguration < biome_rule_options :: no_unresolved_imports :: NoUnresolvedImportsOptions >> , # [doc = "Disallow expression statements that are neither a function call nor an assignment."] # [serde (skip_serializing_if = "Option::is_none")] pub no_unused_expressions : Option < RuleConfiguration < biome_rule_options :: no_unused_expressions :: NoUnusedExpressionsOptions >> , # [doc = "Disallow unused catch bindings."] # [serde (skip_serializing_if = "Option::is_none")] pub no_useless_catch_binding : Option < RuleFixConfiguration < biome_rule_options :: no_useless_catch_binding :: NoUselessCatchBindingOptions >> , # [doc = "Disallow the use of useless undefined."] # [serde (skip_serializing_if = "Option::is_none")] pub no_useless_undefined : Option < RuleFixConfiguration < biome_rule_options :: no_useless_undefined :: NoUselessUndefinedOptions >> , # [doc = "Enforce that Vue component data options are declared as functions."] # [serde (skip_serializing_if = "Option::is_none")] pub no_vue_data_object_declaration : Option < RuleFixConfiguration < biome_rule_options :: no_vue_data_object_declaration :: NoVueDataObjectDeclarationOptions >> , # [doc = "Disallow reserved keys in Vue component data and computed properties."] # [serde (skip_serializing_if = "Option::is_none")] pub no_vue_reserved_keys : Option < RuleConfiguration < biome_rule_options :: no_vue_reserved_keys :: NoVueReservedKeysOptions >> , # [doc = "Disallow reserved names to be used as props."] # [serde (skip_serializing_if = "Option::is_none")] pub no_vue_reserved_props : Option < RuleConfiguration < biome_rule_options :: no_vue_reserved_props :: NoVueReservedPropsOptions >> , # [doc = "Enforces href attribute for \\<a> elements."] # [serde (skip_serializing_if = "Option::is_none")] pub use_anchor_href : Option < RuleConfiguration < biome_rule_options :: use_anchor_href :: UseAnchorHrefOptions >> , # [doc = "Enforce consistent arrow function bodies."] # [serde (skip_serializing_if = "Option::is_none")] pub use_consistent_arrow_return : Option < RuleFixConfiguration < biome_rule_options :: use_consistent_arrow_return :: UseConsistentArrowReturnOptions >> , # [doc = "Enforce type definitions to consistently use either interface or type."] # [serde (skip_serializing_if = "Option::is_none")] pub use_consistent_type_definitions : Option < RuleFixConfiguration < biome_rule_options :: use_consistent_type_definitions :: UseConsistentTypeDefinitionsOptions >> , # [doc = "Require switch-case statements to be exhaustive."] # [serde (skip_serializing_if = "Option::is_none")] pub use_exhaustive_switch_cases : Option < RuleFixConfiguration < biome_rule_options :: use_exhaustive_switch_cases :: UseExhaustiveSwitchCasesOptions >> , # [doc = "Enforce types in functions, methods, variables, and parameters."] # [serde (skip_serializing_if = "Option::is_none")] pub use_explicit_type : Option < RuleConfiguration < biome_rule_options :: use_explicit_type :: UseExplicitTypeOptions >> , # [doc = "Enforces that \\<img> elements have both width and height attributes."] # [serde (skip_serializing_if = "Option::is_none")] pub use_image_size : Option < RuleConfiguration < biome_rule_options :: use_image_size :: UseImageSizeOptions >> , # [doc = "Enforce a maximum number of parameters in function definitions."] # [serde (skip_serializing_if = "Option::is_none")] pub use_max_params : Option < RuleConfiguration < biome_rule_options :: use_max_params :: UseMaxParamsOptions >> , # [doc = "Prefer using the class prop as a classlist over the classnames helper."] # [serde (skip_serializing_if = "Option::is_none")] pub use_qwik_classlist : Option < RuleConfiguration < biome_rule_options :: use_qwik_classlist :: UseQwikClasslistOptions >> , # [doc = "Enforce that components are defined as functions and never as classes."] # [serde (skip_serializing_if = "Option::is_none")] pub use_react_function_components : Option < RuleConfiguration < biome_rule_options :: use_react_function_components :: UseReactFunctionComponentsOptions >> , # [doc = "Enforce the sorting of CSS utility classes."] # [serde (skip_serializing_if = "Option::is_none")] pub use_sorted_classes : Option < RuleFixConfiguration < biome_rule_options :: use_sorted_classes :: UseSortedClassesOptions >> , # [doc = "Enforce multi-word component names in Vue components."] # [serde (skip_serializing_if = "Option::is_none")] pub use_vue_multi_word_component_names : Option < RuleConfiguration < biome_rule_options :: use_vue_multi_word_component_names :: UseVueMultiWordComponentNamesOptions >> }
->>>>>>> 3f06e19c
+pub struct Nursery { # [doc = r" Enables the recommended rules for this group"] # [serde (skip_serializing_if = "Option::is_none")] pub recommended : Option < bool > , # [doc = "Restrict imports of deprecated exports."] # [serde (skip_serializing_if = "Option::is_none")] pub no_deprecated_imports : Option < RuleConfiguration < biome_rule_options :: no_deprecated_imports :: NoDeprecatedImportsOptions >> , # [doc = "Prevent the listing of duplicate dependencies. The rule supports the following dependency groups: \"bundledDependencies\", \"bundleDependencies\", \"dependencies\", \"devDependencies\", \"overrides\", \"optionalDependencies\", and \"peerDependencies\"."] # [serde (skip_serializing_if = "Option::is_none")] pub no_duplicate_dependencies : Option < RuleConfiguration < biome_rule_options :: no_duplicate_dependencies :: NoDuplicateDependenciesOptions >> , # [doc = "Require Promise-like statements to be handled appropriately."] # [serde (skip_serializing_if = "Option::is_none")] pub no_floating_promises : Option < RuleFixConfiguration < biome_rule_options :: no_floating_promises :: NoFloatingPromisesOptions >> , # [doc = "Prevent import cycles."] # [serde (skip_serializing_if = "Option::is_none")] pub no_import_cycles : Option < RuleConfiguration < biome_rule_options :: no_import_cycles :: NoImportCyclesOptions >> , # [doc = "Disallow string literals inside JSX elements."] # [serde (skip_serializing_if = "Option::is_none")] pub no_jsx_literals : Option < RuleConfiguration < biome_rule_options :: no_jsx_literals :: NoJsxLiteralsOptions >> , # [doc = "Disallow .bind(), arrow functions, or function expressions in JSX props"] # [serde (skip_serializing_if = "Option::is_none")] pub no_jsx_props_bind : Option < RuleConfiguration < biome_rule_options :: no_jsx_props_bind :: NoJsxPropsBindOptions >> , # [doc = "Disallow Promises to be used in places where they are almost certainly a mistake."] # [serde (skip_serializing_if = "Option::is_none")] pub no_misused_promises : Option < RuleFixConfiguration < biome_rule_options :: no_misused_promises :: NoMisusedPromisesOptions >> , # [doc = "Prevent client components from being async functions."] # [serde (skip_serializing_if = "Option::is_none")] pub no_next_async_client_component : Option < RuleConfiguration < biome_rule_options :: no_next_async_client_component :: NoNextAsyncClientComponentOptions >> , # [doc = "Disallow non-null assertions after optional chaining expressions."] # [serde (skip_serializing_if = "Option::is_none")] pub no_non_null_asserted_optional_chain : Option < RuleConfiguration < biome_rule_options :: no_non_null_asserted_optional_chain :: NoNonNullAssertedOptionalChainOptions >> , # [doc = "Disallow useVisibleTask$() functions in Qwik components."] # [serde (skip_serializing_if = "Option::is_none")] pub no_qwik_use_visible_task : Option < RuleConfiguration < biome_rule_options :: no_qwik_use_visible_task :: NoQwikUseVisibleTaskOptions >> , # [doc = "Disallow usage of sensitive data such as API keys and tokens."] # [serde (skip_serializing_if = "Option::is_none")] pub no_secrets : Option < RuleConfiguration < biome_rule_options :: no_secrets :: NoSecretsOptions >> , # [doc = "Disallow variable declarations from shadowing variables declared in the outer scope."] # [serde (skip_serializing_if = "Option::is_none")] pub no_shadow : Option < RuleConfiguration < biome_rule_options :: no_shadow :: NoShadowOptions >> , # [doc = "Disallow unnecessary type-based conditions that can be statically determined as redundant."] # [serde (skip_serializing_if = "Option::is_none")] pub no_unnecessary_conditions : Option < RuleConfiguration < biome_rule_options :: no_unnecessary_conditions :: NoUnnecessaryConditionsOptions >> , # [doc = "Warn when importing non-existing exports."] # [serde (skip_serializing_if = "Option::is_none")] pub no_unresolved_imports : Option < RuleConfiguration < biome_rule_options :: no_unresolved_imports :: NoUnresolvedImportsOptions >> , # [doc = "Disallow expression statements that are neither a function call nor an assignment."] # [serde (skip_serializing_if = "Option::is_none")] pub no_unused_expressions : Option < RuleConfiguration < biome_rule_options :: no_unused_expressions :: NoUnusedExpressionsOptions >> , # [doc = "Disallow unused catch bindings."] # [serde (skip_serializing_if = "Option::is_none")] pub no_useless_catch_binding : Option < RuleFixConfiguration < biome_rule_options :: no_useless_catch_binding :: NoUselessCatchBindingOptions >> , # [doc = "Disallow the use of useless undefined."] # [serde (skip_serializing_if = "Option::is_none")] pub no_useless_undefined : Option < RuleFixConfiguration < biome_rule_options :: no_useless_undefined :: NoUselessUndefinedOptions >> , # [doc = "Enforce that Vue component data options are declared as functions."] # [serde (skip_serializing_if = "Option::is_none")] pub no_vue_data_object_declaration : Option < RuleFixConfiguration < biome_rule_options :: no_vue_data_object_declaration :: NoVueDataObjectDeclarationOptions >> , # [doc = "Disallow reserved keys in Vue component data and computed properties."] # [serde (skip_serializing_if = "Option::is_none")] pub no_vue_reserved_keys : Option < RuleConfiguration < biome_rule_options :: no_vue_reserved_keys :: NoVueReservedKeysOptions >> , # [doc = "Disallow reserved names to be used as props."] # [serde (skip_serializing_if = "Option::is_none")] pub no_vue_reserved_props : Option < RuleConfiguration < biome_rule_options :: no_vue_reserved_props :: NoVueReservedPropsOptions >> , # [doc = "Enforces href attribute for \\<a> elements."] # [serde (skip_serializing_if = "Option::is_none")] pub use_anchor_href : Option < RuleConfiguration < biome_rule_options :: use_anchor_href :: UseAnchorHrefOptions >> , # [doc = "Enforce consistent arrow function bodies."] # [serde (skip_serializing_if = "Option::is_none")] pub use_consistent_arrow_return : Option < RuleFixConfiguration < biome_rule_options :: use_consistent_arrow_return :: UseConsistentArrowReturnOptions >> , # [doc = "Enforce type definitions to consistently use either interface or type."] # [serde (skip_serializing_if = "Option::is_none")] pub use_consistent_type_definitions : Option < RuleFixConfiguration < biome_rule_options :: use_consistent_type_definitions :: UseConsistentTypeDefinitionsOptions >> , # [doc = "Require switch-case statements to be exhaustive."] # [serde (skip_serializing_if = "Option::is_none")] pub use_exhaustive_switch_cases : Option < RuleFixConfiguration < biome_rule_options :: use_exhaustive_switch_cases :: UseExhaustiveSwitchCasesOptions >> , # [doc = "Enforce types in functions, methods, variables, and parameters."] # [serde (skip_serializing_if = "Option::is_none")] pub use_explicit_type : Option < RuleConfiguration < biome_rule_options :: use_explicit_type :: UseExplicitTypeOptions >> , # [doc = "Enforces that \\<img> elements have both width and height attributes."] # [serde (skip_serializing_if = "Option::is_none")] pub use_image_size : Option < RuleConfiguration < biome_rule_options :: use_image_size :: UseImageSizeOptions >> , # [doc = "Enforce a maximum number of parameters in function definitions."] # [serde (skip_serializing_if = "Option::is_none")] pub use_max_params : Option < RuleConfiguration < biome_rule_options :: use_max_params :: UseMaxParamsOptions >> , # [doc = "Prefer using the class prop as a classlist over the classnames helper."] # [serde (skip_serializing_if = "Option::is_none")] pub use_qwik_classlist : Option < RuleConfiguration < biome_rule_options :: use_qwik_classlist :: UseQwikClasslistOptions >> , # [doc = "Enforce that components are defined as functions and never as classes."] # [serde (skip_serializing_if = "Option::is_none")] pub use_react_function_components : Option < RuleConfiguration < biome_rule_options :: use_react_function_components :: UseReactFunctionComponentsOptions >> , # [doc = "Enforce the sorting of CSS utility classes."] # [serde (skip_serializing_if = "Option::is_none")] pub use_sorted_classes : Option < RuleFixConfiguration < biome_rule_options :: use_sorted_classes :: UseSortedClassesOptions >> , # [doc = "Enforce multi-word component names in Vue components."] # [serde (skip_serializing_if = "Option::is_none")] pub use_vue_multi_word_component_names : Option < RuleConfiguration < biome_rule_options :: use_vue_multi_word_component_names :: UseVueMultiWordComponentNamesOptions >> }
 impl Nursery {
     const GROUP_NAME: &'static str = "nursery";
     pub(crate) const GROUP_RULES: &'static [&'static str] = &[
@@ -4698,10 +4694,7 @@
         RuleFilter::Rule(Self::GROUP_NAME, Self::GROUP_RULES[26]),
         RuleFilter::Rule(Self::GROUP_NAME, Self::GROUP_RULES[27]),
         RuleFilter::Rule(Self::GROUP_NAME, Self::GROUP_RULES[28]),
-<<<<<<< HEAD
-=======
         RuleFilter::Rule(Self::GROUP_NAME, Self::GROUP_RULES[29]),
->>>>>>> 3f06e19c
     ];
 }
 impl RuleGroupExt for Nursery {
@@ -4733,11 +4726,7 @@
         {
             index_set.insert(RuleFilter::Rule(Self::GROUP_NAME, Self::GROUP_RULES[3]));
         }
-<<<<<<< HEAD
-        if let Some(rule) = self.no_jsx_props_bind.as_ref()
-=======
         if let Some(rule) = self.no_jsx_literals.as_ref()
->>>>>>> 3f06e19c
             && rule.is_enabled()
         {
             index_set.insert(RuleFilter::Rule(Self::GROUP_NAME, Self::GROUP_RULES[4]));
@@ -4782,158 +4771,91 @@
         {
             index_set.insert(RuleFilter::Rule(Self::GROUP_NAME, Self::GROUP_RULES[12]));
         }
-<<<<<<< HEAD
+        if let Some(rule) = self.no_unused_expressions.as_ref()
+            && rule.is_enabled()
+        {
+            index_set.insert(RuleFilter::Rule(Self::GROUP_NAME, Self::GROUP_RULES[13]));
+        }
         if let Some(rule) = self.no_useless_catch_binding.as_ref()
-=======
-        if let Some(rule) = self.no_unused_expressions.as_ref()
->>>>>>> 3f06e19c
-            && rule.is_enabled()
-        {
-            index_set.insert(RuleFilter::Rule(Self::GROUP_NAME, Self::GROUP_RULES[13]));
-        }
-<<<<<<< HEAD
+            && rule.is_enabled()
+        {
+            index_set.insert(RuleFilter::Rule(Self::GROUP_NAME, Self::GROUP_RULES[14]));
+        }
         if let Some(rule) = self.no_useless_undefined.as_ref()
-=======
-        if let Some(rule) = self.no_useless_catch_binding.as_ref()
->>>>>>> 3f06e19c
-            && rule.is_enabled()
-        {
-            index_set.insert(RuleFilter::Rule(Self::GROUP_NAME, Self::GROUP_RULES[14]));
-        }
-<<<<<<< HEAD
+            && rule.is_enabled()
+        {
+            index_set.insert(RuleFilter::Rule(Self::GROUP_NAME, Self::GROUP_RULES[15]));
+        }
         if let Some(rule) = self.no_vue_data_object_declaration.as_ref()
-=======
-        if let Some(rule) = self.no_useless_undefined.as_ref()
->>>>>>> 3f06e19c
-            && rule.is_enabled()
-        {
-            index_set.insert(RuleFilter::Rule(Self::GROUP_NAME, Self::GROUP_RULES[15]));
-        }
-<<<<<<< HEAD
+            && rule.is_enabled()
+        {
+            index_set.insert(RuleFilter::Rule(Self::GROUP_NAME, Self::GROUP_RULES[16]));
+        }
         if let Some(rule) = self.no_vue_reserved_keys.as_ref()
-=======
-        if let Some(rule) = self.no_vue_data_object_declaration.as_ref()
->>>>>>> 3f06e19c
-            && rule.is_enabled()
-        {
-            index_set.insert(RuleFilter::Rule(Self::GROUP_NAME, Self::GROUP_RULES[16]));
-        }
-<<<<<<< HEAD
+            && rule.is_enabled()
+        {
+            index_set.insert(RuleFilter::Rule(Self::GROUP_NAME, Self::GROUP_RULES[17]));
+        }
         if let Some(rule) = self.no_vue_reserved_props.as_ref()
-=======
-        if let Some(rule) = self.no_vue_reserved_keys.as_ref()
->>>>>>> 3f06e19c
-            && rule.is_enabled()
-        {
-            index_set.insert(RuleFilter::Rule(Self::GROUP_NAME, Self::GROUP_RULES[17]));
-        }
-<<<<<<< HEAD
+            && rule.is_enabled()
+        {
+            index_set.insert(RuleFilter::Rule(Self::GROUP_NAME, Self::GROUP_RULES[18]));
+        }
         if let Some(rule) = self.use_anchor_href.as_ref()
-=======
-        if let Some(rule) = self.no_vue_reserved_props.as_ref()
->>>>>>> 3f06e19c
-            && rule.is_enabled()
-        {
-            index_set.insert(RuleFilter::Rule(Self::GROUP_NAME, Self::GROUP_RULES[18]));
-        }
-<<<<<<< HEAD
+            && rule.is_enabled()
+        {
+            index_set.insert(RuleFilter::Rule(Self::GROUP_NAME, Self::GROUP_RULES[19]));
+        }
         if let Some(rule) = self.use_consistent_arrow_return.as_ref()
-=======
-        if let Some(rule) = self.use_anchor_href.as_ref()
->>>>>>> 3f06e19c
-            && rule.is_enabled()
-        {
-            index_set.insert(RuleFilter::Rule(Self::GROUP_NAME, Self::GROUP_RULES[19]));
-        }
-<<<<<<< HEAD
+            && rule.is_enabled()
+        {
+            index_set.insert(RuleFilter::Rule(Self::GROUP_NAME, Self::GROUP_RULES[20]));
+        }
         if let Some(rule) = self.use_consistent_type_definitions.as_ref()
-=======
-        if let Some(rule) = self.use_consistent_arrow_return.as_ref()
->>>>>>> 3f06e19c
-            && rule.is_enabled()
-        {
-            index_set.insert(RuleFilter::Rule(Self::GROUP_NAME, Self::GROUP_RULES[20]));
-        }
-<<<<<<< HEAD
+            && rule.is_enabled()
+        {
+            index_set.insert(RuleFilter::Rule(Self::GROUP_NAME, Self::GROUP_RULES[21]));
+        }
         if let Some(rule) = self.use_exhaustive_switch_cases.as_ref()
-=======
-        if let Some(rule) = self.use_consistent_type_definitions.as_ref()
->>>>>>> 3f06e19c
-            && rule.is_enabled()
-        {
-            index_set.insert(RuleFilter::Rule(Self::GROUP_NAME, Self::GROUP_RULES[21]));
-        }
-<<<<<<< HEAD
+            && rule.is_enabled()
+        {
+            index_set.insert(RuleFilter::Rule(Self::GROUP_NAME, Self::GROUP_RULES[22]));
+        }
         if let Some(rule) = self.use_explicit_type.as_ref()
-=======
-        if let Some(rule) = self.use_exhaustive_switch_cases.as_ref()
->>>>>>> 3f06e19c
-            && rule.is_enabled()
-        {
-            index_set.insert(RuleFilter::Rule(Self::GROUP_NAME, Self::GROUP_RULES[22]));
-        }
-<<<<<<< HEAD
+            && rule.is_enabled()
+        {
+            index_set.insert(RuleFilter::Rule(Self::GROUP_NAME, Self::GROUP_RULES[23]));
+        }
         if let Some(rule) = self.use_image_size.as_ref()
-=======
-        if let Some(rule) = self.use_explicit_type.as_ref()
->>>>>>> 3f06e19c
-            && rule.is_enabled()
-        {
-            index_set.insert(RuleFilter::Rule(Self::GROUP_NAME, Self::GROUP_RULES[23]));
-        }
-<<<<<<< HEAD
+            && rule.is_enabled()
+        {
+            index_set.insert(RuleFilter::Rule(Self::GROUP_NAME, Self::GROUP_RULES[24]));
+        }
         if let Some(rule) = self.use_max_params.as_ref()
-=======
-        if let Some(rule) = self.use_image_size.as_ref()
->>>>>>> 3f06e19c
-            && rule.is_enabled()
-        {
-            index_set.insert(RuleFilter::Rule(Self::GROUP_NAME, Self::GROUP_RULES[24]));
-        }
-<<<<<<< HEAD
+            && rule.is_enabled()
+        {
+            index_set.insert(RuleFilter::Rule(Self::GROUP_NAME, Self::GROUP_RULES[25]));
+        }
         if let Some(rule) = self.use_qwik_classlist.as_ref()
-=======
-        if let Some(rule) = self.use_max_params.as_ref()
->>>>>>> 3f06e19c
-            && rule.is_enabled()
-        {
-            index_set.insert(RuleFilter::Rule(Self::GROUP_NAME, Self::GROUP_RULES[25]));
-        }
-<<<<<<< HEAD
+            && rule.is_enabled()
+        {
+            index_set.insert(RuleFilter::Rule(Self::GROUP_NAME, Self::GROUP_RULES[26]));
+        }
         if let Some(rule) = self.use_react_function_components.as_ref()
-=======
-        if let Some(rule) = self.use_qwik_classlist.as_ref()
->>>>>>> 3f06e19c
-            && rule.is_enabled()
-        {
-            index_set.insert(RuleFilter::Rule(Self::GROUP_NAME, Self::GROUP_RULES[26]));
-        }
-<<<<<<< HEAD
+            && rule.is_enabled()
+        {
+            index_set.insert(RuleFilter::Rule(Self::GROUP_NAME, Self::GROUP_RULES[27]));
+        }
         if let Some(rule) = self.use_sorted_classes.as_ref()
-=======
-        if let Some(rule) = self.use_react_function_components.as_ref()
->>>>>>> 3f06e19c
-            && rule.is_enabled()
-        {
-            index_set.insert(RuleFilter::Rule(Self::GROUP_NAME, Self::GROUP_RULES[27]));
-        }
-<<<<<<< HEAD
+            && rule.is_enabled()
+        {
+            index_set.insert(RuleFilter::Rule(Self::GROUP_NAME, Self::GROUP_RULES[28]));
+        }
         if let Some(rule) = self.use_vue_multi_word_component_names.as_ref()
-=======
-        if let Some(rule) = self.use_sorted_classes.as_ref()
->>>>>>> 3f06e19c
-            && rule.is_enabled()
-        {
-            index_set.insert(RuleFilter::Rule(Self::GROUP_NAME, Self::GROUP_RULES[28]));
-        }
-<<<<<<< HEAD
-=======
-        if let Some(rule) = self.use_vue_multi_word_component_names.as_ref()
             && rule.is_enabled()
         {
             index_set.insert(RuleFilter::Rule(Self::GROUP_NAME, Self::GROUP_RULES[29]));
         }
->>>>>>> 3f06e19c
         index_set
     }
     fn get_disabled_rules(&self) -> FxHashSet<RuleFilter<'static>> {
@@ -4958,11 +4880,7 @@
         {
             index_set.insert(RuleFilter::Rule(Self::GROUP_NAME, Self::GROUP_RULES[3]));
         }
-<<<<<<< HEAD
-        if let Some(rule) = self.no_jsx_props_bind.as_ref()
-=======
         if let Some(rule) = self.no_jsx_literals.as_ref()
->>>>>>> 3f06e19c
             && rule.is_disabled()
         {
             index_set.insert(RuleFilter::Rule(Self::GROUP_NAME, Self::GROUP_RULES[4]));
@@ -5007,158 +4925,91 @@
         {
             index_set.insert(RuleFilter::Rule(Self::GROUP_NAME, Self::GROUP_RULES[12]));
         }
-<<<<<<< HEAD
+        if let Some(rule) = self.no_unused_expressions.as_ref()
+            && rule.is_disabled()
+        {
+            index_set.insert(RuleFilter::Rule(Self::GROUP_NAME, Self::GROUP_RULES[13]));
+        }
         if let Some(rule) = self.no_useless_catch_binding.as_ref()
-=======
-        if let Some(rule) = self.no_unused_expressions.as_ref()
->>>>>>> 3f06e19c
-            && rule.is_disabled()
-        {
-            index_set.insert(RuleFilter::Rule(Self::GROUP_NAME, Self::GROUP_RULES[13]));
-        }
-<<<<<<< HEAD
+            && rule.is_disabled()
+        {
+            index_set.insert(RuleFilter::Rule(Self::GROUP_NAME, Self::GROUP_RULES[14]));
+        }
         if let Some(rule) = self.no_useless_undefined.as_ref()
-=======
-        if let Some(rule) = self.no_useless_catch_binding.as_ref()
->>>>>>> 3f06e19c
-            && rule.is_disabled()
-        {
-            index_set.insert(RuleFilter::Rule(Self::GROUP_NAME, Self::GROUP_RULES[14]));
-        }
-<<<<<<< HEAD
+            && rule.is_disabled()
+        {
+            index_set.insert(RuleFilter::Rule(Self::GROUP_NAME, Self::GROUP_RULES[15]));
+        }
         if let Some(rule) = self.no_vue_data_object_declaration.as_ref()
-=======
-        if let Some(rule) = self.no_useless_undefined.as_ref()
->>>>>>> 3f06e19c
-            && rule.is_disabled()
-        {
-            index_set.insert(RuleFilter::Rule(Self::GROUP_NAME, Self::GROUP_RULES[15]));
-        }
-<<<<<<< HEAD
+            && rule.is_disabled()
+        {
+            index_set.insert(RuleFilter::Rule(Self::GROUP_NAME, Self::GROUP_RULES[16]));
+        }
         if let Some(rule) = self.no_vue_reserved_keys.as_ref()
-=======
-        if let Some(rule) = self.no_vue_data_object_declaration.as_ref()
->>>>>>> 3f06e19c
-            && rule.is_disabled()
-        {
-            index_set.insert(RuleFilter::Rule(Self::GROUP_NAME, Self::GROUP_RULES[16]));
-        }
-<<<<<<< HEAD
+            && rule.is_disabled()
+        {
+            index_set.insert(RuleFilter::Rule(Self::GROUP_NAME, Self::GROUP_RULES[17]));
+        }
         if let Some(rule) = self.no_vue_reserved_props.as_ref()
-=======
-        if let Some(rule) = self.no_vue_reserved_keys.as_ref()
->>>>>>> 3f06e19c
-            && rule.is_disabled()
-        {
-            index_set.insert(RuleFilter::Rule(Self::GROUP_NAME, Self::GROUP_RULES[17]));
-        }
-<<<<<<< HEAD
+            && rule.is_disabled()
+        {
+            index_set.insert(RuleFilter::Rule(Self::GROUP_NAME, Self::GROUP_RULES[18]));
+        }
         if let Some(rule) = self.use_anchor_href.as_ref()
-=======
-        if let Some(rule) = self.no_vue_reserved_props.as_ref()
->>>>>>> 3f06e19c
-            && rule.is_disabled()
-        {
-            index_set.insert(RuleFilter::Rule(Self::GROUP_NAME, Self::GROUP_RULES[18]));
-        }
-<<<<<<< HEAD
+            && rule.is_disabled()
+        {
+            index_set.insert(RuleFilter::Rule(Self::GROUP_NAME, Self::GROUP_RULES[19]));
+        }
         if let Some(rule) = self.use_consistent_arrow_return.as_ref()
-=======
-        if let Some(rule) = self.use_anchor_href.as_ref()
->>>>>>> 3f06e19c
-            && rule.is_disabled()
-        {
-            index_set.insert(RuleFilter::Rule(Self::GROUP_NAME, Self::GROUP_RULES[19]));
-        }
-<<<<<<< HEAD
+            && rule.is_disabled()
+        {
+            index_set.insert(RuleFilter::Rule(Self::GROUP_NAME, Self::GROUP_RULES[20]));
+        }
         if let Some(rule) = self.use_consistent_type_definitions.as_ref()
-=======
-        if let Some(rule) = self.use_consistent_arrow_return.as_ref()
->>>>>>> 3f06e19c
-            && rule.is_disabled()
-        {
-            index_set.insert(RuleFilter::Rule(Self::GROUP_NAME, Self::GROUP_RULES[20]));
-        }
-<<<<<<< HEAD
+            && rule.is_disabled()
+        {
+            index_set.insert(RuleFilter::Rule(Self::GROUP_NAME, Self::GROUP_RULES[21]));
+        }
         if let Some(rule) = self.use_exhaustive_switch_cases.as_ref()
-=======
-        if let Some(rule) = self.use_consistent_type_definitions.as_ref()
->>>>>>> 3f06e19c
-            && rule.is_disabled()
-        {
-            index_set.insert(RuleFilter::Rule(Self::GROUP_NAME, Self::GROUP_RULES[21]));
-        }
-<<<<<<< HEAD
+            && rule.is_disabled()
+        {
+            index_set.insert(RuleFilter::Rule(Self::GROUP_NAME, Self::GROUP_RULES[22]));
+        }
         if let Some(rule) = self.use_explicit_type.as_ref()
-=======
-        if let Some(rule) = self.use_exhaustive_switch_cases.as_ref()
->>>>>>> 3f06e19c
-            && rule.is_disabled()
-        {
-            index_set.insert(RuleFilter::Rule(Self::GROUP_NAME, Self::GROUP_RULES[22]));
-        }
-<<<<<<< HEAD
+            && rule.is_disabled()
+        {
+            index_set.insert(RuleFilter::Rule(Self::GROUP_NAME, Self::GROUP_RULES[23]));
+        }
         if let Some(rule) = self.use_image_size.as_ref()
-=======
-        if let Some(rule) = self.use_explicit_type.as_ref()
->>>>>>> 3f06e19c
-            && rule.is_disabled()
-        {
-            index_set.insert(RuleFilter::Rule(Self::GROUP_NAME, Self::GROUP_RULES[23]));
-        }
-<<<<<<< HEAD
+            && rule.is_disabled()
+        {
+            index_set.insert(RuleFilter::Rule(Self::GROUP_NAME, Self::GROUP_RULES[24]));
+        }
         if let Some(rule) = self.use_max_params.as_ref()
-=======
-        if let Some(rule) = self.use_image_size.as_ref()
->>>>>>> 3f06e19c
-            && rule.is_disabled()
-        {
-            index_set.insert(RuleFilter::Rule(Self::GROUP_NAME, Self::GROUP_RULES[24]));
-        }
-<<<<<<< HEAD
+            && rule.is_disabled()
+        {
+            index_set.insert(RuleFilter::Rule(Self::GROUP_NAME, Self::GROUP_RULES[25]));
+        }
         if let Some(rule) = self.use_qwik_classlist.as_ref()
-=======
-        if let Some(rule) = self.use_max_params.as_ref()
->>>>>>> 3f06e19c
-            && rule.is_disabled()
-        {
-            index_set.insert(RuleFilter::Rule(Self::GROUP_NAME, Self::GROUP_RULES[25]));
-        }
-<<<<<<< HEAD
+            && rule.is_disabled()
+        {
+            index_set.insert(RuleFilter::Rule(Self::GROUP_NAME, Self::GROUP_RULES[26]));
+        }
         if let Some(rule) = self.use_react_function_components.as_ref()
-=======
-        if let Some(rule) = self.use_qwik_classlist.as_ref()
->>>>>>> 3f06e19c
-            && rule.is_disabled()
-        {
-            index_set.insert(RuleFilter::Rule(Self::GROUP_NAME, Self::GROUP_RULES[26]));
-        }
-<<<<<<< HEAD
+            && rule.is_disabled()
+        {
+            index_set.insert(RuleFilter::Rule(Self::GROUP_NAME, Self::GROUP_RULES[27]));
+        }
         if let Some(rule) = self.use_sorted_classes.as_ref()
-=======
-        if let Some(rule) = self.use_react_function_components.as_ref()
->>>>>>> 3f06e19c
-            && rule.is_disabled()
-        {
-            index_set.insert(RuleFilter::Rule(Self::GROUP_NAME, Self::GROUP_RULES[27]));
-        }
-<<<<<<< HEAD
+            && rule.is_disabled()
+        {
+            index_set.insert(RuleFilter::Rule(Self::GROUP_NAME, Self::GROUP_RULES[28]));
+        }
         if let Some(rule) = self.use_vue_multi_word_component_names.as_ref()
-=======
-        if let Some(rule) = self.use_sorted_classes.as_ref()
->>>>>>> 3f06e19c
-            && rule.is_disabled()
-        {
-            index_set.insert(RuleFilter::Rule(Self::GROUP_NAME, Self::GROUP_RULES[28]));
-        }
-<<<<<<< HEAD
-=======
-        if let Some(rule) = self.use_vue_multi_word_component_names.as_ref()
             && rule.is_disabled()
         {
             index_set.insert(RuleFilter::Rule(Self::GROUP_NAME, Self::GROUP_RULES[29]));
         }
->>>>>>> 3f06e19c
         index_set
     }
     #[doc = r" Checks if, given a rule name, matches one of the rules contained in this category"]
