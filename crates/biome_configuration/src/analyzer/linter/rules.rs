//! Generated file, do not edit by hand, see `xtask/codegen`

use crate::analyzer::{RuleConfiguration, RuleFixConfiguration, RulePlainConfiguration};
use biome_analyze::{options::RuleOptions, RuleFilter};
use biome_console::markup;
use biome_deserialize::{DeserializableValidator, DeserializationDiagnostic};
use biome_deserialize_macros::{Deserializable, Merge};
use biome_diagnostics::{Category, Severity};
use biome_rowan::TextRange;
use rustc_hash::FxHashSet;
#[cfg(feature = "schema")]
use schemars::JsonSchema;
use serde::{Deserialize, Serialize};
#[derive(
    Clone,
    Copy,
    Debug,
    Deserializable,
    Eq,
    Hash,
    Merge,
    Ord,
    PartialEq,
    PartialOrd,
    serde :: Deserialize,
    serde :: Serialize,
)]
#[cfg_attr(feature = "schema", derive(JsonSchema))]
#[serde(rename_all = "camelCase")]
pub enum RuleGroup {
    A11y,
    Complexity,
    Correctness,
    Nursery,
    Performance,
    Security,
    Style,
    Suspicious,
}
impl RuleGroup {
    pub const fn as_str(self) -> &'static str {
        match self {
            Self::A11y => A11y::GROUP_NAME,
            Self::Complexity => Complexity::GROUP_NAME,
            Self::Correctness => Correctness::GROUP_NAME,
            Self::Nursery => Nursery::GROUP_NAME,
            Self::Performance => Performance::GROUP_NAME,
            Self::Security => Security::GROUP_NAME,
            Self::Style => Style::GROUP_NAME,
            Self::Suspicious => Suspicious::GROUP_NAME,
        }
    }
}
impl std::str::FromStr for RuleGroup {
    type Err = &'static str;
    fn from_str(s: &str) -> Result<Self, Self::Err> {
        match s {
            A11y::GROUP_NAME => Ok(Self::A11y),
            Complexity::GROUP_NAME => Ok(Self::Complexity),
            Correctness::GROUP_NAME => Ok(Self::Correctness),
            Nursery::GROUP_NAME => Ok(Self::Nursery),
            Performance::GROUP_NAME => Ok(Self::Performance),
            Security::GROUP_NAME => Ok(Self::Security),
            Style::GROUP_NAME => Ok(Self::Style),
            Suspicious::GROUP_NAME => Ok(Self::Suspicious),
            _ => Err("This rule group doesn't exist."),
        }
    }
}
#[derive(Clone, Debug, Default, Deserialize, Deserializable, Eq, Merge, PartialEq, Serialize)]
#[deserializable(with_validator)]
#[cfg_attr(feature = "schema", derive(JsonSchema))]
#[serde(rename_all = "camelCase", deny_unknown_fields)]
pub struct Rules {
    #[doc = r" It enables the lint rules recommended by Biome. `true` by default."]
    #[serde(skip_serializing_if = "Option::is_none")]
    pub recommended: Option<bool>,
    #[doc = r" It enables ALL rules. The rules that belong to `nursery` won't be enabled."]
    #[serde(skip_serializing_if = "Option::is_none")]
    pub all: Option<bool>,
    #[deserializable(rename = "a11y")]
    #[serde(skip_serializing_if = "Option::is_none")]
    pub a11y: Option<A11y>,
    #[deserializable(rename = "complexity")]
    #[serde(skip_serializing_if = "Option::is_none")]
    pub complexity: Option<Complexity>,
    #[deserializable(rename = "correctness")]
    #[serde(skip_serializing_if = "Option::is_none")]
    pub correctness: Option<Correctness>,
    #[deserializable(rename = "nursery")]
    #[serde(skip_serializing_if = "Option::is_none")]
    pub nursery: Option<Nursery>,
    #[deserializable(rename = "performance")]
    #[serde(skip_serializing_if = "Option::is_none")]
    pub performance: Option<Performance>,
    #[deserializable(rename = "security")]
    #[serde(skip_serializing_if = "Option::is_none")]
    pub security: Option<Security>,
    #[deserializable(rename = "style")]
    #[serde(skip_serializing_if = "Option::is_none")]
    pub style: Option<Style>,
    #[deserializable(rename = "suspicious")]
    #[serde(skip_serializing_if = "Option::is_none")]
    pub suspicious: Option<Suspicious>,
}
impl DeserializableValidator for Rules {
    fn validate(
        &mut self,
        _name: &str,
        range: TextRange,
        diagnostics: &mut Vec<DeserializationDiagnostic>,
    ) -> bool {
        if self.recommended == Some(true) && self.all == Some(true) {
            diagnostics . push (DeserializationDiagnostic :: new (markup ! (< Emphasis > "'recommended'" < / Emphasis > " and " < Emphasis > "'all'" < / Emphasis > " can't be both " < Emphasis > "'true'" < / Emphasis > ". You should choose only one of them.")) . with_range (range) . with_note (markup ! ("Biome will fallback to its defaults for this section."))) ;
            return false;
        }
        true
    }
}
impl Rules {
    #[doc = r" Checks if the code coming from [biome_diagnostics::Diagnostic] corresponds to a rule."]
    #[doc = r" Usually the code is built like {group}/{rule_name}"]
    pub fn has_rule(group: RuleGroup, rule_name: &str) -> Option<&'static str> {
        match group {
            RuleGroup::A11y => A11y::has_rule(rule_name),
            RuleGroup::Complexity => Complexity::has_rule(rule_name),
            RuleGroup::Correctness => Correctness::has_rule(rule_name),
            RuleGroup::Nursery => Nursery::has_rule(rule_name),
            RuleGroup::Performance => Performance::has_rule(rule_name),
            RuleGroup::Security => Security::has_rule(rule_name),
            RuleGroup::Style => Style::has_rule(rule_name),
            RuleGroup::Suspicious => Suspicious::has_rule(rule_name),
        }
    }
    #[doc = r" Given a category coming from [Diagnostic](biome_diagnostics::Diagnostic), this function returns"]
    #[doc = r" the [Severity](biome_diagnostics::Severity) associated to the rule, if the configuration changed it."]
    #[doc = r" If the severity is off or not set, then the function returns the default severity of the rule:"]
    #[doc = r" [Severity::Error] for recommended rules and [Severity::Warning] for other rules."]
    #[doc = r""]
    #[doc = r" If not, the function returns [None]."]
    pub fn get_severity_from_code(&self, category: &Category) -> Option<Severity> {
        let mut split_code = category.name().split('/');
        let _lint = split_code.next();
        debug_assert_eq!(_lint, Some("lint"));
        let group = <RuleGroup as std::str::FromStr>::from_str(split_code.next()?).ok()?;
        let rule_name = split_code.next()?;
        let rule_name = Self::has_rule(group, rule_name)?;
        let severity = match group {
            RuleGroup::A11y => self
                .a11y
                .as_ref()
                .and_then(|group| group.get_rule_configuration(rule_name))
                .filter(|(level, _)| !matches!(level, RulePlainConfiguration::Off))
                .map_or_else(
                    || {
                        if A11y::is_recommended_rule(rule_name) {
                            Severity::Error
                        } else {
                            Severity::Warning
                        }
                    },
                    |(level, _)| level.into(),
                ),
            RuleGroup::Complexity => self
                .complexity
                .as_ref()
                .and_then(|group| group.get_rule_configuration(rule_name))
                .filter(|(level, _)| !matches!(level, RulePlainConfiguration::Off))
                .map_or_else(
                    || {
                        if Complexity::is_recommended_rule(rule_name) {
                            Severity::Error
                        } else {
                            Severity::Warning
                        }
                    },
                    |(level, _)| level.into(),
                ),
            RuleGroup::Correctness => self
                .correctness
                .as_ref()
                .and_then(|group| group.get_rule_configuration(rule_name))
                .filter(|(level, _)| !matches!(level, RulePlainConfiguration::Off))
                .map_or_else(
                    || {
                        if Correctness::is_recommended_rule(rule_name) {
                            Severity::Error
                        } else {
                            Severity::Warning
                        }
                    },
                    |(level, _)| level.into(),
                ),
            RuleGroup::Nursery => self
                .nursery
                .as_ref()
                .and_then(|group| group.get_rule_configuration(rule_name))
                .filter(|(level, _)| !matches!(level, RulePlainConfiguration::Off))
                .map_or_else(
                    || {
                        if Nursery::is_recommended_rule(rule_name) {
                            Severity::Error
                        } else {
                            Severity::Warning
                        }
                    },
                    |(level, _)| level.into(),
                ),
            RuleGroup::Performance => self
                .performance
                .as_ref()
                .and_then(|group| group.get_rule_configuration(rule_name))
                .filter(|(level, _)| !matches!(level, RulePlainConfiguration::Off))
                .map_or_else(
                    || {
                        if Performance::is_recommended_rule(rule_name) {
                            Severity::Error
                        } else {
                            Severity::Warning
                        }
                    },
                    |(level, _)| level.into(),
                ),
            RuleGroup::Security => self
                .security
                .as_ref()
                .and_then(|group| group.get_rule_configuration(rule_name))
                .filter(|(level, _)| !matches!(level, RulePlainConfiguration::Off))
                .map_or_else(
                    || {
                        if Security::is_recommended_rule(rule_name) {
                            Severity::Error
                        } else {
                            Severity::Warning
                        }
                    },
                    |(level, _)| level.into(),
                ),
            RuleGroup::Style => self
                .style
                .as_ref()
                .and_then(|group| group.get_rule_configuration(rule_name))
                .filter(|(level, _)| !matches!(level, RulePlainConfiguration::Off))
                .map_or_else(
                    || {
                        if Style::is_recommended_rule(rule_name) {
                            Severity::Error
                        } else {
                            Severity::Warning
                        }
                    },
                    |(level, _)| level.into(),
                ),
            RuleGroup::Suspicious => self
                .suspicious
                .as_ref()
                .and_then(|group| group.get_rule_configuration(rule_name))
                .filter(|(level, _)| !matches!(level, RulePlainConfiguration::Off))
                .map_or_else(
                    || {
                        if Suspicious::is_recommended_rule(rule_name) {
                            Severity::Error
                        } else {
                            Severity::Warning
                        }
                    },
                    |(level, _)| level.into(),
                ),
        };
        Some(severity)
    }
    #[doc = r" Ensure that `recommended` is set to `true` or implied."]
    pub fn set_recommended(&mut self) {
        if self.all != Some(true) && self.recommended == Some(false) {
            self.recommended = Some(true)
        }
        if let Some(group) = &mut self.a11y {
            group.recommended = None;
        }
        if let Some(group) = &mut self.complexity {
            group.recommended = None;
        }
        if let Some(group) = &mut self.correctness {
            group.recommended = None;
        }
        if let Some(group) = &mut self.nursery {
            group.recommended = None;
        }
        if let Some(group) = &mut self.performance {
            group.recommended = None;
        }
        if let Some(group) = &mut self.security {
            group.recommended = None;
        }
        if let Some(group) = &mut self.style {
            group.recommended = None;
        }
        if let Some(group) = &mut self.suspicious {
            group.recommended = None;
        }
    }
    pub(crate) const fn is_recommended_false(&self) -> bool {
        matches!(self.recommended, Some(false))
    }
    pub(crate) const fn is_all_true(&self) -> bool {
        matches!(self.all, Some(true))
    }
    #[doc = r" It returns the enabled rules by default."]
    #[doc = r""]
    #[doc = r" The enabled rules are calculated from the difference with the disabled rules."]
    pub fn as_enabled_rules(&self) -> FxHashSet<RuleFilter<'static>> {
        let mut enabled_rules = FxHashSet::default();
        let mut disabled_rules = FxHashSet::default();
        if let Some(group) = self.a11y.as_ref() {
            group.collect_preset_rules(
                self.is_all_true(),
                !self.is_recommended_false(),
                &mut enabled_rules,
            );
            enabled_rules.extend(&group.get_enabled_rules());
            disabled_rules.extend(&group.get_disabled_rules());
        } else if self.is_all_true() {
            enabled_rules.extend(A11y::all_rules_as_filters());
        } else if !self.is_recommended_false() {
            enabled_rules.extend(A11y::recommended_rules_as_filters());
        }
        if let Some(group) = self.complexity.as_ref() {
            group.collect_preset_rules(
                self.is_all_true(),
                !self.is_recommended_false(),
                &mut enabled_rules,
            );
            enabled_rules.extend(&group.get_enabled_rules());
            disabled_rules.extend(&group.get_disabled_rules());
        } else if self.is_all_true() {
            enabled_rules.extend(Complexity::all_rules_as_filters());
        } else if !self.is_recommended_false() {
            enabled_rules.extend(Complexity::recommended_rules_as_filters());
        }
        if let Some(group) = self.correctness.as_ref() {
            group.collect_preset_rules(
                self.is_all_true(),
                !self.is_recommended_false(),
                &mut enabled_rules,
            );
            enabled_rules.extend(&group.get_enabled_rules());
            disabled_rules.extend(&group.get_disabled_rules());
        } else if self.is_all_true() {
            enabled_rules.extend(Correctness::all_rules_as_filters());
        } else if !self.is_recommended_false() {
            enabled_rules.extend(Correctness::recommended_rules_as_filters());
        }
        if let Some(group) = self.nursery.as_ref() {
            group.collect_preset_rules(
                self.is_all_true() && biome_flags::is_unstable(),
                !self.is_recommended_false() && biome_flags::is_unstable(),
                &mut enabled_rules,
            );
            enabled_rules.extend(&group.get_enabled_rules());
            disabled_rules.extend(&group.get_disabled_rules());
        } else if self.is_all_true() && biome_flags::is_unstable() {
            enabled_rules.extend(Nursery::all_rules_as_filters());
        } else if !self.is_recommended_false() && biome_flags::is_unstable() {
            enabled_rules.extend(Nursery::recommended_rules_as_filters());
        }
        if let Some(group) = self.performance.as_ref() {
            group.collect_preset_rules(
                self.is_all_true(),
                !self.is_recommended_false(),
                &mut enabled_rules,
            );
            enabled_rules.extend(&group.get_enabled_rules());
            disabled_rules.extend(&group.get_disabled_rules());
        } else if self.is_all_true() {
            enabled_rules.extend(Performance::all_rules_as_filters());
        } else if !self.is_recommended_false() {
            enabled_rules.extend(Performance::recommended_rules_as_filters());
        }
        if let Some(group) = self.security.as_ref() {
            group.collect_preset_rules(
                self.is_all_true(),
                !self.is_recommended_false(),
                &mut enabled_rules,
            );
            enabled_rules.extend(&group.get_enabled_rules());
            disabled_rules.extend(&group.get_disabled_rules());
        } else if self.is_all_true() {
            enabled_rules.extend(Security::all_rules_as_filters());
        } else if !self.is_recommended_false() {
            enabled_rules.extend(Security::recommended_rules_as_filters());
        }
        if let Some(group) = self.style.as_ref() {
            group.collect_preset_rules(
                self.is_all_true(),
                !self.is_recommended_false(),
                &mut enabled_rules,
            );
            enabled_rules.extend(&group.get_enabled_rules());
            disabled_rules.extend(&group.get_disabled_rules());
        } else if self.is_all_true() {
            enabled_rules.extend(Style::all_rules_as_filters());
        } else if !self.is_recommended_false() {
            enabled_rules.extend(Style::recommended_rules_as_filters());
        }
        if let Some(group) = self.suspicious.as_ref() {
            group.collect_preset_rules(
                self.is_all_true(),
                !self.is_recommended_false(),
                &mut enabled_rules,
            );
            enabled_rules.extend(&group.get_enabled_rules());
            disabled_rules.extend(&group.get_disabled_rules());
        } else if self.is_all_true() {
            enabled_rules.extend(Suspicious::all_rules_as_filters());
        } else if !self.is_recommended_false() {
            enabled_rules.extend(Suspicious::recommended_rules_as_filters());
        }
        enabled_rules.difference(&disabled_rules).copied().collect()
    }
}
#[derive(Clone, Debug, Default, Deserialize, Deserializable, Eq, Merge, PartialEq, Serialize)]
#[deserializable(with_validator)]
#[cfg_attr(feature = "schema", derive(JsonSchema))]
#[serde(rename_all = "camelCase", default, deny_unknown_fields)]
#[doc = r" A list of rules that belong to this group"]
pub struct A11y {
    #[doc = r" It enables the recommended rules for this group"]
    #[serde(skip_serializing_if = "Option::is_none")]
    pub recommended: Option<bool>,
    #[doc = r" It enables ALL rules for this group."]
    #[serde(skip_serializing_if = "Option::is_none")]
    pub all: Option<bool>,
    #[doc = "Enforce that the accessKey attribute is not used on any HTML element."]
    #[serde(skip_serializing_if = "Option::is_none")]
    pub no_access_key: Option<RuleFixConfiguration<biome_js_analyze::options::NoAccessKey>>,
    #[doc = "Enforce that aria-hidden=\"true\" is not set on focusable elements."]
    #[serde(skip_serializing_if = "Option::is_none")]
    pub no_aria_hidden_on_focusable:
        Option<RuleFixConfiguration<biome_js_analyze::options::NoAriaHiddenOnFocusable>>,
    #[doc = "Enforce that elements that do not support ARIA roles, states, and properties do not have those attributes."]
    #[serde(skip_serializing_if = "Option::is_none")]
    pub no_aria_unsupported_elements:
        Option<RuleFixConfiguration<biome_js_analyze::options::NoAriaUnsupportedElements>>,
    #[doc = "Enforce that autoFocus prop is not used on elements."]
    #[serde(skip_serializing_if = "Option::is_none")]
    pub no_autofocus: Option<RuleFixConfiguration<biome_js_analyze::options::NoAutofocus>>,
    #[doc = "Disallow target=\"_blank\" attribute without rel=\"noreferrer\""]
    #[serde(skip_serializing_if = "Option::is_none")]
    pub no_blank_target: Option<RuleFixConfiguration<biome_js_analyze::options::NoBlankTarget>>,
    #[doc = "Enforces that no distracting elements are used."]
    #[serde(skip_serializing_if = "Option::is_none")]
    pub no_distracting_elements:
        Option<RuleFixConfiguration<biome_js_analyze::options::NoDistractingElements>>,
    #[doc = "The scope prop should be used only on \\<th> elements."]
    #[serde(skip_serializing_if = "Option::is_none")]
    pub no_header_scope: Option<RuleFixConfiguration<biome_js_analyze::options::NoHeaderScope>>,
    #[doc = "Enforce that non-interactive ARIA roles are not assigned to interactive HTML elements."]
    #[serde(skip_serializing_if = "Option::is_none")]
    pub no_interactive_element_to_noninteractive_role: Option<
        RuleFixConfiguration<biome_js_analyze::options::NoInteractiveElementToNoninteractiveRole>,
    >,
    #[doc = "Enforce that a label element or component has a text label and an associated input."]
    #[serde(skip_serializing_if = "Option::is_none")]
    pub no_label_without_control:
        Option<RuleConfiguration<biome_js_analyze::options::NoLabelWithoutControl>>,
    #[doc = "Enforce that interactive ARIA roles are not assigned to non-interactive HTML elements."]
    #[serde(skip_serializing_if = "Option::is_none")]
    pub no_noninteractive_element_to_interactive_role: Option<
        RuleFixConfiguration<biome_js_analyze::options::NoNoninteractiveElementToInteractiveRole>,
    >,
    #[doc = "Enforce that tabIndex is not assigned to non-interactive HTML elements."]
    #[serde(skip_serializing_if = "Option::is_none")]
    pub no_noninteractive_tabindex:
        Option<RuleFixConfiguration<biome_js_analyze::options::NoNoninteractiveTabindex>>,
    #[doc = "Prevent the usage of positive integers on tabIndex property"]
    #[serde(skip_serializing_if = "Option::is_none")]
    pub no_positive_tabindex:
        Option<RuleFixConfiguration<biome_js_analyze::options::NoPositiveTabindex>>,
    #[doc = "Enforce img alt prop does not contain the word \"image\", \"picture\", or \"photo\"."]
    #[serde(skip_serializing_if = "Option::is_none")]
    pub no_redundant_alt: Option<RuleConfiguration<biome_js_analyze::options::NoRedundantAlt>>,
    #[doc = "Enforce explicit role property is not the same as implicit/default role property on an element."]
    #[serde(skip_serializing_if = "Option::is_none")]
    pub no_redundant_roles:
        Option<RuleFixConfiguration<biome_js_analyze::options::NoRedundantRoles>>,
    #[doc = "Enforces the usage of the title element for the svg element."]
    #[serde(skip_serializing_if = "Option::is_none")]
    pub no_svg_without_title:
        Option<RuleConfiguration<biome_js_analyze::options::NoSvgWithoutTitle>>,
    #[doc = "Enforce that all elements that require alternative text have meaningful information to relay back to the end user."]
    #[serde(skip_serializing_if = "Option::is_none")]
    pub use_alt_text: Option<RuleConfiguration<biome_js_analyze::options::UseAltText>>,
    #[doc = "Enforce that anchors have content and that the content is accessible to screen readers."]
    #[serde(skip_serializing_if = "Option::is_none")]
    pub use_anchor_content:
        Option<RuleFixConfiguration<biome_js_analyze::options::UseAnchorContent>>,
    #[doc = "Enforce that tabIndex is assigned to non-interactive HTML elements with aria-activedescendant."]
    #[serde(skip_serializing_if = "Option::is_none")]
    pub use_aria_activedescendant_with_tabindex: Option<
        RuleFixConfiguration<biome_js_analyze::options::UseAriaActivedescendantWithTabindex>,
    >,
    #[doc = "Enforce that elements with ARIA roles must have all required ARIA attributes for that role."]
    #[serde(skip_serializing_if = "Option::is_none")]
    pub use_aria_props_for_role:
        Option<RuleConfiguration<biome_js_analyze::options::UseAriaPropsForRole>>,
    #[doc = "Enforces the usage of the attribute type for the element button"]
    #[serde(skip_serializing_if = "Option::is_none")]
    pub use_button_type: Option<RuleConfiguration<biome_js_analyze::options::UseButtonType>>,
    #[doc = "Elements with an interactive role and interaction handlers must be focusable."]
    #[serde(skip_serializing_if = "Option::is_none")]
    pub use_focusable_interactive:
        Option<RuleConfiguration<biome_js_analyze::options::UseFocusableInteractive>>,
    #[doc = "Disallow a missing generic family keyword within font families."]
    #[serde(skip_serializing_if = "Option::is_none")]
    pub use_generic_font_names:
        Option<RuleConfiguration<biome_css_analyze::options::UseGenericFontNames>>,
    #[doc = "Enforce that heading elements (h1, h2, etc.) have content and that the content is accessible to screen readers. Accessible means that it is not hidden using the aria-hidden prop."]
    #[serde(skip_serializing_if = "Option::is_none")]
    pub use_heading_content:
        Option<RuleConfiguration<biome_js_analyze::options::UseHeadingContent>>,
    #[doc = "Enforce that html element has lang attribute."]
    #[serde(skip_serializing_if = "Option::is_none")]
    pub use_html_lang: Option<RuleConfiguration<biome_js_analyze::options::UseHtmlLang>>,
    #[doc = "Enforces the usage of the attribute title for the element iframe."]
    #[serde(skip_serializing_if = "Option::is_none")]
    pub use_iframe_title: Option<RuleConfiguration<biome_js_analyze::options::UseIframeTitle>>,
    #[doc = "Enforce onClick is accompanied by at least one of the following: onKeyUp, onKeyDown, onKeyPress."]
    #[serde(skip_serializing_if = "Option::is_none")]
    pub use_key_with_click_events:
        Option<RuleConfiguration<biome_js_analyze::options::UseKeyWithClickEvents>>,
    #[doc = "Enforce onMouseOver / onMouseOut are accompanied by onFocus / onBlur."]
    #[serde(skip_serializing_if = "Option::is_none")]
    pub use_key_with_mouse_events:
        Option<RuleConfiguration<biome_js_analyze::options::UseKeyWithMouseEvents>>,
    #[doc = "Enforces that audio and video elements must have a track for captions."]
    #[serde(skip_serializing_if = "Option::is_none")]
    pub use_media_caption: Option<RuleConfiguration<biome_js_analyze::options::UseMediaCaption>>,
    #[doc = "It detects the use of role attributes in JSX elements and suggests using semantic elements instead."]
    #[serde(skip_serializing_if = "Option::is_none")]
    pub use_semantic_elements:
        Option<RuleConfiguration<biome_js_analyze::options::UseSemanticElements>>,
    #[doc = "Enforce that all anchors are valid, and they are navigable elements."]
    #[serde(skip_serializing_if = "Option::is_none")]
    pub use_valid_anchor: Option<RuleConfiguration<biome_js_analyze::options::UseValidAnchor>>,
    #[doc = "Ensures that ARIA properties aria-* are all valid."]
    #[serde(skip_serializing_if = "Option::is_none")]
    pub use_valid_aria_props:
        Option<RuleFixConfiguration<biome_js_analyze::options::UseValidAriaProps>>,
    #[doc = "Elements with ARIA roles must use a valid, non-abstract ARIA role."]
    #[serde(skip_serializing_if = "Option::is_none")]
    pub use_valid_aria_role:
        Option<RuleFixConfiguration<biome_js_analyze::options::UseValidAriaRole>>,
    #[doc = "Enforce that ARIA state and property values are valid."]
    #[serde(skip_serializing_if = "Option::is_none")]
    pub use_valid_aria_values:
        Option<RuleConfiguration<biome_js_analyze::options::UseValidAriaValues>>,
    #[doc = "Ensure that the attribute passed to the lang attribute is a correct ISO language and/or country."]
    #[serde(skip_serializing_if = "Option::is_none")]
    pub use_valid_lang: Option<RuleConfiguration<biome_js_analyze::options::UseValidLang>>,
}
impl DeserializableValidator for A11y {
    fn validate(
        &mut self,
        _name: &str,
        range: TextRange,
        diagnostics: &mut Vec<DeserializationDiagnostic>,
    ) -> bool {
        if self.recommended == Some(true) && self.all == Some(true) {
            diagnostics . push (DeserializationDiagnostic :: new (markup ! (< Emphasis > "'recommended'" < / Emphasis > " and " < Emphasis > "'all'" < / Emphasis > " can't be both " < Emphasis > "'true'" < / Emphasis > ". You should choose only one of them.")) . with_range (range) . with_note (markup ! ("Biome will fallback to its defaults for this section."))) ;
            return false;
        }
        true
    }
}
impl A11y {
    const GROUP_NAME: &'static str = "a11y";
    pub(crate) const GROUP_RULES: &'static [&'static str] = &[
        "noAccessKey",
        "noAriaHiddenOnFocusable",
        "noAriaUnsupportedElements",
        "noAutofocus",
        "noBlankTarget",
        "noDistractingElements",
        "noHeaderScope",
        "noInteractiveElementToNoninteractiveRole",
        "noLabelWithoutControl",
        "noNoninteractiveElementToInteractiveRole",
        "noNoninteractiveTabindex",
        "noPositiveTabindex",
        "noRedundantAlt",
        "noRedundantRoles",
        "noSvgWithoutTitle",
        "useAltText",
        "useAnchorContent",
        "useAriaActivedescendantWithTabindex",
        "useAriaPropsForRole",
        "useButtonType",
        "useFocusableInteractive",
        "useGenericFontNames",
        "useHeadingContent",
        "useHtmlLang",
        "useIframeTitle",
        "useKeyWithClickEvents",
        "useKeyWithMouseEvents",
        "useMediaCaption",
        "useSemanticElements",
        "useValidAnchor",
        "useValidAriaProps",
        "useValidAriaRole",
        "useValidAriaValues",
        "useValidLang",
    ];
    const RECOMMENDED_RULES: &'static [&'static str] = &[
        "noAccessKey",
        "noAriaHiddenOnFocusable",
        "noAriaUnsupportedElements",
        "noAutofocus",
        "noBlankTarget",
        "noDistractingElements",
        "noHeaderScope",
        "noInteractiveElementToNoninteractiveRole",
        "noLabelWithoutControl",
        "noNoninteractiveElementToInteractiveRole",
        "noNoninteractiveTabindex",
        "noPositiveTabindex",
        "noRedundantAlt",
        "noRedundantRoles",
        "noSvgWithoutTitle",
        "useAltText",
        "useAnchorContent",
        "useAriaActivedescendantWithTabindex",
        "useAriaPropsForRole",
        "useButtonType",
        "useFocusableInteractive",
        "useGenericFontNames",
        "useHeadingContent",
        "useHtmlLang",
        "useIframeTitle",
        "useKeyWithClickEvents",
        "useKeyWithMouseEvents",
        "useMediaCaption",
        "useSemanticElements",
        "useValidAnchor",
        "useValidAriaProps",
        "useValidAriaRole",
        "useValidAriaValues",
        "useValidLang",
    ];
    const RECOMMENDED_RULES_AS_FILTERS: &'static [RuleFilter<'static>] = &[
        RuleFilter::Rule(Self::GROUP_NAME, Self::GROUP_RULES[0]),
        RuleFilter::Rule(Self::GROUP_NAME, Self::GROUP_RULES[1]),
        RuleFilter::Rule(Self::GROUP_NAME, Self::GROUP_RULES[2]),
        RuleFilter::Rule(Self::GROUP_NAME, Self::GROUP_RULES[3]),
        RuleFilter::Rule(Self::GROUP_NAME, Self::GROUP_RULES[4]),
        RuleFilter::Rule(Self::GROUP_NAME, Self::GROUP_RULES[5]),
        RuleFilter::Rule(Self::GROUP_NAME, Self::GROUP_RULES[6]),
        RuleFilter::Rule(Self::GROUP_NAME, Self::GROUP_RULES[7]),
        RuleFilter::Rule(Self::GROUP_NAME, Self::GROUP_RULES[8]),
        RuleFilter::Rule(Self::GROUP_NAME, Self::GROUP_RULES[9]),
        RuleFilter::Rule(Self::GROUP_NAME, Self::GROUP_RULES[10]),
        RuleFilter::Rule(Self::GROUP_NAME, Self::GROUP_RULES[11]),
        RuleFilter::Rule(Self::GROUP_NAME, Self::GROUP_RULES[12]),
        RuleFilter::Rule(Self::GROUP_NAME, Self::GROUP_RULES[13]),
        RuleFilter::Rule(Self::GROUP_NAME, Self::GROUP_RULES[14]),
        RuleFilter::Rule(Self::GROUP_NAME, Self::GROUP_RULES[15]),
        RuleFilter::Rule(Self::GROUP_NAME, Self::GROUP_RULES[16]),
        RuleFilter::Rule(Self::GROUP_NAME, Self::GROUP_RULES[17]),
        RuleFilter::Rule(Self::GROUP_NAME, Self::GROUP_RULES[18]),
        RuleFilter::Rule(Self::GROUP_NAME, Self::GROUP_RULES[19]),
        RuleFilter::Rule(Self::GROUP_NAME, Self::GROUP_RULES[20]),
        RuleFilter::Rule(Self::GROUP_NAME, Self::GROUP_RULES[21]),
        RuleFilter::Rule(Self::GROUP_NAME, Self::GROUP_RULES[22]),
        RuleFilter::Rule(Self::GROUP_NAME, Self::GROUP_RULES[23]),
        RuleFilter::Rule(Self::GROUP_NAME, Self::GROUP_RULES[24]),
        RuleFilter::Rule(Self::GROUP_NAME, Self::GROUP_RULES[25]),
        RuleFilter::Rule(Self::GROUP_NAME, Self::GROUP_RULES[26]),
        RuleFilter::Rule(Self::GROUP_NAME, Self::GROUP_RULES[27]),
        RuleFilter::Rule(Self::GROUP_NAME, Self::GROUP_RULES[28]),
        RuleFilter::Rule(Self::GROUP_NAME, Self::GROUP_RULES[29]),
        RuleFilter::Rule(Self::GROUP_NAME, Self::GROUP_RULES[30]),
        RuleFilter::Rule(Self::GROUP_NAME, Self::GROUP_RULES[31]),
        RuleFilter::Rule(Self::GROUP_NAME, Self::GROUP_RULES[32]),
        RuleFilter::Rule(Self::GROUP_NAME, Self::GROUP_RULES[33]),
    ];
    const ALL_RULES_AS_FILTERS: &'static [RuleFilter<'static>] = &[
        RuleFilter::Rule(Self::GROUP_NAME, Self::GROUP_RULES[0]),
        RuleFilter::Rule(Self::GROUP_NAME, Self::GROUP_RULES[1]),
        RuleFilter::Rule(Self::GROUP_NAME, Self::GROUP_RULES[2]),
        RuleFilter::Rule(Self::GROUP_NAME, Self::GROUP_RULES[3]),
        RuleFilter::Rule(Self::GROUP_NAME, Self::GROUP_RULES[4]),
        RuleFilter::Rule(Self::GROUP_NAME, Self::GROUP_RULES[5]),
        RuleFilter::Rule(Self::GROUP_NAME, Self::GROUP_RULES[6]),
        RuleFilter::Rule(Self::GROUP_NAME, Self::GROUP_RULES[7]),
        RuleFilter::Rule(Self::GROUP_NAME, Self::GROUP_RULES[8]),
        RuleFilter::Rule(Self::GROUP_NAME, Self::GROUP_RULES[9]),
        RuleFilter::Rule(Self::GROUP_NAME, Self::GROUP_RULES[10]),
        RuleFilter::Rule(Self::GROUP_NAME, Self::GROUP_RULES[11]),
        RuleFilter::Rule(Self::GROUP_NAME, Self::GROUP_RULES[12]),
        RuleFilter::Rule(Self::GROUP_NAME, Self::GROUP_RULES[13]),
        RuleFilter::Rule(Self::GROUP_NAME, Self::GROUP_RULES[14]),
        RuleFilter::Rule(Self::GROUP_NAME, Self::GROUP_RULES[15]),
        RuleFilter::Rule(Self::GROUP_NAME, Self::GROUP_RULES[16]),
        RuleFilter::Rule(Self::GROUP_NAME, Self::GROUP_RULES[17]),
        RuleFilter::Rule(Self::GROUP_NAME, Self::GROUP_RULES[18]),
        RuleFilter::Rule(Self::GROUP_NAME, Self::GROUP_RULES[19]),
        RuleFilter::Rule(Self::GROUP_NAME, Self::GROUP_RULES[20]),
        RuleFilter::Rule(Self::GROUP_NAME, Self::GROUP_RULES[21]),
        RuleFilter::Rule(Self::GROUP_NAME, Self::GROUP_RULES[22]),
        RuleFilter::Rule(Self::GROUP_NAME, Self::GROUP_RULES[23]),
        RuleFilter::Rule(Self::GROUP_NAME, Self::GROUP_RULES[24]),
        RuleFilter::Rule(Self::GROUP_NAME, Self::GROUP_RULES[25]),
        RuleFilter::Rule(Self::GROUP_NAME, Self::GROUP_RULES[26]),
        RuleFilter::Rule(Self::GROUP_NAME, Self::GROUP_RULES[27]),
        RuleFilter::Rule(Self::GROUP_NAME, Self::GROUP_RULES[28]),
        RuleFilter::Rule(Self::GROUP_NAME, Self::GROUP_RULES[29]),
        RuleFilter::Rule(Self::GROUP_NAME, Self::GROUP_RULES[30]),
        RuleFilter::Rule(Self::GROUP_NAME, Self::GROUP_RULES[31]),
        RuleFilter::Rule(Self::GROUP_NAME, Self::GROUP_RULES[32]),
        RuleFilter::Rule(Self::GROUP_NAME, Self::GROUP_RULES[33]),
    ];
    #[doc = r" Retrieves the recommended rules"]
    pub(crate) fn is_recommended_true(&self) -> bool {
        matches!(self.recommended, Some(true))
    }
    pub(crate) fn is_recommended_unset(&self) -> bool {
        self.recommended.is_none()
    }
    pub(crate) fn is_all_true(&self) -> bool {
        matches!(self.all, Some(true))
    }
    pub(crate) fn is_all_unset(&self) -> bool {
        self.all.is_none()
    }
    pub(crate) fn get_enabled_rules(&self) -> FxHashSet<RuleFilter<'static>> {
        let mut index_set = FxHashSet::default();
        if let Some(rule) = self.no_access_key.as_ref() {
            if rule.is_enabled() {
                index_set.insert(RuleFilter::Rule(Self::GROUP_NAME, Self::GROUP_RULES[0]));
            }
        }
        if let Some(rule) = self.no_aria_hidden_on_focusable.as_ref() {
            if rule.is_enabled() {
                index_set.insert(RuleFilter::Rule(Self::GROUP_NAME, Self::GROUP_RULES[1]));
            }
        }
        if let Some(rule) = self.no_aria_unsupported_elements.as_ref() {
            if rule.is_enabled() {
                index_set.insert(RuleFilter::Rule(Self::GROUP_NAME, Self::GROUP_RULES[2]));
            }
        }
        if let Some(rule) = self.no_autofocus.as_ref() {
            if rule.is_enabled() {
                index_set.insert(RuleFilter::Rule(Self::GROUP_NAME, Self::GROUP_RULES[3]));
            }
        }
        if let Some(rule) = self.no_blank_target.as_ref() {
            if rule.is_enabled() {
                index_set.insert(RuleFilter::Rule(Self::GROUP_NAME, Self::GROUP_RULES[4]));
            }
        }
        if let Some(rule) = self.no_distracting_elements.as_ref() {
            if rule.is_enabled() {
                index_set.insert(RuleFilter::Rule(Self::GROUP_NAME, Self::GROUP_RULES[5]));
            }
        }
        if let Some(rule) = self.no_header_scope.as_ref() {
            if rule.is_enabled() {
                index_set.insert(RuleFilter::Rule(Self::GROUP_NAME, Self::GROUP_RULES[6]));
            }
        }
        if let Some(rule) = self.no_interactive_element_to_noninteractive_role.as_ref() {
            if rule.is_enabled() {
                index_set.insert(RuleFilter::Rule(Self::GROUP_NAME, Self::GROUP_RULES[7]));
            }
        }
        if let Some(rule) = self.no_label_without_control.as_ref() {
            if rule.is_enabled() {
                index_set.insert(RuleFilter::Rule(Self::GROUP_NAME, Self::GROUP_RULES[8]));
            }
        }
        if let Some(rule) = self.no_noninteractive_element_to_interactive_role.as_ref() {
            if rule.is_enabled() {
                index_set.insert(RuleFilter::Rule(Self::GROUP_NAME, Self::GROUP_RULES[9]));
            }
        }
        if let Some(rule) = self.no_noninteractive_tabindex.as_ref() {
            if rule.is_enabled() {
                index_set.insert(RuleFilter::Rule(Self::GROUP_NAME, Self::GROUP_RULES[10]));
            }
        }
        if let Some(rule) = self.no_positive_tabindex.as_ref() {
            if rule.is_enabled() {
                index_set.insert(RuleFilter::Rule(Self::GROUP_NAME, Self::GROUP_RULES[11]));
            }
        }
        if let Some(rule) = self.no_redundant_alt.as_ref() {
            if rule.is_enabled() {
                index_set.insert(RuleFilter::Rule(Self::GROUP_NAME, Self::GROUP_RULES[12]));
            }
        }
        if let Some(rule) = self.no_redundant_roles.as_ref() {
            if rule.is_enabled() {
                index_set.insert(RuleFilter::Rule(Self::GROUP_NAME, Self::GROUP_RULES[13]));
            }
        }
        if let Some(rule) = self.no_svg_without_title.as_ref() {
            if rule.is_enabled() {
                index_set.insert(RuleFilter::Rule(Self::GROUP_NAME, Self::GROUP_RULES[14]));
            }
        }
        if let Some(rule) = self.use_alt_text.as_ref() {
            if rule.is_enabled() {
                index_set.insert(RuleFilter::Rule(Self::GROUP_NAME, Self::GROUP_RULES[15]));
            }
        }
        if let Some(rule) = self.use_anchor_content.as_ref() {
            if rule.is_enabled() {
                index_set.insert(RuleFilter::Rule(Self::GROUP_NAME, Self::GROUP_RULES[16]));
            }
        }
        if let Some(rule) = self.use_aria_activedescendant_with_tabindex.as_ref() {
            if rule.is_enabled() {
                index_set.insert(RuleFilter::Rule(Self::GROUP_NAME, Self::GROUP_RULES[17]));
            }
        }
        if let Some(rule) = self.use_aria_props_for_role.as_ref() {
            if rule.is_enabled() {
                index_set.insert(RuleFilter::Rule(Self::GROUP_NAME, Self::GROUP_RULES[18]));
            }
        }
        if let Some(rule) = self.use_button_type.as_ref() {
            if rule.is_enabled() {
                index_set.insert(RuleFilter::Rule(Self::GROUP_NAME, Self::GROUP_RULES[19]));
            }
        }
        if let Some(rule) = self.use_focusable_interactive.as_ref() {
            if rule.is_enabled() {
                index_set.insert(RuleFilter::Rule(Self::GROUP_NAME, Self::GROUP_RULES[20]));
            }
        }
        if let Some(rule) = self.use_generic_font_names.as_ref() {
            if rule.is_enabled() {
                index_set.insert(RuleFilter::Rule(Self::GROUP_NAME, Self::GROUP_RULES[21]));
            }
        }
        if let Some(rule) = self.use_heading_content.as_ref() {
            if rule.is_enabled() {
                index_set.insert(RuleFilter::Rule(Self::GROUP_NAME, Self::GROUP_RULES[22]));
            }
        }
        if let Some(rule) = self.use_html_lang.as_ref() {
            if rule.is_enabled() {
                index_set.insert(RuleFilter::Rule(Self::GROUP_NAME, Self::GROUP_RULES[23]));
            }
        }
        if let Some(rule) = self.use_iframe_title.as_ref() {
            if rule.is_enabled() {
                index_set.insert(RuleFilter::Rule(Self::GROUP_NAME, Self::GROUP_RULES[24]));
            }
        }
        if let Some(rule) = self.use_key_with_click_events.as_ref() {
            if rule.is_enabled() {
                index_set.insert(RuleFilter::Rule(Self::GROUP_NAME, Self::GROUP_RULES[25]));
            }
        }
        if let Some(rule) = self.use_key_with_mouse_events.as_ref() {
            if rule.is_enabled() {
                index_set.insert(RuleFilter::Rule(Self::GROUP_NAME, Self::GROUP_RULES[26]));
            }
        }
        if let Some(rule) = self.use_media_caption.as_ref() {
            if rule.is_enabled() {
                index_set.insert(RuleFilter::Rule(Self::GROUP_NAME, Self::GROUP_RULES[27]));
            }
        }
        if let Some(rule) = self.use_semantic_elements.as_ref() {
            if rule.is_enabled() {
                index_set.insert(RuleFilter::Rule(Self::GROUP_NAME, Self::GROUP_RULES[28]));
            }
        }
        if let Some(rule) = self.use_valid_anchor.as_ref() {
            if rule.is_enabled() {
                index_set.insert(RuleFilter::Rule(Self::GROUP_NAME, Self::GROUP_RULES[29]));
            }
        }
        if let Some(rule) = self.use_valid_aria_props.as_ref() {
            if rule.is_enabled() {
                index_set.insert(RuleFilter::Rule(Self::GROUP_NAME, Self::GROUP_RULES[30]));
            }
        }
        if let Some(rule) = self.use_valid_aria_role.as_ref() {
            if rule.is_enabled() {
                index_set.insert(RuleFilter::Rule(Self::GROUP_NAME, Self::GROUP_RULES[31]));
            }
        }
        if let Some(rule) = self.use_valid_aria_values.as_ref() {
            if rule.is_enabled() {
                index_set.insert(RuleFilter::Rule(Self::GROUP_NAME, Self::GROUP_RULES[32]));
            }
        }
        if let Some(rule) = self.use_valid_lang.as_ref() {
            if rule.is_enabled() {
                index_set.insert(RuleFilter::Rule(Self::GROUP_NAME, Self::GROUP_RULES[33]));
            }
        }
        index_set
    }
    pub(crate) fn get_disabled_rules(&self) -> FxHashSet<RuleFilter<'static>> {
        let mut index_set = FxHashSet::default();
        if let Some(rule) = self.no_access_key.as_ref() {
            if rule.is_disabled() {
                index_set.insert(RuleFilter::Rule(Self::GROUP_NAME, Self::GROUP_RULES[0]));
            }
        }
        if let Some(rule) = self.no_aria_hidden_on_focusable.as_ref() {
            if rule.is_disabled() {
                index_set.insert(RuleFilter::Rule(Self::GROUP_NAME, Self::GROUP_RULES[1]));
            }
        }
        if let Some(rule) = self.no_aria_unsupported_elements.as_ref() {
            if rule.is_disabled() {
                index_set.insert(RuleFilter::Rule(Self::GROUP_NAME, Self::GROUP_RULES[2]));
            }
        }
        if let Some(rule) = self.no_autofocus.as_ref() {
            if rule.is_disabled() {
                index_set.insert(RuleFilter::Rule(Self::GROUP_NAME, Self::GROUP_RULES[3]));
            }
        }
        if let Some(rule) = self.no_blank_target.as_ref() {
            if rule.is_disabled() {
                index_set.insert(RuleFilter::Rule(Self::GROUP_NAME, Self::GROUP_RULES[4]));
            }
        }
        if let Some(rule) = self.no_distracting_elements.as_ref() {
            if rule.is_disabled() {
                index_set.insert(RuleFilter::Rule(Self::GROUP_NAME, Self::GROUP_RULES[5]));
            }
        }
        if let Some(rule) = self.no_header_scope.as_ref() {
            if rule.is_disabled() {
                index_set.insert(RuleFilter::Rule(Self::GROUP_NAME, Self::GROUP_RULES[6]));
            }
        }
        if let Some(rule) = self.no_interactive_element_to_noninteractive_role.as_ref() {
            if rule.is_disabled() {
                index_set.insert(RuleFilter::Rule(Self::GROUP_NAME, Self::GROUP_RULES[7]));
            }
        }
        if let Some(rule) = self.no_label_without_control.as_ref() {
            if rule.is_disabled() {
                index_set.insert(RuleFilter::Rule(Self::GROUP_NAME, Self::GROUP_RULES[8]));
            }
        }
        if let Some(rule) = self.no_noninteractive_element_to_interactive_role.as_ref() {
            if rule.is_disabled() {
                index_set.insert(RuleFilter::Rule(Self::GROUP_NAME, Self::GROUP_RULES[9]));
            }
        }
        if let Some(rule) = self.no_noninteractive_tabindex.as_ref() {
            if rule.is_disabled() {
                index_set.insert(RuleFilter::Rule(Self::GROUP_NAME, Self::GROUP_RULES[10]));
            }
        }
        if let Some(rule) = self.no_positive_tabindex.as_ref() {
            if rule.is_disabled() {
                index_set.insert(RuleFilter::Rule(Self::GROUP_NAME, Self::GROUP_RULES[11]));
            }
        }
        if let Some(rule) = self.no_redundant_alt.as_ref() {
            if rule.is_disabled() {
                index_set.insert(RuleFilter::Rule(Self::GROUP_NAME, Self::GROUP_RULES[12]));
            }
        }
        if let Some(rule) = self.no_redundant_roles.as_ref() {
            if rule.is_disabled() {
                index_set.insert(RuleFilter::Rule(Self::GROUP_NAME, Self::GROUP_RULES[13]));
            }
        }
        if let Some(rule) = self.no_svg_without_title.as_ref() {
            if rule.is_disabled() {
                index_set.insert(RuleFilter::Rule(Self::GROUP_NAME, Self::GROUP_RULES[14]));
            }
        }
        if let Some(rule) = self.use_alt_text.as_ref() {
            if rule.is_disabled() {
                index_set.insert(RuleFilter::Rule(Self::GROUP_NAME, Self::GROUP_RULES[15]));
            }
        }
        if let Some(rule) = self.use_anchor_content.as_ref() {
            if rule.is_disabled() {
                index_set.insert(RuleFilter::Rule(Self::GROUP_NAME, Self::GROUP_RULES[16]));
            }
        }
        if let Some(rule) = self.use_aria_activedescendant_with_tabindex.as_ref() {
            if rule.is_disabled() {
                index_set.insert(RuleFilter::Rule(Self::GROUP_NAME, Self::GROUP_RULES[17]));
            }
        }
        if let Some(rule) = self.use_aria_props_for_role.as_ref() {
            if rule.is_disabled() {
                index_set.insert(RuleFilter::Rule(Self::GROUP_NAME, Self::GROUP_RULES[18]));
            }
        }
        if let Some(rule) = self.use_button_type.as_ref() {
            if rule.is_disabled() {
                index_set.insert(RuleFilter::Rule(Self::GROUP_NAME, Self::GROUP_RULES[19]));
            }
        }
        if let Some(rule) = self.use_focusable_interactive.as_ref() {
            if rule.is_disabled() {
                index_set.insert(RuleFilter::Rule(Self::GROUP_NAME, Self::GROUP_RULES[20]));
            }
        }
        if let Some(rule) = self.use_generic_font_names.as_ref() {
            if rule.is_disabled() {
                index_set.insert(RuleFilter::Rule(Self::GROUP_NAME, Self::GROUP_RULES[21]));
            }
        }
        if let Some(rule) = self.use_heading_content.as_ref() {
            if rule.is_disabled() {
                index_set.insert(RuleFilter::Rule(Self::GROUP_NAME, Self::GROUP_RULES[22]));
            }
        }
        if let Some(rule) = self.use_html_lang.as_ref() {
            if rule.is_disabled() {
                index_set.insert(RuleFilter::Rule(Self::GROUP_NAME, Self::GROUP_RULES[23]));
            }
        }
        if let Some(rule) = self.use_iframe_title.as_ref() {
            if rule.is_disabled() {
                index_set.insert(RuleFilter::Rule(Self::GROUP_NAME, Self::GROUP_RULES[24]));
            }
        }
        if let Some(rule) = self.use_key_with_click_events.as_ref() {
            if rule.is_disabled() {
                index_set.insert(RuleFilter::Rule(Self::GROUP_NAME, Self::GROUP_RULES[25]));
            }
        }
        if let Some(rule) = self.use_key_with_mouse_events.as_ref() {
            if rule.is_disabled() {
                index_set.insert(RuleFilter::Rule(Self::GROUP_NAME, Self::GROUP_RULES[26]));
            }
        }
        if let Some(rule) = self.use_media_caption.as_ref() {
            if rule.is_disabled() {
                index_set.insert(RuleFilter::Rule(Self::GROUP_NAME, Self::GROUP_RULES[27]));
            }
        }
        if let Some(rule) = self.use_semantic_elements.as_ref() {
            if rule.is_disabled() {
                index_set.insert(RuleFilter::Rule(Self::GROUP_NAME, Self::GROUP_RULES[28]));
            }
        }
        if let Some(rule) = self.use_valid_anchor.as_ref() {
            if rule.is_disabled() {
                index_set.insert(RuleFilter::Rule(Self::GROUP_NAME, Self::GROUP_RULES[29]));
            }
        }
        if let Some(rule) = self.use_valid_aria_props.as_ref() {
            if rule.is_disabled() {
                index_set.insert(RuleFilter::Rule(Self::GROUP_NAME, Self::GROUP_RULES[30]));
            }
        }
        if let Some(rule) = self.use_valid_aria_role.as_ref() {
            if rule.is_disabled() {
                index_set.insert(RuleFilter::Rule(Self::GROUP_NAME, Self::GROUP_RULES[31]));
            }
        }
        if let Some(rule) = self.use_valid_aria_values.as_ref() {
            if rule.is_disabled() {
                index_set.insert(RuleFilter::Rule(Self::GROUP_NAME, Self::GROUP_RULES[32]));
            }
        }
        if let Some(rule) = self.use_valid_lang.as_ref() {
            if rule.is_disabled() {
                index_set.insert(RuleFilter::Rule(Self::GROUP_NAME, Self::GROUP_RULES[33]));
            }
        }
        index_set
    }
    #[doc = r" Checks if, given a rule name, matches one of the rules contained in this category"]
    pub(crate) fn has_rule(rule_name: &str) -> Option<&'static str> {
        Some(Self::GROUP_RULES[Self::GROUP_RULES.binary_search(&rule_name).ok()?])
    }
    #[doc = r" Checks if, given a rule name, it is marked as recommended"]
    pub(crate) fn is_recommended_rule(rule_name: &str) -> bool {
        Self::RECOMMENDED_RULES.contains(&rule_name)
    }
    pub(crate) fn recommended_rules_as_filters() -> &'static [RuleFilter<'static>] {
        Self::RECOMMENDED_RULES_AS_FILTERS
    }
    pub(crate) fn all_rules_as_filters() -> &'static [RuleFilter<'static>] {
        Self::ALL_RULES_AS_FILTERS
    }
    #[doc = r" Select preset rules"]
    pub(crate) fn collect_preset_rules(
        &self,
        parent_is_all: bool,
        parent_is_recommended: bool,
        enabled_rules: &mut FxHashSet<RuleFilter<'static>>,
    ) {
        if self.is_all_true() || self.is_all_unset() && parent_is_all {
            enabled_rules.extend(Self::all_rules_as_filters());
        } else if self.is_recommended_true()
            || self.is_recommended_unset() && self.is_all_unset() && parent_is_recommended
        {
            enabled_rules.extend(Self::recommended_rules_as_filters());
        }
    }
    pub(crate) fn get_rule_configuration(
        &self,
        rule_name: &str,
    ) -> Option<(RulePlainConfiguration, Option<RuleOptions>)> {
        match rule_name {
            "noAccessKey" => self
                .no_access_key
                .as_ref()
                .map(|conf| (conf.level(), conf.get_options())),
            "noAriaHiddenOnFocusable" => self
                .no_aria_hidden_on_focusable
                .as_ref()
                .map(|conf| (conf.level(), conf.get_options())),
            "noAriaUnsupportedElements" => self
                .no_aria_unsupported_elements
                .as_ref()
                .map(|conf| (conf.level(), conf.get_options())),
            "noAutofocus" => self
                .no_autofocus
                .as_ref()
                .map(|conf| (conf.level(), conf.get_options())),
            "noBlankTarget" => self
                .no_blank_target
                .as_ref()
                .map(|conf| (conf.level(), conf.get_options())),
            "noDistractingElements" => self
                .no_distracting_elements
                .as_ref()
                .map(|conf| (conf.level(), conf.get_options())),
            "noHeaderScope" => self
                .no_header_scope
                .as_ref()
                .map(|conf| (conf.level(), conf.get_options())),
            "noInteractiveElementToNoninteractiveRole" => self
                .no_interactive_element_to_noninteractive_role
                .as_ref()
                .map(|conf| (conf.level(), conf.get_options())),
            "noLabelWithoutControl" => self
                .no_label_without_control
                .as_ref()
                .map(|conf| (conf.level(), conf.get_options())),
            "noNoninteractiveElementToInteractiveRole" => self
                .no_noninteractive_element_to_interactive_role
                .as_ref()
                .map(|conf| (conf.level(), conf.get_options())),
            "noNoninteractiveTabindex" => self
                .no_noninteractive_tabindex
                .as_ref()
                .map(|conf| (conf.level(), conf.get_options())),
            "noPositiveTabindex" => self
                .no_positive_tabindex
                .as_ref()
                .map(|conf| (conf.level(), conf.get_options())),
            "noRedundantAlt" => self
                .no_redundant_alt
                .as_ref()
                .map(|conf| (conf.level(), conf.get_options())),
            "noRedundantRoles" => self
                .no_redundant_roles
                .as_ref()
                .map(|conf| (conf.level(), conf.get_options())),
            "noSvgWithoutTitle" => self
                .no_svg_without_title
                .as_ref()
                .map(|conf| (conf.level(), conf.get_options())),
            "useAltText" => self
                .use_alt_text
                .as_ref()
                .map(|conf| (conf.level(), conf.get_options())),
            "useAnchorContent" => self
                .use_anchor_content
                .as_ref()
                .map(|conf| (conf.level(), conf.get_options())),
            "useAriaActivedescendantWithTabindex" => self
                .use_aria_activedescendant_with_tabindex
                .as_ref()
                .map(|conf| (conf.level(), conf.get_options())),
            "useAriaPropsForRole" => self
                .use_aria_props_for_role
                .as_ref()
                .map(|conf| (conf.level(), conf.get_options())),
            "useButtonType" => self
                .use_button_type
                .as_ref()
                .map(|conf| (conf.level(), conf.get_options())),
            "useFocusableInteractive" => self
                .use_focusable_interactive
                .as_ref()
                .map(|conf| (conf.level(), conf.get_options())),
            "useGenericFontNames" => self
                .use_generic_font_names
                .as_ref()
                .map(|conf| (conf.level(), conf.get_options())),
            "useHeadingContent" => self
                .use_heading_content
                .as_ref()
                .map(|conf| (conf.level(), conf.get_options())),
            "useHtmlLang" => self
                .use_html_lang
                .as_ref()
                .map(|conf| (conf.level(), conf.get_options())),
            "useIframeTitle" => self
                .use_iframe_title
                .as_ref()
                .map(|conf| (conf.level(), conf.get_options())),
            "useKeyWithClickEvents" => self
                .use_key_with_click_events
                .as_ref()
                .map(|conf| (conf.level(), conf.get_options())),
            "useKeyWithMouseEvents" => self
                .use_key_with_mouse_events
                .as_ref()
                .map(|conf| (conf.level(), conf.get_options())),
            "useMediaCaption" => self
                .use_media_caption
                .as_ref()
                .map(|conf| (conf.level(), conf.get_options())),
            "useSemanticElements" => self
                .use_semantic_elements
                .as_ref()
                .map(|conf| (conf.level(), conf.get_options())),
            "useValidAnchor" => self
                .use_valid_anchor
                .as_ref()
                .map(|conf| (conf.level(), conf.get_options())),
            "useValidAriaProps" => self
                .use_valid_aria_props
                .as_ref()
                .map(|conf| (conf.level(), conf.get_options())),
            "useValidAriaRole" => self
                .use_valid_aria_role
                .as_ref()
                .map(|conf| (conf.level(), conf.get_options())),
            "useValidAriaValues" => self
                .use_valid_aria_values
                .as_ref()
                .map(|conf| (conf.level(), conf.get_options())),
            "useValidLang" => self
                .use_valid_lang
                .as_ref()
                .map(|conf| (conf.level(), conf.get_options())),
            _ => None,
        }
    }
}
#[derive(Clone, Debug, Default, Deserialize, Deserializable, Eq, Merge, PartialEq, Serialize)]
#[deserializable(with_validator)]
#[cfg_attr(feature = "schema", derive(JsonSchema))]
#[serde(rename_all = "camelCase", default, deny_unknown_fields)]
#[doc = r" A list of rules that belong to this group"]
pub struct Complexity {
    #[doc = r" It enables the recommended rules for this group"]
    #[serde(skip_serializing_if = "Option::is_none")]
    pub recommended: Option<bool>,
    #[doc = r" It enables ALL rules for this group."]
    #[serde(skip_serializing_if = "Option::is_none")]
    pub all: Option<bool>,
    #[doc = "Disallow primitive type aliases and misleading types."]
    #[serde(skip_serializing_if = "Option::is_none")]
    pub no_banned_types: Option<RuleFixConfiguration<biome_js_analyze::options::NoBannedTypes>>,
    #[doc = "Disallow empty type parameters in type aliases and interfaces."]
    #[serde(skip_serializing_if = "Option::is_none")]
    pub no_empty_type_parameters:
        Option<RuleConfiguration<biome_js_analyze::options::NoEmptyTypeParameters>>,
    #[doc = "Disallow functions that exceed a given Cognitive Complexity score."]
    #[serde(skip_serializing_if = "Option::is_none")]
    pub no_excessive_cognitive_complexity:
        Option<RuleConfiguration<biome_js_analyze::options::NoExcessiveCognitiveComplexity>>,
    #[doc = "This rule enforces a maximum depth to nested describe() in test files."]
    #[serde(skip_serializing_if = "Option::is_none")]
    pub no_excessive_nested_test_suites:
        Option<RuleConfiguration<biome_js_analyze::options::NoExcessiveNestedTestSuites>>,
    #[doc = "Disallow unnecessary boolean casts"]
    #[serde(skip_serializing_if = "Option::is_none")]
    pub no_extra_boolean_cast:
        Option<RuleFixConfiguration<biome_js_analyze::options::NoExtraBooleanCast>>,
    #[doc = "Prefer for...of statement instead of Array.forEach."]
    #[serde(skip_serializing_if = "Option::is_none")]
    pub no_for_each: Option<RuleConfiguration<biome_js_analyze::options::NoForEach>>,
    #[doc = "Disallow unclear usage of consecutive space characters in regular expression literals"]
    #[serde(skip_serializing_if = "Option::is_none")]
    pub no_multiple_spaces_in_regular_expression_literals: Option<
        RuleFixConfiguration<
            biome_js_analyze::options::NoMultipleSpacesInRegularExpressionLiterals,
        >,
    >,
    #[doc = "This rule reports when a class has no non-static members, such as for a class used exclusively as a static namespace."]
    #[serde(skip_serializing_if = "Option::is_none")]
    pub no_static_only_class:
        Option<RuleConfiguration<biome_js_analyze::options::NoStaticOnlyClass>>,
    #[doc = "Disallow this and super in static contexts."]
    #[serde(skip_serializing_if = "Option::is_none")]
    pub no_this_in_static: Option<RuleFixConfiguration<biome_js_analyze::options::NoThisInStatic>>,
    #[doc = "Disallow unnecessary catch clauses."]
    #[serde(skip_serializing_if = "Option::is_none")]
    pub no_useless_catch: Option<RuleFixConfiguration<biome_js_analyze::options::NoUselessCatch>>,
    #[doc = "Disallow unnecessary constructors."]
    #[serde(skip_serializing_if = "Option::is_none")]
    pub no_useless_constructor:
        Option<RuleFixConfiguration<biome_js_analyze::options::NoUselessConstructor>>,
    #[doc = "Disallow empty exports that don't change anything in a module file."]
    #[serde(skip_serializing_if = "Option::is_none")]
    pub no_useless_empty_export:
        Option<RuleFixConfiguration<biome_js_analyze::options::NoUselessEmptyExport>>,
    #[doc = "Disallow unnecessary fragments"]
    #[serde(skip_serializing_if = "Option::is_none")]
    pub no_useless_fragments:
        Option<RuleFixConfiguration<biome_js_analyze::options::NoUselessFragments>>,
    #[doc = "Disallow unnecessary labels."]
    #[serde(skip_serializing_if = "Option::is_none")]
    pub no_useless_label: Option<RuleFixConfiguration<biome_js_analyze::options::NoUselessLabel>>,
    #[doc = "Disallow unnecessary nested block statements."]
    #[serde(skip_serializing_if = "Option::is_none")]
    pub no_useless_lone_block_statements:
        Option<RuleFixConfiguration<biome_js_analyze::options::NoUselessLoneBlockStatements>>,
    #[doc = "Disallow renaming import, export, and destructured assignments to the same name."]
    #[serde(skip_serializing_if = "Option::is_none")]
    pub no_useless_rename: Option<RuleFixConfiguration<biome_js_analyze::options::NoUselessRename>>,
    #[doc = "Disallow unnecessary concatenation of string or template literals."]
    #[serde(skip_serializing_if = "Option::is_none")]
    pub no_useless_string_concat:
        Option<RuleFixConfiguration<biome_js_analyze::options::NoUselessStringConcat>>,
    #[doc = "Disallow useless case in switch statements."]
    #[serde(skip_serializing_if = "Option::is_none")]
    pub no_useless_switch_case:
        Option<RuleFixConfiguration<biome_js_analyze::options::NoUselessSwitchCase>>,
    #[doc = "Disallow ternary operators when simpler alternatives exist."]
    #[serde(skip_serializing_if = "Option::is_none")]
    pub no_useless_ternary:
        Option<RuleFixConfiguration<biome_js_analyze::options::NoUselessTernary>>,
    #[doc = "Disallow useless this aliasing."]
    #[serde(skip_serializing_if = "Option::is_none")]
    pub no_useless_this_alias:
        Option<RuleFixConfiguration<biome_js_analyze::options::NoUselessThisAlias>>,
    #[doc = "Disallow using any or unknown as type constraint."]
    #[serde(skip_serializing_if = "Option::is_none")]
    pub no_useless_type_constraint:
        Option<RuleFixConfiguration<biome_js_analyze::options::NoUselessTypeConstraint>>,
    #[doc = "Disallow initializing variables to undefined."]
    #[serde(skip_serializing_if = "Option::is_none")]
    pub no_useless_undefined_initialization:
        Option<RuleFixConfiguration<biome_js_analyze::options::NoUselessUndefinedInitialization>>,
    #[doc = "Disallow the use of void operators, which is not a familiar operator."]
    #[serde(skip_serializing_if = "Option::is_none")]
    pub no_void: Option<RuleConfiguration<biome_js_analyze::options::NoVoid>>,
    #[doc = "Disallow with statements in non-strict contexts."]
    #[serde(skip_serializing_if = "Option::is_none")]
    pub no_with: Option<RuleConfiguration<biome_js_analyze::options::NoWith>>,
    #[doc = "Use arrow functions over function expressions."]
    #[serde(skip_serializing_if = "Option::is_none")]
    pub use_arrow_function:
        Option<RuleFixConfiguration<biome_js_analyze::options::UseArrowFunction>>,
    #[doc = "Use Date.now() to get the number of milliseconds since the Unix Epoch."]
    #[serde(skip_serializing_if = "Option::is_none")]
    pub use_date_now: Option<RuleFixConfiguration<biome_js_analyze::options::UseDateNow>>,
    #[doc = "Promotes the use of .flatMap() when map().flat() are used together."]
    #[serde(skip_serializing_if = "Option::is_none")]
    pub use_flat_map: Option<RuleFixConfiguration<biome_js_analyze::options::UseFlatMap>>,
    #[doc = "Enforce the usage of a literal access to properties over computed property access."]
    #[serde(skip_serializing_if = "Option::is_none")]
    pub use_literal_keys: Option<RuleFixConfiguration<biome_js_analyze::options::UseLiteralKeys>>,
    #[doc = "Enforce using concise optional chain instead of chained logical expressions."]
    #[serde(skip_serializing_if = "Option::is_none")]
    pub use_optional_chain:
        Option<RuleFixConfiguration<biome_js_analyze::options::UseOptionalChain>>,
    #[doc = "Enforce the use of the regular expression literals instead of the RegExp constructor if possible."]
    #[serde(skip_serializing_if = "Option::is_none")]
    pub use_regex_literals:
        Option<RuleFixConfiguration<biome_js_analyze::options::UseRegexLiterals>>,
    #[doc = "Disallow number literal object member names which are not base10 or uses underscore as separator"]
    #[serde(skip_serializing_if = "Option::is_none")]
    pub use_simple_number_keys:
        Option<RuleFixConfiguration<biome_js_analyze::options::UseSimpleNumberKeys>>,
    #[doc = "Discard redundant terms from logical expressions."]
    #[serde(skip_serializing_if = "Option::is_none")]
    pub use_simplified_logic_expression:
        Option<RuleFixConfiguration<biome_js_analyze::options::UseSimplifiedLogicExpression>>,
}
impl DeserializableValidator for Complexity {
    fn validate(
        &mut self,
        _name: &str,
        range: TextRange,
        diagnostics: &mut Vec<DeserializationDiagnostic>,
    ) -> bool {
        if self.recommended == Some(true) && self.all == Some(true) {
            diagnostics . push (DeserializationDiagnostic :: new (markup ! (< Emphasis > "'recommended'" < / Emphasis > " and " < Emphasis > "'all'" < / Emphasis > " can't be both " < Emphasis > "'true'" < / Emphasis > ". You should choose only one of them.")) . with_range (range) . with_note (markup ! ("Biome will fallback to its defaults for this section."))) ;
            return false;
        }
        true
    }
}
impl Complexity {
    const GROUP_NAME: &'static str = "complexity";
    pub(crate) const GROUP_RULES: &'static [&'static str] = &[
        "noBannedTypes",
        "noEmptyTypeParameters",
        "noExcessiveCognitiveComplexity",
        "noExcessiveNestedTestSuites",
        "noExtraBooleanCast",
        "noForEach",
        "noMultipleSpacesInRegularExpressionLiterals",
        "noStaticOnlyClass",
        "noThisInStatic",
        "noUselessCatch",
        "noUselessConstructor",
        "noUselessEmptyExport",
        "noUselessFragments",
        "noUselessLabel",
        "noUselessLoneBlockStatements",
        "noUselessRename",
        "noUselessStringConcat",
        "noUselessSwitchCase",
        "noUselessTernary",
        "noUselessThisAlias",
        "noUselessTypeConstraint",
        "noUselessUndefinedInitialization",
        "noVoid",
        "noWith",
        "useArrowFunction",
        "useDateNow",
        "useFlatMap",
        "useLiteralKeys",
        "useOptionalChain",
        "useRegexLiterals",
        "useSimpleNumberKeys",
        "useSimplifiedLogicExpression",
    ];
    const RECOMMENDED_RULES: &'static [&'static str] = &[
        "noBannedTypes",
        "noEmptyTypeParameters",
        "noExcessiveNestedTestSuites",
        "noExtraBooleanCast",
        "noForEach",
        "noMultipleSpacesInRegularExpressionLiterals",
        "noStaticOnlyClass",
        "noThisInStatic",
        "noUselessCatch",
        "noUselessConstructor",
        "noUselessEmptyExport",
        "noUselessFragments",
        "noUselessLabel",
        "noUselessLoneBlockStatements",
        "noUselessRename",
        "noUselessSwitchCase",
        "noUselessTernary",
        "noUselessThisAlias",
        "noUselessTypeConstraint",
        "noWith",
        "useArrowFunction",
        "useFlatMap",
        "useLiteralKeys",
        "useOptionalChain",
        "useRegexLiterals",
        "useSimpleNumberKeys",
    ];
    const RECOMMENDED_RULES_AS_FILTERS: &'static [RuleFilter<'static>] = &[
        RuleFilter::Rule(Self::GROUP_NAME, Self::GROUP_RULES[0]),
        RuleFilter::Rule(Self::GROUP_NAME, Self::GROUP_RULES[1]),
        RuleFilter::Rule(Self::GROUP_NAME, Self::GROUP_RULES[3]),
        RuleFilter::Rule(Self::GROUP_NAME, Self::GROUP_RULES[4]),
        RuleFilter::Rule(Self::GROUP_NAME, Self::GROUP_RULES[5]),
        RuleFilter::Rule(Self::GROUP_NAME, Self::GROUP_RULES[6]),
        RuleFilter::Rule(Self::GROUP_NAME, Self::GROUP_RULES[7]),
        RuleFilter::Rule(Self::GROUP_NAME, Self::GROUP_RULES[8]),
        RuleFilter::Rule(Self::GROUP_NAME, Self::GROUP_RULES[9]),
        RuleFilter::Rule(Self::GROUP_NAME, Self::GROUP_RULES[10]),
        RuleFilter::Rule(Self::GROUP_NAME, Self::GROUP_RULES[11]),
        RuleFilter::Rule(Self::GROUP_NAME, Self::GROUP_RULES[12]),
        RuleFilter::Rule(Self::GROUP_NAME, Self::GROUP_RULES[13]),
        RuleFilter::Rule(Self::GROUP_NAME, Self::GROUP_RULES[14]),
        RuleFilter::Rule(Self::GROUP_NAME, Self::GROUP_RULES[15]),
        RuleFilter::Rule(Self::GROUP_NAME, Self::GROUP_RULES[17]),
        RuleFilter::Rule(Self::GROUP_NAME, Self::GROUP_RULES[18]),
        RuleFilter::Rule(Self::GROUP_NAME, Self::GROUP_RULES[19]),
        RuleFilter::Rule(Self::GROUP_NAME, Self::GROUP_RULES[20]),
        RuleFilter::Rule(Self::GROUP_NAME, Self::GROUP_RULES[23]),
        RuleFilter::Rule(Self::GROUP_NAME, Self::GROUP_RULES[24]),
        RuleFilter::Rule(Self::GROUP_NAME, Self::GROUP_RULES[26]),
        RuleFilter::Rule(Self::GROUP_NAME, Self::GROUP_RULES[27]),
        RuleFilter::Rule(Self::GROUP_NAME, Self::GROUP_RULES[28]),
        RuleFilter::Rule(Self::GROUP_NAME, Self::GROUP_RULES[29]),
        RuleFilter::Rule(Self::GROUP_NAME, Self::GROUP_RULES[30]),
    ];
    const ALL_RULES_AS_FILTERS: &'static [RuleFilter<'static>] = &[
        RuleFilter::Rule(Self::GROUP_NAME, Self::GROUP_RULES[0]),
        RuleFilter::Rule(Self::GROUP_NAME, Self::GROUP_RULES[1]),
        RuleFilter::Rule(Self::GROUP_NAME, Self::GROUP_RULES[2]),
        RuleFilter::Rule(Self::GROUP_NAME, Self::GROUP_RULES[3]),
        RuleFilter::Rule(Self::GROUP_NAME, Self::GROUP_RULES[4]),
        RuleFilter::Rule(Self::GROUP_NAME, Self::GROUP_RULES[5]),
        RuleFilter::Rule(Self::GROUP_NAME, Self::GROUP_RULES[6]),
        RuleFilter::Rule(Self::GROUP_NAME, Self::GROUP_RULES[7]),
        RuleFilter::Rule(Self::GROUP_NAME, Self::GROUP_RULES[8]),
        RuleFilter::Rule(Self::GROUP_NAME, Self::GROUP_RULES[9]),
        RuleFilter::Rule(Self::GROUP_NAME, Self::GROUP_RULES[10]),
        RuleFilter::Rule(Self::GROUP_NAME, Self::GROUP_RULES[11]),
        RuleFilter::Rule(Self::GROUP_NAME, Self::GROUP_RULES[12]),
        RuleFilter::Rule(Self::GROUP_NAME, Self::GROUP_RULES[13]),
        RuleFilter::Rule(Self::GROUP_NAME, Self::GROUP_RULES[14]),
        RuleFilter::Rule(Self::GROUP_NAME, Self::GROUP_RULES[15]),
        RuleFilter::Rule(Self::GROUP_NAME, Self::GROUP_RULES[16]),
        RuleFilter::Rule(Self::GROUP_NAME, Self::GROUP_RULES[17]),
        RuleFilter::Rule(Self::GROUP_NAME, Self::GROUP_RULES[18]),
        RuleFilter::Rule(Self::GROUP_NAME, Self::GROUP_RULES[19]),
        RuleFilter::Rule(Self::GROUP_NAME, Self::GROUP_RULES[20]),
        RuleFilter::Rule(Self::GROUP_NAME, Self::GROUP_RULES[21]),
        RuleFilter::Rule(Self::GROUP_NAME, Self::GROUP_RULES[22]),
        RuleFilter::Rule(Self::GROUP_NAME, Self::GROUP_RULES[23]),
        RuleFilter::Rule(Self::GROUP_NAME, Self::GROUP_RULES[24]),
        RuleFilter::Rule(Self::GROUP_NAME, Self::GROUP_RULES[25]),
        RuleFilter::Rule(Self::GROUP_NAME, Self::GROUP_RULES[26]),
        RuleFilter::Rule(Self::GROUP_NAME, Self::GROUP_RULES[27]),
        RuleFilter::Rule(Self::GROUP_NAME, Self::GROUP_RULES[28]),
        RuleFilter::Rule(Self::GROUP_NAME, Self::GROUP_RULES[29]),
        RuleFilter::Rule(Self::GROUP_NAME, Self::GROUP_RULES[30]),
        RuleFilter::Rule(Self::GROUP_NAME, Self::GROUP_RULES[31]),
    ];
    #[doc = r" Retrieves the recommended rules"]
    pub(crate) fn is_recommended_true(&self) -> bool {
        matches!(self.recommended, Some(true))
    }
    pub(crate) fn is_recommended_unset(&self) -> bool {
        self.recommended.is_none()
    }
    pub(crate) fn is_all_true(&self) -> bool {
        matches!(self.all, Some(true))
    }
    pub(crate) fn is_all_unset(&self) -> bool {
        self.all.is_none()
    }
    pub(crate) fn get_enabled_rules(&self) -> FxHashSet<RuleFilter<'static>> {
        let mut index_set = FxHashSet::default();
        if let Some(rule) = self.no_banned_types.as_ref() {
            if rule.is_enabled() {
                index_set.insert(RuleFilter::Rule(Self::GROUP_NAME, Self::GROUP_RULES[0]));
            }
        }
        if let Some(rule) = self.no_empty_type_parameters.as_ref() {
            if rule.is_enabled() {
                index_set.insert(RuleFilter::Rule(Self::GROUP_NAME, Self::GROUP_RULES[1]));
            }
        }
        if let Some(rule) = self.no_excessive_cognitive_complexity.as_ref() {
            if rule.is_enabled() {
                index_set.insert(RuleFilter::Rule(Self::GROUP_NAME, Self::GROUP_RULES[2]));
            }
        }
        if let Some(rule) = self.no_excessive_nested_test_suites.as_ref() {
            if rule.is_enabled() {
                index_set.insert(RuleFilter::Rule(Self::GROUP_NAME, Self::GROUP_RULES[3]));
            }
        }
        if let Some(rule) = self.no_extra_boolean_cast.as_ref() {
            if rule.is_enabled() {
                index_set.insert(RuleFilter::Rule(Self::GROUP_NAME, Self::GROUP_RULES[4]));
            }
        }
        if let Some(rule) = self.no_for_each.as_ref() {
            if rule.is_enabled() {
                index_set.insert(RuleFilter::Rule(Self::GROUP_NAME, Self::GROUP_RULES[5]));
            }
        }
        if let Some(rule) = self
            .no_multiple_spaces_in_regular_expression_literals
            .as_ref()
        {
            if rule.is_enabled() {
                index_set.insert(RuleFilter::Rule(Self::GROUP_NAME, Self::GROUP_RULES[6]));
            }
        }
        if let Some(rule) = self.no_static_only_class.as_ref() {
            if rule.is_enabled() {
                index_set.insert(RuleFilter::Rule(Self::GROUP_NAME, Self::GROUP_RULES[7]));
            }
        }
        if let Some(rule) = self.no_this_in_static.as_ref() {
            if rule.is_enabled() {
                index_set.insert(RuleFilter::Rule(Self::GROUP_NAME, Self::GROUP_RULES[8]));
            }
        }
        if let Some(rule) = self.no_useless_catch.as_ref() {
            if rule.is_enabled() {
                index_set.insert(RuleFilter::Rule(Self::GROUP_NAME, Self::GROUP_RULES[9]));
            }
        }
        if let Some(rule) = self.no_useless_constructor.as_ref() {
            if rule.is_enabled() {
                index_set.insert(RuleFilter::Rule(Self::GROUP_NAME, Self::GROUP_RULES[10]));
            }
        }
        if let Some(rule) = self.no_useless_empty_export.as_ref() {
            if rule.is_enabled() {
                index_set.insert(RuleFilter::Rule(Self::GROUP_NAME, Self::GROUP_RULES[11]));
            }
        }
        if let Some(rule) = self.no_useless_fragments.as_ref() {
            if rule.is_enabled() {
                index_set.insert(RuleFilter::Rule(Self::GROUP_NAME, Self::GROUP_RULES[12]));
            }
        }
        if let Some(rule) = self.no_useless_label.as_ref() {
            if rule.is_enabled() {
                index_set.insert(RuleFilter::Rule(Self::GROUP_NAME, Self::GROUP_RULES[13]));
            }
        }
        if let Some(rule) = self.no_useless_lone_block_statements.as_ref() {
            if rule.is_enabled() {
                index_set.insert(RuleFilter::Rule(Self::GROUP_NAME, Self::GROUP_RULES[14]));
            }
        }
        if let Some(rule) = self.no_useless_rename.as_ref() {
            if rule.is_enabled() {
                index_set.insert(RuleFilter::Rule(Self::GROUP_NAME, Self::GROUP_RULES[15]));
            }
        }
        if let Some(rule) = self.no_useless_string_concat.as_ref() {
            if rule.is_enabled() {
                index_set.insert(RuleFilter::Rule(Self::GROUP_NAME, Self::GROUP_RULES[16]));
            }
        }
        if let Some(rule) = self.no_useless_switch_case.as_ref() {
            if rule.is_enabled() {
                index_set.insert(RuleFilter::Rule(Self::GROUP_NAME, Self::GROUP_RULES[17]));
            }
        }
        if let Some(rule) = self.no_useless_ternary.as_ref() {
            if rule.is_enabled() {
                index_set.insert(RuleFilter::Rule(Self::GROUP_NAME, Self::GROUP_RULES[18]));
            }
        }
        if let Some(rule) = self.no_useless_this_alias.as_ref() {
            if rule.is_enabled() {
                index_set.insert(RuleFilter::Rule(Self::GROUP_NAME, Self::GROUP_RULES[19]));
            }
        }
        if let Some(rule) = self.no_useless_type_constraint.as_ref() {
            if rule.is_enabled() {
                index_set.insert(RuleFilter::Rule(Self::GROUP_NAME, Self::GROUP_RULES[20]));
            }
        }
        if let Some(rule) = self.no_useless_undefined_initialization.as_ref() {
            if rule.is_enabled() {
                index_set.insert(RuleFilter::Rule(Self::GROUP_NAME, Self::GROUP_RULES[21]));
            }
        }
        if let Some(rule) = self.no_void.as_ref() {
            if rule.is_enabled() {
                index_set.insert(RuleFilter::Rule(Self::GROUP_NAME, Self::GROUP_RULES[22]));
            }
        }
        if let Some(rule) = self.no_with.as_ref() {
            if rule.is_enabled() {
                index_set.insert(RuleFilter::Rule(Self::GROUP_NAME, Self::GROUP_RULES[23]));
            }
        }
        if let Some(rule) = self.use_arrow_function.as_ref() {
            if rule.is_enabled() {
                index_set.insert(RuleFilter::Rule(Self::GROUP_NAME, Self::GROUP_RULES[24]));
            }
        }
        if let Some(rule) = self.use_date_now.as_ref() {
            if rule.is_enabled() {
                index_set.insert(RuleFilter::Rule(Self::GROUP_NAME, Self::GROUP_RULES[25]));
            }
        }
        if let Some(rule) = self.use_flat_map.as_ref() {
            if rule.is_enabled() {
                index_set.insert(RuleFilter::Rule(Self::GROUP_NAME, Self::GROUP_RULES[26]));
            }
        }
        if let Some(rule) = self.use_literal_keys.as_ref() {
            if rule.is_enabled() {
                index_set.insert(RuleFilter::Rule(Self::GROUP_NAME, Self::GROUP_RULES[27]));
            }
        }
        if let Some(rule) = self.use_optional_chain.as_ref() {
            if rule.is_enabled() {
                index_set.insert(RuleFilter::Rule(Self::GROUP_NAME, Self::GROUP_RULES[28]));
            }
        }
        if let Some(rule) = self.use_regex_literals.as_ref() {
            if rule.is_enabled() {
                index_set.insert(RuleFilter::Rule(Self::GROUP_NAME, Self::GROUP_RULES[29]));
            }
        }
        if let Some(rule) = self.use_simple_number_keys.as_ref() {
            if rule.is_enabled() {
                index_set.insert(RuleFilter::Rule(Self::GROUP_NAME, Self::GROUP_RULES[30]));
            }
        }
        if let Some(rule) = self.use_simplified_logic_expression.as_ref() {
            if rule.is_enabled() {
                index_set.insert(RuleFilter::Rule(Self::GROUP_NAME, Self::GROUP_RULES[31]));
            }
        }
        index_set
    }
    pub(crate) fn get_disabled_rules(&self) -> FxHashSet<RuleFilter<'static>> {
        let mut index_set = FxHashSet::default();
        if let Some(rule) = self.no_banned_types.as_ref() {
            if rule.is_disabled() {
                index_set.insert(RuleFilter::Rule(Self::GROUP_NAME, Self::GROUP_RULES[0]));
            }
        }
        if let Some(rule) = self.no_empty_type_parameters.as_ref() {
            if rule.is_disabled() {
                index_set.insert(RuleFilter::Rule(Self::GROUP_NAME, Self::GROUP_RULES[1]));
            }
        }
        if let Some(rule) = self.no_excessive_cognitive_complexity.as_ref() {
            if rule.is_disabled() {
                index_set.insert(RuleFilter::Rule(Self::GROUP_NAME, Self::GROUP_RULES[2]));
            }
        }
        if let Some(rule) = self.no_excessive_nested_test_suites.as_ref() {
            if rule.is_disabled() {
                index_set.insert(RuleFilter::Rule(Self::GROUP_NAME, Self::GROUP_RULES[3]));
            }
        }
        if let Some(rule) = self.no_extra_boolean_cast.as_ref() {
            if rule.is_disabled() {
                index_set.insert(RuleFilter::Rule(Self::GROUP_NAME, Self::GROUP_RULES[4]));
            }
        }
        if let Some(rule) = self.no_for_each.as_ref() {
            if rule.is_disabled() {
                index_set.insert(RuleFilter::Rule(Self::GROUP_NAME, Self::GROUP_RULES[5]));
            }
        }
        if let Some(rule) = self
            .no_multiple_spaces_in_regular_expression_literals
            .as_ref()
        {
            if rule.is_disabled() {
                index_set.insert(RuleFilter::Rule(Self::GROUP_NAME, Self::GROUP_RULES[6]));
            }
        }
        if let Some(rule) = self.no_static_only_class.as_ref() {
            if rule.is_disabled() {
                index_set.insert(RuleFilter::Rule(Self::GROUP_NAME, Self::GROUP_RULES[7]));
            }
        }
        if let Some(rule) = self.no_this_in_static.as_ref() {
            if rule.is_disabled() {
                index_set.insert(RuleFilter::Rule(Self::GROUP_NAME, Self::GROUP_RULES[8]));
            }
        }
        if let Some(rule) = self.no_useless_catch.as_ref() {
            if rule.is_disabled() {
                index_set.insert(RuleFilter::Rule(Self::GROUP_NAME, Self::GROUP_RULES[9]));
            }
        }
        if let Some(rule) = self.no_useless_constructor.as_ref() {
            if rule.is_disabled() {
                index_set.insert(RuleFilter::Rule(Self::GROUP_NAME, Self::GROUP_RULES[10]));
            }
        }
        if let Some(rule) = self.no_useless_empty_export.as_ref() {
            if rule.is_disabled() {
                index_set.insert(RuleFilter::Rule(Self::GROUP_NAME, Self::GROUP_RULES[11]));
            }
        }
        if let Some(rule) = self.no_useless_fragments.as_ref() {
            if rule.is_disabled() {
                index_set.insert(RuleFilter::Rule(Self::GROUP_NAME, Self::GROUP_RULES[12]));
            }
        }
        if let Some(rule) = self.no_useless_label.as_ref() {
            if rule.is_disabled() {
                index_set.insert(RuleFilter::Rule(Self::GROUP_NAME, Self::GROUP_RULES[13]));
            }
        }
        if let Some(rule) = self.no_useless_lone_block_statements.as_ref() {
            if rule.is_disabled() {
                index_set.insert(RuleFilter::Rule(Self::GROUP_NAME, Self::GROUP_RULES[14]));
            }
        }
        if let Some(rule) = self.no_useless_rename.as_ref() {
            if rule.is_disabled() {
                index_set.insert(RuleFilter::Rule(Self::GROUP_NAME, Self::GROUP_RULES[15]));
            }
        }
        if let Some(rule) = self.no_useless_string_concat.as_ref() {
            if rule.is_disabled() {
                index_set.insert(RuleFilter::Rule(Self::GROUP_NAME, Self::GROUP_RULES[16]));
            }
        }
        if let Some(rule) = self.no_useless_switch_case.as_ref() {
            if rule.is_disabled() {
                index_set.insert(RuleFilter::Rule(Self::GROUP_NAME, Self::GROUP_RULES[17]));
            }
        }
        if let Some(rule) = self.no_useless_ternary.as_ref() {
            if rule.is_disabled() {
                index_set.insert(RuleFilter::Rule(Self::GROUP_NAME, Self::GROUP_RULES[18]));
            }
        }
        if let Some(rule) = self.no_useless_this_alias.as_ref() {
            if rule.is_disabled() {
                index_set.insert(RuleFilter::Rule(Self::GROUP_NAME, Self::GROUP_RULES[19]));
            }
        }
        if let Some(rule) = self.no_useless_type_constraint.as_ref() {
            if rule.is_disabled() {
                index_set.insert(RuleFilter::Rule(Self::GROUP_NAME, Self::GROUP_RULES[20]));
            }
        }
        if let Some(rule) = self.no_useless_undefined_initialization.as_ref() {
            if rule.is_disabled() {
                index_set.insert(RuleFilter::Rule(Self::GROUP_NAME, Self::GROUP_RULES[21]));
            }
        }
        if let Some(rule) = self.no_void.as_ref() {
            if rule.is_disabled() {
                index_set.insert(RuleFilter::Rule(Self::GROUP_NAME, Self::GROUP_RULES[22]));
            }
        }
        if let Some(rule) = self.no_with.as_ref() {
            if rule.is_disabled() {
                index_set.insert(RuleFilter::Rule(Self::GROUP_NAME, Self::GROUP_RULES[23]));
            }
        }
        if let Some(rule) = self.use_arrow_function.as_ref() {
            if rule.is_disabled() {
                index_set.insert(RuleFilter::Rule(Self::GROUP_NAME, Self::GROUP_RULES[24]));
            }
        }
        if let Some(rule) = self.use_date_now.as_ref() {
            if rule.is_disabled() {
                index_set.insert(RuleFilter::Rule(Self::GROUP_NAME, Self::GROUP_RULES[25]));
            }
        }
        if let Some(rule) = self.use_flat_map.as_ref() {
            if rule.is_disabled() {
                index_set.insert(RuleFilter::Rule(Self::GROUP_NAME, Self::GROUP_RULES[26]));
            }
        }
        if let Some(rule) = self.use_literal_keys.as_ref() {
            if rule.is_disabled() {
                index_set.insert(RuleFilter::Rule(Self::GROUP_NAME, Self::GROUP_RULES[27]));
            }
        }
        if let Some(rule) = self.use_optional_chain.as_ref() {
            if rule.is_disabled() {
                index_set.insert(RuleFilter::Rule(Self::GROUP_NAME, Self::GROUP_RULES[28]));
            }
        }
        if let Some(rule) = self.use_regex_literals.as_ref() {
            if rule.is_disabled() {
                index_set.insert(RuleFilter::Rule(Self::GROUP_NAME, Self::GROUP_RULES[29]));
            }
        }
        if let Some(rule) = self.use_simple_number_keys.as_ref() {
            if rule.is_disabled() {
                index_set.insert(RuleFilter::Rule(Self::GROUP_NAME, Self::GROUP_RULES[30]));
            }
        }
        if let Some(rule) = self.use_simplified_logic_expression.as_ref() {
            if rule.is_disabled() {
                index_set.insert(RuleFilter::Rule(Self::GROUP_NAME, Self::GROUP_RULES[31]));
            }
        }
        index_set
    }
    #[doc = r" Checks if, given a rule name, matches one of the rules contained in this category"]
    pub(crate) fn has_rule(rule_name: &str) -> Option<&'static str> {
        Some(Self::GROUP_RULES[Self::GROUP_RULES.binary_search(&rule_name).ok()?])
    }
    #[doc = r" Checks if, given a rule name, it is marked as recommended"]
    pub(crate) fn is_recommended_rule(rule_name: &str) -> bool {
        Self::RECOMMENDED_RULES.contains(&rule_name)
    }
    pub(crate) fn recommended_rules_as_filters() -> &'static [RuleFilter<'static>] {
        Self::RECOMMENDED_RULES_AS_FILTERS
    }
    pub(crate) fn all_rules_as_filters() -> &'static [RuleFilter<'static>] {
        Self::ALL_RULES_AS_FILTERS
    }
    #[doc = r" Select preset rules"]
    pub(crate) fn collect_preset_rules(
        &self,
        parent_is_all: bool,
        parent_is_recommended: bool,
        enabled_rules: &mut FxHashSet<RuleFilter<'static>>,
    ) {
        if self.is_all_true() || self.is_all_unset() && parent_is_all {
            enabled_rules.extend(Self::all_rules_as_filters());
        } else if self.is_recommended_true()
            || self.is_recommended_unset() && self.is_all_unset() && parent_is_recommended
        {
            enabled_rules.extend(Self::recommended_rules_as_filters());
        }
    }
    pub(crate) fn get_rule_configuration(
        &self,
        rule_name: &str,
    ) -> Option<(RulePlainConfiguration, Option<RuleOptions>)> {
        match rule_name {
            "noBannedTypes" => self
                .no_banned_types
                .as_ref()
                .map(|conf| (conf.level(), conf.get_options())),
            "noEmptyTypeParameters" => self
                .no_empty_type_parameters
                .as_ref()
                .map(|conf| (conf.level(), conf.get_options())),
            "noExcessiveCognitiveComplexity" => self
                .no_excessive_cognitive_complexity
                .as_ref()
                .map(|conf| (conf.level(), conf.get_options())),
            "noExcessiveNestedTestSuites" => self
                .no_excessive_nested_test_suites
                .as_ref()
                .map(|conf| (conf.level(), conf.get_options())),
            "noExtraBooleanCast" => self
                .no_extra_boolean_cast
                .as_ref()
                .map(|conf| (conf.level(), conf.get_options())),
            "noForEach" => self
                .no_for_each
                .as_ref()
                .map(|conf| (conf.level(), conf.get_options())),
            "noMultipleSpacesInRegularExpressionLiterals" => self
                .no_multiple_spaces_in_regular_expression_literals
                .as_ref()
                .map(|conf| (conf.level(), conf.get_options())),
            "noStaticOnlyClass" => self
                .no_static_only_class
                .as_ref()
                .map(|conf| (conf.level(), conf.get_options())),
            "noThisInStatic" => self
                .no_this_in_static
                .as_ref()
                .map(|conf| (conf.level(), conf.get_options())),
            "noUselessCatch" => self
                .no_useless_catch
                .as_ref()
                .map(|conf| (conf.level(), conf.get_options())),
            "noUselessConstructor" => self
                .no_useless_constructor
                .as_ref()
                .map(|conf| (conf.level(), conf.get_options())),
            "noUselessEmptyExport" => self
                .no_useless_empty_export
                .as_ref()
                .map(|conf| (conf.level(), conf.get_options())),
            "noUselessFragments" => self
                .no_useless_fragments
                .as_ref()
                .map(|conf| (conf.level(), conf.get_options())),
            "noUselessLabel" => self
                .no_useless_label
                .as_ref()
                .map(|conf| (conf.level(), conf.get_options())),
            "noUselessLoneBlockStatements" => self
                .no_useless_lone_block_statements
                .as_ref()
                .map(|conf| (conf.level(), conf.get_options())),
            "noUselessRename" => self
                .no_useless_rename
                .as_ref()
                .map(|conf| (conf.level(), conf.get_options())),
            "noUselessStringConcat" => self
                .no_useless_string_concat
                .as_ref()
                .map(|conf| (conf.level(), conf.get_options())),
            "noUselessSwitchCase" => self
                .no_useless_switch_case
                .as_ref()
                .map(|conf| (conf.level(), conf.get_options())),
            "noUselessTernary" => self
                .no_useless_ternary
                .as_ref()
                .map(|conf| (conf.level(), conf.get_options())),
            "noUselessThisAlias" => self
                .no_useless_this_alias
                .as_ref()
                .map(|conf| (conf.level(), conf.get_options())),
            "noUselessTypeConstraint" => self
                .no_useless_type_constraint
                .as_ref()
                .map(|conf| (conf.level(), conf.get_options())),
            "noUselessUndefinedInitialization" => self
                .no_useless_undefined_initialization
                .as_ref()
                .map(|conf| (conf.level(), conf.get_options())),
            "noVoid" => self
                .no_void
                .as_ref()
                .map(|conf| (conf.level(), conf.get_options())),
            "noWith" => self
                .no_with
                .as_ref()
                .map(|conf| (conf.level(), conf.get_options())),
            "useArrowFunction" => self
                .use_arrow_function
                .as_ref()
                .map(|conf| (conf.level(), conf.get_options())),
            "useDateNow" => self
                .use_date_now
                .as_ref()
                .map(|conf| (conf.level(), conf.get_options())),
            "useFlatMap" => self
                .use_flat_map
                .as_ref()
                .map(|conf| (conf.level(), conf.get_options())),
            "useLiteralKeys" => self
                .use_literal_keys
                .as_ref()
                .map(|conf| (conf.level(), conf.get_options())),
            "useOptionalChain" => self
                .use_optional_chain
                .as_ref()
                .map(|conf| (conf.level(), conf.get_options())),
            "useRegexLiterals" => self
                .use_regex_literals
                .as_ref()
                .map(|conf| (conf.level(), conf.get_options())),
            "useSimpleNumberKeys" => self
                .use_simple_number_keys
                .as_ref()
                .map(|conf| (conf.level(), conf.get_options())),
            "useSimplifiedLogicExpression" => self
                .use_simplified_logic_expression
                .as_ref()
                .map(|conf| (conf.level(), conf.get_options())),
            _ => None,
        }
    }
}
#[derive(Clone, Debug, Default, Deserialize, Deserializable, Eq, Merge, PartialEq, Serialize)]
#[deserializable(with_validator)]
#[cfg_attr(feature = "schema", derive(JsonSchema))]
#[serde(rename_all = "camelCase", default, deny_unknown_fields)]
#[doc = r" A list of rules that belong to this group"]
pub struct Correctness {
    #[doc = r" It enables the recommended rules for this group"]
    #[serde(skip_serializing_if = "Option::is_none")]
    pub recommended: Option<bool>,
    #[doc = r" It enables ALL rules for this group."]
    #[serde(skip_serializing_if = "Option::is_none")]
    pub all: Option<bool>,
    #[doc = "Prevent passing of children as props."]
    #[serde(skip_serializing_if = "Option::is_none")]
    pub no_children_prop: Option<RuleConfiguration<biome_js_analyze::options::NoChildrenProp>>,
    #[doc = "Prevents from having const variables being re-assigned."]
    #[serde(skip_serializing_if = "Option::is_none")]
    pub no_const_assign: Option<RuleFixConfiguration<biome_js_analyze::options::NoConstAssign>>,
    #[doc = "Disallow constant expressions in conditions"]
    #[serde(skip_serializing_if = "Option::is_none")]
    pub no_constant_condition:
        Option<RuleConfiguration<biome_js_analyze::options::NoConstantCondition>>,
    #[doc = "Disallow the use of Math.min and Math.max to clamp a value where the result itself is constant."]
    #[serde(skip_serializing_if = "Option::is_none")]
    pub no_constant_math_min_max_clamp:
        Option<RuleFixConfiguration<biome_js_analyze::options::NoConstantMathMinMaxClamp>>,
    #[doc = "Disallow returning a value from a constructor."]
    #[serde(skip_serializing_if = "Option::is_none")]
    pub no_constructor_return:
        Option<RuleConfiguration<biome_js_analyze::options::NoConstructorReturn>>,
    #[doc = "Disallow empty character classes in regular expression literals."]
    #[serde(skip_serializing_if = "Option::is_none")]
    pub no_empty_character_class_in_regex:
        Option<RuleConfiguration<biome_js_analyze::options::NoEmptyCharacterClassInRegex>>,
    #[doc = "Disallows empty destructuring patterns."]
    #[serde(skip_serializing_if = "Option::is_none")]
    pub no_empty_pattern: Option<RuleConfiguration<biome_js_analyze::options::NoEmptyPattern>>,
    #[doc = "Disallow to use unnecessary callback on flatMap."]
    #[serde(skip_serializing_if = "Option::is_none")]
    pub no_flat_map_identity:
        Option<RuleFixConfiguration<biome_js_analyze::options::NoFlatMapIdentity>>,
    #[doc = "Disallow calling global object properties as functions"]
    #[serde(skip_serializing_if = "Option::is_none")]
    pub no_global_object_calls:
        Option<RuleConfiguration<biome_js_analyze::options::NoGlobalObjectCalls>>,
    #[doc = "Disallow function and var declarations that are accessible outside their block."]
    #[serde(skip_serializing_if = "Option::is_none")]
    pub no_inner_declarations:
        Option<RuleConfiguration<biome_js_analyze::options::NoInnerDeclarations>>,
    #[doc = "Ensure that builtins are correctly instantiated."]
    #[serde(skip_serializing_if = "Option::is_none")]
    pub no_invalid_builtin_instantiation:
        Option<RuleFixConfiguration<biome_js_analyze::options::NoInvalidBuiltinInstantiation>>,
    #[doc = "Prevents the incorrect use of super() inside classes. It also checks whether a call super() is missing from classes that extends other constructors."]
    #[serde(skip_serializing_if = "Option::is_none")]
    pub no_invalid_constructor_super:
        Option<RuleConfiguration<biome_js_analyze::options::NoInvalidConstructorSuper>>,
    #[doc = "Disallow non-standard direction values for linear gradient functions."]
    #[serde(skip_serializing_if = "Option::is_none")]
    pub no_invalid_direction_in_linear_gradient:
        Option<RuleConfiguration<biome_css_analyze::options::NoInvalidDirectionInLinearGradient>>,
    #[doc = "Disallows invalid named grid areas in CSS Grid Layouts."]
    #[serde(skip_serializing_if = "Option::is_none")]
    pub no_invalid_grid_areas:
        Option<RuleConfiguration<biome_css_analyze::options::NoInvalidGridAreas>>,
    #[doc = "Disallow new operators with global non-constructor functions."]
    #[serde(skip_serializing_if = "Option::is_none")]
    pub no_invalid_new_builtin:
        Option<RuleFixConfiguration<biome_js_analyze::options::NoInvalidNewBuiltin>>,
    #[doc = "Disallow the use of @import at-rules in invalid positions."]
    #[serde(skip_serializing_if = "Option::is_none")]
    pub no_invalid_position_at_import_rule:
        Option<RuleConfiguration<biome_css_analyze::options::NoInvalidPositionAtImportRule>>,
    #[doc = "Disallow the use of variables and function parameters before their declaration"]
    #[serde(skip_serializing_if = "Option::is_none")]
    pub no_invalid_use_before_declaration:
        Option<RuleConfiguration<biome_js_analyze::options::NoInvalidUseBeforeDeclaration>>,
    #[doc = "Disallow new operators with the Symbol object."]
    #[serde(skip_serializing_if = "Option::is_none")]
    pub no_new_symbol: Option<RuleFixConfiguration<biome_js_analyze::options::NoNewSymbol>>,
    #[doc = "Forbid the use of Node.js builtin modules."]
    #[serde(skip_serializing_if = "Option::is_none")]
    pub no_nodejs_modules: Option<RuleConfiguration<biome_js_analyze::options::NoNodejsModules>>,
    #[doc = "Disallow \\8 and \\9 escape sequences in string literals."]
    #[serde(skip_serializing_if = "Option::is_none")]
    pub no_nonoctal_decimal_escape:
        Option<RuleFixConfiguration<biome_js_analyze::options::NoNonoctalDecimalEscape>>,
    #[doc = "Disallow literal numbers that lose precision"]
    #[serde(skip_serializing_if = "Option::is_none")]
    pub no_precision_loss: Option<RuleConfiguration<biome_js_analyze::options::NoPrecisionLoss>>,
    #[doc = "Prevent the usage of the return value of React.render."]
    #[serde(skip_serializing_if = "Option::is_none")]
    pub no_render_return_value:
        Option<RuleConfiguration<biome_js_analyze::options::NoRenderReturnValue>>,
    #[doc = "Disallow assignments where both sides are exactly the same."]
    #[serde(skip_serializing_if = "Option::is_none")]
    pub no_self_assign: Option<RuleConfiguration<biome_js_analyze::options::NoSelfAssign>>,
    #[doc = "Disallow returning a value from a setter"]
    #[serde(skip_serializing_if = "Option::is_none")]
    pub no_setter_return: Option<RuleConfiguration<biome_js_analyze::options::NoSetterReturn>>,
    #[doc = "Disallow comparison of expressions modifying the string case with non-compliant value."]
    #[serde(skip_serializing_if = "Option::is_none")]
    pub no_string_case_mismatch:
        Option<RuleFixConfiguration<biome_js_analyze::options::NoStringCaseMismatch>>,
    #[doc = "Disallow lexical declarations in switch clauses."]
    #[serde(skip_serializing_if = "Option::is_none")]
    pub no_switch_declarations:
        Option<RuleFixConfiguration<biome_js_analyze::options::NoSwitchDeclarations>>,
    #[doc = "Disallow the use of dependencies that aren't specified in the package.json."]
    #[serde(skip_serializing_if = "Option::is_none")]
    pub no_undeclared_dependencies:
        Option<RuleConfiguration<biome_js_analyze::options::NoUndeclaredDependencies>>,
    #[doc = "Prevents the usage of variables that haven't been declared inside the document."]
    #[serde(skip_serializing_if = "Option::is_none")]
    pub no_undeclared_variables:
        Option<RuleConfiguration<biome_js_analyze::options::NoUndeclaredVariables>>,
    #[doc = "Disallow unknown CSS value functions."]
    #[serde(skip_serializing_if = "Option::is_none")]
    pub no_unknown_function:
        Option<RuleConfiguration<biome_css_analyze::options::NoUnknownFunction>>,
    #[doc = "Disallow unknown media feature names."]
    #[serde(skip_serializing_if = "Option::is_none")]
    pub no_unknown_media_feature_name:
        Option<RuleConfiguration<biome_css_analyze::options::NoUnknownMediaFeatureName>>,
    #[doc = "Disallow unknown properties."]
    #[serde(skip_serializing_if = "Option::is_none")]
    pub no_unknown_property:
        Option<RuleConfiguration<biome_css_analyze::options::NoUnknownProperty>>,
    #[doc = "Disallow unknown CSS units."]
    #[serde(skip_serializing_if = "Option::is_none")]
    pub no_unknown_unit: Option<RuleConfiguration<biome_css_analyze::options::NoUnknownUnit>>,
    #[doc = "Disallow unmatchable An+B selectors."]
    #[serde(skip_serializing_if = "Option::is_none")]
    pub no_unmatchable_anb_selector:
        Option<RuleConfiguration<biome_css_analyze::options::NoUnmatchableAnbSelector>>,
    #[doc = "Avoid using unnecessary continue."]
    #[serde(skip_serializing_if = "Option::is_none")]
    pub no_unnecessary_continue:
        Option<RuleFixConfiguration<biome_js_analyze::options::NoUnnecessaryContinue>>,
    #[doc = "Disallow unreachable code"]
    #[serde(skip_serializing_if = "Option::is_none")]
    pub no_unreachable: Option<RuleConfiguration<biome_js_analyze::options::NoUnreachable>>,
    #[doc = "Ensures the super() constructor is called exactly once on every code  path in a class constructor before this is accessed if the class has a superclass"]
    #[serde(skip_serializing_if = "Option::is_none")]
    pub no_unreachable_super:
        Option<RuleConfiguration<biome_js_analyze::options::NoUnreachableSuper>>,
    #[doc = "Disallow control flow statements in finally blocks."]
    #[serde(skip_serializing_if = "Option::is_none")]
    pub no_unsafe_finally: Option<RuleConfiguration<biome_js_analyze::options::NoUnsafeFinally>>,
    #[doc = "Disallow the use of optional chaining in contexts where the undefined value is not allowed."]
    #[serde(skip_serializing_if = "Option::is_none")]
    pub no_unsafe_optional_chaining:
        Option<RuleConfiguration<biome_js_analyze::options::NoUnsafeOptionalChaining>>,
    #[doc = "Disallow unused function parameters."]
    #[serde(skip_serializing_if = "Option::is_none")]
    pub no_unused_function_parameters:
        Option<RuleFixConfiguration<biome_js_analyze::options::NoUnusedFunctionParameters>>,
    #[doc = "Disallow unused imports."]
    #[serde(skip_serializing_if = "Option::is_none")]
    pub no_unused_imports: Option<RuleFixConfiguration<biome_js_analyze::options::NoUnusedImports>>,
    #[doc = "Disallow unused labels."]
    #[serde(skip_serializing_if = "Option::is_none")]
    pub no_unused_labels: Option<RuleFixConfiguration<biome_js_analyze::options::NoUnusedLabels>>,
    #[doc = "Disallow unused private class members"]
    #[serde(skip_serializing_if = "Option::is_none")]
    pub no_unused_private_class_members:
        Option<RuleFixConfiguration<biome_js_analyze::options::NoUnusedPrivateClassMembers>>,
    #[doc = "Disallow unused variables."]
    #[serde(skip_serializing_if = "Option::is_none")]
    pub no_unused_variables:
        Option<RuleFixConfiguration<biome_js_analyze::options::NoUnusedVariables>>,
    #[doc = "This rules prevents void elements (AKA self-closing elements) from having children."]
    #[serde(skip_serializing_if = "Option::is_none")]
    pub no_void_elements_with_children:
        Option<RuleFixConfiguration<biome_js_analyze::options::NoVoidElementsWithChildren>>,
    #[doc = "Disallow returning a value from a function with the return type 'void'"]
    #[serde(skip_serializing_if = "Option::is_none")]
    pub no_void_type_return: Option<RuleConfiguration<biome_js_analyze::options::NoVoidTypeReturn>>,
    #[doc = "Disallow Array constructors."]
    #[serde(skip_serializing_if = "Option::is_none")]
    pub use_array_literals:
        Option<RuleFixConfiguration<biome_js_analyze::options::UseArrayLiterals>>,
    #[doc = "Enforce all dependencies are correctly specified in a React hook."]
    #[serde(skip_serializing_if = "Option::is_none")]
    pub use_exhaustive_dependencies:
        Option<RuleConfiguration<biome_js_analyze::options::UseExhaustiveDependencies>>,
    #[doc = "Enforce that all React hooks are being called from the Top Level component functions."]
    #[serde(skip_serializing_if = "Option::is_none")]
    pub use_hook_at_top_level:
        Option<RuleConfiguration<biome_js_analyze::options::UseHookAtTopLevel>>,
    #[doc = "Enforce file extensions for relative imports."]
    #[serde(skip_serializing_if = "Option::is_none")]
    pub use_import_extensions:
        Option<RuleFixConfiguration<biome_js_analyze::options::UseImportExtensions>>,
    #[doc = "Require calls to isNaN() when checking for NaN."]
    #[serde(skip_serializing_if = "Option::is_none")]
    pub use_is_nan: Option<RuleFixConfiguration<biome_js_analyze::options::UseIsNan>>,
    #[doc = "Disallow missing key props in iterators/collection literals."]
    #[serde(skip_serializing_if = "Option::is_none")]
    pub use_jsx_key_in_iterable:
        Option<RuleConfiguration<biome_js_analyze::options::UseJsxKeyInIterable>>,
    #[doc = "Enforce \"for\" loop update clause moving the counter in the right direction."]
    #[serde(skip_serializing_if = "Option::is_none")]
    pub use_valid_for_direction:
        Option<RuleConfiguration<biome_js_analyze::options::UseValidForDirection>>,
    #[doc = "Require generator functions to contain yield."]
    #[serde(skip_serializing_if = "Option::is_none")]
    pub use_yield: Option<RuleConfiguration<biome_js_analyze::options::UseYield>>,
}
impl DeserializableValidator for Correctness {
    fn validate(
        &mut self,
        _name: &str,
        range: TextRange,
        diagnostics: &mut Vec<DeserializationDiagnostic>,
    ) -> bool {
        if self.recommended == Some(true) && self.all == Some(true) {
            diagnostics . push (DeserializationDiagnostic :: new (markup ! (< Emphasis > "'recommended'" < / Emphasis > " and " < Emphasis > "'all'" < / Emphasis > " can't be both " < Emphasis > "'true'" < / Emphasis > ". You should choose only one of them.")) . with_range (range) . with_note (markup ! ("Biome will fallback to its defaults for this section."))) ;
            return false;
        }
        true
    }
}
impl Correctness {
    const GROUP_NAME: &'static str = "correctness";
    pub(crate) const GROUP_RULES: &'static [&'static str] = &[
        "noChildrenProp",
        "noConstAssign",
        "noConstantCondition",
        "noConstantMathMinMaxClamp",
        "noConstructorReturn",
        "noEmptyCharacterClassInRegex",
        "noEmptyPattern",
        "noFlatMapIdentity",
        "noGlobalObjectCalls",
        "noInnerDeclarations",
        "noInvalidBuiltinInstantiation",
        "noInvalidConstructorSuper",
        "noInvalidDirectionInLinearGradient",
        "noInvalidGridAreas",
        "noInvalidNewBuiltin",
        "noInvalidPositionAtImportRule",
        "noInvalidUseBeforeDeclaration",
        "noNewSymbol",
        "noNodejsModules",
        "noNonoctalDecimalEscape",
        "noPrecisionLoss",
        "noRenderReturnValue",
        "noSelfAssign",
        "noSetterReturn",
        "noStringCaseMismatch",
        "noSwitchDeclarations",
        "noUndeclaredDependencies",
        "noUndeclaredVariables",
        "noUnknownFunction",
        "noUnknownMediaFeatureName",
        "noUnknownProperty",
        "noUnknownUnit",
        "noUnmatchableAnbSelector",
        "noUnnecessaryContinue",
        "noUnreachable",
        "noUnreachableSuper",
        "noUnsafeFinally",
        "noUnsafeOptionalChaining",
        "noUnusedFunctionParameters",
        "noUnusedImports",
        "noUnusedLabels",
        "noUnusedPrivateClassMembers",
        "noUnusedVariables",
        "noVoidElementsWithChildren",
        "noVoidTypeReturn",
        "useArrayLiterals",
        "useExhaustiveDependencies",
        "useHookAtTopLevel",
        "useImportExtensions",
        "useIsNan",
        "useJsxKeyInIterable",
        "useValidForDirection",
        "useYield",
    ];
    const RECOMMENDED_RULES: &'static [&'static str] = &[
        "noChildrenProp",
        "noConstAssign",
        "noConstantCondition",
        "noConstructorReturn",
        "noEmptyCharacterClassInRegex",
        "noEmptyPattern",
        "noFlatMapIdentity",
        "noGlobalObjectCalls",
        "noInnerDeclarations",
        "noInvalidBuiltinInstantiation",
        "noInvalidConstructorSuper",
        "noInvalidDirectionInLinearGradient",
        "noInvalidGridAreas",
        "noInvalidPositionAtImportRule",
        "noInvalidUseBeforeDeclaration",
        "noNonoctalDecimalEscape",
        "noPrecisionLoss",
        "noRenderReturnValue",
        "noSelfAssign",
        "noSetterReturn",
        "noStringCaseMismatch",
        "noSwitchDeclarations",
        "noUnknownFunction",
        "noUnknownMediaFeatureName",
        "noUnknownProperty",
        "noUnknownUnit",
        "noUnmatchableAnbSelector",
        "noUnnecessaryContinue",
        "noUnreachable",
        "noUnreachableSuper",
        "noUnsafeFinally",
        "noUnsafeOptionalChaining",
        "noUnusedLabels",
        "noVoidElementsWithChildren",
        "noVoidTypeReturn",
        "useExhaustiveDependencies",
        "useIsNan",
        "useJsxKeyInIterable",
        "useValidForDirection",
        "useYield",
    ];
    const RECOMMENDED_RULES_AS_FILTERS: &'static [RuleFilter<'static>] = &[
        RuleFilter::Rule(Self::GROUP_NAME, Self::GROUP_RULES[0]),
        RuleFilter::Rule(Self::GROUP_NAME, Self::GROUP_RULES[1]),
        RuleFilter::Rule(Self::GROUP_NAME, Self::GROUP_RULES[2]),
        RuleFilter::Rule(Self::GROUP_NAME, Self::GROUP_RULES[4]),
        RuleFilter::Rule(Self::GROUP_NAME, Self::GROUP_RULES[5]),
        RuleFilter::Rule(Self::GROUP_NAME, Self::GROUP_RULES[6]),
        RuleFilter::Rule(Self::GROUP_NAME, Self::GROUP_RULES[7]),
        RuleFilter::Rule(Self::GROUP_NAME, Self::GROUP_RULES[8]),
        RuleFilter::Rule(Self::GROUP_NAME, Self::GROUP_RULES[9]),
        RuleFilter::Rule(Self::GROUP_NAME, Self::GROUP_RULES[10]),
        RuleFilter::Rule(Self::GROUP_NAME, Self::GROUP_RULES[11]),
        RuleFilter::Rule(Self::GROUP_NAME, Self::GROUP_RULES[12]),
        RuleFilter::Rule(Self::GROUP_NAME, Self::GROUP_RULES[13]),
        RuleFilter::Rule(Self::GROUP_NAME, Self::GROUP_RULES[15]),
        RuleFilter::Rule(Self::GROUP_NAME, Self::GROUP_RULES[16]),
        RuleFilter::Rule(Self::GROUP_NAME, Self::GROUP_RULES[19]),
        RuleFilter::Rule(Self::GROUP_NAME, Self::GROUP_RULES[20]),
        RuleFilter::Rule(Self::GROUP_NAME, Self::GROUP_RULES[21]),
        RuleFilter::Rule(Self::GROUP_NAME, Self::GROUP_RULES[22]),
        RuleFilter::Rule(Self::GROUP_NAME, Self::GROUP_RULES[23]),
        RuleFilter::Rule(Self::GROUP_NAME, Self::GROUP_RULES[24]),
        RuleFilter::Rule(Self::GROUP_NAME, Self::GROUP_RULES[25]),
        RuleFilter::Rule(Self::GROUP_NAME, Self::GROUP_RULES[28]),
        RuleFilter::Rule(Self::GROUP_NAME, Self::GROUP_RULES[29]),
        RuleFilter::Rule(Self::GROUP_NAME, Self::GROUP_RULES[30]),
        RuleFilter::Rule(Self::GROUP_NAME, Self::GROUP_RULES[31]),
        RuleFilter::Rule(Self::GROUP_NAME, Self::GROUP_RULES[32]),
        RuleFilter::Rule(Self::GROUP_NAME, Self::GROUP_RULES[33]),
        RuleFilter::Rule(Self::GROUP_NAME, Self::GROUP_RULES[34]),
        RuleFilter::Rule(Self::GROUP_NAME, Self::GROUP_RULES[35]),
        RuleFilter::Rule(Self::GROUP_NAME, Self::GROUP_RULES[36]),
        RuleFilter::Rule(Self::GROUP_NAME, Self::GROUP_RULES[37]),
        RuleFilter::Rule(Self::GROUP_NAME, Self::GROUP_RULES[40]),
        RuleFilter::Rule(Self::GROUP_NAME, Self::GROUP_RULES[43]),
        RuleFilter::Rule(Self::GROUP_NAME, Self::GROUP_RULES[44]),
        RuleFilter::Rule(Self::GROUP_NAME, Self::GROUP_RULES[46]),
        RuleFilter::Rule(Self::GROUP_NAME, Self::GROUP_RULES[49]),
        RuleFilter::Rule(Self::GROUP_NAME, Self::GROUP_RULES[50]),
        RuleFilter::Rule(Self::GROUP_NAME, Self::GROUP_RULES[51]),
        RuleFilter::Rule(Self::GROUP_NAME, Self::GROUP_RULES[52]),
    ];
    const ALL_RULES_AS_FILTERS: &'static [RuleFilter<'static>] = &[
        RuleFilter::Rule(Self::GROUP_NAME, Self::GROUP_RULES[0]),
        RuleFilter::Rule(Self::GROUP_NAME, Self::GROUP_RULES[1]),
        RuleFilter::Rule(Self::GROUP_NAME, Self::GROUP_RULES[2]),
        RuleFilter::Rule(Self::GROUP_NAME, Self::GROUP_RULES[3]),
        RuleFilter::Rule(Self::GROUP_NAME, Self::GROUP_RULES[4]),
        RuleFilter::Rule(Self::GROUP_NAME, Self::GROUP_RULES[5]),
        RuleFilter::Rule(Self::GROUP_NAME, Self::GROUP_RULES[6]),
        RuleFilter::Rule(Self::GROUP_NAME, Self::GROUP_RULES[7]),
        RuleFilter::Rule(Self::GROUP_NAME, Self::GROUP_RULES[8]),
        RuleFilter::Rule(Self::GROUP_NAME, Self::GROUP_RULES[9]),
        RuleFilter::Rule(Self::GROUP_NAME, Self::GROUP_RULES[10]),
        RuleFilter::Rule(Self::GROUP_NAME, Self::GROUP_RULES[11]),
        RuleFilter::Rule(Self::GROUP_NAME, Self::GROUP_RULES[12]),
        RuleFilter::Rule(Self::GROUP_NAME, Self::GROUP_RULES[13]),
        RuleFilter::Rule(Self::GROUP_NAME, Self::GROUP_RULES[14]),
        RuleFilter::Rule(Self::GROUP_NAME, Self::GROUP_RULES[15]),
        RuleFilter::Rule(Self::GROUP_NAME, Self::GROUP_RULES[16]),
        RuleFilter::Rule(Self::GROUP_NAME, Self::GROUP_RULES[17]),
        RuleFilter::Rule(Self::GROUP_NAME, Self::GROUP_RULES[18]),
        RuleFilter::Rule(Self::GROUP_NAME, Self::GROUP_RULES[19]),
        RuleFilter::Rule(Self::GROUP_NAME, Self::GROUP_RULES[20]),
        RuleFilter::Rule(Self::GROUP_NAME, Self::GROUP_RULES[21]),
        RuleFilter::Rule(Self::GROUP_NAME, Self::GROUP_RULES[22]),
        RuleFilter::Rule(Self::GROUP_NAME, Self::GROUP_RULES[23]),
        RuleFilter::Rule(Self::GROUP_NAME, Self::GROUP_RULES[24]),
        RuleFilter::Rule(Self::GROUP_NAME, Self::GROUP_RULES[25]),
        RuleFilter::Rule(Self::GROUP_NAME, Self::GROUP_RULES[26]),
        RuleFilter::Rule(Self::GROUP_NAME, Self::GROUP_RULES[27]),
        RuleFilter::Rule(Self::GROUP_NAME, Self::GROUP_RULES[28]),
        RuleFilter::Rule(Self::GROUP_NAME, Self::GROUP_RULES[29]),
        RuleFilter::Rule(Self::GROUP_NAME, Self::GROUP_RULES[30]),
        RuleFilter::Rule(Self::GROUP_NAME, Self::GROUP_RULES[31]),
        RuleFilter::Rule(Self::GROUP_NAME, Self::GROUP_RULES[32]),
        RuleFilter::Rule(Self::GROUP_NAME, Self::GROUP_RULES[33]),
        RuleFilter::Rule(Self::GROUP_NAME, Self::GROUP_RULES[34]),
        RuleFilter::Rule(Self::GROUP_NAME, Self::GROUP_RULES[35]),
        RuleFilter::Rule(Self::GROUP_NAME, Self::GROUP_RULES[36]),
        RuleFilter::Rule(Self::GROUP_NAME, Self::GROUP_RULES[37]),
        RuleFilter::Rule(Self::GROUP_NAME, Self::GROUP_RULES[38]),
        RuleFilter::Rule(Self::GROUP_NAME, Self::GROUP_RULES[39]),
        RuleFilter::Rule(Self::GROUP_NAME, Self::GROUP_RULES[40]),
        RuleFilter::Rule(Self::GROUP_NAME, Self::GROUP_RULES[41]),
        RuleFilter::Rule(Self::GROUP_NAME, Self::GROUP_RULES[42]),
        RuleFilter::Rule(Self::GROUP_NAME, Self::GROUP_RULES[43]),
        RuleFilter::Rule(Self::GROUP_NAME, Self::GROUP_RULES[44]),
        RuleFilter::Rule(Self::GROUP_NAME, Self::GROUP_RULES[45]),
        RuleFilter::Rule(Self::GROUP_NAME, Self::GROUP_RULES[46]),
        RuleFilter::Rule(Self::GROUP_NAME, Self::GROUP_RULES[47]),
        RuleFilter::Rule(Self::GROUP_NAME, Self::GROUP_RULES[48]),
        RuleFilter::Rule(Self::GROUP_NAME, Self::GROUP_RULES[49]),
        RuleFilter::Rule(Self::GROUP_NAME, Self::GROUP_RULES[50]),
        RuleFilter::Rule(Self::GROUP_NAME, Self::GROUP_RULES[51]),
        RuleFilter::Rule(Self::GROUP_NAME, Self::GROUP_RULES[52]),
    ];
    #[doc = r" Retrieves the recommended rules"]
    pub(crate) fn is_recommended_true(&self) -> bool {
        matches!(self.recommended, Some(true))
    }
    pub(crate) fn is_recommended_unset(&self) -> bool {
        self.recommended.is_none()
    }
    pub(crate) fn is_all_true(&self) -> bool {
        matches!(self.all, Some(true))
    }
    pub(crate) fn is_all_unset(&self) -> bool {
        self.all.is_none()
    }
    pub(crate) fn get_enabled_rules(&self) -> FxHashSet<RuleFilter<'static>> {
        let mut index_set = FxHashSet::default();
        if let Some(rule) = self.no_children_prop.as_ref() {
            if rule.is_enabled() {
                index_set.insert(RuleFilter::Rule(Self::GROUP_NAME, Self::GROUP_RULES[0]));
            }
        }
        if let Some(rule) = self.no_const_assign.as_ref() {
            if rule.is_enabled() {
                index_set.insert(RuleFilter::Rule(Self::GROUP_NAME, Self::GROUP_RULES[1]));
            }
        }
        if let Some(rule) = self.no_constant_condition.as_ref() {
            if rule.is_enabled() {
                index_set.insert(RuleFilter::Rule(Self::GROUP_NAME, Self::GROUP_RULES[2]));
            }
        }
        if let Some(rule) = self.no_constant_math_min_max_clamp.as_ref() {
            if rule.is_enabled() {
                index_set.insert(RuleFilter::Rule(Self::GROUP_NAME, Self::GROUP_RULES[3]));
            }
        }
        if let Some(rule) = self.no_constructor_return.as_ref() {
            if rule.is_enabled() {
                index_set.insert(RuleFilter::Rule(Self::GROUP_NAME, Self::GROUP_RULES[4]));
            }
        }
        if let Some(rule) = self.no_empty_character_class_in_regex.as_ref() {
            if rule.is_enabled() {
                index_set.insert(RuleFilter::Rule(Self::GROUP_NAME, Self::GROUP_RULES[5]));
            }
        }
        if let Some(rule) = self.no_empty_pattern.as_ref() {
            if rule.is_enabled() {
                index_set.insert(RuleFilter::Rule(Self::GROUP_NAME, Self::GROUP_RULES[6]));
            }
        }
        if let Some(rule) = self.no_flat_map_identity.as_ref() {
            if rule.is_enabled() {
                index_set.insert(RuleFilter::Rule(Self::GROUP_NAME, Self::GROUP_RULES[7]));
            }
        }
        if let Some(rule) = self.no_global_object_calls.as_ref() {
            if rule.is_enabled() {
                index_set.insert(RuleFilter::Rule(Self::GROUP_NAME, Self::GROUP_RULES[8]));
            }
        }
        if let Some(rule) = self.no_inner_declarations.as_ref() {
            if rule.is_enabled() {
                index_set.insert(RuleFilter::Rule(Self::GROUP_NAME, Self::GROUP_RULES[9]));
            }
        }
        if let Some(rule) = self.no_invalid_builtin_instantiation.as_ref() {
            if rule.is_enabled() {
                index_set.insert(RuleFilter::Rule(Self::GROUP_NAME, Self::GROUP_RULES[10]));
            }
        }
        if let Some(rule) = self.no_invalid_constructor_super.as_ref() {
            if rule.is_enabled() {
                index_set.insert(RuleFilter::Rule(Self::GROUP_NAME, Self::GROUP_RULES[11]));
            }
        }
        if let Some(rule) = self.no_invalid_direction_in_linear_gradient.as_ref() {
            if rule.is_enabled() {
                index_set.insert(RuleFilter::Rule(Self::GROUP_NAME, Self::GROUP_RULES[12]));
            }
        }
        if let Some(rule) = self.no_invalid_grid_areas.as_ref() {
            if rule.is_enabled() {
                index_set.insert(RuleFilter::Rule(Self::GROUP_NAME, Self::GROUP_RULES[13]));
            }
        }
        if let Some(rule) = self.no_invalid_new_builtin.as_ref() {
            if rule.is_enabled() {
                index_set.insert(RuleFilter::Rule(Self::GROUP_NAME, Self::GROUP_RULES[14]));
            }
        }
        if let Some(rule) = self.no_invalid_position_at_import_rule.as_ref() {
            if rule.is_enabled() {
                index_set.insert(RuleFilter::Rule(Self::GROUP_NAME, Self::GROUP_RULES[15]));
            }
        }
        if let Some(rule) = self.no_invalid_use_before_declaration.as_ref() {
            if rule.is_enabled() {
                index_set.insert(RuleFilter::Rule(Self::GROUP_NAME, Self::GROUP_RULES[16]));
            }
        }
        if let Some(rule) = self.no_new_symbol.as_ref() {
            if rule.is_enabled() {
                index_set.insert(RuleFilter::Rule(Self::GROUP_NAME, Self::GROUP_RULES[17]));
            }
        }
        if let Some(rule) = self.no_nodejs_modules.as_ref() {
            if rule.is_enabled() {
                index_set.insert(RuleFilter::Rule(Self::GROUP_NAME, Self::GROUP_RULES[18]));
            }
        }
        if let Some(rule) = self.no_nonoctal_decimal_escape.as_ref() {
            if rule.is_enabled() {
                index_set.insert(RuleFilter::Rule(Self::GROUP_NAME, Self::GROUP_RULES[19]));
            }
        }
        if let Some(rule) = self.no_precision_loss.as_ref() {
            if rule.is_enabled() {
                index_set.insert(RuleFilter::Rule(Self::GROUP_NAME, Self::GROUP_RULES[20]));
            }
        }
        if let Some(rule) = self.no_render_return_value.as_ref() {
            if rule.is_enabled() {
                index_set.insert(RuleFilter::Rule(Self::GROUP_NAME, Self::GROUP_RULES[21]));
            }
        }
        if let Some(rule) = self.no_self_assign.as_ref() {
            if rule.is_enabled() {
                index_set.insert(RuleFilter::Rule(Self::GROUP_NAME, Self::GROUP_RULES[22]));
            }
        }
        if let Some(rule) = self.no_setter_return.as_ref() {
            if rule.is_enabled() {
                index_set.insert(RuleFilter::Rule(Self::GROUP_NAME, Self::GROUP_RULES[23]));
            }
        }
        if let Some(rule) = self.no_string_case_mismatch.as_ref() {
            if rule.is_enabled() {
                index_set.insert(RuleFilter::Rule(Self::GROUP_NAME, Self::GROUP_RULES[24]));
            }
        }
        if let Some(rule) = self.no_switch_declarations.as_ref() {
            if rule.is_enabled() {
                index_set.insert(RuleFilter::Rule(Self::GROUP_NAME, Self::GROUP_RULES[25]));
            }
        }
        if let Some(rule) = self.no_undeclared_dependencies.as_ref() {
            if rule.is_enabled() {
                index_set.insert(RuleFilter::Rule(Self::GROUP_NAME, Self::GROUP_RULES[26]));
            }
        }
        if let Some(rule) = self.no_undeclared_variables.as_ref() {
            if rule.is_enabled() {
                index_set.insert(RuleFilter::Rule(Self::GROUP_NAME, Self::GROUP_RULES[27]));
            }
        }
        if let Some(rule) = self.no_unknown_function.as_ref() {
            if rule.is_enabled() {
                index_set.insert(RuleFilter::Rule(Self::GROUP_NAME, Self::GROUP_RULES[28]));
            }
        }
        if let Some(rule) = self.no_unknown_media_feature_name.as_ref() {
            if rule.is_enabled() {
                index_set.insert(RuleFilter::Rule(Self::GROUP_NAME, Self::GROUP_RULES[29]));
            }
        }
        if let Some(rule) = self.no_unknown_property.as_ref() {
            if rule.is_enabled() {
                index_set.insert(RuleFilter::Rule(Self::GROUP_NAME, Self::GROUP_RULES[30]));
            }
        }
        if let Some(rule) = self.no_unknown_unit.as_ref() {
            if rule.is_enabled() {
                index_set.insert(RuleFilter::Rule(Self::GROUP_NAME, Self::GROUP_RULES[31]));
            }
        }
        if let Some(rule) = self.no_unmatchable_anb_selector.as_ref() {
            if rule.is_enabled() {
                index_set.insert(RuleFilter::Rule(Self::GROUP_NAME, Self::GROUP_RULES[32]));
            }
        }
        if let Some(rule) = self.no_unnecessary_continue.as_ref() {
            if rule.is_enabled() {
                index_set.insert(RuleFilter::Rule(Self::GROUP_NAME, Self::GROUP_RULES[33]));
            }
        }
        if let Some(rule) = self.no_unreachable.as_ref() {
            if rule.is_enabled() {
                index_set.insert(RuleFilter::Rule(Self::GROUP_NAME, Self::GROUP_RULES[34]));
            }
        }
        if let Some(rule) = self.no_unreachable_super.as_ref() {
            if rule.is_enabled() {
                index_set.insert(RuleFilter::Rule(Self::GROUP_NAME, Self::GROUP_RULES[35]));
            }
        }
        if let Some(rule) = self.no_unsafe_finally.as_ref() {
            if rule.is_enabled() {
                index_set.insert(RuleFilter::Rule(Self::GROUP_NAME, Self::GROUP_RULES[36]));
            }
        }
        if let Some(rule) = self.no_unsafe_optional_chaining.as_ref() {
            if rule.is_enabled() {
                index_set.insert(RuleFilter::Rule(Self::GROUP_NAME, Self::GROUP_RULES[37]));
            }
        }
        if let Some(rule) = self.no_unused_function_parameters.as_ref() {
            if rule.is_enabled() {
                index_set.insert(RuleFilter::Rule(Self::GROUP_NAME, Self::GROUP_RULES[38]));
            }
        }
        if let Some(rule) = self.no_unused_imports.as_ref() {
            if rule.is_enabled() {
                index_set.insert(RuleFilter::Rule(Self::GROUP_NAME, Self::GROUP_RULES[39]));
            }
        }
        if let Some(rule) = self.no_unused_labels.as_ref() {
            if rule.is_enabled() {
                index_set.insert(RuleFilter::Rule(Self::GROUP_NAME, Self::GROUP_RULES[40]));
            }
        }
        if let Some(rule) = self.no_unused_private_class_members.as_ref() {
            if rule.is_enabled() {
                index_set.insert(RuleFilter::Rule(Self::GROUP_NAME, Self::GROUP_RULES[41]));
            }
        }
        if let Some(rule) = self.no_unused_variables.as_ref() {
            if rule.is_enabled() {
                index_set.insert(RuleFilter::Rule(Self::GROUP_NAME, Self::GROUP_RULES[42]));
            }
        }
        if let Some(rule) = self.no_void_elements_with_children.as_ref() {
            if rule.is_enabled() {
                index_set.insert(RuleFilter::Rule(Self::GROUP_NAME, Self::GROUP_RULES[43]));
            }
        }
        if let Some(rule) = self.no_void_type_return.as_ref() {
            if rule.is_enabled() {
                index_set.insert(RuleFilter::Rule(Self::GROUP_NAME, Self::GROUP_RULES[44]));
            }
        }
        if let Some(rule) = self.use_array_literals.as_ref() {
            if rule.is_enabled() {
                index_set.insert(RuleFilter::Rule(Self::GROUP_NAME, Self::GROUP_RULES[45]));
            }
        }
        if let Some(rule) = self.use_exhaustive_dependencies.as_ref() {
            if rule.is_enabled() {
                index_set.insert(RuleFilter::Rule(Self::GROUP_NAME, Self::GROUP_RULES[46]));
            }
        }
        if let Some(rule) = self.use_hook_at_top_level.as_ref() {
            if rule.is_enabled() {
                index_set.insert(RuleFilter::Rule(Self::GROUP_NAME, Self::GROUP_RULES[47]));
            }
        }
        if let Some(rule) = self.use_import_extensions.as_ref() {
            if rule.is_enabled() {
                index_set.insert(RuleFilter::Rule(Self::GROUP_NAME, Self::GROUP_RULES[48]));
            }
        }
        if let Some(rule) = self.use_is_nan.as_ref() {
            if rule.is_enabled() {
                index_set.insert(RuleFilter::Rule(Self::GROUP_NAME, Self::GROUP_RULES[49]));
            }
        }
        if let Some(rule) = self.use_jsx_key_in_iterable.as_ref() {
            if rule.is_enabled() {
                index_set.insert(RuleFilter::Rule(Self::GROUP_NAME, Self::GROUP_RULES[50]));
            }
        }
        if let Some(rule) = self.use_valid_for_direction.as_ref() {
            if rule.is_enabled() {
                index_set.insert(RuleFilter::Rule(Self::GROUP_NAME, Self::GROUP_RULES[51]));
            }
        }
        if let Some(rule) = self.use_yield.as_ref() {
            if rule.is_enabled() {
                index_set.insert(RuleFilter::Rule(Self::GROUP_NAME, Self::GROUP_RULES[52]));
            }
        }
        index_set
    }
    pub(crate) fn get_disabled_rules(&self) -> FxHashSet<RuleFilter<'static>> {
        let mut index_set = FxHashSet::default();
        if let Some(rule) = self.no_children_prop.as_ref() {
            if rule.is_disabled() {
                index_set.insert(RuleFilter::Rule(Self::GROUP_NAME, Self::GROUP_RULES[0]));
            }
        }
        if let Some(rule) = self.no_const_assign.as_ref() {
            if rule.is_disabled() {
                index_set.insert(RuleFilter::Rule(Self::GROUP_NAME, Self::GROUP_RULES[1]));
            }
        }
        if let Some(rule) = self.no_constant_condition.as_ref() {
            if rule.is_disabled() {
                index_set.insert(RuleFilter::Rule(Self::GROUP_NAME, Self::GROUP_RULES[2]));
            }
        }
        if let Some(rule) = self.no_constant_math_min_max_clamp.as_ref() {
            if rule.is_disabled() {
                index_set.insert(RuleFilter::Rule(Self::GROUP_NAME, Self::GROUP_RULES[3]));
            }
        }
        if let Some(rule) = self.no_constructor_return.as_ref() {
            if rule.is_disabled() {
                index_set.insert(RuleFilter::Rule(Self::GROUP_NAME, Self::GROUP_RULES[4]));
            }
        }
        if let Some(rule) = self.no_empty_character_class_in_regex.as_ref() {
            if rule.is_disabled() {
                index_set.insert(RuleFilter::Rule(Self::GROUP_NAME, Self::GROUP_RULES[5]));
            }
        }
        if let Some(rule) = self.no_empty_pattern.as_ref() {
            if rule.is_disabled() {
                index_set.insert(RuleFilter::Rule(Self::GROUP_NAME, Self::GROUP_RULES[6]));
            }
        }
        if let Some(rule) = self.no_flat_map_identity.as_ref() {
            if rule.is_disabled() {
                index_set.insert(RuleFilter::Rule(Self::GROUP_NAME, Self::GROUP_RULES[7]));
            }
        }
        if let Some(rule) = self.no_global_object_calls.as_ref() {
            if rule.is_disabled() {
                index_set.insert(RuleFilter::Rule(Self::GROUP_NAME, Self::GROUP_RULES[8]));
            }
        }
        if let Some(rule) = self.no_inner_declarations.as_ref() {
            if rule.is_disabled() {
                index_set.insert(RuleFilter::Rule(Self::GROUP_NAME, Self::GROUP_RULES[9]));
            }
        }
        if let Some(rule) = self.no_invalid_builtin_instantiation.as_ref() {
            if rule.is_disabled() {
                index_set.insert(RuleFilter::Rule(Self::GROUP_NAME, Self::GROUP_RULES[10]));
            }
        }
        if let Some(rule) = self.no_invalid_constructor_super.as_ref() {
            if rule.is_disabled() {
                index_set.insert(RuleFilter::Rule(Self::GROUP_NAME, Self::GROUP_RULES[11]));
            }
        }
        if let Some(rule) = self.no_invalid_direction_in_linear_gradient.as_ref() {
            if rule.is_disabled() {
                index_set.insert(RuleFilter::Rule(Self::GROUP_NAME, Self::GROUP_RULES[12]));
            }
        }
        if let Some(rule) = self.no_invalid_grid_areas.as_ref() {
            if rule.is_disabled() {
                index_set.insert(RuleFilter::Rule(Self::GROUP_NAME, Self::GROUP_RULES[13]));
            }
        }
        if let Some(rule) = self.no_invalid_new_builtin.as_ref() {
            if rule.is_disabled() {
                index_set.insert(RuleFilter::Rule(Self::GROUP_NAME, Self::GROUP_RULES[14]));
            }
        }
        if let Some(rule) = self.no_invalid_position_at_import_rule.as_ref() {
            if rule.is_disabled() {
                index_set.insert(RuleFilter::Rule(Self::GROUP_NAME, Self::GROUP_RULES[15]));
            }
        }
        if let Some(rule) = self.no_invalid_use_before_declaration.as_ref() {
            if rule.is_disabled() {
                index_set.insert(RuleFilter::Rule(Self::GROUP_NAME, Self::GROUP_RULES[16]));
            }
        }
        if let Some(rule) = self.no_new_symbol.as_ref() {
            if rule.is_disabled() {
                index_set.insert(RuleFilter::Rule(Self::GROUP_NAME, Self::GROUP_RULES[17]));
            }
        }
        if let Some(rule) = self.no_nodejs_modules.as_ref() {
            if rule.is_disabled() {
                index_set.insert(RuleFilter::Rule(Self::GROUP_NAME, Self::GROUP_RULES[18]));
            }
        }
        if let Some(rule) = self.no_nonoctal_decimal_escape.as_ref() {
            if rule.is_disabled() {
                index_set.insert(RuleFilter::Rule(Self::GROUP_NAME, Self::GROUP_RULES[19]));
            }
        }
        if let Some(rule) = self.no_precision_loss.as_ref() {
            if rule.is_disabled() {
                index_set.insert(RuleFilter::Rule(Self::GROUP_NAME, Self::GROUP_RULES[20]));
            }
        }
        if let Some(rule) = self.no_render_return_value.as_ref() {
            if rule.is_disabled() {
                index_set.insert(RuleFilter::Rule(Self::GROUP_NAME, Self::GROUP_RULES[21]));
            }
        }
        if let Some(rule) = self.no_self_assign.as_ref() {
            if rule.is_disabled() {
                index_set.insert(RuleFilter::Rule(Self::GROUP_NAME, Self::GROUP_RULES[22]));
            }
        }
        if let Some(rule) = self.no_setter_return.as_ref() {
            if rule.is_disabled() {
                index_set.insert(RuleFilter::Rule(Self::GROUP_NAME, Self::GROUP_RULES[23]));
            }
        }
        if let Some(rule) = self.no_string_case_mismatch.as_ref() {
            if rule.is_disabled() {
                index_set.insert(RuleFilter::Rule(Self::GROUP_NAME, Self::GROUP_RULES[24]));
            }
        }
        if let Some(rule) = self.no_switch_declarations.as_ref() {
            if rule.is_disabled() {
                index_set.insert(RuleFilter::Rule(Self::GROUP_NAME, Self::GROUP_RULES[25]));
            }
        }
        if let Some(rule) = self.no_undeclared_dependencies.as_ref() {
            if rule.is_disabled() {
                index_set.insert(RuleFilter::Rule(Self::GROUP_NAME, Self::GROUP_RULES[26]));
            }
        }
        if let Some(rule) = self.no_undeclared_variables.as_ref() {
            if rule.is_disabled() {
                index_set.insert(RuleFilter::Rule(Self::GROUP_NAME, Self::GROUP_RULES[27]));
            }
        }
        if let Some(rule) = self.no_unknown_function.as_ref() {
            if rule.is_disabled() {
                index_set.insert(RuleFilter::Rule(Self::GROUP_NAME, Self::GROUP_RULES[28]));
            }
        }
        if let Some(rule) = self.no_unknown_media_feature_name.as_ref() {
            if rule.is_disabled() {
                index_set.insert(RuleFilter::Rule(Self::GROUP_NAME, Self::GROUP_RULES[29]));
            }
        }
        if let Some(rule) = self.no_unknown_property.as_ref() {
            if rule.is_disabled() {
                index_set.insert(RuleFilter::Rule(Self::GROUP_NAME, Self::GROUP_RULES[30]));
            }
        }
        if let Some(rule) = self.no_unknown_unit.as_ref() {
            if rule.is_disabled() {
                index_set.insert(RuleFilter::Rule(Self::GROUP_NAME, Self::GROUP_RULES[31]));
            }
        }
        if let Some(rule) = self.no_unmatchable_anb_selector.as_ref() {
            if rule.is_disabled() {
                index_set.insert(RuleFilter::Rule(Self::GROUP_NAME, Self::GROUP_RULES[32]));
            }
        }
        if let Some(rule) = self.no_unnecessary_continue.as_ref() {
            if rule.is_disabled() {
                index_set.insert(RuleFilter::Rule(Self::GROUP_NAME, Self::GROUP_RULES[33]));
            }
        }
        if let Some(rule) = self.no_unreachable.as_ref() {
            if rule.is_disabled() {
                index_set.insert(RuleFilter::Rule(Self::GROUP_NAME, Self::GROUP_RULES[34]));
            }
        }
        if let Some(rule) = self.no_unreachable_super.as_ref() {
            if rule.is_disabled() {
                index_set.insert(RuleFilter::Rule(Self::GROUP_NAME, Self::GROUP_RULES[35]));
            }
        }
        if let Some(rule) = self.no_unsafe_finally.as_ref() {
            if rule.is_disabled() {
                index_set.insert(RuleFilter::Rule(Self::GROUP_NAME, Self::GROUP_RULES[36]));
            }
        }
        if let Some(rule) = self.no_unsafe_optional_chaining.as_ref() {
            if rule.is_disabled() {
                index_set.insert(RuleFilter::Rule(Self::GROUP_NAME, Self::GROUP_RULES[37]));
            }
        }
        if let Some(rule) = self.no_unused_function_parameters.as_ref() {
            if rule.is_disabled() {
                index_set.insert(RuleFilter::Rule(Self::GROUP_NAME, Self::GROUP_RULES[38]));
            }
        }
        if let Some(rule) = self.no_unused_imports.as_ref() {
            if rule.is_disabled() {
                index_set.insert(RuleFilter::Rule(Self::GROUP_NAME, Self::GROUP_RULES[39]));
            }
        }
        if let Some(rule) = self.no_unused_labels.as_ref() {
            if rule.is_disabled() {
                index_set.insert(RuleFilter::Rule(Self::GROUP_NAME, Self::GROUP_RULES[40]));
            }
        }
        if let Some(rule) = self.no_unused_private_class_members.as_ref() {
            if rule.is_disabled() {
                index_set.insert(RuleFilter::Rule(Self::GROUP_NAME, Self::GROUP_RULES[41]));
            }
        }
        if let Some(rule) = self.no_unused_variables.as_ref() {
            if rule.is_disabled() {
                index_set.insert(RuleFilter::Rule(Self::GROUP_NAME, Self::GROUP_RULES[42]));
            }
        }
        if let Some(rule) = self.no_void_elements_with_children.as_ref() {
            if rule.is_disabled() {
                index_set.insert(RuleFilter::Rule(Self::GROUP_NAME, Self::GROUP_RULES[43]));
            }
        }
        if let Some(rule) = self.no_void_type_return.as_ref() {
            if rule.is_disabled() {
                index_set.insert(RuleFilter::Rule(Self::GROUP_NAME, Self::GROUP_RULES[44]));
            }
        }
        if let Some(rule) = self.use_array_literals.as_ref() {
            if rule.is_disabled() {
                index_set.insert(RuleFilter::Rule(Self::GROUP_NAME, Self::GROUP_RULES[45]));
            }
        }
        if let Some(rule) = self.use_exhaustive_dependencies.as_ref() {
            if rule.is_disabled() {
                index_set.insert(RuleFilter::Rule(Self::GROUP_NAME, Self::GROUP_RULES[46]));
            }
        }
        if let Some(rule) = self.use_hook_at_top_level.as_ref() {
            if rule.is_disabled() {
                index_set.insert(RuleFilter::Rule(Self::GROUP_NAME, Self::GROUP_RULES[47]));
            }
        }
        if let Some(rule) = self.use_import_extensions.as_ref() {
            if rule.is_disabled() {
                index_set.insert(RuleFilter::Rule(Self::GROUP_NAME, Self::GROUP_RULES[48]));
            }
        }
        if let Some(rule) = self.use_is_nan.as_ref() {
            if rule.is_disabled() {
                index_set.insert(RuleFilter::Rule(Self::GROUP_NAME, Self::GROUP_RULES[49]));
            }
        }
        if let Some(rule) = self.use_jsx_key_in_iterable.as_ref() {
            if rule.is_disabled() {
                index_set.insert(RuleFilter::Rule(Self::GROUP_NAME, Self::GROUP_RULES[50]));
            }
        }
        if let Some(rule) = self.use_valid_for_direction.as_ref() {
            if rule.is_disabled() {
                index_set.insert(RuleFilter::Rule(Self::GROUP_NAME, Self::GROUP_RULES[51]));
            }
        }
        if let Some(rule) = self.use_yield.as_ref() {
            if rule.is_disabled() {
                index_set.insert(RuleFilter::Rule(Self::GROUP_NAME, Self::GROUP_RULES[52]));
            }
        }
        index_set
    }
    #[doc = r" Checks if, given a rule name, matches one of the rules contained in this category"]
    pub(crate) fn has_rule(rule_name: &str) -> Option<&'static str> {
        Some(Self::GROUP_RULES[Self::GROUP_RULES.binary_search(&rule_name).ok()?])
    }
    #[doc = r" Checks if, given a rule name, it is marked as recommended"]
    pub(crate) fn is_recommended_rule(rule_name: &str) -> bool {
        Self::RECOMMENDED_RULES.contains(&rule_name)
    }
    pub(crate) fn recommended_rules_as_filters() -> &'static [RuleFilter<'static>] {
        Self::RECOMMENDED_RULES_AS_FILTERS
    }
    pub(crate) fn all_rules_as_filters() -> &'static [RuleFilter<'static>] {
        Self::ALL_RULES_AS_FILTERS
    }
    #[doc = r" Select preset rules"]
    pub(crate) fn collect_preset_rules(
        &self,
        parent_is_all: bool,
        parent_is_recommended: bool,
        enabled_rules: &mut FxHashSet<RuleFilter<'static>>,
    ) {
        if self.is_all_true() || self.is_all_unset() && parent_is_all {
            enabled_rules.extend(Self::all_rules_as_filters());
        } else if self.is_recommended_true()
            || self.is_recommended_unset() && self.is_all_unset() && parent_is_recommended
        {
            enabled_rules.extend(Self::recommended_rules_as_filters());
        }
    }
    pub(crate) fn get_rule_configuration(
        &self,
        rule_name: &str,
    ) -> Option<(RulePlainConfiguration, Option<RuleOptions>)> {
        match rule_name {
            "noChildrenProp" => self
                .no_children_prop
                .as_ref()
                .map(|conf| (conf.level(), conf.get_options())),
            "noConstAssign" => self
                .no_const_assign
                .as_ref()
                .map(|conf| (conf.level(), conf.get_options())),
            "noConstantCondition" => self
                .no_constant_condition
                .as_ref()
                .map(|conf| (conf.level(), conf.get_options())),
            "noConstantMathMinMaxClamp" => self
                .no_constant_math_min_max_clamp
                .as_ref()
                .map(|conf| (conf.level(), conf.get_options())),
            "noConstructorReturn" => self
                .no_constructor_return
                .as_ref()
                .map(|conf| (conf.level(), conf.get_options())),
            "noEmptyCharacterClassInRegex" => self
                .no_empty_character_class_in_regex
                .as_ref()
                .map(|conf| (conf.level(), conf.get_options())),
            "noEmptyPattern" => self
                .no_empty_pattern
                .as_ref()
                .map(|conf| (conf.level(), conf.get_options())),
            "noFlatMapIdentity" => self
                .no_flat_map_identity
                .as_ref()
                .map(|conf| (conf.level(), conf.get_options())),
            "noGlobalObjectCalls" => self
                .no_global_object_calls
                .as_ref()
                .map(|conf| (conf.level(), conf.get_options())),
            "noInnerDeclarations" => self
                .no_inner_declarations
                .as_ref()
                .map(|conf| (conf.level(), conf.get_options())),
            "noInvalidBuiltinInstantiation" => self
                .no_invalid_builtin_instantiation
                .as_ref()
                .map(|conf| (conf.level(), conf.get_options())),
            "noInvalidConstructorSuper" => self
                .no_invalid_constructor_super
                .as_ref()
                .map(|conf| (conf.level(), conf.get_options())),
            "noInvalidDirectionInLinearGradient" => self
                .no_invalid_direction_in_linear_gradient
                .as_ref()
                .map(|conf| (conf.level(), conf.get_options())),
            "noInvalidGridAreas" => self
                .no_invalid_grid_areas
                .as_ref()
                .map(|conf| (conf.level(), conf.get_options())),
            "noInvalidNewBuiltin" => self
                .no_invalid_new_builtin
                .as_ref()
                .map(|conf| (conf.level(), conf.get_options())),
            "noInvalidPositionAtImportRule" => self
                .no_invalid_position_at_import_rule
                .as_ref()
                .map(|conf| (conf.level(), conf.get_options())),
            "noInvalidUseBeforeDeclaration" => self
                .no_invalid_use_before_declaration
                .as_ref()
                .map(|conf| (conf.level(), conf.get_options())),
            "noNewSymbol" => self
                .no_new_symbol
                .as_ref()
                .map(|conf| (conf.level(), conf.get_options())),
            "noNodejsModules" => self
                .no_nodejs_modules
                .as_ref()
                .map(|conf| (conf.level(), conf.get_options())),
            "noNonoctalDecimalEscape" => self
                .no_nonoctal_decimal_escape
                .as_ref()
                .map(|conf| (conf.level(), conf.get_options())),
            "noPrecisionLoss" => self
                .no_precision_loss
                .as_ref()
                .map(|conf| (conf.level(), conf.get_options())),
            "noRenderReturnValue" => self
                .no_render_return_value
                .as_ref()
                .map(|conf| (conf.level(), conf.get_options())),
            "noSelfAssign" => self
                .no_self_assign
                .as_ref()
                .map(|conf| (conf.level(), conf.get_options())),
            "noSetterReturn" => self
                .no_setter_return
                .as_ref()
                .map(|conf| (conf.level(), conf.get_options())),
            "noStringCaseMismatch" => self
                .no_string_case_mismatch
                .as_ref()
                .map(|conf| (conf.level(), conf.get_options())),
            "noSwitchDeclarations" => self
                .no_switch_declarations
                .as_ref()
                .map(|conf| (conf.level(), conf.get_options())),
            "noUndeclaredDependencies" => self
                .no_undeclared_dependencies
                .as_ref()
                .map(|conf| (conf.level(), conf.get_options())),
            "noUndeclaredVariables" => self
                .no_undeclared_variables
                .as_ref()
                .map(|conf| (conf.level(), conf.get_options())),
            "noUnknownFunction" => self
                .no_unknown_function
                .as_ref()
                .map(|conf| (conf.level(), conf.get_options())),
            "noUnknownMediaFeatureName" => self
                .no_unknown_media_feature_name
                .as_ref()
                .map(|conf| (conf.level(), conf.get_options())),
            "noUnknownProperty" => self
                .no_unknown_property
                .as_ref()
                .map(|conf| (conf.level(), conf.get_options())),
            "noUnknownUnit" => self
                .no_unknown_unit
                .as_ref()
                .map(|conf| (conf.level(), conf.get_options())),
            "noUnmatchableAnbSelector" => self
                .no_unmatchable_anb_selector
                .as_ref()
                .map(|conf| (conf.level(), conf.get_options())),
            "noUnnecessaryContinue" => self
                .no_unnecessary_continue
                .as_ref()
                .map(|conf| (conf.level(), conf.get_options())),
            "noUnreachable" => self
                .no_unreachable
                .as_ref()
                .map(|conf| (conf.level(), conf.get_options())),
            "noUnreachableSuper" => self
                .no_unreachable_super
                .as_ref()
                .map(|conf| (conf.level(), conf.get_options())),
            "noUnsafeFinally" => self
                .no_unsafe_finally
                .as_ref()
                .map(|conf| (conf.level(), conf.get_options())),
            "noUnsafeOptionalChaining" => self
                .no_unsafe_optional_chaining
                .as_ref()
                .map(|conf| (conf.level(), conf.get_options())),
            "noUnusedFunctionParameters" => self
                .no_unused_function_parameters
                .as_ref()
                .map(|conf| (conf.level(), conf.get_options())),
            "noUnusedImports" => self
                .no_unused_imports
                .as_ref()
                .map(|conf| (conf.level(), conf.get_options())),
            "noUnusedLabels" => self
                .no_unused_labels
                .as_ref()
                .map(|conf| (conf.level(), conf.get_options())),
            "noUnusedPrivateClassMembers" => self
                .no_unused_private_class_members
                .as_ref()
                .map(|conf| (conf.level(), conf.get_options())),
            "noUnusedVariables" => self
                .no_unused_variables
                .as_ref()
                .map(|conf| (conf.level(), conf.get_options())),
            "noVoidElementsWithChildren" => self
                .no_void_elements_with_children
                .as_ref()
                .map(|conf| (conf.level(), conf.get_options())),
            "noVoidTypeReturn" => self
                .no_void_type_return
                .as_ref()
                .map(|conf| (conf.level(), conf.get_options())),
            "useArrayLiterals" => self
                .use_array_literals
                .as_ref()
                .map(|conf| (conf.level(), conf.get_options())),
            "useExhaustiveDependencies" => self
                .use_exhaustive_dependencies
                .as_ref()
                .map(|conf| (conf.level(), conf.get_options())),
            "useHookAtTopLevel" => self
                .use_hook_at_top_level
                .as_ref()
                .map(|conf| (conf.level(), conf.get_options())),
            "useImportExtensions" => self
                .use_import_extensions
                .as_ref()
                .map(|conf| (conf.level(), conf.get_options())),
            "useIsNan" => self
                .use_is_nan
                .as_ref()
                .map(|conf| (conf.level(), conf.get_options())),
            "useJsxKeyInIterable" => self
                .use_jsx_key_in_iterable
                .as_ref()
                .map(|conf| (conf.level(), conf.get_options())),
            "useValidForDirection" => self
                .use_valid_for_direction
                .as_ref()
                .map(|conf| (conf.level(), conf.get_options())),
            "useYield" => self
                .use_yield
                .as_ref()
                .map(|conf| (conf.level(), conf.get_options())),
            _ => None,
        }
    }
}
#[derive(Clone, Debug, Default, Deserialize, Deserializable, Eq, Merge, PartialEq, Serialize)]
#[deserializable(with_validator)]
#[cfg_attr(feature = "schema", derive(JsonSchema))]
#[serde(rename_all = "camelCase", default, deny_unknown_fields)]
#[doc = r" A list of rules that belong to this group"]
pub struct Nursery {
    #[doc = r" It enables the recommended rules for this group"]
    #[serde(skip_serializing_if = "Option::is_none")]
    pub recommended: Option<bool>,
    #[doc = r" It enables ALL rules for this group."]
    #[serde(skip_serializing_if = "Option::is_none")]
    pub all: Option<bool>,
    #[doc = "Disallow use of CommonJs module system in favor of ESM style imports."]
    #[serde(skip_serializing_if = "Option::is_none")]
    pub no_common_js: Option<RuleConfiguration<biome_js_analyze::options::NoCommonJs>>,
    #[doc = "Disallow a lower specificity selector from coming after a higher specificity selector."]
    #[serde(skip_serializing_if = "Option::is_none")]
    pub no_descending_specificity:
        Option<RuleConfiguration<biome_css_analyze::options::NoDescendingSpecificity>>,
    #[doc = "Disallow direct assignments to document.cookie."]
    #[serde(skip_serializing_if = "Option::is_none")]
    pub no_document_cookie: Option<RuleConfiguration<biome_js_analyze::options::NoDocumentCookie>>,
    #[doc = "Prevents importing next/document outside of pages/_document.jsx in Next.js projects."]
    #[serde(skip_serializing_if = "Option::is_none")]
    pub no_document_import_in_page:
        Option<RuleConfiguration<biome_js_analyze::options::NoDocumentImportInPage>>,
    #[doc = "Disallow duplicate custom properties within declaration blocks."]
    #[serde(skip_serializing_if = "Option::is_none")]
    pub no_duplicate_custom_properties:
        Option<RuleConfiguration<biome_css_analyze::options::NoDuplicateCustomProperties>>,
    #[doc = "Disallow duplicate conditions in if-else-if chains"]
    #[serde(skip_serializing_if = "Option::is_none")]
    pub no_duplicate_else_if:
        Option<RuleConfiguration<biome_js_analyze::options::NoDuplicateElseIf>>,
    #[doc = "Disallow duplicate properties within declaration blocks."]
    #[serde(skip_serializing_if = "Option::is_none")]
    pub no_duplicate_properties:
        Option<RuleConfiguration<biome_css_analyze::options::NoDuplicateProperties>>,
    #[doc = "No duplicated fields in GraphQL operations."]
    #[serde(skip_serializing_if = "Option::is_none")]
    pub no_duplicated_fields:
        Option<RuleConfiguration<biome_graphql_analyze::options::NoDuplicatedFields>>,
    #[doc = "Disallow accessing namespace imports dynamically."]
    #[serde(skip_serializing_if = "Option::is_none")]
    pub no_dynamic_namespace_import_access:
        Option<RuleConfiguration<biome_js_analyze::options::NoDynamicNamespaceImportAccess>>,
    #[doc = "Disallow TypeScript enum."]
    #[serde(skip_serializing_if = "Option::is_none")]
    pub no_enum: Option<RuleConfiguration<biome_js_analyze::options::NoEnum>>,
    #[doc = "Disallow exporting an imported variable."]
    #[serde(skip_serializing_if = "Option::is_none")]
    pub no_exported_imports:
        Option<RuleConfiguration<biome_js_analyze::options::NoExportedImports>>,
    #[doc = "Disallow the use of __dirname and __filename in the global scope."]
    #[serde(skip_serializing_if = "Option::is_none")]
    pub no_global_dirname_filename:
        Option<RuleFixConfiguration<biome_js_analyze::options::NoGlobalDirnameFilename>>,
    #[doc = "Prevent usage of \\<head> element in a Next.js project."]
    #[serde(skip_serializing_if = "Option::is_none")]
    pub no_head_element: Option<RuleConfiguration<biome_js_analyze::options::NoHeadElement>>,
    #[doc = "Prevent using the next/head module in pages/_document.js on Next.js projects."]
    #[serde(skip_serializing_if = "Option::is_none")]
    pub no_head_import_in_document:
        Option<RuleConfiguration<biome_js_analyze::options::NoHeadImportInDocument>>,
    #[doc = "Prevent usage of \\<img> element in a Next.js project."]
    #[serde(skip_serializing_if = "Option::is_none")]
    pub no_img_element: Option<RuleConfiguration<biome_js_analyze::options::NoImgElement>>,
    #[doc = "Disallows the use of irregular whitespace characters."]
    #[serde(skip_serializing_if = "Option::is_none")]
    pub no_irregular_whitespace:
        Option<RuleConfiguration<biome_css_analyze::options::NoIrregularWhitespace>>,
    #[doc = "Disallow missing var function for css variables."]
    #[serde(skip_serializing_if = "Option::is_none")]
    pub no_missing_var_function:
        Option<RuleConfiguration<biome_css_analyze::options::NoMissingVarFunction>>,
    #[doc = "Disallow nested ternary expressions."]
    #[serde(skip_serializing_if = "Option::is_none")]
    pub no_nested_ternary: Option<RuleConfiguration<biome_js_analyze::options::NoNestedTernary>>,
    #[doc = "Disallow octal escape sequences in string literals"]
    #[serde(skip_serializing_if = "Option::is_none")]
    pub no_octal_escape: Option<RuleConfiguration<biome_js_analyze::options::NoOctalEscape>>,
    #[doc = "Disallow the use of process.env."]
    #[serde(skip_serializing_if = "Option::is_none")]
    pub no_process_env: Option<RuleConfiguration<biome_js_analyze::options::NoProcessEnv>>,
    #[doc = "Disallow specified modules when loaded by import or require."]
    #[serde(skip_serializing_if = "Option::is_none")]
    pub no_restricted_imports:
        Option<RuleConfiguration<biome_js_analyze::options::NoRestrictedImports>>,
    #[doc = "Disallow user defined types."]
    #[serde(skip_serializing_if = "Option::is_none")]
    pub no_restricted_types:
        Option<RuleFixConfiguration<biome_js_analyze::options::NoRestrictedTypes>>,
    #[doc = "Disallow usage of sensitive data such as API keys and tokens."]
    #[serde(skip_serializing_if = "Option::is_none")]
    pub no_secrets: Option<RuleConfiguration<biome_js_analyze::options::NoSecrets>>,
    #[doc = "Enforce that static, visible elements (such as \\<div>) that have click handlers use the valid role attribute."]
    #[serde(skip_serializing_if = "Option::is_none")]
    pub no_static_element_interactions:
        Option<RuleConfiguration<biome_js_analyze::options::NoStaticElementInteractions>>,
    #[doc = "Enforce the use of String.slice() over String.substr() and String.substring()."]
    #[serde(skip_serializing_if = "Option::is_none")]
    pub no_substr: Option<RuleFixConfiguration<biome_js_analyze::options::NoSubstr>>,
    #[doc = "Disallow template literal placeholder syntax in regular strings."]
    #[serde(skip_serializing_if = "Option::is_none")]
    pub no_template_curly_in_string:
        Option<RuleConfiguration<biome_js_analyze::options::NoTemplateCurlyInString>>,
    #[doc = "Disallow unknown at-rules."]
    #[serde(skip_serializing_if = "Option::is_none")]
    pub no_unknown_at_rule: Option<RuleConfiguration<biome_css_analyze::options::NoUnknownAtRule>>,
    #[doc = "Disallow unknown pseudo-class selectors."]
    #[serde(skip_serializing_if = "Option::is_none")]
    pub no_unknown_pseudo_class:
        Option<RuleConfiguration<biome_css_analyze::options::NoUnknownPseudoClass>>,
    #[doc = "Disallow unknown pseudo-element selectors."]
    #[serde(skip_serializing_if = "Option::is_none")]
    pub no_unknown_pseudo_element:
        Option<RuleConfiguration<biome_css_analyze::options::NoUnknownPseudoElement>>,
    #[doc = "Disallow unknown type selectors."]
    #[serde(skip_serializing_if = "Option::is_none")]
    pub no_unknown_type_selector:
        Option<RuleConfiguration<biome_css_analyze::options::NoUnknownTypeSelector>>,
    #[doc = "Disallow unnecessary escape sequence in regular expression literals."]
    #[serde(skip_serializing_if = "Option::is_none")]
    pub no_useless_escape_in_regex:
        Option<RuleFixConfiguration<biome_js_analyze::options::NoUselessEscapeInRegex>>,
    #[doc = "Disallow unnecessary String.raw function in template string literals without any escape sequence."]
    #[serde(skip_serializing_if = "Option::is_none")]
    pub no_useless_string_raw:
        Option<RuleConfiguration<biome_js_analyze::options::NoUselessStringRaw>>,
    #[doc = "Disallow the use of useless undefined."]
    #[serde(skip_serializing_if = "Option::is_none")]
    pub no_useless_undefined:
        Option<RuleFixConfiguration<biome_js_analyze::options::NoUselessUndefined>>,
    #[doc = "Disallow use of @value rule in css modules."]
    #[serde(skip_serializing_if = "Option::is_none")]
    pub no_value_at_rule: Option<RuleConfiguration<biome_css_analyze::options::NoValueAtRule>>,
    #[doc = "Disallow the use of overload signatures that are not next to each other."]
    #[serde(skip_serializing_if = "Option::is_none")]
    pub use_adjacent_overload_signatures:
        Option<RuleConfiguration<biome_js_analyze::options::UseAdjacentOverloadSignatures>>,
    #[doc = "Enforce that ARIA properties are valid for the roles that are supported by the element."]
    #[serde(skip_serializing_if = "Option::is_none")]
    pub use_aria_props_supported_by_role:
        Option<RuleConfiguration<biome_js_analyze::options::UseAriaPropsSupportedByRole>>,
    #[doc = "Use at() instead of integer index access."]
    #[serde(skip_serializing_if = "Option::is_none")]
    pub use_at_index: Option<RuleFixConfiguration<biome_js_analyze::options::UseAtIndex>>,
    #[doc = "Enforce using single if instead of nested if clauses."]
    #[serde(skip_serializing_if = "Option::is_none")]
    pub use_collapsed_if: Option<RuleFixConfiguration<biome_js_analyze::options::UseCollapsedIf>>,
    #[doc = "Enforce declaring components only within modules that export React Components exclusively."]
    #[serde(skip_serializing_if = "Option::is_none")]
    pub use_component_export_only_modules:
        Option<RuleConfiguration<biome_js_analyze::options::UseComponentExportOnlyModules>>,
    #[doc = "This rule enforces consistent use of curly braces inside JSX attributes and JSX children."]
    #[serde(skip_serializing_if = "Option::is_none")]
    pub use_consistent_curly_braces:
        Option<RuleFixConfiguration<biome_js_analyze::options::UseConsistentCurlyBraces>>,
    #[doc = "Require consistent accessibility modifiers on class properties and methods."]
    #[serde(skip_serializing_if = "Option::is_none")]
    pub use_consistent_member_accessibility:
        Option<RuleConfiguration<biome_js_analyze::options::UseConsistentMemberAccessibility>>,
    #[doc = "Require specifying the reason argument when using @deprecated directive"]
    #[serde(skip_serializing_if = "Option::is_none")]
    pub use_deprecated_reason:
        Option<RuleConfiguration<biome_graphql_analyze::options::UseDeprecatedReason>>,
    #[doc = "Require explicit return types on functions and class methods."]
    #[serde(skip_serializing_if = "Option::is_none")]
    pub use_explicit_type: Option<RuleConfiguration<biome_js_analyze::options::UseExplicitType>>,
    #[doc = "Require that all exports are declared after all non-export statements."]
    #[serde(skip_serializing_if = "Option::is_none")]
    pub use_exports_last: Option<RuleConfiguration<biome_js_analyze::options::UseExportsLast>>,
    #[doc = "Enforces the use of a recommended display strategy with Google Fonts."]
    #[serde(skip_serializing_if = "Option::is_none")]
    pub use_google_font_display:
        Option<RuleConfiguration<biome_js_analyze::options::UseGoogleFontDisplay>>,
    #[doc = "Ensure the preconnect attribute is used when using Google Fonts."]
    #[serde(skip_serializing_if = "Option::is_none")]
    pub use_google_font_preconnect:
        Option<RuleFixConfiguration<biome_js_analyze::options::UseGoogleFontPreconnect>>,
    #[doc = "Require for-in loops to include an if statement."]
    #[serde(skip_serializing_if = "Option::is_none")]
    pub use_guard_for_in: Option<RuleConfiguration<biome_js_analyze::options::UseGuardForIn>>,
    #[doc = "Disallows package private imports."]
    #[serde(skip_serializing_if = "Option::is_none")]
    pub use_import_restrictions:
        Option<RuleConfiguration<biome_js_analyze::options::UseImportRestrictions>>,
    #[doc = "Enforce specifying the name of GraphQL operations."]
    #[serde(skip_serializing_if = "Option::is_none")]
    pub use_named_operation:
        Option<RuleFixConfiguration<biome_graphql_analyze::options::UseNamedOperation>>,
<<<<<<< HEAD
    #[doc = "Enforce the consistent use of the radix argument when using parseInt()."]
    #[serde(skip_serializing_if = "Option::is_none")]
    pub use_parse_int_radix:
        Option<RuleFixConfiguration<biome_js_analyze::options::UseParseIntRadix>>,
=======
    #[doc = "Validates that all enum values are capitalized."]
    #[serde(skip_serializing_if = "Option::is_none")]
    pub use_naming_convention:
        Option<RuleConfiguration<biome_graphql_analyze::options::UseNamingConvention>>,
>>>>>>> 66458a12
    #[doc = "Enforce the sorting of CSS utility classes."]
    #[serde(skip_serializing_if = "Option::is_none")]
    pub use_sorted_classes:
        Option<RuleFixConfiguration<biome_js_analyze::options::UseSortedClasses>>,
    #[doc = "Enforce the use of the directive \"use strict\" in script files."]
    #[serde(skip_serializing_if = "Option::is_none")]
    pub use_strict_mode: Option<RuleFixConfiguration<biome_js_analyze::options::UseStrictMode>>,
    #[doc = "Enforce the use of String.trimStart() and String.trimEnd() over String.trimLeft() and String.trimRight()."]
    #[serde(skip_serializing_if = "Option::is_none")]
    pub use_trim_start_end:
        Option<RuleFixConfiguration<biome_js_analyze::options::UseTrimStartEnd>>,
    #[doc = "Use valid values for the autocomplete attribute on input elements."]
    #[serde(skip_serializing_if = "Option::is_none")]
    pub use_valid_autocomplete:
        Option<RuleConfiguration<biome_js_analyze::options::UseValidAutocomplete>>,
}
impl DeserializableValidator for Nursery {
    fn validate(
        &mut self,
        _name: &str,
        range: TextRange,
        diagnostics: &mut Vec<DeserializationDiagnostic>,
    ) -> bool {
        if self.recommended == Some(true) && self.all == Some(true) {
            diagnostics . push (DeserializationDiagnostic :: new (markup ! (< Emphasis > "'recommended'" < / Emphasis > " and " < Emphasis > "'all'" < / Emphasis > " can't be both " < Emphasis > "'true'" < / Emphasis > ". You should choose only one of them.")) . with_range (range) . with_note (markup ! ("Biome will fallback to its defaults for this section."))) ;
            return false;
        }
        true
    }
}
impl Nursery {
    const GROUP_NAME: &'static str = "nursery";
    pub(crate) const GROUP_RULES: &'static [&'static str] = &[
        "noCommonJs",
        "noDescendingSpecificity",
        "noDocumentCookie",
        "noDocumentImportInPage",
        "noDuplicateCustomProperties",
        "noDuplicateElseIf",
        "noDuplicateProperties",
        "noDuplicatedFields",
        "noDynamicNamespaceImportAccess",
        "noEnum",
        "noExportedImports",
        "noGlobalDirnameFilename",
        "noHeadElement",
        "noHeadImportInDocument",
        "noImgElement",
        "noIrregularWhitespace",
        "noMissingVarFunction",
        "noNestedTernary",
        "noOctalEscape",
        "noProcessEnv",
        "noRestrictedImports",
        "noRestrictedTypes",
        "noSecrets",
        "noStaticElementInteractions",
        "noSubstr",
        "noTemplateCurlyInString",
        "noUnknownAtRule",
        "noUnknownPseudoClass",
        "noUnknownPseudoElement",
        "noUnknownTypeSelector",
        "noUselessEscapeInRegex",
        "noUselessStringRaw",
        "noUselessUndefined",
        "noValueAtRule",
        "useAdjacentOverloadSignatures",
        "useAriaPropsSupportedByRole",
        "useAtIndex",
        "useCollapsedIf",
        "useComponentExportOnlyModules",
        "useConsistentCurlyBraces",
        "useConsistentMemberAccessibility",
        "useDeprecatedReason",
        "useExplicitType",
        "useExportsLast",
        "useGoogleFontDisplay",
        "useGoogleFontPreconnect",
        "useGuardForIn",
        "useImportRestrictions",
        "useNamedOperation",
<<<<<<< HEAD
        "useParseIntRadix",
=======
        "useNamingConvention",
>>>>>>> 66458a12
        "useSortedClasses",
        "useStrictMode",
        "useTrimStartEnd",
        "useValidAutocomplete",
    ];
    const RECOMMENDED_RULES: &'static [&'static str] = &[
        "noDescendingSpecificity",
        "noDuplicateCustomProperties",
        "noDuplicateElseIf",
        "noDuplicateProperties",
        "noDuplicatedFields",
        "noMissingVarFunction",
        "noUnknownAtRule",
        "noUnknownPseudoClass",
        "noUnknownPseudoElement",
        "noUnknownTypeSelector",
        "noUselessEscapeInRegex",
        "useAriaPropsSupportedByRole",
        "useConsistentMemberAccessibility",
        "useDeprecatedReason",
        "useNamedOperation",
        "useParseIntRadix",
        "useStrictMode",
    ];
    const RECOMMENDED_RULES_AS_FILTERS: &'static [RuleFilter<'static>] = &[
        RuleFilter::Rule(Self::GROUP_NAME, Self::GROUP_RULES[1]),
        RuleFilter::Rule(Self::GROUP_NAME, Self::GROUP_RULES[4]),
        RuleFilter::Rule(Self::GROUP_NAME, Self::GROUP_RULES[5]),
        RuleFilter::Rule(Self::GROUP_NAME, Self::GROUP_RULES[6]),
        RuleFilter::Rule(Self::GROUP_NAME, Self::GROUP_RULES[7]),
        RuleFilter::Rule(Self::GROUP_NAME, Self::GROUP_RULES[16]),
        RuleFilter::Rule(Self::GROUP_NAME, Self::GROUP_RULES[26]),
        RuleFilter::Rule(Self::GROUP_NAME, Self::GROUP_RULES[27]),
        RuleFilter::Rule(Self::GROUP_NAME, Self::GROUP_RULES[28]),
        RuleFilter::Rule(Self::GROUP_NAME, Self::GROUP_RULES[29]),
        RuleFilter::Rule(Self::GROUP_NAME, Self::GROUP_RULES[30]),
        RuleFilter::Rule(Self::GROUP_NAME, Self::GROUP_RULES[35]),
        RuleFilter::Rule(Self::GROUP_NAME, Self::GROUP_RULES[40]),
<<<<<<< HEAD
        RuleFilter::Rule(Self::GROUP_NAME, Self::GROUP_RULES[46]),
        RuleFilter::Rule(Self::GROUP_NAME, Self::GROUP_RULES[47]),
        RuleFilter::Rule(Self::GROUP_NAME, Self::GROUP_RULES[49]),
=======
        RuleFilter::Rule(Self::GROUP_NAME, Self::GROUP_RULES[41]),
        RuleFilter::Rule(Self::GROUP_NAME, Self::GROUP_RULES[48]),
        RuleFilter::Rule(Self::GROUP_NAME, Self::GROUP_RULES[51]),
>>>>>>> 66458a12
    ];
    const ALL_RULES_AS_FILTERS: &'static [RuleFilter<'static>] = &[
        RuleFilter::Rule(Self::GROUP_NAME, Self::GROUP_RULES[0]),
        RuleFilter::Rule(Self::GROUP_NAME, Self::GROUP_RULES[1]),
        RuleFilter::Rule(Self::GROUP_NAME, Self::GROUP_RULES[2]),
        RuleFilter::Rule(Self::GROUP_NAME, Self::GROUP_RULES[3]),
        RuleFilter::Rule(Self::GROUP_NAME, Self::GROUP_RULES[4]),
        RuleFilter::Rule(Self::GROUP_NAME, Self::GROUP_RULES[5]),
        RuleFilter::Rule(Self::GROUP_NAME, Self::GROUP_RULES[6]),
        RuleFilter::Rule(Self::GROUP_NAME, Self::GROUP_RULES[7]),
        RuleFilter::Rule(Self::GROUP_NAME, Self::GROUP_RULES[8]),
        RuleFilter::Rule(Self::GROUP_NAME, Self::GROUP_RULES[9]),
        RuleFilter::Rule(Self::GROUP_NAME, Self::GROUP_RULES[10]),
        RuleFilter::Rule(Self::GROUP_NAME, Self::GROUP_RULES[11]),
        RuleFilter::Rule(Self::GROUP_NAME, Self::GROUP_RULES[12]),
        RuleFilter::Rule(Self::GROUP_NAME, Self::GROUP_RULES[13]),
        RuleFilter::Rule(Self::GROUP_NAME, Self::GROUP_RULES[14]),
        RuleFilter::Rule(Self::GROUP_NAME, Self::GROUP_RULES[15]),
        RuleFilter::Rule(Self::GROUP_NAME, Self::GROUP_RULES[16]),
        RuleFilter::Rule(Self::GROUP_NAME, Self::GROUP_RULES[17]),
        RuleFilter::Rule(Self::GROUP_NAME, Self::GROUP_RULES[18]),
        RuleFilter::Rule(Self::GROUP_NAME, Self::GROUP_RULES[19]),
        RuleFilter::Rule(Self::GROUP_NAME, Self::GROUP_RULES[20]),
        RuleFilter::Rule(Self::GROUP_NAME, Self::GROUP_RULES[21]),
        RuleFilter::Rule(Self::GROUP_NAME, Self::GROUP_RULES[22]),
        RuleFilter::Rule(Self::GROUP_NAME, Self::GROUP_RULES[23]),
        RuleFilter::Rule(Self::GROUP_NAME, Self::GROUP_RULES[24]),
        RuleFilter::Rule(Self::GROUP_NAME, Self::GROUP_RULES[25]),
        RuleFilter::Rule(Self::GROUP_NAME, Self::GROUP_RULES[26]),
        RuleFilter::Rule(Self::GROUP_NAME, Self::GROUP_RULES[27]),
        RuleFilter::Rule(Self::GROUP_NAME, Self::GROUP_RULES[28]),
        RuleFilter::Rule(Self::GROUP_NAME, Self::GROUP_RULES[29]),
        RuleFilter::Rule(Self::GROUP_NAME, Self::GROUP_RULES[30]),
        RuleFilter::Rule(Self::GROUP_NAME, Self::GROUP_RULES[31]),
        RuleFilter::Rule(Self::GROUP_NAME, Self::GROUP_RULES[32]),
        RuleFilter::Rule(Self::GROUP_NAME, Self::GROUP_RULES[33]),
        RuleFilter::Rule(Self::GROUP_NAME, Self::GROUP_RULES[34]),
        RuleFilter::Rule(Self::GROUP_NAME, Self::GROUP_RULES[35]),
        RuleFilter::Rule(Self::GROUP_NAME, Self::GROUP_RULES[36]),
        RuleFilter::Rule(Self::GROUP_NAME, Self::GROUP_RULES[37]),
        RuleFilter::Rule(Self::GROUP_NAME, Self::GROUP_RULES[38]),
        RuleFilter::Rule(Self::GROUP_NAME, Self::GROUP_RULES[39]),
        RuleFilter::Rule(Self::GROUP_NAME, Self::GROUP_RULES[40]),
        RuleFilter::Rule(Self::GROUP_NAME, Self::GROUP_RULES[41]),
        RuleFilter::Rule(Self::GROUP_NAME, Self::GROUP_RULES[42]),
        RuleFilter::Rule(Self::GROUP_NAME, Self::GROUP_RULES[43]),
        RuleFilter::Rule(Self::GROUP_NAME, Self::GROUP_RULES[44]),
        RuleFilter::Rule(Self::GROUP_NAME, Self::GROUP_RULES[45]),
        RuleFilter::Rule(Self::GROUP_NAME, Self::GROUP_RULES[46]),
        RuleFilter::Rule(Self::GROUP_NAME, Self::GROUP_RULES[47]),
        RuleFilter::Rule(Self::GROUP_NAME, Self::GROUP_RULES[48]),
        RuleFilter::Rule(Self::GROUP_NAME, Self::GROUP_RULES[49]),
        RuleFilter::Rule(Self::GROUP_NAME, Self::GROUP_RULES[50]),
        RuleFilter::Rule(Self::GROUP_NAME, Self::GROUP_RULES[51]),
<<<<<<< HEAD
=======
        RuleFilter::Rule(Self::GROUP_NAME, Self::GROUP_RULES[52]),
        RuleFilter::Rule(Self::GROUP_NAME, Self::GROUP_RULES[53]),
>>>>>>> 66458a12
    ];
    #[doc = r" Retrieves the recommended rules"]
    pub(crate) fn is_recommended_true(&self) -> bool {
        matches!(self.recommended, Some(true))
    }
    pub(crate) fn is_recommended_unset(&self) -> bool {
        self.recommended.is_none()
    }
    pub(crate) fn is_all_true(&self) -> bool {
        matches!(self.all, Some(true))
    }
    pub(crate) fn is_all_unset(&self) -> bool {
        self.all.is_none()
    }
    pub(crate) fn get_enabled_rules(&self) -> FxHashSet<RuleFilter<'static>> {
        let mut index_set = FxHashSet::default();
        if let Some(rule) = self.no_common_js.as_ref() {
            if rule.is_enabled() {
                index_set.insert(RuleFilter::Rule(Self::GROUP_NAME, Self::GROUP_RULES[0]));
            }
        }
        if let Some(rule) = self.no_descending_specificity.as_ref() {
            if rule.is_enabled() {
                index_set.insert(RuleFilter::Rule(Self::GROUP_NAME, Self::GROUP_RULES[1]));
            }
        }
        if let Some(rule) = self.no_document_cookie.as_ref() {
            if rule.is_enabled() {
                index_set.insert(RuleFilter::Rule(Self::GROUP_NAME, Self::GROUP_RULES[2]));
            }
        }
        if let Some(rule) = self.no_document_import_in_page.as_ref() {
            if rule.is_enabled() {
                index_set.insert(RuleFilter::Rule(Self::GROUP_NAME, Self::GROUP_RULES[3]));
            }
        }
        if let Some(rule) = self.no_duplicate_custom_properties.as_ref() {
            if rule.is_enabled() {
                index_set.insert(RuleFilter::Rule(Self::GROUP_NAME, Self::GROUP_RULES[4]));
            }
        }
        if let Some(rule) = self.no_duplicate_else_if.as_ref() {
            if rule.is_enabled() {
                index_set.insert(RuleFilter::Rule(Self::GROUP_NAME, Self::GROUP_RULES[5]));
            }
        }
        if let Some(rule) = self.no_duplicate_properties.as_ref() {
            if rule.is_enabled() {
                index_set.insert(RuleFilter::Rule(Self::GROUP_NAME, Self::GROUP_RULES[6]));
            }
        }
        if let Some(rule) = self.no_duplicated_fields.as_ref() {
            if rule.is_enabled() {
                index_set.insert(RuleFilter::Rule(Self::GROUP_NAME, Self::GROUP_RULES[7]));
            }
        }
        if let Some(rule) = self.no_dynamic_namespace_import_access.as_ref() {
            if rule.is_enabled() {
                index_set.insert(RuleFilter::Rule(Self::GROUP_NAME, Self::GROUP_RULES[8]));
            }
        }
        if let Some(rule) = self.no_enum.as_ref() {
            if rule.is_enabled() {
                index_set.insert(RuleFilter::Rule(Self::GROUP_NAME, Self::GROUP_RULES[9]));
            }
        }
        if let Some(rule) = self.no_exported_imports.as_ref() {
            if rule.is_enabled() {
                index_set.insert(RuleFilter::Rule(Self::GROUP_NAME, Self::GROUP_RULES[10]));
            }
        }
        if let Some(rule) = self.no_global_dirname_filename.as_ref() {
            if rule.is_enabled() {
                index_set.insert(RuleFilter::Rule(Self::GROUP_NAME, Self::GROUP_RULES[11]));
            }
        }
        if let Some(rule) = self.no_head_element.as_ref() {
            if rule.is_enabled() {
                index_set.insert(RuleFilter::Rule(Self::GROUP_NAME, Self::GROUP_RULES[12]));
            }
        }
        if let Some(rule) = self.no_head_import_in_document.as_ref() {
            if rule.is_enabled() {
                index_set.insert(RuleFilter::Rule(Self::GROUP_NAME, Self::GROUP_RULES[13]));
            }
        }
        if let Some(rule) = self.no_img_element.as_ref() {
            if rule.is_enabled() {
                index_set.insert(RuleFilter::Rule(Self::GROUP_NAME, Self::GROUP_RULES[14]));
            }
        }
        if let Some(rule) = self.no_irregular_whitespace.as_ref() {
            if rule.is_enabled() {
                index_set.insert(RuleFilter::Rule(Self::GROUP_NAME, Self::GROUP_RULES[15]));
            }
        }
        if let Some(rule) = self.no_missing_var_function.as_ref() {
            if rule.is_enabled() {
                index_set.insert(RuleFilter::Rule(Self::GROUP_NAME, Self::GROUP_RULES[16]));
            }
        }
        if let Some(rule) = self.no_nested_ternary.as_ref() {
            if rule.is_enabled() {
                index_set.insert(RuleFilter::Rule(Self::GROUP_NAME, Self::GROUP_RULES[17]));
            }
        }
        if let Some(rule) = self.no_octal_escape.as_ref() {
            if rule.is_enabled() {
                index_set.insert(RuleFilter::Rule(Self::GROUP_NAME, Self::GROUP_RULES[18]));
            }
        }
        if let Some(rule) = self.no_process_env.as_ref() {
            if rule.is_enabled() {
                index_set.insert(RuleFilter::Rule(Self::GROUP_NAME, Self::GROUP_RULES[19]));
            }
        }
        if let Some(rule) = self.no_restricted_imports.as_ref() {
            if rule.is_enabled() {
                index_set.insert(RuleFilter::Rule(Self::GROUP_NAME, Self::GROUP_RULES[20]));
            }
        }
        if let Some(rule) = self.no_restricted_types.as_ref() {
            if rule.is_enabled() {
                index_set.insert(RuleFilter::Rule(Self::GROUP_NAME, Self::GROUP_RULES[21]));
            }
        }
        if let Some(rule) = self.no_secrets.as_ref() {
            if rule.is_enabled() {
                index_set.insert(RuleFilter::Rule(Self::GROUP_NAME, Self::GROUP_RULES[22]));
            }
        }
        if let Some(rule) = self.no_static_element_interactions.as_ref() {
            if rule.is_enabled() {
                index_set.insert(RuleFilter::Rule(Self::GROUP_NAME, Self::GROUP_RULES[23]));
            }
        }
        if let Some(rule) = self.no_substr.as_ref() {
            if rule.is_enabled() {
                index_set.insert(RuleFilter::Rule(Self::GROUP_NAME, Self::GROUP_RULES[24]));
            }
        }
        if let Some(rule) = self.no_template_curly_in_string.as_ref() {
            if rule.is_enabled() {
                index_set.insert(RuleFilter::Rule(Self::GROUP_NAME, Self::GROUP_RULES[25]));
            }
        }
        if let Some(rule) = self.no_unknown_at_rule.as_ref() {
            if rule.is_enabled() {
                index_set.insert(RuleFilter::Rule(Self::GROUP_NAME, Self::GROUP_RULES[26]));
            }
        }
        if let Some(rule) = self.no_unknown_pseudo_class.as_ref() {
            if rule.is_enabled() {
                index_set.insert(RuleFilter::Rule(Self::GROUP_NAME, Self::GROUP_RULES[27]));
            }
        }
        if let Some(rule) = self.no_unknown_pseudo_element.as_ref() {
            if rule.is_enabled() {
                index_set.insert(RuleFilter::Rule(Self::GROUP_NAME, Self::GROUP_RULES[28]));
            }
        }
        if let Some(rule) = self.no_unknown_type_selector.as_ref() {
            if rule.is_enabled() {
                index_set.insert(RuleFilter::Rule(Self::GROUP_NAME, Self::GROUP_RULES[29]));
            }
        }
        if let Some(rule) = self.no_useless_escape_in_regex.as_ref() {
            if rule.is_enabled() {
                index_set.insert(RuleFilter::Rule(Self::GROUP_NAME, Self::GROUP_RULES[30]));
            }
        }
        if let Some(rule) = self.no_useless_string_raw.as_ref() {
            if rule.is_enabled() {
                index_set.insert(RuleFilter::Rule(Self::GROUP_NAME, Self::GROUP_RULES[31]));
            }
        }
        if let Some(rule) = self.no_useless_undefined.as_ref() {
            if rule.is_enabled() {
                index_set.insert(RuleFilter::Rule(Self::GROUP_NAME, Self::GROUP_RULES[32]));
            }
        }
        if let Some(rule) = self.no_value_at_rule.as_ref() {
            if rule.is_enabled() {
                index_set.insert(RuleFilter::Rule(Self::GROUP_NAME, Self::GROUP_RULES[33]));
            }
        }
        if let Some(rule) = self.use_adjacent_overload_signatures.as_ref() {
            if rule.is_enabled() {
                index_set.insert(RuleFilter::Rule(Self::GROUP_NAME, Self::GROUP_RULES[34]));
            }
        }
        if let Some(rule) = self.use_aria_props_supported_by_role.as_ref() {
            if rule.is_enabled() {
                index_set.insert(RuleFilter::Rule(Self::GROUP_NAME, Self::GROUP_RULES[35]));
            }
        }
        if let Some(rule) = self.use_at_index.as_ref() {
            if rule.is_enabled() {
                index_set.insert(RuleFilter::Rule(Self::GROUP_NAME, Self::GROUP_RULES[36]));
            }
        }
        if let Some(rule) = self.use_collapsed_if.as_ref() {
            if rule.is_enabled() {
                index_set.insert(RuleFilter::Rule(Self::GROUP_NAME, Self::GROUP_RULES[37]));
            }
        }
        if let Some(rule) = self.use_component_export_only_modules.as_ref() {
            if rule.is_enabled() {
                index_set.insert(RuleFilter::Rule(Self::GROUP_NAME, Self::GROUP_RULES[38]));
            }
        }
        if let Some(rule) = self.use_consistent_curly_braces.as_ref() {
            if rule.is_enabled() {
                index_set.insert(RuleFilter::Rule(Self::GROUP_NAME, Self::GROUP_RULES[39]));
            }
        }
        if let Some(rule) = self.use_consistent_member_accessibility.as_ref() {
            if rule.is_enabled() {
                index_set.insert(RuleFilter::Rule(Self::GROUP_NAME, Self::GROUP_RULES[40]));
            }
        }
        if let Some(rule) = self.use_deprecated_reason.as_ref() {
            if rule.is_enabled() {
                index_set.insert(RuleFilter::Rule(Self::GROUP_NAME, Self::GROUP_RULES[41]));
            }
        }
        if let Some(rule) = self.use_explicit_type.as_ref() {
            if rule.is_enabled() {
                index_set.insert(RuleFilter::Rule(Self::GROUP_NAME, Self::GROUP_RULES[42]));
            }
        }
        if let Some(rule) = self.use_exports_last.as_ref() {
            if rule.is_enabled() {
                index_set.insert(RuleFilter::Rule(Self::GROUP_NAME, Self::GROUP_RULES[43]));
            }
        }
        if let Some(rule) = self.use_google_font_display.as_ref() {
            if rule.is_enabled() {
                index_set.insert(RuleFilter::Rule(Self::GROUP_NAME, Self::GROUP_RULES[44]));
            }
        }
        if let Some(rule) = self.use_google_font_preconnect.as_ref() {
            if rule.is_enabled() {
                index_set.insert(RuleFilter::Rule(Self::GROUP_NAME, Self::GROUP_RULES[45]));
            }
        }
        if let Some(rule) = self.use_guard_for_in.as_ref() {
            if rule.is_enabled() {
                index_set.insert(RuleFilter::Rule(Self::GROUP_NAME, Self::GROUP_RULES[46]));
            }
        }
<<<<<<< HEAD
        if let Some(rule) = self.use_parse_int_radix.as_ref() {
=======
        if let Some(rule) = self.use_import_restrictions.as_ref() {
>>>>>>> 66458a12
            if rule.is_enabled() {
                index_set.insert(RuleFilter::Rule(Self::GROUP_NAME, Self::GROUP_RULES[47]));
            }
        }
<<<<<<< HEAD
        if let Some(rule) = self.use_sorted_classes.as_ref() {
=======
        if let Some(rule) = self.use_named_operation.as_ref() {
>>>>>>> 66458a12
            if rule.is_enabled() {
                index_set.insert(RuleFilter::Rule(Self::GROUP_NAME, Self::GROUP_RULES[48]));
            }
        }
<<<<<<< HEAD
        if let Some(rule) = self.use_strict_mode.as_ref() {
=======
        if let Some(rule) = self.use_naming_convention.as_ref() {
>>>>>>> 66458a12
            if rule.is_enabled() {
                index_set.insert(RuleFilter::Rule(Self::GROUP_NAME, Self::GROUP_RULES[49]));
            }
        }
<<<<<<< HEAD
        if let Some(rule) = self.use_trim_start_end.as_ref() {
=======
        if let Some(rule) = self.use_sorted_classes.as_ref() {
>>>>>>> 66458a12
            if rule.is_enabled() {
                index_set.insert(RuleFilter::Rule(Self::GROUP_NAME, Self::GROUP_RULES[50]));
            }
        }
<<<<<<< HEAD
        if let Some(rule) = self.use_valid_autocomplete.as_ref() {
=======
        if let Some(rule) = self.use_strict_mode.as_ref() {
>>>>>>> 66458a12
            if rule.is_enabled() {
                index_set.insert(RuleFilter::Rule(Self::GROUP_NAME, Self::GROUP_RULES[51]));
            }
        }
<<<<<<< HEAD
=======
        if let Some(rule) = self.use_trim_start_end.as_ref() {
            if rule.is_enabled() {
                index_set.insert(RuleFilter::Rule(Self::GROUP_NAME, Self::GROUP_RULES[52]));
            }
        }
        if let Some(rule) = self.use_valid_autocomplete.as_ref() {
            if rule.is_enabled() {
                index_set.insert(RuleFilter::Rule(Self::GROUP_NAME, Self::GROUP_RULES[53]));
            }
        }
>>>>>>> 66458a12
        index_set
    }
    pub(crate) fn get_disabled_rules(&self) -> FxHashSet<RuleFilter<'static>> {
        let mut index_set = FxHashSet::default();
        if let Some(rule) = self.no_common_js.as_ref() {
            if rule.is_disabled() {
                index_set.insert(RuleFilter::Rule(Self::GROUP_NAME, Self::GROUP_RULES[0]));
            }
        }
        if let Some(rule) = self.no_descending_specificity.as_ref() {
            if rule.is_disabled() {
                index_set.insert(RuleFilter::Rule(Self::GROUP_NAME, Self::GROUP_RULES[1]));
            }
        }
        if let Some(rule) = self.no_document_cookie.as_ref() {
            if rule.is_disabled() {
                index_set.insert(RuleFilter::Rule(Self::GROUP_NAME, Self::GROUP_RULES[2]));
            }
        }
        if let Some(rule) = self.no_document_import_in_page.as_ref() {
            if rule.is_disabled() {
                index_set.insert(RuleFilter::Rule(Self::GROUP_NAME, Self::GROUP_RULES[3]));
            }
        }
        if let Some(rule) = self.no_duplicate_custom_properties.as_ref() {
            if rule.is_disabled() {
                index_set.insert(RuleFilter::Rule(Self::GROUP_NAME, Self::GROUP_RULES[4]));
            }
        }
        if let Some(rule) = self.no_duplicate_else_if.as_ref() {
            if rule.is_disabled() {
                index_set.insert(RuleFilter::Rule(Self::GROUP_NAME, Self::GROUP_RULES[5]));
            }
        }
        if let Some(rule) = self.no_duplicate_properties.as_ref() {
            if rule.is_disabled() {
                index_set.insert(RuleFilter::Rule(Self::GROUP_NAME, Self::GROUP_RULES[6]));
            }
        }
        if let Some(rule) = self.no_duplicated_fields.as_ref() {
            if rule.is_disabled() {
                index_set.insert(RuleFilter::Rule(Self::GROUP_NAME, Self::GROUP_RULES[7]));
            }
        }
        if let Some(rule) = self.no_dynamic_namespace_import_access.as_ref() {
            if rule.is_disabled() {
                index_set.insert(RuleFilter::Rule(Self::GROUP_NAME, Self::GROUP_RULES[8]));
            }
        }
        if let Some(rule) = self.no_enum.as_ref() {
            if rule.is_disabled() {
                index_set.insert(RuleFilter::Rule(Self::GROUP_NAME, Self::GROUP_RULES[9]));
            }
        }
        if let Some(rule) = self.no_exported_imports.as_ref() {
            if rule.is_disabled() {
                index_set.insert(RuleFilter::Rule(Self::GROUP_NAME, Self::GROUP_RULES[10]));
            }
        }
        if let Some(rule) = self.no_global_dirname_filename.as_ref() {
            if rule.is_disabled() {
                index_set.insert(RuleFilter::Rule(Self::GROUP_NAME, Self::GROUP_RULES[11]));
            }
        }
        if let Some(rule) = self.no_head_element.as_ref() {
            if rule.is_disabled() {
                index_set.insert(RuleFilter::Rule(Self::GROUP_NAME, Self::GROUP_RULES[12]));
            }
        }
        if let Some(rule) = self.no_head_import_in_document.as_ref() {
            if rule.is_disabled() {
                index_set.insert(RuleFilter::Rule(Self::GROUP_NAME, Self::GROUP_RULES[13]));
            }
        }
        if let Some(rule) = self.no_img_element.as_ref() {
            if rule.is_disabled() {
                index_set.insert(RuleFilter::Rule(Self::GROUP_NAME, Self::GROUP_RULES[14]));
            }
        }
        if let Some(rule) = self.no_irregular_whitespace.as_ref() {
            if rule.is_disabled() {
                index_set.insert(RuleFilter::Rule(Self::GROUP_NAME, Self::GROUP_RULES[15]));
            }
        }
        if let Some(rule) = self.no_missing_var_function.as_ref() {
            if rule.is_disabled() {
                index_set.insert(RuleFilter::Rule(Self::GROUP_NAME, Self::GROUP_RULES[16]));
            }
        }
        if let Some(rule) = self.no_nested_ternary.as_ref() {
            if rule.is_disabled() {
                index_set.insert(RuleFilter::Rule(Self::GROUP_NAME, Self::GROUP_RULES[17]));
            }
        }
        if let Some(rule) = self.no_octal_escape.as_ref() {
            if rule.is_disabled() {
                index_set.insert(RuleFilter::Rule(Self::GROUP_NAME, Self::GROUP_RULES[18]));
            }
        }
        if let Some(rule) = self.no_process_env.as_ref() {
            if rule.is_disabled() {
                index_set.insert(RuleFilter::Rule(Self::GROUP_NAME, Self::GROUP_RULES[19]));
            }
        }
        if let Some(rule) = self.no_restricted_imports.as_ref() {
            if rule.is_disabled() {
                index_set.insert(RuleFilter::Rule(Self::GROUP_NAME, Self::GROUP_RULES[20]));
            }
        }
        if let Some(rule) = self.no_restricted_types.as_ref() {
            if rule.is_disabled() {
                index_set.insert(RuleFilter::Rule(Self::GROUP_NAME, Self::GROUP_RULES[21]));
            }
        }
        if let Some(rule) = self.no_secrets.as_ref() {
            if rule.is_disabled() {
                index_set.insert(RuleFilter::Rule(Self::GROUP_NAME, Self::GROUP_RULES[22]));
            }
        }
        if let Some(rule) = self.no_static_element_interactions.as_ref() {
            if rule.is_disabled() {
                index_set.insert(RuleFilter::Rule(Self::GROUP_NAME, Self::GROUP_RULES[23]));
            }
        }
        if let Some(rule) = self.no_substr.as_ref() {
            if rule.is_disabled() {
                index_set.insert(RuleFilter::Rule(Self::GROUP_NAME, Self::GROUP_RULES[24]));
            }
        }
        if let Some(rule) = self.no_template_curly_in_string.as_ref() {
            if rule.is_disabled() {
                index_set.insert(RuleFilter::Rule(Self::GROUP_NAME, Self::GROUP_RULES[25]));
            }
        }
        if let Some(rule) = self.no_unknown_at_rule.as_ref() {
            if rule.is_disabled() {
                index_set.insert(RuleFilter::Rule(Self::GROUP_NAME, Self::GROUP_RULES[26]));
            }
        }
        if let Some(rule) = self.no_unknown_pseudo_class.as_ref() {
            if rule.is_disabled() {
                index_set.insert(RuleFilter::Rule(Self::GROUP_NAME, Self::GROUP_RULES[27]));
            }
        }
        if let Some(rule) = self.no_unknown_pseudo_element.as_ref() {
            if rule.is_disabled() {
                index_set.insert(RuleFilter::Rule(Self::GROUP_NAME, Self::GROUP_RULES[28]));
            }
        }
        if let Some(rule) = self.no_unknown_type_selector.as_ref() {
            if rule.is_disabled() {
                index_set.insert(RuleFilter::Rule(Self::GROUP_NAME, Self::GROUP_RULES[29]));
            }
        }
        if let Some(rule) = self.no_useless_escape_in_regex.as_ref() {
            if rule.is_disabled() {
                index_set.insert(RuleFilter::Rule(Self::GROUP_NAME, Self::GROUP_RULES[30]));
            }
        }
        if let Some(rule) = self.no_useless_string_raw.as_ref() {
            if rule.is_disabled() {
                index_set.insert(RuleFilter::Rule(Self::GROUP_NAME, Self::GROUP_RULES[31]));
            }
        }
        if let Some(rule) = self.no_useless_undefined.as_ref() {
            if rule.is_disabled() {
                index_set.insert(RuleFilter::Rule(Self::GROUP_NAME, Self::GROUP_RULES[32]));
            }
        }
        if let Some(rule) = self.no_value_at_rule.as_ref() {
            if rule.is_disabled() {
                index_set.insert(RuleFilter::Rule(Self::GROUP_NAME, Self::GROUP_RULES[33]));
            }
        }
        if let Some(rule) = self.use_adjacent_overload_signatures.as_ref() {
            if rule.is_disabled() {
                index_set.insert(RuleFilter::Rule(Self::GROUP_NAME, Self::GROUP_RULES[34]));
            }
        }
        if let Some(rule) = self.use_aria_props_supported_by_role.as_ref() {
            if rule.is_disabled() {
                index_set.insert(RuleFilter::Rule(Self::GROUP_NAME, Self::GROUP_RULES[35]));
            }
        }
        if let Some(rule) = self.use_at_index.as_ref() {
            if rule.is_disabled() {
                index_set.insert(RuleFilter::Rule(Self::GROUP_NAME, Self::GROUP_RULES[36]));
            }
        }
        if let Some(rule) = self.use_collapsed_if.as_ref() {
            if rule.is_disabled() {
                index_set.insert(RuleFilter::Rule(Self::GROUP_NAME, Self::GROUP_RULES[37]));
            }
        }
        if let Some(rule) = self.use_component_export_only_modules.as_ref() {
            if rule.is_disabled() {
                index_set.insert(RuleFilter::Rule(Self::GROUP_NAME, Self::GROUP_RULES[38]));
            }
        }
        if let Some(rule) = self.use_consistent_curly_braces.as_ref() {
            if rule.is_disabled() {
                index_set.insert(RuleFilter::Rule(Self::GROUP_NAME, Self::GROUP_RULES[39]));
            }
        }
        if let Some(rule) = self.use_consistent_member_accessibility.as_ref() {
            if rule.is_disabled() {
                index_set.insert(RuleFilter::Rule(Self::GROUP_NAME, Self::GROUP_RULES[40]));
            }
        }
        if let Some(rule) = self.use_deprecated_reason.as_ref() {
            if rule.is_disabled() {
                index_set.insert(RuleFilter::Rule(Self::GROUP_NAME, Self::GROUP_RULES[41]));
            }
        }
        if let Some(rule) = self.use_explicit_type.as_ref() {
            if rule.is_disabled() {
                index_set.insert(RuleFilter::Rule(Self::GROUP_NAME, Self::GROUP_RULES[42]));
            }
        }
        if let Some(rule) = self.use_exports_last.as_ref() {
            if rule.is_disabled() {
                index_set.insert(RuleFilter::Rule(Self::GROUP_NAME, Self::GROUP_RULES[43]));
            }
        }
        if let Some(rule) = self.use_google_font_display.as_ref() {
            if rule.is_disabled() {
                index_set.insert(RuleFilter::Rule(Self::GROUP_NAME, Self::GROUP_RULES[44]));
            }
        }
        if let Some(rule) = self.use_google_font_preconnect.as_ref() {
            if rule.is_disabled() {
                index_set.insert(RuleFilter::Rule(Self::GROUP_NAME, Self::GROUP_RULES[45]));
            }
        }
        if let Some(rule) = self.use_guard_for_in.as_ref() {
            if rule.is_disabled() {
                index_set.insert(RuleFilter::Rule(Self::GROUP_NAME, Self::GROUP_RULES[46]));
            }
        }
<<<<<<< HEAD
        if let Some(rule) = self.use_parse_int_radix.as_ref() {
=======
        if let Some(rule) = self.use_import_restrictions.as_ref() {
>>>>>>> 66458a12
            if rule.is_disabled() {
                index_set.insert(RuleFilter::Rule(Self::GROUP_NAME, Self::GROUP_RULES[47]));
            }
        }
<<<<<<< HEAD
        if let Some(rule) = self.use_sorted_classes.as_ref() {
=======
        if let Some(rule) = self.use_named_operation.as_ref() {
>>>>>>> 66458a12
            if rule.is_disabled() {
                index_set.insert(RuleFilter::Rule(Self::GROUP_NAME, Self::GROUP_RULES[48]));
            }
        }
<<<<<<< HEAD
        if let Some(rule) = self.use_strict_mode.as_ref() {
=======
        if let Some(rule) = self.use_naming_convention.as_ref() {
>>>>>>> 66458a12
            if rule.is_disabled() {
                index_set.insert(RuleFilter::Rule(Self::GROUP_NAME, Self::GROUP_RULES[49]));
            }
        }
<<<<<<< HEAD
        if let Some(rule) = self.use_trim_start_end.as_ref() {
=======
        if let Some(rule) = self.use_sorted_classes.as_ref() {
>>>>>>> 66458a12
            if rule.is_disabled() {
                index_set.insert(RuleFilter::Rule(Self::GROUP_NAME, Self::GROUP_RULES[50]));
            }
        }
<<<<<<< HEAD
        if let Some(rule) = self.use_valid_autocomplete.as_ref() {
=======
        if let Some(rule) = self.use_strict_mode.as_ref() {
>>>>>>> 66458a12
            if rule.is_disabled() {
                index_set.insert(RuleFilter::Rule(Self::GROUP_NAME, Self::GROUP_RULES[51]));
            }
        }
<<<<<<< HEAD
=======
        if let Some(rule) = self.use_trim_start_end.as_ref() {
            if rule.is_disabled() {
                index_set.insert(RuleFilter::Rule(Self::GROUP_NAME, Self::GROUP_RULES[52]));
            }
        }
        if let Some(rule) = self.use_valid_autocomplete.as_ref() {
            if rule.is_disabled() {
                index_set.insert(RuleFilter::Rule(Self::GROUP_NAME, Self::GROUP_RULES[53]));
            }
        }
>>>>>>> 66458a12
        index_set
    }
    #[doc = r" Checks if, given a rule name, matches one of the rules contained in this category"]
    pub(crate) fn has_rule(rule_name: &str) -> Option<&'static str> {
        Some(Self::GROUP_RULES[Self::GROUP_RULES.binary_search(&rule_name).ok()?])
    }
    #[doc = r" Checks if, given a rule name, it is marked as recommended"]
    pub(crate) fn is_recommended_rule(rule_name: &str) -> bool {
        Self::RECOMMENDED_RULES.contains(&rule_name)
    }
    pub(crate) fn recommended_rules_as_filters() -> &'static [RuleFilter<'static>] {
        Self::RECOMMENDED_RULES_AS_FILTERS
    }
    pub(crate) fn all_rules_as_filters() -> &'static [RuleFilter<'static>] {
        Self::ALL_RULES_AS_FILTERS
    }
    #[doc = r" Select preset rules"]
    pub(crate) fn collect_preset_rules(
        &self,
        parent_is_all: bool,
        parent_is_recommended: bool,
        enabled_rules: &mut FxHashSet<RuleFilter<'static>>,
    ) {
        if self.is_all_true() || self.is_all_unset() && parent_is_all {
            enabled_rules.extend(Self::all_rules_as_filters());
        } else if self.is_recommended_true()
            || self.is_recommended_unset() && self.is_all_unset() && parent_is_recommended
        {
            enabled_rules.extend(Self::recommended_rules_as_filters());
        }
    }
    pub(crate) fn get_rule_configuration(
        &self,
        rule_name: &str,
    ) -> Option<(RulePlainConfiguration, Option<RuleOptions>)> {
        match rule_name {
            "noCommonJs" => self
                .no_common_js
                .as_ref()
                .map(|conf| (conf.level(), conf.get_options())),
            "noDescendingSpecificity" => self
                .no_descending_specificity
                .as_ref()
                .map(|conf| (conf.level(), conf.get_options())),
            "noDocumentCookie" => self
                .no_document_cookie
                .as_ref()
                .map(|conf| (conf.level(), conf.get_options())),
            "noDocumentImportInPage" => self
                .no_document_import_in_page
                .as_ref()
                .map(|conf| (conf.level(), conf.get_options())),
            "noDuplicateCustomProperties" => self
                .no_duplicate_custom_properties
                .as_ref()
                .map(|conf| (conf.level(), conf.get_options())),
            "noDuplicateElseIf" => self
                .no_duplicate_else_if
                .as_ref()
                .map(|conf| (conf.level(), conf.get_options())),
            "noDuplicateProperties" => self
                .no_duplicate_properties
                .as_ref()
                .map(|conf| (conf.level(), conf.get_options())),
            "noDuplicatedFields" => self
                .no_duplicated_fields
                .as_ref()
                .map(|conf| (conf.level(), conf.get_options())),
            "noDynamicNamespaceImportAccess" => self
                .no_dynamic_namespace_import_access
                .as_ref()
                .map(|conf| (conf.level(), conf.get_options())),
            "noEnum" => self
                .no_enum
                .as_ref()
                .map(|conf| (conf.level(), conf.get_options())),
            "noExportedImports" => self
                .no_exported_imports
                .as_ref()
                .map(|conf| (conf.level(), conf.get_options())),
            "noGlobalDirnameFilename" => self
                .no_global_dirname_filename
                .as_ref()
                .map(|conf| (conf.level(), conf.get_options())),
            "noHeadElement" => self
                .no_head_element
                .as_ref()
                .map(|conf| (conf.level(), conf.get_options())),
            "noHeadImportInDocument" => self
                .no_head_import_in_document
                .as_ref()
                .map(|conf| (conf.level(), conf.get_options())),
            "noImgElement" => self
                .no_img_element
                .as_ref()
                .map(|conf| (conf.level(), conf.get_options())),
            "noIrregularWhitespace" => self
                .no_irregular_whitespace
                .as_ref()
                .map(|conf| (conf.level(), conf.get_options())),
            "noMissingVarFunction" => self
                .no_missing_var_function
                .as_ref()
                .map(|conf| (conf.level(), conf.get_options())),
            "noNestedTernary" => self
                .no_nested_ternary
                .as_ref()
                .map(|conf| (conf.level(), conf.get_options())),
            "noOctalEscape" => self
                .no_octal_escape
                .as_ref()
                .map(|conf| (conf.level(), conf.get_options())),
            "noProcessEnv" => self
                .no_process_env
                .as_ref()
                .map(|conf| (conf.level(), conf.get_options())),
            "noRestrictedImports" => self
                .no_restricted_imports
                .as_ref()
                .map(|conf| (conf.level(), conf.get_options())),
            "noRestrictedTypes" => self
                .no_restricted_types
                .as_ref()
                .map(|conf| (conf.level(), conf.get_options())),
            "noSecrets" => self
                .no_secrets
                .as_ref()
                .map(|conf| (conf.level(), conf.get_options())),
            "noStaticElementInteractions" => self
                .no_static_element_interactions
                .as_ref()
                .map(|conf| (conf.level(), conf.get_options())),
            "noSubstr" => self
                .no_substr
                .as_ref()
                .map(|conf| (conf.level(), conf.get_options())),
            "noTemplateCurlyInString" => self
                .no_template_curly_in_string
                .as_ref()
                .map(|conf| (conf.level(), conf.get_options())),
            "noUnknownAtRule" => self
                .no_unknown_at_rule
                .as_ref()
                .map(|conf| (conf.level(), conf.get_options())),
            "noUnknownPseudoClass" => self
                .no_unknown_pseudo_class
                .as_ref()
                .map(|conf| (conf.level(), conf.get_options())),
            "noUnknownPseudoElement" => self
                .no_unknown_pseudo_element
                .as_ref()
                .map(|conf| (conf.level(), conf.get_options())),
            "noUnknownTypeSelector" => self
                .no_unknown_type_selector
                .as_ref()
                .map(|conf| (conf.level(), conf.get_options())),
            "noUselessEscapeInRegex" => self
                .no_useless_escape_in_regex
                .as_ref()
                .map(|conf| (conf.level(), conf.get_options())),
            "noUselessStringRaw" => self
                .no_useless_string_raw
                .as_ref()
                .map(|conf| (conf.level(), conf.get_options())),
            "noUselessUndefined" => self
                .no_useless_undefined
                .as_ref()
                .map(|conf| (conf.level(), conf.get_options())),
            "noValueAtRule" => self
                .no_value_at_rule
                .as_ref()
                .map(|conf| (conf.level(), conf.get_options())),
            "useAdjacentOverloadSignatures" => self
                .use_adjacent_overload_signatures
                .as_ref()
                .map(|conf| (conf.level(), conf.get_options())),
            "useAriaPropsSupportedByRole" => self
                .use_aria_props_supported_by_role
                .as_ref()
                .map(|conf| (conf.level(), conf.get_options())),
            "useAtIndex" => self
                .use_at_index
                .as_ref()
                .map(|conf| (conf.level(), conf.get_options())),
            "useCollapsedIf" => self
                .use_collapsed_if
                .as_ref()
                .map(|conf| (conf.level(), conf.get_options())),
            "useComponentExportOnlyModules" => self
                .use_component_export_only_modules
                .as_ref()
                .map(|conf| (conf.level(), conf.get_options())),
            "useConsistentCurlyBraces" => self
                .use_consistent_curly_braces
                .as_ref()
                .map(|conf| (conf.level(), conf.get_options())),
            "useConsistentMemberAccessibility" => self
                .use_consistent_member_accessibility
                .as_ref()
                .map(|conf| (conf.level(), conf.get_options())),
            "useDeprecatedReason" => self
                .use_deprecated_reason
                .as_ref()
                .map(|conf| (conf.level(), conf.get_options())),
            "useExplicitType" => self
                .use_explicit_type
                .as_ref()
                .map(|conf| (conf.level(), conf.get_options())),
            "useExportsLast" => self
                .use_exports_last
                .as_ref()
                .map(|conf| (conf.level(), conf.get_options())),
            "useGoogleFontDisplay" => self
                .use_google_font_display
                .as_ref()
                .map(|conf| (conf.level(), conf.get_options())),
            "useGoogleFontPreconnect" => self
                .use_google_font_preconnect
                .as_ref()
                .map(|conf| (conf.level(), conf.get_options())),
            "useGuardForIn" => self
                .use_guard_for_in
                .as_ref()
                .map(|conf| (conf.level(), conf.get_options())),
            "useImportRestrictions" => self
                .use_import_restrictions
                .as_ref()
                .map(|conf| (conf.level(), conf.get_options())),
            "useNamedOperation" => self
                .use_named_operation
                .as_ref()
                .map(|conf| (conf.level(), conf.get_options())),
<<<<<<< HEAD
            "useParseIntRadix" => self
                .use_parse_int_radix
=======
            "useNamingConvention" => self
                .use_naming_convention
>>>>>>> 66458a12
                .as_ref()
                .map(|conf| (conf.level(), conf.get_options())),
            "useSortedClasses" => self
                .use_sorted_classes
                .as_ref()
                .map(|conf| (conf.level(), conf.get_options())),
            "useStrictMode" => self
                .use_strict_mode
                .as_ref()
                .map(|conf| (conf.level(), conf.get_options())),
            "useTrimStartEnd" => self
                .use_trim_start_end
                .as_ref()
                .map(|conf| (conf.level(), conf.get_options())),
            "useValidAutocomplete" => self
                .use_valid_autocomplete
                .as_ref()
                .map(|conf| (conf.level(), conf.get_options())),
            _ => None,
        }
    }
}
#[derive(Clone, Debug, Default, Deserialize, Deserializable, Eq, Merge, PartialEq, Serialize)]
#[deserializable(with_validator)]
#[cfg_attr(feature = "schema", derive(JsonSchema))]
#[serde(rename_all = "camelCase", default, deny_unknown_fields)]
#[doc = r" A list of rules that belong to this group"]
pub struct Performance {
    #[doc = r" It enables the recommended rules for this group"]
    #[serde(skip_serializing_if = "Option::is_none")]
    pub recommended: Option<bool>,
    #[doc = r" It enables ALL rules for this group."]
    #[serde(skip_serializing_if = "Option::is_none")]
    pub all: Option<bool>,
    #[doc = "Disallow the use of spread (...) syntax on accumulators."]
    #[serde(skip_serializing_if = "Option::is_none")]
    pub no_accumulating_spread:
        Option<RuleConfiguration<biome_js_analyze::options::NoAccumulatingSpread>>,
    #[doc = "Disallow the use of barrel file."]
    #[serde(skip_serializing_if = "Option::is_none")]
    pub no_barrel_file: Option<RuleConfiguration<biome_js_analyze::options::NoBarrelFile>>,
    #[doc = "Disallow the use of the delete operator."]
    #[serde(skip_serializing_if = "Option::is_none")]
    pub no_delete: Option<RuleFixConfiguration<biome_js_analyze::options::NoDelete>>,
    #[doc = "Avoid re-export all."]
    #[serde(skip_serializing_if = "Option::is_none")]
    pub no_re_export_all: Option<RuleConfiguration<biome_js_analyze::options::NoReExportAll>>,
    #[doc = "Require regex literals to be declared at the top level."]
    #[serde(skip_serializing_if = "Option::is_none")]
    pub use_top_level_regex: Option<RuleConfiguration<biome_js_analyze::options::UseTopLevelRegex>>,
}
impl DeserializableValidator for Performance {
    fn validate(
        &mut self,
        _name: &str,
        range: TextRange,
        diagnostics: &mut Vec<DeserializationDiagnostic>,
    ) -> bool {
        if self.recommended == Some(true) && self.all == Some(true) {
            diagnostics . push (DeserializationDiagnostic :: new (markup ! (< Emphasis > "'recommended'" < / Emphasis > " and " < Emphasis > "'all'" < / Emphasis > " can't be both " < Emphasis > "'true'" < / Emphasis > ". You should choose only one of them.")) . with_range (range) . with_note (markup ! ("Biome will fallback to its defaults for this section."))) ;
            return false;
        }
        true
    }
}
impl Performance {
    const GROUP_NAME: &'static str = "performance";
    pub(crate) const GROUP_RULES: &'static [&'static str] = &[
        "noAccumulatingSpread",
        "noBarrelFile",
        "noDelete",
        "noReExportAll",
        "useTopLevelRegex",
    ];
    const RECOMMENDED_RULES: &'static [&'static str] = &["noAccumulatingSpread", "noDelete"];
    const RECOMMENDED_RULES_AS_FILTERS: &'static [RuleFilter<'static>] = &[
        RuleFilter::Rule(Self::GROUP_NAME, Self::GROUP_RULES[0]),
        RuleFilter::Rule(Self::GROUP_NAME, Self::GROUP_RULES[2]),
    ];
    const ALL_RULES_AS_FILTERS: &'static [RuleFilter<'static>] = &[
        RuleFilter::Rule(Self::GROUP_NAME, Self::GROUP_RULES[0]),
        RuleFilter::Rule(Self::GROUP_NAME, Self::GROUP_RULES[1]),
        RuleFilter::Rule(Self::GROUP_NAME, Self::GROUP_RULES[2]),
        RuleFilter::Rule(Self::GROUP_NAME, Self::GROUP_RULES[3]),
        RuleFilter::Rule(Self::GROUP_NAME, Self::GROUP_RULES[4]),
    ];
    #[doc = r" Retrieves the recommended rules"]
    pub(crate) fn is_recommended_true(&self) -> bool {
        matches!(self.recommended, Some(true))
    }
    pub(crate) fn is_recommended_unset(&self) -> bool {
        self.recommended.is_none()
    }
    pub(crate) fn is_all_true(&self) -> bool {
        matches!(self.all, Some(true))
    }
    pub(crate) fn is_all_unset(&self) -> bool {
        self.all.is_none()
    }
    pub(crate) fn get_enabled_rules(&self) -> FxHashSet<RuleFilter<'static>> {
        let mut index_set = FxHashSet::default();
        if let Some(rule) = self.no_accumulating_spread.as_ref() {
            if rule.is_enabled() {
                index_set.insert(RuleFilter::Rule(Self::GROUP_NAME, Self::GROUP_RULES[0]));
            }
        }
        if let Some(rule) = self.no_barrel_file.as_ref() {
            if rule.is_enabled() {
                index_set.insert(RuleFilter::Rule(Self::GROUP_NAME, Self::GROUP_RULES[1]));
            }
        }
        if let Some(rule) = self.no_delete.as_ref() {
            if rule.is_enabled() {
                index_set.insert(RuleFilter::Rule(Self::GROUP_NAME, Self::GROUP_RULES[2]));
            }
        }
        if let Some(rule) = self.no_re_export_all.as_ref() {
            if rule.is_enabled() {
                index_set.insert(RuleFilter::Rule(Self::GROUP_NAME, Self::GROUP_RULES[3]));
            }
        }
        if let Some(rule) = self.use_top_level_regex.as_ref() {
            if rule.is_enabled() {
                index_set.insert(RuleFilter::Rule(Self::GROUP_NAME, Self::GROUP_RULES[4]));
            }
        }
        index_set
    }
    pub(crate) fn get_disabled_rules(&self) -> FxHashSet<RuleFilter<'static>> {
        let mut index_set = FxHashSet::default();
        if let Some(rule) = self.no_accumulating_spread.as_ref() {
            if rule.is_disabled() {
                index_set.insert(RuleFilter::Rule(Self::GROUP_NAME, Self::GROUP_RULES[0]));
            }
        }
        if let Some(rule) = self.no_barrel_file.as_ref() {
            if rule.is_disabled() {
                index_set.insert(RuleFilter::Rule(Self::GROUP_NAME, Self::GROUP_RULES[1]));
            }
        }
        if let Some(rule) = self.no_delete.as_ref() {
            if rule.is_disabled() {
                index_set.insert(RuleFilter::Rule(Self::GROUP_NAME, Self::GROUP_RULES[2]));
            }
        }
        if let Some(rule) = self.no_re_export_all.as_ref() {
            if rule.is_disabled() {
                index_set.insert(RuleFilter::Rule(Self::GROUP_NAME, Self::GROUP_RULES[3]));
            }
        }
        if let Some(rule) = self.use_top_level_regex.as_ref() {
            if rule.is_disabled() {
                index_set.insert(RuleFilter::Rule(Self::GROUP_NAME, Self::GROUP_RULES[4]));
            }
        }
        index_set
    }
    #[doc = r" Checks if, given a rule name, matches one of the rules contained in this category"]
    pub(crate) fn has_rule(rule_name: &str) -> Option<&'static str> {
        Some(Self::GROUP_RULES[Self::GROUP_RULES.binary_search(&rule_name).ok()?])
    }
    #[doc = r" Checks if, given a rule name, it is marked as recommended"]
    pub(crate) fn is_recommended_rule(rule_name: &str) -> bool {
        Self::RECOMMENDED_RULES.contains(&rule_name)
    }
    pub(crate) fn recommended_rules_as_filters() -> &'static [RuleFilter<'static>] {
        Self::RECOMMENDED_RULES_AS_FILTERS
    }
    pub(crate) fn all_rules_as_filters() -> &'static [RuleFilter<'static>] {
        Self::ALL_RULES_AS_FILTERS
    }
    #[doc = r" Select preset rules"]
    pub(crate) fn collect_preset_rules(
        &self,
        parent_is_all: bool,
        parent_is_recommended: bool,
        enabled_rules: &mut FxHashSet<RuleFilter<'static>>,
    ) {
        if self.is_all_true() || self.is_all_unset() && parent_is_all {
            enabled_rules.extend(Self::all_rules_as_filters());
        } else if self.is_recommended_true()
            || self.is_recommended_unset() && self.is_all_unset() && parent_is_recommended
        {
            enabled_rules.extend(Self::recommended_rules_as_filters());
        }
    }
    pub(crate) fn get_rule_configuration(
        &self,
        rule_name: &str,
    ) -> Option<(RulePlainConfiguration, Option<RuleOptions>)> {
        match rule_name {
            "noAccumulatingSpread" => self
                .no_accumulating_spread
                .as_ref()
                .map(|conf| (conf.level(), conf.get_options())),
            "noBarrelFile" => self
                .no_barrel_file
                .as_ref()
                .map(|conf| (conf.level(), conf.get_options())),
            "noDelete" => self
                .no_delete
                .as_ref()
                .map(|conf| (conf.level(), conf.get_options())),
            "noReExportAll" => self
                .no_re_export_all
                .as_ref()
                .map(|conf| (conf.level(), conf.get_options())),
            "useTopLevelRegex" => self
                .use_top_level_regex
                .as_ref()
                .map(|conf| (conf.level(), conf.get_options())),
            _ => None,
        }
    }
}
#[derive(Clone, Debug, Default, Deserialize, Deserializable, Eq, Merge, PartialEq, Serialize)]
#[deserializable(with_validator)]
#[cfg_attr(feature = "schema", derive(JsonSchema))]
#[serde(rename_all = "camelCase", default, deny_unknown_fields)]
#[doc = r" A list of rules that belong to this group"]
pub struct Security {
    #[doc = r" It enables the recommended rules for this group"]
    #[serde(skip_serializing_if = "Option::is_none")]
    pub recommended: Option<bool>,
    #[doc = r" It enables ALL rules for this group."]
    #[serde(skip_serializing_if = "Option::is_none")]
    pub all: Option<bool>,
    #[doc = "Prevent the usage of dangerous JSX props"]
    #[serde(skip_serializing_if = "Option::is_none")]
    pub no_dangerously_set_inner_html:
        Option<RuleConfiguration<biome_js_analyze::options::NoDangerouslySetInnerHtml>>,
    #[doc = "Report when a DOM element or a component uses both children and dangerouslySetInnerHTML prop."]
    #[serde(skip_serializing_if = "Option::is_none")]
    pub no_dangerously_set_inner_html_with_children:
        Option<RuleConfiguration<biome_js_analyze::options::NoDangerouslySetInnerHtmlWithChildren>>,
    #[doc = "Disallow the use of global eval()."]
    #[serde(skip_serializing_if = "Option::is_none")]
    pub no_global_eval: Option<RuleConfiguration<biome_js_analyze::options::NoGlobalEval>>,
}
impl DeserializableValidator for Security {
    fn validate(
        &mut self,
        _name: &str,
        range: TextRange,
        diagnostics: &mut Vec<DeserializationDiagnostic>,
    ) -> bool {
        if self.recommended == Some(true) && self.all == Some(true) {
            diagnostics . push (DeserializationDiagnostic :: new (markup ! (< Emphasis > "'recommended'" < / Emphasis > " and " < Emphasis > "'all'" < / Emphasis > " can't be both " < Emphasis > "'true'" < / Emphasis > ". You should choose only one of them.")) . with_range (range) . with_note (markup ! ("Biome will fallback to its defaults for this section."))) ;
            return false;
        }
        true
    }
}
impl Security {
    const GROUP_NAME: &'static str = "security";
    pub(crate) const GROUP_RULES: &'static [&'static str] = &[
        "noDangerouslySetInnerHtml",
        "noDangerouslySetInnerHtmlWithChildren",
        "noGlobalEval",
    ];
    const RECOMMENDED_RULES: &'static [&'static str] = &[
        "noDangerouslySetInnerHtml",
        "noDangerouslySetInnerHtmlWithChildren",
        "noGlobalEval",
    ];
    const RECOMMENDED_RULES_AS_FILTERS: &'static [RuleFilter<'static>] = &[
        RuleFilter::Rule(Self::GROUP_NAME, Self::GROUP_RULES[0]),
        RuleFilter::Rule(Self::GROUP_NAME, Self::GROUP_RULES[1]),
        RuleFilter::Rule(Self::GROUP_NAME, Self::GROUP_RULES[2]),
    ];
    const ALL_RULES_AS_FILTERS: &'static [RuleFilter<'static>] = &[
        RuleFilter::Rule(Self::GROUP_NAME, Self::GROUP_RULES[0]),
        RuleFilter::Rule(Self::GROUP_NAME, Self::GROUP_RULES[1]),
        RuleFilter::Rule(Self::GROUP_NAME, Self::GROUP_RULES[2]),
    ];
    #[doc = r" Retrieves the recommended rules"]
    pub(crate) fn is_recommended_true(&self) -> bool {
        matches!(self.recommended, Some(true))
    }
    pub(crate) fn is_recommended_unset(&self) -> bool {
        self.recommended.is_none()
    }
    pub(crate) fn is_all_true(&self) -> bool {
        matches!(self.all, Some(true))
    }
    pub(crate) fn is_all_unset(&self) -> bool {
        self.all.is_none()
    }
    pub(crate) fn get_enabled_rules(&self) -> FxHashSet<RuleFilter<'static>> {
        let mut index_set = FxHashSet::default();
        if let Some(rule) = self.no_dangerously_set_inner_html.as_ref() {
            if rule.is_enabled() {
                index_set.insert(RuleFilter::Rule(Self::GROUP_NAME, Self::GROUP_RULES[0]));
            }
        }
        if let Some(rule) = self.no_dangerously_set_inner_html_with_children.as_ref() {
            if rule.is_enabled() {
                index_set.insert(RuleFilter::Rule(Self::GROUP_NAME, Self::GROUP_RULES[1]));
            }
        }
        if let Some(rule) = self.no_global_eval.as_ref() {
            if rule.is_enabled() {
                index_set.insert(RuleFilter::Rule(Self::GROUP_NAME, Self::GROUP_RULES[2]));
            }
        }
        index_set
    }
    pub(crate) fn get_disabled_rules(&self) -> FxHashSet<RuleFilter<'static>> {
        let mut index_set = FxHashSet::default();
        if let Some(rule) = self.no_dangerously_set_inner_html.as_ref() {
            if rule.is_disabled() {
                index_set.insert(RuleFilter::Rule(Self::GROUP_NAME, Self::GROUP_RULES[0]));
            }
        }
        if let Some(rule) = self.no_dangerously_set_inner_html_with_children.as_ref() {
            if rule.is_disabled() {
                index_set.insert(RuleFilter::Rule(Self::GROUP_NAME, Self::GROUP_RULES[1]));
            }
        }
        if let Some(rule) = self.no_global_eval.as_ref() {
            if rule.is_disabled() {
                index_set.insert(RuleFilter::Rule(Self::GROUP_NAME, Self::GROUP_RULES[2]));
            }
        }
        index_set
    }
    #[doc = r" Checks if, given a rule name, matches one of the rules contained in this category"]
    pub(crate) fn has_rule(rule_name: &str) -> Option<&'static str> {
        Some(Self::GROUP_RULES[Self::GROUP_RULES.binary_search(&rule_name).ok()?])
    }
    #[doc = r" Checks if, given a rule name, it is marked as recommended"]
    pub(crate) fn is_recommended_rule(rule_name: &str) -> bool {
        Self::RECOMMENDED_RULES.contains(&rule_name)
    }
    pub(crate) fn recommended_rules_as_filters() -> &'static [RuleFilter<'static>] {
        Self::RECOMMENDED_RULES_AS_FILTERS
    }
    pub(crate) fn all_rules_as_filters() -> &'static [RuleFilter<'static>] {
        Self::ALL_RULES_AS_FILTERS
    }
    #[doc = r" Select preset rules"]
    pub(crate) fn collect_preset_rules(
        &self,
        parent_is_all: bool,
        parent_is_recommended: bool,
        enabled_rules: &mut FxHashSet<RuleFilter<'static>>,
    ) {
        if self.is_all_true() || self.is_all_unset() && parent_is_all {
            enabled_rules.extend(Self::all_rules_as_filters());
        } else if self.is_recommended_true()
            || self.is_recommended_unset() && self.is_all_unset() && parent_is_recommended
        {
            enabled_rules.extend(Self::recommended_rules_as_filters());
        }
    }
    pub(crate) fn get_rule_configuration(
        &self,
        rule_name: &str,
    ) -> Option<(RulePlainConfiguration, Option<RuleOptions>)> {
        match rule_name {
            "noDangerouslySetInnerHtml" => self
                .no_dangerously_set_inner_html
                .as_ref()
                .map(|conf| (conf.level(), conf.get_options())),
            "noDangerouslySetInnerHtmlWithChildren" => self
                .no_dangerously_set_inner_html_with_children
                .as_ref()
                .map(|conf| (conf.level(), conf.get_options())),
            "noGlobalEval" => self
                .no_global_eval
                .as_ref()
                .map(|conf| (conf.level(), conf.get_options())),
            _ => None,
        }
    }
}
#[derive(Clone, Debug, Default, Deserialize, Deserializable, Eq, Merge, PartialEq, Serialize)]
#[deserializable(with_validator)]
#[cfg_attr(feature = "schema", derive(JsonSchema))]
#[serde(rename_all = "camelCase", default, deny_unknown_fields)]
#[doc = r" A list of rules that belong to this group"]
pub struct Style {
    #[doc = r" It enables the recommended rules for this group"]
    #[serde(skip_serializing_if = "Option::is_none")]
    pub recommended: Option<bool>,
    #[doc = r" It enables ALL rules for this group."]
    #[serde(skip_serializing_if = "Option::is_none")]
    pub all: Option<bool>,
    #[doc = "Disallow the use of arguments."]
    #[serde(skip_serializing_if = "Option::is_none")]
    pub no_arguments: Option<RuleConfiguration<biome_js_analyze::options::NoArguments>>,
    #[doc = "Disallow comma operator."]
    #[serde(skip_serializing_if = "Option::is_none")]
    pub no_comma_operator: Option<RuleConfiguration<biome_js_analyze::options::NoCommaOperator>>,
    #[doc = "Disallow default exports."]
    #[serde(skip_serializing_if = "Option::is_none")]
    pub no_default_export: Option<RuleConfiguration<biome_js_analyze::options::NoDefaultExport>>,
    #[doc = "Disallow using a callback in asynchronous tests and hooks."]
    #[serde(skip_serializing_if = "Option::is_none")]
    pub no_done_callback: Option<RuleConfiguration<biome_js_analyze::options::NoDoneCallback>>,
    #[doc = "Disallow implicit true values on JSX boolean attributes"]
    #[serde(skip_serializing_if = "Option::is_none")]
    pub no_implicit_boolean:
        Option<RuleFixConfiguration<biome_js_analyze::options::NoImplicitBoolean>>,
    #[doc = "Disallow type annotations for variables, parameters, and class properties initialized with a literal expression."]
    #[serde(skip_serializing_if = "Option::is_none")]
    pub no_inferrable_types:
        Option<RuleFixConfiguration<biome_js_analyze::options::NoInferrableTypes>>,
    #[doc = "Disallow the use of TypeScript's namespaces."]
    #[serde(skip_serializing_if = "Option::is_none")]
    pub no_namespace: Option<RuleConfiguration<biome_js_analyze::options::NoNamespace>>,
    #[doc = "Disallow the use of namespace imports."]
    #[serde(skip_serializing_if = "Option::is_none")]
    pub no_namespace_import:
        Option<RuleConfiguration<biome_js_analyze::options::NoNamespaceImport>>,
    #[doc = "Disallow negation in the condition of an if statement if it has an else clause."]
    #[serde(skip_serializing_if = "Option::is_none")]
    pub no_negation_else: Option<RuleFixConfiguration<biome_js_analyze::options::NoNegationElse>>,
    #[doc = "Disallow non-null assertions using the ! postfix operator."]
    #[serde(skip_serializing_if = "Option::is_none")]
    pub no_non_null_assertion:
        Option<RuleFixConfiguration<biome_js_analyze::options::NoNonNullAssertion>>,
    #[doc = "Disallow reassigning function parameters."]
    #[serde(skip_serializing_if = "Option::is_none")]
    pub no_parameter_assign:
        Option<RuleConfiguration<biome_js_analyze::options::NoParameterAssign>>,
    #[doc = "Disallow the use of parameter properties in class constructors."]
    #[serde(skip_serializing_if = "Option::is_none")]
    pub no_parameter_properties:
        Option<RuleConfiguration<biome_js_analyze::options::NoParameterProperties>>,
    #[doc = "This rule allows you to specify global variable names that you don’t want to use in your application."]
    #[serde(skip_serializing_if = "Option::is_none")]
    pub no_restricted_globals:
        Option<RuleConfiguration<biome_js_analyze::options::NoRestrictedGlobals>>,
    #[doc = "Disallow the use of constants which its value is the upper-case version of its name."]
    #[serde(skip_serializing_if = "Option::is_none")]
    pub no_shouty_constants:
        Option<RuleFixConfiguration<biome_js_analyze::options::NoShoutyConstants>>,
    #[doc = "Disallow template literals if interpolation and special-character handling are not needed"]
    #[serde(skip_serializing_if = "Option::is_none")]
    pub no_unused_template_literal:
        Option<RuleFixConfiguration<biome_js_analyze::options::NoUnusedTemplateLiteral>>,
    #[doc = "Disallow else block when the if block breaks early."]
    #[serde(skip_serializing_if = "Option::is_none")]
    pub no_useless_else: Option<RuleFixConfiguration<biome_js_analyze::options::NoUselessElse>>,
    #[doc = "Disallow the use of var"]
    #[serde(skip_serializing_if = "Option::is_none")]
    pub no_var: Option<RuleFixConfiguration<biome_js_analyze::options::NoVar>>,
    #[doc = "Disallow the use of yoda expressions."]
    #[serde(skip_serializing_if = "Option::is_none")]
    pub no_yoda_expression:
        Option<RuleFixConfiguration<biome_js_analyze::options::NoYodaExpression>>,
    #[doc = "Enforce the use of as const over literal type and type annotation."]
    #[serde(skip_serializing_if = "Option::is_none")]
    pub use_as_const_assertion:
        Option<RuleFixConfiguration<biome_js_analyze::options::UseAsConstAssertion>>,
    #[doc = "Requires following curly brace conventions."]
    #[serde(skip_serializing_if = "Option::is_none")]
    pub use_block_statements:
        Option<RuleFixConfiguration<biome_js_analyze::options::UseBlockStatements>>,
    #[doc = "Enforce using else if instead of nested if in else clauses."]
    #[serde(skip_serializing_if = "Option::is_none")]
    pub use_collapsed_else_if:
        Option<RuleFixConfiguration<biome_js_analyze::options::UseCollapsedElseIf>>,
    #[doc = "Require consistently using either T\\[] or Array\\<T>"]
    #[serde(skip_serializing_if = "Option::is_none")]
    pub use_consistent_array_type:
        Option<RuleFixConfiguration<biome_js_analyze::options::UseConsistentArrayType>>,
    #[doc = "Enforce the use of new for all builtins, except String, Number and Boolean."]
    #[serde(skip_serializing_if = "Option::is_none")]
    pub use_consistent_builtin_instantiation:
        Option<RuleFixConfiguration<biome_js_analyze::options::UseConsistentBuiltinInstantiation>>,
    #[doc = "Require const declarations for variables that are only assigned once."]
    #[serde(skip_serializing_if = "Option::is_none")]
    pub use_const: Option<RuleFixConfiguration<biome_js_analyze::options::UseConst>>,
    #[doc = "Enforce default function parameters and optional function parameters to be last."]
    #[serde(skip_serializing_if = "Option::is_none")]
    pub use_default_parameter_last:
        Option<RuleFixConfiguration<biome_js_analyze::options::UseDefaultParameterLast>>,
    #[doc = "Require the default clause in switch statements."]
    #[serde(skip_serializing_if = "Option::is_none")]
    pub use_default_switch_clause:
        Option<RuleConfiguration<biome_js_analyze::options::UseDefaultSwitchClause>>,
    #[doc = "Require that each enum member value be explicitly initialized."]
    #[serde(skip_serializing_if = "Option::is_none")]
    pub use_enum_initializers:
        Option<RuleFixConfiguration<biome_js_analyze::options::UseEnumInitializers>>,
    #[doc = "Enforce explicitly comparing the length, size, byteLength or byteOffset property of a value."]
    #[serde(skip_serializing_if = "Option::is_none")]
    pub use_explicit_length_check:
        Option<RuleFixConfiguration<biome_js_analyze::options::UseExplicitLengthCheck>>,
    #[doc = "Disallow the use of Math.pow in favor of the ** operator."]
    #[serde(skip_serializing_if = "Option::is_none")]
    pub use_exponentiation_operator:
        Option<RuleFixConfiguration<biome_js_analyze::options::UseExponentiationOperator>>,
    #[doc = "Promotes the use of export type for types."]
    #[serde(skip_serializing_if = "Option::is_none")]
    pub use_export_type: Option<RuleFixConfiguration<biome_js_analyze::options::UseExportType>>,
    #[doc = "Enforce naming conventions for JavaScript and TypeScript filenames."]
    #[serde(skip_serializing_if = "Option::is_none")]
    pub use_filenaming_convention:
        Option<RuleConfiguration<biome_js_analyze::options::UseFilenamingConvention>>,
    #[doc = "This rule recommends a for-of loop when in a for loop, the index used to extract an item from the iterated array."]
    #[serde(skip_serializing_if = "Option::is_none")]
    pub use_for_of: Option<RuleConfiguration<biome_js_analyze::options::UseForOf>>,
    #[doc = "This rule enforces the use of \\<>...\\</> over \\<Fragment>...\\</Fragment>."]
    #[serde(skip_serializing_if = "Option::is_none")]
    pub use_fragment_syntax:
        Option<RuleFixConfiguration<biome_js_analyze::options::UseFragmentSyntax>>,
    #[doc = "Promotes the use of import type for types."]
    #[serde(skip_serializing_if = "Option::is_none")]
    pub use_import_type: Option<RuleFixConfiguration<biome_js_analyze::options::UseImportType>>,
    #[doc = "Require all enum members to be literal values."]
    #[serde(skip_serializing_if = "Option::is_none")]
    pub use_literal_enum_members:
        Option<RuleConfiguration<biome_js_analyze::options::UseLiteralEnumMembers>>,
    #[doc = "Enforce naming conventions for everything across a codebase."]
    #[serde(skip_serializing_if = "Option::is_none")]
    pub use_naming_convention:
        Option<RuleFixConfiguration<biome_js_analyze::options::UseNamingConvention>>,
    #[doc = "Promotes the usage of node:assert/strict over node:assert."]
    #[serde(skip_serializing_if = "Option::is_none")]
    pub use_node_assert_strict:
        Option<RuleFixConfiguration<biome_js_analyze::options::UseNodeAssertStrict>>,
    #[doc = "Enforces using the node: protocol for Node.js builtin modules."]
    #[serde(skip_serializing_if = "Option::is_none")]
    pub use_nodejs_import_protocol:
        Option<RuleFixConfiguration<biome_js_analyze::options::UseNodejsImportProtocol>>,
    #[doc = "Use the Number properties instead of global ones."]
    #[serde(skip_serializing_if = "Option::is_none")]
    pub use_number_namespace:
        Option<RuleFixConfiguration<biome_js_analyze::options::UseNumberNamespace>>,
    #[doc = "Disallow parseInt() and Number.parseInt() in favor of binary, octal, and hexadecimal literals"]
    #[serde(skip_serializing_if = "Option::is_none")]
    pub use_numeric_literals:
        Option<RuleFixConfiguration<biome_js_analyze::options::UseNumericLiterals>>,
    #[doc = "Prevent extra closing tags for components without children"]
    #[serde(skip_serializing_if = "Option::is_none")]
    pub use_self_closing_elements:
        Option<RuleFixConfiguration<biome_js_analyze::options::UseSelfClosingElements>>,
    #[doc = "When expressing array types, this rule promotes the usage of T\\[] shorthand instead of Array\\<T>."]
    #[serde(skip_serializing_if = "Option::is_none")]
    pub use_shorthand_array_type:
        Option<RuleFixConfiguration<biome_js_analyze::options::UseShorthandArrayType>>,
    #[doc = "Require assignment operator shorthand where possible."]
    #[serde(skip_serializing_if = "Option::is_none")]
    pub use_shorthand_assign:
        Option<RuleFixConfiguration<biome_js_analyze::options::UseShorthandAssign>>,
    #[doc = "Enforce using function types instead of object type with call signatures."]
    #[serde(skip_serializing_if = "Option::is_none")]
    pub use_shorthand_function_type:
        Option<RuleFixConfiguration<biome_js_analyze::options::UseShorthandFunctionType>>,
    #[doc = "Enforces switch clauses have a single statement, emits a quick fix wrapping the statements in a block."]
    #[serde(skip_serializing_if = "Option::is_none")]
    pub use_single_case_statement:
        Option<RuleFixConfiguration<biome_js_analyze::options::UseSingleCaseStatement>>,
    #[doc = "Disallow multiple variable declarations in the same variable statement"]
    #[serde(skip_serializing_if = "Option::is_none")]
    pub use_single_var_declarator:
        Option<RuleFixConfiguration<biome_js_analyze::options::UseSingleVarDeclarator>>,
    #[doc = "Prefer template literals over string concatenation."]
    #[serde(skip_serializing_if = "Option::is_none")]
    pub use_template: Option<RuleFixConfiguration<biome_js_analyze::options::UseTemplate>>,
    #[doc = "Require new when throwing an error."]
    #[serde(skip_serializing_if = "Option::is_none")]
    pub use_throw_new_error:
        Option<RuleFixConfiguration<biome_js_analyze::options::UseThrowNewError>>,
    #[doc = "Disallow throwing non-Error values."]
    #[serde(skip_serializing_if = "Option::is_none")]
    pub use_throw_only_error:
        Option<RuleConfiguration<biome_js_analyze::options::UseThrowOnlyError>>,
    #[doc = "Enforce the use of while loops instead of for loops when the initializer and update expressions are not needed."]
    #[serde(skip_serializing_if = "Option::is_none")]
    pub use_while: Option<RuleFixConfiguration<biome_js_analyze::options::UseWhile>>,
}
impl DeserializableValidator for Style {
    fn validate(
        &mut self,
        _name: &str,
        range: TextRange,
        diagnostics: &mut Vec<DeserializationDiagnostic>,
    ) -> bool {
        if self.recommended == Some(true) && self.all == Some(true) {
            diagnostics . push (DeserializationDiagnostic :: new (markup ! (< Emphasis > "'recommended'" < / Emphasis > " and " < Emphasis > "'all'" < / Emphasis > " can't be both " < Emphasis > "'true'" < / Emphasis > ". You should choose only one of them.")) . with_range (range) . with_note (markup ! ("Biome will fallback to its defaults for this section."))) ;
            return false;
        }
        true
    }
}
impl Style {
    const GROUP_NAME: &'static str = "style";
    pub(crate) const GROUP_RULES: &'static [&'static str] = &[
        "noArguments",
        "noCommaOperator",
        "noDefaultExport",
        "noDoneCallback",
        "noImplicitBoolean",
        "noInferrableTypes",
        "noNamespace",
        "noNamespaceImport",
        "noNegationElse",
        "noNonNullAssertion",
        "noParameterAssign",
        "noParameterProperties",
        "noRestrictedGlobals",
        "noShoutyConstants",
        "noUnusedTemplateLiteral",
        "noUselessElse",
        "noVar",
        "noYodaExpression",
        "useAsConstAssertion",
        "useBlockStatements",
        "useCollapsedElseIf",
        "useConsistentArrayType",
        "useConsistentBuiltinInstantiation",
        "useConst",
        "useDefaultParameterLast",
        "useDefaultSwitchClause",
        "useEnumInitializers",
        "useExplicitLengthCheck",
        "useExponentiationOperator",
        "useExportType",
        "useFilenamingConvention",
        "useForOf",
        "useFragmentSyntax",
        "useImportType",
        "useLiteralEnumMembers",
        "useNamingConvention",
        "useNodeAssertStrict",
        "useNodejsImportProtocol",
        "useNumberNamespace",
        "useNumericLiterals",
        "useSelfClosingElements",
        "useShorthandArrayType",
        "useShorthandAssign",
        "useShorthandFunctionType",
        "useSingleCaseStatement",
        "useSingleVarDeclarator",
        "useTemplate",
        "useThrowNewError",
        "useThrowOnlyError",
        "useWhile",
    ];
    const RECOMMENDED_RULES: &'static [&'static str] = &[
        "noArguments",
        "noCommaOperator",
        "noInferrableTypes",
        "noNonNullAssertion",
        "noParameterAssign",
        "noUnusedTemplateLiteral",
        "noUselessElse",
        "noVar",
        "useAsConstAssertion",
        "useConst",
        "useDefaultParameterLast",
        "useEnumInitializers",
        "useExponentiationOperator",
        "useExportType",
        "useImportType",
        "useLiteralEnumMembers",
        "useNodejsImportProtocol",
        "useNumberNamespace",
        "useNumericLiterals",
        "useSelfClosingElements",
        "useShorthandFunctionType",
        "useSingleVarDeclarator",
        "useTemplate",
        "useWhile",
    ];
    const RECOMMENDED_RULES_AS_FILTERS: &'static [RuleFilter<'static>] = &[
        RuleFilter::Rule(Self::GROUP_NAME, Self::GROUP_RULES[0]),
        RuleFilter::Rule(Self::GROUP_NAME, Self::GROUP_RULES[1]),
        RuleFilter::Rule(Self::GROUP_NAME, Self::GROUP_RULES[5]),
        RuleFilter::Rule(Self::GROUP_NAME, Self::GROUP_RULES[9]),
        RuleFilter::Rule(Self::GROUP_NAME, Self::GROUP_RULES[10]),
        RuleFilter::Rule(Self::GROUP_NAME, Self::GROUP_RULES[14]),
        RuleFilter::Rule(Self::GROUP_NAME, Self::GROUP_RULES[15]),
        RuleFilter::Rule(Self::GROUP_NAME, Self::GROUP_RULES[16]),
        RuleFilter::Rule(Self::GROUP_NAME, Self::GROUP_RULES[18]),
        RuleFilter::Rule(Self::GROUP_NAME, Self::GROUP_RULES[23]),
        RuleFilter::Rule(Self::GROUP_NAME, Self::GROUP_RULES[24]),
        RuleFilter::Rule(Self::GROUP_NAME, Self::GROUP_RULES[26]),
        RuleFilter::Rule(Self::GROUP_NAME, Self::GROUP_RULES[28]),
        RuleFilter::Rule(Self::GROUP_NAME, Self::GROUP_RULES[29]),
        RuleFilter::Rule(Self::GROUP_NAME, Self::GROUP_RULES[33]),
        RuleFilter::Rule(Self::GROUP_NAME, Self::GROUP_RULES[34]),
        RuleFilter::Rule(Self::GROUP_NAME, Self::GROUP_RULES[37]),
        RuleFilter::Rule(Self::GROUP_NAME, Self::GROUP_RULES[38]),
        RuleFilter::Rule(Self::GROUP_NAME, Self::GROUP_RULES[39]),
        RuleFilter::Rule(Self::GROUP_NAME, Self::GROUP_RULES[40]),
        RuleFilter::Rule(Self::GROUP_NAME, Self::GROUP_RULES[43]),
        RuleFilter::Rule(Self::GROUP_NAME, Self::GROUP_RULES[45]),
        RuleFilter::Rule(Self::GROUP_NAME, Self::GROUP_RULES[46]),
        RuleFilter::Rule(Self::GROUP_NAME, Self::GROUP_RULES[49]),
    ];
    const ALL_RULES_AS_FILTERS: &'static [RuleFilter<'static>] = &[
        RuleFilter::Rule(Self::GROUP_NAME, Self::GROUP_RULES[0]),
        RuleFilter::Rule(Self::GROUP_NAME, Self::GROUP_RULES[1]),
        RuleFilter::Rule(Self::GROUP_NAME, Self::GROUP_RULES[2]),
        RuleFilter::Rule(Self::GROUP_NAME, Self::GROUP_RULES[3]),
        RuleFilter::Rule(Self::GROUP_NAME, Self::GROUP_RULES[4]),
        RuleFilter::Rule(Self::GROUP_NAME, Self::GROUP_RULES[5]),
        RuleFilter::Rule(Self::GROUP_NAME, Self::GROUP_RULES[6]),
        RuleFilter::Rule(Self::GROUP_NAME, Self::GROUP_RULES[7]),
        RuleFilter::Rule(Self::GROUP_NAME, Self::GROUP_RULES[8]),
        RuleFilter::Rule(Self::GROUP_NAME, Self::GROUP_RULES[9]),
        RuleFilter::Rule(Self::GROUP_NAME, Self::GROUP_RULES[10]),
        RuleFilter::Rule(Self::GROUP_NAME, Self::GROUP_RULES[11]),
        RuleFilter::Rule(Self::GROUP_NAME, Self::GROUP_RULES[12]),
        RuleFilter::Rule(Self::GROUP_NAME, Self::GROUP_RULES[13]),
        RuleFilter::Rule(Self::GROUP_NAME, Self::GROUP_RULES[14]),
        RuleFilter::Rule(Self::GROUP_NAME, Self::GROUP_RULES[15]),
        RuleFilter::Rule(Self::GROUP_NAME, Self::GROUP_RULES[16]),
        RuleFilter::Rule(Self::GROUP_NAME, Self::GROUP_RULES[17]),
        RuleFilter::Rule(Self::GROUP_NAME, Self::GROUP_RULES[18]),
        RuleFilter::Rule(Self::GROUP_NAME, Self::GROUP_RULES[19]),
        RuleFilter::Rule(Self::GROUP_NAME, Self::GROUP_RULES[20]),
        RuleFilter::Rule(Self::GROUP_NAME, Self::GROUP_RULES[21]),
        RuleFilter::Rule(Self::GROUP_NAME, Self::GROUP_RULES[22]),
        RuleFilter::Rule(Self::GROUP_NAME, Self::GROUP_RULES[23]),
        RuleFilter::Rule(Self::GROUP_NAME, Self::GROUP_RULES[24]),
        RuleFilter::Rule(Self::GROUP_NAME, Self::GROUP_RULES[25]),
        RuleFilter::Rule(Self::GROUP_NAME, Self::GROUP_RULES[26]),
        RuleFilter::Rule(Self::GROUP_NAME, Self::GROUP_RULES[27]),
        RuleFilter::Rule(Self::GROUP_NAME, Self::GROUP_RULES[28]),
        RuleFilter::Rule(Self::GROUP_NAME, Self::GROUP_RULES[29]),
        RuleFilter::Rule(Self::GROUP_NAME, Self::GROUP_RULES[30]),
        RuleFilter::Rule(Self::GROUP_NAME, Self::GROUP_RULES[31]),
        RuleFilter::Rule(Self::GROUP_NAME, Self::GROUP_RULES[32]),
        RuleFilter::Rule(Self::GROUP_NAME, Self::GROUP_RULES[33]),
        RuleFilter::Rule(Self::GROUP_NAME, Self::GROUP_RULES[34]),
        RuleFilter::Rule(Self::GROUP_NAME, Self::GROUP_RULES[35]),
        RuleFilter::Rule(Self::GROUP_NAME, Self::GROUP_RULES[36]),
        RuleFilter::Rule(Self::GROUP_NAME, Self::GROUP_RULES[37]),
        RuleFilter::Rule(Self::GROUP_NAME, Self::GROUP_RULES[38]),
        RuleFilter::Rule(Self::GROUP_NAME, Self::GROUP_RULES[39]),
        RuleFilter::Rule(Self::GROUP_NAME, Self::GROUP_RULES[40]),
        RuleFilter::Rule(Self::GROUP_NAME, Self::GROUP_RULES[41]),
        RuleFilter::Rule(Self::GROUP_NAME, Self::GROUP_RULES[42]),
        RuleFilter::Rule(Self::GROUP_NAME, Self::GROUP_RULES[43]),
        RuleFilter::Rule(Self::GROUP_NAME, Self::GROUP_RULES[44]),
        RuleFilter::Rule(Self::GROUP_NAME, Self::GROUP_RULES[45]),
        RuleFilter::Rule(Self::GROUP_NAME, Self::GROUP_RULES[46]),
        RuleFilter::Rule(Self::GROUP_NAME, Self::GROUP_RULES[47]),
        RuleFilter::Rule(Self::GROUP_NAME, Self::GROUP_RULES[48]),
        RuleFilter::Rule(Self::GROUP_NAME, Self::GROUP_RULES[49]),
    ];
    #[doc = r" Retrieves the recommended rules"]
    pub(crate) fn is_recommended_true(&self) -> bool {
        matches!(self.recommended, Some(true))
    }
    pub(crate) fn is_recommended_unset(&self) -> bool {
        self.recommended.is_none()
    }
    pub(crate) fn is_all_true(&self) -> bool {
        matches!(self.all, Some(true))
    }
    pub(crate) fn is_all_unset(&self) -> bool {
        self.all.is_none()
    }
    pub(crate) fn get_enabled_rules(&self) -> FxHashSet<RuleFilter<'static>> {
        let mut index_set = FxHashSet::default();
        if let Some(rule) = self.no_arguments.as_ref() {
            if rule.is_enabled() {
                index_set.insert(RuleFilter::Rule(Self::GROUP_NAME, Self::GROUP_RULES[0]));
            }
        }
        if let Some(rule) = self.no_comma_operator.as_ref() {
            if rule.is_enabled() {
                index_set.insert(RuleFilter::Rule(Self::GROUP_NAME, Self::GROUP_RULES[1]));
            }
        }
        if let Some(rule) = self.no_default_export.as_ref() {
            if rule.is_enabled() {
                index_set.insert(RuleFilter::Rule(Self::GROUP_NAME, Self::GROUP_RULES[2]));
            }
        }
        if let Some(rule) = self.no_done_callback.as_ref() {
            if rule.is_enabled() {
                index_set.insert(RuleFilter::Rule(Self::GROUP_NAME, Self::GROUP_RULES[3]));
            }
        }
        if let Some(rule) = self.no_implicit_boolean.as_ref() {
            if rule.is_enabled() {
                index_set.insert(RuleFilter::Rule(Self::GROUP_NAME, Self::GROUP_RULES[4]));
            }
        }
        if let Some(rule) = self.no_inferrable_types.as_ref() {
            if rule.is_enabled() {
                index_set.insert(RuleFilter::Rule(Self::GROUP_NAME, Self::GROUP_RULES[5]));
            }
        }
        if let Some(rule) = self.no_namespace.as_ref() {
            if rule.is_enabled() {
                index_set.insert(RuleFilter::Rule(Self::GROUP_NAME, Self::GROUP_RULES[6]));
            }
        }
        if let Some(rule) = self.no_namespace_import.as_ref() {
            if rule.is_enabled() {
                index_set.insert(RuleFilter::Rule(Self::GROUP_NAME, Self::GROUP_RULES[7]));
            }
        }
        if let Some(rule) = self.no_negation_else.as_ref() {
            if rule.is_enabled() {
                index_set.insert(RuleFilter::Rule(Self::GROUP_NAME, Self::GROUP_RULES[8]));
            }
        }
        if let Some(rule) = self.no_non_null_assertion.as_ref() {
            if rule.is_enabled() {
                index_set.insert(RuleFilter::Rule(Self::GROUP_NAME, Self::GROUP_RULES[9]));
            }
        }
        if let Some(rule) = self.no_parameter_assign.as_ref() {
            if rule.is_enabled() {
                index_set.insert(RuleFilter::Rule(Self::GROUP_NAME, Self::GROUP_RULES[10]));
            }
        }
        if let Some(rule) = self.no_parameter_properties.as_ref() {
            if rule.is_enabled() {
                index_set.insert(RuleFilter::Rule(Self::GROUP_NAME, Self::GROUP_RULES[11]));
            }
        }
        if let Some(rule) = self.no_restricted_globals.as_ref() {
            if rule.is_enabled() {
                index_set.insert(RuleFilter::Rule(Self::GROUP_NAME, Self::GROUP_RULES[12]));
            }
        }
        if let Some(rule) = self.no_shouty_constants.as_ref() {
            if rule.is_enabled() {
                index_set.insert(RuleFilter::Rule(Self::GROUP_NAME, Self::GROUP_RULES[13]));
            }
        }
        if let Some(rule) = self.no_unused_template_literal.as_ref() {
            if rule.is_enabled() {
                index_set.insert(RuleFilter::Rule(Self::GROUP_NAME, Self::GROUP_RULES[14]));
            }
        }
        if let Some(rule) = self.no_useless_else.as_ref() {
            if rule.is_enabled() {
                index_set.insert(RuleFilter::Rule(Self::GROUP_NAME, Self::GROUP_RULES[15]));
            }
        }
        if let Some(rule) = self.no_var.as_ref() {
            if rule.is_enabled() {
                index_set.insert(RuleFilter::Rule(Self::GROUP_NAME, Self::GROUP_RULES[16]));
            }
        }
        if let Some(rule) = self.no_yoda_expression.as_ref() {
            if rule.is_enabled() {
                index_set.insert(RuleFilter::Rule(Self::GROUP_NAME, Self::GROUP_RULES[17]));
            }
        }
        if let Some(rule) = self.use_as_const_assertion.as_ref() {
            if rule.is_enabled() {
                index_set.insert(RuleFilter::Rule(Self::GROUP_NAME, Self::GROUP_RULES[18]));
            }
        }
        if let Some(rule) = self.use_block_statements.as_ref() {
            if rule.is_enabled() {
                index_set.insert(RuleFilter::Rule(Self::GROUP_NAME, Self::GROUP_RULES[19]));
            }
        }
        if let Some(rule) = self.use_collapsed_else_if.as_ref() {
            if rule.is_enabled() {
                index_set.insert(RuleFilter::Rule(Self::GROUP_NAME, Self::GROUP_RULES[20]));
            }
        }
        if let Some(rule) = self.use_consistent_array_type.as_ref() {
            if rule.is_enabled() {
                index_set.insert(RuleFilter::Rule(Self::GROUP_NAME, Self::GROUP_RULES[21]));
            }
        }
        if let Some(rule) = self.use_consistent_builtin_instantiation.as_ref() {
            if rule.is_enabled() {
                index_set.insert(RuleFilter::Rule(Self::GROUP_NAME, Self::GROUP_RULES[22]));
            }
        }
        if let Some(rule) = self.use_const.as_ref() {
            if rule.is_enabled() {
                index_set.insert(RuleFilter::Rule(Self::GROUP_NAME, Self::GROUP_RULES[23]));
            }
        }
        if let Some(rule) = self.use_default_parameter_last.as_ref() {
            if rule.is_enabled() {
                index_set.insert(RuleFilter::Rule(Self::GROUP_NAME, Self::GROUP_RULES[24]));
            }
        }
        if let Some(rule) = self.use_default_switch_clause.as_ref() {
            if rule.is_enabled() {
                index_set.insert(RuleFilter::Rule(Self::GROUP_NAME, Self::GROUP_RULES[25]));
            }
        }
        if let Some(rule) = self.use_enum_initializers.as_ref() {
            if rule.is_enabled() {
                index_set.insert(RuleFilter::Rule(Self::GROUP_NAME, Self::GROUP_RULES[26]));
            }
        }
        if let Some(rule) = self.use_explicit_length_check.as_ref() {
            if rule.is_enabled() {
                index_set.insert(RuleFilter::Rule(Self::GROUP_NAME, Self::GROUP_RULES[27]));
            }
        }
        if let Some(rule) = self.use_exponentiation_operator.as_ref() {
            if rule.is_enabled() {
                index_set.insert(RuleFilter::Rule(Self::GROUP_NAME, Self::GROUP_RULES[28]));
            }
        }
        if let Some(rule) = self.use_export_type.as_ref() {
            if rule.is_enabled() {
                index_set.insert(RuleFilter::Rule(Self::GROUP_NAME, Self::GROUP_RULES[29]));
            }
        }
        if let Some(rule) = self.use_filenaming_convention.as_ref() {
            if rule.is_enabled() {
                index_set.insert(RuleFilter::Rule(Self::GROUP_NAME, Self::GROUP_RULES[30]));
            }
        }
        if let Some(rule) = self.use_for_of.as_ref() {
            if rule.is_enabled() {
                index_set.insert(RuleFilter::Rule(Self::GROUP_NAME, Self::GROUP_RULES[31]));
            }
        }
        if let Some(rule) = self.use_fragment_syntax.as_ref() {
            if rule.is_enabled() {
                index_set.insert(RuleFilter::Rule(Self::GROUP_NAME, Self::GROUP_RULES[32]));
            }
        }
        if let Some(rule) = self.use_import_type.as_ref() {
            if rule.is_enabled() {
                index_set.insert(RuleFilter::Rule(Self::GROUP_NAME, Self::GROUP_RULES[33]));
            }
        }
        if let Some(rule) = self.use_literal_enum_members.as_ref() {
            if rule.is_enabled() {
                index_set.insert(RuleFilter::Rule(Self::GROUP_NAME, Self::GROUP_RULES[34]));
            }
        }
        if let Some(rule) = self.use_naming_convention.as_ref() {
            if rule.is_enabled() {
                index_set.insert(RuleFilter::Rule(Self::GROUP_NAME, Self::GROUP_RULES[35]));
            }
        }
        if let Some(rule) = self.use_node_assert_strict.as_ref() {
            if rule.is_enabled() {
                index_set.insert(RuleFilter::Rule(Self::GROUP_NAME, Self::GROUP_RULES[36]));
            }
        }
        if let Some(rule) = self.use_nodejs_import_protocol.as_ref() {
            if rule.is_enabled() {
                index_set.insert(RuleFilter::Rule(Self::GROUP_NAME, Self::GROUP_RULES[37]));
            }
        }
        if let Some(rule) = self.use_number_namespace.as_ref() {
            if rule.is_enabled() {
                index_set.insert(RuleFilter::Rule(Self::GROUP_NAME, Self::GROUP_RULES[38]));
            }
        }
        if let Some(rule) = self.use_numeric_literals.as_ref() {
            if rule.is_enabled() {
                index_set.insert(RuleFilter::Rule(Self::GROUP_NAME, Self::GROUP_RULES[39]));
            }
        }
        if let Some(rule) = self.use_self_closing_elements.as_ref() {
            if rule.is_enabled() {
                index_set.insert(RuleFilter::Rule(Self::GROUP_NAME, Self::GROUP_RULES[40]));
            }
        }
        if let Some(rule) = self.use_shorthand_array_type.as_ref() {
            if rule.is_enabled() {
                index_set.insert(RuleFilter::Rule(Self::GROUP_NAME, Self::GROUP_RULES[41]));
            }
        }
        if let Some(rule) = self.use_shorthand_assign.as_ref() {
            if rule.is_enabled() {
                index_set.insert(RuleFilter::Rule(Self::GROUP_NAME, Self::GROUP_RULES[42]));
            }
        }
        if let Some(rule) = self.use_shorthand_function_type.as_ref() {
            if rule.is_enabled() {
                index_set.insert(RuleFilter::Rule(Self::GROUP_NAME, Self::GROUP_RULES[43]));
            }
        }
        if let Some(rule) = self.use_single_case_statement.as_ref() {
            if rule.is_enabled() {
                index_set.insert(RuleFilter::Rule(Self::GROUP_NAME, Self::GROUP_RULES[44]));
            }
        }
        if let Some(rule) = self.use_single_var_declarator.as_ref() {
            if rule.is_enabled() {
                index_set.insert(RuleFilter::Rule(Self::GROUP_NAME, Self::GROUP_RULES[45]));
            }
        }
        if let Some(rule) = self.use_template.as_ref() {
            if rule.is_enabled() {
                index_set.insert(RuleFilter::Rule(Self::GROUP_NAME, Self::GROUP_RULES[46]));
            }
        }
        if let Some(rule) = self.use_throw_new_error.as_ref() {
            if rule.is_enabled() {
                index_set.insert(RuleFilter::Rule(Self::GROUP_NAME, Self::GROUP_RULES[47]));
            }
        }
        if let Some(rule) = self.use_throw_only_error.as_ref() {
            if rule.is_enabled() {
                index_set.insert(RuleFilter::Rule(Self::GROUP_NAME, Self::GROUP_RULES[48]));
            }
        }
        if let Some(rule) = self.use_while.as_ref() {
            if rule.is_enabled() {
                index_set.insert(RuleFilter::Rule(Self::GROUP_NAME, Self::GROUP_RULES[49]));
            }
        }
        index_set
    }
    pub(crate) fn get_disabled_rules(&self) -> FxHashSet<RuleFilter<'static>> {
        let mut index_set = FxHashSet::default();
        if let Some(rule) = self.no_arguments.as_ref() {
            if rule.is_disabled() {
                index_set.insert(RuleFilter::Rule(Self::GROUP_NAME, Self::GROUP_RULES[0]));
            }
        }
        if let Some(rule) = self.no_comma_operator.as_ref() {
            if rule.is_disabled() {
                index_set.insert(RuleFilter::Rule(Self::GROUP_NAME, Self::GROUP_RULES[1]));
            }
        }
        if let Some(rule) = self.no_default_export.as_ref() {
            if rule.is_disabled() {
                index_set.insert(RuleFilter::Rule(Self::GROUP_NAME, Self::GROUP_RULES[2]));
            }
        }
        if let Some(rule) = self.no_done_callback.as_ref() {
            if rule.is_disabled() {
                index_set.insert(RuleFilter::Rule(Self::GROUP_NAME, Self::GROUP_RULES[3]));
            }
        }
        if let Some(rule) = self.no_implicit_boolean.as_ref() {
            if rule.is_disabled() {
                index_set.insert(RuleFilter::Rule(Self::GROUP_NAME, Self::GROUP_RULES[4]));
            }
        }
        if let Some(rule) = self.no_inferrable_types.as_ref() {
            if rule.is_disabled() {
                index_set.insert(RuleFilter::Rule(Self::GROUP_NAME, Self::GROUP_RULES[5]));
            }
        }
        if let Some(rule) = self.no_namespace.as_ref() {
            if rule.is_disabled() {
                index_set.insert(RuleFilter::Rule(Self::GROUP_NAME, Self::GROUP_RULES[6]));
            }
        }
        if let Some(rule) = self.no_namespace_import.as_ref() {
            if rule.is_disabled() {
                index_set.insert(RuleFilter::Rule(Self::GROUP_NAME, Self::GROUP_RULES[7]));
            }
        }
        if let Some(rule) = self.no_negation_else.as_ref() {
            if rule.is_disabled() {
                index_set.insert(RuleFilter::Rule(Self::GROUP_NAME, Self::GROUP_RULES[8]));
            }
        }
        if let Some(rule) = self.no_non_null_assertion.as_ref() {
            if rule.is_disabled() {
                index_set.insert(RuleFilter::Rule(Self::GROUP_NAME, Self::GROUP_RULES[9]));
            }
        }
        if let Some(rule) = self.no_parameter_assign.as_ref() {
            if rule.is_disabled() {
                index_set.insert(RuleFilter::Rule(Self::GROUP_NAME, Self::GROUP_RULES[10]));
            }
        }
        if let Some(rule) = self.no_parameter_properties.as_ref() {
            if rule.is_disabled() {
                index_set.insert(RuleFilter::Rule(Self::GROUP_NAME, Self::GROUP_RULES[11]));
            }
        }
        if let Some(rule) = self.no_restricted_globals.as_ref() {
            if rule.is_disabled() {
                index_set.insert(RuleFilter::Rule(Self::GROUP_NAME, Self::GROUP_RULES[12]));
            }
        }
        if let Some(rule) = self.no_shouty_constants.as_ref() {
            if rule.is_disabled() {
                index_set.insert(RuleFilter::Rule(Self::GROUP_NAME, Self::GROUP_RULES[13]));
            }
        }
        if let Some(rule) = self.no_unused_template_literal.as_ref() {
            if rule.is_disabled() {
                index_set.insert(RuleFilter::Rule(Self::GROUP_NAME, Self::GROUP_RULES[14]));
            }
        }
        if let Some(rule) = self.no_useless_else.as_ref() {
            if rule.is_disabled() {
                index_set.insert(RuleFilter::Rule(Self::GROUP_NAME, Self::GROUP_RULES[15]));
            }
        }
        if let Some(rule) = self.no_var.as_ref() {
            if rule.is_disabled() {
                index_set.insert(RuleFilter::Rule(Self::GROUP_NAME, Self::GROUP_RULES[16]));
            }
        }
        if let Some(rule) = self.no_yoda_expression.as_ref() {
            if rule.is_disabled() {
                index_set.insert(RuleFilter::Rule(Self::GROUP_NAME, Self::GROUP_RULES[17]));
            }
        }
        if let Some(rule) = self.use_as_const_assertion.as_ref() {
            if rule.is_disabled() {
                index_set.insert(RuleFilter::Rule(Self::GROUP_NAME, Self::GROUP_RULES[18]));
            }
        }
        if let Some(rule) = self.use_block_statements.as_ref() {
            if rule.is_disabled() {
                index_set.insert(RuleFilter::Rule(Self::GROUP_NAME, Self::GROUP_RULES[19]));
            }
        }
        if let Some(rule) = self.use_collapsed_else_if.as_ref() {
            if rule.is_disabled() {
                index_set.insert(RuleFilter::Rule(Self::GROUP_NAME, Self::GROUP_RULES[20]));
            }
        }
        if let Some(rule) = self.use_consistent_array_type.as_ref() {
            if rule.is_disabled() {
                index_set.insert(RuleFilter::Rule(Self::GROUP_NAME, Self::GROUP_RULES[21]));
            }
        }
        if let Some(rule) = self.use_consistent_builtin_instantiation.as_ref() {
            if rule.is_disabled() {
                index_set.insert(RuleFilter::Rule(Self::GROUP_NAME, Self::GROUP_RULES[22]));
            }
        }
        if let Some(rule) = self.use_const.as_ref() {
            if rule.is_disabled() {
                index_set.insert(RuleFilter::Rule(Self::GROUP_NAME, Self::GROUP_RULES[23]));
            }
        }
        if let Some(rule) = self.use_default_parameter_last.as_ref() {
            if rule.is_disabled() {
                index_set.insert(RuleFilter::Rule(Self::GROUP_NAME, Self::GROUP_RULES[24]));
            }
        }
        if let Some(rule) = self.use_default_switch_clause.as_ref() {
            if rule.is_disabled() {
                index_set.insert(RuleFilter::Rule(Self::GROUP_NAME, Self::GROUP_RULES[25]));
            }
        }
        if let Some(rule) = self.use_enum_initializers.as_ref() {
            if rule.is_disabled() {
                index_set.insert(RuleFilter::Rule(Self::GROUP_NAME, Self::GROUP_RULES[26]));
            }
        }
        if let Some(rule) = self.use_explicit_length_check.as_ref() {
            if rule.is_disabled() {
                index_set.insert(RuleFilter::Rule(Self::GROUP_NAME, Self::GROUP_RULES[27]));
            }
        }
        if let Some(rule) = self.use_exponentiation_operator.as_ref() {
            if rule.is_disabled() {
                index_set.insert(RuleFilter::Rule(Self::GROUP_NAME, Self::GROUP_RULES[28]));
            }
        }
        if let Some(rule) = self.use_export_type.as_ref() {
            if rule.is_disabled() {
                index_set.insert(RuleFilter::Rule(Self::GROUP_NAME, Self::GROUP_RULES[29]));
            }
        }
        if let Some(rule) = self.use_filenaming_convention.as_ref() {
            if rule.is_disabled() {
                index_set.insert(RuleFilter::Rule(Self::GROUP_NAME, Self::GROUP_RULES[30]));
            }
        }
        if let Some(rule) = self.use_for_of.as_ref() {
            if rule.is_disabled() {
                index_set.insert(RuleFilter::Rule(Self::GROUP_NAME, Self::GROUP_RULES[31]));
            }
        }
        if let Some(rule) = self.use_fragment_syntax.as_ref() {
            if rule.is_disabled() {
                index_set.insert(RuleFilter::Rule(Self::GROUP_NAME, Self::GROUP_RULES[32]));
            }
        }
        if let Some(rule) = self.use_import_type.as_ref() {
            if rule.is_disabled() {
                index_set.insert(RuleFilter::Rule(Self::GROUP_NAME, Self::GROUP_RULES[33]));
            }
        }
        if let Some(rule) = self.use_literal_enum_members.as_ref() {
            if rule.is_disabled() {
                index_set.insert(RuleFilter::Rule(Self::GROUP_NAME, Self::GROUP_RULES[34]));
            }
        }
        if let Some(rule) = self.use_naming_convention.as_ref() {
            if rule.is_disabled() {
                index_set.insert(RuleFilter::Rule(Self::GROUP_NAME, Self::GROUP_RULES[35]));
            }
        }
        if let Some(rule) = self.use_node_assert_strict.as_ref() {
            if rule.is_disabled() {
                index_set.insert(RuleFilter::Rule(Self::GROUP_NAME, Self::GROUP_RULES[36]));
            }
        }
        if let Some(rule) = self.use_nodejs_import_protocol.as_ref() {
            if rule.is_disabled() {
                index_set.insert(RuleFilter::Rule(Self::GROUP_NAME, Self::GROUP_RULES[37]));
            }
        }
        if let Some(rule) = self.use_number_namespace.as_ref() {
            if rule.is_disabled() {
                index_set.insert(RuleFilter::Rule(Self::GROUP_NAME, Self::GROUP_RULES[38]));
            }
        }
        if let Some(rule) = self.use_numeric_literals.as_ref() {
            if rule.is_disabled() {
                index_set.insert(RuleFilter::Rule(Self::GROUP_NAME, Self::GROUP_RULES[39]));
            }
        }
        if let Some(rule) = self.use_self_closing_elements.as_ref() {
            if rule.is_disabled() {
                index_set.insert(RuleFilter::Rule(Self::GROUP_NAME, Self::GROUP_RULES[40]));
            }
        }
        if let Some(rule) = self.use_shorthand_array_type.as_ref() {
            if rule.is_disabled() {
                index_set.insert(RuleFilter::Rule(Self::GROUP_NAME, Self::GROUP_RULES[41]));
            }
        }
        if let Some(rule) = self.use_shorthand_assign.as_ref() {
            if rule.is_disabled() {
                index_set.insert(RuleFilter::Rule(Self::GROUP_NAME, Self::GROUP_RULES[42]));
            }
        }
        if let Some(rule) = self.use_shorthand_function_type.as_ref() {
            if rule.is_disabled() {
                index_set.insert(RuleFilter::Rule(Self::GROUP_NAME, Self::GROUP_RULES[43]));
            }
        }
        if let Some(rule) = self.use_single_case_statement.as_ref() {
            if rule.is_disabled() {
                index_set.insert(RuleFilter::Rule(Self::GROUP_NAME, Self::GROUP_RULES[44]));
            }
        }
        if let Some(rule) = self.use_single_var_declarator.as_ref() {
            if rule.is_disabled() {
                index_set.insert(RuleFilter::Rule(Self::GROUP_NAME, Self::GROUP_RULES[45]));
            }
        }
        if let Some(rule) = self.use_template.as_ref() {
            if rule.is_disabled() {
                index_set.insert(RuleFilter::Rule(Self::GROUP_NAME, Self::GROUP_RULES[46]));
            }
        }
        if let Some(rule) = self.use_throw_new_error.as_ref() {
            if rule.is_disabled() {
                index_set.insert(RuleFilter::Rule(Self::GROUP_NAME, Self::GROUP_RULES[47]));
            }
        }
        if let Some(rule) = self.use_throw_only_error.as_ref() {
            if rule.is_disabled() {
                index_set.insert(RuleFilter::Rule(Self::GROUP_NAME, Self::GROUP_RULES[48]));
            }
        }
        if let Some(rule) = self.use_while.as_ref() {
            if rule.is_disabled() {
                index_set.insert(RuleFilter::Rule(Self::GROUP_NAME, Self::GROUP_RULES[49]));
            }
        }
        index_set
    }
    #[doc = r" Checks if, given a rule name, matches one of the rules contained in this category"]
    pub(crate) fn has_rule(rule_name: &str) -> Option<&'static str> {
        Some(Self::GROUP_RULES[Self::GROUP_RULES.binary_search(&rule_name).ok()?])
    }
    #[doc = r" Checks if, given a rule name, it is marked as recommended"]
    pub(crate) fn is_recommended_rule(rule_name: &str) -> bool {
        Self::RECOMMENDED_RULES.contains(&rule_name)
    }
    pub(crate) fn recommended_rules_as_filters() -> &'static [RuleFilter<'static>] {
        Self::RECOMMENDED_RULES_AS_FILTERS
    }
    pub(crate) fn all_rules_as_filters() -> &'static [RuleFilter<'static>] {
        Self::ALL_RULES_AS_FILTERS
    }
    #[doc = r" Select preset rules"]
    pub(crate) fn collect_preset_rules(
        &self,
        parent_is_all: bool,
        parent_is_recommended: bool,
        enabled_rules: &mut FxHashSet<RuleFilter<'static>>,
    ) {
        if self.is_all_true() || self.is_all_unset() && parent_is_all {
            enabled_rules.extend(Self::all_rules_as_filters());
        } else if self.is_recommended_true()
            || self.is_recommended_unset() && self.is_all_unset() && parent_is_recommended
        {
            enabled_rules.extend(Self::recommended_rules_as_filters());
        }
    }
    pub(crate) fn get_rule_configuration(
        &self,
        rule_name: &str,
    ) -> Option<(RulePlainConfiguration, Option<RuleOptions>)> {
        match rule_name {
            "noArguments" => self
                .no_arguments
                .as_ref()
                .map(|conf| (conf.level(), conf.get_options())),
            "noCommaOperator" => self
                .no_comma_operator
                .as_ref()
                .map(|conf| (conf.level(), conf.get_options())),
            "noDefaultExport" => self
                .no_default_export
                .as_ref()
                .map(|conf| (conf.level(), conf.get_options())),
            "noDoneCallback" => self
                .no_done_callback
                .as_ref()
                .map(|conf| (conf.level(), conf.get_options())),
            "noImplicitBoolean" => self
                .no_implicit_boolean
                .as_ref()
                .map(|conf| (conf.level(), conf.get_options())),
            "noInferrableTypes" => self
                .no_inferrable_types
                .as_ref()
                .map(|conf| (conf.level(), conf.get_options())),
            "noNamespace" => self
                .no_namespace
                .as_ref()
                .map(|conf| (conf.level(), conf.get_options())),
            "noNamespaceImport" => self
                .no_namespace_import
                .as_ref()
                .map(|conf| (conf.level(), conf.get_options())),
            "noNegationElse" => self
                .no_negation_else
                .as_ref()
                .map(|conf| (conf.level(), conf.get_options())),
            "noNonNullAssertion" => self
                .no_non_null_assertion
                .as_ref()
                .map(|conf| (conf.level(), conf.get_options())),
            "noParameterAssign" => self
                .no_parameter_assign
                .as_ref()
                .map(|conf| (conf.level(), conf.get_options())),
            "noParameterProperties" => self
                .no_parameter_properties
                .as_ref()
                .map(|conf| (conf.level(), conf.get_options())),
            "noRestrictedGlobals" => self
                .no_restricted_globals
                .as_ref()
                .map(|conf| (conf.level(), conf.get_options())),
            "noShoutyConstants" => self
                .no_shouty_constants
                .as_ref()
                .map(|conf| (conf.level(), conf.get_options())),
            "noUnusedTemplateLiteral" => self
                .no_unused_template_literal
                .as_ref()
                .map(|conf| (conf.level(), conf.get_options())),
            "noUselessElse" => self
                .no_useless_else
                .as_ref()
                .map(|conf| (conf.level(), conf.get_options())),
            "noVar" => self
                .no_var
                .as_ref()
                .map(|conf| (conf.level(), conf.get_options())),
            "noYodaExpression" => self
                .no_yoda_expression
                .as_ref()
                .map(|conf| (conf.level(), conf.get_options())),
            "useAsConstAssertion" => self
                .use_as_const_assertion
                .as_ref()
                .map(|conf| (conf.level(), conf.get_options())),
            "useBlockStatements" => self
                .use_block_statements
                .as_ref()
                .map(|conf| (conf.level(), conf.get_options())),
            "useCollapsedElseIf" => self
                .use_collapsed_else_if
                .as_ref()
                .map(|conf| (conf.level(), conf.get_options())),
            "useConsistentArrayType" => self
                .use_consistent_array_type
                .as_ref()
                .map(|conf| (conf.level(), conf.get_options())),
            "useConsistentBuiltinInstantiation" => self
                .use_consistent_builtin_instantiation
                .as_ref()
                .map(|conf| (conf.level(), conf.get_options())),
            "useConst" => self
                .use_const
                .as_ref()
                .map(|conf| (conf.level(), conf.get_options())),
            "useDefaultParameterLast" => self
                .use_default_parameter_last
                .as_ref()
                .map(|conf| (conf.level(), conf.get_options())),
            "useDefaultSwitchClause" => self
                .use_default_switch_clause
                .as_ref()
                .map(|conf| (conf.level(), conf.get_options())),
            "useEnumInitializers" => self
                .use_enum_initializers
                .as_ref()
                .map(|conf| (conf.level(), conf.get_options())),
            "useExplicitLengthCheck" => self
                .use_explicit_length_check
                .as_ref()
                .map(|conf| (conf.level(), conf.get_options())),
            "useExponentiationOperator" => self
                .use_exponentiation_operator
                .as_ref()
                .map(|conf| (conf.level(), conf.get_options())),
            "useExportType" => self
                .use_export_type
                .as_ref()
                .map(|conf| (conf.level(), conf.get_options())),
            "useFilenamingConvention" => self
                .use_filenaming_convention
                .as_ref()
                .map(|conf| (conf.level(), conf.get_options())),
            "useForOf" => self
                .use_for_of
                .as_ref()
                .map(|conf| (conf.level(), conf.get_options())),
            "useFragmentSyntax" => self
                .use_fragment_syntax
                .as_ref()
                .map(|conf| (conf.level(), conf.get_options())),
            "useImportType" => self
                .use_import_type
                .as_ref()
                .map(|conf| (conf.level(), conf.get_options())),
            "useLiteralEnumMembers" => self
                .use_literal_enum_members
                .as_ref()
                .map(|conf| (conf.level(), conf.get_options())),
            "useNamingConvention" => self
                .use_naming_convention
                .as_ref()
                .map(|conf| (conf.level(), conf.get_options())),
            "useNodeAssertStrict" => self
                .use_node_assert_strict
                .as_ref()
                .map(|conf| (conf.level(), conf.get_options())),
            "useNodejsImportProtocol" => self
                .use_nodejs_import_protocol
                .as_ref()
                .map(|conf| (conf.level(), conf.get_options())),
            "useNumberNamespace" => self
                .use_number_namespace
                .as_ref()
                .map(|conf| (conf.level(), conf.get_options())),
            "useNumericLiterals" => self
                .use_numeric_literals
                .as_ref()
                .map(|conf| (conf.level(), conf.get_options())),
            "useSelfClosingElements" => self
                .use_self_closing_elements
                .as_ref()
                .map(|conf| (conf.level(), conf.get_options())),
            "useShorthandArrayType" => self
                .use_shorthand_array_type
                .as_ref()
                .map(|conf| (conf.level(), conf.get_options())),
            "useShorthandAssign" => self
                .use_shorthand_assign
                .as_ref()
                .map(|conf| (conf.level(), conf.get_options())),
            "useShorthandFunctionType" => self
                .use_shorthand_function_type
                .as_ref()
                .map(|conf| (conf.level(), conf.get_options())),
            "useSingleCaseStatement" => self
                .use_single_case_statement
                .as_ref()
                .map(|conf| (conf.level(), conf.get_options())),
            "useSingleVarDeclarator" => self
                .use_single_var_declarator
                .as_ref()
                .map(|conf| (conf.level(), conf.get_options())),
            "useTemplate" => self
                .use_template
                .as_ref()
                .map(|conf| (conf.level(), conf.get_options())),
            "useThrowNewError" => self
                .use_throw_new_error
                .as_ref()
                .map(|conf| (conf.level(), conf.get_options())),
            "useThrowOnlyError" => self
                .use_throw_only_error
                .as_ref()
                .map(|conf| (conf.level(), conf.get_options())),
            "useWhile" => self
                .use_while
                .as_ref()
                .map(|conf| (conf.level(), conf.get_options())),
            _ => None,
        }
    }
}
#[derive(Clone, Debug, Default, Deserialize, Deserializable, Eq, Merge, PartialEq, Serialize)]
#[deserializable(with_validator)]
#[cfg_attr(feature = "schema", derive(JsonSchema))]
#[serde(rename_all = "camelCase", default, deny_unknown_fields)]
#[doc = r" A list of rules that belong to this group"]
pub struct Suspicious {
    #[doc = r" It enables the recommended rules for this group"]
    #[serde(skip_serializing_if = "Option::is_none")]
    pub recommended: Option<bool>,
    #[doc = r" It enables ALL rules for this group."]
    #[serde(skip_serializing_if = "Option::is_none")]
    pub all: Option<bool>,
    #[doc = "Use standard constants instead of approximated literals."]
    #[serde(skip_serializing_if = "Option::is_none")]
    pub no_approximative_numeric_constant:
        Option<RuleFixConfiguration<biome_js_analyze::options::NoApproximativeNumericConstant>>,
    #[doc = "Discourage the usage of Array index in keys."]
    #[serde(skip_serializing_if = "Option::is_none")]
    pub no_array_index_key: Option<RuleConfiguration<biome_js_analyze::options::NoArrayIndexKey>>,
    #[doc = "Disallow assignments in expressions."]
    #[serde(skip_serializing_if = "Option::is_none")]
    pub no_assign_in_expressions:
        Option<RuleConfiguration<biome_js_analyze::options::NoAssignInExpressions>>,
    #[doc = "Disallows using an async function as a Promise executor."]
    #[serde(skip_serializing_if = "Option::is_none")]
    pub no_async_promise_executor:
        Option<RuleConfiguration<biome_js_analyze::options::NoAsyncPromiseExecutor>>,
    #[doc = "Disallow reassigning exceptions in catch clauses."]
    #[serde(skip_serializing_if = "Option::is_none")]
    pub no_catch_assign: Option<RuleConfiguration<biome_js_analyze::options::NoCatchAssign>>,
    #[doc = "Disallow reassigning class members."]
    #[serde(skip_serializing_if = "Option::is_none")]
    pub no_class_assign: Option<RuleConfiguration<biome_js_analyze::options::NoClassAssign>>,
    #[doc = "Prevent comments from being inserted as text nodes"]
    #[serde(skip_serializing_if = "Option::is_none")]
    pub no_comment_text: Option<RuleFixConfiguration<biome_js_analyze::options::NoCommentText>>,
    #[doc = "Disallow comparing against -0"]
    #[serde(skip_serializing_if = "Option::is_none")]
    pub no_compare_neg_zero:
        Option<RuleFixConfiguration<biome_js_analyze::options::NoCompareNegZero>>,
    #[doc = "Disallow labeled statements that are not loops."]
    #[serde(skip_serializing_if = "Option::is_none")]
    pub no_confusing_labels:
        Option<RuleConfiguration<biome_js_analyze::options::NoConfusingLabels>>,
    #[doc = "Disallow void type outside of generic or return types."]
    #[serde(skip_serializing_if = "Option::is_none")]
    pub no_confusing_void_type:
        Option<RuleFixConfiguration<biome_js_analyze::options::NoConfusingVoidType>>,
    #[doc = "Disallow the use of console."]
    #[serde(skip_serializing_if = "Option::is_none")]
    pub no_console: Option<RuleFixConfiguration<biome_js_analyze::options::NoConsole>>,
    #[doc = "Disallow the use of console.log"]
    #[serde(skip_serializing_if = "Option::is_none")]
    pub no_console_log: Option<RuleFixConfiguration<biome_js_analyze::options::NoConsoleLog>>,
    #[doc = "Disallow TypeScript const enum"]
    #[serde(skip_serializing_if = "Option::is_none")]
    pub no_const_enum: Option<RuleFixConfiguration<biome_js_analyze::options::NoConstEnum>>,
    #[doc = "Prevents from having control characters and some escape sequences that match control characters in regular expressions."]
    #[serde(skip_serializing_if = "Option::is_none")]
    pub no_control_characters_in_regex:
        Option<RuleConfiguration<biome_js_analyze::options::NoControlCharactersInRegex>>,
    #[doc = "Disallow the use of debugger"]
    #[serde(skip_serializing_if = "Option::is_none")]
    pub no_debugger: Option<RuleFixConfiguration<biome_js_analyze::options::NoDebugger>>,
    #[doc = "Require the use of === and !==."]
    #[serde(skip_serializing_if = "Option::is_none")]
    pub no_double_equals: Option<RuleFixConfiguration<biome_js_analyze::options::NoDoubleEquals>>,
    #[doc = "Disallow duplicate @import rules."]
    #[serde(skip_serializing_if = "Option::is_none")]
    pub no_duplicate_at_import_rules:
        Option<RuleConfiguration<biome_css_analyze::options::NoDuplicateAtImportRules>>,
    #[doc = "Disallow duplicate case labels."]
    #[serde(skip_serializing_if = "Option::is_none")]
    pub no_duplicate_case: Option<RuleConfiguration<biome_js_analyze::options::NoDuplicateCase>>,
    #[doc = "Disallow duplicate class members."]
    #[serde(skip_serializing_if = "Option::is_none")]
    pub no_duplicate_class_members:
        Option<RuleConfiguration<biome_js_analyze::options::NoDuplicateClassMembers>>,
    #[doc = "Disallow duplicate names within font families."]
    #[serde(skip_serializing_if = "Option::is_none")]
    pub no_duplicate_font_names:
        Option<RuleConfiguration<biome_css_analyze::options::NoDuplicateFontNames>>,
    #[doc = "Prevents JSX properties to be assigned multiple times."]
    #[serde(skip_serializing_if = "Option::is_none")]
    pub no_duplicate_jsx_props:
        Option<RuleConfiguration<biome_js_analyze::options::NoDuplicateJsxProps>>,
    #[doc = "Disallow two keys with the same name inside objects."]
    #[serde(skip_serializing_if = "Option::is_none")]
    pub no_duplicate_object_keys:
        Option<RuleConfiguration<biome_json_analyze::options::NoDuplicateObjectKeys>>,
    #[doc = "Disallow duplicate function parameter name."]
    #[serde(skip_serializing_if = "Option::is_none")]
    pub no_duplicate_parameters:
        Option<RuleConfiguration<biome_js_analyze::options::NoDuplicateParameters>>,
    #[doc = "Disallow duplicate selectors within keyframe blocks."]
    #[serde(skip_serializing_if = "Option::is_none")]
    pub no_duplicate_selectors_keyframe_block:
        Option<RuleConfiguration<biome_css_analyze::options::NoDuplicateSelectorsKeyframeBlock>>,
    #[doc = "A describe block should not contain duplicate hooks."]
    #[serde(skip_serializing_if = "Option::is_none")]
    pub no_duplicate_test_hooks:
        Option<RuleConfiguration<biome_js_analyze::options::NoDuplicateTestHooks>>,
    #[doc = "Disallow CSS empty blocks."]
    #[serde(skip_serializing_if = "Option::is_none")]
    pub no_empty_block: Option<RuleConfiguration<biome_css_analyze::options::NoEmptyBlock>>,
    #[doc = "Disallow empty block statements and static blocks."]
    #[serde(skip_serializing_if = "Option::is_none")]
    pub no_empty_block_statements:
        Option<RuleConfiguration<biome_js_analyze::options::NoEmptyBlockStatements>>,
    #[doc = "Disallow the declaration of empty interfaces."]
    #[serde(skip_serializing_if = "Option::is_none")]
    pub no_empty_interface:
        Option<RuleFixConfiguration<biome_js_analyze::options::NoEmptyInterface>>,
    #[doc = "Disallow variables from evolving into any type through reassignments."]
    #[serde(skip_serializing_if = "Option::is_none")]
    pub no_evolving_types: Option<RuleConfiguration<biome_js_analyze::options::NoEvolvingTypes>>,
    #[doc = "Disallow the any type usage."]
    #[serde(skip_serializing_if = "Option::is_none")]
    pub no_explicit_any: Option<RuleConfiguration<biome_js_analyze::options::NoExplicitAny>>,
    #[doc = "Disallow using export or module.exports in files containing tests"]
    #[serde(skip_serializing_if = "Option::is_none")]
    pub no_exports_in_test: Option<RuleConfiguration<biome_js_analyze::options::NoExportsInTest>>,
    #[doc = "Prevents the wrong usage of the non-null assertion operator (!) in TypeScript files."]
    #[serde(skip_serializing_if = "Option::is_none")]
    pub no_extra_non_null_assertion:
        Option<RuleFixConfiguration<biome_js_analyze::options::NoExtraNonNullAssertion>>,
    #[doc = "Disallow fallthrough of switch clauses."]
    #[serde(skip_serializing_if = "Option::is_none")]
    pub no_fallthrough_switch_clause:
        Option<RuleConfiguration<biome_js_analyze::options::NoFallthroughSwitchClause>>,
    #[doc = "Disallow focused tests."]
    #[serde(skip_serializing_if = "Option::is_none")]
    pub no_focused_tests: Option<RuleFixConfiguration<biome_js_analyze::options::NoFocusedTests>>,
    #[doc = "Disallow reassigning function declarations."]
    #[serde(skip_serializing_if = "Option::is_none")]
    pub no_function_assign: Option<RuleConfiguration<biome_js_analyze::options::NoFunctionAssign>>,
    #[doc = "Disallow assignments to native objects and read-only global variables."]
    #[serde(skip_serializing_if = "Option::is_none")]
    pub no_global_assign: Option<RuleConfiguration<biome_js_analyze::options::NoGlobalAssign>>,
    #[doc = "Use Number.isFinite instead of global isFinite."]
    #[serde(skip_serializing_if = "Option::is_none")]
    pub no_global_is_finite:
        Option<RuleFixConfiguration<biome_js_analyze::options::NoGlobalIsFinite>>,
    #[doc = "Use Number.isNaN instead of global isNaN."]
    #[serde(skip_serializing_if = "Option::is_none")]
    pub no_global_is_nan: Option<RuleFixConfiguration<biome_js_analyze::options::NoGlobalIsNan>>,
    #[doc = "Disallow use of implicit any type on variable declarations."]
    #[serde(skip_serializing_if = "Option::is_none")]
    pub no_implicit_any_let: Option<RuleConfiguration<biome_js_analyze::options::NoImplicitAnyLet>>,
    #[doc = "Disallow assigning to imported bindings"]
    #[serde(skip_serializing_if = "Option::is_none")]
    pub no_import_assign: Option<RuleConfiguration<biome_js_analyze::options::NoImportAssign>>,
    #[doc = "Disallow invalid !important within keyframe declarations"]
    #[serde(skip_serializing_if = "Option::is_none")]
    pub no_important_in_keyframe:
        Option<RuleConfiguration<biome_css_analyze::options::NoImportantInKeyframe>>,
    #[doc = "Disallow labels that share a name with a variable"]
    #[serde(skip_serializing_if = "Option::is_none")]
    pub no_label_var: Option<RuleConfiguration<biome_js_analyze::options::NoLabelVar>>,
    #[doc = "Disallow characters made with multiple code points in character class syntax."]
    #[serde(skip_serializing_if = "Option::is_none")]
    pub no_misleading_character_class:
        Option<RuleFixConfiguration<biome_js_analyze::options::NoMisleadingCharacterClass>>,
    #[doc = "Enforce proper usage of new and constructor."]
    #[serde(skip_serializing_if = "Option::is_none")]
    pub no_misleading_instantiator:
        Option<RuleConfiguration<biome_js_analyze::options::NoMisleadingInstantiator>>,
    #[doc = "Checks that the assertion function, for example expect, is placed inside an it() function call."]
    #[serde(skip_serializing_if = "Option::is_none")]
    pub no_misplaced_assertion:
        Option<RuleConfiguration<biome_js_analyze::options::NoMisplacedAssertion>>,
    #[doc = "Disallow shorthand assign when variable appears on both sides."]
    #[serde(skip_serializing_if = "Option::is_none")]
    pub no_misrefactored_shorthand_assign:
        Option<RuleFixConfiguration<biome_js_analyze::options::NoMisrefactoredShorthandAssign>>,
    #[doc = "Disallow direct use of Object.prototype builtins."]
    #[serde(skip_serializing_if = "Option::is_none")]
    pub no_prototype_builtins:
        Option<RuleFixConfiguration<biome_js_analyze::options::NoPrototypeBuiltins>>,
    #[doc = "Prevents React-specific JSX properties from being used."]
    #[serde(skip_serializing_if = "Option::is_none")]
    pub no_react_specific_props:
        Option<RuleFixConfiguration<biome_js_analyze::options::NoReactSpecificProps>>,
    #[doc = "Disallow variable, function, class, and type redeclarations in the same scope."]
    #[serde(skip_serializing_if = "Option::is_none")]
    pub no_redeclare: Option<RuleConfiguration<biome_js_analyze::options::NoRedeclare>>,
    #[doc = "Prevents from having redundant \"use strict\"."]
    #[serde(skip_serializing_if = "Option::is_none")]
    pub no_redundant_use_strict:
        Option<RuleFixConfiguration<biome_js_analyze::options::NoRedundantUseStrict>>,
    #[doc = "Disallow comparisons where both sides are exactly the same."]
    #[serde(skip_serializing_if = "Option::is_none")]
    pub no_self_compare: Option<RuleConfiguration<biome_js_analyze::options::NoSelfCompare>>,
    #[doc = "Disallow identifiers from shadowing restricted names."]
    #[serde(skip_serializing_if = "Option::is_none")]
    pub no_shadow_restricted_names:
        Option<RuleConfiguration<biome_js_analyze::options::NoShadowRestrictedNames>>,
    #[doc = "Disallow shorthand properties that override related longhand properties."]
    #[serde(skip_serializing_if = "Option::is_none")]
    pub no_shorthand_property_overrides:
        Option<RuleConfiguration<biome_css_analyze::options::NoShorthandPropertyOverrides>>,
    #[doc = "Disallow disabled tests."]
    #[serde(skip_serializing_if = "Option::is_none")]
    pub no_skipped_tests: Option<RuleFixConfiguration<biome_js_analyze::options::NoSkippedTests>>,
    #[doc = "Disallow sparse arrays"]
    #[serde(skip_serializing_if = "Option::is_none")]
    pub no_sparse_array: Option<RuleFixConfiguration<biome_js_analyze::options::NoSparseArray>>,
    #[doc = "It detects possible \"wrong\" semicolons inside JSX elements."]
    #[serde(skip_serializing_if = "Option::is_none")]
    pub no_suspicious_semicolon_in_jsx:
        Option<RuleConfiguration<biome_js_analyze::options::NoSuspiciousSemicolonInJsx>>,
    #[doc = "Disallow then property."]
    #[serde(skip_serializing_if = "Option::is_none")]
    pub no_then_property: Option<RuleConfiguration<biome_js_analyze::options::NoThenProperty>>,
    #[doc = "Disallow unsafe declaration merging between interfaces and classes."]
    #[serde(skip_serializing_if = "Option::is_none")]
    pub no_unsafe_declaration_merging:
        Option<RuleConfiguration<biome_js_analyze::options::NoUnsafeDeclarationMerging>>,
    #[doc = "Disallow using unsafe negation."]
    #[serde(skip_serializing_if = "Option::is_none")]
    pub no_unsafe_negation:
        Option<RuleFixConfiguration<biome_js_analyze::options::NoUnsafeNegation>>,
    #[doc = "Ensure async functions utilize await."]
    #[serde(skip_serializing_if = "Option::is_none")]
    pub use_await: Option<RuleConfiguration<biome_js_analyze::options::UseAwait>>,
    #[doc = "Enforce default clauses in switch statements to be last"]
    #[serde(skip_serializing_if = "Option::is_none")]
    pub use_default_switch_clause_last:
        Option<RuleConfiguration<biome_js_analyze::options::UseDefaultSwitchClauseLast>>,
    #[doc = "Enforce passing a message value when creating a built-in error."]
    #[serde(skip_serializing_if = "Option::is_none")]
    pub use_error_message: Option<RuleConfiguration<biome_js_analyze::options::UseErrorMessage>>,
    #[doc = "Enforce get methods to always return a value."]
    #[serde(skip_serializing_if = "Option::is_none")]
    pub use_getter_return: Option<RuleConfiguration<biome_js_analyze::options::UseGetterReturn>>,
    #[doc = "Use Array.isArray() instead of instanceof Array."]
    #[serde(skip_serializing_if = "Option::is_none")]
    pub use_is_array: Option<RuleFixConfiguration<biome_js_analyze::options::UseIsArray>>,
    #[doc = "Require using the namespace keyword over the module keyword to declare TypeScript namespaces."]
    #[serde(skip_serializing_if = "Option::is_none")]
    pub use_namespace_keyword:
        Option<RuleFixConfiguration<biome_js_analyze::options::UseNamespaceKeyword>>,
    #[doc = "Enforce using the digits argument with Number#toFixed()."]
    #[serde(skip_serializing_if = "Option::is_none")]
    pub use_number_to_fixed_digits_argument:
        Option<RuleFixConfiguration<biome_js_analyze::options::UseNumberToFixedDigitsArgument>>,
    #[doc = "This rule checks that the result of a `typeof' expression is compared to a valid value."]
    #[serde(skip_serializing_if = "Option::is_none")]
    pub use_valid_typeof: Option<RuleFixConfiguration<biome_js_analyze::options::UseValidTypeof>>,
}
impl DeserializableValidator for Suspicious {
    fn validate(
        &mut self,
        _name: &str,
        range: TextRange,
        diagnostics: &mut Vec<DeserializationDiagnostic>,
    ) -> bool {
        if self.recommended == Some(true) && self.all == Some(true) {
            diagnostics . push (DeserializationDiagnostic :: new (markup ! (< Emphasis > "'recommended'" < / Emphasis > " and " < Emphasis > "'all'" < / Emphasis > " can't be both " < Emphasis > "'true'" < / Emphasis > ". You should choose only one of them.")) . with_range (range) . with_note (markup ! ("Biome will fallback to its defaults for this section."))) ;
            return false;
        }
        true
    }
}
impl Suspicious {
    const GROUP_NAME: &'static str = "suspicious";
    pub(crate) const GROUP_RULES: &'static [&'static str] = &[
        "noApproximativeNumericConstant",
        "noArrayIndexKey",
        "noAssignInExpressions",
        "noAsyncPromiseExecutor",
        "noCatchAssign",
        "noClassAssign",
        "noCommentText",
        "noCompareNegZero",
        "noConfusingLabels",
        "noConfusingVoidType",
        "noConsole",
        "noConsoleLog",
        "noConstEnum",
        "noControlCharactersInRegex",
        "noDebugger",
        "noDoubleEquals",
        "noDuplicateAtImportRules",
        "noDuplicateCase",
        "noDuplicateClassMembers",
        "noDuplicateFontNames",
        "noDuplicateJsxProps",
        "noDuplicateObjectKeys",
        "noDuplicateParameters",
        "noDuplicateSelectorsKeyframeBlock",
        "noDuplicateTestHooks",
        "noEmptyBlock",
        "noEmptyBlockStatements",
        "noEmptyInterface",
        "noEvolvingTypes",
        "noExplicitAny",
        "noExportsInTest",
        "noExtraNonNullAssertion",
        "noFallthroughSwitchClause",
        "noFocusedTests",
        "noFunctionAssign",
        "noGlobalAssign",
        "noGlobalIsFinite",
        "noGlobalIsNan",
        "noImplicitAnyLet",
        "noImportAssign",
        "noImportantInKeyframe",
        "noLabelVar",
        "noMisleadingCharacterClass",
        "noMisleadingInstantiator",
        "noMisplacedAssertion",
        "noMisrefactoredShorthandAssign",
        "noPrototypeBuiltins",
        "noReactSpecificProps",
        "noRedeclare",
        "noRedundantUseStrict",
        "noSelfCompare",
        "noShadowRestrictedNames",
        "noShorthandPropertyOverrides",
        "noSkippedTests",
        "noSparseArray",
        "noSuspiciousSemicolonInJsx",
        "noThenProperty",
        "noUnsafeDeclarationMerging",
        "noUnsafeNegation",
        "useAwait",
        "useDefaultSwitchClauseLast",
        "useErrorMessage",
        "useGetterReturn",
        "useIsArray",
        "useNamespaceKeyword",
        "useNumberToFixedDigitsArgument",
        "useValidTypeof",
    ];
    const RECOMMENDED_RULES: &'static [&'static str] = &[
        "noApproximativeNumericConstant",
        "noArrayIndexKey",
        "noAssignInExpressions",
        "noAsyncPromiseExecutor",
        "noCatchAssign",
        "noClassAssign",
        "noCommentText",
        "noCompareNegZero",
        "noConfusingLabels",
        "noConfusingVoidType",
        "noConstEnum",
        "noControlCharactersInRegex",
        "noDebugger",
        "noDoubleEquals",
        "noDuplicateAtImportRules",
        "noDuplicateCase",
        "noDuplicateClassMembers",
        "noDuplicateFontNames",
        "noDuplicateJsxProps",
        "noDuplicateObjectKeys",
        "noDuplicateParameters",
        "noDuplicateSelectorsKeyframeBlock",
        "noDuplicateTestHooks",
        "noEmptyBlock",
        "noEmptyInterface",
        "noExplicitAny",
        "noExportsInTest",
        "noExtraNonNullAssertion",
        "noFallthroughSwitchClause",
        "noFocusedTests",
        "noFunctionAssign",
        "noGlobalAssign",
        "noGlobalIsFinite",
        "noGlobalIsNan",
        "noImplicitAnyLet",
        "noImportAssign",
        "noImportantInKeyframe",
        "noLabelVar",
        "noMisleadingCharacterClass",
        "noMisleadingInstantiator",
        "noMisrefactoredShorthandAssign",
        "noPrototypeBuiltins",
        "noRedeclare",
        "noRedundantUseStrict",
        "noSelfCompare",
        "noShadowRestrictedNames",
        "noShorthandPropertyOverrides",
        "noSparseArray",
        "noSuspiciousSemicolonInJsx",
        "noThenProperty",
        "noUnsafeDeclarationMerging",
        "noUnsafeNegation",
        "useDefaultSwitchClauseLast",
        "useGetterReturn",
        "useIsArray",
        "useNamespaceKeyword",
        "useValidTypeof",
    ];
    const RECOMMENDED_RULES_AS_FILTERS: &'static [RuleFilter<'static>] = &[
        RuleFilter::Rule(Self::GROUP_NAME, Self::GROUP_RULES[0]),
        RuleFilter::Rule(Self::GROUP_NAME, Self::GROUP_RULES[1]),
        RuleFilter::Rule(Self::GROUP_NAME, Self::GROUP_RULES[2]),
        RuleFilter::Rule(Self::GROUP_NAME, Self::GROUP_RULES[3]),
        RuleFilter::Rule(Self::GROUP_NAME, Self::GROUP_RULES[4]),
        RuleFilter::Rule(Self::GROUP_NAME, Self::GROUP_RULES[5]),
        RuleFilter::Rule(Self::GROUP_NAME, Self::GROUP_RULES[6]),
        RuleFilter::Rule(Self::GROUP_NAME, Self::GROUP_RULES[7]),
        RuleFilter::Rule(Self::GROUP_NAME, Self::GROUP_RULES[8]),
        RuleFilter::Rule(Self::GROUP_NAME, Self::GROUP_RULES[9]),
        RuleFilter::Rule(Self::GROUP_NAME, Self::GROUP_RULES[12]),
        RuleFilter::Rule(Self::GROUP_NAME, Self::GROUP_RULES[13]),
        RuleFilter::Rule(Self::GROUP_NAME, Self::GROUP_RULES[14]),
        RuleFilter::Rule(Self::GROUP_NAME, Self::GROUP_RULES[15]),
        RuleFilter::Rule(Self::GROUP_NAME, Self::GROUP_RULES[16]),
        RuleFilter::Rule(Self::GROUP_NAME, Self::GROUP_RULES[17]),
        RuleFilter::Rule(Self::GROUP_NAME, Self::GROUP_RULES[18]),
        RuleFilter::Rule(Self::GROUP_NAME, Self::GROUP_RULES[19]),
        RuleFilter::Rule(Self::GROUP_NAME, Self::GROUP_RULES[20]),
        RuleFilter::Rule(Self::GROUP_NAME, Self::GROUP_RULES[21]),
        RuleFilter::Rule(Self::GROUP_NAME, Self::GROUP_RULES[22]),
        RuleFilter::Rule(Self::GROUP_NAME, Self::GROUP_RULES[23]),
        RuleFilter::Rule(Self::GROUP_NAME, Self::GROUP_RULES[24]),
        RuleFilter::Rule(Self::GROUP_NAME, Self::GROUP_RULES[25]),
        RuleFilter::Rule(Self::GROUP_NAME, Self::GROUP_RULES[27]),
        RuleFilter::Rule(Self::GROUP_NAME, Self::GROUP_RULES[29]),
        RuleFilter::Rule(Self::GROUP_NAME, Self::GROUP_RULES[30]),
        RuleFilter::Rule(Self::GROUP_NAME, Self::GROUP_RULES[31]),
        RuleFilter::Rule(Self::GROUP_NAME, Self::GROUP_RULES[32]),
        RuleFilter::Rule(Self::GROUP_NAME, Self::GROUP_RULES[33]),
        RuleFilter::Rule(Self::GROUP_NAME, Self::GROUP_RULES[34]),
        RuleFilter::Rule(Self::GROUP_NAME, Self::GROUP_RULES[35]),
        RuleFilter::Rule(Self::GROUP_NAME, Self::GROUP_RULES[36]),
        RuleFilter::Rule(Self::GROUP_NAME, Self::GROUP_RULES[37]),
        RuleFilter::Rule(Self::GROUP_NAME, Self::GROUP_RULES[38]),
        RuleFilter::Rule(Self::GROUP_NAME, Self::GROUP_RULES[39]),
        RuleFilter::Rule(Self::GROUP_NAME, Self::GROUP_RULES[40]),
        RuleFilter::Rule(Self::GROUP_NAME, Self::GROUP_RULES[41]),
        RuleFilter::Rule(Self::GROUP_NAME, Self::GROUP_RULES[42]),
        RuleFilter::Rule(Self::GROUP_NAME, Self::GROUP_RULES[43]),
        RuleFilter::Rule(Self::GROUP_NAME, Self::GROUP_RULES[45]),
        RuleFilter::Rule(Self::GROUP_NAME, Self::GROUP_RULES[46]),
        RuleFilter::Rule(Self::GROUP_NAME, Self::GROUP_RULES[48]),
        RuleFilter::Rule(Self::GROUP_NAME, Self::GROUP_RULES[49]),
        RuleFilter::Rule(Self::GROUP_NAME, Self::GROUP_RULES[50]),
        RuleFilter::Rule(Self::GROUP_NAME, Self::GROUP_RULES[51]),
        RuleFilter::Rule(Self::GROUP_NAME, Self::GROUP_RULES[52]),
        RuleFilter::Rule(Self::GROUP_NAME, Self::GROUP_RULES[54]),
        RuleFilter::Rule(Self::GROUP_NAME, Self::GROUP_RULES[55]),
        RuleFilter::Rule(Self::GROUP_NAME, Self::GROUP_RULES[56]),
        RuleFilter::Rule(Self::GROUP_NAME, Self::GROUP_RULES[57]),
        RuleFilter::Rule(Self::GROUP_NAME, Self::GROUP_RULES[58]),
        RuleFilter::Rule(Self::GROUP_NAME, Self::GROUP_RULES[60]),
        RuleFilter::Rule(Self::GROUP_NAME, Self::GROUP_RULES[62]),
        RuleFilter::Rule(Self::GROUP_NAME, Self::GROUP_RULES[63]),
        RuleFilter::Rule(Self::GROUP_NAME, Self::GROUP_RULES[64]),
        RuleFilter::Rule(Self::GROUP_NAME, Self::GROUP_RULES[66]),
    ];
    const ALL_RULES_AS_FILTERS: &'static [RuleFilter<'static>] = &[
        RuleFilter::Rule(Self::GROUP_NAME, Self::GROUP_RULES[0]),
        RuleFilter::Rule(Self::GROUP_NAME, Self::GROUP_RULES[1]),
        RuleFilter::Rule(Self::GROUP_NAME, Self::GROUP_RULES[2]),
        RuleFilter::Rule(Self::GROUP_NAME, Self::GROUP_RULES[3]),
        RuleFilter::Rule(Self::GROUP_NAME, Self::GROUP_RULES[4]),
        RuleFilter::Rule(Self::GROUP_NAME, Self::GROUP_RULES[5]),
        RuleFilter::Rule(Self::GROUP_NAME, Self::GROUP_RULES[6]),
        RuleFilter::Rule(Self::GROUP_NAME, Self::GROUP_RULES[7]),
        RuleFilter::Rule(Self::GROUP_NAME, Self::GROUP_RULES[8]),
        RuleFilter::Rule(Self::GROUP_NAME, Self::GROUP_RULES[9]),
        RuleFilter::Rule(Self::GROUP_NAME, Self::GROUP_RULES[10]),
        RuleFilter::Rule(Self::GROUP_NAME, Self::GROUP_RULES[11]),
        RuleFilter::Rule(Self::GROUP_NAME, Self::GROUP_RULES[12]),
        RuleFilter::Rule(Self::GROUP_NAME, Self::GROUP_RULES[13]),
        RuleFilter::Rule(Self::GROUP_NAME, Self::GROUP_RULES[14]),
        RuleFilter::Rule(Self::GROUP_NAME, Self::GROUP_RULES[15]),
        RuleFilter::Rule(Self::GROUP_NAME, Self::GROUP_RULES[16]),
        RuleFilter::Rule(Self::GROUP_NAME, Self::GROUP_RULES[17]),
        RuleFilter::Rule(Self::GROUP_NAME, Self::GROUP_RULES[18]),
        RuleFilter::Rule(Self::GROUP_NAME, Self::GROUP_RULES[19]),
        RuleFilter::Rule(Self::GROUP_NAME, Self::GROUP_RULES[20]),
        RuleFilter::Rule(Self::GROUP_NAME, Self::GROUP_RULES[21]),
        RuleFilter::Rule(Self::GROUP_NAME, Self::GROUP_RULES[22]),
        RuleFilter::Rule(Self::GROUP_NAME, Self::GROUP_RULES[23]),
        RuleFilter::Rule(Self::GROUP_NAME, Self::GROUP_RULES[24]),
        RuleFilter::Rule(Self::GROUP_NAME, Self::GROUP_RULES[25]),
        RuleFilter::Rule(Self::GROUP_NAME, Self::GROUP_RULES[26]),
        RuleFilter::Rule(Self::GROUP_NAME, Self::GROUP_RULES[27]),
        RuleFilter::Rule(Self::GROUP_NAME, Self::GROUP_RULES[28]),
        RuleFilter::Rule(Self::GROUP_NAME, Self::GROUP_RULES[29]),
        RuleFilter::Rule(Self::GROUP_NAME, Self::GROUP_RULES[30]),
        RuleFilter::Rule(Self::GROUP_NAME, Self::GROUP_RULES[31]),
        RuleFilter::Rule(Self::GROUP_NAME, Self::GROUP_RULES[32]),
        RuleFilter::Rule(Self::GROUP_NAME, Self::GROUP_RULES[33]),
        RuleFilter::Rule(Self::GROUP_NAME, Self::GROUP_RULES[34]),
        RuleFilter::Rule(Self::GROUP_NAME, Self::GROUP_RULES[35]),
        RuleFilter::Rule(Self::GROUP_NAME, Self::GROUP_RULES[36]),
        RuleFilter::Rule(Self::GROUP_NAME, Self::GROUP_RULES[37]),
        RuleFilter::Rule(Self::GROUP_NAME, Self::GROUP_RULES[38]),
        RuleFilter::Rule(Self::GROUP_NAME, Self::GROUP_RULES[39]),
        RuleFilter::Rule(Self::GROUP_NAME, Self::GROUP_RULES[40]),
        RuleFilter::Rule(Self::GROUP_NAME, Self::GROUP_RULES[41]),
        RuleFilter::Rule(Self::GROUP_NAME, Self::GROUP_RULES[42]),
        RuleFilter::Rule(Self::GROUP_NAME, Self::GROUP_RULES[43]),
        RuleFilter::Rule(Self::GROUP_NAME, Self::GROUP_RULES[44]),
        RuleFilter::Rule(Self::GROUP_NAME, Self::GROUP_RULES[45]),
        RuleFilter::Rule(Self::GROUP_NAME, Self::GROUP_RULES[46]),
        RuleFilter::Rule(Self::GROUP_NAME, Self::GROUP_RULES[47]),
        RuleFilter::Rule(Self::GROUP_NAME, Self::GROUP_RULES[48]),
        RuleFilter::Rule(Self::GROUP_NAME, Self::GROUP_RULES[49]),
        RuleFilter::Rule(Self::GROUP_NAME, Self::GROUP_RULES[50]),
        RuleFilter::Rule(Self::GROUP_NAME, Self::GROUP_RULES[51]),
        RuleFilter::Rule(Self::GROUP_NAME, Self::GROUP_RULES[52]),
        RuleFilter::Rule(Self::GROUP_NAME, Self::GROUP_RULES[53]),
        RuleFilter::Rule(Self::GROUP_NAME, Self::GROUP_RULES[54]),
        RuleFilter::Rule(Self::GROUP_NAME, Self::GROUP_RULES[55]),
        RuleFilter::Rule(Self::GROUP_NAME, Self::GROUP_RULES[56]),
        RuleFilter::Rule(Self::GROUP_NAME, Self::GROUP_RULES[57]),
        RuleFilter::Rule(Self::GROUP_NAME, Self::GROUP_RULES[58]),
        RuleFilter::Rule(Self::GROUP_NAME, Self::GROUP_RULES[59]),
        RuleFilter::Rule(Self::GROUP_NAME, Self::GROUP_RULES[60]),
        RuleFilter::Rule(Self::GROUP_NAME, Self::GROUP_RULES[61]),
        RuleFilter::Rule(Self::GROUP_NAME, Self::GROUP_RULES[62]),
        RuleFilter::Rule(Self::GROUP_NAME, Self::GROUP_RULES[63]),
        RuleFilter::Rule(Self::GROUP_NAME, Self::GROUP_RULES[64]),
        RuleFilter::Rule(Self::GROUP_NAME, Self::GROUP_RULES[65]),
        RuleFilter::Rule(Self::GROUP_NAME, Self::GROUP_RULES[66]),
    ];
    #[doc = r" Retrieves the recommended rules"]
    pub(crate) fn is_recommended_true(&self) -> bool {
        matches!(self.recommended, Some(true))
    }
    pub(crate) fn is_recommended_unset(&self) -> bool {
        self.recommended.is_none()
    }
    pub(crate) fn is_all_true(&self) -> bool {
        matches!(self.all, Some(true))
    }
    pub(crate) fn is_all_unset(&self) -> bool {
        self.all.is_none()
    }
    pub(crate) fn get_enabled_rules(&self) -> FxHashSet<RuleFilter<'static>> {
        let mut index_set = FxHashSet::default();
        if let Some(rule) = self.no_approximative_numeric_constant.as_ref() {
            if rule.is_enabled() {
                index_set.insert(RuleFilter::Rule(Self::GROUP_NAME, Self::GROUP_RULES[0]));
            }
        }
        if let Some(rule) = self.no_array_index_key.as_ref() {
            if rule.is_enabled() {
                index_set.insert(RuleFilter::Rule(Self::GROUP_NAME, Self::GROUP_RULES[1]));
            }
        }
        if let Some(rule) = self.no_assign_in_expressions.as_ref() {
            if rule.is_enabled() {
                index_set.insert(RuleFilter::Rule(Self::GROUP_NAME, Self::GROUP_RULES[2]));
            }
        }
        if let Some(rule) = self.no_async_promise_executor.as_ref() {
            if rule.is_enabled() {
                index_set.insert(RuleFilter::Rule(Self::GROUP_NAME, Self::GROUP_RULES[3]));
            }
        }
        if let Some(rule) = self.no_catch_assign.as_ref() {
            if rule.is_enabled() {
                index_set.insert(RuleFilter::Rule(Self::GROUP_NAME, Self::GROUP_RULES[4]));
            }
        }
        if let Some(rule) = self.no_class_assign.as_ref() {
            if rule.is_enabled() {
                index_set.insert(RuleFilter::Rule(Self::GROUP_NAME, Self::GROUP_RULES[5]));
            }
        }
        if let Some(rule) = self.no_comment_text.as_ref() {
            if rule.is_enabled() {
                index_set.insert(RuleFilter::Rule(Self::GROUP_NAME, Self::GROUP_RULES[6]));
            }
        }
        if let Some(rule) = self.no_compare_neg_zero.as_ref() {
            if rule.is_enabled() {
                index_set.insert(RuleFilter::Rule(Self::GROUP_NAME, Self::GROUP_RULES[7]));
            }
        }
        if let Some(rule) = self.no_confusing_labels.as_ref() {
            if rule.is_enabled() {
                index_set.insert(RuleFilter::Rule(Self::GROUP_NAME, Self::GROUP_RULES[8]));
            }
        }
        if let Some(rule) = self.no_confusing_void_type.as_ref() {
            if rule.is_enabled() {
                index_set.insert(RuleFilter::Rule(Self::GROUP_NAME, Self::GROUP_RULES[9]));
            }
        }
        if let Some(rule) = self.no_console.as_ref() {
            if rule.is_enabled() {
                index_set.insert(RuleFilter::Rule(Self::GROUP_NAME, Self::GROUP_RULES[10]));
            }
        }
        if let Some(rule) = self.no_console_log.as_ref() {
            if rule.is_enabled() {
                index_set.insert(RuleFilter::Rule(Self::GROUP_NAME, Self::GROUP_RULES[11]));
            }
        }
        if let Some(rule) = self.no_const_enum.as_ref() {
            if rule.is_enabled() {
                index_set.insert(RuleFilter::Rule(Self::GROUP_NAME, Self::GROUP_RULES[12]));
            }
        }
        if let Some(rule) = self.no_control_characters_in_regex.as_ref() {
            if rule.is_enabled() {
                index_set.insert(RuleFilter::Rule(Self::GROUP_NAME, Self::GROUP_RULES[13]));
            }
        }
        if let Some(rule) = self.no_debugger.as_ref() {
            if rule.is_enabled() {
                index_set.insert(RuleFilter::Rule(Self::GROUP_NAME, Self::GROUP_RULES[14]));
            }
        }
        if let Some(rule) = self.no_double_equals.as_ref() {
            if rule.is_enabled() {
                index_set.insert(RuleFilter::Rule(Self::GROUP_NAME, Self::GROUP_RULES[15]));
            }
        }
        if let Some(rule) = self.no_duplicate_at_import_rules.as_ref() {
            if rule.is_enabled() {
                index_set.insert(RuleFilter::Rule(Self::GROUP_NAME, Self::GROUP_RULES[16]));
            }
        }
        if let Some(rule) = self.no_duplicate_case.as_ref() {
            if rule.is_enabled() {
                index_set.insert(RuleFilter::Rule(Self::GROUP_NAME, Self::GROUP_RULES[17]));
            }
        }
        if let Some(rule) = self.no_duplicate_class_members.as_ref() {
            if rule.is_enabled() {
                index_set.insert(RuleFilter::Rule(Self::GROUP_NAME, Self::GROUP_RULES[18]));
            }
        }
        if let Some(rule) = self.no_duplicate_font_names.as_ref() {
            if rule.is_enabled() {
                index_set.insert(RuleFilter::Rule(Self::GROUP_NAME, Self::GROUP_RULES[19]));
            }
        }
        if let Some(rule) = self.no_duplicate_jsx_props.as_ref() {
            if rule.is_enabled() {
                index_set.insert(RuleFilter::Rule(Self::GROUP_NAME, Self::GROUP_RULES[20]));
            }
        }
        if let Some(rule) = self.no_duplicate_object_keys.as_ref() {
            if rule.is_enabled() {
                index_set.insert(RuleFilter::Rule(Self::GROUP_NAME, Self::GROUP_RULES[21]));
            }
        }
        if let Some(rule) = self.no_duplicate_parameters.as_ref() {
            if rule.is_enabled() {
                index_set.insert(RuleFilter::Rule(Self::GROUP_NAME, Self::GROUP_RULES[22]));
            }
        }
        if let Some(rule) = self.no_duplicate_selectors_keyframe_block.as_ref() {
            if rule.is_enabled() {
                index_set.insert(RuleFilter::Rule(Self::GROUP_NAME, Self::GROUP_RULES[23]));
            }
        }
        if let Some(rule) = self.no_duplicate_test_hooks.as_ref() {
            if rule.is_enabled() {
                index_set.insert(RuleFilter::Rule(Self::GROUP_NAME, Self::GROUP_RULES[24]));
            }
        }
        if let Some(rule) = self.no_empty_block.as_ref() {
            if rule.is_enabled() {
                index_set.insert(RuleFilter::Rule(Self::GROUP_NAME, Self::GROUP_RULES[25]));
            }
        }
        if let Some(rule) = self.no_empty_block_statements.as_ref() {
            if rule.is_enabled() {
                index_set.insert(RuleFilter::Rule(Self::GROUP_NAME, Self::GROUP_RULES[26]));
            }
        }
        if let Some(rule) = self.no_empty_interface.as_ref() {
            if rule.is_enabled() {
                index_set.insert(RuleFilter::Rule(Self::GROUP_NAME, Self::GROUP_RULES[27]));
            }
        }
        if let Some(rule) = self.no_evolving_types.as_ref() {
            if rule.is_enabled() {
                index_set.insert(RuleFilter::Rule(Self::GROUP_NAME, Self::GROUP_RULES[28]));
            }
        }
        if let Some(rule) = self.no_explicit_any.as_ref() {
            if rule.is_enabled() {
                index_set.insert(RuleFilter::Rule(Self::GROUP_NAME, Self::GROUP_RULES[29]));
            }
        }
        if let Some(rule) = self.no_exports_in_test.as_ref() {
            if rule.is_enabled() {
                index_set.insert(RuleFilter::Rule(Self::GROUP_NAME, Self::GROUP_RULES[30]));
            }
        }
        if let Some(rule) = self.no_extra_non_null_assertion.as_ref() {
            if rule.is_enabled() {
                index_set.insert(RuleFilter::Rule(Self::GROUP_NAME, Self::GROUP_RULES[31]));
            }
        }
        if let Some(rule) = self.no_fallthrough_switch_clause.as_ref() {
            if rule.is_enabled() {
                index_set.insert(RuleFilter::Rule(Self::GROUP_NAME, Self::GROUP_RULES[32]));
            }
        }
        if let Some(rule) = self.no_focused_tests.as_ref() {
            if rule.is_enabled() {
                index_set.insert(RuleFilter::Rule(Self::GROUP_NAME, Self::GROUP_RULES[33]));
            }
        }
        if let Some(rule) = self.no_function_assign.as_ref() {
            if rule.is_enabled() {
                index_set.insert(RuleFilter::Rule(Self::GROUP_NAME, Self::GROUP_RULES[34]));
            }
        }
        if let Some(rule) = self.no_global_assign.as_ref() {
            if rule.is_enabled() {
                index_set.insert(RuleFilter::Rule(Self::GROUP_NAME, Self::GROUP_RULES[35]));
            }
        }
        if let Some(rule) = self.no_global_is_finite.as_ref() {
            if rule.is_enabled() {
                index_set.insert(RuleFilter::Rule(Self::GROUP_NAME, Self::GROUP_RULES[36]));
            }
        }
        if let Some(rule) = self.no_global_is_nan.as_ref() {
            if rule.is_enabled() {
                index_set.insert(RuleFilter::Rule(Self::GROUP_NAME, Self::GROUP_RULES[37]));
            }
        }
        if let Some(rule) = self.no_implicit_any_let.as_ref() {
            if rule.is_enabled() {
                index_set.insert(RuleFilter::Rule(Self::GROUP_NAME, Self::GROUP_RULES[38]));
            }
        }
        if let Some(rule) = self.no_import_assign.as_ref() {
            if rule.is_enabled() {
                index_set.insert(RuleFilter::Rule(Self::GROUP_NAME, Self::GROUP_RULES[39]));
            }
        }
        if let Some(rule) = self.no_important_in_keyframe.as_ref() {
            if rule.is_enabled() {
                index_set.insert(RuleFilter::Rule(Self::GROUP_NAME, Self::GROUP_RULES[40]));
            }
        }
        if let Some(rule) = self.no_label_var.as_ref() {
            if rule.is_enabled() {
                index_set.insert(RuleFilter::Rule(Self::GROUP_NAME, Self::GROUP_RULES[41]));
            }
        }
        if let Some(rule) = self.no_misleading_character_class.as_ref() {
            if rule.is_enabled() {
                index_set.insert(RuleFilter::Rule(Self::GROUP_NAME, Self::GROUP_RULES[42]));
            }
        }
        if let Some(rule) = self.no_misleading_instantiator.as_ref() {
            if rule.is_enabled() {
                index_set.insert(RuleFilter::Rule(Self::GROUP_NAME, Self::GROUP_RULES[43]));
            }
        }
        if let Some(rule) = self.no_misplaced_assertion.as_ref() {
            if rule.is_enabled() {
                index_set.insert(RuleFilter::Rule(Self::GROUP_NAME, Self::GROUP_RULES[44]));
            }
        }
        if let Some(rule) = self.no_misrefactored_shorthand_assign.as_ref() {
            if rule.is_enabled() {
                index_set.insert(RuleFilter::Rule(Self::GROUP_NAME, Self::GROUP_RULES[45]));
            }
        }
        if let Some(rule) = self.no_prototype_builtins.as_ref() {
            if rule.is_enabled() {
                index_set.insert(RuleFilter::Rule(Self::GROUP_NAME, Self::GROUP_RULES[46]));
            }
        }
        if let Some(rule) = self.no_react_specific_props.as_ref() {
            if rule.is_enabled() {
                index_set.insert(RuleFilter::Rule(Self::GROUP_NAME, Self::GROUP_RULES[47]));
            }
        }
        if let Some(rule) = self.no_redeclare.as_ref() {
            if rule.is_enabled() {
                index_set.insert(RuleFilter::Rule(Self::GROUP_NAME, Self::GROUP_RULES[48]));
            }
        }
        if let Some(rule) = self.no_redundant_use_strict.as_ref() {
            if rule.is_enabled() {
                index_set.insert(RuleFilter::Rule(Self::GROUP_NAME, Self::GROUP_RULES[49]));
            }
        }
        if let Some(rule) = self.no_self_compare.as_ref() {
            if rule.is_enabled() {
                index_set.insert(RuleFilter::Rule(Self::GROUP_NAME, Self::GROUP_RULES[50]));
            }
        }
        if let Some(rule) = self.no_shadow_restricted_names.as_ref() {
            if rule.is_enabled() {
                index_set.insert(RuleFilter::Rule(Self::GROUP_NAME, Self::GROUP_RULES[51]));
            }
        }
        if let Some(rule) = self.no_shorthand_property_overrides.as_ref() {
            if rule.is_enabled() {
                index_set.insert(RuleFilter::Rule(Self::GROUP_NAME, Self::GROUP_RULES[52]));
            }
        }
        if let Some(rule) = self.no_skipped_tests.as_ref() {
            if rule.is_enabled() {
                index_set.insert(RuleFilter::Rule(Self::GROUP_NAME, Self::GROUP_RULES[53]));
            }
        }
        if let Some(rule) = self.no_sparse_array.as_ref() {
            if rule.is_enabled() {
                index_set.insert(RuleFilter::Rule(Self::GROUP_NAME, Self::GROUP_RULES[54]));
            }
        }
        if let Some(rule) = self.no_suspicious_semicolon_in_jsx.as_ref() {
            if rule.is_enabled() {
                index_set.insert(RuleFilter::Rule(Self::GROUP_NAME, Self::GROUP_RULES[55]));
            }
        }
        if let Some(rule) = self.no_then_property.as_ref() {
            if rule.is_enabled() {
                index_set.insert(RuleFilter::Rule(Self::GROUP_NAME, Self::GROUP_RULES[56]));
            }
        }
        if let Some(rule) = self.no_unsafe_declaration_merging.as_ref() {
            if rule.is_enabled() {
                index_set.insert(RuleFilter::Rule(Self::GROUP_NAME, Self::GROUP_RULES[57]));
            }
        }
        if let Some(rule) = self.no_unsafe_negation.as_ref() {
            if rule.is_enabled() {
                index_set.insert(RuleFilter::Rule(Self::GROUP_NAME, Self::GROUP_RULES[58]));
            }
        }
        if let Some(rule) = self.use_await.as_ref() {
            if rule.is_enabled() {
                index_set.insert(RuleFilter::Rule(Self::GROUP_NAME, Self::GROUP_RULES[59]));
            }
        }
        if let Some(rule) = self.use_default_switch_clause_last.as_ref() {
            if rule.is_enabled() {
                index_set.insert(RuleFilter::Rule(Self::GROUP_NAME, Self::GROUP_RULES[60]));
            }
        }
        if let Some(rule) = self.use_error_message.as_ref() {
            if rule.is_enabled() {
                index_set.insert(RuleFilter::Rule(Self::GROUP_NAME, Self::GROUP_RULES[61]));
            }
        }
        if let Some(rule) = self.use_getter_return.as_ref() {
            if rule.is_enabled() {
                index_set.insert(RuleFilter::Rule(Self::GROUP_NAME, Self::GROUP_RULES[62]));
            }
        }
        if let Some(rule) = self.use_is_array.as_ref() {
            if rule.is_enabled() {
                index_set.insert(RuleFilter::Rule(Self::GROUP_NAME, Self::GROUP_RULES[63]));
            }
        }
        if let Some(rule) = self.use_namespace_keyword.as_ref() {
            if rule.is_enabled() {
                index_set.insert(RuleFilter::Rule(Self::GROUP_NAME, Self::GROUP_RULES[64]));
            }
        }
        if let Some(rule) = self.use_number_to_fixed_digits_argument.as_ref() {
            if rule.is_enabled() {
                index_set.insert(RuleFilter::Rule(Self::GROUP_NAME, Self::GROUP_RULES[65]));
            }
        }
        if let Some(rule) = self.use_valid_typeof.as_ref() {
            if rule.is_enabled() {
                index_set.insert(RuleFilter::Rule(Self::GROUP_NAME, Self::GROUP_RULES[66]));
            }
        }
        index_set
    }
    pub(crate) fn get_disabled_rules(&self) -> FxHashSet<RuleFilter<'static>> {
        let mut index_set = FxHashSet::default();
        if let Some(rule) = self.no_approximative_numeric_constant.as_ref() {
            if rule.is_disabled() {
                index_set.insert(RuleFilter::Rule(Self::GROUP_NAME, Self::GROUP_RULES[0]));
            }
        }
        if let Some(rule) = self.no_array_index_key.as_ref() {
            if rule.is_disabled() {
                index_set.insert(RuleFilter::Rule(Self::GROUP_NAME, Self::GROUP_RULES[1]));
            }
        }
        if let Some(rule) = self.no_assign_in_expressions.as_ref() {
            if rule.is_disabled() {
                index_set.insert(RuleFilter::Rule(Self::GROUP_NAME, Self::GROUP_RULES[2]));
            }
        }
        if let Some(rule) = self.no_async_promise_executor.as_ref() {
            if rule.is_disabled() {
                index_set.insert(RuleFilter::Rule(Self::GROUP_NAME, Self::GROUP_RULES[3]));
            }
        }
        if let Some(rule) = self.no_catch_assign.as_ref() {
            if rule.is_disabled() {
                index_set.insert(RuleFilter::Rule(Self::GROUP_NAME, Self::GROUP_RULES[4]));
            }
        }
        if let Some(rule) = self.no_class_assign.as_ref() {
            if rule.is_disabled() {
                index_set.insert(RuleFilter::Rule(Self::GROUP_NAME, Self::GROUP_RULES[5]));
            }
        }
        if let Some(rule) = self.no_comment_text.as_ref() {
            if rule.is_disabled() {
                index_set.insert(RuleFilter::Rule(Self::GROUP_NAME, Self::GROUP_RULES[6]));
            }
        }
        if let Some(rule) = self.no_compare_neg_zero.as_ref() {
            if rule.is_disabled() {
                index_set.insert(RuleFilter::Rule(Self::GROUP_NAME, Self::GROUP_RULES[7]));
            }
        }
        if let Some(rule) = self.no_confusing_labels.as_ref() {
            if rule.is_disabled() {
                index_set.insert(RuleFilter::Rule(Self::GROUP_NAME, Self::GROUP_RULES[8]));
            }
        }
        if let Some(rule) = self.no_confusing_void_type.as_ref() {
            if rule.is_disabled() {
                index_set.insert(RuleFilter::Rule(Self::GROUP_NAME, Self::GROUP_RULES[9]));
            }
        }
        if let Some(rule) = self.no_console.as_ref() {
            if rule.is_disabled() {
                index_set.insert(RuleFilter::Rule(Self::GROUP_NAME, Self::GROUP_RULES[10]));
            }
        }
        if let Some(rule) = self.no_console_log.as_ref() {
            if rule.is_disabled() {
                index_set.insert(RuleFilter::Rule(Self::GROUP_NAME, Self::GROUP_RULES[11]));
            }
        }
        if let Some(rule) = self.no_const_enum.as_ref() {
            if rule.is_disabled() {
                index_set.insert(RuleFilter::Rule(Self::GROUP_NAME, Self::GROUP_RULES[12]));
            }
        }
        if let Some(rule) = self.no_control_characters_in_regex.as_ref() {
            if rule.is_disabled() {
                index_set.insert(RuleFilter::Rule(Self::GROUP_NAME, Self::GROUP_RULES[13]));
            }
        }
        if let Some(rule) = self.no_debugger.as_ref() {
            if rule.is_disabled() {
                index_set.insert(RuleFilter::Rule(Self::GROUP_NAME, Self::GROUP_RULES[14]));
            }
        }
        if let Some(rule) = self.no_double_equals.as_ref() {
            if rule.is_disabled() {
                index_set.insert(RuleFilter::Rule(Self::GROUP_NAME, Self::GROUP_RULES[15]));
            }
        }
        if let Some(rule) = self.no_duplicate_at_import_rules.as_ref() {
            if rule.is_disabled() {
                index_set.insert(RuleFilter::Rule(Self::GROUP_NAME, Self::GROUP_RULES[16]));
            }
        }
        if let Some(rule) = self.no_duplicate_case.as_ref() {
            if rule.is_disabled() {
                index_set.insert(RuleFilter::Rule(Self::GROUP_NAME, Self::GROUP_RULES[17]));
            }
        }
        if let Some(rule) = self.no_duplicate_class_members.as_ref() {
            if rule.is_disabled() {
                index_set.insert(RuleFilter::Rule(Self::GROUP_NAME, Self::GROUP_RULES[18]));
            }
        }
        if let Some(rule) = self.no_duplicate_font_names.as_ref() {
            if rule.is_disabled() {
                index_set.insert(RuleFilter::Rule(Self::GROUP_NAME, Self::GROUP_RULES[19]));
            }
        }
        if let Some(rule) = self.no_duplicate_jsx_props.as_ref() {
            if rule.is_disabled() {
                index_set.insert(RuleFilter::Rule(Self::GROUP_NAME, Self::GROUP_RULES[20]));
            }
        }
        if let Some(rule) = self.no_duplicate_object_keys.as_ref() {
            if rule.is_disabled() {
                index_set.insert(RuleFilter::Rule(Self::GROUP_NAME, Self::GROUP_RULES[21]));
            }
        }
        if let Some(rule) = self.no_duplicate_parameters.as_ref() {
            if rule.is_disabled() {
                index_set.insert(RuleFilter::Rule(Self::GROUP_NAME, Self::GROUP_RULES[22]));
            }
        }
        if let Some(rule) = self.no_duplicate_selectors_keyframe_block.as_ref() {
            if rule.is_disabled() {
                index_set.insert(RuleFilter::Rule(Self::GROUP_NAME, Self::GROUP_RULES[23]));
            }
        }
        if let Some(rule) = self.no_duplicate_test_hooks.as_ref() {
            if rule.is_disabled() {
                index_set.insert(RuleFilter::Rule(Self::GROUP_NAME, Self::GROUP_RULES[24]));
            }
        }
        if let Some(rule) = self.no_empty_block.as_ref() {
            if rule.is_disabled() {
                index_set.insert(RuleFilter::Rule(Self::GROUP_NAME, Self::GROUP_RULES[25]));
            }
        }
        if let Some(rule) = self.no_empty_block_statements.as_ref() {
            if rule.is_disabled() {
                index_set.insert(RuleFilter::Rule(Self::GROUP_NAME, Self::GROUP_RULES[26]));
            }
        }
        if let Some(rule) = self.no_empty_interface.as_ref() {
            if rule.is_disabled() {
                index_set.insert(RuleFilter::Rule(Self::GROUP_NAME, Self::GROUP_RULES[27]));
            }
        }
        if let Some(rule) = self.no_evolving_types.as_ref() {
            if rule.is_disabled() {
                index_set.insert(RuleFilter::Rule(Self::GROUP_NAME, Self::GROUP_RULES[28]));
            }
        }
        if let Some(rule) = self.no_explicit_any.as_ref() {
            if rule.is_disabled() {
                index_set.insert(RuleFilter::Rule(Self::GROUP_NAME, Self::GROUP_RULES[29]));
            }
        }
        if let Some(rule) = self.no_exports_in_test.as_ref() {
            if rule.is_disabled() {
                index_set.insert(RuleFilter::Rule(Self::GROUP_NAME, Self::GROUP_RULES[30]));
            }
        }
        if let Some(rule) = self.no_extra_non_null_assertion.as_ref() {
            if rule.is_disabled() {
                index_set.insert(RuleFilter::Rule(Self::GROUP_NAME, Self::GROUP_RULES[31]));
            }
        }
        if let Some(rule) = self.no_fallthrough_switch_clause.as_ref() {
            if rule.is_disabled() {
                index_set.insert(RuleFilter::Rule(Self::GROUP_NAME, Self::GROUP_RULES[32]));
            }
        }
        if let Some(rule) = self.no_focused_tests.as_ref() {
            if rule.is_disabled() {
                index_set.insert(RuleFilter::Rule(Self::GROUP_NAME, Self::GROUP_RULES[33]));
            }
        }
        if let Some(rule) = self.no_function_assign.as_ref() {
            if rule.is_disabled() {
                index_set.insert(RuleFilter::Rule(Self::GROUP_NAME, Self::GROUP_RULES[34]));
            }
        }
        if let Some(rule) = self.no_global_assign.as_ref() {
            if rule.is_disabled() {
                index_set.insert(RuleFilter::Rule(Self::GROUP_NAME, Self::GROUP_RULES[35]));
            }
        }
        if let Some(rule) = self.no_global_is_finite.as_ref() {
            if rule.is_disabled() {
                index_set.insert(RuleFilter::Rule(Self::GROUP_NAME, Self::GROUP_RULES[36]));
            }
        }
        if let Some(rule) = self.no_global_is_nan.as_ref() {
            if rule.is_disabled() {
                index_set.insert(RuleFilter::Rule(Self::GROUP_NAME, Self::GROUP_RULES[37]));
            }
        }
        if let Some(rule) = self.no_implicit_any_let.as_ref() {
            if rule.is_disabled() {
                index_set.insert(RuleFilter::Rule(Self::GROUP_NAME, Self::GROUP_RULES[38]));
            }
        }
        if let Some(rule) = self.no_import_assign.as_ref() {
            if rule.is_disabled() {
                index_set.insert(RuleFilter::Rule(Self::GROUP_NAME, Self::GROUP_RULES[39]));
            }
        }
        if let Some(rule) = self.no_important_in_keyframe.as_ref() {
            if rule.is_disabled() {
                index_set.insert(RuleFilter::Rule(Self::GROUP_NAME, Self::GROUP_RULES[40]));
            }
        }
        if let Some(rule) = self.no_label_var.as_ref() {
            if rule.is_disabled() {
                index_set.insert(RuleFilter::Rule(Self::GROUP_NAME, Self::GROUP_RULES[41]));
            }
        }
        if let Some(rule) = self.no_misleading_character_class.as_ref() {
            if rule.is_disabled() {
                index_set.insert(RuleFilter::Rule(Self::GROUP_NAME, Self::GROUP_RULES[42]));
            }
        }
        if let Some(rule) = self.no_misleading_instantiator.as_ref() {
            if rule.is_disabled() {
                index_set.insert(RuleFilter::Rule(Self::GROUP_NAME, Self::GROUP_RULES[43]));
            }
        }
        if let Some(rule) = self.no_misplaced_assertion.as_ref() {
            if rule.is_disabled() {
                index_set.insert(RuleFilter::Rule(Self::GROUP_NAME, Self::GROUP_RULES[44]));
            }
        }
        if let Some(rule) = self.no_misrefactored_shorthand_assign.as_ref() {
            if rule.is_disabled() {
                index_set.insert(RuleFilter::Rule(Self::GROUP_NAME, Self::GROUP_RULES[45]));
            }
        }
        if let Some(rule) = self.no_prototype_builtins.as_ref() {
            if rule.is_disabled() {
                index_set.insert(RuleFilter::Rule(Self::GROUP_NAME, Self::GROUP_RULES[46]));
            }
        }
        if let Some(rule) = self.no_react_specific_props.as_ref() {
            if rule.is_disabled() {
                index_set.insert(RuleFilter::Rule(Self::GROUP_NAME, Self::GROUP_RULES[47]));
            }
        }
        if let Some(rule) = self.no_redeclare.as_ref() {
            if rule.is_disabled() {
                index_set.insert(RuleFilter::Rule(Self::GROUP_NAME, Self::GROUP_RULES[48]));
            }
        }
        if let Some(rule) = self.no_redundant_use_strict.as_ref() {
            if rule.is_disabled() {
                index_set.insert(RuleFilter::Rule(Self::GROUP_NAME, Self::GROUP_RULES[49]));
            }
        }
        if let Some(rule) = self.no_self_compare.as_ref() {
            if rule.is_disabled() {
                index_set.insert(RuleFilter::Rule(Self::GROUP_NAME, Self::GROUP_RULES[50]));
            }
        }
        if let Some(rule) = self.no_shadow_restricted_names.as_ref() {
            if rule.is_disabled() {
                index_set.insert(RuleFilter::Rule(Self::GROUP_NAME, Self::GROUP_RULES[51]));
            }
        }
        if let Some(rule) = self.no_shorthand_property_overrides.as_ref() {
            if rule.is_disabled() {
                index_set.insert(RuleFilter::Rule(Self::GROUP_NAME, Self::GROUP_RULES[52]));
            }
        }
        if let Some(rule) = self.no_skipped_tests.as_ref() {
            if rule.is_disabled() {
                index_set.insert(RuleFilter::Rule(Self::GROUP_NAME, Self::GROUP_RULES[53]));
            }
        }
        if let Some(rule) = self.no_sparse_array.as_ref() {
            if rule.is_disabled() {
                index_set.insert(RuleFilter::Rule(Self::GROUP_NAME, Self::GROUP_RULES[54]));
            }
        }
        if let Some(rule) = self.no_suspicious_semicolon_in_jsx.as_ref() {
            if rule.is_disabled() {
                index_set.insert(RuleFilter::Rule(Self::GROUP_NAME, Self::GROUP_RULES[55]));
            }
        }
        if let Some(rule) = self.no_then_property.as_ref() {
            if rule.is_disabled() {
                index_set.insert(RuleFilter::Rule(Self::GROUP_NAME, Self::GROUP_RULES[56]));
            }
        }
        if let Some(rule) = self.no_unsafe_declaration_merging.as_ref() {
            if rule.is_disabled() {
                index_set.insert(RuleFilter::Rule(Self::GROUP_NAME, Self::GROUP_RULES[57]));
            }
        }
        if let Some(rule) = self.no_unsafe_negation.as_ref() {
            if rule.is_disabled() {
                index_set.insert(RuleFilter::Rule(Self::GROUP_NAME, Self::GROUP_RULES[58]));
            }
        }
        if let Some(rule) = self.use_await.as_ref() {
            if rule.is_disabled() {
                index_set.insert(RuleFilter::Rule(Self::GROUP_NAME, Self::GROUP_RULES[59]));
            }
        }
        if let Some(rule) = self.use_default_switch_clause_last.as_ref() {
            if rule.is_disabled() {
                index_set.insert(RuleFilter::Rule(Self::GROUP_NAME, Self::GROUP_RULES[60]));
            }
        }
        if let Some(rule) = self.use_error_message.as_ref() {
            if rule.is_disabled() {
                index_set.insert(RuleFilter::Rule(Self::GROUP_NAME, Self::GROUP_RULES[61]));
            }
        }
        if let Some(rule) = self.use_getter_return.as_ref() {
            if rule.is_disabled() {
                index_set.insert(RuleFilter::Rule(Self::GROUP_NAME, Self::GROUP_RULES[62]));
            }
        }
        if let Some(rule) = self.use_is_array.as_ref() {
            if rule.is_disabled() {
                index_set.insert(RuleFilter::Rule(Self::GROUP_NAME, Self::GROUP_RULES[63]));
            }
        }
        if let Some(rule) = self.use_namespace_keyword.as_ref() {
            if rule.is_disabled() {
                index_set.insert(RuleFilter::Rule(Self::GROUP_NAME, Self::GROUP_RULES[64]));
            }
        }
        if let Some(rule) = self.use_number_to_fixed_digits_argument.as_ref() {
            if rule.is_disabled() {
                index_set.insert(RuleFilter::Rule(Self::GROUP_NAME, Self::GROUP_RULES[65]));
            }
        }
        if let Some(rule) = self.use_valid_typeof.as_ref() {
            if rule.is_disabled() {
                index_set.insert(RuleFilter::Rule(Self::GROUP_NAME, Self::GROUP_RULES[66]));
            }
        }
        index_set
    }
    #[doc = r" Checks if, given a rule name, matches one of the rules contained in this category"]
    pub(crate) fn has_rule(rule_name: &str) -> Option<&'static str> {
        Some(Self::GROUP_RULES[Self::GROUP_RULES.binary_search(&rule_name).ok()?])
    }
    #[doc = r" Checks if, given a rule name, it is marked as recommended"]
    pub(crate) fn is_recommended_rule(rule_name: &str) -> bool {
        Self::RECOMMENDED_RULES.contains(&rule_name)
    }
    pub(crate) fn recommended_rules_as_filters() -> &'static [RuleFilter<'static>] {
        Self::RECOMMENDED_RULES_AS_FILTERS
    }
    pub(crate) fn all_rules_as_filters() -> &'static [RuleFilter<'static>] {
        Self::ALL_RULES_AS_FILTERS
    }
    #[doc = r" Select preset rules"]
    pub(crate) fn collect_preset_rules(
        &self,
        parent_is_all: bool,
        parent_is_recommended: bool,
        enabled_rules: &mut FxHashSet<RuleFilter<'static>>,
    ) {
        if self.is_all_true() || self.is_all_unset() && parent_is_all {
            enabled_rules.extend(Self::all_rules_as_filters());
        } else if self.is_recommended_true()
            || self.is_recommended_unset() && self.is_all_unset() && parent_is_recommended
        {
            enabled_rules.extend(Self::recommended_rules_as_filters());
        }
    }
    pub(crate) fn get_rule_configuration(
        &self,
        rule_name: &str,
    ) -> Option<(RulePlainConfiguration, Option<RuleOptions>)> {
        match rule_name {
            "noApproximativeNumericConstant" => self
                .no_approximative_numeric_constant
                .as_ref()
                .map(|conf| (conf.level(), conf.get_options())),
            "noArrayIndexKey" => self
                .no_array_index_key
                .as_ref()
                .map(|conf| (conf.level(), conf.get_options())),
            "noAssignInExpressions" => self
                .no_assign_in_expressions
                .as_ref()
                .map(|conf| (conf.level(), conf.get_options())),
            "noAsyncPromiseExecutor" => self
                .no_async_promise_executor
                .as_ref()
                .map(|conf| (conf.level(), conf.get_options())),
            "noCatchAssign" => self
                .no_catch_assign
                .as_ref()
                .map(|conf| (conf.level(), conf.get_options())),
            "noClassAssign" => self
                .no_class_assign
                .as_ref()
                .map(|conf| (conf.level(), conf.get_options())),
            "noCommentText" => self
                .no_comment_text
                .as_ref()
                .map(|conf| (conf.level(), conf.get_options())),
            "noCompareNegZero" => self
                .no_compare_neg_zero
                .as_ref()
                .map(|conf| (conf.level(), conf.get_options())),
            "noConfusingLabels" => self
                .no_confusing_labels
                .as_ref()
                .map(|conf| (conf.level(), conf.get_options())),
            "noConfusingVoidType" => self
                .no_confusing_void_type
                .as_ref()
                .map(|conf| (conf.level(), conf.get_options())),
            "noConsole" => self
                .no_console
                .as_ref()
                .map(|conf| (conf.level(), conf.get_options())),
            "noConsoleLog" => self
                .no_console_log
                .as_ref()
                .map(|conf| (conf.level(), conf.get_options())),
            "noConstEnum" => self
                .no_const_enum
                .as_ref()
                .map(|conf| (conf.level(), conf.get_options())),
            "noControlCharactersInRegex" => self
                .no_control_characters_in_regex
                .as_ref()
                .map(|conf| (conf.level(), conf.get_options())),
            "noDebugger" => self
                .no_debugger
                .as_ref()
                .map(|conf| (conf.level(), conf.get_options())),
            "noDoubleEquals" => self
                .no_double_equals
                .as_ref()
                .map(|conf| (conf.level(), conf.get_options())),
            "noDuplicateAtImportRules" => self
                .no_duplicate_at_import_rules
                .as_ref()
                .map(|conf| (conf.level(), conf.get_options())),
            "noDuplicateCase" => self
                .no_duplicate_case
                .as_ref()
                .map(|conf| (conf.level(), conf.get_options())),
            "noDuplicateClassMembers" => self
                .no_duplicate_class_members
                .as_ref()
                .map(|conf| (conf.level(), conf.get_options())),
            "noDuplicateFontNames" => self
                .no_duplicate_font_names
                .as_ref()
                .map(|conf| (conf.level(), conf.get_options())),
            "noDuplicateJsxProps" => self
                .no_duplicate_jsx_props
                .as_ref()
                .map(|conf| (conf.level(), conf.get_options())),
            "noDuplicateObjectKeys" => self
                .no_duplicate_object_keys
                .as_ref()
                .map(|conf| (conf.level(), conf.get_options())),
            "noDuplicateParameters" => self
                .no_duplicate_parameters
                .as_ref()
                .map(|conf| (conf.level(), conf.get_options())),
            "noDuplicateSelectorsKeyframeBlock" => self
                .no_duplicate_selectors_keyframe_block
                .as_ref()
                .map(|conf| (conf.level(), conf.get_options())),
            "noDuplicateTestHooks" => self
                .no_duplicate_test_hooks
                .as_ref()
                .map(|conf| (conf.level(), conf.get_options())),
            "noEmptyBlock" => self
                .no_empty_block
                .as_ref()
                .map(|conf| (conf.level(), conf.get_options())),
            "noEmptyBlockStatements" => self
                .no_empty_block_statements
                .as_ref()
                .map(|conf| (conf.level(), conf.get_options())),
            "noEmptyInterface" => self
                .no_empty_interface
                .as_ref()
                .map(|conf| (conf.level(), conf.get_options())),
            "noEvolvingTypes" => self
                .no_evolving_types
                .as_ref()
                .map(|conf| (conf.level(), conf.get_options())),
            "noExplicitAny" => self
                .no_explicit_any
                .as_ref()
                .map(|conf| (conf.level(), conf.get_options())),
            "noExportsInTest" => self
                .no_exports_in_test
                .as_ref()
                .map(|conf| (conf.level(), conf.get_options())),
            "noExtraNonNullAssertion" => self
                .no_extra_non_null_assertion
                .as_ref()
                .map(|conf| (conf.level(), conf.get_options())),
            "noFallthroughSwitchClause" => self
                .no_fallthrough_switch_clause
                .as_ref()
                .map(|conf| (conf.level(), conf.get_options())),
            "noFocusedTests" => self
                .no_focused_tests
                .as_ref()
                .map(|conf| (conf.level(), conf.get_options())),
            "noFunctionAssign" => self
                .no_function_assign
                .as_ref()
                .map(|conf| (conf.level(), conf.get_options())),
            "noGlobalAssign" => self
                .no_global_assign
                .as_ref()
                .map(|conf| (conf.level(), conf.get_options())),
            "noGlobalIsFinite" => self
                .no_global_is_finite
                .as_ref()
                .map(|conf| (conf.level(), conf.get_options())),
            "noGlobalIsNan" => self
                .no_global_is_nan
                .as_ref()
                .map(|conf| (conf.level(), conf.get_options())),
            "noImplicitAnyLet" => self
                .no_implicit_any_let
                .as_ref()
                .map(|conf| (conf.level(), conf.get_options())),
            "noImportAssign" => self
                .no_import_assign
                .as_ref()
                .map(|conf| (conf.level(), conf.get_options())),
            "noImportantInKeyframe" => self
                .no_important_in_keyframe
                .as_ref()
                .map(|conf| (conf.level(), conf.get_options())),
            "noLabelVar" => self
                .no_label_var
                .as_ref()
                .map(|conf| (conf.level(), conf.get_options())),
            "noMisleadingCharacterClass" => self
                .no_misleading_character_class
                .as_ref()
                .map(|conf| (conf.level(), conf.get_options())),
            "noMisleadingInstantiator" => self
                .no_misleading_instantiator
                .as_ref()
                .map(|conf| (conf.level(), conf.get_options())),
            "noMisplacedAssertion" => self
                .no_misplaced_assertion
                .as_ref()
                .map(|conf| (conf.level(), conf.get_options())),
            "noMisrefactoredShorthandAssign" => self
                .no_misrefactored_shorthand_assign
                .as_ref()
                .map(|conf| (conf.level(), conf.get_options())),
            "noPrototypeBuiltins" => self
                .no_prototype_builtins
                .as_ref()
                .map(|conf| (conf.level(), conf.get_options())),
            "noReactSpecificProps" => self
                .no_react_specific_props
                .as_ref()
                .map(|conf| (conf.level(), conf.get_options())),
            "noRedeclare" => self
                .no_redeclare
                .as_ref()
                .map(|conf| (conf.level(), conf.get_options())),
            "noRedundantUseStrict" => self
                .no_redundant_use_strict
                .as_ref()
                .map(|conf| (conf.level(), conf.get_options())),
            "noSelfCompare" => self
                .no_self_compare
                .as_ref()
                .map(|conf| (conf.level(), conf.get_options())),
            "noShadowRestrictedNames" => self
                .no_shadow_restricted_names
                .as_ref()
                .map(|conf| (conf.level(), conf.get_options())),
            "noShorthandPropertyOverrides" => self
                .no_shorthand_property_overrides
                .as_ref()
                .map(|conf| (conf.level(), conf.get_options())),
            "noSkippedTests" => self
                .no_skipped_tests
                .as_ref()
                .map(|conf| (conf.level(), conf.get_options())),
            "noSparseArray" => self
                .no_sparse_array
                .as_ref()
                .map(|conf| (conf.level(), conf.get_options())),
            "noSuspiciousSemicolonInJsx" => self
                .no_suspicious_semicolon_in_jsx
                .as_ref()
                .map(|conf| (conf.level(), conf.get_options())),
            "noThenProperty" => self
                .no_then_property
                .as_ref()
                .map(|conf| (conf.level(), conf.get_options())),
            "noUnsafeDeclarationMerging" => self
                .no_unsafe_declaration_merging
                .as_ref()
                .map(|conf| (conf.level(), conf.get_options())),
            "noUnsafeNegation" => self
                .no_unsafe_negation
                .as_ref()
                .map(|conf| (conf.level(), conf.get_options())),
            "useAwait" => self
                .use_await
                .as_ref()
                .map(|conf| (conf.level(), conf.get_options())),
            "useDefaultSwitchClauseLast" => self
                .use_default_switch_clause_last
                .as_ref()
                .map(|conf| (conf.level(), conf.get_options())),
            "useErrorMessage" => self
                .use_error_message
                .as_ref()
                .map(|conf| (conf.level(), conf.get_options())),
            "useGetterReturn" => self
                .use_getter_return
                .as_ref()
                .map(|conf| (conf.level(), conf.get_options())),
            "useIsArray" => self
                .use_is_array
                .as_ref()
                .map(|conf| (conf.level(), conf.get_options())),
            "useNamespaceKeyword" => self
                .use_namespace_keyword
                .as_ref()
                .map(|conf| (conf.level(), conf.get_options())),
            "useNumberToFixedDigitsArgument" => self
                .use_number_to_fixed_digits_argument
                .as_ref()
                .map(|conf| (conf.level(), conf.get_options())),
            "useValidTypeof" => self
                .use_valid_typeof
                .as_ref()
                .map(|conf| (conf.level(), conf.get_options())),
            _ => None,
        }
    }
}
#[test]
fn test_order() {
    for items in A11y::GROUP_RULES.windows(2) {
        assert!(items[0] < items[1], "{} < {}", items[0], items[1]);
    }
    for items in Complexity::GROUP_RULES.windows(2) {
        assert!(items[0] < items[1], "{} < {}", items[0], items[1]);
    }
    for items in Correctness::GROUP_RULES.windows(2) {
        assert!(items[0] < items[1], "{} < {}", items[0], items[1]);
    }
    for items in Nursery::GROUP_RULES.windows(2) {
        assert!(items[0] < items[1], "{} < {}", items[0], items[1]);
    }
    for items in Performance::GROUP_RULES.windows(2) {
        assert!(items[0] < items[1], "{} < {}", items[0], items[1]);
    }
    for items in Security::GROUP_RULES.windows(2) {
        assert!(items[0] < items[1], "{} < {}", items[0], items[1]);
    }
    for items in Style::GROUP_RULES.windows(2) {
        assert!(items[0] < items[1], "{} < {}", items[0], items[1]);
    }
    for items in Suspicious::GROUP_RULES.windows(2) {
        assert!(items[0] < items[1], "{} < {}", items[0], items[1]);
    }
}<|MERGE_RESOLUTION|>--- conflicted
+++ resolved
@@ -3450,17 +3450,10 @@
     #[serde(skip_serializing_if = "Option::is_none")]
     pub use_named_operation:
         Option<RuleFixConfiguration<biome_graphql_analyze::options::UseNamedOperation>>,
-<<<<<<< HEAD
-    #[doc = "Enforce the consistent use of the radix argument when using parseInt()."]
-    #[serde(skip_serializing_if = "Option::is_none")]
-    pub use_parse_int_radix:
-        Option<RuleFixConfiguration<biome_js_analyze::options::UseParseIntRadix>>,
-=======
     #[doc = "Validates that all enum values are capitalized."]
     #[serde(skip_serializing_if = "Option::is_none")]
     pub use_naming_convention:
         Option<RuleConfiguration<biome_graphql_analyze::options::UseNamingConvention>>,
->>>>>>> 66458a12
     #[doc = "Enforce the sorting of CSS utility classes."]
     #[serde(skip_serializing_if = "Option::is_none")]
     pub use_sorted_classes:
@@ -3543,11 +3536,7 @@
         "useGuardForIn",
         "useImportRestrictions",
         "useNamedOperation",
-<<<<<<< HEAD
-        "useParseIntRadix",
-=======
         "useNamingConvention",
->>>>>>> 66458a12
         "useSortedClasses",
         "useStrictMode",
         "useTrimStartEnd",
@@ -3569,7 +3558,6 @@
         "useConsistentMemberAccessibility",
         "useDeprecatedReason",
         "useNamedOperation",
-        "useParseIntRadix",
         "useStrictMode",
     ];
     const RECOMMENDED_RULES_AS_FILTERS: &'static [RuleFilter<'static>] = &[
@@ -3586,15 +3574,9 @@
         RuleFilter::Rule(Self::GROUP_NAME, Self::GROUP_RULES[30]),
         RuleFilter::Rule(Self::GROUP_NAME, Self::GROUP_RULES[35]),
         RuleFilter::Rule(Self::GROUP_NAME, Self::GROUP_RULES[40]),
-<<<<<<< HEAD
-        RuleFilter::Rule(Self::GROUP_NAME, Self::GROUP_RULES[46]),
-        RuleFilter::Rule(Self::GROUP_NAME, Self::GROUP_RULES[47]),
-        RuleFilter::Rule(Self::GROUP_NAME, Self::GROUP_RULES[49]),
-=======
         RuleFilter::Rule(Self::GROUP_NAME, Self::GROUP_RULES[41]),
         RuleFilter::Rule(Self::GROUP_NAME, Self::GROUP_RULES[48]),
         RuleFilter::Rule(Self::GROUP_NAME, Self::GROUP_RULES[51]),
->>>>>>> 66458a12
     ];
     const ALL_RULES_AS_FILTERS: &'static [RuleFilter<'static>] = &[
         RuleFilter::Rule(Self::GROUP_NAME, Self::GROUP_RULES[0]),
@@ -3649,11 +3631,8 @@
         RuleFilter::Rule(Self::GROUP_NAME, Self::GROUP_RULES[49]),
         RuleFilter::Rule(Self::GROUP_NAME, Self::GROUP_RULES[50]),
         RuleFilter::Rule(Self::GROUP_NAME, Self::GROUP_RULES[51]),
-<<<<<<< HEAD
-=======
         RuleFilter::Rule(Self::GROUP_NAME, Self::GROUP_RULES[52]),
         RuleFilter::Rule(Self::GROUP_NAME, Self::GROUP_RULES[53]),
->>>>>>> 66458a12
     ];
     #[doc = r" Retrieves the recommended rules"]
     pub(crate) fn is_recommended_true(&self) -> bool {
@@ -3905,64 +3884,41 @@
                 index_set.insert(RuleFilter::Rule(Self::GROUP_NAME, Self::GROUP_RULES[46]));
             }
         }
-<<<<<<< HEAD
-        if let Some(rule) = self.use_parse_int_radix.as_ref() {
-=======
         if let Some(rule) = self.use_import_restrictions.as_ref() {
->>>>>>> 66458a12
             if rule.is_enabled() {
                 index_set.insert(RuleFilter::Rule(Self::GROUP_NAME, Self::GROUP_RULES[47]));
             }
         }
-<<<<<<< HEAD
+        if let Some(rule) = self.use_named_operation.as_ref() {
+            if rule.is_enabled() {
+                index_set.insert(RuleFilter::Rule(Self::GROUP_NAME, Self::GROUP_RULES[48]));
+            }
+        }
+        if let Some(rule) = self.use_naming_convention.as_ref() {
+            if rule.is_enabled() {
+                index_set.insert(RuleFilter::Rule(Self::GROUP_NAME, Self::GROUP_RULES[49]));
+            }
+        }
         if let Some(rule) = self.use_sorted_classes.as_ref() {
-=======
-        if let Some(rule) = self.use_named_operation.as_ref() {
->>>>>>> 66458a12
-            if rule.is_enabled() {
-                index_set.insert(RuleFilter::Rule(Self::GROUP_NAME, Self::GROUP_RULES[48]));
-            }
-        }
-<<<<<<< HEAD
+            if rule.is_enabled() {
+                index_set.insert(RuleFilter::Rule(Self::GROUP_NAME, Self::GROUP_RULES[50]));
+            }
+        }
         if let Some(rule) = self.use_strict_mode.as_ref() {
-=======
-        if let Some(rule) = self.use_naming_convention.as_ref() {
->>>>>>> 66458a12
-            if rule.is_enabled() {
-                index_set.insert(RuleFilter::Rule(Self::GROUP_NAME, Self::GROUP_RULES[49]));
-            }
-        }
-<<<<<<< HEAD
+            if rule.is_enabled() {
+                index_set.insert(RuleFilter::Rule(Self::GROUP_NAME, Self::GROUP_RULES[51]));
+            }
+        }
         if let Some(rule) = self.use_trim_start_end.as_ref() {
-=======
-        if let Some(rule) = self.use_sorted_classes.as_ref() {
->>>>>>> 66458a12
-            if rule.is_enabled() {
-                index_set.insert(RuleFilter::Rule(Self::GROUP_NAME, Self::GROUP_RULES[50]));
-            }
-        }
-<<<<<<< HEAD
+            if rule.is_enabled() {
+                index_set.insert(RuleFilter::Rule(Self::GROUP_NAME, Self::GROUP_RULES[52]));
+            }
+        }
         if let Some(rule) = self.use_valid_autocomplete.as_ref() {
-=======
-        if let Some(rule) = self.use_strict_mode.as_ref() {
->>>>>>> 66458a12
-            if rule.is_enabled() {
-                index_set.insert(RuleFilter::Rule(Self::GROUP_NAME, Self::GROUP_RULES[51]));
-            }
-        }
-<<<<<<< HEAD
-=======
-        if let Some(rule) = self.use_trim_start_end.as_ref() {
-            if rule.is_enabled() {
-                index_set.insert(RuleFilter::Rule(Self::GROUP_NAME, Self::GROUP_RULES[52]));
-            }
-        }
-        if let Some(rule) = self.use_valid_autocomplete.as_ref() {
             if rule.is_enabled() {
                 index_set.insert(RuleFilter::Rule(Self::GROUP_NAME, Self::GROUP_RULES[53]));
             }
         }
->>>>>>> 66458a12
         index_set
     }
     pub(crate) fn get_disabled_rules(&self) -> FxHashSet<RuleFilter<'static>> {
@@ -4202,64 +4158,41 @@
                 index_set.insert(RuleFilter::Rule(Self::GROUP_NAME, Self::GROUP_RULES[46]));
             }
         }
-<<<<<<< HEAD
-        if let Some(rule) = self.use_parse_int_radix.as_ref() {
-=======
         if let Some(rule) = self.use_import_restrictions.as_ref() {
->>>>>>> 66458a12
             if rule.is_disabled() {
                 index_set.insert(RuleFilter::Rule(Self::GROUP_NAME, Self::GROUP_RULES[47]));
             }
         }
-<<<<<<< HEAD
+        if let Some(rule) = self.use_named_operation.as_ref() {
+            if rule.is_disabled() {
+                index_set.insert(RuleFilter::Rule(Self::GROUP_NAME, Self::GROUP_RULES[48]));
+            }
+        }
+        if let Some(rule) = self.use_naming_convention.as_ref() {
+            if rule.is_disabled() {
+                index_set.insert(RuleFilter::Rule(Self::GROUP_NAME, Self::GROUP_RULES[49]));
+            }
+        }
         if let Some(rule) = self.use_sorted_classes.as_ref() {
-=======
-        if let Some(rule) = self.use_named_operation.as_ref() {
->>>>>>> 66458a12
-            if rule.is_disabled() {
-                index_set.insert(RuleFilter::Rule(Self::GROUP_NAME, Self::GROUP_RULES[48]));
-            }
-        }
-<<<<<<< HEAD
+            if rule.is_disabled() {
+                index_set.insert(RuleFilter::Rule(Self::GROUP_NAME, Self::GROUP_RULES[50]));
+            }
+        }
         if let Some(rule) = self.use_strict_mode.as_ref() {
-=======
-        if let Some(rule) = self.use_naming_convention.as_ref() {
->>>>>>> 66458a12
-            if rule.is_disabled() {
-                index_set.insert(RuleFilter::Rule(Self::GROUP_NAME, Self::GROUP_RULES[49]));
-            }
-        }
-<<<<<<< HEAD
+            if rule.is_disabled() {
+                index_set.insert(RuleFilter::Rule(Self::GROUP_NAME, Self::GROUP_RULES[51]));
+            }
+        }
         if let Some(rule) = self.use_trim_start_end.as_ref() {
-=======
-        if let Some(rule) = self.use_sorted_classes.as_ref() {
->>>>>>> 66458a12
-            if rule.is_disabled() {
-                index_set.insert(RuleFilter::Rule(Self::GROUP_NAME, Self::GROUP_RULES[50]));
-            }
-        }
-<<<<<<< HEAD
+            if rule.is_disabled() {
+                index_set.insert(RuleFilter::Rule(Self::GROUP_NAME, Self::GROUP_RULES[52]));
+            }
+        }
         if let Some(rule) = self.use_valid_autocomplete.as_ref() {
-=======
-        if let Some(rule) = self.use_strict_mode.as_ref() {
->>>>>>> 66458a12
-            if rule.is_disabled() {
-                index_set.insert(RuleFilter::Rule(Self::GROUP_NAME, Self::GROUP_RULES[51]));
-            }
-        }
-<<<<<<< HEAD
-=======
-        if let Some(rule) = self.use_trim_start_end.as_ref() {
-            if rule.is_disabled() {
-                index_set.insert(RuleFilter::Rule(Self::GROUP_NAME, Self::GROUP_RULES[52]));
-            }
-        }
-        if let Some(rule) = self.use_valid_autocomplete.as_ref() {
             if rule.is_disabled() {
                 index_set.insert(RuleFilter::Rule(Self::GROUP_NAME, Self::GROUP_RULES[53]));
             }
         }
->>>>>>> 66458a12
         index_set
     }
     #[doc = r" Checks if, given a rule name, matches one of the rules contained in this category"]
@@ -4492,13 +4425,8 @@
                 .use_named_operation
                 .as_ref()
                 .map(|conf| (conf.level(), conf.get_options())),
-<<<<<<< HEAD
-            "useParseIntRadix" => self
-                .use_parse_int_radix
-=======
             "useNamingConvention" => self
                 .use_naming_convention
->>>>>>> 66458a12
                 .as_ref()
                 .map(|conf| (conf.level(), conf.get_options())),
             "useSortedClasses" => self
