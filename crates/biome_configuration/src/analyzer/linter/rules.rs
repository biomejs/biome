--- conflicted
+++ resolved
@@ -3540,13 +3540,9 @@
         RuleFilter::Rule(Self::GROUP_NAME, Self::GROUP_RULES[56]),
         RuleFilter::Rule(Self::GROUP_NAME, Self::GROUP_RULES[58]),
         RuleFilter::Rule(Self::GROUP_NAME, Self::GROUP_RULES[66]),
-<<<<<<< HEAD
         RuleFilter::Rule(Self::GROUP_NAME, Self::GROUP_RULES[67]),
         RuleFilter::Rule(Self::GROUP_NAME, Self::GROUP_RULES[70]),
-=======
-        RuleFilter::Rule(Self::GROUP_NAME, Self::GROUP_RULES[69]),
->>>>>>> 8710d1a0
-        RuleFilter::Rule(Self::GROUP_NAME, Self::GROUP_RULES[72]),
+        RuleFilter::Rule(Self::GROUP_NAME, Self::GROUP_RULES[73]),
     ];
     const ALL_RULES_AS_FILTERS: &'static [RuleFilter<'static>] = &[
         RuleFilter::Rule(Self::GROUP_NAME, Self::GROUP_RULES[0]),
@@ -3625,6 +3621,7 @@
         RuleFilter::Rule(Self::GROUP_NAME, Self::GROUP_RULES[73]),
         RuleFilter::Rule(Self::GROUP_NAME, Self::GROUP_RULES[74]),
         RuleFilter::Rule(Self::GROUP_NAME, Self::GROUP_RULES[75]),
+        RuleFilter::Rule(Self::GROUP_NAME, Self::GROUP_RULES[76]),
     ];
 }
 impl RuleGroupExt for Nursery {
@@ -3986,38 +3983,39 @@
                 index_set.insert(RuleFilter::Rule(Self::GROUP_NAME, Self::GROUP_RULES[69]));
             }
         }
-<<<<<<< HEAD
         if let Some(rule) = self.use_parse_int_radix.as_ref() {
-=======
+            if rule.is_enabled() {
+                index_set.insert(RuleFilter::Rule(Self::GROUP_NAME, Self::GROUP_RULES[70]));
+            }
+        }
         if let Some(rule) = self.use_single_js_doc_asterisk.as_ref() {
->>>>>>> 8710d1a0
-            if rule.is_enabled() {
-                index_set.insert(RuleFilter::Rule(Self::GROUP_NAME, Self::GROUP_RULES[70]));
+            if rule.is_enabled() {
+                index_set.insert(RuleFilter::Rule(Self::GROUP_NAME, Self::GROUP_RULES[71]));
             }
         }
         if let Some(rule) = self.use_sorted_classes.as_ref() {
             if rule.is_enabled() {
-                index_set.insert(RuleFilter::Rule(Self::GROUP_NAME, Self::GROUP_RULES[71]));
+                index_set.insert(RuleFilter::Rule(Self::GROUP_NAME, Self::GROUP_RULES[72]));
             }
         }
         if let Some(rule) = self.use_strict_mode.as_ref() {
             if rule.is_enabled() {
-                index_set.insert(RuleFilter::Rule(Self::GROUP_NAME, Self::GROUP_RULES[72]));
+                index_set.insert(RuleFilter::Rule(Self::GROUP_NAME, Self::GROUP_RULES[73]));
             }
         }
         if let Some(rule) = self.use_symbol_description.as_ref() {
             if rule.is_enabled() {
-                index_set.insert(RuleFilter::Rule(Self::GROUP_NAME, Self::GROUP_RULES[73]));
+                index_set.insert(RuleFilter::Rule(Self::GROUP_NAME, Self::GROUP_RULES[74]));
             }
         }
         if let Some(rule) = self.use_trim_start_end.as_ref() {
             if rule.is_enabled() {
-                index_set.insert(RuleFilter::Rule(Self::GROUP_NAME, Self::GROUP_RULES[74]));
+                index_set.insert(RuleFilter::Rule(Self::GROUP_NAME, Self::GROUP_RULES[75]));
             }
         }
         if let Some(rule) = self.use_valid_autocomplete.as_ref() {
             if rule.is_enabled() {
-                index_set.insert(RuleFilter::Rule(Self::GROUP_NAME, Self::GROUP_RULES[75]));
+                index_set.insert(RuleFilter::Rule(Self::GROUP_NAME, Self::GROUP_RULES[76]));
             }
         }
         index_set
@@ -4374,38 +4372,39 @@
                 index_set.insert(RuleFilter::Rule(Self::GROUP_NAME, Self::GROUP_RULES[69]));
             }
         }
-<<<<<<< HEAD
         if let Some(rule) = self.use_parse_int_radix.as_ref() {
-=======
+            if rule.is_disabled() {
+                index_set.insert(RuleFilter::Rule(Self::GROUP_NAME, Self::GROUP_RULES[70]));
+            }
+        }
         if let Some(rule) = self.use_single_js_doc_asterisk.as_ref() {
->>>>>>> 8710d1a0
-            if rule.is_disabled() {
-                index_set.insert(RuleFilter::Rule(Self::GROUP_NAME, Self::GROUP_RULES[70]));
+            if rule.is_disabled() {
+                index_set.insert(RuleFilter::Rule(Self::GROUP_NAME, Self::GROUP_RULES[71]));
             }
         }
         if let Some(rule) = self.use_sorted_classes.as_ref() {
             if rule.is_disabled() {
-                index_set.insert(RuleFilter::Rule(Self::GROUP_NAME, Self::GROUP_RULES[71]));
+                index_set.insert(RuleFilter::Rule(Self::GROUP_NAME, Self::GROUP_RULES[72]));
             }
         }
         if let Some(rule) = self.use_strict_mode.as_ref() {
             if rule.is_disabled() {
-                index_set.insert(RuleFilter::Rule(Self::GROUP_NAME, Self::GROUP_RULES[72]));
+                index_set.insert(RuleFilter::Rule(Self::GROUP_NAME, Self::GROUP_RULES[73]));
             }
         }
         if let Some(rule) = self.use_symbol_description.as_ref() {
             if rule.is_disabled() {
-                index_set.insert(RuleFilter::Rule(Self::GROUP_NAME, Self::GROUP_RULES[73]));
+                index_set.insert(RuleFilter::Rule(Self::GROUP_NAME, Self::GROUP_RULES[74]));
             }
         }
         if let Some(rule) = self.use_trim_start_end.as_ref() {
             if rule.is_disabled() {
-                index_set.insert(RuleFilter::Rule(Self::GROUP_NAME, Self::GROUP_RULES[74]));
+                index_set.insert(RuleFilter::Rule(Self::GROUP_NAME, Self::GROUP_RULES[75]));
             }
         }
         if let Some(rule) = self.use_valid_autocomplete.as_ref() {
             if rule.is_disabled() {
-                index_set.insert(RuleFilter::Rule(Self::GROUP_NAME, Self::GROUP_RULES[75]));
+                index_set.insert(RuleFilter::Rule(Self::GROUP_NAME, Self::GROUP_RULES[76]));
             }
         }
         index_set
