--- conflicted
+++ resolved
@@ -4610,11 +4610,7 @@
 #[cfg_attr(feature = "schema", derive(JsonSchema))]
 #[serde(rename_all = "camelCase", default, deny_unknown_fields)]
 #[doc = r" A list of rules that belong to this group"]
-<<<<<<< HEAD
-pub struct Nursery { # [doc = r" It enables the recommended rules for this group"] # [serde (skip_serializing_if = "Option::is_none")] pub recommended : Option < bool > , # [doc = "Disallow any dependency from being specified more than once (e.g. in dependencies and devDependencies)"] # [serde (skip_serializing_if = "Option::is_none")] pub no_duplicate_dependencies : Option < RuleConfiguration < biome_rule_options :: no_duplicate_dependencies :: NoDuplicateDependenciesOptions >> , # [doc = "Require Promise-like statements to be handled appropriately."] # [serde (skip_serializing_if = "Option::is_none")] pub no_floating_promises : Option < RuleFixConfiguration < biome_rule_options :: no_floating_promises :: NoFloatingPromisesOptions >> , # [doc = "Prevent import cycles."] # [serde (skip_serializing_if = "Option::is_none")] pub no_import_cycles : Option < RuleConfiguration < biome_rule_options :: no_import_cycles :: NoImportCyclesOptions >> , # [doc = "Disallow Promises to be used in places where they are almost certainly a mistake."] # [serde (skip_serializing_if = "Option::is_none")] pub no_misused_promises : Option < RuleFixConfiguration < biome_rule_options :: no_misused_promises :: NoMisusedPromisesOptions >> , # [doc = "Prevent client components from being async functions."] # [serde (skip_serializing_if = "Option::is_none")] pub no_next_async_client_component : Option < RuleConfiguration < biome_rule_options :: no_next_async_client_component :: NoNextAsyncClientComponentOptions >> , # [doc = "Disallow non-null assertions after optional chaining expressions."] # [serde (skip_serializing_if = "Option::is_none")] pub no_non_null_asserted_optional_chain : Option < RuleConfiguration < biome_rule_options :: no_non_null_asserted_optional_chain :: NoNonNullAssertedOptionalChainOptions >> , # [doc = "Disallow useVisibleTask$() functions in Qwik components."] # [serde (skip_serializing_if = "Option::is_none")] pub no_qwik_use_visible_task : Option < RuleConfiguration < biome_rule_options :: no_qwik_use_visible_task :: NoQwikUseVisibleTaskOptions >> , # [doc = "Disallow usage of sensitive data such as API keys and tokens."] # [serde (skip_serializing_if = "Option::is_none")] pub no_secrets : Option < RuleConfiguration < biome_rule_options :: no_secrets :: NoSecretsOptions >> , # [doc = "Disallow variable declarations from shadowing variables declared in the outer scope."] # [serde (skip_serializing_if = "Option::is_none")] pub no_shadow : Option < RuleConfiguration < biome_rule_options :: no_shadow :: NoShadowOptions >> , # [doc = "Disallow unnecessary type-based conditions that can be statically determined as redundant."] # [serde (skip_serializing_if = "Option::is_none")] pub no_unnecessary_conditions : Option < RuleConfiguration < biome_rule_options :: no_unnecessary_conditions :: NoUnnecessaryConditionsOptions >> , # [doc = "Warn when importing non-existing exports."] # [serde (skip_serializing_if = "Option::is_none")] pub no_unresolved_imports : Option < RuleConfiguration < biome_rule_options :: no_unresolved_imports :: NoUnresolvedImportsOptions >> , # [doc = "Disallow unused catch bindings."] # [serde (skip_serializing_if = "Option::is_none")] pub no_useless_catch_binding : Option < RuleFixConfiguration < biome_rule_options :: no_useless_catch_binding :: NoUselessCatchBindingOptions >> , # [doc = "Disallow the use of useless undefined."] # [serde (skip_serializing_if = "Option::is_none")] pub no_useless_undefined : Option < RuleFixConfiguration < biome_rule_options :: no_useless_undefined :: NoUselessUndefinedOptions >> , # [doc = "Enforce that Vue component data options are declared as functions."] # [serde (skip_serializing_if = "Option::is_none")] pub no_vue_data_object_declaration : Option < RuleFixConfiguration < biome_rule_options :: no_vue_data_object_declaration :: NoVueDataObjectDeclarationOptions >> , # [doc = "Disallow reserved keys in Vue component data and computed properties."] # [serde (skip_serializing_if = "Option::is_none")] pub no_vue_reserved_keys : Option < RuleConfiguration < biome_rule_options :: no_vue_reserved_keys :: NoVueReservedKeysOptions >> , # [doc = "Disallow reserved names to be used as props."] # [serde (skip_serializing_if = "Option::is_none")] pub no_vue_reserved_props : Option < RuleConfiguration < biome_rule_options :: no_vue_reserved_props :: NoVueReservedPropsOptions >> , # [doc = "Enforces href attribute for \\<a> elements."] # [serde (skip_serializing_if = "Option::is_none")] pub use_anchor_href : Option < RuleConfiguration < biome_rule_options :: use_anchor_href :: UseAnchorHrefOptions >> , # [doc = "Enforce type definitions to consistently use either interface or type."] # [serde (skip_serializing_if = "Option::is_none")] pub use_consistent_type_definitions : Option < RuleFixConfiguration < biome_rule_options :: use_consistent_type_definitions :: UseConsistentTypeDefinitionsOptions >> , # [doc = "Require switch-case statements to be exhaustive."] # [serde (skip_serializing_if = "Option::is_none")] pub use_exhaustive_switch_cases : Option < RuleFixConfiguration < biome_rule_options :: use_exhaustive_switch_cases :: UseExhaustiveSwitchCasesOptions >> , # [doc = "Enforce types in functions, methods, variables, and parameters."] # [serde (skip_serializing_if = "Option::is_none")] pub use_explicit_type : Option < RuleConfiguration < biome_rule_options :: use_explicit_type :: UseExplicitTypeOptions >> , # [doc = "Enforces that \\<img> elements have both width and height attributes."] # [serde (skip_serializing_if = "Option::is_none")] pub use_image_size : Option < RuleConfiguration < biome_rule_options :: use_image_size :: UseImageSizeOptions >> , # [doc = "Enforce a maximum number of parameters in function definitions."] # [serde (skip_serializing_if = "Option::is_none")] pub use_max_params : Option < RuleConfiguration < biome_rule_options :: use_max_params :: UseMaxParamsOptions >> , # [doc = "Prefer using the class prop as a classlist over the classnames helper."] # [serde (skip_serializing_if = "Option::is_none")] pub use_qwik_classlist : Option < RuleConfiguration < biome_rule_options :: use_qwik_classlist :: UseQwikClasslistOptions >> , # [doc = "Enforce that components are defined as functions and never as classes."] # [serde (skip_serializing_if = "Option::is_none")] pub use_react_function_components : Option < RuleConfiguration < biome_rule_options :: use_react_function_components :: UseReactFunctionComponentsOptions >> , # [doc = "Enforce the sorting of CSS utility classes."] # [serde (skip_serializing_if = "Option::is_none")] pub use_sorted_classes : Option < RuleFixConfiguration < biome_rule_options :: use_sorted_classes :: UseSortedClassesOptions >> , # [doc = "Enforce multi-word component names in Vue components."] # [serde (skip_serializing_if = "Option::is_none")] pub use_vue_multi_word_component_names : Option < RuleConfiguration < biome_rule_options :: use_vue_multi_word_component_names :: UseVueMultiWordComponentNamesOptions >> }
-=======
-pub struct Nursery { # [doc = r" Enables the recommended rules for this group"] # [serde (skip_serializing_if = "Option::is_none")] pub recommended : Option < bool > , # [doc = "Require Promise-like statements to be handled appropriately."] # [serde (skip_serializing_if = "Option::is_none")] pub no_floating_promises : Option < RuleFixConfiguration < biome_rule_options :: no_floating_promises :: NoFloatingPromisesOptions >> , # [doc = "Prevent import cycles."] # [serde (skip_serializing_if = "Option::is_none")] pub no_import_cycles : Option < RuleConfiguration < biome_rule_options :: no_import_cycles :: NoImportCyclesOptions >> , # [doc = "Disallow Promises to be used in places where they are almost certainly a mistake."] # [serde (skip_serializing_if = "Option::is_none")] pub no_misused_promises : Option < RuleFixConfiguration < biome_rule_options :: no_misused_promises :: NoMisusedPromisesOptions >> , # [doc = "Prevent client components from being async functions."] # [serde (skip_serializing_if = "Option::is_none")] pub no_next_async_client_component : Option < RuleConfiguration < biome_rule_options :: no_next_async_client_component :: NoNextAsyncClientComponentOptions >> , # [doc = "Disallow non-null assertions after optional chaining expressions."] # [serde (skip_serializing_if = "Option::is_none")] pub no_non_null_asserted_optional_chain : Option < RuleConfiguration < biome_rule_options :: no_non_null_asserted_optional_chain :: NoNonNullAssertedOptionalChainOptions >> , # [doc = "Disallow useVisibleTask$() functions in Qwik components."] # [serde (skip_serializing_if = "Option::is_none")] pub no_qwik_use_visible_task : Option < RuleConfiguration < biome_rule_options :: no_qwik_use_visible_task :: NoQwikUseVisibleTaskOptions >> , # [doc = "Disallow usage of sensitive data such as API keys and tokens."] # [serde (skip_serializing_if = "Option::is_none")] pub no_secrets : Option < RuleConfiguration < biome_rule_options :: no_secrets :: NoSecretsOptions >> , # [doc = "Disallow variable declarations from shadowing variables declared in the outer scope."] # [serde (skip_serializing_if = "Option::is_none")] pub no_shadow : Option < RuleConfiguration < biome_rule_options :: no_shadow :: NoShadowOptions >> , # [doc = "Disallow unnecessary type-based conditions that can be statically determined as redundant."] # [serde (skip_serializing_if = "Option::is_none")] pub no_unnecessary_conditions : Option < RuleConfiguration < biome_rule_options :: no_unnecessary_conditions :: NoUnnecessaryConditionsOptions >> , # [doc = "Warn when importing non-existing exports."] # [serde (skip_serializing_if = "Option::is_none")] pub no_unresolved_imports : Option < RuleConfiguration < biome_rule_options :: no_unresolved_imports :: NoUnresolvedImportsOptions >> , # [doc = "Disallow unused catch bindings."] # [serde (skip_serializing_if = "Option::is_none")] pub no_useless_catch_binding : Option < RuleFixConfiguration < biome_rule_options :: no_useless_catch_binding :: NoUselessCatchBindingOptions >> , # [doc = "Disallow the use of useless undefined."] # [serde (skip_serializing_if = "Option::is_none")] pub no_useless_undefined : Option < RuleFixConfiguration < biome_rule_options :: no_useless_undefined :: NoUselessUndefinedOptions >> , # [doc = "Enforce that Vue component data options are declared as functions."] # [serde (skip_serializing_if = "Option::is_none")] pub no_vue_data_object_declaration : Option < RuleFixConfiguration < biome_rule_options :: no_vue_data_object_declaration :: NoVueDataObjectDeclarationOptions >> , # [doc = "Disallow reserved keys in Vue component data and computed properties."] # [serde (skip_serializing_if = "Option::is_none")] pub no_vue_reserved_keys : Option < RuleConfiguration < biome_rule_options :: no_vue_reserved_keys :: NoVueReservedKeysOptions >> , # [doc = "Disallow reserved names to be used as props."] # [serde (skip_serializing_if = "Option::is_none")] pub no_vue_reserved_props : Option < RuleConfiguration < biome_rule_options :: no_vue_reserved_props :: NoVueReservedPropsOptions >> , # [doc = "Enforces href attribute for \\<a> elements."] # [serde (skip_serializing_if = "Option::is_none")] pub use_anchor_href : Option < RuleConfiguration < biome_rule_options :: use_anchor_href :: UseAnchorHrefOptions >> , # [doc = "Enforce consistent arrow function bodies."] # [serde (skip_serializing_if = "Option::is_none")] pub use_consistent_arrow_return : Option < RuleFixConfiguration < biome_rule_options :: use_consistent_arrow_return :: UseConsistentArrowReturnOptions >> , # [doc = "Enforce type definitions to consistently use either interface or type."] # [serde (skip_serializing_if = "Option::is_none")] pub use_consistent_type_definitions : Option < RuleFixConfiguration < biome_rule_options :: use_consistent_type_definitions :: UseConsistentTypeDefinitionsOptions >> , # [doc = "Require switch-case statements to be exhaustive."] # [serde (skip_serializing_if = "Option::is_none")] pub use_exhaustive_switch_cases : Option < RuleFixConfiguration < biome_rule_options :: use_exhaustive_switch_cases :: UseExhaustiveSwitchCasesOptions >> , # [doc = "Enforce types in functions, methods, variables, and parameters."] # [serde (skip_serializing_if = "Option::is_none")] pub use_explicit_type : Option < RuleConfiguration < biome_rule_options :: use_explicit_type :: UseExplicitTypeOptions >> , # [doc = "Enforces that \\<img> elements have both width and height attributes."] # [serde (skip_serializing_if = "Option::is_none")] pub use_image_size : Option < RuleConfiguration < biome_rule_options :: use_image_size :: UseImageSizeOptions >> , # [doc = "Enforce a maximum number of parameters in function definitions."] # [serde (skip_serializing_if = "Option::is_none")] pub use_max_params : Option < RuleConfiguration < biome_rule_options :: use_max_params :: UseMaxParamsOptions >> , # [doc = "Prefer using the class prop as a classlist over the classnames helper."] # [serde (skip_serializing_if = "Option::is_none")] pub use_qwik_classlist : Option < RuleConfiguration < biome_rule_options :: use_qwik_classlist :: UseQwikClasslistOptions >> , # [doc = "Enforce that components are defined as functions and never as classes."] # [serde (skip_serializing_if = "Option::is_none")] pub use_react_function_components : Option < RuleConfiguration < biome_rule_options :: use_react_function_components :: UseReactFunctionComponentsOptions >> , # [doc = "Enforce the sorting of CSS utility classes."] # [serde (skip_serializing_if = "Option::is_none")] pub use_sorted_classes : Option < RuleFixConfiguration < biome_rule_options :: use_sorted_classes :: UseSortedClassesOptions >> , # [doc = "Enforce multi-word component names in Vue components."] # [serde (skip_serializing_if = "Option::is_none")] pub use_vue_multi_word_component_names : Option < RuleConfiguration < biome_rule_options :: use_vue_multi_word_component_names :: UseVueMultiWordComponentNamesOptions >> }
->>>>>>> 0ac9adb2
+pub struct Nursery { # [doc = r" Enables the recommended rules for this group"] # [serde (skip_serializing_if = "Option::is_none")] pub recommended : Option < bool > , # [doc = "Disallow any dependency from being specified more than once (e.g. in dependencies and devDependencies)"] # [serde (skip_serializing_if = "Option::is_none")] pub no_duplicate_dependencies : Option < RuleConfiguration < biome_rule_options :: no_duplicate_dependencies :: NoDuplicateDependenciesOptions >> , # [doc = "Require Promise-like statements to be handled appropriately."] # [serde (skip_serializing_if = "Option::is_none")] pub no_floating_promises : Option < RuleFixConfiguration < biome_rule_options :: no_floating_promises :: NoFloatingPromisesOptions >> , # [doc = "Prevent import cycles."] # [serde (skip_serializing_if = "Option::is_none")] pub no_import_cycles : Option < RuleConfiguration < biome_rule_options :: no_import_cycles :: NoImportCyclesOptions >> , # [doc = "Disallow Promises to be used in places where they are almost certainly a mistake."] # [serde (skip_serializing_if = "Option::is_none")] pub no_misused_promises : Option < RuleFixConfiguration < biome_rule_options :: no_misused_promises :: NoMisusedPromisesOptions >> , # [doc = "Prevent client components from being async functions."] # [serde (skip_serializing_if = "Option::is_none")] pub no_next_async_client_component : Option < RuleConfiguration < biome_rule_options :: no_next_async_client_component :: NoNextAsyncClientComponentOptions >> , # [doc = "Disallow non-null assertions after optional chaining expressions."] # [serde (skip_serializing_if = "Option::is_none")] pub no_non_null_asserted_optional_chain : Option < RuleConfiguration < biome_rule_options :: no_non_null_asserted_optional_chain :: NoNonNullAssertedOptionalChainOptions >> , # [doc = "Disallow useVisibleTask$() functions in Qwik components."] # [serde (skip_serializing_if = "Option::is_none")] pub no_qwik_use_visible_task : Option < RuleConfiguration < biome_rule_options :: no_qwik_use_visible_task :: NoQwikUseVisibleTaskOptions >> , # [doc = "Disallow usage of sensitive data such as API keys and tokens."] # [serde (skip_serializing_if = "Option::is_none")] pub no_secrets : Option < RuleConfiguration < biome_rule_options :: no_secrets :: NoSecretsOptions >> , # [doc = "Disallow variable declarations from shadowing variables declared in the outer scope."] # [serde (skip_serializing_if = "Option::is_none")] pub no_shadow : Option < RuleConfiguration < biome_rule_options :: no_shadow :: NoShadowOptions >> , # [doc = "Disallow unnecessary type-based conditions that can be statically determined as redundant."] # [serde (skip_serializing_if = "Option::is_none")] pub no_unnecessary_conditions : Option < RuleConfiguration < biome_rule_options :: no_unnecessary_conditions :: NoUnnecessaryConditionsOptions >> , # [doc = "Warn when importing non-existing exports."] # [serde (skip_serializing_if = "Option::is_none")] pub no_unresolved_imports : Option < RuleConfiguration < biome_rule_options :: no_unresolved_imports :: NoUnresolvedImportsOptions >> , # [doc = "Disallow unused catch bindings."] # [serde (skip_serializing_if = "Option::is_none")] pub no_useless_catch_binding : Option < RuleFixConfiguration < biome_rule_options :: no_useless_catch_binding :: NoUselessCatchBindingOptions >> , # [doc = "Disallow the use of useless undefined."] # [serde (skip_serializing_if = "Option::is_none")] pub no_useless_undefined : Option < RuleFixConfiguration < biome_rule_options :: no_useless_undefined :: NoUselessUndefinedOptions >> , # [doc = "Enforce that Vue component data options are declared as functions."] # [serde (skip_serializing_if = "Option::is_none")] pub no_vue_data_object_declaration : Option < RuleFixConfiguration < biome_rule_options :: no_vue_data_object_declaration :: NoVueDataObjectDeclarationOptions >> , # [doc = "Disallow reserved keys in Vue component data and computed properties."] # [serde (skip_serializing_if = "Option::is_none")] pub no_vue_reserved_keys : Option < RuleConfiguration < biome_rule_options :: no_vue_reserved_keys :: NoVueReservedKeysOptions >> , # [doc = "Disallow reserved names to be used as props."] # [serde (skip_serializing_if = "Option::is_none")] pub no_vue_reserved_props : Option < RuleConfiguration < biome_rule_options :: no_vue_reserved_props :: NoVueReservedPropsOptions >> , # [doc = "Enforces href attribute for \\<a> elements."] # [serde (skip_serializing_if = "Option::is_none")] pub use_anchor_href : Option < RuleConfiguration < biome_rule_options :: use_anchor_href :: UseAnchorHrefOptions >> , # [doc = "Enforce consistent arrow function bodies."] # [serde (skip_serializing_if = "Option::is_none")] pub use_consistent_arrow_return : Option < RuleFixConfiguration < biome_rule_options :: use_consistent_arrow_return :: UseConsistentArrowReturnOptions >> , # [doc = "Enforce type definitions to consistently use either interface or type."] # [serde (skip_serializing_if = "Option::is_none")] pub use_consistent_type_definitions : Option < RuleFixConfiguration < biome_rule_options :: use_consistent_type_definitions :: UseConsistentTypeDefinitionsOptions >> , # [doc = "Require switch-case statements to be exhaustive."] # [serde (skip_serializing_if = "Option::is_none")] pub use_exhaustive_switch_cases : Option < RuleFixConfiguration < biome_rule_options :: use_exhaustive_switch_cases :: UseExhaustiveSwitchCasesOptions >> , # [doc = "Enforce types in functions, methods, variables, and parameters."] # [serde (skip_serializing_if = "Option::is_none")] pub use_explicit_type : Option < RuleConfiguration < biome_rule_options :: use_explicit_type :: UseExplicitTypeOptions >> , # [doc = "Enforces that \\<img> elements have both width and height attributes."] # [serde (skip_serializing_if = "Option::is_none")] pub use_image_size : Option < RuleConfiguration < biome_rule_options :: use_image_size :: UseImageSizeOptions >> , # [doc = "Enforce a maximum number of parameters in function definitions."] # [serde (skip_serializing_if = "Option::is_none")] pub use_max_params : Option < RuleConfiguration < biome_rule_options :: use_max_params :: UseMaxParamsOptions >> , # [doc = "Prefer using the class prop as a classlist over the classnames helper."] # [serde (skip_serializing_if = "Option::is_none")] pub use_qwik_classlist : Option < RuleConfiguration < biome_rule_options :: use_qwik_classlist :: UseQwikClasslistOptions >> , # [doc = "Enforce that components are defined as functions and never as classes."] # [serde (skip_serializing_if = "Option::is_none")] pub use_react_function_components : Option < RuleConfiguration < biome_rule_options :: use_react_function_components :: UseReactFunctionComponentsOptions >> , # [doc = "Enforce the sorting of CSS utility classes."] # [serde (skip_serializing_if = "Option::is_none")] pub use_sorted_classes : Option < RuleFixConfiguration < biome_rule_options :: use_sorted_classes :: UseSortedClassesOptions >> , # [doc = "Enforce multi-word component names in Vue components."] # [serde (skip_serializing_if = "Option::is_none")] pub use_vue_multi_word_component_names : Option < RuleConfiguration < biome_rule_options :: use_vue_multi_word_component_names :: UseVueMultiWordComponentNamesOptions >> }
 impl Nursery {
     const GROUP_NAME: &'static str = "nursery";
     pub(crate) const GROUP_RULES: &'static [&'static str] = &[
@@ -4675,6 +4671,7 @@
         RuleFilter::Rule(Self::GROUP_NAME, Self::GROUP_RULES[23]),
         RuleFilter::Rule(Self::GROUP_NAME, Self::GROUP_RULES[24]),
         RuleFilter::Rule(Self::GROUP_NAME, Self::GROUP_RULES[25]),
+        RuleFilter::Rule(Self::GROUP_NAME, Self::GROUP_RULES[26]),
     ];
 }
 impl RuleGroupExt for Nursery {
@@ -4766,59 +4763,60 @@
         {
             index_set.insert(RuleFilter::Rule(Self::GROUP_NAME, Self::GROUP_RULES[15]));
         }
-<<<<<<< HEAD
         if let Some(rule) = self.use_anchor_href.as_ref()
-=======
+            && rule.is_enabled()
+        {
+            index_set.insert(RuleFilter::Rule(Self::GROUP_NAME, Self::GROUP_RULES[16]));
+        }
         if let Some(rule) = self.use_consistent_arrow_return.as_ref()
->>>>>>> 0ac9adb2
-            && rule.is_enabled()
-        {
-            index_set.insert(RuleFilter::Rule(Self::GROUP_NAME, Self::GROUP_RULES[16]));
+            && rule.is_enabled()
+        {
+            index_set.insert(RuleFilter::Rule(Self::GROUP_NAME, Self::GROUP_RULES[17]));
         }
         if let Some(rule) = self.use_consistent_type_definitions.as_ref()
             && rule.is_enabled()
         {
-            index_set.insert(RuleFilter::Rule(Self::GROUP_NAME, Self::GROUP_RULES[17]));
+            index_set.insert(RuleFilter::Rule(Self::GROUP_NAME, Self::GROUP_RULES[18]));
         }
         if let Some(rule) = self.use_exhaustive_switch_cases.as_ref()
             && rule.is_enabled()
         {
-            index_set.insert(RuleFilter::Rule(Self::GROUP_NAME, Self::GROUP_RULES[18]));
+            index_set.insert(RuleFilter::Rule(Self::GROUP_NAME, Self::GROUP_RULES[19]));
         }
         if let Some(rule) = self.use_explicit_type.as_ref()
             && rule.is_enabled()
         {
-            index_set.insert(RuleFilter::Rule(Self::GROUP_NAME, Self::GROUP_RULES[19]));
+            index_set.insert(RuleFilter::Rule(Self::GROUP_NAME, Self::GROUP_RULES[20]));
         }
         if let Some(rule) = self.use_image_size.as_ref()
             && rule.is_enabled()
         {
-            index_set.insert(RuleFilter::Rule(Self::GROUP_NAME, Self::GROUP_RULES[20]));
+            index_set.insert(RuleFilter::Rule(Self::GROUP_NAME, Self::GROUP_RULES[21]));
         }
         if let Some(rule) = self.use_max_params.as_ref()
             && rule.is_enabled()
         {
-            index_set.insert(RuleFilter::Rule(Self::GROUP_NAME, Self::GROUP_RULES[21]));
+            index_set.insert(RuleFilter::Rule(Self::GROUP_NAME, Self::GROUP_RULES[22]));
         }
         if let Some(rule) = self.use_qwik_classlist.as_ref()
             && rule.is_enabled()
         {
-            index_set.insert(RuleFilter::Rule(Self::GROUP_NAME, Self::GROUP_RULES[22]));
+            index_set.insert(RuleFilter::Rule(Self::GROUP_NAME, Self::GROUP_RULES[23]));
         }
         if let Some(rule) = self.use_react_function_components.as_ref()
             && rule.is_enabled()
         {
-            index_set.insert(RuleFilter::Rule(Self::GROUP_NAME, Self::GROUP_RULES[23]));
+            index_set.insert(RuleFilter::Rule(Self::GROUP_NAME, Self::GROUP_RULES[24]));
         }
         if let Some(rule) = self.use_sorted_classes.as_ref()
             && rule.is_enabled()
         {
-            index_set.insert(RuleFilter::Rule(Self::GROUP_NAME, Self::GROUP_RULES[24]));
+            index_set.insert(RuleFilter::Rule(Self::GROUP_NAME, Self::GROUP_RULES[25]));
         }
         if let Some(rule) = self.use_vue_multi_word_component_names.as_ref()
             && rule.is_enabled()
         {
-            index_set.insert(RuleFilter::Rule(Self::GROUP_NAME, Self::GROUP_RULES[25]));
+            index_set.insert(RuleFilter::Rule(Self::GROUP_NAME, Self::GROUP_RULES[26]));
         }
         index_set
     }
@@ -4904,59 +4902,60 @@
         {
             index_set.insert(RuleFilter::Rule(Self::GROUP_NAME, Self::GROUP_RULES[15]));
         }
-<<<<<<< HEAD
         if let Some(rule) = self.use_anchor_href.as_ref()
-=======
+            && rule.is_disabled()
+        {
+            index_set.insert(RuleFilter::Rule(Self::GROUP_NAME, Self::GROUP_RULES[16]));
+        }
         if let Some(rule) = self.use_consistent_arrow_return.as_ref()
->>>>>>> 0ac9adb2
-            && rule.is_disabled()
-        {
-            index_set.insert(RuleFilter::Rule(Self::GROUP_NAME, Self::GROUP_RULES[16]));
+            && rule.is_disabled()
+        {
+            index_set.insert(RuleFilter::Rule(Self::GROUP_NAME, Self::GROUP_RULES[17]));
         }
         if let Some(rule) = self.use_consistent_type_definitions.as_ref()
             && rule.is_disabled()
         {
-            index_set.insert(RuleFilter::Rule(Self::GROUP_NAME, Self::GROUP_RULES[17]));
+            index_set.insert(RuleFilter::Rule(Self::GROUP_NAME, Self::GROUP_RULES[18]));
         }
         if let Some(rule) = self.use_exhaustive_switch_cases.as_ref()
             && rule.is_disabled()
         {
-            index_set.insert(RuleFilter::Rule(Self::GROUP_NAME, Self::GROUP_RULES[18]));
+            index_set.insert(RuleFilter::Rule(Self::GROUP_NAME, Self::GROUP_RULES[19]));
         }
         if let Some(rule) = self.use_explicit_type.as_ref()
             && rule.is_disabled()
         {
-            index_set.insert(RuleFilter::Rule(Self::GROUP_NAME, Self::GROUP_RULES[19]));
+            index_set.insert(RuleFilter::Rule(Self::GROUP_NAME, Self::GROUP_RULES[20]));
         }
         if let Some(rule) = self.use_image_size.as_ref()
             && rule.is_disabled()
         {
-            index_set.insert(RuleFilter::Rule(Self::GROUP_NAME, Self::GROUP_RULES[20]));
+            index_set.insert(RuleFilter::Rule(Self::GROUP_NAME, Self::GROUP_RULES[21]));
         }
         if let Some(rule) = self.use_max_params.as_ref()
             && rule.is_disabled()
         {
-            index_set.insert(RuleFilter::Rule(Self::GROUP_NAME, Self::GROUP_RULES[21]));
+            index_set.insert(RuleFilter::Rule(Self::GROUP_NAME, Self::GROUP_RULES[22]));
         }
         if let Some(rule) = self.use_qwik_classlist.as_ref()
             && rule.is_disabled()
         {
-            index_set.insert(RuleFilter::Rule(Self::GROUP_NAME, Self::GROUP_RULES[22]));
+            index_set.insert(RuleFilter::Rule(Self::GROUP_NAME, Self::GROUP_RULES[23]));
         }
         if let Some(rule) = self.use_react_function_components.as_ref()
             && rule.is_disabled()
         {
-            index_set.insert(RuleFilter::Rule(Self::GROUP_NAME, Self::GROUP_RULES[23]));
+            index_set.insert(RuleFilter::Rule(Self::GROUP_NAME, Self::GROUP_RULES[24]));
         }
         if let Some(rule) = self.use_sorted_classes.as_ref()
             && rule.is_disabled()
         {
-            index_set.insert(RuleFilter::Rule(Self::GROUP_NAME, Self::GROUP_RULES[24]));
+            index_set.insert(RuleFilter::Rule(Self::GROUP_NAME, Self::GROUP_RULES[25]));
         }
         if let Some(rule) = self.use_vue_multi_word_component_names.as_ref()
             && rule.is_disabled()
         {
-            index_set.insert(RuleFilter::Rule(Self::GROUP_NAME, Self::GROUP_RULES[25]));
+            index_set.insert(RuleFilter::Rule(Self::GROUP_NAME, Self::GROUP_RULES[26]));
         }
         index_set
     }
