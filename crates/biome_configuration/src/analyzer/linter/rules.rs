--- conflicted
+++ resolved
@@ -274,6 +274,7 @@
     NoUndeclaredDependencies,
     NoUndeclaredVariables,
     NoUnknownAtRules,
+    NoUnknownAttribute,
     NoUnknownFunction,
     NoUnknownMediaFeatureName,
     NoUnknownProperty,
@@ -644,6 +645,7 @@
             Self::NoUndeclaredDependencies => "noUndeclaredDependencies",
             Self::NoUndeclaredVariables => "noUndeclaredVariables",
             Self::NoUnknownAtRules => "noUnknownAtRules",
+            Self::NoUnknownAttribute => "noUnknownAttribute",
             Self::NoUnknownFunction => "noUnknownFunction",
             Self::NoUnknownMediaFeatureName => "noUnknownMediaFeatureName",
             Self::NoUnknownProperty => "noUnknownProperty",
@@ -1010,6 +1012,7 @@
             Self::NoUndeclaredDependencies => RuleGroup::Correctness,
             Self::NoUndeclaredVariables => RuleGroup::Correctness,
             Self::NoUnknownAtRules => RuleGroup::Suspicious,
+            Self::NoUnknownAttribute => RuleGroup::Nursery,
             Self::NoUnknownFunction => RuleGroup::Correctness,
             Self::NoUnknownMediaFeatureName => RuleGroup::Correctness,
             Self::NoUnknownProperty => RuleGroup::Correctness,
@@ -1385,6 +1388,7 @@
             "noUndeclaredDependencies" => Ok(Self::NoUndeclaredDependencies),
             "noUndeclaredVariables" => Ok(Self::NoUndeclaredVariables),
             "noUnknownAtRules" => Ok(Self::NoUnknownAtRules),
+            "noUnknownAttribute" => Ok(Self::NoUnknownAttribute),
             "noUnknownFunction" => Ok(Self::NoUnknownFunction),
             "noUnknownMediaFeatureName" => Ok(Self::NoUnknownMediaFeatureName),
             "noUnknownProperty" => Ok(Self::NoUnknownProperty),
@@ -3426,11 +3430,7 @@
 #[cfg_attr(feature = "schema", derive(JsonSchema))]
 #[serde(rename_all = "camelCase", default, deny_unknown_fields)]
 #[doc = r" A list of rules that belong to this group"]
-<<<<<<< HEAD
-pub struct Correctness { # [doc = r" Enables the recommended rules for this group"] # [serde (skip_serializing_if = "Option::is_none")] pub recommended : Option < bool > , # [doc = "Prevent passing of children as props."] # [serde (skip_serializing_if = "Option::is_none")] pub no_children_prop : Option < RuleConfiguration < biome_rule_options :: no_children_prop :: NoChildrenPropOptions >> , # [doc = "Prevents from having const variables being re-assigned."] # [serde (skip_serializing_if = "Option::is_none")] pub no_const_assign : Option < RuleFixConfiguration < biome_rule_options :: no_const_assign :: NoConstAssignOptions >> , # [doc = "Disallow constant expressions in conditions"] # [serde (skip_serializing_if = "Option::is_none")] pub no_constant_condition : Option < RuleConfiguration < biome_rule_options :: no_constant_condition :: NoConstantConditionOptions >> , # [doc = "Disallow the use of Math.min and Math.max to clamp a value where the result itself is constant."] # [serde (skip_serializing_if = "Option::is_none")] pub no_constant_math_min_max_clamp : Option < RuleFixConfiguration < biome_rule_options :: no_constant_math_min_max_clamp :: NoConstantMathMinMaxClampOptions >> , # [doc = "Disallow returning a value from a constructor."] # [serde (skip_serializing_if = "Option::is_none")] pub no_constructor_return : Option < RuleConfiguration < biome_rule_options :: no_constructor_return :: NoConstructorReturnOptions >> , # [doc = "Disallow empty character classes in regular expression literals."] # [serde (skip_serializing_if = "Option::is_none")] pub no_empty_character_class_in_regex : Option < RuleConfiguration < biome_rule_options :: no_empty_character_class_in_regex :: NoEmptyCharacterClassInRegexOptions >> , # [doc = "Disallows empty destructuring patterns."] # [serde (skip_serializing_if = "Option::is_none")] pub no_empty_pattern : Option < RuleConfiguration < biome_rule_options :: no_empty_pattern :: NoEmptyPatternOptions >> , # [doc = "Disallow the use of __dirname and __filename in the global scope."] # [serde (skip_serializing_if = "Option::is_none")] pub no_global_dirname_filename : Option < RuleFixConfiguration < biome_rule_options :: no_global_dirname_filename :: NoGlobalDirnameFilenameOptions >> , # [doc = "Disallow calling global object properties as functions"] # [serde (skip_serializing_if = "Option::is_none")] pub no_global_object_calls : Option < RuleConfiguration < biome_rule_options :: no_global_object_calls :: NoGlobalObjectCallsOptions >> , # [doc = "Disallow function and var declarations that are accessible outside their block."] # [serde (skip_serializing_if = "Option::is_none")] pub no_inner_declarations : Option < RuleConfiguration < biome_rule_options :: no_inner_declarations :: NoInnerDeclarationsOptions >> , # [doc = "Ensure that builtins are correctly instantiated."] # [serde (skip_serializing_if = "Option::is_none")] pub no_invalid_builtin_instantiation : Option < RuleFixConfiguration < biome_rule_options :: no_invalid_builtin_instantiation :: NoInvalidBuiltinInstantiationOptions >> , # [doc = "Prevents the incorrect use of super() inside classes. It also checks whether a call super() is missing from classes that extends other constructors."] # [serde (skip_serializing_if = "Option::is_none")] pub no_invalid_constructor_super : Option < RuleConfiguration < biome_rule_options :: no_invalid_constructor_super :: NoInvalidConstructorSuperOptions >> , # [doc = "Disallow non-standard direction values for linear gradient functions."] # [serde (skip_serializing_if = "Option::is_none")] pub no_invalid_direction_in_linear_gradient : Option < RuleConfiguration < biome_rule_options :: no_invalid_direction_in_linear_gradient :: NoInvalidDirectionInLinearGradientOptions >> , # [doc = "Disallows invalid named grid areas in CSS Grid Layouts."] # [serde (skip_serializing_if = "Option::is_none")] pub no_invalid_grid_areas : Option < RuleConfiguration < biome_rule_options :: no_invalid_grid_areas :: NoInvalidGridAreasOptions >> , # [doc = "Disallow the use of @import at-rules in invalid positions."] # [serde (skip_serializing_if = "Option::is_none")] pub no_invalid_position_at_import_rule : Option < RuleConfiguration < biome_rule_options :: no_invalid_position_at_import_rule :: NoInvalidPositionAtImportRuleOptions >> , # [doc = "Disallow the use of variables and function parameters before their declaration"] # [serde (skip_serializing_if = "Option::is_none")] pub no_invalid_use_before_declaration : Option < RuleConfiguration < biome_rule_options :: no_invalid_use_before_declaration :: NoInvalidUseBeforeDeclarationOptions >> , # [doc = "Disallow missing var function for css variables."] # [serde (skip_serializing_if = "Option::is_none")] pub no_missing_var_function : Option < RuleConfiguration < biome_rule_options :: no_missing_var_function :: NoMissingVarFunctionOptions >> , # [doc = "Disallows defining React components inside other components."] # [serde (skip_serializing_if = "Option::is_none")] pub no_nested_component_definitions : Option < RuleConfiguration < biome_rule_options :: no_nested_component_definitions :: NoNestedComponentDefinitionsOptions >> , # [doc = "Forbid the use of Node.js builtin modules."] # [serde (skip_serializing_if = "Option::is_none")] pub no_nodejs_modules : Option < RuleConfiguration < biome_rule_options :: no_nodejs_modules :: NoNodejsModulesOptions >> , # [doc = "Disallow \\8 and \\9 escape sequences in string literals."] # [serde (skip_serializing_if = "Option::is_none")] pub no_nonoctal_decimal_escape : Option < RuleFixConfiguration < biome_rule_options :: no_nonoctal_decimal_escape :: NoNonoctalDecimalEscapeOptions >> , # [doc = "Disallow literal numbers that lose precision"] # [serde (skip_serializing_if = "Option::is_none")] pub no_precision_loss : Option < RuleConfiguration < biome_rule_options :: no_precision_loss :: NoPrecisionLossOptions >> , # [doc = "Restrict imports of private exports."] # [serde (skip_serializing_if = "Option::is_none")] pub no_private_imports : Option < RuleConfiguration < biome_rule_options :: no_private_imports :: NoPrivateImportsOptions >> , # [doc = "Disallow the use of process global."] # [serde (skip_serializing_if = "Option::is_none")] pub no_process_global : Option < RuleFixConfiguration < biome_rule_options :: no_process_global :: NoProcessGlobalOptions >> , # [doc = "Disallow assigning to React component props."] # [serde (skip_serializing_if = "Option::is_none")] pub no_react_prop_assignments : Option < RuleConfiguration < biome_rule_options :: no_react_prop_assignments :: NoReactPropAssignmentsOptions >> , # [doc = "Prevent the usage of the return value of React.render."] # [serde (skip_serializing_if = "Option::is_none")] pub no_render_return_value : Option < RuleConfiguration < biome_rule_options :: no_render_return_value :: NoRenderReturnValueOptions >> , # [doc = "Disallow the use of configured elements."] # [serde (skip_serializing_if = "Option::is_none")] pub no_restricted_elements : Option < RuleConfiguration < biome_rule_options :: no_restricted_elements :: NoRestrictedElementsOptions >> , # [doc = "Disallow assignments where both sides are exactly the same."] # [serde (skip_serializing_if = "Option::is_none")] pub no_self_assign : Option < RuleConfiguration < biome_rule_options :: no_self_assign :: NoSelfAssignOptions >> , # [doc = "Disallow returning a value from a setter"] # [serde (skip_serializing_if = "Option::is_none")] pub no_setter_return : Option < RuleConfiguration < biome_rule_options :: no_setter_return :: NoSetterReturnOptions >> , # [doc = "Disallow destructuring props inside JSX components in Solid projects."] # [serde (skip_serializing_if = "Option::is_none")] pub no_solid_destructured_props : Option < RuleConfiguration < biome_rule_options :: no_solid_destructured_props :: NoSolidDestructuredPropsOptions >> , # [doc = "Disallow comparison of expressions modifying the string case with non-compliant value."] # [serde (skip_serializing_if = "Option::is_none")] pub no_string_case_mismatch : Option < RuleFixConfiguration < biome_rule_options :: no_string_case_mismatch :: NoStringCaseMismatchOptions >> , # [doc = "Disallow lexical declarations in switch clauses."] # [serde (skip_serializing_if = "Option::is_none")] pub no_switch_declarations : Option < RuleFixConfiguration < biome_rule_options :: no_switch_declarations :: NoSwitchDeclarationsOptions >> , # [doc = "Disallow the use of dependencies that aren't specified in the package.json."] # [serde (skip_serializing_if = "Option::is_none")] pub no_undeclared_dependencies : Option < RuleConfiguration < biome_rule_options :: no_undeclared_dependencies :: NoUndeclaredDependenciesOptions >> , # [doc = "Prevents the usage of variables that haven't been declared inside the document."] # [serde (skip_serializing_if = "Option::is_none")] pub no_undeclared_variables : Option < RuleConfiguration < biome_rule_options :: no_undeclared_variables :: NoUndeclaredVariablesOptions >> , # [doc = "Disallow unknown CSS value functions."] # [serde (skip_serializing_if = "Option::is_none")] pub no_unknown_function : Option < RuleConfiguration < biome_rule_options :: no_unknown_function :: NoUnknownFunctionOptions >> , # [doc = "Disallow unknown media feature names."] # [serde (skip_serializing_if = "Option::is_none")] pub no_unknown_media_feature_name : Option < RuleConfiguration < biome_rule_options :: no_unknown_media_feature_name :: NoUnknownMediaFeatureNameOptions >> , # [doc = "Disallow unknown properties."] # [serde (skip_serializing_if = "Option::is_none")] pub no_unknown_property : Option < RuleConfiguration < biome_rule_options :: no_unknown_property:: NoUnknownPropertyOptions >> , # [doc = "Disallow unknown pseudo-class selectors."] # [serde (skip_serializing_if = "Option::is_none")] pub no_unknown_pseudo_class : Option < RuleConfiguration < biome_rule_options :: no_unknown_pseudo_class :: NoUnknownPseudoClassOptions >> , # [doc = "Disallow unknown pseudo-element selectors."] # [serde (skip_serializing_if = "Option::is_none")] pub no_unknown_pseudo_element : Option < RuleConfiguration < biome_rule_options :: no_unknown_pseudo_element :: NoUnknownPseudoElementOptions >> , # [doc = "Disallow unknown type selectors."] # [serde (skip_serializing_if = "Option::is_none")] pub no_unknown_type_selector : Option < RuleConfiguration < biome_rule_options :: no_unknown_type_selector :: NoUnknownTypeSelectorOptions >> , # [doc = "Disallow unknown CSS units."] # [serde (skip_serializing_if = "Option::is_none")] pub no_unknown_unit : Option < RuleConfiguration < biome_rule_options :: no_unknown_unit :: NoUnknownUnitOptions >> , # [doc = "Disallow unmatchable An+B selectors."] # [serde (skip_serializing_if = "Option::is_none")] pub no_unmatchable_anb_selector : Option < RuleConfiguration < biome_rule_options :: no_unmatchable_anb_selector :: NoUnmatchableAnbSelectorOptions >> , # [doc = "Disallow unreachable code"] # [serde (skip_serializing_if = "Option::is_none")] pub no_unreachable : Option < RuleConfiguration < biome_rule_options :: no_unreachable :: NoUnreachableOptions >> , # [doc = "Ensures the super() constructor is called exactly once on every code  path in a class constructor before this is accessed if the class has a superclass"] # [serde (skip_serializing_if = "Option::is_none")] pub no_unreachable_super : Option < RuleConfiguration < biome_rule_options :: no_unreachable_super :: NoUnreachableSuperOptions >> , # [doc = "Disallow control flow statements in finally blocks."] # [serde (skip_serializing_if = "Option::is_none")] pub no_unsafe_finally : Option < RuleConfiguration < biome_rule_options :: no_unsafe_finally :: NoUnsafeFinallyOptions >> , # [doc = "Disallow the use of optional chaining in contexts where the undefined value is not allowed."] # [serde (skip_serializing_if = "Option::is_none")] pub no_unsafe_optional_chaining : Option < RuleConfiguration < biome_rule_options :: no_unsafe_optional_chaining :: NoUnsafeOptionalChainingOptions >> , # [doc = "Disallow unused function parameters."] # [serde (skip_serializing_if = "Option::is_none")] pub no_unused_function_parameters : Option < RuleFixConfiguration < biome_rule_options :: no_unused_function_parameters :: NoUnusedFunctionParametersOptions >> , # [doc = "Disallow unused imports."] # [serde (skip_serializing_if = "Option::is_none")] pub no_unused_imports : Option < RuleFixConfiguration < biome_rule_options :: no_unused_imports :: NoUnusedImportsOptions >> , # [doc = "Disallow unused labels."] # [serde (skip_serializing_if = "Option::is_none")] pub no_unused_labels : Option < RuleFixConfiguration < biome_rule_options :: no_unused_labels :: NoUnusedLabelsOptions >> , # [doc = "Disallow unused private class members"] # [serde (skip_serializing_if = "Option::is_none")] pub no_unused_private_class_members : Option < RuleFixConfiguration < biome_rule_options :: no_unused_private_class_members :: NoUnusedPrivateClassMembersOptions >> , # [doc = "Disallow unused variables."] # [serde (skip_serializing_if = "Option::is_none")] pub no_unused_variables : Option < RuleFixConfiguration < biome_rule_options :: no_unused_variables :: NoUnusedVariablesOptions >> , # [doc = "This rules prevents void elements (AKA self-closing elements) from having children."] # [serde (skip_serializing_if = "Option::is_none")] pub no_void_elements_with_children : Option < RuleFixConfiguration < biome_rule_options :: no_void_elements_with_children :: NoVoidElementsWithChildrenOptions >> , # [doc = "Disallow returning a value from a function with the return type 'void'"] # [serde (skip_serializing_if = "Option::is_none")] pub no_void_type_return : Option < RuleConfiguration < biome_rule_options :: no_void_type_return :: NoVoidTypeReturnOptions >> , # [doc = "Enforce all dependencies are correctly specified in a React hook."] # [serde (skip_serializing_if = "Option::is_none")] pub use_exhaustive_dependencies : Option < RuleFixConfiguration < biome_rule_options :: use_exhaustive_dependencies :: UseExhaustiveDependenciesOptions >> , # [doc = "Enforce specifying the name of GraphQL operations."] # [serde (skip_serializing_if = "Option::is_none")] pub use_graphql_named_operations : Option < RuleFixConfiguration < biome_rule_options :: use_graphql_named_operations :: UseGraphqlNamedOperationsOptions >> , # [doc = "Enforce that all React hooks are being called from the Top Level component functions."] # [serde (skip_serializing_if = "Option::is_none")] pub use_hook_at_top_level : Option < RuleConfiguration < biome_rule_options :: use_hook_at_top_level :: UseHookAtTopLevelOptions >> , # [doc = "Enforce file extensions for relative imports."] # [serde (skip_serializing_if = "Option::is_none")] pub use_import_extensions : Option < RuleFixConfiguration < biome_rule_options :: use_import_extensions :: UseImportExtensionsOptions >> , # [doc = "Require calls to isNaN() when checking for NaN."] # [serde (skip_serializing_if = "Option::is_none")] pub use_is_nan : Option < RuleFixConfiguration < biome_rule_options :: use_is_nan :: UseIsNanOptions >> , # [doc = "Enforces the use of with { type: \"json\" } for JSON module imports."] # [serde (skip_serializing_if = "Option::is_none")] pub use_json_import_attributes : Option < RuleFixConfiguration < biome_rule_options :: use_json_import_attributes :: UseJsonImportAttributesOptions >> , # [doc = "Disallow missing key props in iterators/collection literals."] # [serde (skip_serializing_if = "Option::is_none")] pub use_jsx_key_in_iterable : Option < RuleConfiguration < biome_rule_options :: use_jsx_key_in_iterable :: UseJsxKeyInIterableOptions >> , # [doc = "Enforce the consistent use of the radix argument when using parseInt()."] # [serde (skip_serializing_if = "Option::is_none")] pub use_parse_int_radix : Option < RuleFixConfiguration < biome_rule_options :: use_parse_int_radix :: UseParseIntRadixOptions >> , # [doc = "Enforce JSDoc comment lines to start with a single asterisk, except for the first one."] # [serde (skip_serializing_if = "Option::is_none")] pub use_single_js_doc_asterisk : Option < RuleFixConfiguration < biome_rule_options :: use_single_js_doc_asterisk :: UseSingleJsDocAsteriskOptions >> , # [doc = "Prevent the usage of static string literal id attribute on elements."] # [serde (skip_serializing_if = "Option::is_none")] pub use_unique_element_ids : Option < RuleConfiguration < biome_rule_options :: use_unique_element_ids :: UseUniqueElementIdsOptions >> , # [doc = "Enforce \"for\" loop update clause moving the counter in the right direction."] # [serde (skip_serializing_if = "Option::is_none")] pub use_valid_for_direction : Option < RuleConfiguration < biome_rule_options :: use_valid_for_direction :: UseValidForDirectionOptions >> , # [doc = "This rule checks that the result of a typeof expression is compared to a valid value."] # [serde (skip_serializing_if = "Option::is_none")] pub use_valid_typeof : Option < RuleFixConfiguration < biome_rule_options :: use_valid_typeof :: UseValidTypeofOptions >> , # [doc = "Require generator functions to contain yield."] # [serde (skip_serializing_if = "Option::is_none")] pub use_yield : Option < RuleConfiguration < biome_rule_options :: use_yield :: UseYieldOptions >> }
-=======
 pub struct Correctness { # [doc = r" Enables the recommended rules for this group"] # [serde (skip_serializing_if = "Option::is_none")] pub recommended : Option < bool > , # [doc = "Prevent passing of children as props."] # [serde (skip_serializing_if = "Option::is_none")] pub no_children_prop : Option < RuleConfiguration < biome_rule_options :: no_children_prop :: NoChildrenPropOptions >> , # [doc = "Prevents from having const variables being re-assigned."] # [serde (skip_serializing_if = "Option::is_none")] pub no_const_assign : Option < RuleFixConfiguration < biome_rule_options :: no_const_assign :: NoConstAssignOptions >> , # [doc = "Disallow constant expressions in conditions"] # [serde (skip_serializing_if = "Option::is_none")] pub no_constant_condition : Option < RuleConfiguration < biome_rule_options :: no_constant_condition :: NoConstantConditionOptions >> , # [doc = "Disallow the use of Math.min and Math.max to clamp a value where the result itself is constant."] # [serde (skip_serializing_if = "Option::is_none")] pub no_constant_math_min_max_clamp : Option < RuleFixConfiguration < biome_rule_options :: no_constant_math_min_max_clamp :: NoConstantMathMinMaxClampOptions >> , # [doc = "Disallow returning a value from a constructor."] # [serde (skip_serializing_if = "Option::is_none")] pub no_constructor_return : Option < RuleConfiguration < biome_rule_options :: no_constructor_return :: NoConstructorReturnOptions >> , # [doc = "Disallow empty character classes in regular expression literals."] # [serde (skip_serializing_if = "Option::is_none")] pub no_empty_character_class_in_regex : Option < RuleConfiguration < biome_rule_options :: no_empty_character_class_in_regex :: NoEmptyCharacterClassInRegexOptions >> , # [doc = "Disallows empty destructuring patterns."] # [serde (skip_serializing_if = "Option::is_none")] pub no_empty_pattern : Option < RuleConfiguration < biome_rule_options :: no_empty_pattern :: NoEmptyPatternOptions >> , # [doc = "Disallow the use of __dirname and __filename in the global scope."] # [serde (skip_serializing_if = "Option::is_none")] pub no_global_dirname_filename : Option < RuleFixConfiguration < biome_rule_options :: no_global_dirname_filename :: NoGlobalDirnameFilenameOptions >> , # [doc = "Disallow calling global object properties as functions"] # [serde (skip_serializing_if = "Option::is_none")] pub no_global_object_calls : Option < RuleConfiguration < biome_rule_options :: no_global_object_calls :: NoGlobalObjectCallsOptions >> , # [doc = "Disallow function and var declarations that are accessible outside their block."] # [serde (skip_serializing_if = "Option::is_none")] pub no_inner_declarations : Option < RuleConfiguration < biome_rule_options :: no_inner_declarations :: NoInnerDeclarationsOptions >> , # [doc = "Ensure that builtins are correctly instantiated."] # [serde (skip_serializing_if = "Option::is_none")] pub no_invalid_builtin_instantiation : Option < RuleFixConfiguration < biome_rule_options :: no_invalid_builtin_instantiation :: NoInvalidBuiltinInstantiationOptions >> , # [doc = "Prevents the incorrect use of super() inside classes. It also checks whether a call super() is missing from classes that extends other constructors."] # [serde (skip_serializing_if = "Option::is_none")] pub no_invalid_constructor_super : Option < RuleConfiguration < biome_rule_options :: no_invalid_constructor_super :: NoInvalidConstructorSuperOptions >> , # [doc = "Disallow non-standard direction values for linear gradient functions."] # [serde (skip_serializing_if = "Option::is_none")] pub no_invalid_direction_in_linear_gradient : Option < RuleConfiguration < biome_rule_options :: no_invalid_direction_in_linear_gradient :: NoInvalidDirectionInLinearGradientOptions >> , # [doc = "Disallows invalid named grid areas in CSS Grid Layouts."] # [serde (skip_serializing_if = "Option::is_none")] pub no_invalid_grid_areas : Option < RuleConfiguration < biome_rule_options :: no_invalid_grid_areas :: NoInvalidGridAreasOptions >> , # [doc = "Disallow the use of @import at-rules in invalid positions."] # [serde (skip_serializing_if = "Option::is_none")] pub no_invalid_position_at_import_rule : Option < RuleConfiguration < biome_rule_options :: no_invalid_position_at_import_rule :: NoInvalidPositionAtImportRuleOptions >> , # [doc = "Disallow the use of variables and function parameters before their declaration"] # [serde (skip_serializing_if = "Option::is_none")] pub no_invalid_use_before_declaration : Option < RuleConfiguration < biome_rule_options :: no_invalid_use_before_declaration :: NoInvalidUseBeforeDeclarationOptions >> , # [doc = "Disallow missing var function for css variables."] # [serde (skip_serializing_if = "Option::is_none")] pub no_missing_var_function : Option < RuleConfiguration < biome_rule_options :: no_missing_var_function :: NoMissingVarFunctionOptions >> , # [doc = "Disallows defining React components inside other components."] # [serde (skip_serializing_if = "Option::is_none")] pub no_nested_component_definitions : Option < RuleConfiguration < biome_rule_options :: no_nested_component_definitions :: NoNestedComponentDefinitionsOptions >> , # [doc = "Forbid the use of Node.js builtin modules."] # [serde (skip_serializing_if = "Option::is_none")] pub no_nodejs_modules : Option < RuleConfiguration < biome_rule_options :: no_nodejs_modules :: NoNodejsModulesOptions >> , # [doc = "Disallow \\8 and \\9 escape sequences in string literals."] # [serde (skip_serializing_if = "Option::is_none")] pub no_nonoctal_decimal_escape : Option < RuleFixConfiguration < biome_rule_options :: no_nonoctal_decimal_escape :: NoNonoctalDecimalEscapeOptions >> , # [doc = "Disallow literal numbers that lose precision"] # [serde (skip_serializing_if = "Option::is_none")] pub no_precision_loss : Option < RuleConfiguration < biome_rule_options :: no_precision_loss :: NoPrecisionLossOptions >> , # [doc = "Restrict imports of private exports."] # [serde (skip_serializing_if = "Option::is_none")] pub no_private_imports : Option < RuleConfiguration < biome_rule_options :: no_private_imports :: NoPrivateImportsOptions >> , # [doc = "Disallow the use of process global."] # [serde (skip_serializing_if = "Option::is_none")] pub no_process_global : Option < RuleFixConfiguration < biome_rule_options :: no_process_global :: NoProcessGlobalOptions >> , # [doc = "Disallow useVisibleTask$() functions in Qwik components."] # [serde (skip_serializing_if = "Option::is_none")] pub no_qwik_use_visible_task : Option < RuleConfiguration < biome_rule_options :: no_qwik_use_visible_task :: NoQwikUseVisibleTaskOptions >> , # [doc = "Disallow assigning to React component props."] # [serde (skip_serializing_if = "Option::is_none")] pub no_react_prop_assignments : Option < RuleConfiguration < biome_rule_options :: no_react_prop_assignments :: NoReactPropAssignmentsOptions >> , # [doc = "Prevent the usage of the return value of React.render."] # [serde (skip_serializing_if = "Option::is_none")] pub no_render_return_value : Option < RuleConfiguration < biome_rule_options :: no_render_return_value :: NoRenderReturnValueOptions >> , # [doc = "Disallow the use of configured elements."] # [serde (skip_serializing_if = "Option::is_none")] pub no_restricted_elements : Option < RuleConfiguration < biome_rule_options :: no_restricted_elements :: NoRestrictedElementsOptions >> , # [doc = "Disallow assignments where both sides are exactly the same."] # [serde (skip_serializing_if = "Option::is_none")] pub no_self_assign : Option < RuleConfiguration < biome_rule_options :: no_self_assign :: NoSelfAssignOptions >> , # [doc = "Disallow returning a value from a setter"] # [serde (skip_serializing_if = "Option::is_none")] pub no_setter_return : Option < RuleConfiguration < biome_rule_options :: no_setter_return :: NoSetterReturnOptions >> , # [doc = "Disallow destructuring props inside JSX components in Solid projects."] # [serde (skip_serializing_if = "Option::is_none")] pub no_solid_destructured_props : Option < RuleConfiguration < biome_rule_options :: no_solid_destructured_props :: NoSolidDestructuredPropsOptions >> , # [doc = "Disallow comparison of expressions modifying the string case with non-compliant value."] # [serde (skip_serializing_if = "Option::is_none")] pub no_string_case_mismatch : Option < RuleFixConfiguration < biome_rule_options :: no_string_case_mismatch :: NoStringCaseMismatchOptions >> , # [doc = "Disallow lexical declarations in switch clauses."] # [serde (skip_serializing_if = "Option::is_none")] pub no_switch_declarations : Option < RuleFixConfiguration < biome_rule_options :: no_switch_declarations :: NoSwitchDeclarationsOptions >> , # [doc = "Disallow the use of dependencies that aren't specified in the package.json."] # [serde (skip_serializing_if = "Option::is_none")] pub no_undeclared_dependencies : Option < RuleConfiguration < biome_rule_options :: no_undeclared_dependencies :: NoUndeclaredDependenciesOptions >> , # [doc = "Prevents the usage of variables that haven't been declared inside the document."] # [serde (skip_serializing_if = "Option::is_none")] pub no_undeclared_variables : Option < RuleConfiguration < biome_rule_options :: no_undeclared_variables :: NoUndeclaredVariablesOptions >> , # [doc = "Disallow unknown CSS value functions."] # [serde (skip_serializing_if = "Option::is_none")] pub no_unknown_function : Option < RuleConfiguration < biome_rule_options :: no_unknown_function :: NoUnknownFunctionOptions >> , # [doc = "Disallow unknown media feature names."] # [serde (skip_serializing_if = "Option::is_none")] pub no_unknown_media_feature_name : Option < RuleConfiguration < biome_rule_options :: no_unknown_media_feature_name :: NoUnknownMediaFeatureNameOptions >> , # [doc = "Disallow unknown properties."] # [serde (skip_serializing_if = "Option::is_none")] pub no_unknown_property : Option < RuleConfiguration < biome_rule_options :: no_unknown_property :: NoUnknownPropertyOptions >> , # [doc = "Disallow unknown pseudo-class selectors."] # [serde (skip_serializing_if = "Option::is_none")] pub no_unknown_pseudo_class : Option < RuleConfiguration < biome_rule_options :: no_unknown_pseudo_class :: NoUnknownPseudoClassOptions >> , # [doc = "Disallow unknown pseudo-element selectors."] # [serde (skip_serializing_if = "Option::is_none")] pub no_unknown_pseudo_element : Option < RuleConfiguration < biome_rule_options :: no_unknown_pseudo_element :: NoUnknownPseudoElementOptions >> , # [doc = "Disallow unknown type selectors."] # [serde (skip_serializing_if = "Option::is_none")] pub no_unknown_type_selector : Option < RuleConfiguration < biome_rule_options :: no_unknown_type_selector :: NoUnknownTypeSelectorOptions >> , # [doc = "Disallow unknown CSS units."] # [serde (skip_serializing_if = "Option::is_none")] pub no_unknown_unit : Option < RuleConfiguration < biome_rule_options :: no_unknown_unit :: NoUnknownUnitOptions >> , # [doc = "Disallow unmatchable An+B selectors."] # [serde (skip_serializing_if = "Option::is_none")] pub no_unmatchable_anb_selector : Option < RuleConfiguration < biome_rule_options :: no_unmatchable_anb_selector :: NoUnmatchableAnbSelectorOptions >> , # [doc = "Disallow unreachable code"] # [serde (skip_serializing_if = "Option::is_none")] pub no_unreachable : Option < RuleConfiguration < biome_rule_options :: no_unreachable :: NoUnreachableOptions >> , # [doc = "Ensures the super() constructor is called exactly once on every code  path in a class constructor before this is accessed if the class has a superclass"] # [serde (skip_serializing_if = "Option::is_none")] pub no_unreachable_super : Option < RuleConfiguration < biome_rule_options :: no_unreachable_super :: NoUnreachableSuperOptions >> , # [doc = "Disallow control flow statements in finally blocks."] # [serde (skip_serializing_if = "Option::is_none")] pub no_unsafe_finally : Option < RuleConfiguration < biome_rule_options :: no_unsafe_finally :: NoUnsafeFinallyOptions >> , # [doc = "Disallow the use of optional chaining in contexts where the undefined value is not allowed."] # [serde (skip_serializing_if = "Option::is_none")] pub no_unsafe_optional_chaining : Option < RuleConfiguration < biome_rule_options :: no_unsafe_optional_chaining :: NoUnsafeOptionalChainingOptions >> , # [doc = "Disallow unused function parameters."] # [serde (skip_serializing_if = "Option::is_none")] pub no_unused_function_parameters : Option < RuleFixConfiguration < biome_rule_options :: no_unused_function_parameters :: NoUnusedFunctionParametersOptions >> , # [doc = "Disallow unused imports."] # [serde (skip_serializing_if = "Option::is_none")] pub no_unused_imports : Option < RuleFixConfiguration < biome_rule_options :: no_unused_imports :: NoUnusedImportsOptions >> , # [doc = "Disallow unused labels."] # [serde (skip_serializing_if = "Option::is_none")] pub no_unused_labels : Option < RuleFixConfiguration < biome_rule_options :: no_unused_labels :: NoUnusedLabelsOptions >> , # [doc = "Disallow unused private class members"] # [serde (skip_serializing_if = "Option::is_none")] pub no_unused_private_class_members : Option < RuleFixConfiguration < biome_rule_options :: no_unused_private_class_members :: NoUnusedPrivateClassMembersOptions >> , # [doc = "Disallow unused variables."] # [serde (skip_serializing_if = "Option::is_none")] pub no_unused_variables : Option < RuleFixConfiguration < biome_rule_options :: no_unused_variables :: NoUnusedVariablesOptions >> , # [doc = "This rules prevents void elements (AKA self-closing elements) from having children."] # [serde (skip_serializing_if = "Option::is_none")] pub no_void_elements_with_children : Option < RuleFixConfiguration < biome_rule_options :: no_void_elements_with_children :: NoVoidElementsWithChildrenOptions >> , # [doc = "Disallow returning a value from a function with the return type 'void'"] # [serde (skip_serializing_if = "Option::is_none")] pub no_void_type_return : Option < RuleConfiguration < biome_rule_options :: no_void_type_return :: NoVoidTypeReturnOptions >> , # [doc = "Enforce all dependencies are correctly specified in a React hook."] # [serde (skip_serializing_if = "Option::is_none")] pub use_exhaustive_dependencies : Option < RuleFixConfiguration < biome_rule_options :: use_exhaustive_dependencies :: UseExhaustiveDependenciesOptions >> , # [doc = "Enforce specifying the name of GraphQL operations."] # [serde (skip_serializing_if = "Option::is_none")] pub use_graphql_named_operations : Option < RuleFixConfiguration < biome_rule_options :: use_graphql_named_operations :: UseGraphqlNamedOperationsOptions >> , # [doc = "Enforce that all React hooks are being called from the Top Level component functions."] # [serde (skip_serializing_if = "Option::is_none")] pub use_hook_at_top_level : Option < RuleConfiguration < biome_rule_options :: use_hook_at_top_level :: UseHookAtTopLevelOptions >> , # [doc = "Enforces that \\<img> elements have both width and height attributes."] # [serde (skip_serializing_if = "Option::is_none")] pub use_image_size : Option < RuleConfiguration < biome_rule_options :: use_image_size :: UseImageSizeOptions >> , # [doc = "Enforce file extensions for relative imports."] # [serde (skip_serializing_if = "Option::is_none")] pub use_import_extensions : Option < RuleFixConfiguration < biome_rule_options :: use_import_extensions :: UseImportExtensionsOptions >> , # [doc = "Require calls to isNaN() when checking for NaN."] # [serde (skip_serializing_if = "Option::is_none")] pub use_is_nan : Option < RuleFixConfiguration < biome_rule_options :: use_is_nan :: UseIsNanOptions >> , # [doc = "Enforces the use of with { type: \"json\" } for JSON module imports."] # [serde (skip_serializing_if = "Option::is_none")] pub use_json_import_attributes : Option < RuleFixConfiguration < biome_rule_options :: use_json_import_attributes :: UseJsonImportAttributesOptions >> , # [doc = "Disallow missing key props in iterators/collection literals."] # [serde (skip_serializing_if = "Option::is_none")] pub use_jsx_key_in_iterable : Option < RuleConfiguration < biome_rule_options :: use_jsx_key_in_iterable :: UseJsxKeyInIterableOptions >> , # [doc = "Enforce the consistent use of the radix argument when using parseInt()."] # [serde (skip_serializing_if = "Option::is_none")] pub use_parse_int_radix : Option < RuleFixConfiguration < biome_rule_options :: use_parse_int_radix :: UseParseIntRadixOptions >> , # [doc = "Prefer using the class prop as a classlist over the classnames helper."] # [serde (skip_serializing_if = "Option::is_none")] pub use_qwik_classlist : Option < RuleConfiguration < biome_rule_options :: use_qwik_classlist :: UseQwikClasslistOptions >> , # [doc = "Enforce JSDoc comment lines to start with a single asterisk, except for the first one."] # [serde (skip_serializing_if = "Option::is_none")] pub use_single_js_doc_asterisk : Option < RuleFixConfiguration < biome_rule_options :: use_single_js_doc_asterisk :: UseSingleJsDocAsteriskOptions >> , # [doc = "Prevent the usage of static string literal id attribute on elements."] # [serde (skip_serializing_if = "Option::is_none")] pub use_unique_element_ids : Option < RuleConfiguration < biome_rule_options :: use_unique_element_ids :: UseUniqueElementIdsOptions >> , # [doc = "Enforce \"for\" loop update clause moving the counter in the right direction."] # [serde (skip_serializing_if = "Option::is_none")] pub use_valid_for_direction : Option < RuleConfiguration < biome_rule_options :: use_valid_for_direction :: UseValidForDirectionOptions >> , # [doc = "This rule checks that the result of a typeof expression is compared to a valid value."] # [serde (skip_serializing_if = "Option::is_none")] pub use_valid_typeof : Option < RuleFixConfiguration < biome_rule_options :: use_valid_typeof :: UseValidTypeofOptions >> , # [doc = "Require generator functions to contain yield."] # [serde (skip_serializing_if = "Option::is_none")] pub use_yield : Option < RuleConfiguration < biome_rule_options :: use_yield :: UseYieldOptions >> }
->>>>>>> 27a58380
 impl Correctness {
     const GROUP_NAME: &'static str = "correctness";
     pub(crate) const GROUP_RULES: &'static [&'static str] = &[
@@ -4700,11 +4700,7 @@
 #[cfg_attr(feature = "schema", derive(JsonSchema))]
 #[serde(rename_all = "camelCase", default, deny_unknown_fields)]
 #[doc = r" A list of rules that belong to this group"]
-<<<<<<< HEAD
-pub struct Nursery { # [doc = r" Enables the recommended rules for this group"] # [serde (skip_serializing_if = "Option::is_none")] pub recommended : Option < bool > , # [doc = "Restrict imports of deprecated exports."] # [serde (skip_serializing_if = "Option::is_none")] pub no_deprecated_imports : Option < RuleConfiguration < biome_rule_options :: no_deprecated_imports :: NoDeprecatedImportsOptions >> , # [doc = "Prevent the listing of duplicate dependencies. The rule supports the following dependency groups: \"bundledDependencies\", \"bundleDependencies\", \"dependencies\", \"devDependencies\", \"overrides\", \"optionalDependencies\", and \"peerDependencies\"."] # [serde (skip_serializing_if = "Option::is_none")] pub no_duplicate_dependencies : Option < RuleConfiguration < biome_rule_options :: no_duplicate_dependencies :: NoDuplicateDependenciesOptions >> , # [doc = "Disallow empty sources."] # [serde (skip_serializing_if = "Option::is_none")] pub no_empty_source : Option < RuleConfiguration < biome_rule_options :: no_empty_source :: NoEmptySourceOptions >> , # [doc = "Require Promise-like statements to be handled appropriately."] # [serde (skip_serializing_if = "Option::is_none")] pub no_floating_promises : Option < RuleFixConfiguration < biome_rule_options :: no_floating_promises :: NoFloatingPromisesOptions >> , # [doc = "Prevent import cycles."] # [serde (skip_serializing_if = "Option::is_none")] pub no_import_cycles : Option < RuleConfiguration < biome_rule_options :: no_import_cycles :: NoImportCyclesOptions >> , # [doc = "Disallow string literals inside JSX elements."] # [serde (skip_serializing_if = "Option::is_none")] pub no_jsx_literals : Option < RuleConfiguration < biome_rule_options :: no_jsx_literals :: NoJsxLiteralsOptions >> , # [doc = "Disallow Promises to be used in places where they are almost certainly a mistake."] # [serde (skip_serializing_if = "Option::is_none")] pub no_misused_promises : Option < RuleFixConfiguration < biome_rule_options :: no_misused_promises :: NoMisusedPromisesOptions >> , # [doc = "Prevent client components from being async functions."] # [serde (skip_serializing_if = "Option::is_none")] pub no_next_async_client_component : Option < RuleConfiguration < biome_rule_options :: no_next_async_client_component :: NoNextAsyncClientComponentOptions >> , # [doc = "Disallow non-null assertions after optional chaining expressions."] # [serde (skip_serializing_if = "Option::is_none")] pub no_non_null_asserted_optional_chain : Option < RuleConfiguration < biome_rule_options :: no_non_null_asserted_optional_chain :: NoNonNullAssertedOptionalChainOptions >> , # [doc = "Disallow useVisibleTask$() functions in Qwik components."] # [serde (skip_serializing_if = "Option::is_none")] pub no_qwik_use_visible_task : Option < RuleConfiguration < biome_rule_options :: no_qwik_use_visible_task :: NoQwikUseVisibleTaskOptions >> , # [doc = "Replaces usages of forwardRef with passing ref as a prop."] # [serde (skip_serializing_if = "Option::is_none")] pub no_react_forward_ref : Option < RuleFixConfiguration < biome_rule_options :: no_react_forward_ref :: NoReactForwardRefOptions >> , # [doc = "Disallow usage of sensitive data such as API keys and tokens."] # [serde (skip_serializing_if = "Option::is_none")] pub no_secrets : Option < RuleConfiguration < biome_rule_options :: no_secrets :: NoSecretsOptions >> , # [doc = "Disallow variable declarations from shadowing variables declared in the outer scope."] # [serde (skip_serializing_if = "Option::is_none")] pub no_shadow : Option < RuleConfiguration < biome_rule_options :: no_shadow :: NoShadowOptions >> , # [doc = "Disallow unknown DOM properties."] # [serde (skip_serializing_if = "Option::is_none")] pub no_unknown_property : Option < RuleConfiguration < biome_rule_options :: no_unknown_property :: NoUnknownPropertyOptions >> , # [doc = "Disallow unnecessary type-based conditions that can be statically determined as redundant."] # [serde (skip_serializing_if = "Option::is_none")] pub no_unnecessary_conditions : Option < RuleConfiguration < biome_rule_options :: no_unnecessary_conditions :: NoUnnecessaryConditionsOptions >> , # [doc = "Warn when importing non-existing exports."] # [serde (skip_serializing_if = "Option::is_none")] pub no_unresolved_imports : Option < RuleConfiguration < biome_rule_options :: no_unresolved_imports :: NoUnresolvedImportsOptions >> , # [doc = "Disallow expression statements that are neither a function call nor an assignment."] # [serde (skip_serializing_if = "Option::is_none")] pub no_unused_expressions : Option < RuleConfiguration < biome_rule_options :: no_unused_expressions :: NoUnusedExpressionsOptions >> , # [doc = "Disallow unused catch bindings."] # [serde (skip_serializing_if = "Option::is_none")] pub no_useless_catch_binding : Option < RuleFixConfiguration < biome_rule_options :: no_useless_catch_binding :: NoUselessCatchBindingOptions >> , # [doc = "Disallow the use of useless undefined."] # [serde (skip_serializing_if = "Option::is_none")] pub no_useless_undefined : Option < RuleFixConfiguration < biome_rule_options :: no_useless_undefined :: NoUselessUndefinedOptions >> , # [doc = "Enforce that Vue component data options are declared as functions."] # [serde (skip_serializing_if = "Option::is_none")] pub no_vue_data_object_declaration : Option < RuleFixConfiguration < biome_rule_options :: no_vue_data_object_declaration :: NoVueDataObjectDeclarationOptions >> , # [doc = "Disallow duplicate keys in Vue component data, methods, computed properties, and other options."] # [serde (skip_serializing_if = "Option::is_none")] pub no_vue_duplicate_keys : Option < RuleConfiguration < biome_rule_options :: no_vue_duplicate_keys :: NoVueDuplicateKeysOptions >> , # [doc = "Disallow reserved keys in Vue component data and computed properties."] # [serde (skip_serializing_if = "Option::is_none")] pub no_vue_reserved_keys : Option < RuleConfiguration < biome_rule_options :: no_vue_reserved_keys :: NoVueReservedKeysOptions >> , # [doc = "Disallow reserved names to be used as props."] # [serde (skip_serializing_if = "Option::is_none")] pub no_vue_reserved_props : Option < RuleConfiguration < biome_rule_options :: no_vue_reserved_props :: NoVueReservedPropsOptions >> , # [doc = "Enforces href attribute for \\<a> elements."] # [serde (skip_serializing_if = "Option::is_none")] pub use_anchor_href : Option < RuleConfiguration < biome_rule_options :: use_anchor_href :: UseAnchorHrefOptions >> , # [doc = "Enforce consistent arrow function bodies."] # [serde (skip_serializing_if = "Option::is_none")] pub use_consistent_arrow_return : Option < RuleFixConfiguration < biome_rule_options :: use_consistent_arrow_return :: UseConsistentArrowReturnOptions >> , # [doc = "Enforce type definitions to consistently use either interface or type."] # [serde (skip_serializing_if = "Option::is_none")] pub use_consistent_type_definitions : Option < RuleFixConfiguration < biome_rule_options :: use_consistent_type_definitions :: UseConsistentTypeDefinitionsOptions >> , # [doc = "Require the @deprecated directive to specify a deletion date."] # [serde (skip_serializing_if = "Option::is_none")] pub use_deprecated_date : Option < RuleConfiguration < biome_rule_options :: use_deprecated_date :: UseDeprecatedDateOptions >> , # [doc = "Require switch-case statements to be exhaustive."] # [serde (skip_serializing_if = "Option::is_none")] pub use_exhaustive_switch_cases : Option < RuleFixConfiguration < biome_rule_options :: use_exhaustive_switch_cases :: UseExhaustiveSwitchCasesOptions >> , # [doc = "Enforce types in functions, methods, variables, and parameters."] # [serde (skip_serializing_if = "Option::is_none")] pub use_explicit_type : Option < RuleConfiguration < biome_rule_options :: use_explicit_type :: UseExplicitTypeOptions >> , # [doc = "Enforces that \\<img> elements have both width and height attributes."] # [serde (skip_serializing_if = "Option::is_none")] pub use_image_size : Option < RuleConfiguration < biome_rule_options :: use_image_size :: UseImageSizeOptions >> , # [doc = "Enforce a maximum number of parameters in function definitions."] # [serde (skip_serializing_if = "Option::is_none")] pub use_max_params : Option < RuleConfiguration < biome_rule_options :: use_max_params :: UseMaxParamsOptions >> , # [doc = "Prefer using the class prop as a classlist over the classnames helper."] # [serde (skip_serializing_if = "Option::is_none")] pub use_qwik_classlist : Option < RuleConfiguration < biome_rule_options :: use_qwik_classlist :: UseQwikClasslistOptions >> , # [doc = "Disallow use* hooks outside of component$ or other use* hooks in Qwik applications."] # [serde (skip_serializing_if = "Option::is_none")] pub use_qwik_method_usage : Option < RuleConfiguration < biome_rule_options :: use_qwik_method_usage :: UseQwikMethodUsageOptions >> , # [doc = "Disallow unserializable expressions in Qwik dollar ($) scopes."] # [serde (skip_serializing_if = "Option::is_none")] pub use_qwik_valid_lexical_scope : Option < RuleConfiguration < biome_rule_options :: use_qwik_valid_lexical_scope :: UseQwikValidLexicalScopeOptions >> , # [doc = "Enforce that components are defined as functions and never as classes."] # [serde (skip_serializing_if = "Option::is_none")] pub use_react_function_components : Option < RuleConfiguration < biome_rule_options :: use_react_function_components :: UseReactFunctionComponentsOptions >> , # [doc = "Enforce the sorting of CSS utility classes."] # [serde (skip_serializing_if = "Option::is_none")] pub use_sorted_classes : Option < RuleFixConfiguration < biome_rule_options :: use_sorted_classes :: UseSortedClassesOptions >> , # [doc = "Enforce multi-word component names in Vue components."] # [serde (skip_serializing_if = "Option::is_none")] pub use_vue_multi_word_component_names : Option < RuleConfiguration < biome_rule_options :: use_vue_multi_word_component_names :: UseVueMultiWordComponentNamesOptions >> }
-=======
-pub struct Nursery { # [doc = r" Enables the recommended rules for this group"] # [serde (skip_serializing_if = "Option::is_none")] pub recommended : Option < bool > , # [doc = "Restrict imports of deprecated exports."] # [serde (skip_serializing_if = "Option::is_none")] pub no_deprecated_imports : Option < RuleConfiguration < biome_rule_options :: no_deprecated_imports :: NoDeprecatedImportsOptions >> , # [doc = "Prevent the listing of duplicate dependencies. The rule supports the following dependency groups: \"bundledDependencies\", \"bundleDependencies\", \"dependencies\", \"devDependencies\", \"overrides\", \"optionalDependencies\", and \"peerDependencies\"."] # [serde (skip_serializing_if = "Option::is_none")] pub no_duplicate_dependencies : Option < RuleConfiguration < biome_rule_options :: no_duplicate_dependencies :: NoDuplicateDependenciesOptions >> , # [doc = "Disallow empty sources."] # [serde (skip_serializing_if = "Option::is_none")] pub no_empty_source : Option < RuleConfiguration < biome_rule_options :: no_empty_source :: NoEmptySourceOptions >> , # [doc = "Require Promise-like statements to be handled appropriately."] # [serde (skip_serializing_if = "Option::is_none")] pub no_floating_promises : Option < RuleFixConfiguration < biome_rule_options :: no_floating_promises :: NoFloatingPromisesOptions >> , # [doc = "Prevent import cycles."] # [serde (skip_serializing_if = "Option::is_none")] pub no_import_cycles : Option < RuleConfiguration < biome_rule_options :: no_import_cycles :: NoImportCyclesOptions >> , # [doc = "Disallow string literals inside JSX elements."] # [serde (skip_serializing_if = "Option::is_none")] pub no_jsx_literals : Option < RuleConfiguration < biome_rule_options :: no_jsx_literals :: NoJsxLiteralsOptions >> , # [doc = "Disallow Promises to be used in places where they are almost certainly a mistake."] # [serde (skip_serializing_if = "Option::is_none")] pub no_misused_promises : Option < RuleFixConfiguration < biome_rule_options :: no_misused_promises :: NoMisusedPromisesOptions >> , # [doc = "Prevent client components from being async functions."] # [serde (skip_serializing_if = "Option::is_none")] pub no_next_async_client_component : Option < RuleConfiguration < biome_rule_options :: no_next_async_client_component :: NoNextAsyncClientComponentOptions >> , # [doc = "Replaces usages of forwardRef with passing ref as a prop."] # [serde (skip_serializing_if = "Option::is_none")] pub no_react_forward_ref : Option < RuleFixConfiguration < biome_rule_options :: no_react_forward_ref :: NoReactForwardRefOptions >> , # [doc = "Disallow variable declarations from shadowing variables declared in the outer scope."] # [serde (skip_serializing_if = "Option::is_none")] pub no_shadow : Option < RuleConfiguration < biome_rule_options :: no_shadow :: NoShadowOptions >> , # [doc = "Disallow unnecessary type-based conditions that can be statically determined as redundant."] # [serde (skip_serializing_if = "Option::is_none")] pub no_unnecessary_conditions : Option < RuleConfiguration < biome_rule_options :: no_unnecessary_conditions :: NoUnnecessaryConditionsOptions >> , # [doc = "Warn when importing non-existing exports."] # [serde (skip_serializing_if = "Option::is_none")] pub no_unresolved_imports : Option < RuleConfiguration < biome_rule_options :: no_unresolved_imports :: NoUnresolvedImportsOptions >> , # [doc = "Disallow expression statements that are neither a function call nor an assignment."] # [serde (skip_serializing_if = "Option::is_none")] pub no_unused_expressions : Option < RuleConfiguration < biome_rule_options :: no_unused_expressions :: NoUnusedExpressionsOptions >> , # [doc = "Disallow unused catch bindings."] # [serde (skip_serializing_if = "Option::is_none")] pub no_useless_catch_binding : Option < RuleFixConfiguration < biome_rule_options :: no_useless_catch_binding :: NoUselessCatchBindingOptions >> , # [doc = "Disallow the use of useless undefined."] # [serde (skip_serializing_if = "Option::is_none")] pub no_useless_undefined : Option < RuleFixConfiguration < biome_rule_options :: no_useless_undefined :: NoUselessUndefinedOptions >> , # [doc = "Enforce that Vue component data options are declared as functions."] # [serde (skip_serializing_if = "Option::is_none")] pub no_vue_data_object_declaration : Option < RuleFixConfiguration < biome_rule_options :: no_vue_data_object_declaration :: NoVueDataObjectDeclarationOptions >> , # [doc = "Disallow duplicate keys in Vue component data, methods, computed properties, and other options."] # [serde (skip_serializing_if = "Option::is_none")] pub no_vue_duplicate_keys : Option < RuleConfiguration < biome_rule_options :: no_vue_duplicate_keys :: NoVueDuplicateKeysOptions >> , # [doc = "Disallow reserved keys in Vue component data and computed properties."] # [serde (skip_serializing_if = "Option::is_none")] pub no_vue_reserved_keys : Option < RuleConfiguration < biome_rule_options :: no_vue_reserved_keys :: NoVueReservedKeysOptions >> , # [doc = "Disallow reserved names to be used as props."] # [serde (skip_serializing_if = "Option::is_none")] pub no_vue_reserved_props : Option < RuleConfiguration < biome_rule_options :: no_vue_reserved_props :: NoVueReservedPropsOptions >> , # [doc = "Enforce consistent arrow function bodies."] # [serde (skip_serializing_if = "Option::is_none")] pub use_consistent_arrow_return : Option < RuleFixConfiguration < biome_rule_options :: use_consistent_arrow_return :: UseConsistentArrowReturnOptions >> , # [doc = "Require the @deprecated directive to specify a deletion date."] # [serde (skip_serializing_if = "Option::is_none")] pub use_deprecated_date : Option < RuleConfiguration < biome_rule_options :: use_deprecated_date :: UseDeprecatedDateOptions >> , # [doc = "Require switch-case statements to be exhaustive."] # [serde (skip_serializing_if = "Option::is_none")] pub use_exhaustive_switch_cases : Option < RuleFixConfiguration < biome_rule_options :: use_exhaustive_switch_cases :: UseExhaustiveSwitchCasesOptions >> , # [doc = "Enforce types in functions, methods, variables, and parameters."] # [serde (skip_serializing_if = "Option::is_none")] pub use_explicit_type : Option < RuleConfiguration < biome_rule_options :: use_explicit_type :: UseExplicitTypeOptions >> , # [doc = "Enforce a maximum number of parameters in function definitions."] # [serde (skip_serializing_if = "Option::is_none")] pub use_max_params : Option < RuleConfiguration < biome_rule_options :: use_max_params :: UseMaxParamsOptions >> , # [doc = "Disallow use* hooks outside of component$ or other use* hooks in Qwik applications."] # [serde (skip_serializing_if = "Option::is_none")] pub use_qwik_method_usage : Option < RuleConfiguration < biome_rule_options :: use_qwik_method_usage :: UseQwikMethodUsageOptions >> , # [doc = "Disallow unserializable expressions in Qwik dollar ($) scopes."] # [serde (skip_serializing_if = "Option::is_none")] pub use_qwik_valid_lexical_scope : Option < RuleConfiguration < biome_rule_options :: use_qwik_valid_lexical_scope :: UseQwikValidLexicalScopeOptions >> , # [doc = "Enforce the sorting of CSS utility classes."] # [serde (skip_serializing_if = "Option::is_none")] pub use_sorted_classes : Option < RuleFixConfiguration < biome_rule_options :: use_sorted_classes :: UseSortedClassesOptions >> , # [doc = "Enforce specific order of Vue compiler macros."] # [serde (skip_serializing_if = "Option::is_none")] pub use_vue_define_macros_order : Option < RuleFixConfiguration < biome_rule_options :: use_vue_define_macros_order :: UseVueDefineMacrosOrderOptions >> , # [doc = "Enforce multi-word component names in Vue components."] # [serde (skip_serializing_if = "Option::is_none")] pub use_vue_multi_word_component_names : Option < RuleConfiguration < biome_rule_options :: use_vue_multi_word_component_names :: UseVueMultiWordComponentNamesOptions >> }
->>>>>>> 27a58380
+pub struct Nursery { # [doc = r" Enables the recommended rules for this group"] # [serde (skip_serializing_if = "Option::is_none")] pub recommended : Option < bool > , # [doc = "Restrict imports of deprecated exports."] # [serde (skip_serializing_if = "Option::is_none")] pub no_deprecated_imports : Option < RuleConfiguration < biome_rule_options :: no_deprecated_imports :: NoDeprecatedImportsOptions >> , # [doc = "Prevent the listing of duplicate dependencies. The rule supports the following dependency groups: \"bundledDependencies\", \"bundleDependencies\", \"dependencies\", \"devDependencies\", \"overrides\", \"optionalDependencies\", and \"peerDependencies\"."] # [serde (skip_serializing_if = "Option::is_none")] pub no_duplicate_dependencies : Option < RuleConfiguration < biome_rule_options :: no_duplicate_dependencies :: NoDuplicateDependenciesOptions >> , # [doc = "Disallow empty sources."] # [serde (skip_serializing_if = "Option::is_none")] pub no_empty_source : Option < RuleConfiguration < biome_rule_options :: no_empty_source :: NoEmptySourceOptions >> , # [doc = "Require Promise-like statements to be handled appropriately."] # [serde (skip_serializing_if = "Option::is_none")] pub no_floating_promises : Option < RuleFixConfiguration < biome_rule_options :: no_floating_promises :: NoFloatingPromisesOptions >> , # [doc = "Prevent import cycles."] # [serde (skip_serializing_if = "Option::is_none")] pub no_import_cycles : Option < RuleConfiguration < biome_rule_options :: no_import_cycles :: NoImportCyclesOptions >> , # [doc = "Disallow string literals inside JSX elements."] # [serde (skip_serializing_if = "Option::is_none")] pub no_jsx_literals : Option < RuleConfiguration < biome_rule_options :: no_jsx_literals :: NoJsxLiteralsOptions >> , # [doc = "Disallow Promises to be used in places where they are almost certainly a mistake."] # [serde (skip_serializing_if = "Option::is_none")] pub no_misused_promises : Option < RuleFixConfiguration < biome_rule_options :: no_misused_promises :: NoMisusedPromisesOptions >> , # [doc = "Prevent client components from being async functions."] # [serde (skip_serializing_if = "Option::is_none")] pub no_next_async_client_component : Option < RuleConfiguration < biome_rule_options :: no_next_async_client_component :: NoNextAsyncClientComponentOptions >> , # [doc = "Replaces usages of forwardRef with passing ref as a prop."] # [serde (skip_serializing_if = "Option::is_none")] pub no_react_forward_ref : Option < RuleFixConfiguration < biome_rule_options :: no_react_forward_ref :: NoReactForwardRefOptions >> , # [doc = "Disallow variable declarations from shadowing variables declared in the outer scope."] # [serde (skip_serializing_if = "Option::is_none")] pub no_shadow : Option < RuleConfiguration < biome_rule_options :: no_shadow :: NoShadowOptions >> , # [doc = "Disallow unknown DOM properties."] # [serde (skip_serializing_if = "Option::is_none")] pub no_unknown_attribute : Option < RuleConfiguration < biome_rule_options :: no_unknown_attribute :: NoUnknownAttributeOptions >> , # [doc = "Disallow unnecessary type-based conditions that can be statically determined as redundant."] # [serde (skip_serializing_if = "Option::is_none")] pub no_unnecessary_conditions : Option < RuleConfiguration < biome_rule_options :: no_unnecessary_conditions :: NoUnnecessaryConditionsOptions >> , # [doc = "Warn when importing non-existing exports."] # [serde (skip_serializing_if = "Option::is_none")] pub no_unresolved_imports : Option < RuleConfiguration < biome_rule_options :: no_unresolved_imports :: NoUnresolvedImportsOptions >> , # [doc = "Disallow expression statements that are neither a function call nor an assignment."] # [serde (skip_serializing_if = "Option::is_none")] pub no_unused_expressions : Option < RuleConfiguration < biome_rule_options :: no_unused_expressions :: NoUnusedExpressionsOptions >> , # [doc = "Disallow unused catch bindings."] # [serde (skip_serializing_if = "Option::is_none")] pub no_useless_catch_binding : Option < RuleFixConfiguration < biome_rule_options :: no_useless_catch_binding :: NoUselessCatchBindingOptions >> , # [doc = "Disallow the use of useless undefined."] # [serde (skip_serializing_if = "Option::is_none")] pub no_useless_undefined : Option < RuleFixConfiguration < biome_rule_options :: no_useless_undefined :: NoUselessUndefinedOptions >> , # [doc = "Enforce that Vue component data options are declared as functions."] # [serde (skip_serializing_if = "Option::is_none")] pub no_vue_data_object_declaration : Option < RuleFixConfiguration < biome_rule_options :: no_vue_data_object_declaration :: NoVueDataObjectDeclarationOptions >> , # [doc = "Disallow duplicate keys in Vue component data, methods, computed properties, and other options."] # [serde (skip_serializing_if = "Option::is_none")] pub no_vue_duplicate_keys : Option < RuleConfiguration < biome_rule_options :: no_vue_duplicate_keys :: NoVueDuplicateKeysOptions >> , # [doc = "Disallow reserved keys in Vue component data and computed properties."] # [serde (skip_serializing_if = "Option::is_none")] pub no_vue_reserved_keys : Option < RuleConfiguration < biome_rule_options :: no_vue_reserved_keys :: NoVueReservedKeysOptions >> , # [doc = "Disallow reserved names to be used as props."] # [serde (skip_serializing_if = "Option::is_none")] pub no_vue_reserved_props : Option < RuleConfiguration < biome_rule_options :: no_vue_reserved_props :: NoVueReservedPropsOptions >> , # [doc = "Enforce consistent arrow function bodies."] # [serde (skip_serializing_if = "Option::is_none")] pub use_consistent_arrow_return : Option < RuleFixConfiguration < biome_rule_options :: use_consistent_arrow_return :: UseConsistentArrowReturnOptions >> , # [doc = "Require the @deprecated directive to specify a deletion date."] # [serde (skip_serializing_if = "Option::is_none")] pub use_deprecated_date : Option < RuleConfiguration < biome_rule_options :: use_deprecated_date :: UseDeprecatedDateOptions >> , # [doc = "Require switch-case statements to be exhaustive."] # [serde (skip_serializing_if = "Option::is_none")] pub use_exhaustive_switch_cases : Option < RuleFixConfiguration < biome_rule_options :: use_exhaustive_switch_cases :: UseExhaustiveSwitchCasesOptions >> , # [doc = "Enforce types in functions, methods, variables, and parameters."] # [serde (skip_serializing_if = "Option::is_none")] pub use_explicit_type : Option < RuleConfiguration < biome_rule_options :: use_explicit_type :: UseExplicitTypeOptions >> , # [doc = "Enforce a maximum number of parameters in function definitions."] # [serde (skip_serializing_if = "Option::is_none")] pub use_max_params : Option < RuleConfiguration < biome_rule_options :: use_max_params :: UseMaxParamsOptions >> , # [doc = "Disallow use* hooks outside of component$ or other use* hooks in Qwik applications."] # [serde (skip_serializing_if = "Option::is_none")] pub use_qwik_method_usage : Option < RuleConfiguration < biome_rule_options :: use_qwik_method_usage :: UseQwikMethodUsageOptions >> , # [doc = "Disallow unserializable expressions in Qwik dollar ($) scopes."] # [serde (skip_serializing_if = "Option::is_none")] pub use_qwik_valid_lexical_scope : Option < RuleConfiguration < biome_rule_options :: use_qwik_valid_lexical_scope :: UseQwikValidLexicalScopeOptions >> , # [doc = "Enforce the sorting of CSS utility classes."] # [serde (skip_serializing_if = "Option::is_none")] pub use_sorted_classes : Option < RuleFixConfiguration < biome_rule_options :: use_sorted_classes :: UseSortedClassesOptions >> , # [doc = "Enforce specific order of Vue compiler macros."] # [serde (skip_serializing_if = "Option::is_none")] pub use_vue_define_macros_order : Option < RuleFixConfiguration < biome_rule_options :: use_vue_define_macros_order :: UseVueDefineMacrosOrderOptions >> , # [doc = "Enforce multi-word component names in Vue components."] # [serde (skip_serializing_if = "Option::is_none")] pub use_vue_multi_word_component_names : Option < RuleConfiguration < biome_rule_options :: use_vue_multi_word_component_names :: UseVueMultiWordComponentNamesOptions >> }
 impl Nursery {
     const GROUP_NAME: &'static str = "nursery";
     pub(crate) const GROUP_RULES: &'static [&'static str] = &[
@@ -4718,7 +4714,7 @@
         "noNextAsyncClientComponent",
         "noReactForwardRef",
         "noShadow",
-        "noUnknownProperty",
+        "noUnknownAttribute",
         "noUnnecessaryConditions",
         "noUnresolvedImports",
         "noUnusedExpressions",
@@ -4770,17 +4766,7 @@
         RuleFilter::Rule(Self::GROUP_NAME, Self::GROUP_RULES[26]),
         RuleFilter::Rule(Self::GROUP_NAME, Self::GROUP_RULES[27]),
         RuleFilter::Rule(Self::GROUP_NAME, Self::GROUP_RULES[28]),
-<<<<<<< HEAD
         RuleFilter::Rule(Self::GROUP_NAME, Self::GROUP_RULES[29]),
-        RuleFilter::Rule(Self::GROUP_NAME, Self::GROUP_RULES[30]),
-        RuleFilter::Rule(Self::GROUP_NAME, Self::GROUP_RULES[31]),
-        RuleFilter::Rule(Self::GROUP_NAME, Self::GROUP_RULES[32]),
-        RuleFilter::Rule(Self::GROUP_NAME, Self::GROUP_RULES[33]),
-        RuleFilter::Rule(Self::GROUP_NAME, Self::GROUP_RULES[34]),
-        RuleFilter::Rule(Self::GROUP_NAME, Self::GROUP_RULES[35]),
-        RuleFilter::Rule(Self::GROUP_NAME, Self::GROUP_RULES[36]),
-=======
->>>>>>> 27a58380
     ];
 }
 impl RuleGroupExt for Nursery {
@@ -4842,7 +4828,7 @@
         {
             index_set.insert(RuleFilter::Rule(Self::GROUP_NAME, Self::GROUP_RULES[9]));
         }
-        if let Some(rule) = self.no_unknown_property.as_ref()
+        if let Some(rule) = self.no_unknown_attribute.as_ref()
             && rule.is_enabled()
         {
             index_set.insert(RuleFilter::Rule(Self::GROUP_NAME, Self::GROUP_RULES[10]));
@@ -4885,100 +4871,54 @@
         if let Some(rule) = self.no_vue_reserved_keys.as_ref()
             && rule.is_enabled()
         {
-<<<<<<< HEAD
+            index_set.insert(RuleFilter::Rule(Self::GROUP_NAME, Self::GROUP_RULES[18]));
+        }
+        if let Some(rule) = self.no_vue_reserved_props.as_ref()
+            && rule.is_enabled()
+        {
+            index_set.insert(RuleFilter::Rule(Self::GROUP_NAME, Self::GROUP_RULES[19]));
+        }
+        if let Some(rule) = self.use_consistent_arrow_return.as_ref()
+            && rule.is_enabled()
+        {
+            index_set.insert(RuleFilter::Rule(Self::GROUP_NAME, Self::GROUP_RULES[20]));
+        }
+        if let Some(rule) = self.use_deprecated_date.as_ref()
+            && rule.is_enabled()
+        {
             index_set.insert(RuleFilter::Rule(Self::GROUP_NAME, Self::GROUP_RULES[21]));
         }
-        if let Some(rule) = self.no_vue_reserved_props.as_ref()
+        if let Some(rule) = self.use_exhaustive_switch_cases.as_ref()
             && rule.is_enabled()
         {
             index_set.insert(RuleFilter::Rule(Self::GROUP_NAME, Self::GROUP_RULES[22]));
-=======
-            index_set.insert(RuleFilter::Rule(Self::GROUP_NAME, Self::GROUP_RULES[18]));
->>>>>>> 27a58380
-        }
-        if let Some(rule) = self.use_anchor_href.as_ref()
-            && rule.is_enabled()
-        {
-<<<<<<< HEAD
+        }
+        if let Some(rule) = self.use_explicit_type.as_ref()
+            && rule.is_enabled()
+        {
             index_set.insert(RuleFilter::Rule(Self::GROUP_NAME, Self::GROUP_RULES[23]));
         }
-        if let Some(rule) = self.use_consistent_arrow_return.as_ref()
+        if let Some(rule) = self.use_max_params.as_ref()
             && rule.is_enabled()
         {
             index_set.insert(RuleFilter::Rule(Self::GROUP_NAME, Self::GROUP_RULES[24]));
-=======
-            index_set.insert(RuleFilter::Rule(Self::GROUP_NAME, Self::GROUP_RULES[19]));
->>>>>>> 27a58380
-        }
-        if let Some(rule) = self.use_consistent_type_definitions.as_ref()
-            && rule.is_enabled()
-        {
-<<<<<<< HEAD
+        }
+        if let Some(rule) = self.use_qwik_method_usage.as_ref()
+            && rule.is_enabled()
+        {
             index_set.insert(RuleFilter::Rule(Self::GROUP_NAME, Self::GROUP_RULES[25]));
         }
-        if let Some(rule) = self.use_deprecated_date.as_ref()
+        if let Some(rule) = self.use_qwik_valid_lexical_scope.as_ref()
             && rule.is_enabled()
         {
             index_set.insert(RuleFilter::Rule(Self::GROUP_NAME, Self::GROUP_RULES[26]));
         }
-        if let Some(rule) = self.use_exhaustive_switch_cases.as_ref()
+        if let Some(rule) = self.use_sorted_classes.as_ref()
             && rule.is_enabled()
         {
             index_set.insert(RuleFilter::Rule(Self::GROUP_NAME, Self::GROUP_RULES[27]));
         }
-        if let Some(rule) = self.use_explicit_type.as_ref()
-=======
-            index_set.insert(RuleFilter::Rule(Self::GROUP_NAME, Self::GROUP_RULES[20]));
-        }
-        if let Some(rule) = self.use_exhaustive_switch_cases.as_ref()
->>>>>>> 27a58380
-            && rule.is_enabled()
-        {
-            index_set.insert(RuleFilter::Rule(Self::GROUP_NAME, Self::GROUP_RULES[21]));
-        }
-<<<<<<< HEAD
-        if let Some(rule) = self.use_image_size.as_ref()
-=======
-        if let Some(rule) = self.use_explicit_type.as_ref()
->>>>>>> 27a58380
-            && rule.is_enabled()
-        {
-            index_set.insert(RuleFilter::Rule(Self::GROUP_NAME, Self::GROUP_RULES[22]));
-        }
-        if let Some(rule) = self.use_max_params.as_ref()
-            && rule.is_enabled()
-        {
-            index_set.insert(RuleFilter::Rule(Self::GROUP_NAME, Self::GROUP_RULES[23]));
-        }
-        if let Some(rule) = self.use_qwik_classlist.as_ref()
-            && rule.is_enabled()
-        {
-            index_set.insert(RuleFilter::Rule(Self::GROUP_NAME, Self::GROUP_RULES[24]));
-        }
-        if let Some(rule) = self.use_qwik_method_usage.as_ref()
-            && rule.is_enabled()
-        {
-            index_set.insert(RuleFilter::Rule(Self::GROUP_NAME, Self::GROUP_RULES[25]));
-        }
-<<<<<<< HEAD
-        if let Some(rule) = self.use_qwik_valid_lexical_scope.as_ref()
-=======
-        if let Some(rule) = self.use_sorted_classes.as_ref()
->>>>>>> 27a58380
-            && rule.is_enabled()
-        {
-            index_set.insert(RuleFilter::Rule(Self::GROUP_NAME, Self::GROUP_RULES[26]));
-        }
-<<<<<<< HEAD
-        if let Some(rule) = self.use_react_function_components.as_ref()
-=======
         if let Some(rule) = self.use_vue_define_macros_order.as_ref()
->>>>>>> 27a58380
-            && rule.is_enabled()
-        {
-            index_set.insert(RuleFilter::Rule(Self::GROUP_NAME, Self::GROUP_RULES[27]));
-        }
-        if let Some(rule) = self.use_sorted_classes.as_ref()
             && rule.is_enabled()
         {
             index_set.insert(RuleFilter::Rule(Self::GROUP_NAME, Self::GROUP_RULES[28]));
@@ -4986,7 +4926,7 @@
         if let Some(rule) = self.use_vue_multi_word_component_names.as_ref()
             && rule.is_enabled()
         {
-            index_set.insert(RuleFilter::Rule(Self::GROUP_NAME, Self::GROUP_RULES[36]));
+            index_set.insert(RuleFilter::Rule(Self::GROUP_NAME, Self::GROUP_RULES[29]));
         }
         index_set
     }
@@ -5042,204 +4982,105 @@
         {
             index_set.insert(RuleFilter::Rule(Self::GROUP_NAME, Self::GROUP_RULES[9]));
         }
+        if let Some(rule) = self.no_unknown_attribute.as_ref()
+            && rule.is_disabled()
+        {
+            index_set.insert(RuleFilter::Rule(Self::GROUP_NAME, Self::GROUP_RULES[10]));
+        }
         if let Some(rule) = self.no_unnecessary_conditions.as_ref()
             && rule.is_disabled()
         {
-            index_set.insert(RuleFilter::Rule(Self::GROUP_NAME, Self::GROUP_RULES[10]));
+            index_set.insert(RuleFilter::Rule(Self::GROUP_NAME, Self::GROUP_RULES[11]));
         }
         if let Some(rule) = self.no_unresolved_imports.as_ref()
             && rule.is_disabled()
         {
-            index_set.insert(RuleFilter::Rule(Self::GROUP_NAME, Self::GROUP_RULES[11]));
+            index_set.insert(RuleFilter::Rule(Self::GROUP_NAME, Self::GROUP_RULES[12]));
         }
         if let Some(rule) = self.no_unused_expressions.as_ref()
             && rule.is_disabled()
         {
-            index_set.insert(RuleFilter::Rule(Self::GROUP_NAME, Self::GROUP_RULES[12]));
-        }
-<<<<<<< HEAD
-        if let Some(rule) = self.no_unknown_property.as_ref()
-=======
+            index_set.insert(RuleFilter::Rule(Self::GROUP_NAME, Self::GROUP_RULES[13]));
+        }
         if let Some(rule) = self.no_useless_catch_binding.as_ref()
->>>>>>> 27a58380
-            && rule.is_disabled()
-        {
-            index_set.insert(RuleFilter::Rule(Self::GROUP_NAME, Self::GROUP_RULES[13]));
-        }
-<<<<<<< HEAD
-        if let Some(rule) = self.no_unnecessary_conditions.as_ref()
-=======
+            && rule.is_disabled()
+        {
+            index_set.insert(RuleFilter::Rule(Self::GROUP_NAME, Self::GROUP_RULES[14]));
+        }
         if let Some(rule) = self.no_useless_undefined.as_ref()
->>>>>>> 27a58380
-            && rule.is_disabled()
-        {
-            index_set.insert(RuleFilter::Rule(Self::GROUP_NAME, Self::GROUP_RULES[14]));
-        }
-<<<<<<< HEAD
-        if let Some(rule) = self.no_unresolved_imports.as_ref()
-=======
+            && rule.is_disabled()
+        {
+            index_set.insert(RuleFilter::Rule(Self::GROUP_NAME, Self::GROUP_RULES[15]));
+        }
         if let Some(rule) = self.no_vue_data_object_declaration.as_ref()
->>>>>>> 27a58380
-            && rule.is_disabled()
-        {
-            index_set.insert(RuleFilter::Rule(Self::GROUP_NAME, Self::GROUP_RULES[15]));
-        }
-<<<<<<< HEAD
-        if let Some(rule) = self.no_unused_expressions.as_ref()
-=======
+            && rule.is_disabled()
+        {
+            index_set.insert(RuleFilter::Rule(Self::GROUP_NAME, Self::GROUP_RULES[16]));
+        }
         if let Some(rule) = self.no_vue_duplicate_keys.as_ref()
->>>>>>> 27a58380
-            && rule.is_disabled()
-        {
-            index_set.insert(RuleFilter::Rule(Self::GROUP_NAME, Self::GROUP_RULES[16]));
-        }
-<<<<<<< HEAD
-        if let Some(rule) = self.no_useless_catch_binding.as_ref()
-=======
+            && rule.is_disabled()
+        {
+            index_set.insert(RuleFilter::Rule(Self::GROUP_NAME, Self::GROUP_RULES[17]));
+        }
         if let Some(rule) = self.no_vue_reserved_keys.as_ref()
->>>>>>> 27a58380
-            && rule.is_disabled()
-        {
-            index_set.insert(RuleFilter::Rule(Self::GROUP_NAME, Self::GROUP_RULES[17]));
-        }
-<<<<<<< HEAD
-        if let Some(rule) = self.no_useless_undefined.as_ref()
-=======
+            && rule.is_disabled()
+        {
+            index_set.insert(RuleFilter::Rule(Self::GROUP_NAME, Self::GROUP_RULES[18]));
+        }
         if let Some(rule) = self.no_vue_reserved_props.as_ref()
->>>>>>> 27a58380
-            && rule.is_disabled()
-        {
-            index_set.insert(RuleFilter::Rule(Self::GROUP_NAME, Self::GROUP_RULES[18]));
-        }
-<<<<<<< HEAD
-        if let Some(rule) = self.no_vue_data_object_declaration.as_ref()
-=======
+            && rule.is_disabled()
+        {
+            index_set.insert(RuleFilter::Rule(Self::GROUP_NAME, Self::GROUP_RULES[19]));
+        }
         if let Some(rule) = self.use_consistent_arrow_return.as_ref()
->>>>>>> 27a58380
-            && rule.is_disabled()
-        {
-            index_set.insert(RuleFilter::Rule(Self::GROUP_NAME, Self::GROUP_RULES[19]));
-        }
-<<<<<<< HEAD
-        if let Some(rule) = self.no_vue_duplicate_keys.as_ref()
-=======
+            && rule.is_disabled()
+        {
+            index_set.insert(RuleFilter::Rule(Self::GROUP_NAME, Self::GROUP_RULES[20]));
+        }
         if let Some(rule) = self.use_deprecated_date.as_ref()
->>>>>>> 27a58380
-            && rule.is_disabled()
-        {
-            index_set.insert(RuleFilter::Rule(Self::GROUP_NAME, Self::GROUP_RULES[20]));
-        }
-<<<<<<< HEAD
-        if let Some(rule) = self.no_vue_reserved_keys.as_ref()
-=======
+            && rule.is_disabled()
+        {
+            index_set.insert(RuleFilter::Rule(Self::GROUP_NAME, Self::GROUP_RULES[21]));
+        }
         if let Some(rule) = self.use_exhaustive_switch_cases.as_ref()
->>>>>>> 27a58380
-            && rule.is_disabled()
-        {
-            index_set.insert(RuleFilter::Rule(Self::GROUP_NAME, Self::GROUP_RULES[21]));
-        }
-<<<<<<< HEAD
-        if let Some(rule) = self.no_vue_reserved_props.as_ref()
-=======
+            && rule.is_disabled()
+        {
+            index_set.insert(RuleFilter::Rule(Self::GROUP_NAME, Self::GROUP_RULES[22]));
+        }
         if let Some(rule) = self.use_explicit_type.as_ref()
->>>>>>> 27a58380
-            && rule.is_disabled()
-        {
-            index_set.insert(RuleFilter::Rule(Self::GROUP_NAME, Self::GROUP_RULES[22]));
-        }
-<<<<<<< HEAD
-        if let Some(rule) = self.use_anchor_href.as_ref()
-=======
+            && rule.is_disabled()
+        {
+            index_set.insert(RuleFilter::Rule(Self::GROUP_NAME, Self::GROUP_RULES[23]));
+        }
         if let Some(rule) = self.use_max_params.as_ref()
->>>>>>> 27a58380
-            && rule.is_disabled()
-        {
-            index_set.insert(RuleFilter::Rule(Self::GROUP_NAME, Self::GROUP_RULES[23]));
-        }
-<<<<<<< HEAD
-        if let Some(rule) = self.use_consistent_arrow_return.as_ref()
-=======
+            && rule.is_disabled()
+        {
+            index_set.insert(RuleFilter::Rule(Self::GROUP_NAME, Self::GROUP_RULES[24]));
+        }
         if let Some(rule) = self.use_qwik_method_usage.as_ref()
->>>>>>> 27a58380
-            && rule.is_disabled()
-        {
-            index_set.insert(RuleFilter::Rule(Self::GROUP_NAME, Self::GROUP_RULES[24]));
-        }
-<<<<<<< HEAD
-        if let Some(rule) = self.use_consistent_type_definitions.as_ref()
-=======
+            && rule.is_disabled()
+        {
+            index_set.insert(RuleFilter::Rule(Self::GROUP_NAME, Self::GROUP_RULES[25]));
+        }
         if let Some(rule) = self.use_qwik_valid_lexical_scope.as_ref()
->>>>>>> 27a58380
-            && rule.is_disabled()
-        {
-            index_set.insert(RuleFilter::Rule(Self::GROUP_NAME, Self::GROUP_RULES[25]));
-        }
-<<<<<<< HEAD
-        if let Some(rule) = self.use_deprecated_date.as_ref()
-=======
+            && rule.is_disabled()
+        {
+            index_set.insert(RuleFilter::Rule(Self::GROUP_NAME, Self::GROUP_RULES[26]));
+        }
         if let Some(rule) = self.use_sorted_classes.as_ref()
->>>>>>> 27a58380
-            && rule.is_disabled()
-        {
-            index_set.insert(RuleFilter::Rule(Self::GROUP_NAME, Self::GROUP_RULES[26]));
-        }
-<<<<<<< HEAD
-        if let Some(rule) = self.use_exhaustive_switch_cases.as_ref()
-=======
+            && rule.is_disabled()
+        {
+            index_set.insert(RuleFilter::Rule(Self::GROUP_NAME, Self::GROUP_RULES[27]));
+        }
         if let Some(rule) = self.use_vue_define_macros_order.as_ref()
->>>>>>> 27a58380
-            && rule.is_disabled()
-        {
-            index_set.insert(RuleFilter::Rule(Self::GROUP_NAME, Self::GROUP_RULES[27]));
-        }
-<<<<<<< HEAD
-        if let Some(rule) = self.use_explicit_type.as_ref()
             && rule.is_disabled()
         {
             index_set.insert(RuleFilter::Rule(Self::GROUP_NAME, Self::GROUP_RULES[28]));
         }
-        if let Some(rule) = self.use_image_size.as_ref()
+        if let Some(rule) = self.use_vue_multi_word_component_names.as_ref()
             && rule.is_disabled()
         {
             index_set.insert(RuleFilter::Rule(Self::GROUP_NAME, Self::GROUP_RULES[29]));
-        }
-        if let Some(rule) = self.use_max_params.as_ref()
-            && rule.is_disabled()
-        {
-            index_set.insert(RuleFilter::Rule(Self::GROUP_NAME, Self::GROUP_RULES[30]));
-        }
-        if let Some(rule) = self.use_qwik_classlist.as_ref()
-            && rule.is_disabled()
-        {
-            index_set.insert(RuleFilter::Rule(Self::GROUP_NAME, Self::GROUP_RULES[31]));
-        }
-        if let Some(rule) = self.use_qwik_method_usage.as_ref()
-            && rule.is_disabled()
-        {
-            index_set.insert(RuleFilter::Rule(Self::GROUP_NAME, Self::GROUP_RULES[32]));
-        }
-        if let Some(rule) = self.use_qwik_valid_lexical_scope.as_ref()
-            && rule.is_disabled()
-        {
-            index_set.insert(RuleFilter::Rule(Self::GROUP_NAME, Self::GROUP_RULES[33]));
-        }
-        if let Some(rule) = self.use_react_function_components.as_ref()
-            && rule.is_disabled()
-        {
-            index_set.insert(RuleFilter::Rule(Self::GROUP_NAME, Self::GROUP_RULES[34]));
-        }
-        if let Some(rule) = self.use_sorted_classes.as_ref()
-=======
-        if let Some(rule) = self.use_vue_multi_word_component_names.as_ref()
->>>>>>> 27a58380
-            && rule.is_disabled()
-        {
-            index_set.insert(RuleFilter::Rule(Self::GROUP_NAME, Self::GROUP_RULES[28]));
-        }
-        if let Some(rule) = self.use_vue_multi_word_component_names.as_ref()
-            && rule.is_disabled()
-        {
-            index_set.insert(RuleFilter::Rule(Self::GROUP_NAME, Self::GROUP_RULES[36]));
         }
         index_set
     }
@@ -5311,8 +5152,8 @@
                 .no_shadow
                 .as_ref()
                 .map(|conf| (conf.level(), conf.get_options())),
-            "noUnknownProperty" => self
-                .no_unknown_property
+            "noUnknownAttribute" => self
+                .no_unknown_attribute
                 .as_ref()
                 .map(|conf| (conf.level(), conf.get_options())),
             "noUnnecessaryConditions" => self
@@ -5409,7 +5250,7 @@
             no_next_async_client_component: Some(value.into()),
             no_react_forward_ref: Some(value.into()),
             no_shadow: Some(value.into()),
-            no_unknown_property: Some(value.into()),
+            no_unknown_attribute: Some(value.into()),
             no_unnecessary_conditions: Some(value.into()),
             no_unresolved_imports: Some(value.into()),
             no_unused_expressions: Some(value.into()),
