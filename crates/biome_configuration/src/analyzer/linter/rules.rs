--- conflicted
+++ resolved
@@ -4882,16 +4882,10 @@
         RuleFilter::Rule(Self::GROUP_NAME, Self::GROUP_RULES[14]),
         RuleFilter::Rule(Self::GROUP_NAME, Self::GROUP_RULES[15]),
         RuleFilter::Rule(Self::GROUP_NAME, Self::GROUP_RULES[18]),
-<<<<<<< HEAD
-        RuleFilter::Rule(Self::GROUP_NAME, Self::GROUP_RULES[27]),
-        RuleFilter::Rule(Self::GROUP_NAME, Self::GROUP_RULES[28]),
-        RuleFilter::Rule(Self::GROUP_NAME, Self::GROUP_RULES[31]),
-=======
         RuleFilter::Rule(Self::GROUP_NAME, Self::GROUP_RULES[19]),
         RuleFilter::Rule(Self::GROUP_NAME, Self::GROUP_RULES[28]),
         RuleFilter::Rule(Self::GROUP_NAME, Self::GROUP_RULES[29]),
         RuleFilter::Rule(Self::GROUP_NAME, Self::GROUP_RULES[32]),
->>>>>>> 5aecb1d9
     ];
     const ALL_RULES_AS_FILTERS: &'static [RuleFilter<'static>] = &[
         RuleFilter::Rule(Self::GROUP_NAME, Self::GROUP_RULES[0]),
@@ -4929,11 +4923,8 @@
         RuleFilter::Rule(Self::GROUP_NAME, Self::GROUP_RULES[32]),
         RuleFilter::Rule(Self::GROUP_NAME, Self::GROUP_RULES[33]),
         RuleFilter::Rule(Self::GROUP_NAME, Self::GROUP_RULES[34]),
-<<<<<<< HEAD
-=======
         RuleFilter::Rule(Self::GROUP_NAME, Self::GROUP_RULES[35]),
         RuleFilter::Rule(Self::GROUP_NAME, Self::GROUP_RULES[36]),
->>>>>>> 5aecb1d9
     ];
 }
 impl RuleGroupExt for Nursery {
@@ -5050,135 +5041,77 @@
                 index_set.insert(RuleFilter::Rule(Self::GROUP_NAME, Self::GROUP_RULES[20]));
             }
         }
-<<<<<<< HEAD
-        if let Some(rule) = self.use_consistent_response.as_ref() {
-=======
         if let Some(rule) = self.use_adjacent_getter_setter.as_ref() {
->>>>>>> 5aecb1d9
             if rule.is_enabled() {
                 index_set.insert(RuleFilter::Rule(Self::GROUP_NAME, Self::GROUP_RULES[21]));
             }
         }
-<<<<<<< HEAD
+        if let Some(rule) = self.use_consistent_object_definition.as_ref() {
+            if rule.is_enabled() {
+                index_set.insert(RuleFilter::Rule(Self::GROUP_NAME, Self::GROUP_RULES[22]));
+            }
+        }
         if let Some(rule) = self.use_exhaustive_switch_cases.as_ref() {
-=======
-        if let Some(rule) = self.use_consistent_object_definition.as_ref() {
->>>>>>> 5aecb1d9
-            if rule.is_enabled() {
-                index_set.insert(RuleFilter::Rule(Self::GROUP_NAME, Self::GROUP_RULES[22]));
-            }
-        }
-<<<<<<< HEAD
+            if rule.is_enabled() {
+                index_set.insert(RuleFilter::Rule(Self::GROUP_NAME, Self::GROUP_RULES[23]));
+            }
+        }
         if let Some(rule) = self.use_explicit_type.as_ref() {
-=======
-        if let Some(rule) = self.use_exhaustive_switch_cases.as_ref() {
->>>>>>> 5aecb1d9
-            if rule.is_enabled() {
-                index_set.insert(RuleFilter::Rule(Self::GROUP_NAME, Self::GROUP_RULES[23]));
-            }
-        }
-<<<<<<< HEAD
+            if rule.is_enabled() {
+                index_set.insert(RuleFilter::Rule(Self::GROUP_NAME, Self::GROUP_RULES[24]));
+            }
+        }
         if let Some(rule) = self.use_exports_last.as_ref() {
-=======
-        if let Some(rule) = self.use_explicit_type.as_ref() {
->>>>>>> 5aecb1d9
-            if rule.is_enabled() {
-                index_set.insert(RuleFilter::Rule(Self::GROUP_NAME, Self::GROUP_RULES[24]));
-            }
-        }
-<<<<<<< HEAD
+            if rule.is_enabled() {
+                index_set.insert(RuleFilter::Rule(Self::GROUP_NAME, Self::GROUP_RULES[25]));
+            }
+        }
         if let Some(rule) = self.use_for_component.as_ref() {
-=======
-        if let Some(rule) = self.use_exports_last.as_ref() {
->>>>>>> 5aecb1d9
-            if rule.is_enabled() {
-                index_set.insert(RuleFilter::Rule(Self::GROUP_NAME, Self::GROUP_RULES[25]));
-            }
-        }
-<<<<<<< HEAD
+            if rule.is_enabled() {
+                index_set.insert(RuleFilter::Rule(Self::GROUP_NAME, Self::GROUP_RULES[26]));
+            }
+        }
         if let Some(rule) = self.use_google_font_preconnect.as_ref() {
-=======
-        if let Some(rule) = self.use_for_component.as_ref() {
->>>>>>> 5aecb1d9
-            if rule.is_enabled() {
-                index_set.insert(RuleFilter::Rule(Self::GROUP_NAME, Self::GROUP_RULES[26]));
-            }
-        }
-<<<<<<< HEAD
+            if rule.is_enabled() {
+                index_set.insert(RuleFilter::Rule(Self::GROUP_NAME, Self::GROUP_RULES[27]));
+            }
+        }
         if let Some(rule) = self.use_iterable_callback_return.as_ref() {
-=======
-        if let Some(rule) = self.use_google_font_preconnect.as_ref() {
->>>>>>> 5aecb1d9
-            if rule.is_enabled() {
-                index_set.insert(RuleFilter::Rule(Self::GROUP_NAME, Self::GROUP_RULES[27]));
-            }
-        }
-<<<<<<< HEAD
+            if rule.is_enabled() {
+                index_set.insert(RuleFilter::Rule(Self::GROUP_NAME, Self::GROUP_RULES[28]));
+            }
+        }
         if let Some(rule) = self.use_named_operation.as_ref() {
-=======
-        if let Some(rule) = self.use_iterable_callback_return.as_ref() {
->>>>>>> 5aecb1d9
-            if rule.is_enabled() {
-                index_set.insert(RuleFilter::Rule(Self::GROUP_NAME, Self::GROUP_RULES[28]));
-            }
-        }
-<<<<<<< HEAD
+            if rule.is_enabled() {
+                index_set.insert(RuleFilter::Rule(Self::GROUP_NAME, Self::GROUP_RULES[29]));
+            }
+        }
         if let Some(rule) = self.use_naming_convention.as_ref() {
-=======
-        if let Some(rule) = self.use_named_operation.as_ref() {
->>>>>>> 5aecb1d9
-            if rule.is_enabled() {
-                index_set.insert(RuleFilter::Rule(Self::GROUP_NAME, Self::GROUP_RULES[29]));
-            }
-        }
-<<<<<<< HEAD
+            if rule.is_enabled() {
+                index_set.insert(RuleFilter::Rule(Self::GROUP_NAME, Self::GROUP_RULES[30]));
+            }
+        }
         if let Some(rule) = self.use_numeric_separators.as_ref() {
-=======
-        if let Some(rule) = self.use_naming_convention.as_ref() {
->>>>>>> 5aecb1d9
-            if rule.is_enabled() {
-                index_set.insert(RuleFilter::Rule(Self::GROUP_NAME, Self::GROUP_RULES[30]));
-            }
-        }
-<<<<<<< HEAD
+            if rule.is_enabled() {
+                index_set.insert(RuleFilter::Rule(Self::GROUP_NAME, Self::GROUP_RULES[31]));
+            }
+        }
         if let Some(rule) = self.use_parse_int_radix.as_ref() {
-=======
-        if let Some(rule) = self.use_numeric_separators.as_ref() {
->>>>>>> 5aecb1d9
-            if rule.is_enabled() {
-                index_set.insert(RuleFilter::Rule(Self::GROUP_NAME, Self::GROUP_RULES[31]));
-            }
-        }
-<<<<<<< HEAD
+            if rule.is_enabled() {
+                index_set.insert(RuleFilter::Rule(Self::GROUP_NAME, Self::GROUP_RULES[32]));
+            }
+        }
         if let Some(rule) = self.use_single_js_doc_asterisk.as_ref() {
-=======
-        if let Some(rule) = self.use_parse_int_radix.as_ref() {
->>>>>>> 5aecb1d9
-            if rule.is_enabled() {
-                index_set.insert(RuleFilter::Rule(Self::GROUP_NAME, Self::GROUP_RULES[32]));
-            }
-        }
-<<<<<<< HEAD
+            if rule.is_enabled() {
+                index_set.insert(RuleFilter::Rule(Self::GROUP_NAME, Self::GROUP_RULES[33]));
+            }
+        }
         if let Some(rule) = self.use_sorted_classes.as_ref() {
-=======
-        if let Some(rule) = self.use_single_js_doc_asterisk.as_ref() {
->>>>>>> 5aecb1d9
-            if rule.is_enabled() {
-                index_set.insert(RuleFilter::Rule(Self::GROUP_NAME, Self::GROUP_RULES[33]));
-            }
-        }
-<<<<<<< HEAD
+            if rule.is_enabled() {
+                index_set.insert(RuleFilter::Rule(Self::GROUP_NAME, Self::GROUP_RULES[34]));
+            }
+        }
         if let Some(rule) = self.use_symbol_description.as_ref() {
-=======
-        if let Some(rule) = self.use_sorted_classes.as_ref() {
->>>>>>> 5aecb1d9
-            if rule.is_enabled() {
-                index_set.insert(RuleFilter::Rule(Self::GROUP_NAME, Self::GROUP_RULES[34]));
-            }
-        }
-<<<<<<< HEAD
-=======
-        if let Some(rule) = self.use_symbol_description.as_ref() {
             if rule.is_enabled() {
                 index_set.insert(RuleFilter::Rule(Self::GROUP_NAME, Self::GROUP_RULES[35]));
             }
@@ -5188,7 +5121,6 @@
                 index_set.insert(RuleFilter::Rule(Self::GROUP_NAME, Self::GROUP_RULES[36]));
             }
         }
->>>>>>> 5aecb1d9
         index_set
     }
     fn get_disabled_rules(&self) -> FxHashSet<RuleFilter<'static>> {
@@ -5308,67 +5240,67 @@
                 index_set.insert(RuleFilter::Rule(Self::GROUP_NAME, Self::GROUP_RULES[22]));
             }
         }
-        if let Some(rule) = self.use_consistent_response.as_ref() {
+        if let Some(rule) = self.use_exhaustive_switch_cases.as_ref() {
             if rule.is_disabled() {
                 index_set.insert(RuleFilter::Rule(Self::GROUP_NAME, Self::GROUP_RULES[23]));
             }
         }
-        if let Some(rule) = self.use_exhaustive_switch_cases.as_ref() {
+        if let Some(rule) = self.use_explicit_type.as_ref() {
             if rule.is_disabled() {
                 index_set.insert(RuleFilter::Rule(Self::GROUP_NAME, Self::GROUP_RULES[24]));
             }
         }
-        if let Some(rule) = self.use_explicit_type.as_ref() {
+        if let Some(rule) = self.use_exports_last.as_ref() {
             if rule.is_disabled() {
                 index_set.insert(RuleFilter::Rule(Self::GROUP_NAME, Self::GROUP_RULES[25]));
             }
         }
-        if let Some(rule) = self.use_exports_last.as_ref() {
+        if let Some(rule) = self.use_for_component.as_ref() {
             if rule.is_disabled() {
                 index_set.insert(RuleFilter::Rule(Self::GROUP_NAME, Self::GROUP_RULES[26]));
             }
         }
-        if let Some(rule) = self.use_for_component.as_ref() {
+        if let Some(rule) = self.use_google_font_preconnect.as_ref() {
             if rule.is_disabled() {
                 index_set.insert(RuleFilter::Rule(Self::GROUP_NAME, Self::GROUP_RULES[27]));
             }
         }
-        if let Some(rule) = self.use_google_font_preconnect.as_ref() {
+        if let Some(rule) = self.use_iterable_callback_return.as_ref() {
             if rule.is_disabled() {
                 index_set.insert(RuleFilter::Rule(Self::GROUP_NAME, Self::GROUP_RULES[28]));
             }
         }
-        if let Some(rule) = self.use_iterable_callback_return.as_ref() {
+        if let Some(rule) = self.use_named_operation.as_ref() {
             if rule.is_disabled() {
                 index_set.insert(RuleFilter::Rule(Self::GROUP_NAME, Self::GROUP_RULES[29]));
             }
         }
-        if let Some(rule) = self.use_named_operation.as_ref() {
+        if let Some(rule) = self.use_naming_convention.as_ref() {
             if rule.is_disabled() {
                 index_set.insert(RuleFilter::Rule(Self::GROUP_NAME, Self::GROUP_RULES[30]));
             }
         }
-        if let Some(rule) = self.use_naming_convention.as_ref() {
+        if let Some(rule) = self.use_numeric_separators.as_ref() {
             if rule.is_disabled() {
                 index_set.insert(RuleFilter::Rule(Self::GROUP_NAME, Self::GROUP_RULES[31]));
             }
         }
-        if let Some(rule) = self.use_numeric_separators.as_ref() {
+        if let Some(rule) = self.use_parse_int_radix.as_ref() {
             if rule.is_disabled() {
                 index_set.insert(RuleFilter::Rule(Self::GROUP_NAME, Self::GROUP_RULES[32]));
             }
         }
-        if let Some(rule) = self.use_parse_int_radix.as_ref() {
+        if let Some(rule) = self.use_single_js_doc_asterisk.as_ref() {
             if rule.is_disabled() {
                 index_set.insert(RuleFilter::Rule(Self::GROUP_NAME, Self::GROUP_RULES[33]));
             }
         }
-        if let Some(rule) = self.use_single_js_doc_asterisk.as_ref() {
+        if let Some(rule) = self.use_sorted_classes.as_ref() {
             if rule.is_disabled() {
                 index_set.insert(RuleFilter::Rule(Self::GROUP_NAME, Self::GROUP_RULES[34]));
             }
         }
-        if let Some(rule) = self.use_sorted_classes.as_ref() {
+        if let Some(rule) = self.use_symbol_description.as_ref() {
             if rule.is_disabled() {
                 index_set.insert(RuleFilter::Rule(Self::GROUP_NAME, Self::GROUP_RULES[35]));
             }
@@ -5376,11 +5308,6 @@
         if let Some(rule) = self.use_unique_element_ids.as_ref() {
             if rule.is_disabled() {
                 index_set.insert(RuleFilter::Rule(Self::GROUP_NAME, Self::GROUP_RULES[36]));
-            }
-        }
-        if let Some(rule) = self.use_symbol_description.as_ref() {
-            if rule.is_disabled() {
-                index_set.insert(RuleFilter::Rule(Self::GROUP_NAME, Self::GROUP_RULES[34]));
             }
         }
         index_set
