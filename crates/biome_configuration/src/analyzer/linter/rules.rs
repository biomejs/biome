//! Generated file, do not edit by hand, see `xtask/codegen`

use crate::analyzer::{RuleConfiguration, RuleFixConfiguration, RulePlainConfiguration};
use biome_analyze::{options::RuleOptions, RuleFilter};
use biome_console::markup;
use biome_deserialize::{DeserializableValidator, DeserializationDiagnostic};
use biome_deserialize_macros::{Deserializable, Merge};
use biome_diagnostics::{Category, Severity};
use biome_rowan::TextRange;
use rustc_hash::FxHashSet;
#[cfg(feature = "schema")]
use schemars::JsonSchema;
use serde::{Deserialize, Serialize};
#[derive(
    Clone,
    Copy,
    Debug,
    Deserializable,
    Eq,
    Hash,
    Merge,
    Ord,
    PartialEq,
    PartialOrd,
    serde :: Deserialize,
    serde :: Serialize,
)]
#[cfg_attr(feature = "schema", derive(JsonSchema))]
#[serde(rename_all = "camelCase")]
pub enum RuleGroup {
    A11y,
    Complexity,
    Correctness,
    Nursery,
    Performance,
    Security,
    Style,
    Suspicious,
}
impl RuleGroup {
    pub const fn as_str(self) -> &'static str {
        match self {
            Self::A11y => A11y::GROUP_NAME,
            Self::Complexity => Complexity::GROUP_NAME,
            Self::Correctness => Correctness::GROUP_NAME,
            Self::Nursery => Nursery::GROUP_NAME,
            Self::Performance => Performance::GROUP_NAME,
            Self::Security => Security::GROUP_NAME,
            Self::Style => Style::GROUP_NAME,
            Self::Suspicious => Suspicious::GROUP_NAME,
        }
    }
}
impl std::str::FromStr for RuleGroup {
    type Err = &'static str;
    fn from_str(s: &str) -> Result<Self, Self::Err> {
        match s {
            A11y::GROUP_NAME => Ok(Self::A11y),
            Complexity::GROUP_NAME => Ok(Self::Complexity),
            Correctness::GROUP_NAME => Ok(Self::Correctness),
            Nursery::GROUP_NAME => Ok(Self::Nursery),
            Performance::GROUP_NAME => Ok(Self::Performance),
            Security::GROUP_NAME => Ok(Self::Security),
            Style::GROUP_NAME => Ok(Self::Style),
            Suspicious::GROUP_NAME => Ok(Self::Suspicious),
            _ => Err("This rule group doesn't exist."),
        }
    }
}
#[derive(Clone, Debug, Default, Deserialize, Deserializable, Eq, Merge, PartialEq, Serialize)]
#[deserializable(with_validator)]
#[cfg_attr(feature = "schema", derive(JsonSchema))]
#[serde(rename_all = "camelCase", deny_unknown_fields)]
pub struct Rules {
    #[doc = r" It enables the lint rules recommended by Biome. `true` by default."]
    #[serde(skip_serializing_if = "Option::is_none")]
    pub recommended: Option<bool>,
    #[doc = r" It enables ALL rules. The rules that belong to `nursery` won't be enabled."]
    #[serde(skip_serializing_if = "Option::is_none")]
    pub all: Option<bool>,
    #[deserializable(rename = "a11y")]
    #[serde(skip_serializing_if = "Option::is_none")]
    pub a11y: Option<A11y>,
    #[deserializable(rename = "complexity")]
    #[serde(skip_serializing_if = "Option::is_none")]
    pub complexity: Option<Complexity>,
    #[deserializable(rename = "correctness")]
    #[serde(skip_serializing_if = "Option::is_none")]
    pub correctness: Option<Correctness>,
    #[deserializable(rename = "nursery")]
    #[serde(skip_serializing_if = "Option::is_none")]
    pub nursery: Option<Nursery>,
    #[deserializable(rename = "performance")]
    #[serde(skip_serializing_if = "Option::is_none")]
    pub performance: Option<Performance>,
    #[deserializable(rename = "security")]
    #[serde(skip_serializing_if = "Option::is_none")]
    pub security: Option<Security>,
    #[deserializable(rename = "style")]
    #[serde(skip_serializing_if = "Option::is_none")]
    pub style: Option<Style>,
    #[deserializable(rename = "suspicious")]
    #[serde(skip_serializing_if = "Option::is_none")]
    pub suspicious: Option<Suspicious>,
}
impl DeserializableValidator for Rules {
    fn validate(
        &mut self,
        _name: &str,
        range: TextRange,
        diagnostics: &mut Vec<DeserializationDiagnostic>,
    ) -> bool {
        if self.recommended == Some(true) && self.all == Some(true) {
            diagnostics . push (DeserializationDiagnostic :: new (markup ! (< Emphasis > "'recommended'" < / Emphasis > " and " < Emphasis > "'all'" < / Emphasis > " can't be both " < Emphasis > "'true'" < / Emphasis > ". You should choose only one of them.")) . with_range (range) . with_note (markup ! ("Biome will fallback to its defaults for this section."))) ;
            return false;
        }
        true
    }
}
impl Rules {
    #[doc = r" Checks if the code coming from [biome_diagnostics::Diagnostic] corresponds to a rule."]
    #[doc = r" Usually the code is built like {group}/{rule_name}"]
    pub fn has_rule(group: RuleGroup, rule_name: &str) -> Option<&'static str> {
        match group {
            RuleGroup::A11y => A11y::has_rule(rule_name),
            RuleGroup::Complexity => Complexity::has_rule(rule_name),
            RuleGroup::Correctness => Correctness::has_rule(rule_name),
            RuleGroup::Nursery => Nursery::has_rule(rule_name),
            RuleGroup::Performance => Performance::has_rule(rule_name),
            RuleGroup::Security => Security::has_rule(rule_name),
            RuleGroup::Style => Style::has_rule(rule_name),
            RuleGroup::Suspicious => Suspicious::has_rule(rule_name),
        }
    }
    #[doc = r" Given a category coming from [Diagnostic](biome_diagnostics::Diagnostic), this function returns"]
    #[doc = r" the [Severity](biome_diagnostics::Severity) associated to the rule, if the configuration changed it."]
    #[doc = r" If the severity is off or not set, then the function returns the default severity of the rule:"]
    #[doc = r" [Severity::Error] for recommended rules and [Severity::Warning] for other rules."]
    #[doc = r""]
    #[doc = r" If not, the function returns [None]."]
    pub fn get_severity_from_code(&self, category: &Category) -> Option<Severity> {
        let mut split_code = category.name().split('/');
        let _lint = split_code.next();
        debug_assert_eq!(_lint, Some("lint"));
        let group = <RuleGroup as std::str::FromStr>::from_str(split_code.next()?).ok()?;
        let rule_name = split_code.next()?;
        let rule_name = Self::has_rule(group, rule_name)?;
        let severity = match group {
            RuleGroup::A11y => self
                .a11y
                .as_ref()
                .and_then(|group| group.get_rule_configuration(rule_name))
                .filter(|(level, _)| !matches!(level, RulePlainConfiguration::Off))
                .map_or_else(
                    || {
                        if A11y::is_recommended_rule(rule_name) {
                            Severity::Error
                        } else {
                            Severity::Warning
                        }
                    },
                    |(level, _)| level.into(),
                ),
            RuleGroup::Complexity => self
                .complexity
                .as_ref()
                .and_then(|group| group.get_rule_configuration(rule_name))
                .filter(|(level, _)| !matches!(level, RulePlainConfiguration::Off))
                .map_or_else(
                    || {
                        if Complexity::is_recommended_rule(rule_name) {
                            Severity::Error
                        } else {
                            Severity::Warning
                        }
                    },
                    |(level, _)| level.into(),
                ),
            RuleGroup::Correctness => self
                .correctness
                .as_ref()
                .and_then(|group| group.get_rule_configuration(rule_name))
                .filter(|(level, _)| !matches!(level, RulePlainConfiguration::Off))
                .map_or_else(
                    || {
                        if Correctness::is_recommended_rule(rule_name) {
                            Severity::Error
                        } else {
                            Severity::Warning
                        }
                    },
                    |(level, _)| level.into(),
                ),
            RuleGroup::Nursery => self
                .nursery
                .as_ref()
                .and_then(|group| group.get_rule_configuration(rule_name))
                .filter(|(level, _)| !matches!(level, RulePlainConfiguration::Off))
                .map_or_else(
                    || {
                        if Nursery::is_recommended_rule(rule_name) {
                            Severity::Error
                        } else {
                            Severity::Warning
                        }
                    },
                    |(level, _)| level.into(),
                ),
            RuleGroup::Performance => self
                .performance
                .as_ref()
                .and_then(|group| group.get_rule_configuration(rule_name))
                .filter(|(level, _)| !matches!(level, RulePlainConfiguration::Off))
                .map_or_else(
                    || {
                        if Performance::is_recommended_rule(rule_name) {
                            Severity::Error
                        } else {
                            Severity::Warning
                        }
                    },
                    |(level, _)| level.into(),
                ),
            RuleGroup::Security => self
                .security
                .as_ref()
                .and_then(|group| group.get_rule_configuration(rule_name))
                .filter(|(level, _)| !matches!(level, RulePlainConfiguration::Off))
                .map_or_else(
                    || {
                        if Security::is_recommended_rule(rule_name) {
                            Severity::Error
                        } else {
                            Severity::Warning
                        }
                    },
                    |(level, _)| level.into(),
                ),
            RuleGroup::Style => self
                .style
                .as_ref()
                .and_then(|group| group.get_rule_configuration(rule_name))
                .filter(|(level, _)| !matches!(level, RulePlainConfiguration::Off))
                .map_or_else(
                    || {
                        if Style::is_recommended_rule(rule_name) {
                            Severity::Error
                        } else {
                            Severity::Warning
                        }
                    },
                    |(level, _)| level.into(),
                ),
            RuleGroup::Suspicious => self
                .suspicious
                .as_ref()
                .and_then(|group| group.get_rule_configuration(rule_name))
                .filter(|(level, _)| !matches!(level, RulePlainConfiguration::Off))
                .map_or_else(
                    || {
                        if Suspicious::is_recommended_rule(rule_name) {
                            Severity::Error
                        } else {
                            Severity::Warning
                        }
                    },
                    |(level, _)| level.into(),
                ),
        };
        Some(severity)
    }
    #[doc = r" Ensure that `recommended` is set to `true` or implied."]
    pub fn set_recommended(&mut self) {
        if self.all != Some(true) && self.recommended == Some(false) {
            self.recommended = Some(true)
        }
        if let Some(group) = &mut self.a11y {
            group.recommended = None;
        }
        if let Some(group) = &mut self.complexity {
            group.recommended = None;
        }
        if let Some(group) = &mut self.correctness {
            group.recommended = None;
        }
        if let Some(group) = &mut self.nursery {
            group.recommended = None;
        }
        if let Some(group) = &mut self.performance {
            group.recommended = None;
        }
        if let Some(group) = &mut self.security {
            group.recommended = None;
        }
        if let Some(group) = &mut self.style {
            group.recommended = None;
        }
        if let Some(group) = &mut self.suspicious {
            group.recommended = None;
        }
    }
    pub(crate) const fn is_recommended_false(&self) -> bool {
        matches!(self.recommended, Some(false))
    }
    pub(crate) const fn is_all_true(&self) -> bool {
        matches!(self.all, Some(true))
    }
    #[doc = r" It returns the enabled rules by default."]
    #[doc = r""]
    #[doc = r" The enabled rules are calculated from the difference with the disabled rules."]
    pub fn as_enabled_rules(&self) -> FxHashSet<RuleFilter<'static>> {
        let mut enabled_rules = FxHashSet::default();
        let mut disabled_rules = FxHashSet::default();
        if let Some(group) = self.a11y.as_ref() {
            group.collect_preset_rules(
                self.is_all_true(),
                !self.is_recommended_false(),
                &mut enabled_rules,
            );
            enabled_rules.extend(&group.get_enabled_rules());
            disabled_rules.extend(&group.get_disabled_rules());
        } else if self.is_all_true() {
            enabled_rules.extend(A11y::all_rules_as_filters());
        } else if !self.is_recommended_false() {
            enabled_rules.extend(A11y::recommended_rules_as_filters());
        }
        if let Some(group) = self.complexity.as_ref() {
            group.collect_preset_rules(
                self.is_all_true(),
                !self.is_recommended_false(),
                &mut enabled_rules,
            );
            enabled_rules.extend(&group.get_enabled_rules());
            disabled_rules.extend(&group.get_disabled_rules());
        } else if self.is_all_true() {
            enabled_rules.extend(Complexity::all_rules_as_filters());
        } else if !self.is_recommended_false() {
            enabled_rules.extend(Complexity::recommended_rules_as_filters());
        }
        if let Some(group) = self.correctness.as_ref() {
            group.collect_preset_rules(
                self.is_all_true(),
                !self.is_recommended_false(),
                &mut enabled_rules,
            );
            enabled_rules.extend(&group.get_enabled_rules());
            disabled_rules.extend(&group.get_disabled_rules());
        } else if self.is_all_true() {
            enabled_rules.extend(Correctness::all_rules_as_filters());
        } else if !self.is_recommended_false() {
            enabled_rules.extend(Correctness::recommended_rules_as_filters());
        }
        if let Some(group) = self.nursery.as_ref() {
            group.collect_preset_rules(
                self.is_all_true() && biome_flags::is_unstable(),
                !self.is_recommended_false() && biome_flags::is_unstable(),
                &mut enabled_rules,
            );
            enabled_rules.extend(&group.get_enabled_rules());
            disabled_rules.extend(&group.get_disabled_rules());
        } else if self.is_all_true() && biome_flags::is_unstable() {
            enabled_rules.extend(Nursery::all_rules_as_filters());
        } else if !self.is_recommended_false() && biome_flags::is_unstable() {
            enabled_rules.extend(Nursery::recommended_rules_as_filters());
        }
        if let Some(group) = self.performance.as_ref() {
            group.collect_preset_rules(
                self.is_all_true(),
                !self.is_recommended_false(),
                &mut enabled_rules,
            );
            enabled_rules.extend(&group.get_enabled_rules());
            disabled_rules.extend(&group.get_disabled_rules());
        } else if self.is_all_true() {
            enabled_rules.extend(Performance::all_rules_as_filters());
        } else if !self.is_recommended_false() {
            enabled_rules.extend(Performance::recommended_rules_as_filters());
        }
        if let Some(group) = self.security.as_ref() {
            group.collect_preset_rules(
                self.is_all_true(),
                !self.is_recommended_false(),
                &mut enabled_rules,
            );
            enabled_rules.extend(&group.get_enabled_rules());
            disabled_rules.extend(&group.get_disabled_rules());
        } else if self.is_all_true() {
            enabled_rules.extend(Security::all_rules_as_filters());
        } else if !self.is_recommended_false() {
            enabled_rules.extend(Security::recommended_rules_as_filters());
        }
        if let Some(group) = self.style.as_ref() {
            group.collect_preset_rules(
                self.is_all_true(),
                !self.is_recommended_false(),
                &mut enabled_rules,
            );
            enabled_rules.extend(&group.get_enabled_rules());
            disabled_rules.extend(&group.get_disabled_rules());
        } else if self.is_all_true() {
            enabled_rules.extend(Style::all_rules_as_filters());
        } else if !self.is_recommended_false() {
            enabled_rules.extend(Style::recommended_rules_as_filters());
        }
        if let Some(group) = self.suspicious.as_ref() {
            group.collect_preset_rules(
                self.is_all_true(),
                !self.is_recommended_false(),
                &mut enabled_rules,
            );
            enabled_rules.extend(&group.get_enabled_rules());
            disabled_rules.extend(&group.get_disabled_rules());
        } else if self.is_all_true() {
            enabled_rules.extend(Suspicious::all_rules_as_filters());
        } else if !self.is_recommended_false() {
            enabled_rules.extend(Suspicious::recommended_rules_as_filters());
        }
        enabled_rules.difference(&disabled_rules).copied().collect()
    }
}
#[derive(Clone, Debug, Default, Deserialize, Deserializable, Eq, Merge, PartialEq, Serialize)]
#[deserializable(with_validator)]
#[cfg_attr(feature = "schema", derive(JsonSchema))]
#[serde(rename_all = "camelCase", default, deny_unknown_fields)]
#[doc = r" A list of rules that belong to this group"]
pub struct A11y {
    #[doc = r" It enables the recommended rules for this group"]
    #[serde(skip_serializing_if = "Option::is_none")]
    pub recommended: Option<bool>,
    #[doc = r" It enables ALL rules for this group."]
    #[serde(skip_serializing_if = "Option::is_none")]
    pub all: Option<bool>,
    #[doc = "Enforce that the accessKey attribute is not used on any HTML element."]
    #[serde(skip_serializing_if = "Option::is_none")]
    pub no_access_key: Option<RuleFixConfiguration<biome_js_analyze::options::NoAccessKey>>,
    #[doc = "Enforce that aria-hidden=\"true\" is not set on focusable elements."]
    #[serde(skip_serializing_if = "Option::is_none")]
    pub no_aria_hidden_on_focusable:
        Option<RuleFixConfiguration<biome_js_analyze::options::NoAriaHiddenOnFocusable>>,
    #[doc = "Enforce that elements that do not support ARIA roles, states, and properties do not have those attributes."]
    #[serde(skip_serializing_if = "Option::is_none")]
    pub no_aria_unsupported_elements:
        Option<RuleFixConfiguration<biome_js_analyze::options::NoAriaUnsupportedElements>>,
    #[doc = "Enforce that autoFocus prop is not used on elements."]
    #[serde(skip_serializing_if = "Option::is_none")]
    pub no_autofocus: Option<RuleFixConfiguration<biome_js_analyze::options::NoAutofocus>>,
    #[doc = "Disallow target=\"_blank\" attribute without rel=\"noreferrer\""]
    #[serde(skip_serializing_if = "Option::is_none")]
    pub no_blank_target: Option<RuleFixConfiguration<biome_js_analyze::options::NoBlankTarget>>,
    #[doc = "Enforces that no distracting elements are used."]
    #[serde(skip_serializing_if = "Option::is_none")]
    pub no_distracting_elements:
        Option<RuleFixConfiguration<biome_js_analyze::options::NoDistractingElements>>,
    #[doc = "The scope prop should be used only on \\<th> elements."]
    #[serde(skip_serializing_if = "Option::is_none")]
    pub no_header_scope: Option<RuleFixConfiguration<biome_js_analyze::options::NoHeaderScope>>,
    #[doc = "Enforce that non-interactive ARIA roles are not assigned to interactive HTML elements."]
    #[serde(skip_serializing_if = "Option::is_none")]
    pub no_interactive_element_to_noninteractive_role: Option<
        RuleFixConfiguration<biome_js_analyze::options::NoInteractiveElementToNoninteractiveRole>,
    >,
    #[doc = "Enforce that a label element or component has a text label and an associated input."]
    #[serde(skip_serializing_if = "Option::is_none")]
    pub no_label_without_control:
        Option<RuleConfiguration<biome_js_analyze::options::NoLabelWithoutControl>>,
    #[doc = "Enforce that interactive ARIA roles are not assigned to non-interactive HTML elements."]
    #[serde(skip_serializing_if = "Option::is_none")]
    pub no_noninteractive_element_to_interactive_role: Option<
        RuleFixConfiguration<biome_js_analyze::options::NoNoninteractiveElementToInteractiveRole>,
    >,
    #[doc = "Enforce that tabIndex is not assigned to non-interactive HTML elements."]
    #[serde(skip_serializing_if = "Option::is_none")]
    pub no_noninteractive_tabindex:
        Option<RuleFixConfiguration<biome_js_analyze::options::NoNoninteractiveTabindex>>,
    #[doc = "Prevent the usage of positive integers on tabIndex property"]
    #[serde(skip_serializing_if = "Option::is_none")]
    pub no_positive_tabindex:
        Option<RuleFixConfiguration<biome_js_analyze::options::NoPositiveTabindex>>,
    #[doc = "Enforce img alt prop does not contain the word \"image\", \"picture\", or \"photo\"."]
    #[serde(skip_serializing_if = "Option::is_none")]
    pub no_redundant_alt: Option<RuleConfiguration<biome_js_analyze::options::NoRedundantAlt>>,
    #[doc = "Enforce explicit role property is not the same as implicit/default role property on an element."]
    #[serde(skip_serializing_if = "Option::is_none")]
    pub no_redundant_roles:
        Option<RuleFixConfiguration<biome_js_analyze::options::NoRedundantRoles>>,
    #[doc = "Enforces the usage of the title element for the svg element."]
    #[serde(skip_serializing_if = "Option::is_none")]
    pub no_svg_without_title:
        Option<RuleConfiguration<biome_js_analyze::options::NoSvgWithoutTitle>>,
    #[doc = "Enforce that all elements that require alternative text have meaningful information to relay back to the end user."]
    #[serde(skip_serializing_if = "Option::is_none")]
    pub use_alt_text: Option<RuleConfiguration<biome_js_analyze::options::UseAltText>>,
    #[doc = "Enforce that anchors have content and that the content is accessible to screen readers."]
    #[serde(skip_serializing_if = "Option::is_none")]
    pub use_anchor_content:
        Option<RuleFixConfiguration<biome_js_analyze::options::UseAnchorContent>>,
    #[doc = "Enforce that tabIndex is assigned to non-interactive HTML elements with aria-activedescendant."]
    #[serde(skip_serializing_if = "Option::is_none")]
    pub use_aria_activedescendant_with_tabindex: Option<
        RuleFixConfiguration<biome_js_analyze::options::UseAriaActivedescendantWithTabindex>,
    >,
    #[doc = "Enforce that elements with ARIA roles must have all required ARIA attributes for that role."]
    #[serde(skip_serializing_if = "Option::is_none")]
    pub use_aria_props_for_role:
        Option<RuleConfiguration<biome_js_analyze::options::UseAriaPropsForRole>>,
    #[doc = "Enforces the usage of the attribute type for the element button"]
    #[serde(skip_serializing_if = "Option::is_none")]
    pub use_button_type: Option<RuleConfiguration<biome_js_analyze::options::UseButtonType>>,
    #[doc = "Elements with an interactive role and interaction handlers must be focusable."]
    #[serde(skip_serializing_if = "Option::is_none")]
    pub use_focusable_interactive:
        Option<RuleConfiguration<biome_js_analyze::options::UseFocusableInteractive>>,
    #[doc = "Disallow a missing generic family keyword within font families."]
    #[serde(skip_serializing_if = "Option::is_none")]
    pub use_generic_font_names:
        Option<RuleConfiguration<biome_css_analyze::options::UseGenericFontNames>>,
    #[doc = "Enforce that heading elements (h1, h2, etc.) have content and that the content is accessible to screen readers. Accessible means that it is not hidden using the aria-hidden prop."]
    #[serde(skip_serializing_if = "Option::is_none")]
    pub use_heading_content:
        Option<RuleConfiguration<biome_js_analyze::options::UseHeadingContent>>,
    #[doc = "Enforce that html element has lang attribute."]
    #[serde(skip_serializing_if = "Option::is_none")]
    pub use_html_lang: Option<RuleConfiguration<biome_js_analyze::options::UseHtmlLang>>,
    #[doc = "Enforces the usage of the attribute title for the element iframe."]
    #[serde(skip_serializing_if = "Option::is_none")]
    pub use_iframe_title: Option<RuleConfiguration<biome_js_analyze::options::UseIframeTitle>>,
    #[doc = "Enforce onClick is accompanied by at least one of the following: onKeyUp, onKeyDown, onKeyPress."]
    #[serde(skip_serializing_if = "Option::is_none")]
    pub use_key_with_click_events:
        Option<RuleConfiguration<biome_js_analyze::options::UseKeyWithClickEvents>>,
    #[doc = "Enforce onMouseOver / onMouseOut are accompanied by onFocus / onBlur."]
    #[serde(skip_serializing_if = "Option::is_none")]
    pub use_key_with_mouse_events:
        Option<RuleConfiguration<biome_js_analyze::options::UseKeyWithMouseEvents>>,
    #[doc = "Enforces that audio and video elements must have a track for captions."]
    #[serde(skip_serializing_if = "Option::is_none")]
    pub use_media_caption: Option<RuleConfiguration<biome_js_analyze::options::UseMediaCaption>>,
    #[doc = "It detects the use of role attributes in JSX elements and suggests using semantic elements instead."]
    #[serde(skip_serializing_if = "Option::is_none")]
    pub use_semantic_elements:
        Option<RuleConfiguration<biome_js_analyze::options::UseSemanticElements>>,
    #[doc = "Enforce that all anchors are valid, and they are navigable elements."]
    #[serde(skip_serializing_if = "Option::is_none")]
    pub use_valid_anchor: Option<RuleConfiguration<biome_js_analyze::options::UseValidAnchor>>,
    #[doc = "Ensures that ARIA properties aria-* are all valid."]
    #[serde(skip_serializing_if = "Option::is_none")]
    pub use_valid_aria_props:
        Option<RuleFixConfiguration<biome_js_analyze::options::UseValidAriaProps>>,
    #[doc = "Elements with ARIA roles must use a valid, non-abstract ARIA role."]
    #[serde(skip_serializing_if = "Option::is_none")]
    pub use_valid_aria_role:
        Option<RuleFixConfiguration<biome_js_analyze::options::UseValidAriaRole>>,
    #[doc = "Enforce that ARIA state and property values are valid."]
    #[serde(skip_serializing_if = "Option::is_none")]
    pub use_valid_aria_values:
        Option<RuleConfiguration<biome_js_analyze::options::UseValidAriaValues>>,
    #[doc = "Ensure that the attribute passed to the lang attribute is a correct ISO language and/or country."]
    #[serde(skip_serializing_if = "Option::is_none")]
    pub use_valid_lang: Option<RuleConfiguration<biome_js_analyze::options::UseValidLang>>,
}
impl DeserializableValidator for A11y {
    fn validate(
        &mut self,
        _name: &str,
        range: TextRange,
        diagnostics: &mut Vec<DeserializationDiagnostic>,
    ) -> bool {
        if self.recommended == Some(true) && self.all == Some(true) {
            diagnostics . push (DeserializationDiagnostic :: new (markup ! (< Emphasis > "'recommended'" < / Emphasis > " and " < Emphasis > "'all'" < / Emphasis > " can't be both " < Emphasis > "'true'" < / Emphasis > ". You should choose only one of them.")) . with_range (range) . with_note (markup ! ("Biome will fallback to its defaults for this section."))) ;
            return false;
        }
        true
    }
}
impl A11y {
    const GROUP_NAME: &'static str = "a11y";
    pub(crate) const GROUP_RULES: &'static [&'static str] = &[
        "noAccessKey",
        "noAriaHiddenOnFocusable",
        "noAriaUnsupportedElements",
        "noAutofocus",
        "noBlankTarget",
        "noDistractingElements",
        "noHeaderScope",
        "noInteractiveElementToNoninteractiveRole",
        "noLabelWithoutControl",
        "noNoninteractiveElementToInteractiveRole",
        "noNoninteractiveTabindex",
        "noPositiveTabindex",
        "noRedundantAlt",
        "noRedundantRoles",
        "noSvgWithoutTitle",
        "useAltText",
        "useAnchorContent",
        "useAriaActivedescendantWithTabindex",
        "useAriaPropsForRole",
        "useButtonType",
        "useFocusableInteractive",
        "useGenericFontNames",
        "useHeadingContent",
        "useHtmlLang",
        "useIframeTitle",
        "useKeyWithClickEvents",
        "useKeyWithMouseEvents",
        "useMediaCaption",
        "useSemanticElements",
        "useValidAnchor",
        "useValidAriaProps",
        "useValidAriaRole",
        "useValidAriaValues",
        "useValidLang",
    ];
    const RECOMMENDED_RULES: &'static [&'static str] = &[
        "noAccessKey",
        "noAriaHiddenOnFocusable",
        "noAriaUnsupportedElements",
        "noAutofocus",
        "noBlankTarget",
        "noDistractingElements",
        "noHeaderScope",
        "noInteractiveElementToNoninteractiveRole",
        "noLabelWithoutControl",
        "noNoninteractiveElementToInteractiveRole",
        "noNoninteractiveTabindex",
        "noPositiveTabindex",
        "noRedundantAlt",
        "noRedundantRoles",
        "noSvgWithoutTitle",
        "useAltText",
        "useAnchorContent",
        "useAriaActivedescendantWithTabindex",
        "useAriaPropsForRole",
        "useButtonType",
        "useFocusableInteractive",
        "useGenericFontNames",
        "useHeadingContent",
        "useHtmlLang",
        "useIframeTitle",
        "useKeyWithClickEvents",
        "useKeyWithMouseEvents",
        "useMediaCaption",
        "useSemanticElements",
        "useValidAnchor",
        "useValidAriaProps",
        "useValidAriaRole",
        "useValidAriaValues",
        "useValidLang",
    ];
    const RECOMMENDED_RULES_AS_FILTERS: &'static [RuleFilter<'static>] = &[
        RuleFilter::Rule(Self::GROUP_NAME, Self::GROUP_RULES[0]),
        RuleFilter::Rule(Self::GROUP_NAME, Self::GROUP_RULES[1]),
        RuleFilter::Rule(Self::GROUP_NAME, Self::GROUP_RULES[2]),
        RuleFilter::Rule(Self::GROUP_NAME, Self::GROUP_RULES[3]),
        RuleFilter::Rule(Self::GROUP_NAME, Self::GROUP_RULES[4]),
        RuleFilter::Rule(Self::GROUP_NAME, Self::GROUP_RULES[5]),
        RuleFilter::Rule(Self::GROUP_NAME, Self::GROUP_RULES[6]),
        RuleFilter::Rule(Self::GROUP_NAME, Self::GROUP_RULES[7]),
        RuleFilter::Rule(Self::GROUP_NAME, Self::GROUP_RULES[8]),
        RuleFilter::Rule(Self::GROUP_NAME, Self::GROUP_RULES[9]),
        RuleFilter::Rule(Self::GROUP_NAME, Self::GROUP_RULES[10]),
        RuleFilter::Rule(Self::GROUP_NAME, Self::GROUP_RULES[11]),
        RuleFilter::Rule(Self::GROUP_NAME, Self::GROUP_RULES[12]),
        RuleFilter::Rule(Self::GROUP_NAME, Self::GROUP_RULES[13]),
        RuleFilter::Rule(Self::GROUP_NAME, Self::GROUP_RULES[14]),
        RuleFilter::Rule(Self::GROUP_NAME, Self::GROUP_RULES[15]),
        RuleFilter::Rule(Self::GROUP_NAME, Self::GROUP_RULES[16]),
        RuleFilter::Rule(Self::GROUP_NAME, Self::GROUP_RULES[17]),
        RuleFilter::Rule(Self::GROUP_NAME, Self::GROUP_RULES[18]),
        RuleFilter::Rule(Self::GROUP_NAME, Self::GROUP_RULES[19]),
        RuleFilter::Rule(Self::GROUP_NAME, Self::GROUP_RULES[20]),
        RuleFilter::Rule(Self::GROUP_NAME, Self::GROUP_RULES[21]),
        RuleFilter::Rule(Self::GROUP_NAME, Self::GROUP_RULES[22]),
        RuleFilter::Rule(Self::GROUP_NAME, Self::GROUP_RULES[23]),
        RuleFilter::Rule(Self::GROUP_NAME, Self::GROUP_RULES[24]),
        RuleFilter::Rule(Self::GROUP_NAME, Self::GROUP_RULES[25]),
        RuleFilter::Rule(Self::GROUP_NAME, Self::GROUP_RULES[26]),
        RuleFilter::Rule(Self::GROUP_NAME, Self::GROUP_RULES[27]),
        RuleFilter::Rule(Self::GROUP_NAME, Self::GROUP_RULES[28]),
        RuleFilter::Rule(Self::GROUP_NAME, Self::GROUP_RULES[29]),
        RuleFilter::Rule(Self::GROUP_NAME, Self::GROUP_RULES[30]),
        RuleFilter::Rule(Self::GROUP_NAME, Self::GROUP_RULES[31]),
        RuleFilter::Rule(Self::GROUP_NAME, Self::GROUP_RULES[32]),
        RuleFilter::Rule(Self::GROUP_NAME, Self::GROUP_RULES[33]),
    ];
    const ALL_RULES_AS_FILTERS: &'static [RuleFilter<'static>] = &[
        RuleFilter::Rule(Self::GROUP_NAME, Self::GROUP_RULES[0]),
        RuleFilter::Rule(Self::GROUP_NAME, Self::GROUP_RULES[1]),
        RuleFilter::Rule(Self::GROUP_NAME, Self::GROUP_RULES[2]),
        RuleFilter::Rule(Self::GROUP_NAME, Self::GROUP_RULES[3]),
        RuleFilter::Rule(Self::GROUP_NAME, Self::GROUP_RULES[4]),
        RuleFilter::Rule(Self::GROUP_NAME, Self::GROUP_RULES[5]),
        RuleFilter::Rule(Self::GROUP_NAME, Self::GROUP_RULES[6]),
        RuleFilter::Rule(Self::GROUP_NAME, Self::GROUP_RULES[7]),
        RuleFilter::Rule(Self::GROUP_NAME, Self::GROUP_RULES[8]),
        RuleFilter::Rule(Self::GROUP_NAME, Self::GROUP_RULES[9]),
        RuleFilter::Rule(Self::GROUP_NAME, Self::GROUP_RULES[10]),
        RuleFilter::Rule(Self::GROUP_NAME, Self::GROUP_RULES[11]),
        RuleFilter::Rule(Self::GROUP_NAME, Self::GROUP_RULES[12]),
        RuleFilter::Rule(Self::GROUP_NAME, Self::GROUP_RULES[13]),
        RuleFilter::Rule(Self::GROUP_NAME, Self::GROUP_RULES[14]),
        RuleFilter::Rule(Self::GROUP_NAME, Self::GROUP_RULES[15]),
        RuleFilter::Rule(Self::GROUP_NAME, Self::GROUP_RULES[16]),
        RuleFilter::Rule(Self::GROUP_NAME, Self::GROUP_RULES[17]),
        RuleFilter::Rule(Self::GROUP_NAME, Self::GROUP_RULES[18]),
        RuleFilter::Rule(Self::GROUP_NAME, Self::GROUP_RULES[19]),
        RuleFilter::Rule(Self::GROUP_NAME, Self::GROUP_RULES[20]),
        RuleFilter::Rule(Self::GROUP_NAME, Self::GROUP_RULES[21]),
        RuleFilter::Rule(Self::GROUP_NAME, Self::GROUP_RULES[22]),
        RuleFilter::Rule(Self::GROUP_NAME, Self::GROUP_RULES[23]),
        RuleFilter::Rule(Self::GROUP_NAME, Self::GROUP_RULES[24]),
        RuleFilter::Rule(Self::GROUP_NAME, Self::GROUP_RULES[25]),
        RuleFilter::Rule(Self::GROUP_NAME, Self::GROUP_RULES[26]),
        RuleFilter::Rule(Self::GROUP_NAME, Self::GROUP_RULES[27]),
        RuleFilter::Rule(Self::GROUP_NAME, Self::GROUP_RULES[28]),
        RuleFilter::Rule(Self::GROUP_NAME, Self::GROUP_RULES[29]),
        RuleFilter::Rule(Self::GROUP_NAME, Self::GROUP_RULES[30]),
        RuleFilter::Rule(Self::GROUP_NAME, Self::GROUP_RULES[31]),
        RuleFilter::Rule(Self::GROUP_NAME, Self::GROUP_RULES[32]),
        RuleFilter::Rule(Self::GROUP_NAME, Self::GROUP_RULES[33]),
    ];
    #[doc = r" Retrieves the recommended rules"]
    pub(crate) fn is_recommended_true(&self) -> bool {
        matches!(self.recommended, Some(true))
    }
    pub(crate) fn is_recommended_unset(&self) -> bool {
        self.recommended.is_none()
    }
    pub(crate) fn is_all_true(&self) -> bool {
        matches!(self.all, Some(true))
    }
    pub(crate) fn is_all_unset(&self) -> bool {
        self.all.is_none()
    }
    pub(crate) fn get_enabled_rules(&self) -> FxHashSet<RuleFilter<'static>> {
        let mut index_set = FxHashSet::default();
        if let Some(rule) = self.no_access_key.as_ref() {
            if rule.is_enabled() {
                index_set.insert(RuleFilter::Rule(Self::GROUP_NAME, Self::GROUP_RULES[0]));
            }
        }
        if let Some(rule) = self.no_aria_hidden_on_focusable.as_ref() {
            if rule.is_enabled() {
                index_set.insert(RuleFilter::Rule(Self::GROUP_NAME, Self::GROUP_RULES[1]));
            }
        }
        if let Some(rule) = self.no_aria_unsupported_elements.as_ref() {
            if rule.is_enabled() {
                index_set.insert(RuleFilter::Rule(Self::GROUP_NAME, Self::GROUP_RULES[2]));
            }
        }
        if let Some(rule) = self.no_autofocus.as_ref() {
            if rule.is_enabled() {
                index_set.insert(RuleFilter::Rule(Self::GROUP_NAME, Self::GROUP_RULES[3]));
            }
        }
        if let Some(rule) = self.no_blank_target.as_ref() {
            if rule.is_enabled() {
                index_set.insert(RuleFilter::Rule(Self::GROUP_NAME, Self::GROUP_RULES[4]));
            }
        }
        if let Some(rule) = self.no_distracting_elements.as_ref() {
            if rule.is_enabled() {
                index_set.insert(RuleFilter::Rule(Self::GROUP_NAME, Self::GROUP_RULES[5]));
            }
        }
        if let Some(rule) = self.no_header_scope.as_ref() {
            if rule.is_enabled() {
                index_set.insert(RuleFilter::Rule(Self::GROUP_NAME, Self::GROUP_RULES[6]));
            }
        }
        if let Some(rule) = self.no_interactive_element_to_noninteractive_role.as_ref() {
            if rule.is_enabled() {
                index_set.insert(RuleFilter::Rule(Self::GROUP_NAME, Self::GROUP_RULES[7]));
            }
        }
        if let Some(rule) = self.no_label_without_control.as_ref() {
            if rule.is_enabled() {
                index_set.insert(RuleFilter::Rule(Self::GROUP_NAME, Self::GROUP_RULES[8]));
            }
        }
        if let Some(rule) = self.no_noninteractive_element_to_interactive_role.as_ref() {
            if rule.is_enabled() {
                index_set.insert(RuleFilter::Rule(Self::GROUP_NAME, Self::GROUP_RULES[9]));
            }
        }
        if let Some(rule) = self.no_noninteractive_tabindex.as_ref() {
            if rule.is_enabled() {
                index_set.insert(RuleFilter::Rule(Self::GROUP_NAME, Self::GROUP_RULES[10]));
            }
        }
        if let Some(rule) = self.no_positive_tabindex.as_ref() {
            if rule.is_enabled() {
                index_set.insert(RuleFilter::Rule(Self::GROUP_NAME, Self::GROUP_RULES[11]));
            }
        }
        if let Some(rule) = self.no_redundant_alt.as_ref() {
            if rule.is_enabled() {
                index_set.insert(RuleFilter::Rule(Self::GROUP_NAME, Self::GROUP_RULES[12]));
            }
        }
        if let Some(rule) = self.no_redundant_roles.as_ref() {
            if rule.is_enabled() {
                index_set.insert(RuleFilter::Rule(Self::GROUP_NAME, Self::GROUP_RULES[13]));
            }
        }
        if let Some(rule) = self.no_svg_without_title.as_ref() {
            if rule.is_enabled() {
                index_set.insert(RuleFilter::Rule(Self::GROUP_NAME, Self::GROUP_RULES[14]));
            }
        }
        if let Some(rule) = self.use_alt_text.as_ref() {
            if rule.is_enabled() {
                index_set.insert(RuleFilter::Rule(Self::GROUP_NAME, Self::GROUP_RULES[15]));
            }
        }
        if let Some(rule) = self.use_anchor_content.as_ref() {
            if rule.is_enabled() {
                index_set.insert(RuleFilter::Rule(Self::GROUP_NAME, Self::GROUP_RULES[16]));
            }
        }
        if let Some(rule) = self.use_aria_activedescendant_with_tabindex.as_ref() {
            if rule.is_enabled() {
                index_set.insert(RuleFilter::Rule(Self::GROUP_NAME, Self::GROUP_RULES[17]));
            }
        }
        if let Some(rule) = self.use_aria_props_for_role.as_ref() {
            if rule.is_enabled() {
                index_set.insert(RuleFilter::Rule(Self::GROUP_NAME, Self::GROUP_RULES[18]));
            }
        }
        if let Some(rule) = self.use_button_type.as_ref() {
            if rule.is_enabled() {
                index_set.insert(RuleFilter::Rule(Self::GROUP_NAME, Self::GROUP_RULES[19]));
            }
        }
        if let Some(rule) = self.use_focusable_interactive.as_ref() {
            if rule.is_enabled() {
                index_set.insert(RuleFilter::Rule(Self::GROUP_NAME, Self::GROUP_RULES[20]));
            }
        }
        if let Some(rule) = self.use_generic_font_names.as_ref() {
            if rule.is_enabled() {
                index_set.insert(RuleFilter::Rule(Self::GROUP_NAME, Self::GROUP_RULES[21]));
            }
        }
        if let Some(rule) = self.use_heading_content.as_ref() {
            if rule.is_enabled() {
                index_set.insert(RuleFilter::Rule(Self::GROUP_NAME, Self::GROUP_RULES[22]));
            }
        }
        if let Some(rule) = self.use_html_lang.as_ref() {
            if rule.is_enabled() {
                index_set.insert(RuleFilter::Rule(Self::GROUP_NAME, Self::GROUP_RULES[23]));
            }
        }
        if let Some(rule) = self.use_iframe_title.as_ref() {
            if rule.is_enabled() {
                index_set.insert(RuleFilter::Rule(Self::GROUP_NAME, Self::GROUP_RULES[24]));
            }
        }
        if let Some(rule) = self.use_key_with_click_events.as_ref() {
            if rule.is_enabled() {
                index_set.insert(RuleFilter::Rule(Self::GROUP_NAME, Self::GROUP_RULES[25]));
            }
        }
        if let Some(rule) = self.use_key_with_mouse_events.as_ref() {
            if rule.is_enabled() {
                index_set.insert(RuleFilter::Rule(Self::GROUP_NAME, Self::GROUP_RULES[26]));
            }
        }
        if let Some(rule) = self.use_media_caption.as_ref() {
            if rule.is_enabled() {
                index_set.insert(RuleFilter::Rule(Self::GROUP_NAME, Self::GROUP_RULES[27]));
            }
        }
        if let Some(rule) = self.use_semantic_elements.as_ref() {
            if rule.is_enabled() {
                index_set.insert(RuleFilter::Rule(Self::GROUP_NAME, Self::GROUP_RULES[28]));
            }
        }
        if let Some(rule) = self.use_valid_anchor.as_ref() {
            if rule.is_enabled() {
                index_set.insert(RuleFilter::Rule(Self::GROUP_NAME, Self::GROUP_RULES[29]));
            }
        }
        if let Some(rule) = self.use_valid_aria_props.as_ref() {
            if rule.is_enabled() {
                index_set.insert(RuleFilter::Rule(Self::GROUP_NAME, Self::GROUP_RULES[30]));
            }
        }
        if let Some(rule) = self.use_valid_aria_role.as_ref() {
            if rule.is_enabled() {
                index_set.insert(RuleFilter::Rule(Self::GROUP_NAME, Self::GROUP_RULES[31]));
            }
        }
        if let Some(rule) = self.use_valid_aria_values.as_ref() {
            if rule.is_enabled() {
                index_set.insert(RuleFilter::Rule(Self::GROUP_NAME, Self::GROUP_RULES[32]));
            }
        }
        if let Some(rule) = self.use_valid_lang.as_ref() {
            if rule.is_enabled() {
                index_set.insert(RuleFilter::Rule(Self::GROUP_NAME, Self::GROUP_RULES[33]));
            }
        }
        index_set
    }
    pub(crate) fn get_disabled_rules(&self) -> FxHashSet<RuleFilter<'static>> {
        let mut index_set = FxHashSet::default();
        if let Some(rule) = self.no_access_key.as_ref() {
            if rule.is_disabled() {
                index_set.insert(RuleFilter::Rule(Self::GROUP_NAME, Self::GROUP_RULES[0]));
            }
        }
        if let Some(rule) = self.no_aria_hidden_on_focusable.as_ref() {
            if rule.is_disabled() {
                index_set.insert(RuleFilter::Rule(Self::GROUP_NAME, Self::GROUP_RULES[1]));
            }
        }
        if let Some(rule) = self.no_aria_unsupported_elements.as_ref() {
            if rule.is_disabled() {
                index_set.insert(RuleFilter::Rule(Self::GROUP_NAME, Self::GROUP_RULES[2]));
            }
        }
        if let Some(rule) = self.no_autofocus.as_ref() {
            if rule.is_disabled() {
                index_set.insert(RuleFilter::Rule(Self::GROUP_NAME, Self::GROUP_RULES[3]));
            }
        }
        if let Some(rule) = self.no_blank_target.as_ref() {
            if rule.is_disabled() {
                index_set.insert(RuleFilter::Rule(Self::GROUP_NAME, Self::GROUP_RULES[4]));
            }
        }
        if let Some(rule) = self.no_distracting_elements.as_ref() {
            if rule.is_disabled() {
                index_set.insert(RuleFilter::Rule(Self::GROUP_NAME, Self::GROUP_RULES[5]));
            }
        }
        if let Some(rule) = self.no_header_scope.as_ref() {
            if rule.is_disabled() {
                index_set.insert(RuleFilter::Rule(Self::GROUP_NAME, Self::GROUP_RULES[6]));
            }
        }
        if let Some(rule) = self.no_interactive_element_to_noninteractive_role.as_ref() {
            if rule.is_disabled() {
                index_set.insert(RuleFilter::Rule(Self::GROUP_NAME, Self::GROUP_RULES[7]));
            }
        }
        if let Some(rule) = self.no_label_without_control.as_ref() {
            if rule.is_disabled() {
                index_set.insert(RuleFilter::Rule(Self::GROUP_NAME, Self::GROUP_RULES[8]));
            }
        }
        if let Some(rule) = self.no_noninteractive_element_to_interactive_role.as_ref() {
            if rule.is_disabled() {
                index_set.insert(RuleFilter::Rule(Self::GROUP_NAME, Self::GROUP_RULES[9]));
            }
        }
        if let Some(rule) = self.no_noninteractive_tabindex.as_ref() {
            if rule.is_disabled() {
                index_set.insert(RuleFilter::Rule(Self::GROUP_NAME, Self::GROUP_RULES[10]));
            }
        }
        if let Some(rule) = self.no_positive_tabindex.as_ref() {
            if rule.is_disabled() {
                index_set.insert(RuleFilter::Rule(Self::GROUP_NAME, Self::GROUP_RULES[11]));
            }
        }
        if let Some(rule) = self.no_redundant_alt.as_ref() {
            if rule.is_disabled() {
                index_set.insert(RuleFilter::Rule(Self::GROUP_NAME, Self::GROUP_RULES[12]));
            }
        }
        if let Some(rule) = self.no_redundant_roles.as_ref() {
            if rule.is_disabled() {
                index_set.insert(RuleFilter::Rule(Self::GROUP_NAME, Self::GROUP_RULES[13]));
            }
        }
        if let Some(rule) = self.no_svg_without_title.as_ref() {
            if rule.is_disabled() {
                index_set.insert(RuleFilter::Rule(Self::GROUP_NAME, Self::GROUP_RULES[14]));
            }
        }
        if let Some(rule) = self.use_alt_text.as_ref() {
            if rule.is_disabled() {
                index_set.insert(RuleFilter::Rule(Self::GROUP_NAME, Self::GROUP_RULES[15]));
            }
        }
        if let Some(rule) = self.use_anchor_content.as_ref() {
            if rule.is_disabled() {
                index_set.insert(RuleFilter::Rule(Self::GROUP_NAME, Self::GROUP_RULES[16]));
            }
        }
        if let Some(rule) = self.use_aria_activedescendant_with_tabindex.as_ref() {
            if rule.is_disabled() {
                index_set.insert(RuleFilter::Rule(Self::GROUP_NAME, Self::GROUP_RULES[17]));
            }
        }
        if let Some(rule) = self.use_aria_props_for_role.as_ref() {
            if rule.is_disabled() {
                index_set.insert(RuleFilter::Rule(Self::GROUP_NAME, Self::GROUP_RULES[18]));
            }
        }
        if let Some(rule) = self.use_button_type.as_ref() {
            if rule.is_disabled() {
                index_set.insert(RuleFilter::Rule(Self::GROUP_NAME, Self::GROUP_RULES[19]));
            }
        }
        if let Some(rule) = self.use_focusable_interactive.as_ref() {
            if rule.is_disabled() {
                index_set.insert(RuleFilter::Rule(Self::GROUP_NAME, Self::GROUP_RULES[20]));
            }
        }
        if let Some(rule) = self.use_generic_font_names.as_ref() {
            if rule.is_disabled() {
                index_set.insert(RuleFilter::Rule(Self::GROUP_NAME, Self::GROUP_RULES[21]));
            }
        }
        if let Some(rule) = self.use_heading_content.as_ref() {
            if rule.is_disabled() {
                index_set.insert(RuleFilter::Rule(Self::GROUP_NAME, Self::GROUP_RULES[22]));
            }
        }
        if let Some(rule) = self.use_html_lang.as_ref() {
            if rule.is_disabled() {
                index_set.insert(RuleFilter::Rule(Self::GROUP_NAME, Self::GROUP_RULES[23]));
            }
        }
        if let Some(rule) = self.use_iframe_title.as_ref() {
            if rule.is_disabled() {
                index_set.insert(RuleFilter::Rule(Self::GROUP_NAME, Self::GROUP_RULES[24]));
            }
        }
        if let Some(rule) = self.use_key_with_click_events.as_ref() {
            if rule.is_disabled() {
                index_set.insert(RuleFilter::Rule(Self::GROUP_NAME, Self::GROUP_RULES[25]));
            }
        }
        if let Some(rule) = self.use_key_with_mouse_events.as_ref() {
            if rule.is_disabled() {
                index_set.insert(RuleFilter::Rule(Self::GROUP_NAME, Self::GROUP_RULES[26]));
            }
        }
        if let Some(rule) = self.use_media_caption.as_ref() {
            if rule.is_disabled() {
                index_set.insert(RuleFilter::Rule(Self::GROUP_NAME, Self::GROUP_RULES[27]));
            }
        }
        if let Some(rule) = self.use_semantic_elements.as_ref() {
            if rule.is_disabled() {
                index_set.insert(RuleFilter::Rule(Self::GROUP_NAME, Self::GROUP_RULES[28]));
            }
        }
        if let Some(rule) = self.use_valid_anchor.as_ref() {
            if rule.is_disabled() {
                index_set.insert(RuleFilter::Rule(Self::GROUP_NAME, Self::GROUP_RULES[29]));
            }
        }
        if let Some(rule) = self.use_valid_aria_props.as_ref() {
            if rule.is_disabled() {
                index_set.insert(RuleFilter::Rule(Self::GROUP_NAME, Self::GROUP_RULES[30]));
            }
        }
        if let Some(rule) = self.use_valid_aria_role.as_ref() {
            if rule.is_disabled() {
                index_set.insert(RuleFilter::Rule(Self::GROUP_NAME, Self::GROUP_RULES[31]));
            }
        }
        if let Some(rule) = self.use_valid_aria_values.as_ref() {
            if rule.is_disabled() {
                index_set.insert(RuleFilter::Rule(Self::GROUP_NAME, Self::GROUP_RULES[32]));
            }
        }
        if let Some(rule) = self.use_valid_lang.as_ref() {
            if rule.is_disabled() {
                index_set.insert(RuleFilter::Rule(Self::GROUP_NAME, Self::GROUP_RULES[33]));
            }
        }
        index_set
    }
    #[doc = r" Checks if, given a rule name, matches one of the rules contained in this category"]
    pub(crate) fn has_rule(rule_name: &str) -> Option<&'static str> {
        Some(Self::GROUP_RULES[Self::GROUP_RULES.binary_search(&rule_name).ok()?])
    }
    #[doc = r" Checks if, given a rule name, it is marked as recommended"]
    pub(crate) fn is_recommended_rule(rule_name: &str) -> bool {
        Self::RECOMMENDED_RULES.contains(&rule_name)
    }
    pub(crate) fn recommended_rules_as_filters() -> &'static [RuleFilter<'static>] {
        Self::RECOMMENDED_RULES_AS_FILTERS
    }
    pub(crate) fn all_rules_as_filters() -> &'static [RuleFilter<'static>] {
        Self::ALL_RULES_AS_FILTERS
    }
    #[doc = r" Select preset rules"]
    pub(crate) fn collect_preset_rules(
        &self,
        parent_is_all: bool,
        parent_is_recommended: bool,
        enabled_rules: &mut FxHashSet<RuleFilter<'static>>,
    ) {
        if self.is_all_true() || self.is_all_unset() && parent_is_all {
            enabled_rules.extend(Self::all_rules_as_filters());
        } else if self.is_recommended_true()
            || self.is_recommended_unset() && self.is_all_unset() && parent_is_recommended
        {
            enabled_rules.extend(Self::recommended_rules_as_filters());
        }
    }
    pub(crate) fn get_rule_configuration(
        &self,
        rule_name: &str,
    ) -> Option<(RulePlainConfiguration, Option<RuleOptions>)> {
        match rule_name {
            "noAccessKey" => self
                .no_access_key
                .as_ref()
                .map(|conf| (conf.level(), conf.get_options())),
            "noAriaHiddenOnFocusable" => self
                .no_aria_hidden_on_focusable
                .as_ref()
                .map(|conf| (conf.level(), conf.get_options())),
            "noAriaUnsupportedElements" => self
                .no_aria_unsupported_elements
                .as_ref()
                .map(|conf| (conf.level(), conf.get_options())),
            "noAutofocus" => self
                .no_autofocus
                .as_ref()
                .map(|conf| (conf.level(), conf.get_options())),
            "noBlankTarget" => self
                .no_blank_target
                .as_ref()
                .map(|conf| (conf.level(), conf.get_options())),
            "noDistractingElements" => self
                .no_distracting_elements
                .as_ref()
                .map(|conf| (conf.level(), conf.get_options())),
            "noHeaderScope" => self
                .no_header_scope
                .as_ref()
                .map(|conf| (conf.level(), conf.get_options())),
            "noInteractiveElementToNoninteractiveRole" => self
                .no_interactive_element_to_noninteractive_role
                .as_ref()
                .map(|conf| (conf.level(), conf.get_options())),
            "noLabelWithoutControl" => self
                .no_label_without_control
                .as_ref()
                .map(|conf| (conf.level(), conf.get_options())),
            "noNoninteractiveElementToInteractiveRole" => self
                .no_noninteractive_element_to_interactive_role
                .as_ref()
                .map(|conf| (conf.level(), conf.get_options())),
            "noNoninteractiveTabindex" => self
                .no_noninteractive_tabindex
                .as_ref()
                .map(|conf| (conf.level(), conf.get_options())),
            "noPositiveTabindex" => self
                .no_positive_tabindex
                .as_ref()
                .map(|conf| (conf.level(), conf.get_options())),
            "noRedundantAlt" => self
                .no_redundant_alt
                .as_ref()
                .map(|conf| (conf.level(), conf.get_options())),
            "noRedundantRoles" => self
                .no_redundant_roles
                .as_ref()
                .map(|conf| (conf.level(), conf.get_options())),
            "noSvgWithoutTitle" => self
                .no_svg_without_title
                .as_ref()
                .map(|conf| (conf.level(), conf.get_options())),
            "useAltText" => self
                .use_alt_text
                .as_ref()
                .map(|conf| (conf.level(), conf.get_options())),
            "useAnchorContent" => self
                .use_anchor_content
                .as_ref()
                .map(|conf| (conf.level(), conf.get_options())),
            "useAriaActivedescendantWithTabindex" => self
                .use_aria_activedescendant_with_tabindex
                .as_ref()
                .map(|conf| (conf.level(), conf.get_options())),
            "useAriaPropsForRole" => self
                .use_aria_props_for_role
                .as_ref()
                .map(|conf| (conf.level(), conf.get_options())),
            "useButtonType" => self
                .use_button_type
                .as_ref()
                .map(|conf| (conf.level(), conf.get_options())),
            "useFocusableInteractive" => self
                .use_focusable_interactive
                .as_ref()
                .map(|conf| (conf.level(), conf.get_options())),
            "useGenericFontNames" => self
                .use_generic_font_names
                .as_ref()
                .map(|conf| (conf.level(), conf.get_options())),
            "useHeadingContent" => self
                .use_heading_content
                .as_ref()
                .map(|conf| (conf.level(), conf.get_options())),
            "useHtmlLang" => self
                .use_html_lang
                .as_ref()
                .map(|conf| (conf.level(), conf.get_options())),
            "useIframeTitle" => self
                .use_iframe_title
                .as_ref()
                .map(|conf| (conf.level(), conf.get_options())),
            "useKeyWithClickEvents" => self
                .use_key_with_click_events
                .as_ref()
                .map(|conf| (conf.level(), conf.get_options())),
            "useKeyWithMouseEvents" => self
                .use_key_with_mouse_events
                .as_ref()
                .map(|conf| (conf.level(), conf.get_options())),
            "useMediaCaption" => self
                .use_media_caption
                .as_ref()
                .map(|conf| (conf.level(), conf.get_options())),
            "useSemanticElements" => self
                .use_semantic_elements
                .as_ref()
                .map(|conf| (conf.level(), conf.get_options())),
            "useValidAnchor" => self
                .use_valid_anchor
                .as_ref()
                .map(|conf| (conf.level(), conf.get_options())),
            "useValidAriaProps" => self
                .use_valid_aria_props
                .as_ref()
                .map(|conf| (conf.level(), conf.get_options())),
            "useValidAriaRole" => self
                .use_valid_aria_role
                .as_ref()
                .map(|conf| (conf.level(), conf.get_options())),
            "useValidAriaValues" => self
                .use_valid_aria_values
                .as_ref()
                .map(|conf| (conf.level(), conf.get_options())),
            "useValidLang" => self
                .use_valid_lang
                .as_ref()
                .map(|conf| (conf.level(), conf.get_options())),
            _ => None,
        }
    }
}
#[derive(Clone, Debug, Default, Deserialize, Deserializable, Eq, Merge, PartialEq, Serialize)]
#[deserializable(with_validator)]
#[cfg_attr(feature = "schema", derive(JsonSchema))]
#[serde(rename_all = "camelCase", default, deny_unknown_fields)]
#[doc = r" A list of rules that belong to this group"]
pub struct Complexity {
    #[doc = r" It enables the recommended rules for this group"]
    #[serde(skip_serializing_if = "Option::is_none")]
    pub recommended: Option<bool>,
    #[doc = r" It enables ALL rules for this group."]
    #[serde(skip_serializing_if = "Option::is_none")]
    pub all: Option<bool>,
    #[doc = "Disallow primitive type aliases and misleading types."]
    #[serde(skip_serializing_if = "Option::is_none")]
    pub no_banned_types: Option<RuleFixConfiguration<biome_js_analyze::options::NoBannedTypes>>,
    #[doc = "Disallow empty type parameters in type aliases and interfaces."]
    #[serde(skip_serializing_if = "Option::is_none")]
    pub no_empty_type_parameters:
        Option<RuleConfiguration<biome_js_analyze::options::NoEmptyTypeParameters>>,
    #[doc = "Disallow functions that exceed a given Cognitive Complexity score."]
    #[serde(skip_serializing_if = "Option::is_none")]
    pub no_excessive_cognitive_complexity:
        Option<RuleConfiguration<biome_js_analyze::options::NoExcessiveCognitiveComplexity>>,
    #[doc = "This rule enforces a maximum depth to nested describe() in test files."]
    #[serde(skip_serializing_if = "Option::is_none")]
    pub no_excessive_nested_test_suites:
        Option<RuleConfiguration<biome_js_analyze::options::NoExcessiveNestedTestSuites>>,
    #[doc = "Disallow unnecessary boolean casts"]
    #[serde(skip_serializing_if = "Option::is_none")]
    pub no_extra_boolean_cast:
        Option<RuleFixConfiguration<biome_js_analyze::options::NoExtraBooleanCast>>,
    #[doc = "Prefer for...of statement instead of Array.forEach."]
    #[serde(skip_serializing_if = "Option::is_none")]
    pub no_for_each: Option<RuleConfiguration<biome_js_analyze::options::NoForEach>>,
    #[doc = "Disallow unclear usage of consecutive space characters in regular expression literals"]
    #[serde(skip_serializing_if = "Option::is_none")]
    pub no_multiple_spaces_in_regular_expression_literals: Option<
        RuleFixConfiguration<
            biome_js_analyze::options::NoMultipleSpacesInRegularExpressionLiterals,
        >,
    >,
    #[doc = "This rule reports when a class has no non-static members, such as for a class used exclusively as a static namespace."]
    #[serde(skip_serializing_if = "Option::is_none")]
    pub no_static_only_class:
        Option<RuleConfiguration<biome_js_analyze::options::NoStaticOnlyClass>>,
    #[doc = "Disallow this and super in static contexts."]
    #[serde(skip_serializing_if = "Option::is_none")]
    pub no_this_in_static: Option<RuleFixConfiguration<biome_js_analyze::options::NoThisInStatic>>,
    #[doc = "Disallow unnecessary catch clauses."]
    #[serde(skip_serializing_if = "Option::is_none")]
    pub no_useless_catch: Option<RuleFixConfiguration<biome_js_analyze::options::NoUselessCatch>>,
    #[doc = "Disallow unnecessary constructors."]
    #[serde(skip_serializing_if = "Option::is_none")]
    pub no_useless_constructor:
        Option<RuleFixConfiguration<biome_js_analyze::options::NoUselessConstructor>>,
    #[doc = "Disallow empty exports that don't change anything in a module file."]
    #[serde(skip_serializing_if = "Option::is_none")]
    pub no_useless_empty_export:
        Option<RuleFixConfiguration<biome_js_analyze::options::NoUselessEmptyExport>>,
    #[doc = "Disallow unnecessary fragments"]
    #[serde(skip_serializing_if = "Option::is_none")]
    pub no_useless_fragments:
        Option<RuleFixConfiguration<biome_js_analyze::options::NoUselessFragments>>,
    #[doc = "Disallow unnecessary labels."]
    #[serde(skip_serializing_if = "Option::is_none")]
    pub no_useless_label: Option<RuleFixConfiguration<biome_js_analyze::options::NoUselessLabel>>,
    #[doc = "Disallow unnecessary nested block statements."]
    #[serde(skip_serializing_if = "Option::is_none")]
    pub no_useless_lone_block_statements:
        Option<RuleFixConfiguration<biome_js_analyze::options::NoUselessLoneBlockStatements>>,
    #[doc = "Disallow renaming import, export, and destructured assignments to the same name."]
    #[serde(skip_serializing_if = "Option::is_none")]
    pub no_useless_rename: Option<RuleFixConfiguration<biome_js_analyze::options::NoUselessRename>>,
    #[doc = "Disallow unnecessary concatenation of string or template literals."]
    #[serde(skip_serializing_if = "Option::is_none")]
    pub no_useless_string_concat:
        Option<RuleFixConfiguration<biome_js_analyze::options::NoUselessStringConcat>>,
    #[doc = "Disallow useless case in switch statements."]
    #[serde(skip_serializing_if = "Option::is_none")]
    pub no_useless_switch_case:
        Option<RuleFixConfiguration<biome_js_analyze::options::NoUselessSwitchCase>>,
    #[doc = "Disallow ternary operators when simpler alternatives exist."]
    #[serde(skip_serializing_if = "Option::is_none")]
    pub no_useless_ternary:
        Option<RuleFixConfiguration<biome_js_analyze::options::NoUselessTernary>>,
    #[doc = "Disallow useless this aliasing."]
    #[serde(skip_serializing_if = "Option::is_none")]
    pub no_useless_this_alias:
        Option<RuleFixConfiguration<biome_js_analyze::options::NoUselessThisAlias>>,
    #[doc = "Disallow using any or unknown as type constraint."]
    #[serde(skip_serializing_if = "Option::is_none")]
    pub no_useless_type_constraint:
        Option<RuleFixConfiguration<biome_js_analyze::options::NoUselessTypeConstraint>>,
    #[doc = "Disallow initializing variables to undefined."]
    #[serde(skip_serializing_if = "Option::is_none")]
    pub no_useless_undefined_initialization:
        Option<RuleFixConfiguration<biome_js_analyze::options::NoUselessUndefinedInitialization>>,
    #[doc = "Disallow the use of void operators, which is not a familiar operator."]
    #[serde(skip_serializing_if = "Option::is_none")]
    pub no_void: Option<RuleConfiguration<biome_js_analyze::options::NoVoid>>,
    #[doc = "Disallow with statements in non-strict contexts."]
    #[serde(skip_serializing_if = "Option::is_none")]
    pub no_with: Option<RuleConfiguration<biome_js_analyze::options::NoWith>>,
    #[doc = "Use arrow functions over function expressions."]
    #[serde(skip_serializing_if = "Option::is_none")]
    pub use_arrow_function:
        Option<RuleFixConfiguration<biome_js_analyze::options::UseArrowFunction>>,
    #[doc = "Use Date.now() to get the number of milliseconds since the Unix Epoch."]
    #[serde(skip_serializing_if = "Option::is_none")]
    pub use_date_now: Option<RuleFixConfiguration<biome_js_analyze::options::UseDateNow>>,
    #[doc = "Promotes the use of .flatMap() when map().flat() are used together."]
    #[serde(skip_serializing_if = "Option::is_none")]
    pub use_flat_map: Option<RuleFixConfiguration<biome_js_analyze::options::UseFlatMap>>,
    #[doc = "Enforce the usage of a literal access to properties over computed property access."]
    #[serde(skip_serializing_if = "Option::is_none")]
    pub use_literal_keys: Option<RuleFixConfiguration<biome_js_analyze::options::UseLiteralKeys>>,
    #[doc = "Enforce using concise optional chain instead of chained logical expressions."]
    #[serde(skip_serializing_if = "Option::is_none")]
    pub use_optional_chain:
        Option<RuleFixConfiguration<biome_js_analyze::options::UseOptionalChain>>,
    #[doc = "Enforce the use of the regular expression literals instead of the RegExp constructor if possible."]
    #[serde(skip_serializing_if = "Option::is_none")]
    pub use_regex_literals:
        Option<RuleFixConfiguration<biome_js_analyze::options::UseRegexLiterals>>,
    #[doc = "Disallow number literal object member names which are not base10 or uses underscore as separator"]
    #[serde(skip_serializing_if = "Option::is_none")]
    pub use_simple_number_keys:
        Option<RuleFixConfiguration<biome_js_analyze::options::UseSimpleNumberKeys>>,
    #[doc = "Discard redundant terms from logical expressions."]
    #[serde(skip_serializing_if = "Option::is_none")]
    pub use_simplified_logic_expression:
        Option<RuleFixConfiguration<biome_js_analyze::options::UseSimplifiedLogicExpression>>,
}
impl DeserializableValidator for Complexity {
    fn validate(
        &mut self,
        _name: &str,
        range: TextRange,
        diagnostics: &mut Vec<DeserializationDiagnostic>,
    ) -> bool {
        if self.recommended == Some(true) && self.all == Some(true) {
            diagnostics . push (DeserializationDiagnostic :: new (markup ! (< Emphasis > "'recommended'" < / Emphasis > " and " < Emphasis > "'all'" < / Emphasis > " can't be both " < Emphasis > "'true'" < / Emphasis > ". You should choose only one of them.")) . with_range (range) . with_note (markup ! ("Biome will fallback to its defaults for this section."))) ;
            return false;
        }
        true
    }
}
impl Complexity {
    const GROUP_NAME: &'static str = "complexity";
    pub(crate) const GROUP_RULES: &'static [&'static str] = &[
        "noBannedTypes",
        "noEmptyTypeParameters",
        "noExcessiveCognitiveComplexity",
        "noExcessiveNestedTestSuites",
        "noExtraBooleanCast",
        "noForEach",
        "noMultipleSpacesInRegularExpressionLiterals",
        "noStaticOnlyClass",
        "noThisInStatic",
        "noUselessCatch",
        "noUselessConstructor",
        "noUselessEmptyExport",
        "noUselessFragments",
        "noUselessLabel",
        "noUselessLoneBlockStatements",
        "noUselessRename",
        "noUselessStringConcat",
        "noUselessSwitchCase",
        "noUselessTernary",
        "noUselessThisAlias",
        "noUselessTypeConstraint",
        "noUselessUndefinedInitialization",
        "noVoid",
        "noWith",
        "useArrowFunction",
        "useDateNow",
        "useFlatMap",
        "useLiteralKeys",
        "useOptionalChain",
        "useRegexLiterals",
        "useSimpleNumberKeys",
        "useSimplifiedLogicExpression",
    ];
    const RECOMMENDED_RULES: &'static [&'static str] = &[
        "noBannedTypes",
        "noEmptyTypeParameters",
        "noExcessiveNestedTestSuites",
        "noExtraBooleanCast",
        "noForEach",
        "noMultipleSpacesInRegularExpressionLiterals",
        "noStaticOnlyClass",
        "noThisInStatic",
        "noUselessCatch",
        "noUselessConstructor",
        "noUselessEmptyExport",
        "noUselessFragments",
        "noUselessLabel",
        "noUselessLoneBlockStatements",
        "noUselessRename",
        "noUselessSwitchCase",
        "noUselessTernary",
        "noUselessThisAlias",
        "noUselessTypeConstraint",
        "noWith",
        "useArrowFunction",
        "useFlatMap",
        "useLiteralKeys",
        "useOptionalChain",
        "useRegexLiterals",
        "useSimpleNumberKeys",
    ];
    const RECOMMENDED_RULES_AS_FILTERS: &'static [RuleFilter<'static>] = &[
        RuleFilter::Rule(Self::GROUP_NAME, Self::GROUP_RULES[0]),
        RuleFilter::Rule(Self::GROUP_NAME, Self::GROUP_RULES[1]),
        RuleFilter::Rule(Self::GROUP_NAME, Self::GROUP_RULES[3]),
        RuleFilter::Rule(Self::GROUP_NAME, Self::GROUP_RULES[4]),
        RuleFilter::Rule(Self::GROUP_NAME, Self::GROUP_RULES[5]),
        RuleFilter::Rule(Self::GROUP_NAME, Self::GROUP_RULES[6]),
        RuleFilter::Rule(Self::GROUP_NAME, Self::GROUP_RULES[7]),
        RuleFilter::Rule(Self::GROUP_NAME, Self::GROUP_RULES[8]),
        RuleFilter::Rule(Self::GROUP_NAME, Self::GROUP_RULES[9]),
        RuleFilter::Rule(Self::GROUP_NAME, Self::GROUP_RULES[10]),
        RuleFilter::Rule(Self::GROUP_NAME, Self::GROUP_RULES[11]),
        RuleFilter::Rule(Self::GROUP_NAME, Self::GROUP_RULES[12]),
        RuleFilter::Rule(Self::GROUP_NAME, Self::GROUP_RULES[13]),
        RuleFilter::Rule(Self::GROUP_NAME, Self::GROUP_RULES[14]),
        RuleFilter::Rule(Self::GROUP_NAME, Self::GROUP_RULES[15]),
        RuleFilter::Rule(Self::GROUP_NAME, Self::GROUP_RULES[17]),
        RuleFilter::Rule(Self::GROUP_NAME, Self::GROUP_RULES[18]),
        RuleFilter::Rule(Self::GROUP_NAME, Self::GROUP_RULES[19]),
        RuleFilter::Rule(Self::GROUP_NAME, Self::GROUP_RULES[20]),
        RuleFilter::Rule(Self::GROUP_NAME, Self::GROUP_RULES[23]),
        RuleFilter::Rule(Self::GROUP_NAME, Self::GROUP_RULES[24]),
        RuleFilter::Rule(Self::GROUP_NAME, Self::GROUP_RULES[26]),
        RuleFilter::Rule(Self::GROUP_NAME, Self::GROUP_RULES[27]),
        RuleFilter::Rule(Self::GROUP_NAME, Self::GROUP_RULES[28]),
        RuleFilter::Rule(Self::GROUP_NAME, Self::GROUP_RULES[29]),
        RuleFilter::Rule(Self::GROUP_NAME, Self::GROUP_RULES[30]),
    ];
    const ALL_RULES_AS_FILTERS: &'static [RuleFilter<'static>] = &[
        RuleFilter::Rule(Self::GROUP_NAME, Self::GROUP_RULES[0]),
        RuleFilter::Rule(Self::GROUP_NAME, Self::GROUP_RULES[1]),
        RuleFilter::Rule(Self::GROUP_NAME, Self::GROUP_RULES[2]),
        RuleFilter::Rule(Self::GROUP_NAME, Self::GROUP_RULES[3]),
        RuleFilter::Rule(Self::GROUP_NAME, Self::GROUP_RULES[4]),
        RuleFilter::Rule(Self::GROUP_NAME, Self::GROUP_RULES[5]),
        RuleFilter::Rule(Self::GROUP_NAME, Self::GROUP_RULES[6]),
        RuleFilter::Rule(Self::GROUP_NAME, Self::GROUP_RULES[7]),
        RuleFilter::Rule(Self::GROUP_NAME, Self::GROUP_RULES[8]),
        RuleFilter::Rule(Self::GROUP_NAME, Self::GROUP_RULES[9]),
        RuleFilter::Rule(Self::GROUP_NAME, Self::GROUP_RULES[10]),
        RuleFilter::Rule(Self::GROUP_NAME, Self::GROUP_RULES[11]),
        RuleFilter::Rule(Self::GROUP_NAME, Self::GROUP_RULES[12]),
        RuleFilter::Rule(Self::GROUP_NAME, Self::GROUP_RULES[13]),
        RuleFilter::Rule(Self::GROUP_NAME, Self::GROUP_RULES[14]),
        RuleFilter::Rule(Self::GROUP_NAME, Self::GROUP_RULES[15]),
        RuleFilter::Rule(Self::GROUP_NAME, Self::GROUP_RULES[16]),
        RuleFilter::Rule(Self::GROUP_NAME, Self::GROUP_RULES[17]),
        RuleFilter::Rule(Self::GROUP_NAME, Self::GROUP_RULES[18]),
        RuleFilter::Rule(Self::GROUP_NAME, Self::GROUP_RULES[19]),
        RuleFilter::Rule(Self::GROUP_NAME, Self::GROUP_RULES[20]),
        RuleFilter::Rule(Self::GROUP_NAME, Self::GROUP_RULES[21]),
        RuleFilter::Rule(Self::GROUP_NAME, Self::GROUP_RULES[22]),
        RuleFilter::Rule(Self::GROUP_NAME, Self::GROUP_RULES[23]),
        RuleFilter::Rule(Self::GROUP_NAME, Self::GROUP_RULES[24]),
        RuleFilter::Rule(Self::GROUP_NAME, Self::GROUP_RULES[25]),
        RuleFilter::Rule(Self::GROUP_NAME, Self::GROUP_RULES[26]),
        RuleFilter::Rule(Self::GROUP_NAME, Self::GROUP_RULES[27]),
        RuleFilter::Rule(Self::GROUP_NAME, Self::GROUP_RULES[28]),
        RuleFilter::Rule(Self::GROUP_NAME, Self::GROUP_RULES[29]),
        RuleFilter::Rule(Self::GROUP_NAME, Self::GROUP_RULES[30]),
        RuleFilter::Rule(Self::GROUP_NAME, Self::GROUP_RULES[31]),
    ];
    #[doc = r" Retrieves the recommended rules"]
    pub(crate) fn is_recommended_true(&self) -> bool {
        matches!(self.recommended, Some(true))
    }
    pub(crate) fn is_recommended_unset(&self) -> bool {
        self.recommended.is_none()
    }
    pub(crate) fn is_all_true(&self) -> bool {
        matches!(self.all, Some(true))
    }
    pub(crate) fn is_all_unset(&self) -> bool {
        self.all.is_none()
    }
    pub(crate) fn get_enabled_rules(&self) -> FxHashSet<RuleFilter<'static>> {
        let mut index_set = FxHashSet::default();
        if let Some(rule) = self.no_banned_types.as_ref() {
            if rule.is_enabled() {
                index_set.insert(RuleFilter::Rule(Self::GROUP_NAME, Self::GROUP_RULES[0]));
            }
        }
        if let Some(rule) = self.no_empty_type_parameters.as_ref() {
            if rule.is_enabled() {
                index_set.insert(RuleFilter::Rule(Self::GROUP_NAME, Self::GROUP_RULES[1]));
            }
        }
        if let Some(rule) = self.no_excessive_cognitive_complexity.as_ref() {
            if rule.is_enabled() {
                index_set.insert(RuleFilter::Rule(Self::GROUP_NAME, Self::GROUP_RULES[2]));
            }
        }
        if let Some(rule) = self.no_excessive_nested_test_suites.as_ref() {
            if rule.is_enabled() {
                index_set.insert(RuleFilter::Rule(Self::GROUP_NAME, Self::GROUP_RULES[3]));
            }
        }
        if let Some(rule) = self.no_extra_boolean_cast.as_ref() {
            if rule.is_enabled() {
                index_set.insert(RuleFilter::Rule(Self::GROUP_NAME, Self::GROUP_RULES[4]));
            }
        }
        if let Some(rule) = self.no_for_each.as_ref() {
            if rule.is_enabled() {
                index_set.insert(RuleFilter::Rule(Self::GROUP_NAME, Self::GROUP_RULES[5]));
            }
        }
        if let Some(rule) = self
            .no_multiple_spaces_in_regular_expression_literals
            .as_ref()
        {
            if rule.is_enabled() {
                index_set.insert(RuleFilter::Rule(Self::GROUP_NAME, Self::GROUP_RULES[6]));
            }
        }
        if let Some(rule) = self.no_static_only_class.as_ref() {
            if rule.is_enabled() {
                index_set.insert(RuleFilter::Rule(Self::GROUP_NAME, Self::GROUP_RULES[7]));
            }
        }
        if let Some(rule) = self.no_this_in_static.as_ref() {
            if rule.is_enabled() {
                index_set.insert(RuleFilter::Rule(Self::GROUP_NAME, Self::GROUP_RULES[8]));
            }
        }
        if let Some(rule) = self.no_useless_catch.as_ref() {
            if rule.is_enabled() {
                index_set.insert(RuleFilter::Rule(Self::GROUP_NAME, Self::GROUP_RULES[9]));
            }
        }
        if let Some(rule) = self.no_useless_constructor.as_ref() {
            if rule.is_enabled() {
                index_set.insert(RuleFilter::Rule(Self::GROUP_NAME, Self::GROUP_RULES[10]));
            }
        }
        if let Some(rule) = self.no_useless_empty_export.as_ref() {
            if rule.is_enabled() {
                index_set.insert(RuleFilter::Rule(Self::GROUP_NAME, Self::GROUP_RULES[11]));
            }
        }
        if let Some(rule) = self.no_useless_fragments.as_ref() {
            if rule.is_enabled() {
                index_set.insert(RuleFilter::Rule(Self::GROUP_NAME, Self::GROUP_RULES[12]));
            }
        }
        if let Some(rule) = self.no_useless_label.as_ref() {
            if rule.is_enabled() {
                index_set.insert(RuleFilter::Rule(Self::GROUP_NAME, Self::GROUP_RULES[13]));
            }
        }
        if let Some(rule) = self.no_useless_lone_block_statements.as_ref() {
            if rule.is_enabled() {
                index_set.insert(RuleFilter::Rule(Self::GROUP_NAME, Self::GROUP_RULES[14]));
            }
        }
        if let Some(rule) = self.no_useless_rename.as_ref() {
            if rule.is_enabled() {
                index_set.insert(RuleFilter::Rule(Self::GROUP_NAME, Self::GROUP_RULES[15]));
            }
        }
        if let Some(rule) = self.no_useless_string_concat.as_ref() {
            if rule.is_enabled() {
                index_set.insert(RuleFilter::Rule(Self::GROUP_NAME, Self::GROUP_RULES[16]));
            }
        }
        if let Some(rule) = self.no_useless_switch_case.as_ref() {
            if rule.is_enabled() {
                index_set.insert(RuleFilter::Rule(Self::GROUP_NAME, Self::GROUP_RULES[17]));
            }
        }
        if let Some(rule) = self.no_useless_ternary.as_ref() {
            if rule.is_enabled() {
                index_set.insert(RuleFilter::Rule(Self::GROUP_NAME, Self::GROUP_RULES[18]));
            }
        }
        if let Some(rule) = self.no_useless_this_alias.as_ref() {
            if rule.is_enabled() {
                index_set.insert(RuleFilter::Rule(Self::GROUP_NAME, Self::GROUP_RULES[19]));
            }
        }
        if let Some(rule) = self.no_useless_type_constraint.as_ref() {
            if rule.is_enabled() {
                index_set.insert(RuleFilter::Rule(Self::GROUP_NAME, Self::GROUP_RULES[20]));
            }
        }
        if let Some(rule) = self.no_useless_undefined_initialization.as_ref() {
            if rule.is_enabled() {
                index_set.insert(RuleFilter::Rule(Self::GROUP_NAME, Self::GROUP_RULES[21]));
            }
        }
        if let Some(rule) = self.no_void.as_ref() {
            if rule.is_enabled() {
                index_set.insert(RuleFilter::Rule(Self::GROUP_NAME, Self::GROUP_RULES[22]));
            }
        }
        if let Some(rule) = self.no_with.as_ref() {
            if rule.is_enabled() {
                index_set.insert(RuleFilter::Rule(Self::GROUP_NAME, Self::GROUP_RULES[23]));
            }
        }
        if let Some(rule) = self.use_arrow_function.as_ref() {
            if rule.is_enabled() {
                index_set.insert(RuleFilter::Rule(Self::GROUP_NAME, Self::GROUP_RULES[24]));
            }
        }
        if let Some(rule) = self.use_date_now.as_ref() {
            if rule.is_enabled() {
                index_set.insert(RuleFilter::Rule(Self::GROUP_NAME, Self::GROUP_RULES[25]));
            }
        }
        if let Some(rule) = self.use_flat_map.as_ref() {
            if rule.is_enabled() {
                index_set.insert(RuleFilter::Rule(Self::GROUP_NAME, Self::GROUP_RULES[26]));
            }
        }
        if let Some(rule) = self.use_literal_keys.as_ref() {
            if rule.is_enabled() {
                index_set.insert(RuleFilter::Rule(Self::GROUP_NAME, Self::GROUP_RULES[27]));
            }
        }
        if let Some(rule) = self.use_optional_chain.as_ref() {
            if rule.is_enabled() {
                index_set.insert(RuleFilter::Rule(Self::GROUP_NAME, Self::GROUP_RULES[28]));
            }
        }
        if let Some(rule) = self.use_regex_literals.as_ref() {
            if rule.is_enabled() {
                index_set.insert(RuleFilter::Rule(Self::GROUP_NAME, Self::GROUP_RULES[29]));
            }
        }
        if let Some(rule) = self.use_simple_number_keys.as_ref() {
            if rule.is_enabled() {
                index_set.insert(RuleFilter::Rule(Self::GROUP_NAME, Self::GROUP_RULES[30]));
            }
        }
        if let Some(rule) = self.use_simplified_logic_expression.as_ref() {
            if rule.is_enabled() {
                index_set.insert(RuleFilter::Rule(Self::GROUP_NAME, Self::GROUP_RULES[31]));
            }
        }
        index_set
    }
    pub(crate) fn get_disabled_rules(&self) -> FxHashSet<RuleFilter<'static>> {
        let mut index_set = FxHashSet::default();
        if let Some(rule) = self.no_banned_types.as_ref() {
            if rule.is_disabled() {
                index_set.insert(RuleFilter::Rule(Self::GROUP_NAME, Self::GROUP_RULES[0]));
            }
        }
        if let Some(rule) = self.no_empty_type_parameters.as_ref() {
            if rule.is_disabled() {
                index_set.insert(RuleFilter::Rule(Self::GROUP_NAME, Self::GROUP_RULES[1]));
            }
        }
        if let Some(rule) = self.no_excessive_cognitive_complexity.as_ref() {
            if rule.is_disabled() {
                index_set.insert(RuleFilter::Rule(Self::GROUP_NAME, Self::GROUP_RULES[2]));
            }
        }
        if let Some(rule) = self.no_excessive_nested_test_suites.as_ref() {
            if rule.is_disabled() {
                index_set.insert(RuleFilter::Rule(Self::GROUP_NAME, Self::GROUP_RULES[3]));
            }
        }
        if let Some(rule) = self.no_extra_boolean_cast.as_ref() {
            if rule.is_disabled() {
                index_set.insert(RuleFilter::Rule(Self::GROUP_NAME, Self::GROUP_RULES[4]));
            }
        }
        if let Some(rule) = self.no_for_each.as_ref() {
            if rule.is_disabled() {
                index_set.insert(RuleFilter::Rule(Self::GROUP_NAME, Self::GROUP_RULES[5]));
            }
        }
        if let Some(rule) = self
            .no_multiple_spaces_in_regular_expression_literals
            .as_ref()
        {
            if rule.is_disabled() {
                index_set.insert(RuleFilter::Rule(Self::GROUP_NAME, Self::GROUP_RULES[6]));
            }
        }
        if let Some(rule) = self.no_static_only_class.as_ref() {
            if rule.is_disabled() {
                index_set.insert(RuleFilter::Rule(Self::GROUP_NAME, Self::GROUP_RULES[7]));
            }
        }
        if let Some(rule) = self.no_this_in_static.as_ref() {
            if rule.is_disabled() {
                index_set.insert(RuleFilter::Rule(Self::GROUP_NAME, Self::GROUP_RULES[8]));
            }
        }
        if let Some(rule) = self.no_useless_catch.as_ref() {
            if rule.is_disabled() {
                index_set.insert(RuleFilter::Rule(Self::GROUP_NAME, Self::GROUP_RULES[9]));
            }
        }
        if let Some(rule) = self.no_useless_constructor.as_ref() {
            if rule.is_disabled() {
                index_set.insert(RuleFilter::Rule(Self::GROUP_NAME, Self::GROUP_RULES[10]));
            }
        }
        if let Some(rule) = self.no_useless_empty_export.as_ref() {
            if rule.is_disabled() {
                index_set.insert(RuleFilter::Rule(Self::GROUP_NAME, Self::GROUP_RULES[11]));
            }
        }
        if let Some(rule) = self.no_useless_fragments.as_ref() {
            if rule.is_disabled() {
                index_set.insert(RuleFilter::Rule(Self::GROUP_NAME, Self::GROUP_RULES[12]));
            }
        }
        if let Some(rule) = self.no_useless_label.as_ref() {
            if rule.is_disabled() {
                index_set.insert(RuleFilter::Rule(Self::GROUP_NAME, Self::GROUP_RULES[13]));
            }
        }
        if let Some(rule) = self.no_useless_lone_block_statements.as_ref() {
            if rule.is_disabled() {
                index_set.insert(RuleFilter::Rule(Self::GROUP_NAME, Self::GROUP_RULES[14]));
            }
        }
        if let Some(rule) = self.no_useless_rename.as_ref() {
            if rule.is_disabled() {
                index_set.insert(RuleFilter::Rule(Self::GROUP_NAME, Self::GROUP_RULES[15]));
            }
        }
        if let Some(rule) = self.no_useless_string_concat.as_ref() {
            if rule.is_disabled() {
                index_set.insert(RuleFilter::Rule(Self::GROUP_NAME, Self::GROUP_RULES[16]));
            }
        }
        if let Some(rule) = self.no_useless_switch_case.as_ref() {
            if rule.is_disabled() {
                index_set.insert(RuleFilter::Rule(Self::GROUP_NAME, Self::GROUP_RULES[17]));
            }
        }
        if let Some(rule) = self.no_useless_ternary.as_ref() {
            if rule.is_disabled() {
                index_set.insert(RuleFilter::Rule(Self::GROUP_NAME, Self::GROUP_RULES[18]));
            }
        }
        if let Some(rule) = self.no_useless_this_alias.as_ref() {
            if rule.is_disabled() {
                index_set.insert(RuleFilter::Rule(Self::GROUP_NAME, Self::GROUP_RULES[19]));
            }
        }
        if let Some(rule) = self.no_useless_type_constraint.as_ref() {
            if rule.is_disabled() {
                index_set.insert(RuleFilter::Rule(Self::GROUP_NAME, Self::GROUP_RULES[20]));
            }
        }
        if let Some(rule) = self.no_useless_undefined_initialization.as_ref() {
            if rule.is_disabled() {
                index_set.insert(RuleFilter::Rule(Self::GROUP_NAME, Self::GROUP_RULES[21]));
            }
        }
        if let Some(rule) = self.no_void.as_ref() {
            if rule.is_disabled() {
                index_set.insert(RuleFilter::Rule(Self::GROUP_NAME, Self::GROUP_RULES[22]));
            }
        }
        if let Some(rule) = self.no_with.as_ref() {
            if rule.is_disabled() {
                index_set.insert(RuleFilter::Rule(Self::GROUP_NAME, Self::GROUP_RULES[23]));
            }
        }
        if let Some(rule) = self.use_arrow_function.as_ref() {
            if rule.is_disabled() {
                index_set.insert(RuleFilter::Rule(Self::GROUP_NAME, Self::GROUP_RULES[24]));
            }
        }
        if let Some(rule) = self.use_date_now.as_ref() {
            if rule.is_disabled() {
                index_set.insert(RuleFilter::Rule(Self::GROUP_NAME, Self::GROUP_RULES[25]));
            }
        }
        if let Some(rule) = self.use_flat_map.as_ref() {
            if rule.is_disabled() {
                index_set.insert(RuleFilter::Rule(Self::GROUP_NAME, Self::GROUP_RULES[26]));
            }
        }
        if let Some(rule) = self.use_literal_keys.as_ref() {
            if rule.is_disabled() {
                index_set.insert(RuleFilter::Rule(Self::GROUP_NAME, Self::GROUP_RULES[27]));
            }
        }
        if let Some(rule) = self.use_optional_chain.as_ref() {
            if rule.is_disabled() {
                index_set.insert(RuleFilter::Rule(Self::GROUP_NAME, Self::GROUP_RULES[28]));
            }
        }
        if let Some(rule) = self.use_regex_literals.as_ref() {
            if rule.is_disabled() {
                index_set.insert(RuleFilter::Rule(Self::GROUP_NAME, Self::GROUP_RULES[29]));
            }
        }
        if let Some(rule) = self.use_simple_number_keys.as_ref() {
            if rule.is_disabled() {
                index_set.insert(RuleFilter::Rule(Self::GROUP_NAME, Self::GROUP_RULES[30]));
            }
        }
        if let Some(rule) = self.use_simplified_logic_expression.as_ref() {
            if rule.is_disabled() {
                index_set.insert(RuleFilter::Rule(Self::GROUP_NAME, Self::GROUP_RULES[31]));
            }
        }
        index_set
    }
    #[doc = r" Checks if, given a rule name, matches one of the rules contained in this category"]
    pub(crate) fn has_rule(rule_name: &str) -> Option<&'static str> {
        Some(Self::GROUP_RULES[Self::GROUP_RULES.binary_search(&rule_name).ok()?])
    }
    #[doc = r" Checks if, given a rule name, it is marked as recommended"]
    pub(crate) fn is_recommended_rule(rule_name: &str) -> bool {
        Self::RECOMMENDED_RULES.contains(&rule_name)
    }
    pub(crate) fn recommended_rules_as_filters() -> &'static [RuleFilter<'static>] {
        Self::RECOMMENDED_RULES_AS_FILTERS
    }
    pub(crate) fn all_rules_as_filters() -> &'static [RuleFilter<'static>] {
        Self::ALL_RULES_AS_FILTERS
    }
    #[doc = r" Select preset rules"]
    pub(crate) fn collect_preset_rules(
        &self,
        parent_is_all: bool,
        parent_is_recommended: bool,
        enabled_rules: &mut FxHashSet<RuleFilter<'static>>,
    ) {
        if self.is_all_true() || self.is_all_unset() && parent_is_all {
            enabled_rules.extend(Self::all_rules_as_filters());
        } else if self.is_recommended_true()
            || self.is_recommended_unset() && self.is_all_unset() && parent_is_recommended
        {
            enabled_rules.extend(Self::recommended_rules_as_filters());
        }
    }
    pub(crate) fn get_rule_configuration(
        &self,
        rule_name: &str,
    ) -> Option<(RulePlainConfiguration, Option<RuleOptions>)> {
        match rule_name {
            "noBannedTypes" => self
                .no_banned_types
                .as_ref()
                .map(|conf| (conf.level(), conf.get_options())),
            "noEmptyTypeParameters" => self
                .no_empty_type_parameters
                .as_ref()
                .map(|conf| (conf.level(), conf.get_options())),
            "noExcessiveCognitiveComplexity" => self
                .no_excessive_cognitive_complexity
                .as_ref()
                .map(|conf| (conf.level(), conf.get_options())),
            "noExcessiveNestedTestSuites" => self
                .no_excessive_nested_test_suites
                .as_ref()
                .map(|conf| (conf.level(), conf.get_options())),
            "noExtraBooleanCast" => self
                .no_extra_boolean_cast
                .as_ref()
                .map(|conf| (conf.level(), conf.get_options())),
            "noForEach" => self
                .no_for_each
                .as_ref()
                .map(|conf| (conf.level(), conf.get_options())),
            "noMultipleSpacesInRegularExpressionLiterals" => self
                .no_multiple_spaces_in_regular_expression_literals
                .as_ref()
                .map(|conf| (conf.level(), conf.get_options())),
            "noStaticOnlyClass" => self
                .no_static_only_class
                .as_ref()
                .map(|conf| (conf.level(), conf.get_options())),
            "noThisInStatic" => self
                .no_this_in_static
                .as_ref()
                .map(|conf| (conf.level(), conf.get_options())),
            "noUselessCatch" => self
                .no_useless_catch
                .as_ref()
                .map(|conf| (conf.level(), conf.get_options())),
            "noUselessConstructor" => self
                .no_useless_constructor
                .as_ref()
                .map(|conf| (conf.level(), conf.get_options())),
            "noUselessEmptyExport" => self
                .no_useless_empty_export
                .as_ref()
                .map(|conf| (conf.level(), conf.get_options())),
            "noUselessFragments" => self
                .no_useless_fragments
                .as_ref()
                .map(|conf| (conf.level(), conf.get_options())),
            "noUselessLabel" => self
                .no_useless_label
                .as_ref()
                .map(|conf| (conf.level(), conf.get_options())),
            "noUselessLoneBlockStatements" => self
                .no_useless_lone_block_statements
                .as_ref()
                .map(|conf| (conf.level(), conf.get_options())),
            "noUselessRename" => self
                .no_useless_rename
                .as_ref()
                .map(|conf| (conf.level(), conf.get_options())),
            "noUselessStringConcat" => self
                .no_useless_string_concat
                .as_ref()
                .map(|conf| (conf.level(), conf.get_options())),
            "noUselessSwitchCase" => self
                .no_useless_switch_case
                .as_ref()
                .map(|conf| (conf.level(), conf.get_options())),
            "noUselessTernary" => self
                .no_useless_ternary
                .as_ref()
                .map(|conf| (conf.level(), conf.get_options())),
            "noUselessThisAlias" => self
                .no_useless_this_alias
                .as_ref()
                .map(|conf| (conf.level(), conf.get_options())),
            "noUselessTypeConstraint" => self
                .no_useless_type_constraint
                .as_ref()
                .map(|conf| (conf.level(), conf.get_options())),
            "noUselessUndefinedInitialization" => self
                .no_useless_undefined_initialization
                .as_ref()
                .map(|conf| (conf.level(), conf.get_options())),
            "noVoid" => self
                .no_void
                .as_ref()
                .map(|conf| (conf.level(), conf.get_options())),
            "noWith" => self
                .no_with
                .as_ref()
                .map(|conf| (conf.level(), conf.get_options())),
            "useArrowFunction" => self
                .use_arrow_function
                .as_ref()
                .map(|conf| (conf.level(), conf.get_options())),
            "useDateNow" => self
                .use_date_now
                .as_ref()
                .map(|conf| (conf.level(), conf.get_options())),
            "useFlatMap" => self
                .use_flat_map
                .as_ref()
                .map(|conf| (conf.level(), conf.get_options())),
            "useLiteralKeys" => self
                .use_literal_keys
                .as_ref()
                .map(|conf| (conf.level(), conf.get_options())),
            "useOptionalChain" => self
                .use_optional_chain
                .as_ref()
                .map(|conf| (conf.level(), conf.get_options())),
            "useRegexLiterals" => self
                .use_regex_literals
                .as_ref()
                .map(|conf| (conf.level(), conf.get_options())),
            "useSimpleNumberKeys" => self
                .use_simple_number_keys
                .as_ref()
                .map(|conf| (conf.level(), conf.get_options())),
            "useSimplifiedLogicExpression" => self
                .use_simplified_logic_expression
                .as_ref()
                .map(|conf| (conf.level(), conf.get_options())),
            _ => None,
        }
    }
}
#[derive(Clone, Debug, Default, Deserialize, Deserializable, Eq, Merge, PartialEq, Serialize)]
#[deserializable(with_validator)]
#[cfg_attr(feature = "schema", derive(JsonSchema))]
#[serde(rename_all = "camelCase", default, deny_unknown_fields)]
#[doc = r" A list of rules that belong to this group"]
pub struct Correctness {
    #[doc = r" It enables the recommended rules for this group"]
    #[serde(skip_serializing_if = "Option::is_none")]
    pub recommended: Option<bool>,
    #[doc = r" It enables ALL rules for this group."]
    #[serde(skip_serializing_if = "Option::is_none")]
    pub all: Option<bool>,
    #[doc = "Prevent passing of children as props."]
    #[serde(skip_serializing_if = "Option::is_none")]
    pub no_children_prop: Option<RuleConfiguration<biome_js_analyze::options::NoChildrenProp>>,
    #[doc = "Prevents from having const variables being re-assigned."]
    #[serde(skip_serializing_if = "Option::is_none")]
    pub no_const_assign: Option<RuleFixConfiguration<biome_js_analyze::options::NoConstAssign>>,
    #[doc = "Disallow constant expressions in conditions"]
    #[serde(skip_serializing_if = "Option::is_none")]
    pub no_constant_condition:
        Option<RuleConfiguration<biome_js_analyze::options::NoConstantCondition>>,
    #[doc = "Disallow the use of Math.min and Math.max to clamp a value where the result itself is constant."]
    #[serde(skip_serializing_if = "Option::is_none")]
    pub no_constant_math_min_max_clamp:
        Option<RuleFixConfiguration<biome_js_analyze::options::NoConstantMathMinMaxClamp>>,
    #[doc = "Disallow returning a value from a constructor."]
    #[serde(skip_serializing_if = "Option::is_none")]
    pub no_constructor_return:
        Option<RuleConfiguration<biome_js_analyze::options::NoConstructorReturn>>,
    #[doc = "Disallow empty character classes in regular expression literals."]
    #[serde(skip_serializing_if = "Option::is_none")]
    pub no_empty_character_class_in_regex:
        Option<RuleConfiguration<biome_js_analyze::options::NoEmptyCharacterClassInRegex>>,
    #[doc = "Disallows empty destructuring patterns."]
    #[serde(skip_serializing_if = "Option::is_none")]
    pub no_empty_pattern: Option<RuleConfiguration<biome_js_analyze::options::NoEmptyPattern>>,
    #[doc = "Disallow to use unnecessary callback on flatMap."]
    #[serde(skip_serializing_if = "Option::is_none")]
    pub no_flat_map_identity:
        Option<RuleFixConfiguration<biome_js_analyze::options::NoFlatMapIdentity>>,
    #[doc = "Disallow calling global object properties as functions"]
    #[serde(skip_serializing_if = "Option::is_none")]
    pub no_global_object_calls:
        Option<RuleConfiguration<biome_js_analyze::options::NoGlobalObjectCalls>>,
    #[doc = "Disallow function and var declarations that are accessible outside their block."]
    #[serde(skip_serializing_if = "Option::is_none")]
    pub no_inner_declarations:
        Option<RuleConfiguration<biome_js_analyze::options::NoInnerDeclarations>>,
    #[doc = "Ensure that builtins are correctly instantiated."]
    #[serde(skip_serializing_if = "Option::is_none")]
    pub no_invalid_builtin_instantiation:
        Option<RuleFixConfiguration<biome_js_analyze::options::NoInvalidBuiltinInstantiation>>,
    #[doc = "Prevents the incorrect use of super() inside classes. It also checks whether a call super() is missing from classes that extends other constructors."]
    #[serde(skip_serializing_if = "Option::is_none")]
    pub no_invalid_constructor_super:
        Option<RuleConfiguration<biome_js_analyze::options::NoInvalidConstructorSuper>>,
    #[doc = "Disallow non-standard direction values for linear gradient functions."]
    #[serde(skip_serializing_if = "Option::is_none")]
    pub no_invalid_direction_in_linear_gradient:
        Option<RuleConfiguration<biome_css_analyze::options::NoInvalidDirectionInLinearGradient>>,
    #[doc = "Disallows invalid named grid areas in CSS Grid Layouts."]
    #[serde(skip_serializing_if = "Option::is_none")]
    pub no_invalid_grid_areas:
        Option<RuleConfiguration<biome_css_analyze::options::NoInvalidGridAreas>>,
    #[doc = "Disallow new operators with global non-constructor functions."]
    #[serde(skip_serializing_if = "Option::is_none")]
    pub no_invalid_new_builtin:
        Option<RuleFixConfiguration<biome_js_analyze::options::NoInvalidNewBuiltin>>,
    #[doc = "Disallow the use of @import at-rules in invalid positions."]
    #[serde(skip_serializing_if = "Option::is_none")]
    pub no_invalid_position_at_import_rule:
        Option<RuleConfiguration<biome_css_analyze::options::NoInvalidPositionAtImportRule>>,
    #[doc = "Disallow the use of variables and function parameters before their declaration"]
    #[serde(skip_serializing_if = "Option::is_none")]
    pub no_invalid_use_before_declaration:
        Option<RuleConfiguration<biome_js_analyze::options::NoInvalidUseBeforeDeclaration>>,
    #[doc = "Disallow new operators with the Symbol object."]
    #[serde(skip_serializing_if = "Option::is_none")]
    pub no_new_symbol: Option<RuleFixConfiguration<biome_js_analyze::options::NoNewSymbol>>,
    #[doc = "Forbid the use of Node.js builtin modules."]
    #[serde(skip_serializing_if = "Option::is_none")]
    pub no_nodejs_modules: Option<RuleConfiguration<biome_js_analyze::options::NoNodejsModules>>,
    #[doc = "Disallow \\8 and \\9 escape sequences in string literals."]
    #[serde(skip_serializing_if = "Option::is_none")]
    pub no_nonoctal_decimal_escape:
        Option<RuleFixConfiguration<biome_js_analyze::options::NoNonoctalDecimalEscape>>,
    #[doc = "Disallow literal numbers that lose precision"]
    #[serde(skip_serializing_if = "Option::is_none")]
    pub no_precision_loss: Option<RuleConfiguration<biome_js_analyze::options::NoPrecisionLoss>>,
    #[doc = "Prevent the usage of the return value of React.render."]
    #[serde(skip_serializing_if = "Option::is_none")]
    pub no_render_return_value:
        Option<RuleConfiguration<biome_js_analyze::options::NoRenderReturnValue>>,
    #[doc = "Disallow assignments where both sides are exactly the same."]
    #[serde(skip_serializing_if = "Option::is_none")]
    pub no_self_assign: Option<RuleConfiguration<biome_js_analyze::options::NoSelfAssign>>,
    #[doc = "Disallow returning a value from a setter"]
    #[serde(skip_serializing_if = "Option::is_none")]
    pub no_setter_return: Option<RuleConfiguration<biome_js_analyze::options::NoSetterReturn>>,
    #[doc = "Disallow comparison of expressions modifying the string case with non-compliant value."]
    #[serde(skip_serializing_if = "Option::is_none")]
    pub no_string_case_mismatch:
        Option<RuleFixConfiguration<biome_js_analyze::options::NoStringCaseMismatch>>,
    #[doc = "Disallow lexical declarations in switch clauses."]
    #[serde(skip_serializing_if = "Option::is_none")]
    pub no_switch_declarations:
        Option<RuleFixConfiguration<biome_js_analyze::options::NoSwitchDeclarations>>,
    #[doc = "Disallow the use of dependencies that aren't specified in the package.json."]
    #[serde(skip_serializing_if = "Option::is_none")]
    pub no_undeclared_dependencies:
        Option<RuleConfiguration<biome_js_analyze::options::NoUndeclaredDependencies>>,
    #[doc = "Prevents the usage of variables that haven't been declared inside the document."]
    #[serde(skip_serializing_if = "Option::is_none")]
    pub no_undeclared_variables:
        Option<RuleConfiguration<biome_js_analyze::options::NoUndeclaredVariables>>,
    #[doc = "Disallow unknown CSS value functions."]
    #[serde(skip_serializing_if = "Option::is_none")]
    pub no_unknown_function:
        Option<RuleConfiguration<biome_css_analyze::options::NoUnknownFunction>>,
    #[doc = "Disallow unknown media feature names."]
    #[serde(skip_serializing_if = "Option::is_none")]
    pub no_unknown_media_feature_name:
        Option<RuleConfiguration<biome_css_analyze::options::NoUnknownMediaFeatureName>>,
    #[doc = "Disallow unknown properties."]
    #[serde(skip_serializing_if = "Option::is_none")]
    pub no_unknown_property:
        Option<RuleConfiguration<biome_css_analyze::options::NoUnknownProperty>>,
    #[doc = "Disallow unknown CSS units."]
    #[serde(skip_serializing_if = "Option::is_none")]
    pub no_unknown_unit: Option<RuleConfiguration<biome_css_analyze::options::NoUnknownUnit>>,
    #[doc = "Disallow unmatchable An+B selectors."]
    #[serde(skip_serializing_if = "Option::is_none")]
    pub no_unmatchable_anb_selector:
        Option<RuleConfiguration<biome_css_analyze::options::NoUnmatchableAnbSelector>>,
    #[doc = "Avoid using unnecessary continue."]
    #[serde(skip_serializing_if = "Option::is_none")]
    pub no_unnecessary_continue:
        Option<RuleFixConfiguration<biome_js_analyze::options::NoUnnecessaryContinue>>,
    #[doc = "Disallow unreachable code"]
    #[serde(skip_serializing_if = "Option::is_none")]
    pub no_unreachable: Option<RuleConfiguration<biome_js_analyze::options::NoUnreachable>>,
    #[doc = "Ensures the super() constructor is called exactly once on every code  path in a class constructor before this is accessed if the class has a superclass"]
    #[serde(skip_serializing_if = "Option::is_none")]
    pub no_unreachable_super:
        Option<RuleConfiguration<biome_js_analyze::options::NoUnreachableSuper>>,
    #[doc = "Disallow control flow statements in finally blocks."]
    #[serde(skip_serializing_if = "Option::is_none")]
    pub no_unsafe_finally: Option<RuleConfiguration<biome_js_analyze::options::NoUnsafeFinally>>,
    #[doc = "Disallow the use of optional chaining in contexts where the undefined value is not allowed."]
    #[serde(skip_serializing_if = "Option::is_none")]
    pub no_unsafe_optional_chaining:
        Option<RuleConfiguration<biome_js_analyze::options::NoUnsafeOptionalChaining>>,
    #[doc = "Disallow unused function parameters."]
    #[serde(skip_serializing_if = "Option::is_none")]
    pub no_unused_function_parameters:
        Option<RuleFixConfiguration<biome_js_analyze::options::NoUnusedFunctionParameters>>,
    #[doc = "Disallow unused imports."]
    #[serde(skip_serializing_if = "Option::is_none")]
    pub no_unused_imports: Option<RuleFixConfiguration<biome_js_analyze::options::NoUnusedImports>>,
    #[doc = "Disallow unused labels."]
    #[serde(skip_serializing_if = "Option::is_none")]
    pub no_unused_labels: Option<RuleFixConfiguration<biome_js_analyze::options::NoUnusedLabels>>,
    #[doc = "Disallow unused private class members"]
    #[serde(skip_serializing_if = "Option::is_none")]
    pub no_unused_private_class_members:
        Option<RuleFixConfiguration<biome_js_analyze::options::NoUnusedPrivateClassMembers>>,
    #[doc = "Disallow unused variables."]
    #[serde(skip_serializing_if = "Option::is_none")]
    pub no_unused_variables:
        Option<RuleFixConfiguration<biome_js_analyze::options::NoUnusedVariables>>,
    #[doc = "This rules prevents void elements (AKA self-closing elements) from having children."]
    #[serde(skip_serializing_if = "Option::is_none")]
    pub no_void_elements_with_children:
        Option<RuleFixConfiguration<biome_js_analyze::options::NoVoidElementsWithChildren>>,
    #[doc = "Disallow returning a value from a function with the return type 'void'"]
    #[serde(skip_serializing_if = "Option::is_none")]
    pub no_void_type_return: Option<RuleConfiguration<biome_js_analyze::options::NoVoidTypeReturn>>,
    #[doc = "Disallow Array constructors."]
    #[serde(skip_serializing_if = "Option::is_none")]
    pub use_array_literals:
        Option<RuleFixConfiguration<biome_js_analyze::options::UseArrayLiterals>>,
    #[doc = "Enforce all dependencies are correctly specified in a React hook."]
    #[serde(skip_serializing_if = "Option::is_none")]
    pub use_exhaustive_dependencies:
        Option<RuleConfiguration<biome_js_analyze::options::UseExhaustiveDependencies>>,
    #[doc = "Enforce that all React hooks are being called from the Top Level component functions."]
    #[serde(skip_serializing_if = "Option::is_none")]
    pub use_hook_at_top_level:
        Option<RuleConfiguration<biome_js_analyze::options::UseHookAtTopLevel>>,
    #[doc = "Enforce file extensions for relative imports."]
    #[serde(skip_serializing_if = "Option::is_none")]
    pub use_import_extensions:
        Option<RuleFixConfiguration<biome_js_analyze::options::UseImportExtensions>>,
    #[doc = "Require calls to isNaN() when checking for NaN."]
    #[serde(skip_serializing_if = "Option::is_none")]
    pub use_is_nan: Option<RuleFixConfiguration<biome_js_analyze::options::UseIsNan>>,
    #[doc = "Disallow missing key props in iterators/collection literals."]
    #[serde(skip_serializing_if = "Option::is_none")]
    pub use_jsx_key_in_iterable:
        Option<RuleConfiguration<biome_js_analyze::options::UseJsxKeyInIterable>>,
    #[doc = "Enforce \"for\" loop update clause moving the counter in the right direction."]
    #[serde(skip_serializing_if = "Option::is_none")]
    pub use_valid_for_direction:
        Option<RuleConfiguration<biome_js_analyze::options::UseValidForDirection>>,
    #[doc = "Require generator functions to contain yield."]
    #[serde(skip_serializing_if = "Option::is_none")]
    pub use_yield: Option<RuleConfiguration<biome_js_analyze::options::UseYield>>,
}
impl DeserializableValidator for Correctness {
    fn validate(
        &mut self,
        _name: &str,
        range: TextRange,
        diagnostics: &mut Vec<DeserializationDiagnostic>,
    ) -> bool {
        if self.recommended == Some(true) && self.all == Some(true) {
            diagnostics . push (DeserializationDiagnostic :: new (markup ! (< Emphasis > "'recommended'" < / Emphasis > " and " < Emphasis > "'all'" < / Emphasis > " can't be both " < Emphasis > "'true'" < / Emphasis > ". You should choose only one of them.")) . with_range (range) . with_note (markup ! ("Biome will fallback to its defaults for this section."))) ;
            return false;
        }
        true
    }
}
impl Correctness {
    const GROUP_NAME: &'static str = "correctness";
    pub(crate) const GROUP_RULES: &'static [&'static str] = &[
        "noChildrenProp",
        "noConstAssign",
        "noConstantCondition",
        "noConstantMathMinMaxClamp",
        "noConstructorReturn",
        "noEmptyCharacterClassInRegex",
        "noEmptyPattern",
        "noFlatMapIdentity",
        "noGlobalObjectCalls",
        "noInnerDeclarations",
        "noInvalidBuiltinInstantiation",
        "noInvalidConstructorSuper",
        "noInvalidDirectionInLinearGradient",
        "noInvalidGridAreas",
        "noInvalidNewBuiltin",
        "noInvalidPositionAtImportRule",
        "noInvalidUseBeforeDeclaration",
        "noNewSymbol",
        "noNodejsModules",
        "noNonoctalDecimalEscape",
        "noPrecisionLoss",
        "noRenderReturnValue",
        "noSelfAssign",
        "noSetterReturn",
        "noStringCaseMismatch",
        "noSwitchDeclarations",
        "noUndeclaredDependencies",
        "noUndeclaredVariables",
        "noUnknownFunction",
        "noUnknownMediaFeatureName",
        "noUnknownProperty",
        "noUnknownUnit",
        "noUnmatchableAnbSelector",
        "noUnnecessaryContinue",
        "noUnreachable",
        "noUnreachableSuper",
        "noUnsafeFinally",
        "noUnsafeOptionalChaining",
        "noUnusedFunctionParameters",
        "noUnusedImports",
        "noUnusedLabels",
        "noUnusedPrivateClassMembers",
        "noUnusedVariables",
        "noVoidElementsWithChildren",
        "noVoidTypeReturn",
        "useArrayLiterals",
        "useExhaustiveDependencies",
        "useHookAtTopLevel",
        "useImportExtensions",
        "useIsNan",
        "useJsxKeyInIterable",
        "useValidForDirection",
        "useYield",
    ];
    const RECOMMENDED_RULES: &'static [&'static str] = &[
        "noChildrenProp",
        "noConstAssign",
        "noConstantCondition",
        "noConstructorReturn",
        "noEmptyCharacterClassInRegex",
        "noEmptyPattern",
        "noFlatMapIdentity",
        "noGlobalObjectCalls",
        "noInnerDeclarations",
        "noInvalidBuiltinInstantiation",
        "noInvalidConstructorSuper",
        "noInvalidDirectionInLinearGradient",
        "noInvalidGridAreas",
        "noInvalidPositionAtImportRule",
        "noInvalidUseBeforeDeclaration",
        "noNonoctalDecimalEscape",
        "noPrecisionLoss",
        "noRenderReturnValue",
        "noSelfAssign",
        "noSetterReturn",
        "noStringCaseMismatch",
        "noSwitchDeclarations",
        "noUnknownFunction",
        "noUnknownMediaFeatureName",
        "noUnknownProperty",
        "noUnknownUnit",
        "noUnmatchableAnbSelector",
        "noUnnecessaryContinue",
        "noUnreachable",
        "noUnreachableSuper",
        "noUnsafeFinally",
        "noUnsafeOptionalChaining",
        "noUnusedLabels",
        "noVoidElementsWithChildren",
        "noVoidTypeReturn",
        "useExhaustiveDependencies",
        "useIsNan",
        "useJsxKeyInIterable",
        "useValidForDirection",
        "useYield",
    ];
    const RECOMMENDED_RULES_AS_FILTERS: &'static [RuleFilter<'static>] = &[
        RuleFilter::Rule(Self::GROUP_NAME, Self::GROUP_RULES[0]),
        RuleFilter::Rule(Self::GROUP_NAME, Self::GROUP_RULES[1]),
        RuleFilter::Rule(Self::GROUP_NAME, Self::GROUP_RULES[2]),
        RuleFilter::Rule(Self::GROUP_NAME, Self::GROUP_RULES[4]),
        RuleFilter::Rule(Self::GROUP_NAME, Self::GROUP_RULES[5]),
        RuleFilter::Rule(Self::GROUP_NAME, Self::GROUP_RULES[6]),
        RuleFilter::Rule(Self::GROUP_NAME, Self::GROUP_RULES[7]),
        RuleFilter::Rule(Self::GROUP_NAME, Self::GROUP_RULES[8]),
        RuleFilter::Rule(Self::GROUP_NAME, Self::GROUP_RULES[9]),
        RuleFilter::Rule(Self::GROUP_NAME, Self::GROUP_RULES[10]),
        RuleFilter::Rule(Self::GROUP_NAME, Self::GROUP_RULES[11]),
        RuleFilter::Rule(Self::GROUP_NAME, Self::GROUP_RULES[12]),
        RuleFilter::Rule(Self::GROUP_NAME, Self::GROUP_RULES[13]),
        RuleFilter::Rule(Self::GROUP_NAME, Self::GROUP_RULES[15]),
        RuleFilter::Rule(Self::GROUP_NAME, Self::GROUP_RULES[16]),
        RuleFilter::Rule(Self::GROUP_NAME, Self::GROUP_RULES[19]),
        RuleFilter::Rule(Self::GROUP_NAME, Self::GROUP_RULES[20]),
        RuleFilter::Rule(Self::GROUP_NAME, Self::GROUP_RULES[21]),
        RuleFilter::Rule(Self::GROUP_NAME, Self::GROUP_RULES[22]),
        RuleFilter::Rule(Self::GROUP_NAME, Self::GROUP_RULES[23]),
        RuleFilter::Rule(Self::GROUP_NAME, Self::GROUP_RULES[24]),
        RuleFilter::Rule(Self::GROUP_NAME, Self::GROUP_RULES[25]),
        RuleFilter::Rule(Self::GROUP_NAME, Self::GROUP_RULES[28]),
        RuleFilter::Rule(Self::GROUP_NAME, Self::GROUP_RULES[29]),
        RuleFilter::Rule(Self::GROUP_NAME, Self::GROUP_RULES[30]),
        RuleFilter::Rule(Self::GROUP_NAME, Self::GROUP_RULES[31]),
        RuleFilter::Rule(Self::GROUP_NAME, Self::GROUP_RULES[32]),
        RuleFilter::Rule(Self::GROUP_NAME, Self::GROUP_RULES[33]),
        RuleFilter::Rule(Self::GROUP_NAME, Self::GROUP_RULES[34]),
        RuleFilter::Rule(Self::GROUP_NAME, Self::GROUP_RULES[35]),
        RuleFilter::Rule(Self::GROUP_NAME, Self::GROUP_RULES[36]),
        RuleFilter::Rule(Self::GROUP_NAME, Self::GROUP_RULES[37]),
        RuleFilter::Rule(Self::GROUP_NAME, Self::GROUP_RULES[40]),
        RuleFilter::Rule(Self::GROUP_NAME, Self::GROUP_RULES[43]),
        RuleFilter::Rule(Self::GROUP_NAME, Self::GROUP_RULES[44]),
        RuleFilter::Rule(Self::GROUP_NAME, Self::GROUP_RULES[46]),
        RuleFilter::Rule(Self::GROUP_NAME, Self::GROUP_RULES[49]),
        RuleFilter::Rule(Self::GROUP_NAME, Self::GROUP_RULES[50]),
        RuleFilter::Rule(Self::GROUP_NAME, Self::GROUP_RULES[51]),
        RuleFilter::Rule(Self::GROUP_NAME, Self::GROUP_RULES[52]),
    ];
    const ALL_RULES_AS_FILTERS: &'static [RuleFilter<'static>] = &[
        RuleFilter::Rule(Self::GROUP_NAME, Self::GROUP_RULES[0]),
        RuleFilter::Rule(Self::GROUP_NAME, Self::GROUP_RULES[1]),
        RuleFilter::Rule(Self::GROUP_NAME, Self::GROUP_RULES[2]),
        RuleFilter::Rule(Self::GROUP_NAME, Self::GROUP_RULES[3]),
        RuleFilter::Rule(Self::GROUP_NAME, Self::GROUP_RULES[4]),
        RuleFilter::Rule(Self::GROUP_NAME, Self::GROUP_RULES[5]),
        RuleFilter::Rule(Self::GROUP_NAME, Self::GROUP_RULES[6]),
        RuleFilter::Rule(Self::GROUP_NAME, Self::GROUP_RULES[7]),
        RuleFilter::Rule(Self::GROUP_NAME, Self::GROUP_RULES[8]),
        RuleFilter::Rule(Self::GROUP_NAME, Self::GROUP_RULES[9]),
        RuleFilter::Rule(Self::GROUP_NAME, Self::GROUP_RULES[10]),
        RuleFilter::Rule(Self::GROUP_NAME, Self::GROUP_RULES[11]),
        RuleFilter::Rule(Self::GROUP_NAME, Self::GROUP_RULES[12]),
        RuleFilter::Rule(Self::GROUP_NAME, Self::GROUP_RULES[13]),
        RuleFilter::Rule(Self::GROUP_NAME, Self::GROUP_RULES[14]),
        RuleFilter::Rule(Self::GROUP_NAME, Self::GROUP_RULES[15]),
        RuleFilter::Rule(Self::GROUP_NAME, Self::GROUP_RULES[16]),
        RuleFilter::Rule(Self::GROUP_NAME, Self::GROUP_RULES[17]),
        RuleFilter::Rule(Self::GROUP_NAME, Self::GROUP_RULES[18]),
        RuleFilter::Rule(Self::GROUP_NAME, Self::GROUP_RULES[19]),
        RuleFilter::Rule(Self::GROUP_NAME, Self::GROUP_RULES[20]),
        RuleFilter::Rule(Self::GROUP_NAME, Self::GROUP_RULES[21]),
        RuleFilter::Rule(Self::GROUP_NAME, Self::GROUP_RULES[22]),
        RuleFilter::Rule(Self::GROUP_NAME, Self::GROUP_RULES[23]),
        RuleFilter::Rule(Self::GROUP_NAME, Self::GROUP_RULES[24]),
        RuleFilter::Rule(Self::GROUP_NAME, Self::GROUP_RULES[25]),
        RuleFilter::Rule(Self::GROUP_NAME, Self::GROUP_RULES[26]),
        RuleFilter::Rule(Self::GROUP_NAME, Self::GROUP_RULES[27]),
        RuleFilter::Rule(Self::GROUP_NAME, Self::GROUP_RULES[28]),
        RuleFilter::Rule(Self::GROUP_NAME, Self::GROUP_RULES[29]),
        RuleFilter::Rule(Self::GROUP_NAME, Self::GROUP_RULES[30]),
        RuleFilter::Rule(Self::GROUP_NAME, Self::GROUP_RULES[31]),
        RuleFilter::Rule(Self::GROUP_NAME, Self::GROUP_RULES[32]),
        RuleFilter::Rule(Self::GROUP_NAME, Self::GROUP_RULES[33]),
        RuleFilter::Rule(Self::GROUP_NAME, Self::GROUP_RULES[34]),
        RuleFilter::Rule(Self::GROUP_NAME, Self::GROUP_RULES[35]),
        RuleFilter::Rule(Self::GROUP_NAME, Self::GROUP_RULES[36]),
        RuleFilter::Rule(Self::GROUP_NAME, Self::GROUP_RULES[37]),
        RuleFilter::Rule(Self::GROUP_NAME, Self::GROUP_RULES[38]),
        RuleFilter::Rule(Self::GROUP_NAME, Self::GROUP_RULES[39]),
        RuleFilter::Rule(Self::GROUP_NAME, Self::GROUP_RULES[40]),
        RuleFilter::Rule(Self::GROUP_NAME, Self::GROUP_RULES[41]),
        RuleFilter::Rule(Self::GROUP_NAME, Self::GROUP_RULES[42]),
        RuleFilter::Rule(Self::GROUP_NAME, Self::GROUP_RULES[43]),
        RuleFilter::Rule(Self::GROUP_NAME, Self::GROUP_RULES[44]),
        RuleFilter::Rule(Self::GROUP_NAME, Self::GROUP_RULES[45]),
        RuleFilter::Rule(Self::GROUP_NAME, Self::GROUP_RULES[46]),
        RuleFilter::Rule(Self::GROUP_NAME, Self::GROUP_RULES[47]),
        RuleFilter::Rule(Self::GROUP_NAME, Self::GROUP_RULES[48]),
        RuleFilter::Rule(Self::GROUP_NAME, Self::GROUP_RULES[49]),
        RuleFilter::Rule(Self::GROUP_NAME, Self::GROUP_RULES[50]),
        RuleFilter::Rule(Self::GROUP_NAME, Self::GROUP_RULES[51]),
        RuleFilter::Rule(Self::GROUP_NAME, Self::GROUP_RULES[52]),
    ];
    #[doc = r" Retrieves the recommended rules"]
    pub(crate) fn is_recommended_true(&self) -> bool {
        matches!(self.recommended, Some(true))
    }
    pub(crate) fn is_recommended_unset(&self) -> bool {
        self.recommended.is_none()
    }
    pub(crate) fn is_all_true(&self) -> bool {
        matches!(self.all, Some(true))
    }
    pub(crate) fn is_all_unset(&self) -> bool {
        self.all.is_none()
    }
    pub(crate) fn get_enabled_rules(&self) -> FxHashSet<RuleFilter<'static>> {
        let mut index_set = FxHashSet::default();
        if let Some(rule) = self.no_children_prop.as_ref() {
            if rule.is_enabled() {
                index_set.insert(RuleFilter::Rule(Self::GROUP_NAME, Self::GROUP_RULES[0]));
            }
        }
        if let Some(rule) = self.no_const_assign.as_ref() {
            if rule.is_enabled() {
                index_set.insert(RuleFilter::Rule(Self::GROUP_NAME, Self::GROUP_RULES[1]));
            }
        }
        if let Some(rule) = self.no_constant_condition.as_ref() {
            if rule.is_enabled() {
                index_set.insert(RuleFilter::Rule(Self::GROUP_NAME, Self::GROUP_RULES[2]));
            }
        }
        if let Some(rule) = self.no_constant_math_min_max_clamp.as_ref() {
            if rule.is_enabled() {
                index_set.insert(RuleFilter::Rule(Self::GROUP_NAME, Self::GROUP_RULES[3]));
            }
        }
        if let Some(rule) = self.no_constructor_return.as_ref() {
            if rule.is_enabled() {
                index_set.insert(RuleFilter::Rule(Self::GROUP_NAME, Self::GROUP_RULES[4]));
            }
        }
        if let Some(rule) = self.no_empty_character_class_in_regex.as_ref() {
            if rule.is_enabled() {
                index_set.insert(RuleFilter::Rule(Self::GROUP_NAME, Self::GROUP_RULES[5]));
            }
        }
        if let Some(rule) = self.no_empty_pattern.as_ref() {
            if rule.is_enabled() {
                index_set.insert(RuleFilter::Rule(Self::GROUP_NAME, Self::GROUP_RULES[6]));
            }
        }
        if let Some(rule) = self.no_flat_map_identity.as_ref() {
            if rule.is_enabled() {
                index_set.insert(RuleFilter::Rule(Self::GROUP_NAME, Self::GROUP_RULES[7]));
            }
        }
        if let Some(rule) = self.no_global_object_calls.as_ref() {
            if rule.is_enabled() {
                index_set.insert(RuleFilter::Rule(Self::GROUP_NAME, Self::GROUP_RULES[8]));
            }
        }
        if let Some(rule) = self.no_inner_declarations.as_ref() {
            if rule.is_enabled() {
                index_set.insert(RuleFilter::Rule(Self::GROUP_NAME, Self::GROUP_RULES[9]));
            }
        }
        if let Some(rule) = self.no_invalid_builtin_instantiation.as_ref() {
            if rule.is_enabled() {
                index_set.insert(RuleFilter::Rule(Self::GROUP_NAME, Self::GROUP_RULES[10]));
            }
        }
        if let Some(rule) = self.no_invalid_constructor_super.as_ref() {
            if rule.is_enabled() {
                index_set.insert(RuleFilter::Rule(Self::GROUP_NAME, Self::GROUP_RULES[11]));
            }
        }
        if let Some(rule) = self.no_invalid_direction_in_linear_gradient.as_ref() {
            if rule.is_enabled() {
                index_set.insert(RuleFilter::Rule(Self::GROUP_NAME, Self::GROUP_RULES[12]));
            }
        }
        if let Some(rule) = self.no_invalid_grid_areas.as_ref() {
            if rule.is_enabled() {
                index_set.insert(RuleFilter::Rule(Self::GROUP_NAME, Self::GROUP_RULES[13]));
            }
        }
        if let Some(rule) = self.no_invalid_new_builtin.as_ref() {
            if rule.is_enabled() {
                index_set.insert(RuleFilter::Rule(Self::GROUP_NAME, Self::GROUP_RULES[14]));
            }
        }
        if let Some(rule) = self.no_invalid_position_at_import_rule.as_ref() {
            if rule.is_enabled() {
                index_set.insert(RuleFilter::Rule(Self::GROUP_NAME, Self::GROUP_RULES[15]));
            }
        }
        if let Some(rule) = self.no_invalid_use_before_declaration.as_ref() {
            if rule.is_enabled() {
                index_set.insert(RuleFilter::Rule(Self::GROUP_NAME, Self::GROUP_RULES[16]));
            }
        }
        if let Some(rule) = self.no_new_symbol.as_ref() {
            if rule.is_enabled() {
                index_set.insert(RuleFilter::Rule(Self::GROUP_NAME, Self::GROUP_RULES[17]));
            }
        }
        if let Some(rule) = self.no_nodejs_modules.as_ref() {
            if rule.is_enabled() {
                index_set.insert(RuleFilter::Rule(Self::GROUP_NAME, Self::GROUP_RULES[18]));
            }
        }
        if let Some(rule) = self.no_nonoctal_decimal_escape.as_ref() {
            if rule.is_enabled() {
                index_set.insert(RuleFilter::Rule(Self::GROUP_NAME, Self::GROUP_RULES[19]));
            }
        }
        if let Some(rule) = self.no_precision_loss.as_ref() {
            if rule.is_enabled() {
                index_set.insert(RuleFilter::Rule(Self::GROUP_NAME, Self::GROUP_RULES[20]));
            }
        }
        if let Some(rule) = self.no_render_return_value.as_ref() {
            if rule.is_enabled() {
                index_set.insert(RuleFilter::Rule(Self::GROUP_NAME, Self::GROUP_RULES[21]));
            }
        }
        if let Some(rule) = self.no_self_assign.as_ref() {
            if rule.is_enabled() {
                index_set.insert(RuleFilter::Rule(Self::GROUP_NAME, Self::GROUP_RULES[22]));
            }
        }
        if let Some(rule) = self.no_setter_return.as_ref() {
            if rule.is_enabled() {
                index_set.insert(RuleFilter::Rule(Self::GROUP_NAME, Self::GROUP_RULES[23]));
            }
        }
        if let Some(rule) = self.no_string_case_mismatch.as_ref() {
            if rule.is_enabled() {
                index_set.insert(RuleFilter::Rule(Self::GROUP_NAME, Self::GROUP_RULES[24]));
            }
        }
        if let Some(rule) = self.no_switch_declarations.as_ref() {
            if rule.is_enabled() {
                index_set.insert(RuleFilter::Rule(Self::GROUP_NAME, Self::GROUP_RULES[25]));
            }
        }
        if let Some(rule) = self.no_undeclared_dependencies.as_ref() {
            if rule.is_enabled() {
                index_set.insert(RuleFilter::Rule(Self::GROUP_NAME, Self::GROUP_RULES[26]));
            }
        }
        if let Some(rule) = self.no_undeclared_variables.as_ref() {
            if rule.is_enabled() {
                index_set.insert(RuleFilter::Rule(Self::GROUP_NAME, Self::GROUP_RULES[27]));
            }
        }
        if let Some(rule) = self.no_unknown_function.as_ref() {
            if rule.is_enabled() {
                index_set.insert(RuleFilter::Rule(Self::GROUP_NAME, Self::GROUP_RULES[28]));
            }
        }
        if let Some(rule) = self.no_unknown_media_feature_name.as_ref() {
            if rule.is_enabled() {
                index_set.insert(RuleFilter::Rule(Self::GROUP_NAME, Self::GROUP_RULES[29]));
            }
        }
        if let Some(rule) = self.no_unknown_property.as_ref() {
            if rule.is_enabled() {
                index_set.insert(RuleFilter::Rule(Self::GROUP_NAME, Self::GROUP_RULES[30]));
            }
        }
        if let Some(rule) = self.no_unknown_unit.as_ref() {
            if rule.is_enabled() {
                index_set.insert(RuleFilter::Rule(Self::GROUP_NAME, Self::GROUP_RULES[31]));
            }
        }
        if let Some(rule) = self.no_unmatchable_anb_selector.as_ref() {
            if rule.is_enabled() {
                index_set.insert(RuleFilter::Rule(Self::GROUP_NAME, Self::GROUP_RULES[32]));
            }
        }
        if let Some(rule) = self.no_unnecessary_continue.as_ref() {
            if rule.is_enabled() {
                index_set.insert(RuleFilter::Rule(Self::GROUP_NAME, Self::GROUP_RULES[33]));
            }
        }
        if let Some(rule) = self.no_unreachable.as_ref() {
            if rule.is_enabled() {
                index_set.insert(RuleFilter::Rule(Self::GROUP_NAME, Self::GROUP_RULES[34]));
            }
        }
        if let Some(rule) = self.no_unreachable_super.as_ref() {
            if rule.is_enabled() {
                index_set.insert(RuleFilter::Rule(Self::GROUP_NAME, Self::GROUP_RULES[35]));
            }
        }
        if let Some(rule) = self.no_unsafe_finally.as_ref() {
            if rule.is_enabled() {
                index_set.insert(RuleFilter::Rule(Self::GROUP_NAME, Self::GROUP_RULES[36]));
            }
        }
        if let Some(rule) = self.no_unsafe_optional_chaining.as_ref() {
            if rule.is_enabled() {
                index_set.insert(RuleFilter::Rule(Self::GROUP_NAME, Self::GROUP_RULES[37]));
            }
        }
        if let Some(rule) = self.no_unused_function_parameters.as_ref() {
            if rule.is_enabled() {
                index_set.insert(RuleFilter::Rule(Self::GROUP_NAME, Self::GROUP_RULES[38]));
            }
        }
        if let Some(rule) = self.no_unused_imports.as_ref() {
            if rule.is_enabled() {
                index_set.insert(RuleFilter::Rule(Self::GROUP_NAME, Self::GROUP_RULES[39]));
            }
        }
        if let Some(rule) = self.no_unused_labels.as_ref() {
            if rule.is_enabled() {
                index_set.insert(RuleFilter::Rule(Self::GROUP_NAME, Self::GROUP_RULES[40]));
            }
        }
        if let Some(rule) = self.no_unused_private_class_members.as_ref() {
            if rule.is_enabled() {
                index_set.insert(RuleFilter::Rule(Self::GROUP_NAME, Self::GROUP_RULES[41]));
            }
        }
        if let Some(rule) = self.no_unused_variables.as_ref() {
            if rule.is_enabled() {
                index_set.insert(RuleFilter::Rule(Self::GROUP_NAME, Self::GROUP_RULES[42]));
            }
        }
        if let Some(rule) = self.no_void_elements_with_children.as_ref() {
            if rule.is_enabled() {
                index_set.insert(RuleFilter::Rule(Self::GROUP_NAME, Self::GROUP_RULES[43]));
            }
        }
        if let Some(rule) = self.no_void_type_return.as_ref() {
            if rule.is_enabled() {
                index_set.insert(RuleFilter::Rule(Self::GROUP_NAME, Self::GROUP_RULES[44]));
            }
        }
        if let Some(rule) = self.use_array_literals.as_ref() {
            if rule.is_enabled() {
                index_set.insert(RuleFilter::Rule(Self::GROUP_NAME, Self::GROUP_RULES[45]));
            }
        }
        if let Some(rule) = self.use_exhaustive_dependencies.as_ref() {
            if rule.is_enabled() {
                index_set.insert(RuleFilter::Rule(Self::GROUP_NAME, Self::GROUP_RULES[46]));
            }
        }
        if let Some(rule) = self.use_hook_at_top_level.as_ref() {
            if rule.is_enabled() {
                index_set.insert(RuleFilter::Rule(Self::GROUP_NAME, Self::GROUP_RULES[47]));
            }
        }
        if let Some(rule) = self.use_import_extensions.as_ref() {
            if rule.is_enabled() {
                index_set.insert(RuleFilter::Rule(Self::GROUP_NAME, Self::GROUP_RULES[48]));
            }
        }
        if let Some(rule) = self.use_is_nan.as_ref() {
            if rule.is_enabled() {
                index_set.insert(RuleFilter::Rule(Self::GROUP_NAME, Self::GROUP_RULES[49]));
            }
        }
        if let Some(rule) = self.use_jsx_key_in_iterable.as_ref() {
            if rule.is_enabled() {
                index_set.insert(RuleFilter::Rule(Self::GROUP_NAME, Self::GROUP_RULES[50]));
            }
        }
        if let Some(rule) = self.use_valid_for_direction.as_ref() {
            if rule.is_enabled() {
                index_set.insert(RuleFilter::Rule(Self::GROUP_NAME, Self::GROUP_RULES[51]));
            }
        }
        if let Some(rule) = self.use_yield.as_ref() {
            if rule.is_enabled() {
                index_set.insert(RuleFilter::Rule(Self::GROUP_NAME, Self::GROUP_RULES[52]));
            }
        }
        index_set
    }
    pub(crate) fn get_disabled_rules(&self) -> FxHashSet<RuleFilter<'static>> {
        let mut index_set = FxHashSet::default();
        if let Some(rule) = self.no_children_prop.as_ref() {
            if rule.is_disabled() {
                index_set.insert(RuleFilter::Rule(Self::GROUP_NAME, Self::GROUP_RULES[0]));
            }
        }
        if let Some(rule) = self.no_const_assign.as_ref() {
            if rule.is_disabled() {
                index_set.insert(RuleFilter::Rule(Self::GROUP_NAME, Self::GROUP_RULES[1]));
            }
        }
        if let Some(rule) = self.no_constant_condition.as_ref() {
            if rule.is_disabled() {
                index_set.insert(RuleFilter::Rule(Self::GROUP_NAME, Self::GROUP_RULES[2]));
            }
        }
        if let Some(rule) = self.no_constant_math_min_max_clamp.as_ref() {
            if rule.is_disabled() {
                index_set.insert(RuleFilter::Rule(Self::GROUP_NAME, Self::GROUP_RULES[3]));
            }
        }
        if let Some(rule) = self.no_constructor_return.as_ref() {
            if rule.is_disabled() {
                index_set.insert(RuleFilter::Rule(Self::GROUP_NAME, Self::GROUP_RULES[4]));
            }
        }
        if let Some(rule) = self.no_empty_character_class_in_regex.as_ref() {
            if rule.is_disabled() {
                index_set.insert(RuleFilter::Rule(Self::GROUP_NAME, Self::GROUP_RULES[5]));
            }
        }
        if let Some(rule) = self.no_empty_pattern.as_ref() {
            if rule.is_disabled() {
                index_set.insert(RuleFilter::Rule(Self::GROUP_NAME, Self::GROUP_RULES[6]));
            }
        }
        if let Some(rule) = self.no_flat_map_identity.as_ref() {
            if rule.is_disabled() {
                index_set.insert(RuleFilter::Rule(Self::GROUP_NAME, Self::GROUP_RULES[7]));
            }
        }
        if let Some(rule) = self.no_global_object_calls.as_ref() {
            if rule.is_disabled() {
                index_set.insert(RuleFilter::Rule(Self::GROUP_NAME, Self::GROUP_RULES[8]));
            }
        }
        if let Some(rule) = self.no_inner_declarations.as_ref() {
            if rule.is_disabled() {
                index_set.insert(RuleFilter::Rule(Self::GROUP_NAME, Self::GROUP_RULES[9]));
            }
        }
        if let Some(rule) = self.no_invalid_builtin_instantiation.as_ref() {
            if rule.is_disabled() {
                index_set.insert(RuleFilter::Rule(Self::GROUP_NAME, Self::GROUP_RULES[10]));
            }
        }
        if let Some(rule) = self.no_invalid_constructor_super.as_ref() {
            if rule.is_disabled() {
                index_set.insert(RuleFilter::Rule(Self::GROUP_NAME, Self::GROUP_RULES[11]));
            }
        }
        if let Some(rule) = self.no_invalid_direction_in_linear_gradient.as_ref() {
            if rule.is_disabled() {
                index_set.insert(RuleFilter::Rule(Self::GROUP_NAME, Self::GROUP_RULES[12]));
            }
        }
        if let Some(rule) = self.no_invalid_grid_areas.as_ref() {
            if rule.is_disabled() {
                index_set.insert(RuleFilter::Rule(Self::GROUP_NAME, Self::GROUP_RULES[13]));
            }
        }
        if let Some(rule) = self.no_invalid_new_builtin.as_ref() {
            if rule.is_disabled() {
                index_set.insert(RuleFilter::Rule(Self::GROUP_NAME, Self::GROUP_RULES[14]));
            }
        }
        if let Some(rule) = self.no_invalid_position_at_import_rule.as_ref() {
            if rule.is_disabled() {
                index_set.insert(RuleFilter::Rule(Self::GROUP_NAME, Self::GROUP_RULES[15]));
            }
        }
        if let Some(rule) = self.no_invalid_use_before_declaration.as_ref() {
            if rule.is_disabled() {
                index_set.insert(RuleFilter::Rule(Self::GROUP_NAME, Self::GROUP_RULES[16]));
            }
        }
        if let Some(rule) = self.no_new_symbol.as_ref() {
            if rule.is_disabled() {
                index_set.insert(RuleFilter::Rule(Self::GROUP_NAME, Self::GROUP_RULES[17]));
            }
        }
        if let Some(rule) = self.no_nodejs_modules.as_ref() {
            if rule.is_disabled() {
                index_set.insert(RuleFilter::Rule(Self::GROUP_NAME, Self::GROUP_RULES[18]));
            }
        }
        if let Some(rule) = self.no_nonoctal_decimal_escape.as_ref() {
            if rule.is_disabled() {
                index_set.insert(RuleFilter::Rule(Self::GROUP_NAME, Self::GROUP_RULES[19]));
            }
        }
        if let Some(rule) = self.no_precision_loss.as_ref() {
            if rule.is_disabled() {
                index_set.insert(RuleFilter::Rule(Self::GROUP_NAME, Self::GROUP_RULES[20]));
            }
        }
        if let Some(rule) = self.no_render_return_value.as_ref() {
            if rule.is_disabled() {
                index_set.insert(RuleFilter::Rule(Self::GROUP_NAME, Self::GROUP_RULES[21]));
            }
        }
        if let Some(rule) = self.no_self_assign.as_ref() {
            if rule.is_disabled() {
                index_set.insert(RuleFilter::Rule(Self::GROUP_NAME, Self::GROUP_RULES[22]));
            }
        }
        if let Some(rule) = self.no_setter_return.as_ref() {
            if rule.is_disabled() {
                index_set.insert(RuleFilter::Rule(Self::GROUP_NAME, Self::GROUP_RULES[23]));
            }
        }
        if let Some(rule) = self.no_string_case_mismatch.as_ref() {
            if rule.is_disabled() {
                index_set.insert(RuleFilter::Rule(Self::GROUP_NAME, Self::GROUP_RULES[24]));
            }
        }
        if let Some(rule) = self.no_switch_declarations.as_ref() {
            if rule.is_disabled() {
                index_set.insert(RuleFilter::Rule(Self::GROUP_NAME, Self::GROUP_RULES[25]));
            }
        }
        if let Some(rule) = self.no_undeclared_dependencies.as_ref() {
            if rule.is_disabled() {
                index_set.insert(RuleFilter::Rule(Self::GROUP_NAME, Self::GROUP_RULES[26]));
            }
        }
        if let Some(rule) = self.no_undeclared_variables.as_ref() {
            if rule.is_disabled() {
                index_set.insert(RuleFilter::Rule(Self::GROUP_NAME, Self::GROUP_RULES[27]));
            }
        }
        if let Some(rule) = self.no_unknown_function.as_ref() {
            if rule.is_disabled() {
                index_set.insert(RuleFilter::Rule(Self::GROUP_NAME, Self::GROUP_RULES[28]));
            }
        }
        if let Some(rule) = self.no_unknown_media_feature_name.as_ref() {
            if rule.is_disabled() {
                index_set.insert(RuleFilter::Rule(Self::GROUP_NAME, Self::GROUP_RULES[29]));
            }
        }
        if let Some(rule) = self.no_unknown_property.as_ref() {
            if rule.is_disabled() {
                index_set.insert(RuleFilter::Rule(Self::GROUP_NAME, Self::GROUP_RULES[30]));
            }
        }
        if let Some(rule) = self.no_unknown_unit.as_ref() {
            if rule.is_disabled() {
                index_set.insert(RuleFilter::Rule(Self::GROUP_NAME, Self::GROUP_RULES[31]));
            }
        }
        if let Some(rule) = self.no_unmatchable_anb_selector.as_ref() {
            if rule.is_disabled() {
                index_set.insert(RuleFilter::Rule(Self::GROUP_NAME, Self::GROUP_RULES[32]));
            }
        }
        if let Some(rule) = self.no_unnecessary_continue.as_ref() {
            if rule.is_disabled() {
                index_set.insert(RuleFilter::Rule(Self::GROUP_NAME, Self::GROUP_RULES[33]));
            }
        }
        if let Some(rule) = self.no_unreachable.as_ref() {
            if rule.is_disabled() {
                index_set.insert(RuleFilter::Rule(Self::GROUP_NAME, Self::GROUP_RULES[34]));
            }
        }
        if let Some(rule) = self.no_unreachable_super.as_ref() {
            if rule.is_disabled() {
                index_set.insert(RuleFilter::Rule(Self::GROUP_NAME, Self::GROUP_RULES[35]));
            }
        }
        if let Some(rule) = self.no_unsafe_finally.as_ref() {
            if rule.is_disabled() {
                index_set.insert(RuleFilter::Rule(Self::GROUP_NAME, Self::GROUP_RULES[36]));
            }
        }
        if let Some(rule) = self.no_unsafe_optional_chaining.as_ref() {
            if rule.is_disabled() {
                index_set.insert(RuleFilter::Rule(Self::GROUP_NAME, Self::GROUP_RULES[37]));
            }
        }
        if let Some(rule) = self.no_unused_function_parameters.as_ref() {
            if rule.is_disabled() {
                index_set.insert(RuleFilter::Rule(Self::GROUP_NAME, Self::GROUP_RULES[38]));
            }
        }
        if let Some(rule) = self.no_unused_imports.as_ref() {
            if rule.is_disabled() {
                index_set.insert(RuleFilter::Rule(Self::GROUP_NAME, Self::GROUP_RULES[39]));
            }
        }
        if let Some(rule) = self.no_unused_labels.as_ref() {
            if rule.is_disabled() {
                index_set.insert(RuleFilter::Rule(Self::GROUP_NAME, Self::GROUP_RULES[40]));
            }
        }
        if let Some(rule) = self.no_unused_private_class_members.as_ref() {
            if rule.is_disabled() {
                index_set.insert(RuleFilter::Rule(Self::GROUP_NAME, Self::GROUP_RULES[41]));
            }
        }
        if let Some(rule) = self.no_unused_variables.as_ref() {
            if rule.is_disabled() {
                index_set.insert(RuleFilter::Rule(Self::GROUP_NAME, Self::GROUP_RULES[42]));
            }
        }
        if let Some(rule) = self.no_void_elements_with_children.as_ref() {
            if rule.is_disabled() {
                index_set.insert(RuleFilter::Rule(Self::GROUP_NAME, Self::GROUP_RULES[43]));
            }
        }
        if let Some(rule) = self.no_void_type_return.as_ref() {
            if rule.is_disabled() {
                index_set.insert(RuleFilter::Rule(Self::GROUP_NAME, Self::GROUP_RULES[44]));
            }
        }
        if let Some(rule) = self.use_array_literals.as_ref() {
            if rule.is_disabled() {
                index_set.insert(RuleFilter::Rule(Self::GROUP_NAME, Self::GROUP_RULES[45]));
            }
        }
        if let Some(rule) = self.use_exhaustive_dependencies.as_ref() {
            if rule.is_disabled() {
                index_set.insert(RuleFilter::Rule(Self::GROUP_NAME, Self::GROUP_RULES[46]));
            }
        }
        if let Some(rule) = self.use_hook_at_top_level.as_ref() {
            if rule.is_disabled() {
                index_set.insert(RuleFilter::Rule(Self::GROUP_NAME, Self::GROUP_RULES[47]));
            }
        }
        if let Some(rule) = self.use_import_extensions.as_ref() {
            if rule.is_disabled() {
                index_set.insert(RuleFilter::Rule(Self::GROUP_NAME, Self::GROUP_RULES[48]));
            }
        }
        if let Some(rule) = self.use_is_nan.as_ref() {
            if rule.is_disabled() {
                index_set.insert(RuleFilter::Rule(Self::GROUP_NAME, Self::GROUP_RULES[49]));
            }
        }
        if let Some(rule) = self.use_jsx_key_in_iterable.as_ref() {
            if rule.is_disabled() {
                index_set.insert(RuleFilter::Rule(Self::GROUP_NAME, Self::GROUP_RULES[50]));
            }
        }
        if let Some(rule) = self.use_valid_for_direction.as_ref() {
            if rule.is_disabled() {
                index_set.insert(RuleFilter::Rule(Self::GROUP_NAME, Self::GROUP_RULES[51]));
            }
        }
        if let Some(rule) = self.use_yield.as_ref() {
            if rule.is_disabled() {
                index_set.insert(RuleFilter::Rule(Self::GROUP_NAME, Self::GROUP_RULES[52]));
            }
        }
        index_set
    }
    #[doc = r" Checks if, given a rule name, matches one of the rules contained in this category"]
    pub(crate) fn has_rule(rule_name: &str) -> Option<&'static str> {
        Some(Self::GROUP_RULES[Self::GROUP_RULES.binary_search(&rule_name).ok()?])
    }
    #[doc = r" Checks if, given a rule name, it is marked as recommended"]
    pub(crate) fn is_recommended_rule(rule_name: &str) -> bool {
        Self::RECOMMENDED_RULES.contains(&rule_name)
    }
    pub(crate) fn recommended_rules_as_filters() -> &'static [RuleFilter<'static>] {
        Self::RECOMMENDED_RULES_AS_FILTERS
    }
    pub(crate) fn all_rules_as_filters() -> &'static [RuleFilter<'static>] {
        Self::ALL_RULES_AS_FILTERS
    }
    #[doc = r" Select preset rules"]
    pub(crate) fn collect_preset_rules(
        &self,
        parent_is_all: bool,
        parent_is_recommended: bool,
        enabled_rules: &mut FxHashSet<RuleFilter<'static>>,
    ) {
        if self.is_all_true() || self.is_all_unset() && parent_is_all {
            enabled_rules.extend(Self::all_rules_as_filters());
        } else if self.is_recommended_true()
            || self.is_recommended_unset() && self.is_all_unset() && parent_is_recommended
        {
            enabled_rules.extend(Self::recommended_rules_as_filters());
        }
    }
    pub(crate) fn get_rule_configuration(
        &self,
        rule_name: &str,
    ) -> Option<(RulePlainConfiguration, Option<RuleOptions>)> {
        match rule_name {
            "noChildrenProp" => self
                .no_children_prop
                .as_ref()
                .map(|conf| (conf.level(), conf.get_options())),
            "noConstAssign" => self
                .no_const_assign
                .as_ref()
                .map(|conf| (conf.level(), conf.get_options())),
            "noConstantCondition" => self
                .no_constant_condition
                .as_ref()
                .map(|conf| (conf.level(), conf.get_options())),
            "noConstantMathMinMaxClamp" => self
                .no_constant_math_min_max_clamp
                .as_ref()
                .map(|conf| (conf.level(), conf.get_options())),
            "noConstructorReturn" => self
                .no_constructor_return
                .as_ref()
                .map(|conf| (conf.level(), conf.get_options())),
            "noEmptyCharacterClassInRegex" => self
                .no_empty_character_class_in_regex
                .as_ref()
                .map(|conf| (conf.level(), conf.get_options())),
            "noEmptyPattern" => self
                .no_empty_pattern
                .as_ref()
                .map(|conf| (conf.level(), conf.get_options())),
            "noFlatMapIdentity" => self
                .no_flat_map_identity
                .as_ref()
                .map(|conf| (conf.level(), conf.get_options())),
            "noGlobalObjectCalls" => self
                .no_global_object_calls
                .as_ref()
                .map(|conf| (conf.level(), conf.get_options())),
            "noInnerDeclarations" => self
                .no_inner_declarations
                .as_ref()
                .map(|conf| (conf.level(), conf.get_options())),
            "noInvalidBuiltinInstantiation" => self
                .no_invalid_builtin_instantiation
                .as_ref()
                .map(|conf| (conf.level(), conf.get_options())),
            "noInvalidConstructorSuper" => self
                .no_invalid_constructor_super
                .as_ref()
                .map(|conf| (conf.level(), conf.get_options())),
            "noInvalidDirectionInLinearGradient" => self
                .no_invalid_direction_in_linear_gradient
                .as_ref()
                .map(|conf| (conf.level(), conf.get_options())),
            "noInvalidGridAreas" => self
                .no_invalid_grid_areas
                .as_ref()
                .map(|conf| (conf.level(), conf.get_options())),
            "noInvalidNewBuiltin" => self
                .no_invalid_new_builtin
                .as_ref()
                .map(|conf| (conf.level(), conf.get_options())),
            "noInvalidPositionAtImportRule" => self
                .no_invalid_position_at_import_rule
                .as_ref()
                .map(|conf| (conf.level(), conf.get_options())),
            "noInvalidUseBeforeDeclaration" => self
                .no_invalid_use_before_declaration
                .as_ref()
                .map(|conf| (conf.level(), conf.get_options())),
            "noNewSymbol" => self
                .no_new_symbol
                .as_ref()
                .map(|conf| (conf.level(), conf.get_options())),
            "noNodejsModules" => self
                .no_nodejs_modules
                .as_ref()
                .map(|conf| (conf.level(), conf.get_options())),
            "noNonoctalDecimalEscape" => self
                .no_nonoctal_decimal_escape
                .as_ref()
                .map(|conf| (conf.level(), conf.get_options())),
            "noPrecisionLoss" => self
                .no_precision_loss
                .as_ref()
                .map(|conf| (conf.level(), conf.get_options())),
            "noRenderReturnValue" => self
                .no_render_return_value
                .as_ref()
                .map(|conf| (conf.level(), conf.get_options())),
            "noSelfAssign" => self
                .no_self_assign
                .as_ref()
                .map(|conf| (conf.level(), conf.get_options())),
            "noSetterReturn" => self
                .no_setter_return
                .as_ref()
                .map(|conf| (conf.level(), conf.get_options())),
            "noStringCaseMismatch" => self
                .no_string_case_mismatch
                .as_ref()
                .map(|conf| (conf.level(), conf.get_options())),
            "noSwitchDeclarations" => self
                .no_switch_declarations
                .as_ref()
                .map(|conf| (conf.level(), conf.get_options())),
            "noUndeclaredDependencies" => self
                .no_undeclared_dependencies
                .as_ref()
                .map(|conf| (conf.level(), conf.get_options())),
            "noUndeclaredVariables" => self
                .no_undeclared_variables
                .as_ref()
                .map(|conf| (conf.level(), conf.get_options())),
            "noUnknownFunction" => self
                .no_unknown_function
                .as_ref()
                .map(|conf| (conf.level(), conf.get_options())),
            "noUnknownMediaFeatureName" => self
                .no_unknown_media_feature_name
                .as_ref()
                .map(|conf| (conf.level(), conf.get_options())),
            "noUnknownProperty" => self
                .no_unknown_property
                .as_ref()
                .map(|conf| (conf.level(), conf.get_options())),
            "noUnknownUnit" => self
                .no_unknown_unit
                .as_ref()
                .map(|conf| (conf.level(), conf.get_options())),
            "noUnmatchableAnbSelector" => self
                .no_unmatchable_anb_selector
                .as_ref()
                .map(|conf| (conf.level(), conf.get_options())),
            "noUnnecessaryContinue" => self
                .no_unnecessary_continue
                .as_ref()
                .map(|conf| (conf.level(), conf.get_options())),
            "noUnreachable" => self
                .no_unreachable
                .as_ref()
                .map(|conf| (conf.level(), conf.get_options())),
            "noUnreachableSuper" => self
                .no_unreachable_super
                .as_ref()
                .map(|conf| (conf.level(), conf.get_options())),
            "noUnsafeFinally" => self
                .no_unsafe_finally
                .as_ref()
                .map(|conf| (conf.level(), conf.get_options())),
            "noUnsafeOptionalChaining" => self
                .no_unsafe_optional_chaining
                .as_ref()
                .map(|conf| (conf.level(), conf.get_options())),
            "noUnusedFunctionParameters" => self
                .no_unused_function_parameters
                .as_ref()
                .map(|conf| (conf.level(), conf.get_options())),
            "noUnusedImports" => self
                .no_unused_imports
                .as_ref()
                .map(|conf| (conf.level(), conf.get_options())),
            "noUnusedLabels" => self
                .no_unused_labels
                .as_ref()
                .map(|conf| (conf.level(), conf.get_options())),
            "noUnusedPrivateClassMembers" => self
                .no_unused_private_class_members
                .as_ref()
                .map(|conf| (conf.level(), conf.get_options())),
            "noUnusedVariables" => self
                .no_unused_variables
                .as_ref()
                .map(|conf| (conf.level(), conf.get_options())),
            "noVoidElementsWithChildren" => self
                .no_void_elements_with_children
                .as_ref()
                .map(|conf| (conf.level(), conf.get_options())),
            "noVoidTypeReturn" => self
                .no_void_type_return
                .as_ref()
                .map(|conf| (conf.level(), conf.get_options())),
            "useArrayLiterals" => self
                .use_array_literals
                .as_ref()
                .map(|conf| (conf.level(), conf.get_options())),
            "useExhaustiveDependencies" => self
                .use_exhaustive_dependencies
                .as_ref()
                .map(|conf| (conf.level(), conf.get_options())),
            "useHookAtTopLevel" => self
                .use_hook_at_top_level
                .as_ref()
                .map(|conf| (conf.level(), conf.get_options())),
            "useImportExtensions" => self
                .use_import_extensions
                .as_ref()
                .map(|conf| (conf.level(), conf.get_options())),
            "useIsNan" => self
                .use_is_nan
                .as_ref()
                .map(|conf| (conf.level(), conf.get_options())),
            "useJsxKeyInIterable" => self
                .use_jsx_key_in_iterable
                .as_ref()
                .map(|conf| (conf.level(), conf.get_options())),
            "useValidForDirection" => self
                .use_valid_for_direction
                .as_ref()
                .map(|conf| (conf.level(), conf.get_options())),
            "useYield" => self
                .use_yield
                .as_ref()
                .map(|conf| (conf.level(), conf.get_options())),
            _ => None,
        }
    }
}
#[derive(Clone, Debug, Default, Deserialize, Deserializable, Eq, Merge, PartialEq, Serialize)]
#[deserializable(with_validator)]
#[cfg_attr(feature = "schema", derive(JsonSchema))]
#[serde(rename_all = "camelCase", default, deny_unknown_fields)]
#[doc = r" A list of rules that belong to this group"]
pub struct Nursery {
    #[doc = r" It enables the recommended rules for this group"]
    #[serde(skip_serializing_if = "Option::is_none")]
    pub recommended: Option<bool>,
    #[doc = r" It enables ALL rules for this group."]
    #[serde(skip_serializing_if = "Option::is_none")]
    pub all: Option<bool>,
    #[doc = "Disallow use of CommonJs module system in favor of ESM style imports."]
    #[serde(skip_serializing_if = "Option::is_none")]
    pub no_common_js: Option<RuleConfiguration<biome_js_analyze::options::NoCommonJs>>,
    #[doc = "Disallow duplicate custom properties within declaration blocks."]
    #[serde(skip_serializing_if = "Option::is_none")]
    pub no_duplicate_custom_properties:
        Option<RuleConfiguration<biome_css_analyze::options::NoDuplicateCustomProperties>>,
    #[doc = "Disallow duplicate conditions in if-else-if chains"]
    #[serde(skip_serializing_if = "Option::is_none")]
    pub no_duplicate_else_if:
        Option<RuleConfiguration<biome_js_analyze::options::NoDuplicateElseIf>>,
    #[doc = "No duplicated fields in GraphQL operations."]
    #[serde(skip_serializing_if = "Option::is_none")]
    pub no_duplicated_fields:
        Option<RuleConfiguration<biome_graphql_analyze::options::NoDuplicatedFields>>,
    #[doc = "Disallow accessing namespace imports dynamically."]
    #[serde(skip_serializing_if = "Option::is_none")]
    pub no_dynamic_namespace_import_access:
        Option<RuleConfiguration<biome_js_analyze::options::NoDynamicNamespaceImportAccess>>,
    #[doc = "Disallow TypeScript enum."]
    #[serde(skip_serializing_if = "Option::is_none")]
    pub no_enum: Option<RuleConfiguration<biome_js_analyze::options::NoEnum>>,
    #[doc = "Disallow exporting an imported variable."]
    #[serde(skip_serializing_if = "Option::is_none")]
    pub no_exported_imports:
        Option<RuleConfiguration<biome_js_analyze::options::NoExportedImports>>,
    #[doc = "Disallows the use of irregular whitespace characters."]
    #[serde(skip_serializing_if = "Option::is_none")]
    pub no_irregular_whitespace:
        Option<RuleConfiguration<biome_css_analyze::options::NoIrregularWhitespace>>,
    #[doc = "Disallow missing var function for css variables."]
    #[serde(skip_serializing_if = "Option::is_none")]
    pub no_missing_var_function:
        Option<RuleConfiguration<biome_css_analyze::options::NoMissingVarFunction>>,
    #[doc = "Disallow octal escape sequences in string literals"]
    #[serde(skip_serializing_if = "Option::is_none")]
    pub no_octal_escape: Option<RuleConfiguration<biome_js_analyze::options::NoOctalEscape>>,
    #[doc = "Disallow the use of process.env."]
    #[serde(skip_serializing_if = "Option::is_none")]
    pub no_process_env: Option<RuleConfiguration<biome_js_analyze::options::NoProcessEnv>>,
    #[doc = "Disallow specified modules when loaded by import or require."]
    #[serde(skip_serializing_if = "Option::is_none")]
    pub no_restricted_imports:
        Option<RuleConfiguration<biome_js_analyze::options::NoRestrictedImports>>,
    #[doc = "Disallow user defined types."]
    #[serde(skip_serializing_if = "Option::is_none")]
    pub no_restricted_types:
        Option<RuleFixConfiguration<biome_js_analyze::options::NoRestrictedTypes>>,
    #[doc = "Disallow usage of sensitive data such as API keys and tokens."]
    #[serde(skip_serializing_if = "Option::is_none")]
    pub no_secrets: Option<RuleConfiguration<biome_js_analyze::options::NoSecrets>>,
    #[doc = "Enforce that static, visible elements (such as \\<div>) that have click handlers use the valid role attribute."]
    #[serde(skip_serializing_if = "Option::is_none")]
    pub no_static_element_interactions:
        Option<RuleConfiguration<biome_js_analyze::options::NoStaticElementInteractions>>,
    #[doc = "Enforce the use of String.slice() over String.substr() and String.substring()."]
    #[serde(skip_serializing_if = "Option::is_none")]
    pub no_substr: Option<RuleFixConfiguration<biome_js_analyze::options::NoSubstr>>,
    #[doc = "Disallow unknown pseudo-class selectors."]
    #[serde(skip_serializing_if = "Option::is_none")]
    pub no_unknown_pseudo_class:
        Option<RuleConfiguration<biome_css_analyze::options::NoUnknownPseudoClass>>,
    #[doc = "Disallow unknown pseudo-element selectors."]
    #[serde(skip_serializing_if = "Option::is_none")]
    pub no_unknown_pseudo_element:
        Option<RuleConfiguration<biome_css_analyze::options::NoUnknownPseudoElement>>,
    #[doc = "Disallow unnecessary escape sequence in regular expression literals."]
    #[serde(skip_serializing_if = "Option::is_none")]
    pub no_useless_escape_in_regex:
        Option<RuleFixConfiguration<biome_js_analyze::options::NoUselessEscapeInRegex>>,
    #[doc = "Disallow use of @value rule in css modules."]
    #[serde(skip_serializing_if = "Option::is_none")]
    pub no_value_at_rule: Option<RuleConfiguration<biome_css_analyze::options::NoValueAtRule>>,
    #[doc = "Disallow the use of overload signatures that are not next to each other."]
    #[serde(skip_serializing_if = "Option::is_none")]
    pub use_adjacent_overload_signatures:
        Option<RuleConfiguration<biome_js_analyze::options::UseAdjacentOverloadSignatures>>,
    #[doc = "Enforce that ARIA properties are valid for the roles that are supported by the element."]
    #[serde(skip_serializing_if = "Option::is_none")]
    pub use_aria_props_supported_by_role:
        Option<RuleConfiguration<biome_js_analyze::options::UseAriaPropsSupportedByRole>>,
    #[doc = "Enforce declaring components only within modules that export React Components exclusively."]
    #[serde(skip_serializing_if = "Option::is_none")]
    pub use_component_export_only_modules:
        Option<RuleConfiguration<biome_js_analyze::options::UseComponentExportOnlyModules>>,
    #[doc = "This rule enforces consistent use of curly braces inside JSX attributes and JSX children."]
    #[serde(skip_serializing_if = "Option::is_none")]
    pub use_consistent_curly_braces:
        Option<RuleFixConfiguration<biome_js_analyze::options::UseConsistentCurlyBraces>>,
    #[doc = "Require consistent accessibility modifiers on class properties and methods."]
    #[serde(skip_serializing_if = "Option::is_none")]
    pub use_consistent_member_accessibility:
        Option<RuleConfiguration<biome_js_analyze::options::UseConsistentMemberAccessibility>>,
    #[doc = "Require specifying the reason argument when using @deprecated directive"]
    #[serde(skip_serializing_if = "Option::is_none")]
    pub use_deprecated_reason:
        Option<RuleConfiguration<biome_graphql_analyze::options::UseDeprecatedReason>>,
    #[doc = "Require explicit return types on functions and class methods."]
    #[serde(skip_serializing_if = "Option::is_none")]
    pub use_explicit_function_return_type:
        Option<RuleConfiguration<biome_js_analyze::options::UseExplicitFunctionReturnType>>,
    #[doc = "Disallows package private imports."]
    #[serde(skip_serializing_if = "Option::is_none")]
    pub use_import_restrictions:
        Option<RuleConfiguration<biome_js_analyze::options::UseImportRestrictions>>,
    #[doc = "Enforce the sorting of CSS utility classes."]
    #[serde(skip_serializing_if = "Option::is_none")]
    pub use_sorted_classes:
        Option<RuleFixConfiguration<biome_js_analyze::options::UseSortedClasses>>,
    #[doc = "Enforce ordering of CSS properties."]
    #[serde(skip_serializing_if = "Option::is_none")]
    pub use_sorted_properties:
        Option<RuleFixConfiguration<biome_css_analyze::options::UseSortedProperties>>,
    #[doc = "Enforce the use of the directive \"use strict\" in script files."]
    #[serde(skip_serializing_if = "Option::is_none")]
    pub use_strict_mode: Option<RuleFixConfiguration<biome_js_analyze::options::UseStrictMode>>,
    #[doc = "Enforce the use of String.trimStart() and String.trimEnd() over String.trimLeft() and String.trimRight()."]
    #[serde(skip_serializing_if = "Option::is_none")]
    pub use_trim_start_end:
        Option<RuleFixConfiguration<biome_js_analyze::options::UseTrimStartEnd>>,
    #[doc = "Use valid values for the autocomplete attribute on input elements."]
    #[serde(skip_serializing_if = "Option::is_none")]
    pub use_valid_autocomplete:
        Option<RuleConfiguration<biome_js_analyze::options::UseValidAutocomplete>>,
}
impl DeserializableValidator for Nursery {
    fn validate(
        &mut self,
        _name: &str,
        range: TextRange,
        diagnostics: &mut Vec<DeserializationDiagnostic>,
    ) -> bool {
        if self.recommended == Some(true) && self.all == Some(true) {
            diagnostics . push (DeserializationDiagnostic :: new (markup ! (< Emphasis > "'recommended'" < / Emphasis > " and " < Emphasis > "'all'" < / Emphasis > " can't be both " < Emphasis > "'true'" < / Emphasis > ". You should choose only one of them.")) . with_range (range) . with_note (markup ! ("Biome will fallback to its defaults for this section."))) ;
            return false;
        }
        true
    }
}
impl Nursery {
    const GROUP_NAME: &'static str = "nursery";
    pub(crate) const GROUP_RULES: &'static [&'static str] = &[
        "noCommonJs",
        "noDuplicateCustomProperties",
        "noDuplicateElseIf",
        "noDuplicatedFields",
        "noDynamicNamespaceImportAccess",
        "noEnum",
        "noExportedImports",
        "noIrregularWhitespace",
        "noMissingVarFunction",
        "noOctalEscape",
        "noProcessEnv",
        "noRestrictedImports",
        "noRestrictedTypes",
        "noSecrets",
        "noStaticElementInteractions",
        "noSubstr",
        "noUnknownPseudoClass",
        "noUnknownPseudoElement",
        "noUselessEscapeInRegex",
        "noValueAtRule",
        "useAdjacentOverloadSignatures",
        "useAriaPropsSupportedByRole",
        "useComponentExportOnlyModules",
        "useConsistentCurlyBraces",
        "useConsistentMemberAccessibility",
        "useDeprecatedReason",
        "useExplicitFunctionReturnType",
        "useImportRestrictions",
        "useSortedClasses",
        "useSortedProperties",
        "useStrictMode",
        "useTrimStartEnd",
        "useValidAutocomplete",
    ];
    const RECOMMENDED_RULES: &'static [&'static str] = &[
        "noDuplicateCustomProperties",
        "noDuplicateElseIf",
        "noDuplicatedFields",
        "noMissingVarFunction",
        "noUnknownPseudoClass",
        "noUnknownPseudoElement",
        "noUselessEscapeInRegex",
        "useAriaPropsSupportedByRole",
        "useConsistentMemberAccessibility",
        "useDeprecatedReason",
        "useSortedProperties",
        "useStrictMode",
    ];
    const RECOMMENDED_RULES_AS_FILTERS: &'static [RuleFilter<'static>] = &[
        RuleFilter::Rule(Self::GROUP_NAME, Self::GROUP_RULES[1]),
        RuleFilter::Rule(Self::GROUP_NAME, Self::GROUP_RULES[2]),
        RuleFilter::Rule(Self::GROUP_NAME, Self::GROUP_RULES[3]),
        RuleFilter::Rule(Self::GROUP_NAME, Self::GROUP_RULES[8]),
        RuleFilter::Rule(Self::GROUP_NAME, Self::GROUP_RULES[16]),
        RuleFilter::Rule(Self::GROUP_NAME, Self::GROUP_RULES[17]),
        RuleFilter::Rule(Self::GROUP_NAME, Self::GROUP_RULES[18]),
        RuleFilter::Rule(Self::GROUP_NAME, Self::GROUP_RULES[21]),
        RuleFilter::Rule(Self::GROUP_NAME, Self::GROUP_RULES[24]),
        RuleFilter::Rule(Self::GROUP_NAME, Self::GROUP_RULES[25]),
<<<<<<< HEAD
        RuleFilter::Rule(Self::GROUP_NAME, Self::GROUP_RULES[26]),
=======
        RuleFilter::Rule(Self::GROUP_NAME, Self::GROUP_RULES[29]),
>>>>>>> a3483e42
    ];
    const ALL_RULES_AS_FILTERS: &'static [RuleFilter<'static>] = &[
        RuleFilter::Rule(Self::GROUP_NAME, Self::GROUP_RULES[0]),
        RuleFilter::Rule(Self::GROUP_NAME, Self::GROUP_RULES[1]),
        RuleFilter::Rule(Self::GROUP_NAME, Self::GROUP_RULES[2]),
        RuleFilter::Rule(Self::GROUP_NAME, Self::GROUP_RULES[3]),
        RuleFilter::Rule(Self::GROUP_NAME, Self::GROUP_RULES[4]),
        RuleFilter::Rule(Self::GROUP_NAME, Self::GROUP_RULES[5]),
        RuleFilter::Rule(Self::GROUP_NAME, Self::GROUP_RULES[6]),
        RuleFilter::Rule(Self::GROUP_NAME, Self::GROUP_RULES[7]),
        RuleFilter::Rule(Self::GROUP_NAME, Self::GROUP_RULES[8]),
        RuleFilter::Rule(Self::GROUP_NAME, Self::GROUP_RULES[9]),
        RuleFilter::Rule(Self::GROUP_NAME, Self::GROUP_RULES[10]),
        RuleFilter::Rule(Self::GROUP_NAME, Self::GROUP_RULES[11]),
        RuleFilter::Rule(Self::GROUP_NAME, Self::GROUP_RULES[12]),
        RuleFilter::Rule(Self::GROUP_NAME, Self::GROUP_RULES[13]),
        RuleFilter::Rule(Self::GROUP_NAME, Self::GROUP_RULES[14]),
        RuleFilter::Rule(Self::GROUP_NAME, Self::GROUP_RULES[15]),
        RuleFilter::Rule(Self::GROUP_NAME, Self::GROUP_RULES[16]),
        RuleFilter::Rule(Self::GROUP_NAME, Self::GROUP_RULES[17]),
        RuleFilter::Rule(Self::GROUP_NAME, Self::GROUP_RULES[18]),
        RuleFilter::Rule(Self::GROUP_NAME, Self::GROUP_RULES[19]),
        RuleFilter::Rule(Self::GROUP_NAME, Self::GROUP_RULES[20]),
        RuleFilter::Rule(Self::GROUP_NAME, Self::GROUP_RULES[21]),
        RuleFilter::Rule(Self::GROUP_NAME, Self::GROUP_RULES[22]),
        RuleFilter::Rule(Self::GROUP_NAME, Self::GROUP_RULES[23]),
        RuleFilter::Rule(Self::GROUP_NAME, Self::GROUP_RULES[24]),
        RuleFilter::Rule(Self::GROUP_NAME, Self::GROUP_RULES[25]),
        RuleFilter::Rule(Self::GROUP_NAME, Self::GROUP_RULES[26]),
        RuleFilter::Rule(Self::GROUP_NAME, Self::GROUP_RULES[27]),
        RuleFilter::Rule(Self::GROUP_NAME, Self::GROUP_RULES[28]),
<<<<<<< HEAD
=======
        RuleFilter::Rule(Self::GROUP_NAME, Self::GROUP_RULES[29]),
        RuleFilter::Rule(Self::GROUP_NAME, Self::GROUP_RULES[30]),
        RuleFilter::Rule(Self::GROUP_NAME, Self::GROUP_RULES[31]),
>>>>>>> a3483e42
    ];
    #[doc = r" Retrieves the recommended rules"]
    pub(crate) fn is_recommended_true(&self) -> bool {
        matches!(self.recommended, Some(true))
    }
    pub(crate) fn is_recommended_unset(&self) -> bool {
        self.recommended.is_none()
    }
    pub(crate) fn is_all_true(&self) -> bool {
        matches!(self.all, Some(true))
    }
    pub(crate) fn is_all_unset(&self) -> bool {
        self.all.is_none()
    }
    pub(crate) fn get_enabled_rules(&self) -> FxHashSet<RuleFilter<'static>> {
        let mut index_set = FxHashSet::default();
        if let Some(rule) = self.no_common_js.as_ref() {
            if rule.is_enabled() {
                index_set.insert(RuleFilter::Rule(Self::GROUP_NAME, Self::GROUP_RULES[0]));
            }
        }
        if let Some(rule) = self.no_duplicate_custom_properties.as_ref() {
            if rule.is_enabled() {
                index_set.insert(RuleFilter::Rule(Self::GROUP_NAME, Self::GROUP_RULES[1]));
            }
        }
        if let Some(rule) = self.no_duplicate_else_if.as_ref() {
            if rule.is_enabled() {
                index_set.insert(RuleFilter::Rule(Self::GROUP_NAME, Self::GROUP_RULES[2]));
            }
        }
        if let Some(rule) = self.no_duplicated_fields.as_ref() {
            if rule.is_enabled() {
                index_set.insert(RuleFilter::Rule(Self::GROUP_NAME, Self::GROUP_RULES[3]));
            }
        }
        if let Some(rule) = self.no_dynamic_namespace_import_access.as_ref() {
            if rule.is_enabled() {
                index_set.insert(RuleFilter::Rule(Self::GROUP_NAME, Self::GROUP_RULES[4]));
            }
        }
        if let Some(rule) = self.no_enum.as_ref() {
            if rule.is_enabled() {
                index_set.insert(RuleFilter::Rule(Self::GROUP_NAME, Self::GROUP_RULES[5]));
            }
        }
        if let Some(rule) = self.no_exported_imports.as_ref() {
            if rule.is_enabled() {
                index_set.insert(RuleFilter::Rule(Self::GROUP_NAME, Self::GROUP_RULES[6]));
            }
        }
        if let Some(rule) = self.no_irregular_whitespace.as_ref() {
            if rule.is_enabled() {
                index_set.insert(RuleFilter::Rule(Self::GROUP_NAME, Self::GROUP_RULES[7]));
            }
        }
        if let Some(rule) = self.no_missing_var_function.as_ref() {
            if rule.is_enabled() {
                index_set.insert(RuleFilter::Rule(Self::GROUP_NAME, Self::GROUP_RULES[8]));
            }
        }
        if let Some(rule) = self.no_octal_escape.as_ref() {
            if rule.is_enabled() {
                index_set.insert(RuleFilter::Rule(Self::GROUP_NAME, Self::GROUP_RULES[9]));
            }
        }
        if let Some(rule) = self.no_process_env.as_ref() {
            if rule.is_enabled() {
                index_set.insert(RuleFilter::Rule(Self::GROUP_NAME, Self::GROUP_RULES[10]));
            }
        }
        if let Some(rule) = self.no_restricted_imports.as_ref() {
            if rule.is_enabled() {
                index_set.insert(RuleFilter::Rule(Self::GROUP_NAME, Self::GROUP_RULES[11]));
            }
        }
        if let Some(rule) = self.no_restricted_types.as_ref() {
            if rule.is_enabled() {
                index_set.insert(RuleFilter::Rule(Self::GROUP_NAME, Self::GROUP_RULES[12]));
            }
        }
        if let Some(rule) = self.no_secrets.as_ref() {
            if rule.is_enabled() {
                index_set.insert(RuleFilter::Rule(Self::GROUP_NAME, Self::GROUP_RULES[13]));
            }
        }
        if let Some(rule) = self.no_static_element_interactions.as_ref() {
            if rule.is_enabled() {
                index_set.insert(RuleFilter::Rule(Self::GROUP_NAME, Self::GROUP_RULES[14]));
            }
        }
        if let Some(rule) = self.no_substr.as_ref() {
            if rule.is_enabled() {
                index_set.insert(RuleFilter::Rule(Self::GROUP_NAME, Self::GROUP_RULES[15]));
            }
        }
        if let Some(rule) = self.no_unknown_pseudo_class.as_ref() {
            if rule.is_enabled() {
                index_set.insert(RuleFilter::Rule(Self::GROUP_NAME, Self::GROUP_RULES[16]));
            }
        }
        if let Some(rule) = self.no_unknown_pseudo_element.as_ref() {
            if rule.is_enabled() {
                index_set.insert(RuleFilter::Rule(Self::GROUP_NAME, Self::GROUP_RULES[17]));
            }
        }
        if let Some(rule) = self.no_useless_escape_in_regex.as_ref() {
            if rule.is_enabled() {
                index_set.insert(RuleFilter::Rule(Self::GROUP_NAME, Self::GROUP_RULES[18]));
            }
        }
        if let Some(rule) = self.no_value_at_rule.as_ref() {
            if rule.is_enabled() {
                index_set.insert(RuleFilter::Rule(Self::GROUP_NAME, Self::GROUP_RULES[19]));
            }
        }
        if let Some(rule) = self.use_adjacent_overload_signatures.as_ref() {
            if rule.is_enabled() {
                index_set.insert(RuleFilter::Rule(Self::GROUP_NAME, Self::GROUP_RULES[20]));
            }
        }
        if let Some(rule) = self.use_aria_props_supported_by_role.as_ref() {
            if rule.is_enabled() {
                index_set.insert(RuleFilter::Rule(Self::GROUP_NAME, Self::GROUP_RULES[21]));
            }
        }
        if let Some(rule) = self.use_component_export_only_modules.as_ref() {
            if rule.is_enabled() {
                index_set.insert(RuleFilter::Rule(Self::GROUP_NAME, Self::GROUP_RULES[22]));
            }
        }
        if let Some(rule) = self.use_consistent_curly_braces.as_ref() {
            if rule.is_enabled() {
                index_set.insert(RuleFilter::Rule(Self::GROUP_NAME, Self::GROUP_RULES[23]));
            }
        }
        if let Some(rule) = self.use_consistent_member_accessibility.as_ref() {
            if rule.is_enabled() {
                index_set.insert(RuleFilter::Rule(Self::GROUP_NAME, Self::GROUP_RULES[24]));
            }
        }
<<<<<<< HEAD
        if let Some(rule) = self.use_sorted_properties.as_ref() {
=======
        if let Some(rule) = self.use_deprecated_reason.as_ref() {
>>>>>>> a3483e42
            if rule.is_enabled() {
                index_set.insert(RuleFilter::Rule(Self::GROUP_NAME, Self::GROUP_RULES[25]));
            }
        }
<<<<<<< HEAD
        if let Some(rule) = self.use_strict_mode.as_ref() {
=======
        if let Some(rule) = self.use_explicit_function_return_type.as_ref() {
>>>>>>> a3483e42
            if rule.is_enabled() {
                index_set.insert(RuleFilter::Rule(Self::GROUP_NAME, Self::GROUP_RULES[26]));
            }
        }
<<<<<<< HEAD
        if let Some(rule) = self.use_trim_start_end.as_ref() {
=======
        if let Some(rule) = self.use_import_restrictions.as_ref() {
>>>>>>> a3483e42
            if rule.is_enabled() {
                index_set.insert(RuleFilter::Rule(Self::GROUP_NAME, Self::GROUP_RULES[27]));
            }
        }
<<<<<<< HEAD
        if let Some(rule) = self.use_valid_autocomplete.as_ref() {
=======
        if let Some(rule) = self.use_sorted_classes.as_ref() {
>>>>>>> a3483e42
            if rule.is_enabled() {
                index_set.insert(RuleFilter::Rule(Self::GROUP_NAME, Self::GROUP_RULES[28]));
            }
        }
<<<<<<< HEAD
=======
        if let Some(rule) = self.use_strict_mode.as_ref() {
            if rule.is_enabled() {
                index_set.insert(RuleFilter::Rule(Self::GROUP_NAME, Self::GROUP_RULES[29]));
            }
        }
        if let Some(rule) = self.use_trim_start_end.as_ref() {
            if rule.is_enabled() {
                index_set.insert(RuleFilter::Rule(Self::GROUP_NAME, Self::GROUP_RULES[30]));
            }
        }
        if let Some(rule) = self.use_valid_autocomplete.as_ref() {
            if rule.is_enabled() {
                index_set.insert(RuleFilter::Rule(Self::GROUP_NAME, Self::GROUP_RULES[31]));
            }
        }
>>>>>>> a3483e42
        index_set
    }
    pub(crate) fn get_disabled_rules(&self) -> FxHashSet<RuleFilter<'static>> {
        let mut index_set = FxHashSet::default();
        if let Some(rule) = self.no_common_js.as_ref() {
            if rule.is_disabled() {
                index_set.insert(RuleFilter::Rule(Self::GROUP_NAME, Self::GROUP_RULES[0]));
            }
        }
        if let Some(rule) = self.no_duplicate_custom_properties.as_ref() {
            if rule.is_disabled() {
                index_set.insert(RuleFilter::Rule(Self::GROUP_NAME, Self::GROUP_RULES[1]));
            }
        }
        if let Some(rule) = self.no_duplicate_else_if.as_ref() {
            if rule.is_disabled() {
                index_set.insert(RuleFilter::Rule(Self::GROUP_NAME, Self::GROUP_RULES[2]));
            }
        }
        if let Some(rule) = self.no_duplicated_fields.as_ref() {
            if rule.is_disabled() {
                index_set.insert(RuleFilter::Rule(Self::GROUP_NAME, Self::GROUP_RULES[3]));
            }
        }
        if let Some(rule) = self.no_dynamic_namespace_import_access.as_ref() {
            if rule.is_disabled() {
                index_set.insert(RuleFilter::Rule(Self::GROUP_NAME, Self::GROUP_RULES[4]));
            }
        }
        if let Some(rule) = self.no_enum.as_ref() {
            if rule.is_disabled() {
                index_set.insert(RuleFilter::Rule(Self::GROUP_NAME, Self::GROUP_RULES[5]));
            }
        }
        if let Some(rule) = self.no_exported_imports.as_ref() {
            if rule.is_disabled() {
                index_set.insert(RuleFilter::Rule(Self::GROUP_NAME, Self::GROUP_RULES[6]));
            }
        }
        if let Some(rule) = self.no_irregular_whitespace.as_ref() {
            if rule.is_disabled() {
                index_set.insert(RuleFilter::Rule(Self::GROUP_NAME, Self::GROUP_RULES[7]));
            }
        }
        if let Some(rule) = self.no_missing_var_function.as_ref() {
            if rule.is_disabled() {
                index_set.insert(RuleFilter::Rule(Self::GROUP_NAME, Self::GROUP_RULES[8]));
            }
        }
        if let Some(rule) = self.no_octal_escape.as_ref() {
            if rule.is_disabled() {
                index_set.insert(RuleFilter::Rule(Self::GROUP_NAME, Self::GROUP_RULES[9]));
            }
        }
        if let Some(rule) = self.no_process_env.as_ref() {
            if rule.is_disabled() {
                index_set.insert(RuleFilter::Rule(Self::GROUP_NAME, Self::GROUP_RULES[10]));
            }
        }
        if let Some(rule) = self.no_restricted_imports.as_ref() {
            if rule.is_disabled() {
                index_set.insert(RuleFilter::Rule(Self::GROUP_NAME, Self::GROUP_RULES[11]));
            }
        }
        if let Some(rule) = self.no_restricted_types.as_ref() {
            if rule.is_disabled() {
                index_set.insert(RuleFilter::Rule(Self::GROUP_NAME, Self::GROUP_RULES[12]));
            }
        }
        if let Some(rule) = self.no_secrets.as_ref() {
            if rule.is_disabled() {
                index_set.insert(RuleFilter::Rule(Self::GROUP_NAME, Self::GROUP_RULES[13]));
            }
        }
        if let Some(rule) = self.no_static_element_interactions.as_ref() {
            if rule.is_disabled() {
                index_set.insert(RuleFilter::Rule(Self::GROUP_NAME, Self::GROUP_RULES[14]));
            }
        }
        if let Some(rule) = self.no_substr.as_ref() {
            if rule.is_disabled() {
                index_set.insert(RuleFilter::Rule(Self::GROUP_NAME, Self::GROUP_RULES[15]));
            }
        }
        if let Some(rule) = self.no_unknown_pseudo_class.as_ref() {
            if rule.is_disabled() {
                index_set.insert(RuleFilter::Rule(Self::GROUP_NAME, Self::GROUP_RULES[16]));
            }
        }
        if let Some(rule) = self.no_unknown_pseudo_element.as_ref() {
            if rule.is_disabled() {
                index_set.insert(RuleFilter::Rule(Self::GROUP_NAME, Self::GROUP_RULES[17]));
            }
        }
        if let Some(rule) = self.no_useless_escape_in_regex.as_ref() {
            if rule.is_disabled() {
                index_set.insert(RuleFilter::Rule(Self::GROUP_NAME, Self::GROUP_RULES[18]));
            }
        }
        if let Some(rule) = self.no_value_at_rule.as_ref() {
            if rule.is_disabled() {
                index_set.insert(RuleFilter::Rule(Self::GROUP_NAME, Self::GROUP_RULES[19]));
            }
        }
        if let Some(rule) = self.use_adjacent_overload_signatures.as_ref() {
            if rule.is_disabled() {
                index_set.insert(RuleFilter::Rule(Self::GROUP_NAME, Self::GROUP_RULES[20]));
            }
        }
        if let Some(rule) = self.use_aria_props_supported_by_role.as_ref() {
            if rule.is_disabled() {
                index_set.insert(RuleFilter::Rule(Self::GROUP_NAME, Self::GROUP_RULES[21]));
            }
        }
        if let Some(rule) = self.use_component_export_only_modules.as_ref() {
            if rule.is_disabled() {
                index_set.insert(RuleFilter::Rule(Self::GROUP_NAME, Self::GROUP_RULES[22]));
            }
        }
        if let Some(rule) = self.use_consistent_curly_braces.as_ref() {
            if rule.is_disabled() {
                index_set.insert(RuleFilter::Rule(Self::GROUP_NAME, Self::GROUP_RULES[23]));
            }
        }
        if let Some(rule) = self.use_consistent_member_accessibility.as_ref() {
            if rule.is_disabled() {
                index_set.insert(RuleFilter::Rule(Self::GROUP_NAME, Self::GROUP_RULES[24]));
            }
        }
<<<<<<< HEAD
        if let Some(rule) = self.use_sorted_properties.as_ref() {
=======
        if let Some(rule) = self.use_deprecated_reason.as_ref() {
>>>>>>> a3483e42
            if rule.is_disabled() {
                index_set.insert(RuleFilter::Rule(Self::GROUP_NAME, Self::GROUP_RULES[25]));
            }
        }
<<<<<<< HEAD
        if let Some(rule) = self.use_strict_mode.as_ref() {
=======
        if let Some(rule) = self.use_explicit_function_return_type.as_ref() {
>>>>>>> a3483e42
            if rule.is_disabled() {
                index_set.insert(RuleFilter::Rule(Self::GROUP_NAME, Self::GROUP_RULES[26]));
            }
        }
<<<<<<< HEAD
        if let Some(rule) = self.use_trim_start_end.as_ref() {
=======
        if let Some(rule) = self.use_import_restrictions.as_ref() {
>>>>>>> a3483e42
            if rule.is_disabled() {
                index_set.insert(RuleFilter::Rule(Self::GROUP_NAME, Self::GROUP_RULES[27]));
            }
        }
<<<<<<< HEAD
        if let Some(rule) = self.use_valid_autocomplete.as_ref() {
=======
        if let Some(rule) = self.use_sorted_classes.as_ref() {
>>>>>>> a3483e42
            if rule.is_disabled() {
                index_set.insert(RuleFilter::Rule(Self::GROUP_NAME, Self::GROUP_RULES[28]));
            }
        }
<<<<<<< HEAD
=======
        if let Some(rule) = self.use_strict_mode.as_ref() {
            if rule.is_disabled() {
                index_set.insert(RuleFilter::Rule(Self::GROUP_NAME, Self::GROUP_RULES[29]));
            }
        }
        if let Some(rule) = self.use_trim_start_end.as_ref() {
            if rule.is_disabled() {
                index_set.insert(RuleFilter::Rule(Self::GROUP_NAME, Self::GROUP_RULES[30]));
            }
        }
        if let Some(rule) = self.use_valid_autocomplete.as_ref() {
            if rule.is_disabled() {
                index_set.insert(RuleFilter::Rule(Self::GROUP_NAME, Self::GROUP_RULES[31]));
            }
        }
>>>>>>> a3483e42
        index_set
    }
    #[doc = r" Checks if, given a rule name, matches one of the rules contained in this category"]
    pub(crate) fn has_rule(rule_name: &str) -> Option<&'static str> {
        Some(Self::GROUP_RULES[Self::GROUP_RULES.binary_search(&rule_name).ok()?])
    }
    #[doc = r" Checks if, given a rule name, it is marked as recommended"]
    pub(crate) fn is_recommended_rule(rule_name: &str) -> bool {
        Self::RECOMMENDED_RULES.contains(&rule_name)
    }
    pub(crate) fn recommended_rules_as_filters() -> &'static [RuleFilter<'static>] {
        Self::RECOMMENDED_RULES_AS_FILTERS
    }
    pub(crate) fn all_rules_as_filters() -> &'static [RuleFilter<'static>] {
        Self::ALL_RULES_AS_FILTERS
    }
    #[doc = r" Select preset rules"]
    pub(crate) fn collect_preset_rules(
        &self,
        parent_is_all: bool,
        parent_is_recommended: bool,
        enabled_rules: &mut FxHashSet<RuleFilter<'static>>,
    ) {
        if self.is_all_true() || self.is_all_unset() && parent_is_all {
            enabled_rules.extend(Self::all_rules_as_filters());
        } else if self.is_recommended_true()
            || self.is_recommended_unset() && self.is_all_unset() && parent_is_recommended
        {
            enabled_rules.extend(Self::recommended_rules_as_filters());
        }
    }
    pub(crate) fn get_rule_configuration(
        &self,
        rule_name: &str,
    ) -> Option<(RulePlainConfiguration, Option<RuleOptions>)> {
        match rule_name {
            "noCommonJs" => self
                .no_common_js
                .as_ref()
                .map(|conf| (conf.level(), conf.get_options())),
            "noDuplicateCustomProperties" => self
                .no_duplicate_custom_properties
                .as_ref()
                .map(|conf| (conf.level(), conf.get_options())),
            "noDuplicateElseIf" => self
                .no_duplicate_else_if
                .as_ref()
                .map(|conf| (conf.level(), conf.get_options())),
            "noDuplicatedFields" => self
                .no_duplicated_fields
                .as_ref()
                .map(|conf| (conf.level(), conf.get_options())),
            "noDynamicNamespaceImportAccess" => self
                .no_dynamic_namespace_import_access
                .as_ref()
                .map(|conf| (conf.level(), conf.get_options())),
            "noEnum" => self
                .no_enum
                .as_ref()
                .map(|conf| (conf.level(), conf.get_options())),
            "noExportedImports" => self
                .no_exported_imports
                .as_ref()
                .map(|conf| (conf.level(), conf.get_options())),
            "noIrregularWhitespace" => self
                .no_irregular_whitespace
                .as_ref()
                .map(|conf| (conf.level(), conf.get_options())),
            "noMissingVarFunction" => self
                .no_missing_var_function
                .as_ref()
                .map(|conf| (conf.level(), conf.get_options())),
            "noOctalEscape" => self
                .no_octal_escape
                .as_ref()
                .map(|conf| (conf.level(), conf.get_options())),
            "noProcessEnv" => self
                .no_process_env
                .as_ref()
                .map(|conf| (conf.level(), conf.get_options())),
            "noRestrictedImports" => self
                .no_restricted_imports
                .as_ref()
                .map(|conf| (conf.level(), conf.get_options())),
            "noRestrictedTypes" => self
                .no_restricted_types
                .as_ref()
                .map(|conf| (conf.level(), conf.get_options())),
            "noSecrets" => self
                .no_secrets
                .as_ref()
                .map(|conf| (conf.level(), conf.get_options())),
            "noStaticElementInteractions" => self
                .no_static_element_interactions
                .as_ref()
                .map(|conf| (conf.level(), conf.get_options())),
            "noSubstr" => self
                .no_substr
                .as_ref()
                .map(|conf| (conf.level(), conf.get_options())),
            "noUnknownPseudoClass" => self
                .no_unknown_pseudo_class
                .as_ref()
                .map(|conf| (conf.level(), conf.get_options())),
            "noUnknownPseudoElement" => self
                .no_unknown_pseudo_element
                .as_ref()
                .map(|conf| (conf.level(), conf.get_options())),
            "noUselessEscapeInRegex" => self
                .no_useless_escape_in_regex
                .as_ref()
                .map(|conf| (conf.level(), conf.get_options())),
            "noValueAtRule" => self
                .no_value_at_rule
                .as_ref()
                .map(|conf| (conf.level(), conf.get_options())),
            "useAdjacentOverloadSignatures" => self
                .use_adjacent_overload_signatures
                .as_ref()
                .map(|conf| (conf.level(), conf.get_options())),
            "useAriaPropsSupportedByRole" => self
                .use_aria_props_supported_by_role
                .as_ref()
                .map(|conf| (conf.level(), conf.get_options())),
            "useComponentExportOnlyModules" => self
                .use_component_export_only_modules
                .as_ref()
                .map(|conf| (conf.level(), conf.get_options())),
            "useConsistentCurlyBraces" => self
                .use_consistent_curly_braces
                .as_ref()
                .map(|conf| (conf.level(), conf.get_options())),
            "useConsistentMemberAccessibility" => self
                .use_consistent_member_accessibility
                .as_ref()
                .map(|conf| (conf.level(), conf.get_options())),
            "useDeprecatedReason" => self
                .use_deprecated_reason
                .as_ref()
                .map(|conf| (conf.level(), conf.get_options())),
            "useExplicitFunctionReturnType" => self
                .use_explicit_function_return_type
                .as_ref()
                .map(|conf| (conf.level(), conf.get_options())),
            "useImportRestrictions" => self
                .use_import_restrictions
                .as_ref()
                .map(|conf| (conf.level(), conf.get_options())),
            "useSortedClasses" => self
                .use_sorted_classes
                .as_ref()
                .map(|conf| (conf.level(), conf.get_options())),
            "useSortedProperties" => self
                .use_sorted_properties
                .as_ref()
                .map(|conf| (conf.level(), conf.get_options())),
            "useStrictMode" => self
                .use_strict_mode
                .as_ref()
                .map(|conf| (conf.level(), conf.get_options())),
            "useTrimStartEnd" => self
                .use_trim_start_end
                .as_ref()
                .map(|conf| (conf.level(), conf.get_options())),
            "useValidAutocomplete" => self
                .use_valid_autocomplete
                .as_ref()
                .map(|conf| (conf.level(), conf.get_options())),
            _ => None,
        }
    }
}
#[derive(Clone, Debug, Default, Deserialize, Deserializable, Eq, Merge, PartialEq, Serialize)]
#[deserializable(with_validator)]
#[cfg_attr(feature = "schema", derive(JsonSchema))]
#[serde(rename_all = "camelCase", default, deny_unknown_fields)]
#[doc = r" A list of rules that belong to this group"]
pub struct Performance {
    #[doc = r" It enables the recommended rules for this group"]
    #[serde(skip_serializing_if = "Option::is_none")]
    pub recommended: Option<bool>,
    #[doc = r" It enables ALL rules for this group."]
    #[serde(skip_serializing_if = "Option::is_none")]
    pub all: Option<bool>,
    #[doc = "Disallow the use of spread (...) syntax on accumulators."]
    #[serde(skip_serializing_if = "Option::is_none")]
    pub no_accumulating_spread:
        Option<RuleConfiguration<biome_js_analyze::options::NoAccumulatingSpread>>,
    #[doc = "Disallow the use of barrel file."]
    #[serde(skip_serializing_if = "Option::is_none")]
    pub no_barrel_file: Option<RuleConfiguration<biome_js_analyze::options::NoBarrelFile>>,
    #[doc = "Disallow the use of the delete operator."]
    #[serde(skip_serializing_if = "Option::is_none")]
    pub no_delete: Option<RuleFixConfiguration<biome_js_analyze::options::NoDelete>>,
    #[doc = "Avoid re-export all."]
    #[serde(skip_serializing_if = "Option::is_none")]
    pub no_re_export_all: Option<RuleConfiguration<biome_js_analyze::options::NoReExportAll>>,
    #[doc = "Require regex literals to be declared at the top level."]
    #[serde(skip_serializing_if = "Option::is_none")]
    pub use_top_level_regex: Option<RuleConfiguration<biome_js_analyze::options::UseTopLevelRegex>>,
}
impl DeserializableValidator for Performance {
    fn validate(
        &mut self,
        _name: &str,
        range: TextRange,
        diagnostics: &mut Vec<DeserializationDiagnostic>,
    ) -> bool {
        if self.recommended == Some(true) && self.all == Some(true) {
            diagnostics . push (DeserializationDiagnostic :: new (markup ! (< Emphasis > "'recommended'" < / Emphasis > " and " < Emphasis > "'all'" < / Emphasis > " can't be both " < Emphasis > "'true'" < / Emphasis > ". You should choose only one of them.")) . with_range (range) . with_note (markup ! ("Biome will fallback to its defaults for this section."))) ;
            return false;
        }
        true
    }
}
impl Performance {
    const GROUP_NAME: &'static str = "performance";
    pub(crate) const GROUP_RULES: &'static [&'static str] = &[
        "noAccumulatingSpread",
        "noBarrelFile",
        "noDelete",
        "noReExportAll",
        "useTopLevelRegex",
    ];
    const RECOMMENDED_RULES: &'static [&'static str] = &["noAccumulatingSpread", "noDelete"];
    const RECOMMENDED_RULES_AS_FILTERS: &'static [RuleFilter<'static>] = &[
        RuleFilter::Rule(Self::GROUP_NAME, Self::GROUP_RULES[0]),
        RuleFilter::Rule(Self::GROUP_NAME, Self::GROUP_RULES[2]),
    ];
    const ALL_RULES_AS_FILTERS: &'static [RuleFilter<'static>] = &[
        RuleFilter::Rule(Self::GROUP_NAME, Self::GROUP_RULES[0]),
        RuleFilter::Rule(Self::GROUP_NAME, Self::GROUP_RULES[1]),
        RuleFilter::Rule(Self::GROUP_NAME, Self::GROUP_RULES[2]),
        RuleFilter::Rule(Self::GROUP_NAME, Self::GROUP_RULES[3]),
        RuleFilter::Rule(Self::GROUP_NAME, Self::GROUP_RULES[4]),
    ];
    #[doc = r" Retrieves the recommended rules"]
    pub(crate) fn is_recommended_true(&self) -> bool {
        matches!(self.recommended, Some(true))
    }
    pub(crate) fn is_recommended_unset(&self) -> bool {
        self.recommended.is_none()
    }
    pub(crate) fn is_all_true(&self) -> bool {
        matches!(self.all, Some(true))
    }
    pub(crate) fn is_all_unset(&self) -> bool {
        self.all.is_none()
    }
    pub(crate) fn get_enabled_rules(&self) -> FxHashSet<RuleFilter<'static>> {
        let mut index_set = FxHashSet::default();
        if let Some(rule) = self.no_accumulating_spread.as_ref() {
            if rule.is_enabled() {
                index_set.insert(RuleFilter::Rule(Self::GROUP_NAME, Self::GROUP_RULES[0]));
            }
        }
        if let Some(rule) = self.no_barrel_file.as_ref() {
            if rule.is_enabled() {
                index_set.insert(RuleFilter::Rule(Self::GROUP_NAME, Self::GROUP_RULES[1]));
            }
        }
        if let Some(rule) = self.no_delete.as_ref() {
            if rule.is_enabled() {
                index_set.insert(RuleFilter::Rule(Self::GROUP_NAME, Self::GROUP_RULES[2]));
            }
        }
        if let Some(rule) = self.no_re_export_all.as_ref() {
            if rule.is_enabled() {
                index_set.insert(RuleFilter::Rule(Self::GROUP_NAME, Self::GROUP_RULES[3]));
            }
        }
        if let Some(rule) = self.use_top_level_regex.as_ref() {
            if rule.is_enabled() {
                index_set.insert(RuleFilter::Rule(Self::GROUP_NAME, Self::GROUP_RULES[4]));
            }
        }
        index_set
    }
    pub(crate) fn get_disabled_rules(&self) -> FxHashSet<RuleFilter<'static>> {
        let mut index_set = FxHashSet::default();
        if let Some(rule) = self.no_accumulating_spread.as_ref() {
            if rule.is_disabled() {
                index_set.insert(RuleFilter::Rule(Self::GROUP_NAME, Self::GROUP_RULES[0]));
            }
        }
        if let Some(rule) = self.no_barrel_file.as_ref() {
            if rule.is_disabled() {
                index_set.insert(RuleFilter::Rule(Self::GROUP_NAME, Self::GROUP_RULES[1]));
            }
        }
        if let Some(rule) = self.no_delete.as_ref() {
            if rule.is_disabled() {
                index_set.insert(RuleFilter::Rule(Self::GROUP_NAME, Self::GROUP_RULES[2]));
            }
        }
        if let Some(rule) = self.no_re_export_all.as_ref() {
            if rule.is_disabled() {
                index_set.insert(RuleFilter::Rule(Self::GROUP_NAME, Self::GROUP_RULES[3]));
            }
        }
        if let Some(rule) = self.use_top_level_regex.as_ref() {
            if rule.is_disabled() {
                index_set.insert(RuleFilter::Rule(Self::GROUP_NAME, Self::GROUP_RULES[4]));
            }
        }
        index_set
    }
    #[doc = r" Checks if, given a rule name, matches one of the rules contained in this category"]
    pub(crate) fn has_rule(rule_name: &str) -> Option<&'static str> {
        Some(Self::GROUP_RULES[Self::GROUP_RULES.binary_search(&rule_name).ok()?])
    }
    #[doc = r" Checks if, given a rule name, it is marked as recommended"]
    pub(crate) fn is_recommended_rule(rule_name: &str) -> bool {
        Self::RECOMMENDED_RULES.contains(&rule_name)
    }
    pub(crate) fn recommended_rules_as_filters() -> &'static [RuleFilter<'static>] {
        Self::RECOMMENDED_RULES_AS_FILTERS
    }
    pub(crate) fn all_rules_as_filters() -> &'static [RuleFilter<'static>] {
        Self::ALL_RULES_AS_FILTERS
    }
    #[doc = r" Select preset rules"]
    pub(crate) fn collect_preset_rules(
        &self,
        parent_is_all: bool,
        parent_is_recommended: bool,
        enabled_rules: &mut FxHashSet<RuleFilter<'static>>,
    ) {
        if self.is_all_true() || self.is_all_unset() && parent_is_all {
            enabled_rules.extend(Self::all_rules_as_filters());
        } else if self.is_recommended_true()
            || self.is_recommended_unset() && self.is_all_unset() && parent_is_recommended
        {
            enabled_rules.extend(Self::recommended_rules_as_filters());
        }
    }
    pub(crate) fn get_rule_configuration(
        &self,
        rule_name: &str,
    ) -> Option<(RulePlainConfiguration, Option<RuleOptions>)> {
        match rule_name {
            "noAccumulatingSpread" => self
                .no_accumulating_spread
                .as_ref()
                .map(|conf| (conf.level(), conf.get_options())),
            "noBarrelFile" => self
                .no_barrel_file
                .as_ref()
                .map(|conf| (conf.level(), conf.get_options())),
            "noDelete" => self
                .no_delete
                .as_ref()
                .map(|conf| (conf.level(), conf.get_options())),
            "noReExportAll" => self
                .no_re_export_all
                .as_ref()
                .map(|conf| (conf.level(), conf.get_options())),
            "useTopLevelRegex" => self
                .use_top_level_regex
                .as_ref()
                .map(|conf| (conf.level(), conf.get_options())),
            _ => None,
        }
    }
}
#[derive(Clone, Debug, Default, Deserialize, Deserializable, Eq, Merge, PartialEq, Serialize)]
#[deserializable(with_validator)]
#[cfg_attr(feature = "schema", derive(JsonSchema))]
#[serde(rename_all = "camelCase", default, deny_unknown_fields)]
#[doc = r" A list of rules that belong to this group"]
pub struct Security {
    #[doc = r" It enables the recommended rules for this group"]
    #[serde(skip_serializing_if = "Option::is_none")]
    pub recommended: Option<bool>,
    #[doc = r" It enables ALL rules for this group."]
    #[serde(skip_serializing_if = "Option::is_none")]
    pub all: Option<bool>,
    #[doc = "Prevent the usage of dangerous JSX props"]
    #[serde(skip_serializing_if = "Option::is_none")]
    pub no_dangerously_set_inner_html:
        Option<RuleConfiguration<biome_js_analyze::options::NoDangerouslySetInnerHtml>>,
    #[doc = "Report when a DOM element or a component uses both children and dangerouslySetInnerHTML prop."]
    #[serde(skip_serializing_if = "Option::is_none")]
    pub no_dangerously_set_inner_html_with_children:
        Option<RuleConfiguration<biome_js_analyze::options::NoDangerouslySetInnerHtmlWithChildren>>,
    #[doc = "Disallow the use of global eval()."]
    #[serde(skip_serializing_if = "Option::is_none")]
    pub no_global_eval: Option<RuleConfiguration<biome_js_analyze::options::NoGlobalEval>>,
}
impl DeserializableValidator for Security {
    fn validate(
        &mut self,
        _name: &str,
        range: TextRange,
        diagnostics: &mut Vec<DeserializationDiagnostic>,
    ) -> bool {
        if self.recommended == Some(true) && self.all == Some(true) {
            diagnostics . push (DeserializationDiagnostic :: new (markup ! (< Emphasis > "'recommended'" < / Emphasis > " and " < Emphasis > "'all'" < / Emphasis > " can't be both " < Emphasis > "'true'" < / Emphasis > ". You should choose only one of them.")) . with_range (range) . with_note (markup ! ("Biome will fallback to its defaults for this section."))) ;
            return false;
        }
        true
    }
}
impl Security {
    const GROUP_NAME: &'static str = "security";
    pub(crate) const GROUP_RULES: &'static [&'static str] = &[
        "noDangerouslySetInnerHtml",
        "noDangerouslySetInnerHtmlWithChildren",
        "noGlobalEval",
    ];
    const RECOMMENDED_RULES: &'static [&'static str] = &[
        "noDangerouslySetInnerHtml",
        "noDangerouslySetInnerHtmlWithChildren",
        "noGlobalEval",
    ];
    const RECOMMENDED_RULES_AS_FILTERS: &'static [RuleFilter<'static>] = &[
        RuleFilter::Rule(Self::GROUP_NAME, Self::GROUP_RULES[0]),
        RuleFilter::Rule(Self::GROUP_NAME, Self::GROUP_RULES[1]),
        RuleFilter::Rule(Self::GROUP_NAME, Self::GROUP_RULES[2]),
    ];
    const ALL_RULES_AS_FILTERS: &'static [RuleFilter<'static>] = &[
        RuleFilter::Rule(Self::GROUP_NAME, Self::GROUP_RULES[0]),
        RuleFilter::Rule(Self::GROUP_NAME, Self::GROUP_RULES[1]),
        RuleFilter::Rule(Self::GROUP_NAME, Self::GROUP_RULES[2]),
    ];
    #[doc = r" Retrieves the recommended rules"]
    pub(crate) fn is_recommended_true(&self) -> bool {
        matches!(self.recommended, Some(true))
    }
    pub(crate) fn is_recommended_unset(&self) -> bool {
        self.recommended.is_none()
    }
    pub(crate) fn is_all_true(&self) -> bool {
        matches!(self.all, Some(true))
    }
    pub(crate) fn is_all_unset(&self) -> bool {
        self.all.is_none()
    }
    pub(crate) fn get_enabled_rules(&self) -> FxHashSet<RuleFilter<'static>> {
        let mut index_set = FxHashSet::default();
        if let Some(rule) = self.no_dangerously_set_inner_html.as_ref() {
            if rule.is_enabled() {
                index_set.insert(RuleFilter::Rule(Self::GROUP_NAME, Self::GROUP_RULES[0]));
            }
        }
        if let Some(rule) = self.no_dangerously_set_inner_html_with_children.as_ref() {
            if rule.is_enabled() {
                index_set.insert(RuleFilter::Rule(Self::GROUP_NAME, Self::GROUP_RULES[1]));
            }
        }
        if let Some(rule) = self.no_global_eval.as_ref() {
            if rule.is_enabled() {
                index_set.insert(RuleFilter::Rule(Self::GROUP_NAME, Self::GROUP_RULES[2]));
            }
        }
        index_set
    }
    pub(crate) fn get_disabled_rules(&self) -> FxHashSet<RuleFilter<'static>> {
        let mut index_set = FxHashSet::default();
        if let Some(rule) = self.no_dangerously_set_inner_html.as_ref() {
            if rule.is_disabled() {
                index_set.insert(RuleFilter::Rule(Self::GROUP_NAME, Self::GROUP_RULES[0]));
            }
        }
        if let Some(rule) = self.no_dangerously_set_inner_html_with_children.as_ref() {
            if rule.is_disabled() {
                index_set.insert(RuleFilter::Rule(Self::GROUP_NAME, Self::GROUP_RULES[1]));
            }
        }
        if let Some(rule) = self.no_global_eval.as_ref() {
            if rule.is_disabled() {
                index_set.insert(RuleFilter::Rule(Self::GROUP_NAME, Self::GROUP_RULES[2]));
            }
        }
        index_set
    }
    #[doc = r" Checks if, given a rule name, matches one of the rules contained in this category"]
    pub(crate) fn has_rule(rule_name: &str) -> Option<&'static str> {
        Some(Self::GROUP_RULES[Self::GROUP_RULES.binary_search(&rule_name).ok()?])
    }
    #[doc = r" Checks if, given a rule name, it is marked as recommended"]
    pub(crate) fn is_recommended_rule(rule_name: &str) -> bool {
        Self::RECOMMENDED_RULES.contains(&rule_name)
    }
    pub(crate) fn recommended_rules_as_filters() -> &'static [RuleFilter<'static>] {
        Self::RECOMMENDED_RULES_AS_FILTERS
    }
    pub(crate) fn all_rules_as_filters() -> &'static [RuleFilter<'static>] {
        Self::ALL_RULES_AS_FILTERS
    }
    #[doc = r" Select preset rules"]
    pub(crate) fn collect_preset_rules(
        &self,
        parent_is_all: bool,
        parent_is_recommended: bool,
        enabled_rules: &mut FxHashSet<RuleFilter<'static>>,
    ) {
        if self.is_all_true() || self.is_all_unset() && parent_is_all {
            enabled_rules.extend(Self::all_rules_as_filters());
        } else if self.is_recommended_true()
            || self.is_recommended_unset() && self.is_all_unset() && parent_is_recommended
        {
            enabled_rules.extend(Self::recommended_rules_as_filters());
        }
    }
    pub(crate) fn get_rule_configuration(
        &self,
        rule_name: &str,
    ) -> Option<(RulePlainConfiguration, Option<RuleOptions>)> {
        match rule_name {
            "noDangerouslySetInnerHtml" => self
                .no_dangerously_set_inner_html
                .as_ref()
                .map(|conf| (conf.level(), conf.get_options())),
            "noDangerouslySetInnerHtmlWithChildren" => self
                .no_dangerously_set_inner_html_with_children
                .as_ref()
                .map(|conf| (conf.level(), conf.get_options())),
            "noGlobalEval" => self
                .no_global_eval
                .as_ref()
                .map(|conf| (conf.level(), conf.get_options())),
            _ => None,
        }
    }
}
#[derive(Clone, Debug, Default, Deserialize, Deserializable, Eq, Merge, PartialEq, Serialize)]
#[deserializable(with_validator)]
#[cfg_attr(feature = "schema", derive(JsonSchema))]
#[serde(rename_all = "camelCase", default, deny_unknown_fields)]
#[doc = r" A list of rules that belong to this group"]
pub struct Style {
    #[doc = r" It enables the recommended rules for this group"]
    #[serde(skip_serializing_if = "Option::is_none")]
    pub recommended: Option<bool>,
    #[doc = r" It enables ALL rules for this group."]
    #[serde(skip_serializing_if = "Option::is_none")]
    pub all: Option<bool>,
    #[doc = "Disallow the use of arguments."]
    #[serde(skip_serializing_if = "Option::is_none")]
    pub no_arguments: Option<RuleConfiguration<biome_js_analyze::options::NoArguments>>,
    #[doc = "Disallow comma operator."]
    #[serde(skip_serializing_if = "Option::is_none")]
    pub no_comma_operator: Option<RuleConfiguration<biome_js_analyze::options::NoCommaOperator>>,
    #[doc = "Disallow default exports."]
    #[serde(skip_serializing_if = "Option::is_none")]
    pub no_default_export: Option<RuleConfiguration<biome_js_analyze::options::NoDefaultExport>>,
    #[doc = "Disallow using a callback in asynchronous tests and hooks."]
    #[serde(skip_serializing_if = "Option::is_none")]
    pub no_done_callback: Option<RuleConfiguration<biome_js_analyze::options::NoDoneCallback>>,
    #[doc = "Disallow implicit true values on JSX boolean attributes"]
    #[serde(skip_serializing_if = "Option::is_none")]
    pub no_implicit_boolean:
        Option<RuleFixConfiguration<biome_js_analyze::options::NoImplicitBoolean>>,
    #[doc = "Disallow type annotations for variables, parameters, and class properties initialized with a literal expression."]
    #[serde(skip_serializing_if = "Option::is_none")]
    pub no_inferrable_types:
        Option<RuleFixConfiguration<biome_js_analyze::options::NoInferrableTypes>>,
    #[doc = "Disallow the use of TypeScript's namespaces."]
    #[serde(skip_serializing_if = "Option::is_none")]
    pub no_namespace: Option<RuleConfiguration<biome_js_analyze::options::NoNamespace>>,
    #[doc = "Disallow the use of namespace imports."]
    #[serde(skip_serializing_if = "Option::is_none")]
    pub no_namespace_import:
        Option<RuleConfiguration<biome_js_analyze::options::NoNamespaceImport>>,
    #[doc = "Disallow negation in the condition of an if statement if it has an else clause."]
    #[serde(skip_serializing_if = "Option::is_none")]
    pub no_negation_else: Option<RuleFixConfiguration<biome_js_analyze::options::NoNegationElse>>,
    #[doc = "Disallow non-null assertions using the ! postfix operator."]
    #[serde(skip_serializing_if = "Option::is_none")]
    pub no_non_null_assertion:
        Option<RuleFixConfiguration<biome_js_analyze::options::NoNonNullAssertion>>,
    #[doc = "Disallow reassigning function parameters."]
    #[serde(skip_serializing_if = "Option::is_none")]
    pub no_parameter_assign:
        Option<RuleConfiguration<biome_js_analyze::options::NoParameterAssign>>,
    #[doc = "Disallow the use of parameter properties in class constructors."]
    #[serde(skip_serializing_if = "Option::is_none")]
    pub no_parameter_properties:
        Option<RuleConfiguration<biome_js_analyze::options::NoParameterProperties>>,
    #[doc = "This rule allows you to specify global variable names that you don’t want to use in your application."]
    #[serde(skip_serializing_if = "Option::is_none")]
    pub no_restricted_globals:
        Option<RuleConfiguration<biome_js_analyze::options::NoRestrictedGlobals>>,
    #[doc = "Disallow the use of constants which its value is the upper-case version of its name."]
    #[serde(skip_serializing_if = "Option::is_none")]
    pub no_shouty_constants:
        Option<RuleFixConfiguration<biome_js_analyze::options::NoShoutyConstants>>,
    #[doc = "Disallow template literals if interpolation and special-character handling are not needed"]
    #[serde(skip_serializing_if = "Option::is_none")]
    pub no_unused_template_literal:
        Option<RuleFixConfiguration<biome_js_analyze::options::NoUnusedTemplateLiteral>>,
    #[doc = "Disallow else block when the if block breaks early."]
    #[serde(skip_serializing_if = "Option::is_none")]
    pub no_useless_else: Option<RuleFixConfiguration<biome_js_analyze::options::NoUselessElse>>,
    #[doc = "Disallow the use of var"]
    #[serde(skip_serializing_if = "Option::is_none")]
    pub no_var: Option<RuleFixConfiguration<biome_js_analyze::options::NoVar>>,
    #[doc = "Disallow the use of yoda expressions."]
    #[serde(skip_serializing_if = "Option::is_none")]
    pub no_yoda_expression:
        Option<RuleFixConfiguration<biome_js_analyze::options::NoYodaExpression>>,
    #[doc = "Enforce the use of as const over literal type and type annotation."]
    #[serde(skip_serializing_if = "Option::is_none")]
    pub use_as_const_assertion:
        Option<RuleFixConfiguration<biome_js_analyze::options::UseAsConstAssertion>>,
    #[doc = "Requires following curly brace conventions."]
    #[serde(skip_serializing_if = "Option::is_none")]
    pub use_block_statements:
        Option<RuleFixConfiguration<biome_js_analyze::options::UseBlockStatements>>,
    #[doc = "Enforce using else if instead of nested if in else clauses."]
    #[serde(skip_serializing_if = "Option::is_none")]
    pub use_collapsed_else_if:
        Option<RuleFixConfiguration<biome_js_analyze::options::UseCollapsedElseIf>>,
    #[doc = "Require consistently using either T\\[] or Array\\<T>"]
    #[serde(skip_serializing_if = "Option::is_none")]
    pub use_consistent_array_type:
        Option<RuleFixConfiguration<biome_js_analyze::options::UseConsistentArrayType>>,
    #[doc = "Enforce the use of new for all builtins, except String, Number and Boolean."]
    #[serde(skip_serializing_if = "Option::is_none")]
    pub use_consistent_builtin_instantiation:
        Option<RuleFixConfiguration<biome_js_analyze::options::UseConsistentBuiltinInstantiation>>,
    #[doc = "Require const declarations for variables that are only assigned once."]
    #[serde(skip_serializing_if = "Option::is_none")]
    pub use_const: Option<RuleFixConfiguration<biome_js_analyze::options::UseConst>>,
    #[doc = "Enforce default function parameters and optional function parameters to be last."]
    #[serde(skip_serializing_if = "Option::is_none")]
    pub use_default_parameter_last:
        Option<RuleFixConfiguration<biome_js_analyze::options::UseDefaultParameterLast>>,
    #[doc = "Require the default clause in switch statements."]
    #[serde(skip_serializing_if = "Option::is_none")]
    pub use_default_switch_clause:
        Option<RuleConfiguration<biome_js_analyze::options::UseDefaultSwitchClause>>,
    #[doc = "Require that each enum member value be explicitly initialized."]
    #[serde(skip_serializing_if = "Option::is_none")]
    pub use_enum_initializers:
        Option<RuleFixConfiguration<biome_js_analyze::options::UseEnumInitializers>>,
    #[doc = "Enforce explicitly comparing the length, size, byteLength or byteOffset property of a value."]
    #[serde(skip_serializing_if = "Option::is_none")]
    pub use_explicit_length_check:
        Option<RuleFixConfiguration<biome_js_analyze::options::UseExplicitLengthCheck>>,
    #[doc = "Disallow the use of Math.pow in favor of the ** operator."]
    #[serde(skip_serializing_if = "Option::is_none")]
    pub use_exponentiation_operator:
        Option<RuleFixConfiguration<biome_js_analyze::options::UseExponentiationOperator>>,
    #[doc = "Promotes the use of export type for types."]
    #[serde(skip_serializing_if = "Option::is_none")]
    pub use_export_type: Option<RuleFixConfiguration<biome_js_analyze::options::UseExportType>>,
    #[doc = "Enforce naming conventions for JavaScript and TypeScript filenames."]
    #[serde(skip_serializing_if = "Option::is_none")]
    pub use_filenaming_convention:
        Option<RuleConfiguration<biome_js_analyze::options::UseFilenamingConvention>>,
    #[doc = "This rule recommends a for-of loop when in a for loop, the index used to extract an item from the iterated array."]
    #[serde(skip_serializing_if = "Option::is_none")]
    pub use_for_of: Option<RuleConfiguration<biome_js_analyze::options::UseForOf>>,
    #[doc = "This rule enforces the use of \\<>...\\</> over \\<Fragment>...\\</Fragment>."]
    #[serde(skip_serializing_if = "Option::is_none")]
    pub use_fragment_syntax:
        Option<RuleFixConfiguration<biome_js_analyze::options::UseFragmentSyntax>>,
    #[doc = "Promotes the use of import type for types."]
    #[serde(skip_serializing_if = "Option::is_none")]
    pub use_import_type: Option<RuleFixConfiguration<biome_js_analyze::options::UseImportType>>,
    #[doc = "Require all enum members to be literal values."]
    #[serde(skip_serializing_if = "Option::is_none")]
    pub use_literal_enum_members:
        Option<RuleConfiguration<biome_js_analyze::options::UseLiteralEnumMembers>>,
    #[doc = "Enforce naming conventions for everything across a codebase."]
    #[serde(skip_serializing_if = "Option::is_none")]
    pub use_naming_convention:
        Option<RuleFixConfiguration<biome_js_analyze::options::UseNamingConvention>>,
    #[doc = "Promotes the usage of node:assert/strict over node:assert."]
    #[serde(skip_serializing_if = "Option::is_none")]
    pub use_node_assert_strict:
        Option<RuleFixConfiguration<biome_js_analyze::options::UseNodeAssertStrict>>,
    #[doc = "Enforces using the node: protocol for Node.js builtin modules."]
    #[serde(skip_serializing_if = "Option::is_none")]
    pub use_nodejs_import_protocol:
        Option<RuleFixConfiguration<biome_js_analyze::options::UseNodejsImportProtocol>>,
    #[doc = "Use the Number properties instead of global ones."]
    #[serde(skip_serializing_if = "Option::is_none")]
    pub use_number_namespace:
        Option<RuleFixConfiguration<biome_js_analyze::options::UseNumberNamespace>>,
    #[doc = "Disallow parseInt() and Number.parseInt() in favor of binary, octal, and hexadecimal literals"]
    #[serde(skip_serializing_if = "Option::is_none")]
    pub use_numeric_literals:
        Option<RuleFixConfiguration<biome_js_analyze::options::UseNumericLiterals>>,
    #[doc = "Prevent extra closing tags for components without children"]
    #[serde(skip_serializing_if = "Option::is_none")]
    pub use_self_closing_elements:
        Option<RuleFixConfiguration<biome_js_analyze::options::UseSelfClosingElements>>,
    #[doc = "When expressing array types, this rule promotes the usage of T\\[] shorthand instead of Array\\<T>."]
    #[serde(skip_serializing_if = "Option::is_none")]
    pub use_shorthand_array_type:
        Option<RuleFixConfiguration<biome_js_analyze::options::UseShorthandArrayType>>,
    #[doc = "Require assignment operator shorthand where possible."]
    #[serde(skip_serializing_if = "Option::is_none")]
    pub use_shorthand_assign:
        Option<RuleFixConfiguration<biome_js_analyze::options::UseShorthandAssign>>,
    #[doc = "Enforce using function types instead of object type with call signatures."]
    #[serde(skip_serializing_if = "Option::is_none")]
    pub use_shorthand_function_type:
        Option<RuleFixConfiguration<biome_js_analyze::options::UseShorthandFunctionType>>,
    #[doc = "Enforces switch clauses have a single statement, emits a quick fix wrapping the statements in a block."]
    #[serde(skip_serializing_if = "Option::is_none")]
    pub use_single_case_statement:
        Option<RuleFixConfiguration<biome_js_analyze::options::UseSingleCaseStatement>>,
    #[doc = "Disallow multiple variable declarations in the same variable statement"]
    #[serde(skip_serializing_if = "Option::is_none")]
    pub use_single_var_declarator:
        Option<RuleFixConfiguration<biome_js_analyze::options::UseSingleVarDeclarator>>,
    #[doc = "Prefer template literals over string concatenation."]
    #[serde(skip_serializing_if = "Option::is_none")]
    pub use_template: Option<RuleFixConfiguration<biome_js_analyze::options::UseTemplate>>,
    #[doc = "Require new when throwing an error."]
    #[serde(skip_serializing_if = "Option::is_none")]
    pub use_throw_new_error:
        Option<RuleFixConfiguration<biome_js_analyze::options::UseThrowNewError>>,
    #[doc = "Disallow throwing non-Error values."]
    #[serde(skip_serializing_if = "Option::is_none")]
    pub use_throw_only_error:
        Option<RuleConfiguration<biome_js_analyze::options::UseThrowOnlyError>>,
    #[doc = "Enforce the use of while loops instead of for loops when the initializer and update expressions are not needed."]
    #[serde(skip_serializing_if = "Option::is_none")]
    pub use_while: Option<RuleFixConfiguration<biome_js_analyze::options::UseWhile>>,
}
impl DeserializableValidator for Style {
    fn validate(
        &mut self,
        _name: &str,
        range: TextRange,
        diagnostics: &mut Vec<DeserializationDiagnostic>,
    ) -> bool {
        if self.recommended == Some(true) && self.all == Some(true) {
            diagnostics . push (DeserializationDiagnostic :: new (markup ! (< Emphasis > "'recommended'" < / Emphasis > " and " < Emphasis > "'all'" < / Emphasis > " can't be both " < Emphasis > "'true'" < / Emphasis > ". You should choose only one of them.")) . with_range (range) . with_note (markup ! ("Biome will fallback to its defaults for this section."))) ;
            return false;
        }
        true
    }
}
impl Style {
    const GROUP_NAME: &'static str = "style";
    pub(crate) const GROUP_RULES: &'static [&'static str] = &[
        "noArguments",
        "noCommaOperator",
        "noDefaultExport",
        "noDoneCallback",
        "noImplicitBoolean",
        "noInferrableTypes",
        "noNamespace",
        "noNamespaceImport",
        "noNegationElse",
        "noNonNullAssertion",
        "noParameterAssign",
        "noParameterProperties",
        "noRestrictedGlobals",
        "noShoutyConstants",
        "noUnusedTemplateLiteral",
        "noUselessElse",
        "noVar",
        "noYodaExpression",
        "useAsConstAssertion",
        "useBlockStatements",
        "useCollapsedElseIf",
        "useConsistentArrayType",
        "useConsistentBuiltinInstantiation",
        "useConst",
        "useDefaultParameterLast",
        "useDefaultSwitchClause",
        "useEnumInitializers",
        "useExplicitLengthCheck",
        "useExponentiationOperator",
        "useExportType",
        "useFilenamingConvention",
        "useForOf",
        "useFragmentSyntax",
        "useImportType",
        "useLiteralEnumMembers",
        "useNamingConvention",
        "useNodeAssertStrict",
        "useNodejsImportProtocol",
        "useNumberNamespace",
        "useNumericLiterals",
        "useSelfClosingElements",
        "useShorthandArrayType",
        "useShorthandAssign",
        "useShorthandFunctionType",
        "useSingleCaseStatement",
        "useSingleVarDeclarator",
        "useTemplate",
        "useThrowNewError",
        "useThrowOnlyError",
        "useWhile",
    ];
    const RECOMMENDED_RULES: &'static [&'static str] = &[
        "noArguments",
        "noCommaOperator",
        "noInferrableTypes",
        "noNonNullAssertion",
        "noParameterAssign",
        "noUnusedTemplateLiteral",
        "noUselessElse",
        "noVar",
        "useAsConstAssertion",
        "useConst",
        "useDefaultParameterLast",
        "useEnumInitializers",
        "useExponentiationOperator",
        "useExportType",
        "useImportType",
        "useLiteralEnumMembers",
        "useNodejsImportProtocol",
        "useNumberNamespace",
        "useNumericLiterals",
        "useSelfClosingElements",
        "useShorthandFunctionType",
        "useSingleVarDeclarator",
        "useTemplate",
        "useWhile",
    ];
    const RECOMMENDED_RULES_AS_FILTERS: &'static [RuleFilter<'static>] = &[
        RuleFilter::Rule(Self::GROUP_NAME, Self::GROUP_RULES[0]),
        RuleFilter::Rule(Self::GROUP_NAME, Self::GROUP_RULES[1]),
        RuleFilter::Rule(Self::GROUP_NAME, Self::GROUP_RULES[5]),
        RuleFilter::Rule(Self::GROUP_NAME, Self::GROUP_RULES[9]),
        RuleFilter::Rule(Self::GROUP_NAME, Self::GROUP_RULES[10]),
        RuleFilter::Rule(Self::GROUP_NAME, Self::GROUP_RULES[14]),
        RuleFilter::Rule(Self::GROUP_NAME, Self::GROUP_RULES[15]),
        RuleFilter::Rule(Self::GROUP_NAME, Self::GROUP_RULES[16]),
        RuleFilter::Rule(Self::GROUP_NAME, Self::GROUP_RULES[18]),
        RuleFilter::Rule(Self::GROUP_NAME, Self::GROUP_RULES[23]),
        RuleFilter::Rule(Self::GROUP_NAME, Self::GROUP_RULES[24]),
        RuleFilter::Rule(Self::GROUP_NAME, Self::GROUP_RULES[26]),
        RuleFilter::Rule(Self::GROUP_NAME, Self::GROUP_RULES[28]),
        RuleFilter::Rule(Self::GROUP_NAME, Self::GROUP_RULES[29]),
        RuleFilter::Rule(Self::GROUP_NAME, Self::GROUP_RULES[33]),
        RuleFilter::Rule(Self::GROUP_NAME, Self::GROUP_RULES[34]),
        RuleFilter::Rule(Self::GROUP_NAME, Self::GROUP_RULES[37]),
        RuleFilter::Rule(Self::GROUP_NAME, Self::GROUP_RULES[38]),
        RuleFilter::Rule(Self::GROUP_NAME, Self::GROUP_RULES[39]),
        RuleFilter::Rule(Self::GROUP_NAME, Self::GROUP_RULES[40]),
        RuleFilter::Rule(Self::GROUP_NAME, Self::GROUP_RULES[43]),
        RuleFilter::Rule(Self::GROUP_NAME, Self::GROUP_RULES[45]),
        RuleFilter::Rule(Self::GROUP_NAME, Self::GROUP_RULES[46]),
        RuleFilter::Rule(Self::GROUP_NAME, Self::GROUP_RULES[49]),
    ];
    const ALL_RULES_AS_FILTERS: &'static [RuleFilter<'static>] = &[
        RuleFilter::Rule(Self::GROUP_NAME, Self::GROUP_RULES[0]),
        RuleFilter::Rule(Self::GROUP_NAME, Self::GROUP_RULES[1]),
        RuleFilter::Rule(Self::GROUP_NAME, Self::GROUP_RULES[2]),
        RuleFilter::Rule(Self::GROUP_NAME, Self::GROUP_RULES[3]),
        RuleFilter::Rule(Self::GROUP_NAME, Self::GROUP_RULES[4]),
        RuleFilter::Rule(Self::GROUP_NAME, Self::GROUP_RULES[5]),
        RuleFilter::Rule(Self::GROUP_NAME, Self::GROUP_RULES[6]),
        RuleFilter::Rule(Self::GROUP_NAME, Self::GROUP_RULES[7]),
        RuleFilter::Rule(Self::GROUP_NAME, Self::GROUP_RULES[8]),
        RuleFilter::Rule(Self::GROUP_NAME, Self::GROUP_RULES[9]),
        RuleFilter::Rule(Self::GROUP_NAME, Self::GROUP_RULES[10]),
        RuleFilter::Rule(Self::GROUP_NAME, Self::GROUP_RULES[11]),
        RuleFilter::Rule(Self::GROUP_NAME, Self::GROUP_RULES[12]),
        RuleFilter::Rule(Self::GROUP_NAME, Self::GROUP_RULES[13]),
        RuleFilter::Rule(Self::GROUP_NAME, Self::GROUP_RULES[14]),
        RuleFilter::Rule(Self::GROUP_NAME, Self::GROUP_RULES[15]),
        RuleFilter::Rule(Self::GROUP_NAME, Self::GROUP_RULES[16]),
        RuleFilter::Rule(Self::GROUP_NAME, Self::GROUP_RULES[17]),
        RuleFilter::Rule(Self::GROUP_NAME, Self::GROUP_RULES[18]),
        RuleFilter::Rule(Self::GROUP_NAME, Self::GROUP_RULES[19]),
        RuleFilter::Rule(Self::GROUP_NAME, Self::GROUP_RULES[20]),
        RuleFilter::Rule(Self::GROUP_NAME, Self::GROUP_RULES[21]),
        RuleFilter::Rule(Self::GROUP_NAME, Self::GROUP_RULES[22]),
        RuleFilter::Rule(Self::GROUP_NAME, Self::GROUP_RULES[23]),
        RuleFilter::Rule(Self::GROUP_NAME, Self::GROUP_RULES[24]),
        RuleFilter::Rule(Self::GROUP_NAME, Self::GROUP_RULES[25]),
        RuleFilter::Rule(Self::GROUP_NAME, Self::GROUP_RULES[26]),
        RuleFilter::Rule(Self::GROUP_NAME, Self::GROUP_RULES[27]),
        RuleFilter::Rule(Self::GROUP_NAME, Self::GROUP_RULES[28]),
        RuleFilter::Rule(Self::GROUP_NAME, Self::GROUP_RULES[29]),
        RuleFilter::Rule(Self::GROUP_NAME, Self::GROUP_RULES[30]),
        RuleFilter::Rule(Self::GROUP_NAME, Self::GROUP_RULES[31]),
        RuleFilter::Rule(Self::GROUP_NAME, Self::GROUP_RULES[32]),
        RuleFilter::Rule(Self::GROUP_NAME, Self::GROUP_RULES[33]),
        RuleFilter::Rule(Self::GROUP_NAME, Self::GROUP_RULES[34]),
        RuleFilter::Rule(Self::GROUP_NAME, Self::GROUP_RULES[35]),
        RuleFilter::Rule(Self::GROUP_NAME, Self::GROUP_RULES[36]),
        RuleFilter::Rule(Self::GROUP_NAME, Self::GROUP_RULES[37]),
        RuleFilter::Rule(Self::GROUP_NAME, Self::GROUP_RULES[38]),
        RuleFilter::Rule(Self::GROUP_NAME, Self::GROUP_RULES[39]),
        RuleFilter::Rule(Self::GROUP_NAME, Self::GROUP_RULES[40]),
        RuleFilter::Rule(Self::GROUP_NAME, Self::GROUP_RULES[41]),
        RuleFilter::Rule(Self::GROUP_NAME, Self::GROUP_RULES[42]),
        RuleFilter::Rule(Self::GROUP_NAME, Self::GROUP_RULES[43]),
        RuleFilter::Rule(Self::GROUP_NAME, Self::GROUP_RULES[44]),
        RuleFilter::Rule(Self::GROUP_NAME, Self::GROUP_RULES[45]),
        RuleFilter::Rule(Self::GROUP_NAME, Self::GROUP_RULES[46]),
        RuleFilter::Rule(Self::GROUP_NAME, Self::GROUP_RULES[47]),
        RuleFilter::Rule(Self::GROUP_NAME, Self::GROUP_RULES[48]),
        RuleFilter::Rule(Self::GROUP_NAME, Self::GROUP_RULES[49]),
    ];
    #[doc = r" Retrieves the recommended rules"]
    pub(crate) fn is_recommended_true(&self) -> bool {
        matches!(self.recommended, Some(true))
    }
    pub(crate) fn is_recommended_unset(&self) -> bool {
        self.recommended.is_none()
    }
    pub(crate) fn is_all_true(&self) -> bool {
        matches!(self.all, Some(true))
    }
    pub(crate) fn is_all_unset(&self) -> bool {
        self.all.is_none()
    }
    pub(crate) fn get_enabled_rules(&self) -> FxHashSet<RuleFilter<'static>> {
        let mut index_set = FxHashSet::default();
        if let Some(rule) = self.no_arguments.as_ref() {
            if rule.is_enabled() {
                index_set.insert(RuleFilter::Rule(Self::GROUP_NAME, Self::GROUP_RULES[0]));
            }
        }
        if let Some(rule) = self.no_comma_operator.as_ref() {
            if rule.is_enabled() {
                index_set.insert(RuleFilter::Rule(Self::GROUP_NAME, Self::GROUP_RULES[1]));
            }
        }
        if let Some(rule) = self.no_default_export.as_ref() {
            if rule.is_enabled() {
                index_set.insert(RuleFilter::Rule(Self::GROUP_NAME, Self::GROUP_RULES[2]));
            }
        }
        if let Some(rule) = self.no_done_callback.as_ref() {
            if rule.is_enabled() {
                index_set.insert(RuleFilter::Rule(Self::GROUP_NAME, Self::GROUP_RULES[3]));
            }
        }
        if let Some(rule) = self.no_implicit_boolean.as_ref() {
            if rule.is_enabled() {
                index_set.insert(RuleFilter::Rule(Self::GROUP_NAME, Self::GROUP_RULES[4]));
            }
        }
        if let Some(rule) = self.no_inferrable_types.as_ref() {
            if rule.is_enabled() {
                index_set.insert(RuleFilter::Rule(Self::GROUP_NAME, Self::GROUP_RULES[5]));
            }
        }
        if let Some(rule) = self.no_namespace.as_ref() {
            if rule.is_enabled() {
                index_set.insert(RuleFilter::Rule(Self::GROUP_NAME, Self::GROUP_RULES[6]));
            }
        }
        if let Some(rule) = self.no_namespace_import.as_ref() {
            if rule.is_enabled() {
                index_set.insert(RuleFilter::Rule(Self::GROUP_NAME, Self::GROUP_RULES[7]));
            }
        }
        if let Some(rule) = self.no_negation_else.as_ref() {
            if rule.is_enabled() {
                index_set.insert(RuleFilter::Rule(Self::GROUP_NAME, Self::GROUP_RULES[8]));
            }
        }
        if let Some(rule) = self.no_non_null_assertion.as_ref() {
            if rule.is_enabled() {
                index_set.insert(RuleFilter::Rule(Self::GROUP_NAME, Self::GROUP_RULES[9]));
            }
        }
        if let Some(rule) = self.no_parameter_assign.as_ref() {
            if rule.is_enabled() {
                index_set.insert(RuleFilter::Rule(Self::GROUP_NAME, Self::GROUP_RULES[10]));
            }
        }
        if let Some(rule) = self.no_parameter_properties.as_ref() {
            if rule.is_enabled() {
                index_set.insert(RuleFilter::Rule(Self::GROUP_NAME, Self::GROUP_RULES[11]));
            }
        }
        if let Some(rule) = self.no_restricted_globals.as_ref() {
            if rule.is_enabled() {
                index_set.insert(RuleFilter::Rule(Self::GROUP_NAME, Self::GROUP_RULES[12]));
            }
        }
        if let Some(rule) = self.no_shouty_constants.as_ref() {
            if rule.is_enabled() {
                index_set.insert(RuleFilter::Rule(Self::GROUP_NAME, Self::GROUP_RULES[13]));
            }
        }
        if let Some(rule) = self.no_unused_template_literal.as_ref() {
            if rule.is_enabled() {
                index_set.insert(RuleFilter::Rule(Self::GROUP_NAME, Self::GROUP_RULES[14]));
            }
        }
        if let Some(rule) = self.no_useless_else.as_ref() {
            if rule.is_enabled() {
                index_set.insert(RuleFilter::Rule(Self::GROUP_NAME, Self::GROUP_RULES[15]));
            }
        }
        if let Some(rule) = self.no_var.as_ref() {
            if rule.is_enabled() {
                index_set.insert(RuleFilter::Rule(Self::GROUP_NAME, Self::GROUP_RULES[16]));
            }
        }
        if let Some(rule) = self.no_yoda_expression.as_ref() {
            if rule.is_enabled() {
                index_set.insert(RuleFilter::Rule(Self::GROUP_NAME, Self::GROUP_RULES[17]));
            }
        }
        if let Some(rule) = self.use_as_const_assertion.as_ref() {
            if rule.is_enabled() {
                index_set.insert(RuleFilter::Rule(Self::GROUP_NAME, Self::GROUP_RULES[18]));
            }
        }
        if let Some(rule) = self.use_block_statements.as_ref() {
            if rule.is_enabled() {
                index_set.insert(RuleFilter::Rule(Self::GROUP_NAME, Self::GROUP_RULES[19]));
            }
        }
        if let Some(rule) = self.use_collapsed_else_if.as_ref() {
            if rule.is_enabled() {
                index_set.insert(RuleFilter::Rule(Self::GROUP_NAME, Self::GROUP_RULES[20]));
            }
        }
        if let Some(rule) = self.use_consistent_array_type.as_ref() {
            if rule.is_enabled() {
                index_set.insert(RuleFilter::Rule(Self::GROUP_NAME, Self::GROUP_RULES[21]));
            }
        }
        if let Some(rule) = self.use_consistent_builtin_instantiation.as_ref() {
            if rule.is_enabled() {
                index_set.insert(RuleFilter::Rule(Self::GROUP_NAME, Self::GROUP_RULES[22]));
            }
        }
        if let Some(rule) = self.use_const.as_ref() {
            if rule.is_enabled() {
                index_set.insert(RuleFilter::Rule(Self::GROUP_NAME, Self::GROUP_RULES[23]));
            }
        }
        if let Some(rule) = self.use_default_parameter_last.as_ref() {
            if rule.is_enabled() {
                index_set.insert(RuleFilter::Rule(Self::GROUP_NAME, Self::GROUP_RULES[24]));
            }
        }
        if let Some(rule) = self.use_default_switch_clause.as_ref() {
            if rule.is_enabled() {
                index_set.insert(RuleFilter::Rule(Self::GROUP_NAME, Self::GROUP_RULES[25]));
            }
        }
        if let Some(rule) = self.use_enum_initializers.as_ref() {
            if rule.is_enabled() {
                index_set.insert(RuleFilter::Rule(Self::GROUP_NAME, Self::GROUP_RULES[26]));
            }
        }
        if let Some(rule) = self.use_explicit_length_check.as_ref() {
            if rule.is_enabled() {
                index_set.insert(RuleFilter::Rule(Self::GROUP_NAME, Self::GROUP_RULES[27]));
            }
        }
        if let Some(rule) = self.use_exponentiation_operator.as_ref() {
            if rule.is_enabled() {
                index_set.insert(RuleFilter::Rule(Self::GROUP_NAME, Self::GROUP_RULES[28]));
            }
        }
        if let Some(rule) = self.use_export_type.as_ref() {
            if rule.is_enabled() {
                index_set.insert(RuleFilter::Rule(Self::GROUP_NAME, Self::GROUP_RULES[29]));
            }
        }
        if let Some(rule) = self.use_filenaming_convention.as_ref() {
            if rule.is_enabled() {
                index_set.insert(RuleFilter::Rule(Self::GROUP_NAME, Self::GROUP_RULES[30]));
            }
        }
        if let Some(rule) = self.use_for_of.as_ref() {
            if rule.is_enabled() {
                index_set.insert(RuleFilter::Rule(Self::GROUP_NAME, Self::GROUP_RULES[31]));
            }
        }
        if let Some(rule) = self.use_fragment_syntax.as_ref() {
            if rule.is_enabled() {
                index_set.insert(RuleFilter::Rule(Self::GROUP_NAME, Self::GROUP_RULES[32]));
            }
        }
        if let Some(rule) = self.use_import_type.as_ref() {
            if rule.is_enabled() {
                index_set.insert(RuleFilter::Rule(Self::GROUP_NAME, Self::GROUP_RULES[33]));
            }
        }
        if let Some(rule) = self.use_literal_enum_members.as_ref() {
            if rule.is_enabled() {
                index_set.insert(RuleFilter::Rule(Self::GROUP_NAME, Self::GROUP_RULES[34]));
            }
        }
        if let Some(rule) = self.use_naming_convention.as_ref() {
            if rule.is_enabled() {
                index_set.insert(RuleFilter::Rule(Self::GROUP_NAME, Self::GROUP_RULES[35]));
            }
        }
        if let Some(rule) = self.use_node_assert_strict.as_ref() {
            if rule.is_enabled() {
                index_set.insert(RuleFilter::Rule(Self::GROUP_NAME, Self::GROUP_RULES[36]));
            }
        }
        if let Some(rule) = self.use_nodejs_import_protocol.as_ref() {
            if rule.is_enabled() {
                index_set.insert(RuleFilter::Rule(Self::GROUP_NAME, Self::GROUP_RULES[37]));
            }
        }
        if let Some(rule) = self.use_number_namespace.as_ref() {
            if rule.is_enabled() {
                index_set.insert(RuleFilter::Rule(Self::GROUP_NAME, Self::GROUP_RULES[38]));
            }
        }
        if let Some(rule) = self.use_numeric_literals.as_ref() {
            if rule.is_enabled() {
                index_set.insert(RuleFilter::Rule(Self::GROUP_NAME, Self::GROUP_RULES[39]));
            }
        }
        if let Some(rule) = self.use_self_closing_elements.as_ref() {
            if rule.is_enabled() {
                index_set.insert(RuleFilter::Rule(Self::GROUP_NAME, Self::GROUP_RULES[40]));
            }
        }
        if let Some(rule) = self.use_shorthand_array_type.as_ref() {
            if rule.is_enabled() {
                index_set.insert(RuleFilter::Rule(Self::GROUP_NAME, Self::GROUP_RULES[41]));
            }
        }
        if let Some(rule) = self.use_shorthand_assign.as_ref() {
            if rule.is_enabled() {
                index_set.insert(RuleFilter::Rule(Self::GROUP_NAME, Self::GROUP_RULES[42]));
            }
        }
        if let Some(rule) = self.use_shorthand_function_type.as_ref() {
            if rule.is_enabled() {
                index_set.insert(RuleFilter::Rule(Self::GROUP_NAME, Self::GROUP_RULES[43]));
            }
        }
        if let Some(rule) = self.use_single_case_statement.as_ref() {
            if rule.is_enabled() {
                index_set.insert(RuleFilter::Rule(Self::GROUP_NAME, Self::GROUP_RULES[44]));
            }
        }
        if let Some(rule) = self.use_single_var_declarator.as_ref() {
            if rule.is_enabled() {
                index_set.insert(RuleFilter::Rule(Self::GROUP_NAME, Self::GROUP_RULES[45]));
            }
        }
        if let Some(rule) = self.use_template.as_ref() {
            if rule.is_enabled() {
                index_set.insert(RuleFilter::Rule(Self::GROUP_NAME, Self::GROUP_RULES[46]));
            }
        }
        if let Some(rule) = self.use_throw_new_error.as_ref() {
            if rule.is_enabled() {
                index_set.insert(RuleFilter::Rule(Self::GROUP_NAME, Self::GROUP_RULES[47]));
            }
        }
        if let Some(rule) = self.use_throw_only_error.as_ref() {
            if rule.is_enabled() {
                index_set.insert(RuleFilter::Rule(Self::GROUP_NAME, Self::GROUP_RULES[48]));
            }
        }
        if let Some(rule) = self.use_while.as_ref() {
            if rule.is_enabled() {
                index_set.insert(RuleFilter::Rule(Self::GROUP_NAME, Self::GROUP_RULES[49]));
            }
        }
        index_set
    }
    pub(crate) fn get_disabled_rules(&self) -> FxHashSet<RuleFilter<'static>> {
        let mut index_set = FxHashSet::default();
        if let Some(rule) = self.no_arguments.as_ref() {
            if rule.is_disabled() {
                index_set.insert(RuleFilter::Rule(Self::GROUP_NAME, Self::GROUP_RULES[0]));
            }
        }
        if let Some(rule) = self.no_comma_operator.as_ref() {
            if rule.is_disabled() {
                index_set.insert(RuleFilter::Rule(Self::GROUP_NAME, Self::GROUP_RULES[1]));
            }
        }
        if let Some(rule) = self.no_default_export.as_ref() {
            if rule.is_disabled() {
                index_set.insert(RuleFilter::Rule(Self::GROUP_NAME, Self::GROUP_RULES[2]));
            }
        }
        if let Some(rule) = self.no_done_callback.as_ref() {
            if rule.is_disabled() {
                index_set.insert(RuleFilter::Rule(Self::GROUP_NAME, Self::GROUP_RULES[3]));
            }
        }
        if let Some(rule) = self.no_implicit_boolean.as_ref() {
            if rule.is_disabled() {
                index_set.insert(RuleFilter::Rule(Self::GROUP_NAME, Self::GROUP_RULES[4]));
            }
        }
        if let Some(rule) = self.no_inferrable_types.as_ref() {
            if rule.is_disabled() {
                index_set.insert(RuleFilter::Rule(Self::GROUP_NAME, Self::GROUP_RULES[5]));
            }
        }
        if let Some(rule) = self.no_namespace.as_ref() {
            if rule.is_disabled() {
                index_set.insert(RuleFilter::Rule(Self::GROUP_NAME, Self::GROUP_RULES[6]));
            }
        }
        if let Some(rule) = self.no_namespace_import.as_ref() {
            if rule.is_disabled() {
                index_set.insert(RuleFilter::Rule(Self::GROUP_NAME, Self::GROUP_RULES[7]));
            }
        }
        if let Some(rule) = self.no_negation_else.as_ref() {
            if rule.is_disabled() {
                index_set.insert(RuleFilter::Rule(Self::GROUP_NAME, Self::GROUP_RULES[8]));
            }
        }
        if let Some(rule) = self.no_non_null_assertion.as_ref() {
            if rule.is_disabled() {
                index_set.insert(RuleFilter::Rule(Self::GROUP_NAME, Self::GROUP_RULES[9]));
            }
        }
        if let Some(rule) = self.no_parameter_assign.as_ref() {
            if rule.is_disabled() {
                index_set.insert(RuleFilter::Rule(Self::GROUP_NAME, Self::GROUP_RULES[10]));
            }
        }
        if let Some(rule) = self.no_parameter_properties.as_ref() {
            if rule.is_disabled() {
                index_set.insert(RuleFilter::Rule(Self::GROUP_NAME, Self::GROUP_RULES[11]));
            }
        }
        if let Some(rule) = self.no_restricted_globals.as_ref() {
            if rule.is_disabled() {
                index_set.insert(RuleFilter::Rule(Self::GROUP_NAME, Self::GROUP_RULES[12]));
            }
        }
        if let Some(rule) = self.no_shouty_constants.as_ref() {
            if rule.is_disabled() {
                index_set.insert(RuleFilter::Rule(Self::GROUP_NAME, Self::GROUP_RULES[13]));
            }
        }
        if let Some(rule) = self.no_unused_template_literal.as_ref() {
            if rule.is_disabled() {
                index_set.insert(RuleFilter::Rule(Self::GROUP_NAME, Self::GROUP_RULES[14]));
            }
        }
        if let Some(rule) = self.no_useless_else.as_ref() {
            if rule.is_disabled() {
                index_set.insert(RuleFilter::Rule(Self::GROUP_NAME, Self::GROUP_RULES[15]));
            }
        }
        if let Some(rule) = self.no_var.as_ref() {
            if rule.is_disabled() {
                index_set.insert(RuleFilter::Rule(Self::GROUP_NAME, Self::GROUP_RULES[16]));
            }
        }
        if let Some(rule) = self.no_yoda_expression.as_ref() {
            if rule.is_disabled() {
                index_set.insert(RuleFilter::Rule(Self::GROUP_NAME, Self::GROUP_RULES[17]));
            }
        }
        if let Some(rule) = self.use_as_const_assertion.as_ref() {
            if rule.is_disabled() {
                index_set.insert(RuleFilter::Rule(Self::GROUP_NAME, Self::GROUP_RULES[18]));
            }
        }
        if let Some(rule) = self.use_block_statements.as_ref() {
            if rule.is_disabled() {
                index_set.insert(RuleFilter::Rule(Self::GROUP_NAME, Self::GROUP_RULES[19]));
            }
        }
        if let Some(rule) = self.use_collapsed_else_if.as_ref() {
            if rule.is_disabled() {
                index_set.insert(RuleFilter::Rule(Self::GROUP_NAME, Self::GROUP_RULES[20]));
            }
        }
        if let Some(rule) = self.use_consistent_array_type.as_ref() {
            if rule.is_disabled() {
                index_set.insert(RuleFilter::Rule(Self::GROUP_NAME, Self::GROUP_RULES[21]));
            }
        }
        if let Some(rule) = self.use_consistent_builtin_instantiation.as_ref() {
            if rule.is_disabled() {
                index_set.insert(RuleFilter::Rule(Self::GROUP_NAME, Self::GROUP_RULES[22]));
            }
        }
        if let Some(rule) = self.use_const.as_ref() {
            if rule.is_disabled() {
                index_set.insert(RuleFilter::Rule(Self::GROUP_NAME, Self::GROUP_RULES[23]));
            }
        }
        if let Some(rule) = self.use_default_parameter_last.as_ref() {
            if rule.is_disabled() {
                index_set.insert(RuleFilter::Rule(Self::GROUP_NAME, Self::GROUP_RULES[24]));
            }
        }
        if let Some(rule) = self.use_default_switch_clause.as_ref() {
            if rule.is_disabled() {
                index_set.insert(RuleFilter::Rule(Self::GROUP_NAME, Self::GROUP_RULES[25]));
            }
        }
        if let Some(rule) = self.use_enum_initializers.as_ref() {
            if rule.is_disabled() {
                index_set.insert(RuleFilter::Rule(Self::GROUP_NAME, Self::GROUP_RULES[26]));
            }
        }
        if let Some(rule) = self.use_explicit_length_check.as_ref() {
            if rule.is_disabled() {
                index_set.insert(RuleFilter::Rule(Self::GROUP_NAME, Self::GROUP_RULES[27]));
            }
        }
        if let Some(rule) = self.use_exponentiation_operator.as_ref() {
            if rule.is_disabled() {
                index_set.insert(RuleFilter::Rule(Self::GROUP_NAME, Self::GROUP_RULES[28]));
            }
        }
        if let Some(rule) = self.use_export_type.as_ref() {
            if rule.is_disabled() {
                index_set.insert(RuleFilter::Rule(Self::GROUP_NAME, Self::GROUP_RULES[29]));
            }
        }
        if let Some(rule) = self.use_filenaming_convention.as_ref() {
            if rule.is_disabled() {
                index_set.insert(RuleFilter::Rule(Self::GROUP_NAME, Self::GROUP_RULES[30]));
            }
        }
        if let Some(rule) = self.use_for_of.as_ref() {
            if rule.is_disabled() {
                index_set.insert(RuleFilter::Rule(Self::GROUP_NAME, Self::GROUP_RULES[31]));
            }
        }
        if let Some(rule) = self.use_fragment_syntax.as_ref() {
            if rule.is_disabled() {
                index_set.insert(RuleFilter::Rule(Self::GROUP_NAME, Self::GROUP_RULES[32]));
            }
        }
        if let Some(rule) = self.use_import_type.as_ref() {
            if rule.is_disabled() {
                index_set.insert(RuleFilter::Rule(Self::GROUP_NAME, Self::GROUP_RULES[33]));
            }
        }
        if let Some(rule) = self.use_literal_enum_members.as_ref() {
            if rule.is_disabled() {
                index_set.insert(RuleFilter::Rule(Self::GROUP_NAME, Self::GROUP_RULES[34]));
            }
        }
        if let Some(rule) = self.use_naming_convention.as_ref() {
            if rule.is_disabled() {
                index_set.insert(RuleFilter::Rule(Self::GROUP_NAME, Self::GROUP_RULES[35]));
            }
        }
        if let Some(rule) = self.use_node_assert_strict.as_ref() {
            if rule.is_disabled() {
                index_set.insert(RuleFilter::Rule(Self::GROUP_NAME, Self::GROUP_RULES[36]));
            }
        }
        if let Some(rule) = self.use_nodejs_import_protocol.as_ref() {
            if rule.is_disabled() {
                index_set.insert(RuleFilter::Rule(Self::GROUP_NAME, Self::GROUP_RULES[37]));
            }
        }
        if let Some(rule) = self.use_number_namespace.as_ref() {
            if rule.is_disabled() {
                index_set.insert(RuleFilter::Rule(Self::GROUP_NAME, Self::GROUP_RULES[38]));
            }
        }
        if let Some(rule) = self.use_numeric_literals.as_ref() {
            if rule.is_disabled() {
                index_set.insert(RuleFilter::Rule(Self::GROUP_NAME, Self::GROUP_RULES[39]));
            }
        }
        if let Some(rule) = self.use_self_closing_elements.as_ref() {
            if rule.is_disabled() {
                index_set.insert(RuleFilter::Rule(Self::GROUP_NAME, Self::GROUP_RULES[40]));
            }
        }
        if let Some(rule) = self.use_shorthand_array_type.as_ref() {
            if rule.is_disabled() {
                index_set.insert(RuleFilter::Rule(Self::GROUP_NAME, Self::GROUP_RULES[41]));
            }
        }
        if let Some(rule) = self.use_shorthand_assign.as_ref() {
            if rule.is_disabled() {
                index_set.insert(RuleFilter::Rule(Self::GROUP_NAME, Self::GROUP_RULES[42]));
            }
        }
        if let Some(rule) = self.use_shorthand_function_type.as_ref() {
            if rule.is_disabled() {
                index_set.insert(RuleFilter::Rule(Self::GROUP_NAME, Self::GROUP_RULES[43]));
            }
        }
        if let Some(rule) = self.use_single_case_statement.as_ref() {
            if rule.is_disabled() {
                index_set.insert(RuleFilter::Rule(Self::GROUP_NAME, Self::GROUP_RULES[44]));
            }
        }
        if let Some(rule) = self.use_single_var_declarator.as_ref() {
            if rule.is_disabled() {
                index_set.insert(RuleFilter::Rule(Self::GROUP_NAME, Self::GROUP_RULES[45]));
            }
        }
        if let Some(rule) = self.use_template.as_ref() {
            if rule.is_disabled() {
                index_set.insert(RuleFilter::Rule(Self::GROUP_NAME, Self::GROUP_RULES[46]));
            }
        }
        if let Some(rule) = self.use_throw_new_error.as_ref() {
            if rule.is_disabled() {
                index_set.insert(RuleFilter::Rule(Self::GROUP_NAME, Self::GROUP_RULES[47]));
            }
        }
        if let Some(rule) = self.use_throw_only_error.as_ref() {
            if rule.is_disabled() {
                index_set.insert(RuleFilter::Rule(Self::GROUP_NAME, Self::GROUP_RULES[48]));
            }
        }
        if let Some(rule) = self.use_while.as_ref() {
            if rule.is_disabled() {
                index_set.insert(RuleFilter::Rule(Self::GROUP_NAME, Self::GROUP_RULES[49]));
            }
        }
        index_set
    }
    #[doc = r" Checks if, given a rule name, matches one of the rules contained in this category"]
    pub(crate) fn has_rule(rule_name: &str) -> Option<&'static str> {
        Some(Self::GROUP_RULES[Self::GROUP_RULES.binary_search(&rule_name).ok()?])
    }
    #[doc = r" Checks if, given a rule name, it is marked as recommended"]
    pub(crate) fn is_recommended_rule(rule_name: &str) -> bool {
        Self::RECOMMENDED_RULES.contains(&rule_name)
    }
    pub(crate) fn recommended_rules_as_filters() -> &'static [RuleFilter<'static>] {
        Self::RECOMMENDED_RULES_AS_FILTERS
    }
    pub(crate) fn all_rules_as_filters() -> &'static [RuleFilter<'static>] {
        Self::ALL_RULES_AS_FILTERS
    }
    #[doc = r" Select preset rules"]
    pub(crate) fn collect_preset_rules(
        &self,
        parent_is_all: bool,
        parent_is_recommended: bool,
        enabled_rules: &mut FxHashSet<RuleFilter<'static>>,
    ) {
        if self.is_all_true() || self.is_all_unset() && parent_is_all {
            enabled_rules.extend(Self::all_rules_as_filters());
        } else if self.is_recommended_true()
            || self.is_recommended_unset() && self.is_all_unset() && parent_is_recommended
        {
            enabled_rules.extend(Self::recommended_rules_as_filters());
        }
    }
    pub(crate) fn get_rule_configuration(
        &self,
        rule_name: &str,
    ) -> Option<(RulePlainConfiguration, Option<RuleOptions>)> {
        match rule_name {
            "noArguments" => self
                .no_arguments
                .as_ref()
                .map(|conf| (conf.level(), conf.get_options())),
            "noCommaOperator" => self
                .no_comma_operator
                .as_ref()
                .map(|conf| (conf.level(), conf.get_options())),
            "noDefaultExport" => self
                .no_default_export
                .as_ref()
                .map(|conf| (conf.level(), conf.get_options())),
            "noDoneCallback" => self
                .no_done_callback
                .as_ref()
                .map(|conf| (conf.level(), conf.get_options())),
            "noImplicitBoolean" => self
                .no_implicit_boolean
                .as_ref()
                .map(|conf| (conf.level(), conf.get_options())),
            "noInferrableTypes" => self
                .no_inferrable_types
                .as_ref()
                .map(|conf| (conf.level(), conf.get_options())),
            "noNamespace" => self
                .no_namespace
                .as_ref()
                .map(|conf| (conf.level(), conf.get_options())),
            "noNamespaceImport" => self
                .no_namespace_import
                .as_ref()
                .map(|conf| (conf.level(), conf.get_options())),
            "noNegationElse" => self
                .no_negation_else
                .as_ref()
                .map(|conf| (conf.level(), conf.get_options())),
            "noNonNullAssertion" => self
                .no_non_null_assertion
                .as_ref()
                .map(|conf| (conf.level(), conf.get_options())),
            "noParameterAssign" => self
                .no_parameter_assign
                .as_ref()
                .map(|conf| (conf.level(), conf.get_options())),
            "noParameterProperties" => self
                .no_parameter_properties
                .as_ref()
                .map(|conf| (conf.level(), conf.get_options())),
            "noRestrictedGlobals" => self
                .no_restricted_globals
                .as_ref()
                .map(|conf| (conf.level(), conf.get_options())),
            "noShoutyConstants" => self
                .no_shouty_constants
                .as_ref()
                .map(|conf| (conf.level(), conf.get_options())),
            "noUnusedTemplateLiteral" => self
                .no_unused_template_literal
                .as_ref()
                .map(|conf| (conf.level(), conf.get_options())),
            "noUselessElse" => self
                .no_useless_else
                .as_ref()
                .map(|conf| (conf.level(), conf.get_options())),
            "noVar" => self
                .no_var
                .as_ref()
                .map(|conf| (conf.level(), conf.get_options())),
            "noYodaExpression" => self
                .no_yoda_expression
                .as_ref()
                .map(|conf| (conf.level(), conf.get_options())),
            "useAsConstAssertion" => self
                .use_as_const_assertion
                .as_ref()
                .map(|conf| (conf.level(), conf.get_options())),
            "useBlockStatements" => self
                .use_block_statements
                .as_ref()
                .map(|conf| (conf.level(), conf.get_options())),
            "useCollapsedElseIf" => self
                .use_collapsed_else_if
                .as_ref()
                .map(|conf| (conf.level(), conf.get_options())),
            "useConsistentArrayType" => self
                .use_consistent_array_type
                .as_ref()
                .map(|conf| (conf.level(), conf.get_options())),
            "useConsistentBuiltinInstantiation" => self
                .use_consistent_builtin_instantiation
                .as_ref()
                .map(|conf| (conf.level(), conf.get_options())),
            "useConst" => self
                .use_const
                .as_ref()
                .map(|conf| (conf.level(), conf.get_options())),
            "useDefaultParameterLast" => self
                .use_default_parameter_last
                .as_ref()
                .map(|conf| (conf.level(), conf.get_options())),
            "useDefaultSwitchClause" => self
                .use_default_switch_clause
                .as_ref()
                .map(|conf| (conf.level(), conf.get_options())),
            "useEnumInitializers" => self
                .use_enum_initializers
                .as_ref()
                .map(|conf| (conf.level(), conf.get_options())),
            "useExplicitLengthCheck" => self
                .use_explicit_length_check
                .as_ref()
                .map(|conf| (conf.level(), conf.get_options())),
            "useExponentiationOperator" => self
                .use_exponentiation_operator
                .as_ref()
                .map(|conf| (conf.level(), conf.get_options())),
            "useExportType" => self
                .use_export_type
                .as_ref()
                .map(|conf| (conf.level(), conf.get_options())),
            "useFilenamingConvention" => self
                .use_filenaming_convention
                .as_ref()
                .map(|conf| (conf.level(), conf.get_options())),
            "useForOf" => self
                .use_for_of
                .as_ref()
                .map(|conf| (conf.level(), conf.get_options())),
            "useFragmentSyntax" => self
                .use_fragment_syntax
                .as_ref()
                .map(|conf| (conf.level(), conf.get_options())),
            "useImportType" => self
                .use_import_type
                .as_ref()
                .map(|conf| (conf.level(), conf.get_options())),
            "useLiteralEnumMembers" => self
                .use_literal_enum_members
                .as_ref()
                .map(|conf| (conf.level(), conf.get_options())),
            "useNamingConvention" => self
                .use_naming_convention
                .as_ref()
                .map(|conf| (conf.level(), conf.get_options())),
            "useNodeAssertStrict" => self
                .use_node_assert_strict
                .as_ref()
                .map(|conf| (conf.level(), conf.get_options())),
            "useNodejsImportProtocol" => self
                .use_nodejs_import_protocol
                .as_ref()
                .map(|conf| (conf.level(), conf.get_options())),
            "useNumberNamespace" => self
                .use_number_namespace
                .as_ref()
                .map(|conf| (conf.level(), conf.get_options())),
            "useNumericLiterals" => self
                .use_numeric_literals
                .as_ref()
                .map(|conf| (conf.level(), conf.get_options())),
            "useSelfClosingElements" => self
                .use_self_closing_elements
                .as_ref()
                .map(|conf| (conf.level(), conf.get_options())),
            "useShorthandArrayType" => self
                .use_shorthand_array_type
                .as_ref()
                .map(|conf| (conf.level(), conf.get_options())),
            "useShorthandAssign" => self
                .use_shorthand_assign
                .as_ref()
                .map(|conf| (conf.level(), conf.get_options())),
            "useShorthandFunctionType" => self
                .use_shorthand_function_type
                .as_ref()
                .map(|conf| (conf.level(), conf.get_options())),
            "useSingleCaseStatement" => self
                .use_single_case_statement
                .as_ref()
                .map(|conf| (conf.level(), conf.get_options())),
            "useSingleVarDeclarator" => self
                .use_single_var_declarator
                .as_ref()
                .map(|conf| (conf.level(), conf.get_options())),
            "useTemplate" => self
                .use_template
                .as_ref()
                .map(|conf| (conf.level(), conf.get_options())),
            "useThrowNewError" => self
                .use_throw_new_error
                .as_ref()
                .map(|conf| (conf.level(), conf.get_options())),
            "useThrowOnlyError" => self
                .use_throw_only_error
                .as_ref()
                .map(|conf| (conf.level(), conf.get_options())),
            "useWhile" => self
                .use_while
                .as_ref()
                .map(|conf| (conf.level(), conf.get_options())),
            _ => None,
        }
    }
}
#[derive(Clone, Debug, Default, Deserialize, Deserializable, Eq, Merge, PartialEq, Serialize)]
#[deserializable(with_validator)]
#[cfg_attr(feature = "schema", derive(JsonSchema))]
#[serde(rename_all = "camelCase", default, deny_unknown_fields)]
#[doc = r" A list of rules that belong to this group"]
pub struct Suspicious {
    #[doc = r" It enables the recommended rules for this group"]
    #[serde(skip_serializing_if = "Option::is_none")]
    pub recommended: Option<bool>,
    #[doc = r" It enables ALL rules for this group."]
    #[serde(skip_serializing_if = "Option::is_none")]
    pub all: Option<bool>,
    #[doc = "Use standard constants instead of approximated literals."]
    #[serde(skip_serializing_if = "Option::is_none")]
    pub no_approximative_numeric_constant:
        Option<RuleFixConfiguration<biome_js_analyze::options::NoApproximativeNumericConstant>>,
    #[doc = "Discourage the usage of Array index in keys."]
    #[serde(skip_serializing_if = "Option::is_none")]
    pub no_array_index_key: Option<RuleConfiguration<biome_js_analyze::options::NoArrayIndexKey>>,
    #[doc = "Disallow assignments in expressions."]
    #[serde(skip_serializing_if = "Option::is_none")]
    pub no_assign_in_expressions:
        Option<RuleConfiguration<biome_js_analyze::options::NoAssignInExpressions>>,
    #[doc = "Disallows using an async function as a Promise executor."]
    #[serde(skip_serializing_if = "Option::is_none")]
    pub no_async_promise_executor:
        Option<RuleConfiguration<biome_js_analyze::options::NoAsyncPromiseExecutor>>,
    #[doc = "Disallow reassigning exceptions in catch clauses."]
    #[serde(skip_serializing_if = "Option::is_none")]
    pub no_catch_assign: Option<RuleConfiguration<biome_js_analyze::options::NoCatchAssign>>,
    #[doc = "Disallow reassigning class members."]
    #[serde(skip_serializing_if = "Option::is_none")]
    pub no_class_assign: Option<RuleConfiguration<biome_js_analyze::options::NoClassAssign>>,
    #[doc = "Prevent comments from being inserted as text nodes"]
    #[serde(skip_serializing_if = "Option::is_none")]
    pub no_comment_text: Option<RuleFixConfiguration<biome_js_analyze::options::NoCommentText>>,
    #[doc = "Disallow comparing against -0"]
    #[serde(skip_serializing_if = "Option::is_none")]
    pub no_compare_neg_zero:
        Option<RuleFixConfiguration<biome_js_analyze::options::NoCompareNegZero>>,
    #[doc = "Disallow labeled statements that are not loops."]
    #[serde(skip_serializing_if = "Option::is_none")]
    pub no_confusing_labels:
        Option<RuleConfiguration<biome_js_analyze::options::NoConfusingLabels>>,
    #[doc = "Disallow void type outside of generic or return types."]
    #[serde(skip_serializing_if = "Option::is_none")]
    pub no_confusing_void_type:
        Option<RuleFixConfiguration<biome_js_analyze::options::NoConfusingVoidType>>,
    #[doc = "Disallow the use of console."]
    #[serde(skip_serializing_if = "Option::is_none")]
    pub no_console: Option<RuleFixConfiguration<biome_js_analyze::options::NoConsole>>,
    #[doc = "Disallow the use of console.log"]
    #[serde(skip_serializing_if = "Option::is_none")]
    pub no_console_log: Option<RuleFixConfiguration<biome_js_analyze::options::NoConsoleLog>>,
    #[doc = "Disallow TypeScript const enum"]
    #[serde(skip_serializing_if = "Option::is_none")]
    pub no_const_enum: Option<RuleFixConfiguration<biome_js_analyze::options::NoConstEnum>>,
    #[doc = "Prevents from having control characters and some escape sequences that match control characters in regular expressions."]
    #[serde(skip_serializing_if = "Option::is_none")]
    pub no_control_characters_in_regex:
        Option<RuleConfiguration<biome_js_analyze::options::NoControlCharactersInRegex>>,
    #[doc = "Disallow the use of debugger"]
    #[serde(skip_serializing_if = "Option::is_none")]
    pub no_debugger: Option<RuleFixConfiguration<biome_js_analyze::options::NoDebugger>>,
    #[doc = "Require the use of === and !==."]
    #[serde(skip_serializing_if = "Option::is_none")]
    pub no_double_equals: Option<RuleFixConfiguration<biome_js_analyze::options::NoDoubleEquals>>,
    #[doc = "Disallow duplicate @import rules."]
    #[serde(skip_serializing_if = "Option::is_none")]
    pub no_duplicate_at_import_rules:
        Option<RuleConfiguration<biome_css_analyze::options::NoDuplicateAtImportRules>>,
    #[doc = "Disallow duplicate case labels."]
    #[serde(skip_serializing_if = "Option::is_none")]
    pub no_duplicate_case: Option<RuleConfiguration<biome_js_analyze::options::NoDuplicateCase>>,
    #[doc = "Disallow duplicate class members."]
    #[serde(skip_serializing_if = "Option::is_none")]
    pub no_duplicate_class_members:
        Option<RuleConfiguration<biome_js_analyze::options::NoDuplicateClassMembers>>,
    #[doc = "Disallow duplicate names within font families."]
    #[serde(skip_serializing_if = "Option::is_none")]
    pub no_duplicate_font_names:
        Option<RuleConfiguration<biome_css_analyze::options::NoDuplicateFontNames>>,
    #[doc = "Prevents JSX properties to be assigned multiple times."]
    #[serde(skip_serializing_if = "Option::is_none")]
    pub no_duplicate_jsx_props:
        Option<RuleConfiguration<biome_js_analyze::options::NoDuplicateJsxProps>>,
    #[doc = "Disallow two keys with the same name inside objects."]
    #[serde(skip_serializing_if = "Option::is_none")]
    pub no_duplicate_object_keys:
        Option<RuleConfiguration<biome_json_analyze::options::NoDuplicateObjectKeys>>,
    #[doc = "Disallow duplicate function parameter name."]
    #[serde(skip_serializing_if = "Option::is_none")]
    pub no_duplicate_parameters:
        Option<RuleConfiguration<biome_js_analyze::options::NoDuplicateParameters>>,
    #[doc = "Disallow duplicate selectors within keyframe blocks."]
    #[serde(skip_serializing_if = "Option::is_none")]
    pub no_duplicate_selectors_keyframe_block:
        Option<RuleConfiguration<biome_css_analyze::options::NoDuplicateSelectorsKeyframeBlock>>,
    #[doc = "A describe block should not contain duplicate hooks."]
    #[serde(skip_serializing_if = "Option::is_none")]
    pub no_duplicate_test_hooks:
        Option<RuleConfiguration<biome_js_analyze::options::NoDuplicateTestHooks>>,
    #[doc = "Disallow CSS empty blocks."]
    #[serde(skip_serializing_if = "Option::is_none")]
    pub no_empty_block: Option<RuleConfiguration<biome_css_analyze::options::NoEmptyBlock>>,
    #[doc = "Disallow empty block statements and static blocks."]
    #[serde(skip_serializing_if = "Option::is_none")]
    pub no_empty_block_statements:
        Option<RuleConfiguration<biome_js_analyze::options::NoEmptyBlockStatements>>,
    #[doc = "Disallow the declaration of empty interfaces."]
    #[serde(skip_serializing_if = "Option::is_none")]
    pub no_empty_interface:
        Option<RuleFixConfiguration<biome_js_analyze::options::NoEmptyInterface>>,
    #[doc = "Disallow variables from evolving into any type through reassignments."]
    #[serde(skip_serializing_if = "Option::is_none")]
    pub no_evolving_types: Option<RuleConfiguration<biome_js_analyze::options::NoEvolvingTypes>>,
    #[doc = "Disallow the any type usage."]
    #[serde(skip_serializing_if = "Option::is_none")]
    pub no_explicit_any: Option<RuleConfiguration<biome_js_analyze::options::NoExplicitAny>>,
    #[doc = "Disallow using export or module.exports in files containing tests"]
    #[serde(skip_serializing_if = "Option::is_none")]
    pub no_exports_in_test: Option<RuleConfiguration<biome_js_analyze::options::NoExportsInTest>>,
    #[doc = "Prevents the wrong usage of the non-null assertion operator (!) in TypeScript files."]
    #[serde(skip_serializing_if = "Option::is_none")]
    pub no_extra_non_null_assertion:
        Option<RuleFixConfiguration<biome_js_analyze::options::NoExtraNonNullAssertion>>,
    #[doc = "Disallow fallthrough of switch clauses."]
    #[serde(skip_serializing_if = "Option::is_none")]
    pub no_fallthrough_switch_clause:
        Option<RuleConfiguration<biome_js_analyze::options::NoFallthroughSwitchClause>>,
    #[doc = "Disallow focused tests."]
    #[serde(skip_serializing_if = "Option::is_none")]
    pub no_focused_tests: Option<RuleFixConfiguration<biome_js_analyze::options::NoFocusedTests>>,
    #[doc = "Disallow reassigning function declarations."]
    #[serde(skip_serializing_if = "Option::is_none")]
    pub no_function_assign: Option<RuleConfiguration<biome_js_analyze::options::NoFunctionAssign>>,
    #[doc = "Disallow assignments to native objects and read-only global variables."]
    #[serde(skip_serializing_if = "Option::is_none")]
    pub no_global_assign: Option<RuleConfiguration<biome_js_analyze::options::NoGlobalAssign>>,
    #[doc = "Use Number.isFinite instead of global isFinite."]
    #[serde(skip_serializing_if = "Option::is_none")]
    pub no_global_is_finite:
        Option<RuleFixConfiguration<biome_js_analyze::options::NoGlobalIsFinite>>,
    #[doc = "Use Number.isNaN instead of global isNaN."]
    #[serde(skip_serializing_if = "Option::is_none")]
    pub no_global_is_nan: Option<RuleFixConfiguration<biome_js_analyze::options::NoGlobalIsNan>>,
    #[doc = "Disallow use of implicit any type on variable declarations."]
    #[serde(skip_serializing_if = "Option::is_none")]
    pub no_implicit_any_let: Option<RuleConfiguration<biome_js_analyze::options::NoImplicitAnyLet>>,
    #[doc = "Disallow assigning to imported bindings"]
    #[serde(skip_serializing_if = "Option::is_none")]
    pub no_import_assign: Option<RuleConfiguration<biome_js_analyze::options::NoImportAssign>>,
    #[doc = "Disallow invalid !important within keyframe declarations"]
    #[serde(skip_serializing_if = "Option::is_none")]
    pub no_important_in_keyframe:
        Option<RuleConfiguration<biome_css_analyze::options::NoImportantInKeyframe>>,
    #[doc = "Disallow labels that share a name with a variable"]
    #[serde(skip_serializing_if = "Option::is_none")]
    pub no_label_var: Option<RuleConfiguration<biome_js_analyze::options::NoLabelVar>>,
    #[doc = "Disallow characters made with multiple code points in character class syntax."]
    #[serde(skip_serializing_if = "Option::is_none")]
    pub no_misleading_character_class:
        Option<RuleFixConfiguration<biome_js_analyze::options::NoMisleadingCharacterClass>>,
    #[doc = "Enforce proper usage of new and constructor."]
    #[serde(skip_serializing_if = "Option::is_none")]
    pub no_misleading_instantiator:
        Option<RuleConfiguration<biome_js_analyze::options::NoMisleadingInstantiator>>,
    #[doc = "Checks that the assertion function, for example expect, is placed inside an it() function call."]
    #[serde(skip_serializing_if = "Option::is_none")]
    pub no_misplaced_assertion:
        Option<RuleConfiguration<biome_js_analyze::options::NoMisplacedAssertion>>,
    #[doc = "Disallow shorthand assign when variable appears on both sides."]
    #[serde(skip_serializing_if = "Option::is_none")]
    pub no_misrefactored_shorthand_assign:
        Option<RuleFixConfiguration<biome_js_analyze::options::NoMisrefactoredShorthandAssign>>,
    #[doc = "Disallow direct use of Object.prototype builtins."]
    #[serde(skip_serializing_if = "Option::is_none")]
    pub no_prototype_builtins:
        Option<RuleConfiguration<biome_js_analyze::options::NoPrototypeBuiltins>>,
    #[doc = "Prevents React-specific JSX properties from being used."]
    #[serde(skip_serializing_if = "Option::is_none")]
    pub no_react_specific_props:
        Option<RuleFixConfiguration<biome_js_analyze::options::NoReactSpecificProps>>,
    #[doc = "Disallow variable, function, class, and type redeclarations in the same scope."]
    #[serde(skip_serializing_if = "Option::is_none")]
    pub no_redeclare: Option<RuleConfiguration<biome_js_analyze::options::NoRedeclare>>,
    #[doc = "Prevents from having redundant \"use strict\"."]
    #[serde(skip_serializing_if = "Option::is_none")]
    pub no_redundant_use_strict:
        Option<RuleFixConfiguration<biome_js_analyze::options::NoRedundantUseStrict>>,
    #[doc = "Disallow comparisons where both sides are exactly the same."]
    #[serde(skip_serializing_if = "Option::is_none")]
    pub no_self_compare: Option<RuleConfiguration<biome_js_analyze::options::NoSelfCompare>>,
    #[doc = "Disallow identifiers from shadowing restricted names."]
    #[serde(skip_serializing_if = "Option::is_none")]
    pub no_shadow_restricted_names:
        Option<RuleConfiguration<biome_js_analyze::options::NoShadowRestrictedNames>>,
    #[doc = "Disallow shorthand properties that override related longhand properties."]
    #[serde(skip_serializing_if = "Option::is_none")]
    pub no_shorthand_property_overrides:
        Option<RuleConfiguration<biome_css_analyze::options::NoShorthandPropertyOverrides>>,
    #[doc = "Disallow disabled tests."]
    #[serde(skip_serializing_if = "Option::is_none")]
    pub no_skipped_tests: Option<RuleFixConfiguration<biome_js_analyze::options::NoSkippedTests>>,
    #[doc = "Disallow sparse arrays"]
    #[serde(skip_serializing_if = "Option::is_none")]
    pub no_sparse_array: Option<RuleFixConfiguration<biome_js_analyze::options::NoSparseArray>>,
    #[doc = "It detects possible \"wrong\" semicolons inside JSX elements."]
    #[serde(skip_serializing_if = "Option::is_none")]
    pub no_suspicious_semicolon_in_jsx:
        Option<RuleConfiguration<biome_js_analyze::options::NoSuspiciousSemicolonInJsx>>,
    #[doc = "Disallow then property."]
    #[serde(skip_serializing_if = "Option::is_none")]
    pub no_then_property: Option<RuleConfiguration<biome_js_analyze::options::NoThenProperty>>,
    #[doc = "Disallow unsafe declaration merging between interfaces and classes."]
    #[serde(skip_serializing_if = "Option::is_none")]
    pub no_unsafe_declaration_merging:
        Option<RuleConfiguration<biome_js_analyze::options::NoUnsafeDeclarationMerging>>,
    #[doc = "Disallow using unsafe negation."]
    #[serde(skip_serializing_if = "Option::is_none")]
    pub no_unsafe_negation:
        Option<RuleFixConfiguration<biome_js_analyze::options::NoUnsafeNegation>>,
    #[doc = "Ensure async functions utilize await."]
    #[serde(skip_serializing_if = "Option::is_none")]
    pub use_await: Option<RuleConfiguration<biome_js_analyze::options::UseAwait>>,
    #[doc = "Enforce default clauses in switch statements to be last"]
    #[serde(skip_serializing_if = "Option::is_none")]
    pub use_default_switch_clause_last:
        Option<RuleConfiguration<biome_js_analyze::options::UseDefaultSwitchClauseLast>>,
    #[doc = "Enforce passing a message value when creating a built-in error."]
    #[serde(skip_serializing_if = "Option::is_none")]
    pub use_error_message: Option<RuleConfiguration<biome_js_analyze::options::UseErrorMessage>>,
    #[doc = "Enforce get methods to always return a value."]
    #[serde(skip_serializing_if = "Option::is_none")]
    pub use_getter_return: Option<RuleConfiguration<biome_js_analyze::options::UseGetterReturn>>,
    #[doc = "Use Array.isArray() instead of instanceof Array."]
    #[serde(skip_serializing_if = "Option::is_none")]
    pub use_is_array: Option<RuleFixConfiguration<biome_js_analyze::options::UseIsArray>>,
    #[doc = "Require using the namespace keyword over the module keyword to declare TypeScript namespaces."]
    #[serde(skip_serializing_if = "Option::is_none")]
    pub use_namespace_keyword:
        Option<RuleFixConfiguration<biome_js_analyze::options::UseNamespaceKeyword>>,
    #[doc = "Enforce using the digits argument with Number#toFixed()."]
    #[serde(skip_serializing_if = "Option::is_none")]
    pub use_number_to_fixed_digits_argument:
        Option<RuleFixConfiguration<biome_js_analyze::options::UseNumberToFixedDigitsArgument>>,
    #[doc = "This rule verifies the result of typeof $expr unary expressions is being compared to valid values, either string literals containing valid type names or other typeof expressions"]
    #[serde(skip_serializing_if = "Option::is_none")]
    pub use_valid_typeof: Option<RuleFixConfiguration<biome_js_analyze::options::UseValidTypeof>>,
}
impl DeserializableValidator for Suspicious {
    fn validate(
        &mut self,
        _name: &str,
        range: TextRange,
        diagnostics: &mut Vec<DeserializationDiagnostic>,
    ) -> bool {
        if self.recommended == Some(true) && self.all == Some(true) {
            diagnostics . push (DeserializationDiagnostic :: new (markup ! (< Emphasis > "'recommended'" < / Emphasis > " and " < Emphasis > "'all'" < / Emphasis > " can't be both " < Emphasis > "'true'" < / Emphasis > ". You should choose only one of them.")) . with_range (range) . with_note (markup ! ("Biome will fallback to its defaults for this section."))) ;
            return false;
        }
        true
    }
}
impl Suspicious {
    const GROUP_NAME: &'static str = "suspicious";
    pub(crate) const GROUP_RULES: &'static [&'static str] = &[
        "noApproximativeNumericConstant",
        "noArrayIndexKey",
        "noAssignInExpressions",
        "noAsyncPromiseExecutor",
        "noCatchAssign",
        "noClassAssign",
        "noCommentText",
        "noCompareNegZero",
        "noConfusingLabels",
        "noConfusingVoidType",
        "noConsole",
        "noConsoleLog",
        "noConstEnum",
        "noControlCharactersInRegex",
        "noDebugger",
        "noDoubleEquals",
        "noDuplicateAtImportRules",
        "noDuplicateCase",
        "noDuplicateClassMembers",
        "noDuplicateFontNames",
        "noDuplicateJsxProps",
        "noDuplicateObjectKeys",
        "noDuplicateParameters",
        "noDuplicateSelectorsKeyframeBlock",
        "noDuplicateTestHooks",
        "noEmptyBlock",
        "noEmptyBlockStatements",
        "noEmptyInterface",
        "noEvolvingTypes",
        "noExplicitAny",
        "noExportsInTest",
        "noExtraNonNullAssertion",
        "noFallthroughSwitchClause",
        "noFocusedTests",
        "noFunctionAssign",
        "noGlobalAssign",
        "noGlobalIsFinite",
        "noGlobalIsNan",
        "noImplicitAnyLet",
        "noImportAssign",
        "noImportantInKeyframe",
        "noLabelVar",
        "noMisleadingCharacterClass",
        "noMisleadingInstantiator",
        "noMisplacedAssertion",
        "noMisrefactoredShorthandAssign",
        "noPrototypeBuiltins",
        "noReactSpecificProps",
        "noRedeclare",
        "noRedundantUseStrict",
        "noSelfCompare",
        "noShadowRestrictedNames",
        "noShorthandPropertyOverrides",
        "noSkippedTests",
        "noSparseArray",
        "noSuspiciousSemicolonInJsx",
        "noThenProperty",
        "noUnsafeDeclarationMerging",
        "noUnsafeNegation",
        "useAwait",
        "useDefaultSwitchClauseLast",
        "useErrorMessage",
        "useGetterReturn",
        "useIsArray",
        "useNamespaceKeyword",
        "useNumberToFixedDigitsArgument",
        "useValidTypeof",
    ];
    const RECOMMENDED_RULES: &'static [&'static str] = &[
        "noApproximativeNumericConstant",
        "noArrayIndexKey",
        "noAssignInExpressions",
        "noAsyncPromiseExecutor",
        "noCatchAssign",
        "noClassAssign",
        "noCommentText",
        "noCompareNegZero",
        "noConfusingLabels",
        "noConfusingVoidType",
        "noConstEnum",
        "noControlCharactersInRegex",
        "noDebugger",
        "noDoubleEquals",
        "noDuplicateAtImportRules",
        "noDuplicateCase",
        "noDuplicateClassMembers",
        "noDuplicateFontNames",
        "noDuplicateJsxProps",
        "noDuplicateObjectKeys",
        "noDuplicateParameters",
        "noDuplicateSelectorsKeyframeBlock",
        "noDuplicateTestHooks",
        "noEmptyBlock",
        "noEmptyInterface",
        "noExplicitAny",
        "noExportsInTest",
        "noExtraNonNullAssertion",
        "noFallthroughSwitchClause",
        "noFocusedTests",
        "noFunctionAssign",
        "noGlobalAssign",
        "noGlobalIsFinite",
        "noGlobalIsNan",
        "noImplicitAnyLet",
        "noImportAssign",
        "noImportantInKeyframe",
        "noLabelVar",
        "noMisleadingCharacterClass",
        "noMisleadingInstantiator",
        "noMisrefactoredShorthandAssign",
        "noPrototypeBuiltins",
        "noRedeclare",
        "noRedundantUseStrict",
        "noSelfCompare",
        "noShadowRestrictedNames",
        "noShorthandPropertyOverrides",
        "noSparseArray",
        "noSuspiciousSemicolonInJsx",
        "noThenProperty",
        "noUnsafeDeclarationMerging",
        "noUnsafeNegation",
        "useDefaultSwitchClauseLast",
        "useGetterReturn",
        "useIsArray",
        "useNamespaceKeyword",
        "useValidTypeof",
    ];
    const RECOMMENDED_RULES_AS_FILTERS: &'static [RuleFilter<'static>] = &[
        RuleFilter::Rule(Self::GROUP_NAME, Self::GROUP_RULES[0]),
        RuleFilter::Rule(Self::GROUP_NAME, Self::GROUP_RULES[1]),
        RuleFilter::Rule(Self::GROUP_NAME, Self::GROUP_RULES[2]),
        RuleFilter::Rule(Self::GROUP_NAME, Self::GROUP_RULES[3]),
        RuleFilter::Rule(Self::GROUP_NAME, Self::GROUP_RULES[4]),
        RuleFilter::Rule(Self::GROUP_NAME, Self::GROUP_RULES[5]),
        RuleFilter::Rule(Self::GROUP_NAME, Self::GROUP_RULES[6]),
        RuleFilter::Rule(Self::GROUP_NAME, Self::GROUP_RULES[7]),
        RuleFilter::Rule(Self::GROUP_NAME, Self::GROUP_RULES[8]),
        RuleFilter::Rule(Self::GROUP_NAME, Self::GROUP_RULES[9]),
        RuleFilter::Rule(Self::GROUP_NAME, Self::GROUP_RULES[12]),
        RuleFilter::Rule(Self::GROUP_NAME, Self::GROUP_RULES[13]),
        RuleFilter::Rule(Self::GROUP_NAME, Self::GROUP_RULES[14]),
        RuleFilter::Rule(Self::GROUP_NAME, Self::GROUP_RULES[15]),
        RuleFilter::Rule(Self::GROUP_NAME, Self::GROUP_RULES[16]),
        RuleFilter::Rule(Self::GROUP_NAME, Self::GROUP_RULES[17]),
        RuleFilter::Rule(Self::GROUP_NAME, Self::GROUP_RULES[18]),
        RuleFilter::Rule(Self::GROUP_NAME, Self::GROUP_RULES[19]),
        RuleFilter::Rule(Self::GROUP_NAME, Self::GROUP_RULES[20]),
        RuleFilter::Rule(Self::GROUP_NAME, Self::GROUP_RULES[21]),
        RuleFilter::Rule(Self::GROUP_NAME, Self::GROUP_RULES[22]),
        RuleFilter::Rule(Self::GROUP_NAME, Self::GROUP_RULES[23]),
        RuleFilter::Rule(Self::GROUP_NAME, Self::GROUP_RULES[24]),
        RuleFilter::Rule(Self::GROUP_NAME, Self::GROUP_RULES[25]),
        RuleFilter::Rule(Self::GROUP_NAME, Self::GROUP_RULES[27]),
        RuleFilter::Rule(Self::GROUP_NAME, Self::GROUP_RULES[29]),
        RuleFilter::Rule(Self::GROUP_NAME, Self::GROUP_RULES[30]),
        RuleFilter::Rule(Self::GROUP_NAME, Self::GROUP_RULES[31]),
        RuleFilter::Rule(Self::GROUP_NAME, Self::GROUP_RULES[32]),
        RuleFilter::Rule(Self::GROUP_NAME, Self::GROUP_RULES[33]),
        RuleFilter::Rule(Self::GROUP_NAME, Self::GROUP_RULES[34]),
        RuleFilter::Rule(Self::GROUP_NAME, Self::GROUP_RULES[35]),
        RuleFilter::Rule(Self::GROUP_NAME, Self::GROUP_RULES[36]),
        RuleFilter::Rule(Self::GROUP_NAME, Self::GROUP_RULES[37]),
        RuleFilter::Rule(Self::GROUP_NAME, Self::GROUP_RULES[38]),
        RuleFilter::Rule(Self::GROUP_NAME, Self::GROUP_RULES[39]),
        RuleFilter::Rule(Self::GROUP_NAME, Self::GROUP_RULES[40]),
        RuleFilter::Rule(Self::GROUP_NAME, Self::GROUP_RULES[41]),
        RuleFilter::Rule(Self::GROUP_NAME, Self::GROUP_RULES[42]),
        RuleFilter::Rule(Self::GROUP_NAME, Self::GROUP_RULES[43]),
        RuleFilter::Rule(Self::GROUP_NAME, Self::GROUP_RULES[45]),
        RuleFilter::Rule(Self::GROUP_NAME, Self::GROUP_RULES[46]),
        RuleFilter::Rule(Self::GROUP_NAME, Self::GROUP_RULES[48]),
        RuleFilter::Rule(Self::GROUP_NAME, Self::GROUP_RULES[49]),
        RuleFilter::Rule(Self::GROUP_NAME, Self::GROUP_RULES[50]),
        RuleFilter::Rule(Self::GROUP_NAME, Self::GROUP_RULES[51]),
        RuleFilter::Rule(Self::GROUP_NAME, Self::GROUP_RULES[52]),
        RuleFilter::Rule(Self::GROUP_NAME, Self::GROUP_RULES[54]),
        RuleFilter::Rule(Self::GROUP_NAME, Self::GROUP_RULES[55]),
        RuleFilter::Rule(Self::GROUP_NAME, Self::GROUP_RULES[56]),
        RuleFilter::Rule(Self::GROUP_NAME, Self::GROUP_RULES[57]),
        RuleFilter::Rule(Self::GROUP_NAME, Self::GROUP_RULES[58]),
        RuleFilter::Rule(Self::GROUP_NAME, Self::GROUP_RULES[60]),
        RuleFilter::Rule(Self::GROUP_NAME, Self::GROUP_RULES[62]),
        RuleFilter::Rule(Self::GROUP_NAME, Self::GROUP_RULES[63]),
        RuleFilter::Rule(Self::GROUP_NAME, Self::GROUP_RULES[64]),
        RuleFilter::Rule(Self::GROUP_NAME, Self::GROUP_RULES[66]),
    ];
    const ALL_RULES_AS_FILTERS: &'static [RuleFilter<'static>] = &[
        RuleFilter::Rule(Self::GROUP_NAME, Self::GROUP_RULES[0]),
        RuleFilter::Rule(Self::GROUP_NAME, Self::GROUP_RULES[1]),
        RuleFilter::Rule(Self::GROUP_NAME, Self::GROUP_RULES[2]),
        RuleFilter::Rule(Self::GROUP_NAME, Self::GROUP_RULES[3]),
        RuleFilter::Rule(Self::GROUP_NAME, Self::GROUP_RULES[4]),
        RuleFilter::Rule(Self::GROUP_NAME, Self::GROUP_RULES[5]),
        RuleFilter::Rule(Self::GROUP_NAME, Self::GROUP_RULES[6]),
        RuleFilter::Rule(Self::GROUP_NAME, Self::GROUP_RULES[7]),
        RuleFilter::Rule(Self::GROUP_NAME, Self::GROUP_RULES[8]),
        RuleFilter::Rule(Self::GROUP_NAME, Self::GROUP_RULES[9]),
        RuleFilter::Rule(Self::GROUP_NAME, Self::GROUP_RULES[10]),
        RuleFilter::Rule(Self::GROUP_NAME, Self::GROUP_RULES[11]),
        RuleFilter::Rule(Self::GROUP_NAME, Self::GROUP_RULES[12]),
        RuleFilter::Rule(Self::GROUP_NAME, Self::GROUP_RULES[13]),
        RuleFilter::Rule(Self::GROUP_NAME, Self::GROUP_RULES[14]),
        RuleFilter::Rule(Self::GROUP_NAME, Self::GROUP_RULES[15]),
        RuleFilter::Rule(Self::GROUP_NAME, Self::GROUP_RULES[16]),
        RuleFilter::Rule(Self::GROUP_NAME, Self::GROUP_RULES[17]),
        RuleFilter::Rule(Self::GROUP_NAME, Self::GROUP_RULES[18]),
        RuleFilter::Rule(Self::GROUP_NAME, Self::GROUP_RULES[19]),
        RuleFilter::Rule(Self::GROUP_NAME, Self::GROUP_RULES[20]),
        RuleFilter::Rule(Self::GROUP_NAME, Self::GROUP_RULES[21]),
        RuleFilter::Rule(Self::GROUP_NAME, Self::GROUP_RULES[22]),
        RuleFilter::Rule(Self::GROUP_NAME, Self::GROUP_RULES[23]),
        RuleFilter::Rule(Self::GROUP_NAME, Self::GROUP_RULES[24]),
        RuleFilter::Rule(Self::GROUP_NAME, Self::GROUP_RULES[25]),
        RuleFilter::Rule(Self::GROUP_NAME, Self::GROUP_RULES[26]),
        RuleFilter::Rule(Self::GROUP_NAME, Self::GROUP_RULES[27]),
        RuleFilter::Rule(Self::GROUP_NAME, Self::GROUP_RULES[28]),
        RuleFilter::Rule(Self::GROUP_NAME, Self::GROUP_RULES[29]),
        RuleFilter::Rule(Self::GROUP_NAME, Self::GROUP_RULES[30]),
        RuleFilter::Rule(Self::GROUP_NAME, Self::GROUP_RULES[31]),
        RuleFilter::Rule(Self::GROUP_NAME, Self::GROUP_RULES[32]),
        RuleFilter::Rule(Self::GROUP_NAME, Self::GROUP_RULES[33]),
        RuleFilter::Rule(Self::GROUP_NAME, Self::GROUP_RULES[34]),
        RuleFilter::Rule(Self::GROUP_NAME, Self::GROUP_RULES[35]),
        RuleFilter::Rule(Self::GROUP_NAME, Self::GROUP_RULES[36]),
        RuleFilter::Rule(Self::GROUP_NAME, Self::GROUP_RULES[37]),
        RuleFilter::Rule(Self::GROUP_NAME, Self::GROUP_RULES[38]),
        RuleFilter::Rule(Self::GROUP_NAME, Self::GROUP_RULES[39]),
        RuleFilter::Rule(Self::GROUP_NAME, Self::GROUP_RULES[40]),
        RuleFilter::Rule(Self::GROUP_NAME, Self::GROUP_RULES[41]),
        RuleFilter::Rule(Self::GROUP_NAME, Self::GROUP_RULES[42]),
        RuleFilter::Rule(Self::GROUP_NAME, Self::GROUP_RULES[43]),
        RuleFilter::Rule(Self::GROUP_NAME, Self::GROUP_RULES[44]),
        RuleFilter::Rule(Self::GROUP_NAME, Self::GROUP_RULES[45]),
        RuleFilter::Rule(Self::GROUP_NAME, Self::GROUP_RULES[46]),
        RuleFilter::Rule(Self::GROUP_NAME, Self::GROUP_RULES[47]),
        RuleFilter::Rule(Self::GROUP_NAME, Self::GROUP_RULES[48]),
        RuleFilter::Rule(Self::GROUP_NAME, Self::GROUP_RULES[49]),
        RuleFilter::Rule(Self::GROUP_NAME, Self::GROUP_RULES[50]),
        RuleFilter::Rule(Self::GROUP_NAME, Self::GROUP_RULES[51]),
        RuleFilter::Rule(Self::GROUP_NAME, Self::GROUP_RULES[52]),
        RuleFilter::Rule(Self::GROUP_NAME, Self::GROUP_RULES[53]),
        RuleFilter::Rule(Self::GROUP_NAME, Self::GROUP_RULES[54]),
        RuleFilter::Rule(Self::GROUP_NAME, Self::GROUP_RULES[55]),
        RuleFilter::Rule(Self::GROUP_NAME, Self::GROUP_RULES[56]),
        RuleFilter::Rule(Self::GROUP_NAME, Self::GROUP_RULES[57]),
        RuleFilter::Rule(Self::GROUP_NAME, Self::GROUP_RULES[58]),
        RuleFilter::Rule(Self::GROUP_NAME, Self::GROUP_RULES[59]),
        RuleFilter::Rule(Self::GROUP_NAME, Self::GROUP_RULES[60]),
        RuleFilter::Rule(Self::GROUP_NAME, Self::GROUP_RULES[61]),
        RuleFilter::Rule(Self::GROUP_NAME, Self::GROUP_RULES[62]),
        RuleFilter::Rule(Self::GROUP_NAME, Self::GROUP_RULES[63]),
        RuleFilter::Rule(Self::GROUP_NAME, Self::GROUP_RULES[64]),
        RuleFilter::Rule(Self::GROUP_NAME, Self::GROUP_RULES[65]),
        RuleFilter::Rule(Self::GROUP_NAME, Self::GROUP_RULES[66]),
    ];
    #[doc = r" Retrieves the recommended rules"]
    pub(crate) fn is_recommended_true(&self) -> bool {
        matches!(self.recommended, Some(true))
    }
    pub(crate) fn is_recommended_unset(&self) -> bool {
        self.recommended.is_none()
    }
    pub(crate) fn is_all_true(&self) -> bool {
        matches!(self.all, Some(true))
    }
    pub(crate) fn is_all_unset(&self) -> bool {
        self.all.is_none()
    }
    pub(crate) fn get_enabled_rules(&self) -> FxHashSet<RuleFilter<'static>> {
        let mut index_set = FxHashSet::default();
        if let Some(rule) = self.no_approximative_numeric_constant.as_ref() {
            if rule.is_enabled() {
                index_set.insert(RuleFilter::Rule(Self::GROUP_NAME, Self::GROUP_RULES[0]));
            }
        }
        if let Some(rule) = self.no_array_index_key.as_ref() {
            if rule.is_enabled() {
                index_set.insert(RuleFilter::Rule(Self::GROUP_NAME, Self::GROUP_RULES[1]));
            }
        }
        if let Some(rule) = self.no_assign_in_expressions.as_ref() {
            if rule.is_enabled() {
                index_set.insert(RuleFilter::Rule(Self::GROUP_NAME, Self::GROUP_RULES[2]));
            }
        }
        if let Some(rule) = self.no_async_promise_executor.as_ref() {
            if rule.is_enabled() {
                index_set.insert(RuleFilter::Rule(Self::GROUP_NAME, Self::GROUP_RULES[3]));
            }
        }
        if let Some(rule) = self.no_catch_assign.as_ref() {
            if rule.is_enabled() {
                index_set.insert(RuleFilter::Rule(Self::GROUP_NAME, Self::GROUP_RULES[4]));
            }
        }
        if let Some(rule) = self.no_class_assign.as_ref() {
            if rule.is_enabled() {
                index_set.insert(RuleFilter::Rule(Self::GROUP_NAME, Self::GROUP_RULES[5]));
            }
        }
        if let Some(rule) = self.no_comment_text.as_ref() {
            if rule.is_enabled() {
                index_set.insert(RuleFilter::Rule(Self::GROUP_NAME, Self::GROUP_RULES[6]));
            }
        }
        if let Some(rule) = self.no_compare_neg_zero.as_ref() {
            if rule.is_enabled() {
                index_set.insert(RuleFilter::Rule(Self::GROUP_NAME, Self::GROUP_RULES[7]));
            }
        }
        if let Some(rule) = self.no_confusing_labels.as_ref() {
            if rule.is_enabled() {
                index_set.insert(RuleFilter::Rule(Self::GROUP_NAME, Self::GROUP_RULES[8]));
            }
        }
        if let Some(rule) = self.no_confusing_void_type.as_ref() {
            if rule.is_enabled() {
                index_set.insert(RuleFilter::Rule(Self::GROUP_NAME, Self::GROUP_RULES[9]));
            }
        }
        if let Some(rule) = self.no_console.as_ref() {
            if rule.is_enabled() {
                index_set.insert(RuleFilter::Rule(Self::GROUP_NAME, Self::GROUP_RULES[10]));
            }
        }
        if let Some(rule) = self.no_console_log.as_ref() {
            if rule.is_enabled() {
                index_set.insert(RuleFilter::Rule(Self::GROUP_NAME, Self::GROUP_RULES[11]));
            }
        }
        if let Some(rule) = self.no_const_enum.as_ref() {
            if rule.is_enabled() {
                index_set.insert(RuleFilter::Rule(Self::GROUP_NAME, Self::GROUP_RULES[12]));
            }
        }
        if let Some(rule) = self.no_control_characters_in_regex.as_ref() {
            if rule.is_enabled() {
                index_set.insert(RuleFilter::Rule(Self::GROUP_NAME, Self::GROUP_RULES[13]));
            }
        }
        if let Some(rule) = self.no_debugger.as_ref() {
            if rule.is_enabled() {
                index_set.insert(RuleFilter::Rule(Self::GROUP_NAME, Self::GROUP_RULES[14]));
            }
        }
        if let Some(rule) = self.no_double_equals.as_ref() {
            if rule.is_enabled() {
                index_set.insert(RuleFilter::Rule(Self::GROUP_NAME, Self::GROUP_RULES[15]));
            }
        }
        if let Some(rule) = self.no_duplicate_at_import_rules.as_ref() {
            if rule.is_enabled() {
                index_set.insert(RuleFilter::Rule(Self::GROUP_NAME, Self::GROUP_RULES[16]));
            }
        }
        if let Some(rule) = self.no_duplicate_case.as_ref() {
            if rule.is_enabled() {
                index_set.insert(RuleFilter::Rule(Self::GROUP_NAME, Self::GROUP_RULES[17]));
            }
        }
        if let Some(rule) = self.no_duplicate_class_members.as_ref() {
            if rule.is_enabled() {
                index_set.insert(RuleFilter::Rule(Self::GROUP_NAME, Self::GROUP_RULES[18]));
            }
        }
        if let Some(rule) = self.no_duplicate_font_names.as_ref() {
            if rule.is_enabled() {
                index_set.insert(RuleFilter::Rule(Self::GROUP_NAME, Self::GROUP_RULES[19]));
            }
        }
        if let Some(rule) = self.no_duplicate_jsx_props.as_ref() {
            if rule.is_enabled() {
                index_set.insert(RuleFilter::Rule(Self::GROUP_NAME, Self::GROUP_RULES[20]));
            }
        }
        if let Some(rule) = self.no_duplicate_object_keys.as_ref() {
            if rule.is_enabled() {
                index_set.insert(RuleFilter::Rule(Self::GROUP_NAME, Self::GROUP_RULES[21]));
            }
        }
        if let Some(rule) = self.no_duplicate_parameters.as_ref() {
            if rule.is_enabled() {
                index_set.insert(RuleFilter::Rule(Self::GROUP_NAME, Self::GROUP_RULES[22]));
            }
        }
        if let Some(rule) = self.no_duplicate_selectors_keyframe_block.as_ref() {
            if rule.is_enabled() {
                index_set.insert(RuleFilter::Rule(Self::GROUP_NAME, Self::GROUP_RULES[23]));
            }
        }
        if let Some(rule) = self.no_duplicate_test_hooks.as_ref() {
            if rule.is_enabled() {
                index_set.insert(RuleFilter::Rule(Self::GROUP_NAME, Self::GROUP_RULES[24]));
            }
        }
        if let Some(rule) = self.no_empty_block.as_ref() {
            if rule.is_enabled() {
                index_set.insert(RuleFilter::Rule(Self::GROUP_NAME, Self::GROUP_RULES[25]));
            }
        }
        if let Some(rule) = self.no_empty_block_statements.as_ref() {
            if rule.is_enabled() {
                index_set.insert(RuleFilter::Rule(Self::GROUP_NAME, Self::GROUP_RULES[26]));
            }
        }
        if let Some(rule) = self.no_empty_interface.as_ref() {
            if rule.is_enabled() {
                index_set.insert(RuleFilter::Rule(Self::GROUP_NAME, Self::GROUP_RULES[27]));
            }
        }
        if let Some(rule) = self.no_evolving_types.as_ref() {
            if rule.is_enabled() {
                index_set.insert(RuleFilter::Rule(Self::GROUP_NAME, Self::GROUP_RULES[28]));
            }
        }
        if let Some(rule) = self.no_explicit_any.as_ref() {
            if rule.is_enabled() {
                index_set.insert(RuleFilter::Rule(Self::GROUP_NAME, Self::GROUP_RULES[29]));
            }
        }
        if let Some(rule) = self.no_exports_in_test.as_ref() {
            if rule.is_enabled() {
                index_set.insert(RuleFilter::Rule(Self::GROUP_NAME, Self::GROUP_RULES[30]));
            }
        }
        if let Some(rule) = self.no_extra_non_null_assertion.as_ref() {
            if rule.is_enabled() {
                index_set.insert(RuleFilter::Rule(Self::GROUP_NAME, Self::GROUP_RULES[31]));
            }
        }
        if let Some(rule) = self.no_fallthrough_switch_clause.as_ref() {
            if rule.is_enabled() {
                index_set.insert(RuleFilter::Rule(Self::GROUP_NAME, Self::GROUP_RULES[32]));
            }
        }
        if let Some(rule) = self.no_focused_tests.as_ref() {
            if rule.is_enabled() {
                index_set.insert(RuleFilter::Rule(Self::GROUP_NAME, Self::GROUP_RULES[33]));
            }
        }
        if let Some(rule) = self.no_function_assign.as_ref() {
            if rule.is_enabled() {
                index_set.insert(RuleFilter::Rule(Self::GROUP_NAME, Self::GROUP_RULES[34]));
            }
        }
        if let Some(rule) = self.no_global_assign.as_ref() {
            if rule.is_enabled() {
                index_set.insert(RuleFilter::Rule(Self::GROUP_NAME, Self::GROUP_RULES[35]));
            }
        }
        if let Some(rule) = self.no_global_is_finite.as_ref() {
            if rule.is_enabled() {
                index_set.insert(RuleFilter::Rule(Self::GROUP_NAME, Self::GROUP_RULES[36]));
            }
        }
        if let Some(rule) = self.no_global_is_nan.as_ref() {
            if rule.is_enabled() {
                index_set.insert(RuleFilter::Rule(Self::GROUP_NAME, Self::GROUP_RULES[37]));
            }
        }
        if let Some(rule) = self.no_implicit_any_let.as_ref() {
            if rule.is_enabled() {
                index_set.insert(RuleFilter::Rule(Self::GROUP_NAME, Self::GROUP_RULES[38]));
            }
        }
        if let Some(rule) = self.no_import_assign.as_ref() {
            if rule.is_enabled() {
                index_set.insert(RuleFilter::Rule(Self::GROUP_NAME, Self::GROUP_RULES[39]));
            }
        }
        if let Some(rule) = self.no_important_in_keyframe.as_ref() {
            if rule.is_enabled() {
                index_set.insert(RuleFilter::Rule(Self::GROUP_NAME, Self::GROUP_RULES[40]));
            }
        }
        if let Some(rule) = self.no_label_var.as_ref() {
            if rule.is_enabled() {
                index_set.insert(RuleFilter::Rule(Self::GROUP_NAME, Self::GROUP_RULES[41]));
            }
        }
        if let Some(rule) = self.no_misleading_character_class.as_ref() {
            if rule.is_enabled() {
                index_set.insert(RuleFilter::Rule(Self::GROUP_NAME, Self::GROUP_RULES[42]));
            }
        }
        if let Some(rule) = self.no_misleading_instantiator.as_ref() {
            if rule.is_enabled() {
                index_set.insert(RuleFilter::Rule(Self::GROUP_NAME, Self::GROUP_RULES[43]));
            }
        }
        if let Some(rule) = self.no_misplaced_assertion.as_ref() {
            if rule.is_enabled() {
                index_set.insert(RuleFilter::Rule(Self::GROUP_NAME, Self::GROUP_RULES[44]));
            }
        }
        if let Some(rule) = self.no_misrefactored_shorthand_assign.as_ref() {
            if rule.is_enabled() {
                index_set.insert(RuleFilter::Rule(Self::GROUP_NAME, Self::GROUP_RULES[45]));
            }
        }
        if let Some(rule) = self.no_prototype_builtins.as_ref() {
            if rule.is_enabled() {
                index_set.insert(RuleFilter::Rule(Self::GROUP_NAME, Self::GROUP_RULES[46]));
            }
        }
        if let Some(rule) = self.no_react_specific_props.as_ref() {
            if rule.is_enabled() {
                index_set.insert(RuleFilter::Rule(Self::GROUP_NAME, Self::GROUP_RULES[47]));
            }
        }
        if let Some(rule) = self.no_redeclare.as_ref() {
            if rule.is_enabled() {
                index_set.insert(RuleFilter::Rule(Self::GROUP_NAME, Self::GROUP_RULES[48]));
            }
        }
        if let Some(rule) = self.no_redundant_use_strict.as_ref() {
            if rule.is_enabled() {
                index_set.insert(RuleFilter::Rule(Self::GROUP_NAME, Self::GROUP_RULES[49]));
            }
        }
        if let Some(rule) = self.no_self_compare.as_ref() {
            if rule.is_enabled() {
                index_set.insert(RuleFilter::Rule(Self::GROUP_NAME, Self::GROUP_RULES[50]));
            }
        }
        if let Some(rule) = self.no_shadow_restricted_names.as_ref() {
            if rule.is_enabled() {
                index_set.insert(RuleFilter::Rule(Self::GROUP_NAME, Self::GROUP_RULES[51]));
            }
        }
        if let Some(rule) = self.no_shorthand_property_overrides.as_ref() {
            if rule.is_enabled() {
                index_set.insert(RuleFilter::Rule(Self::GROUP_NAME, Self::GROUP_RULES[52]));
            }
        }
        if let Some(rule) = self.no_skipped_tests.as_ref() {
            if rule.is_enabled() {
                index_set.insert(RuleFilter::Rule(Self::GROUP_NAME, Self::GROUP_RULES[53]));
            }
        }
        if let Some(rule) = self.no_sparse_array.as_ref() {
            if rule.is_enabled() {
                index_set.insert(RuleFilter::Rule(Self::GROUP_NAME, Self::GROUP_RULES[54]));
            }
        }
        if let Some(rule) = self.no_suspicious_semicolon_in_jsx.as_ref() {
            if rule.is_enabled() {
                index_set.insert(RuleFilter::Rule(Self::GROUP_NAME, Self::GROUP_RULES[55]));
            }
        }
        if let Some(rule) = self.no_then_property.as_ref() {
            if rule.is_enabled() {
                index_set.insert(RuleFilter::Rule(Self::GROUP_NAME, Self::GROUP_RULES[56]));
            }
        }
        if let Some(rule) = self.no_unsafe_declaration_merging.as_ref() {
            if rule.is_enabled() {
                index_set.insert(RuleFilter::Rule(Self::GROUP_NAME, Self::GROUP_RULES[57]));
            }
        }
        if let Some(rule) = self.no_unsafe_negation.as_ref() {
            if rule.is_enabled() {
                index_set.insert(RuleFilter::Rule(Self::GROUP_NAME, Self::GROUP_RULES[58]));
            }
        }
        if let Some(rule) = self.use_await.as_ref() {
            if rule.is_enabled() {
                index_set.insert(RuleFilter::Rule(Self::GROUP_NAME, Self::GROUP_RULES[59]));
            }
        }
        if let Some(rule) = self.use_default_switch_clause_last.as_ref() {
            if rule.is_enabled() {
                index_set.insert(RuleFilter::Rule(Self::GROUP_NAME, Self::GROUP_RULES[60]));
            }
        }
        if let Some(rule) = self.use_error_message.as_ref() {
            if rule.is_enabled() {
                index_set.insert(RuleFilter::Rule(Self::GROUP_NAME, Self::GROUP_RULES[61]));
            }
        }
        if let Some(rule) = self.use_getter_return.as_ref() {
            if rule.is_enabled() {
                index_set.insert(RuleFilter::Rule(Self::GROUP_NAME, Self::GROUP_RULES[62]));
            }
        }
        if let Some(rule) = self.use_is_array.as_ref() {
            if rule.is_enabled() {
                index_set.insert(RuleFilter::Rule(Self::GROUP_NAME, Self::GROUP_RULES[63]));
            }
        }
        if let Some(rule) = self.use_namespace_keyword.as_ref() {
            if rule.is_enabled() {
                index_set.insert(RuleFilter::Rule(Self::GROUP_NAME, Self::GROUP_RULES[64]));
            }
        }
        if let Some(rule) = self.use_number_to_fixed_digits_argument.as_ref() {
            if rule.is_enabled() {
                index_set.insert(RuleFilter::Rule(Self::GROUP_NAME, Self::GROUP_RULES[65]));
            }
        }
        if let Some(rule) = self.use_valid_typeof.as_ref() {
            if rule.is_enabled() {
                index_set.insert(RuleFilter::Rule(Self::GROUP_NAME, Self::GROUP_RULES[66]));
            }
        }
        index_set
    }
    pub(crate) fn get_disabled_rules(&self) -> FxHashSet<RuleFilter<'static>> {
        let mut index_set = FxHashSet::default();
        if let Some(rule) = self.no_approximative_numeric_constant.as_ref() {
            if rule.is_disabled() {
                index_set.insert(RuleFilter::Rule(Self::GROUP_NAME, Self::GROUP_RULES[0]));
            }
        }
        if let Some(rule) = self.no_array_index_key.as_ref() {
            if rule.is_disabled() {
                index_set.insert(RuleFilter::Rule(Self::GROUP_NAME, Self::GROUP_RULES[1]));
            }
        }
        if let Some(rule) = self.no_assign_in_expressions.as_ref() {
            if rule.is_disabled() {
                index_set.insert(RuleFilter::Rule(Self::GROUP_NAME, Self::GROUP_RULES[2]));
            }
        }
        if let Some(rule) = self.no_async_promise_executor.as_ref() {
            if rule.is_disabled() {
                index_set.insert(RuleFilter::Rule(Self::GROUP_NAME, Self::GROUP_RULES[3]));
            }
        }
        if let Some(rule) = self.no_catch_assign.as_ref() {
            if rule.is_disabled() {
                index_set.insert(RuleFilter::Rule(Self::GROUP_NAME, Self::GROUP_RULES[4]));
            }
        }
        if let Some(rule) = self.no_class_assign.as_ref() {
            if rule.is_disabled() {
                index_set.insert(RuleFilter::Rule(Self::GROUP_NAME, Self::GROUP_RULES[5]));
            }
        }
        if let Some(rule) = self.no_comment_text.as_ref() {
            if rule.is_disabled() {
                index_set.insert(RuleFilter::Rule(Self::GROUP_NAME, Self::GROUP_RULES[6]));
            }
        }
        if let Some(rule) = self.no_compare_neg_zero.as_ref() {
            if rule.is_disabled() {
                index_set.insert(RuleFilter::Rule(Self::GROUP_NAME, Self::GROUP_RULES[7]));
            }
        }
        if let Some(rule) = self.no_confusing_labels.as_ref() {
            if rule.is_disabled() {
                index_set.insert(RuleFilter::Rule(Self::GROUP_NAME, Self::GROUP_RULES[8]));
            }
        }
        if let Some(rule) = self.no_confusing_void_type.as_ref() {
            if rule.is_disabled() {
                index_set.insert(RuleFilter::Rule(Self::GROUP_NAME, Self::GROUP_RULES[9]));
            }
        }
        if let Some(rule) = self.no_console.as_ref() {
            if rule.is_disabled() {
                index_set.insert(RuleFilter::Rule(Self::GROUP_NAME, Self::GROUP_RULES[10]));
            }
        }
        if let Some(rule) = self.no_console_log.as_ref() {
            if rule.is_disabled() {
                index_set.insert(RuleFilter::Rule(Self::GROUP_NAME, Self::GROUP_RULES[11]));
            }
        }
        if let Some(rule) = self.no_const_enum.as_ref() {
            if rule.is_disabled() {
                index_set.insert(RuleFilter::Rule(Self::GROUP_NAME, Self::GROUP_RULES[12]));
            }
        }
        if let Some(rule) = self.no_control_characters_in_regex.as_ref() {
            if rule.is_disabled() {
                index_set.insert(RuleFilter::Rule(Self::GROUP_NAME, Self::GROUP_RULES[13]));
            }
        }
        if let Some(rule) = self.no_debugger.as_ref() {
            if rule.is_disabled() {
                index_set.insert(RuleFilter::Rule(Self::GROUP_NAME, Self::GROUP_RULES[14]));
            }
        }
        if let Some(rule) = self.no_double_equals.as_ref() {
            if rule.is_disabled() {
                index_set.insert(RuleFilter::Rule(Self::GROUP_NAME, Self::GROUP_RULES[15]));
            }
        }
        if let Some(rule) = self.no_duplicate_at_import_rules.as_ref() {
            if rule.is_disabled() {
                index_set.insert(RuleFilter::Rule(Self::GROUP_NAME, Self::GROUP_RULES[16]));
            }
        }
        if let Some(rule) = self.no_duplicate_case.as_ref() {
            if rule.is_disabled() {
                index_set.insert(RuleFilter::Rule(Self::GROUP_NAME, Self::GROUP_RULES[17]));
            }
        }
        if let Some(rule) = self.no_duplicate_class_members.as_ref() {
            if rule.is_disabled() {
                index_set.insert(RuleFilter::Rule(Self::GROUP_NAME, Self::GROUP_RULES[18]));
            }
        }
        if let Some(rule) = self.no_duplicate_font_names.as_ref() {
            if rule.is_disabled() {
                index_set.insert(RuleFilter::Rule(Self::GROUP_NAME, Self::GROUP_RULES[19]));
            }
        }
        if let Some(rule) = self.no_duplicate_jsx_props.as_ref() {
            if rule.is_disabled() {
                index_set.insert(RuleFilter::Rule(Self::GROUP_NAME, Self::GROUP_RULES[20]));
            }
        }
        if let Some(rule) = self.no_duplicate_object_keys.as_ref() {
            if rule.is_disabled() {
                index_set.insert(RuleFilter::Rule(Self::GROUP_NAME, Self::GROUP_RULES[21]));
            }
        }
        if let Some(rule) = self.no_duplicate_parameters.as_ref() {
            if rule.is_disabled() {
                index_set.insert(RuleFilter::Rule(Self::GROUP_NAME, Self::GROUP_RULES[22]));
            }
        }
        if let Some(rule) = self.no_duplicate_selectors_keyframe_block.as_ref() {
            if rule.is_disabled() {
                index_set.insert(RuleFilter::Rule(Self::GROUP_NAME, Self::GROUP_RULES[23]));
            }
        }
        if let Some(rule) = self.no_duplicate_test_hooks.as_ref() {
            if rule.is_disabled() {
                index_set.insert(RuleFilter::Rule(Self::GROUP_NAME, Self::GROUP_RULES[24]));
            }
        }
        if let Some(rule) = self.no_empty_block.as_ref() {
            if rule.is_disabled() {
                index_set.insert(RuleFilter::Rule(Self::GROUP_NAME, Self::GROUP_RULES[25]));
            }
        }
        if let Some(rule) = self.no_empty_block_statements.as_ref() {
            if rule.is_disabled() {
                index_set.insert(RuleFilter::Rule(Self::GROUP_NAME, Self::GROUP_RULES[26]));
            }
        }
        if let Some(rule) = self.no_empty_interface.as_ref() {
            if rule.is_disabled() {
                index_set.insert(RuleFilter::Rule(Self::GROUP_NAME, Self::GROUP_RULES[27]));
            }
        }
        if let Some(rule) = self.no_evolving_types.as_ref() {
            if rule.is_disabled() {
                index_set.insert(RuleFilter::Rule(Self::GROUP_NAME, Self::GROUP_RULES[28]));
            }
        }
        if let Some(rule) = self.no_explicit_any.as_ref() {
            if rule.is_disabled() {
                index_set.insert(RuleFilter::Rule(Self::GROUP_NAME, Self::GROUP_RULES[29]));
            }
        }
        if let Some(rule) = self.no_exports_in_test.as_ref() {
            if rule.is_disabled() {
                index_set.insert(RuleFilter::Rule(Self::GROUP_NAME, Self::GROUP_RULES[30]));
            }
        }
        if let Some(rule) = self.no_extra_non_null_assertion.as_ref() {
            if rule.is_disabled() {
                index_set.insert(RuleFilter::Rule(Self::GROUP_NAME, Self::GROUP_RULES[31]));
            }
        }
        if let Some(rule) = self.no_fallthrough_switch_clause.as_ref() {
            if rule.is_disabled() {
                index_set.insert(RuleFilter::Rule(Self::GROUP_NAME, Self::GROUP_RULES[32]));
            }
        }
        if let Some(rule) = self.no_focused_tests.as_ref() {
            if rule.is_disabled() {
                index_set.insert(RuleFilter::Rule(Self::GROUP_NAME, Self::GROUP_RULES[33]));
            }
        }
        if let Some(rule) = self.no_function_assign.as_ref() {
            if rule.is_disabled() {
                index_set.insert(RuleFilter::Rule(Self::GROUP_NAME, Self::GROUP_RULES[34]));
            }
        }
        if let Some(rule) = self.no_global_assign.as_ref() {
            if rule.is_disabled() {
                index_set.insert(RuleFilter::Rule(Self::GROUP_NAME, Self::GROUP_RULES[35]));
            }
        }
        if let Some(rule) = self.no_global_is_finite.as_ref() {
            if rule.is_disabled() {
                index_set.insert(RuleFilter::Rule(Self::GROUP_NAME, Self::GROUP_RULES[36]));
            }
        }
        if let Some(rule) = self.no_global_is_nan.as_ref() {
            if rule.is_disabled() {
                index_set.insert(RuleFilter::Rule(Self::GROUP_NAME, Self::GROUP_RULES[37]));
            }
        }
        if let Some(rule) = self.no_implicit_any_let.as_ref() {
            if rule.is_disabled() {
                index_set.insert(RuleFilter::Rule(Self::GROUP_NAME, Self::GROUP_RULES[38]));
            }
        }
        if let Some(rule) = self.no_import_assign.as_ref() {
            if rule.is_disabled() {
                index_set.insert(RuleFilter::Rule(Self::GROUP_NAME, Self::GROUP_RULES[39]));
            }
        }
        if let Some(rule) = self.no_important_in_keyframe.as_ref() {
            if rule.is_disabled() {
                index_set.insert(RuleFilter::Rule(Self::GROUP_NAME, Self::GROUP_RULES[40]));
            }
        }
        if let Some(rule) = self.no_label_var.as_ref() {
            if rule.is_disabled() {
                index_set.insert(RuleFilter::Rule(Self::GROUP_NAME, Self::GROUP_RULES[41]));
            }
        }
        if let Some(rule) = self.no_misleading_character_class.as_ref() {
            if rule.is_disabled() {
                index_set.insert(RuleFilter::Rule(Self::GROUP_NAME, Self::GROUP_RULES[42]));
            }
        }
        if let Some(rule) = self.no_misleading_instantiator.as_ref() {
            if rule.is_disabled() {
                index_set.insert(RuleFilter::Rule(Self::GROUP_NAME, Self::GROUP_RULES[43]));
            }
        }
        if let Some(rule) = self.no_misplaced_assertion.as_ref() {
            if rule.is_disabled() {
                index_set.insert(RuleFilter::Rule(Self::GROUP_NAME, Self::GROUP_RULES[44]));
            }
        }
        if let Some(rule) = self.no_misrefactored_shorthand_assign.as_ref() {
            if rule.is_disabled() {
                index_set.insert(RuleFilter::Rule(Self::GROUP_NAME, Self::GROUP_RULES[45]));
            }
        }
        if let Some(rule) = self.no_prototype_builtins.as_ref() {
            if rule.is_disabled() {
                index_set.insert(RuleFilter::Rule(Self::GROUP_NAME, Self::GROUP_RULES[46]));
            }
        }
        if let Some(rule) = self.no_react_specific_props.as_ref() {
            if rule.is_disabled() {
                index_set.insert(RuleFilter::Rule(Self::GROUP_NAME, Self::GROUP_RULES[47]));
            }
        }
        if let Some(rule) = self.no_redeclare.as_ref() {
            if rule.is_disabled() {
                index_set.insert(RuleFilter::Rule(Self::GROUP_NAME, Self::GROUP_RULES[48]));
            }
        }
        if let Some(rule) = self.no_redundant_use_strict.as_ref() {
            if rule.is_disabled() {
                index_set.insert(RuleFilter::Rule(Self::GROUP_NAME, Self::GROUP_RULES[49]));
            }
        }
        if let Some(rule) = self.no_self_compare.as_ref() {
            if rule.is_disabled() {
                index_set.insert(RuleFilter::Rule(Self::GROUP_NAME, Self::GROUP_RULES[50]));
            }
        }
        if let Some(rule) = self.no_shadow_restricted_names.as_ref() {
            if rule.is_disabled() {
                index_set.insert(RuleFilter::Rule(Self::GROUP_NAME, Self::GROUP_RULES[51]));
            }
        }
        if let Some(rule) = self.no_shorthand_property_overrides.as_ref() {
            if rule.is_disabled() {
                index_set.insert(RuleFilter::Rule(Self::GROUP_NAME, Self::GROUP_RULES[52]));
            }
        }
        if let Some(rule) = self.no_skipped_tests.as_ref() {
            if rule.is_disabled() {
                index_set.insert(RuleFilter::Rule(Self::GROUP_NAME, Self::GROUP_RULES[53]));
            }
        }
        if let Some(rule) = self.no_sparse_array.as_ref() {
            if rule.is_disabled() {
                index_set.insert(RuleFilter::Rule(Self::GROUP_NAME, Self::GROUP_RULES[54]));
            }
        }
        if let Some(rule) = self.no_suspicious_semicolon_in_jsx.as_ref() {
            if rule.is_disabled() {
                index_set.insert(RuleFilter::Rule(Self::GROUP_NAME, Self::GROUP_RULES[55]));
            }
        }
        if let Some(rule) = self.no_then_property.as_ref() {
            if rule.is_disabled() {
                index_set.insert(RuleFilter::Rule(Self::GROUP_NAME, Self::GROUP_RULES[56]));
            }
        }
        if let Some(rule) = self.no_unsafe_declaration_merging.as_ref() {
            if rule.is_disabled() {
                index_set.insert(RuleFilter::Rule(Self::GROUP_NAME, Self::GROUP_RULES[57]));
            }
        }
        if let Some(rule) = self.no_unsafe_negation.as_ref() {
            if rule.is_disabled() {
                index_set.insert(RuleFilter::Rule(Self::GROUP_NAME, Self::GROUP_RULES[58]));
            }
        }
        if let Some(rule) = self.use_await.as_ref() {
            if rule.is_disabled() {
                index_set.insert(RuleFilter::Rule(Self::GROUP_NAME, Self::GROUP_RULES[59]));
            }
        }
        if let Some(rule) = self.use_default_switch_clause_last.as_ref() {
            if rule.is_disabled() {
                index_set.insert(RuleFilter::Rule(Self::GROUP_NAME, Self::GROUP_RULES[60]));
            }
        }
        if let Some(rule) = self.use_error_message.as_ref() {
            if rule.is_disabled() {
                index_set.insert(RuleFilter::Rule(Self::GROUP_NAME, Self::GROUP_RULES[61]));
            }
        }
        if let Some(rule) = self.use_getter_return.as_ref() {
            if rule.is_disabled() {
                index_set.insert(RuleFilter::Rule(Self::GROUP_NAME, Self::GROUP_RULES[62]));
            }
        }
        if let Some(rule) = self.use_is_array.as_ref() {
            if rule.is_disabled() {
                index_set.insert(RuleFilter::Rule(Self::GROUP_NAME, Self::GROUP_RULES[63]));
            }
        }
        if let Some(rule) = self.use_namespace_keyword.as_ref() {
            if rule.is_disabled() {
                index_set.insert(RuleFilter::Rule(Self::GROUP_NAME, Self::GROUP_RULES[64]));
            }
        }
        if let Some(rule) = self.use_number_to_fixed_digits_argument.as_ref() {
            if rule.is_disabled() {
                index_set.insert(RuleFilter::Rule(Self::GROUP_NAME, Self::GROUP_RULES[65]));
            }
        }
        if let Some(rule) = self.use_valid_typeof.as_ref() {
            if rule.is_disabled() {
                index_set.insert(RuleFilter::Rule(Self::GROUP_NAME, Self::GROUP_RULES[66]));
            }
        }
        index_set
    }
    #[doc = r" Checks if, given a rule name, matches one of the rules contained in this category"]
    pub(crate) fn has_rule(rule_name: &str) -> Option<&'static str> {
        Some(Self::GROUP_RULES[Self::GROUP_RULES.binary_search(&rule_name).ok()?])
    }
    #[doc = r" Checks if, given a rule name, it is marked as recommended"]
    pub(crate) fn is_recommended_rule(rule_name: &str) -> bool {
        Self::RECOMMENDED_RULES.contains(&rule_name)
    }
    pub(crate) fn recommended_rules_as_filters() -> &'static [RuleFilter<'static>] {
        Self::RECOMMENDED_RULES_AS_FILTERS
    }
    pub(crate) fn all_rules_as_filters() -> &'static [RuleFilter<'static>] {
        Self::ALL_RULES_AS_FILTERS
    }
    #[doc = r" Select preset rules"]
    pub(crate) fn collect_preset_rules(
        &self,
        parent_is_all: bool,
        parent_is_recommended: bool,
        enabled_rules: &mut FxHashSet<RuleFilter<'static>>,
    ) {
        if self.is_all_true() || self.is_all_unset() && parent_is_all {
            enabled_rules.extend(Self::all_rules_as_filters());
        } else if self.is_recommended_true()
            || self.is_recommended_unset() && self.is_all_unset() && parent_is_recommended
        {
            enabled_rules.extend(Self::recommended_rules_as_filters());
        }
    }
    pub(crate) fn get_rule_configuration(
        &self,
        rule_name: &str,
    ) -> Option<(RulePlainConfiguration, Option<RuleOptions>)> {
        match rule_name {
            "noApproximativeNumericConstant" => self
                .no_approximative_numeric_constant
                .as_ref()
                .map(|conf| (conf.level(), conf.get_options())),
            "noArrayIndexKey" => self
                .no_array_index_key
                .as_ref()
                .map(|conf| (conf.level(), conf.get_options())),
            "noAssignInExpressions" => self
                .no_assign_in_expressions
                .as_ref()
                .map(|conf| (conf.level(), conf.get_options())),
            "noAsyncPromiseExecutor" => self
                .no_async_promise_executor
                .as_ref()
                .map(|conf| (conf.level(), conf.get_options())),
            "noCatchAssign" => self
                .no_catch_assign
                .as_ref()
                .map(|conf| (conf.level(), conf.get_options())),
            "noClassAssign" => self
                .no_class_assign
                .as_ref()
                .map(|conf| (conf.level(), conf.get_options())),
            "noCommentText" => self
                .no_comment_text
                .as_ref()
                .map(|conf| (conf.level(), conf.get_options())),
            "noCompareNegZero" => self
                .no_compare_neg_zero
                .as_ref()
                .map(|conf| (conf.level(), conf.get_options())),
            "noConfusingLabels" => self
                .no_confusing_labels
                .as_ref()
                .map(|conf| (conf.level(), conf.get_options())),
            "noConfusingVoidType" => self
                .no_confusing_void_type
                .as_ref()
                .map(|conf| (conf.level(), conf.get_options())),
            "noConsole" => self
                .no_console
                .as_ref()
                .map(|conf| (conf.level(), conf.get_options())),
            "noConsoleLog" => self
                .no_console_log
                .as_ref()
                .map(|conf| (conf.level(), conf.get_options())),
            "noConstEnum" => self
                .no_const_enum
                .as_ref()
                .map(|conf| (conf.level(), conf.get_options())),
            "noControlCharactersInRegex" => self
                .no_control_characters_in_regex
                .as_ref()
                .map(|conf| (conf.level(), conf.get_options())),
            "noDebugger" => self
                .no_debugger
                .as_ref()
                .map(|conf| (conf.level(), conf.get_options())),
            "noDoubleEquals" => self
                .no_double_equals
                .as_ref()
                .map(|conf| (conf.level(), conf.get_options())),
            "noDuplicateAtImportRules" => self
                .no_duplicate_at_import_rules
                .as_ref()
                .map(|conf| (conf.level(), conf.get_options())),
            "noDuplicateCase" => self
                .no_duplicate_case
                .as_ref()
                .map(|conf| (conf.level(), conf.get_options())),
            "noDuplicateClassMembers" => self
                .no_duplicate_class_members
                .as_ref()
                .map(|conf| (conf.level(), conf.get_options())),
            "noDuplicateFontNames" => self
                .no_duplicate_font_names
                .as_ref()
                .map(|conf| (conf.level(), conf.get_options())),
            "noDuplicateJsxProps" => self
                .no_duplicate_jsx_props
                .as_ref()
                .map(|conf| (conf.level(), conf.get_options())),
            "noDuplicateObjectKeys" => self
                .no_duplicate_object_keys
                .as_ref()
                .map(|conf| (conf.level(), conf.get_options())),
            "noDuplicateParameters" => self
                .no_duplicate_parameters
                .as_ref()
                .map(|conf| (conf.level(), conf.get_options())),
            "noDuplicateSelectorsKeyframeBlock" => self
                .no_duplicate_selectors_keyframe_block
                .as_ref()
                .map(|conf| (conf.level(), conf.get_options())),
            "noDuplicateTestHooks" => self
                .no_duplicate_test_hooks
                .as_ref()
                .map(|conf| (conf.level(), conf.get_options())),
            "noEmptyBlock" => self
                .no_empty_block
                .as_ref()
                .map(|conf| (conf.level(), conf.get_options())),
            "noEmptyBlockStatements" => self
                .no_empty_block_statements
                .as_ref()
                .map(|conf| (conf.level(), conf.get_options())),
            "noEmptyInterface" => self
                .no_empty_interface
                .as_ref()
                .map(|conf| (conf.level(), conf.get_options())),
            "noEvolvingTypes" => self
                .no_evolving_types
                .as_ref()
                .map(|conf| (conf.level(), conf.get_options())),
            "noExplicitAny" => self
                .no_explicit_any
                .as_ref()
                .map(|conf| (conf.level(), conf.get_options())),
            "noExportsInTest" => self
                .no_exports_in_test
                .as_ref()
                .map(|conf| (conf.level(), conf.get_options())),
            "noExtraNonNullAssertion" => self
                .no_extra_non_null_assertion
                .as_ref()
                .map(|conf| (conf.level(), conf.get_options())),
            "noFallthroughSwitchClause" => self
                .no_fallthrough_switch_clause
                .as_ref()
                .map(|conf| (conf.level(), conf.get_options())),
            "noFocusedTests" => self
                .no_focused_tests
                .as_ref()
                .map(|conf| (conf.level(), conf.get_options())),
            "noFunctionAssign" => self
                .no_function_assign
                .as_ref()
                .map(|conf| (conf.level(), conf.get_options())),
            "noGlobalAssign" => self
                .no_global_assign
                .as_ref()
                .map(|conf| (conf.level(), conf.get_options())),
            "noGlobalIsFinite" => self
                .no_global_is_finite
                .as_ref()
                .map(|conf| (conf.level(), conf.get_options())),
            "noGlobalIsNan" => self
                .no_global_is_nan
                .as_ref()
                .map(|conf| (conf.level(), conf.get_options())),
            "noImplicitAnyLet" => self
                .no_implicit_any_let
                .as_ref()
                .map(|conf| (conf.level(), conf.get_options())),
            "noImportAssign" => self
                .no_import_assign
                .as_ref()
                .map(|conf| (conf.level(), conf.get_options())),
            "noImportantInKeyframe" => self
                .no_important_in_keyframe
                .as_ref()
                .map(|conf| (conf.level(), conf.get_options())),
            "noLabelVar" => self
                .no_label_var
                .as_ref()
                .map(|conf| (conf.level(), conf.get_options())),
            "noMisleadingCharacterClass" => self
                .no_misleading_character_class
                .as_ref()
                .map(|conf| (conf.level(), conf.get_options())),
            "noMisleadingInstantiator" => self
                .no_misleading_instantiator
                .as_ref()
                .map(|conf| (conf.level(), conf.get_options())),
            "noMisplacedAssertion" => self
                .no_misplaced_assertion
                .as_ref()
                .map(|conf| (conf.level(), conf.get_options())),
            "noMisrefactoredShorthandAssign" => self
                .no_misrefactored_shorthand_assign
                .as_ref()
                .map(|conf| (conf.level(), conf.get_options())),
            "noPrototypeBuiltins" => self
                .no_prototype_builtins
                .as_ref()
                .map(|conf| (conf.level(), conf.get_options())),
            "noReactSpecificProps" => self
                .no_react_specific_props
                .as_ref()
                .map(|conf| (conf.level(), conf.get_options())),
            "noRedeclare" => self
                .no_redeclare
                .as_ref()
                .map(|conf| (conf.level(), conf.get_options())),
            "noRedundantUseStrict" => self
                .no_redundant_use_strict
                .as_ref()
                .map(|conf| (conf.level(), conf.get_options())),
            "noSelfCompare" => self
                .no_self_compare
                .as_ref()
                .map(|conf| (conf.level(), conf.get_options())),
            "noShadowRestrictedNames" => self
                .no_shadow_restricted_names
                .as_ref()
                .map(|conf| (conf.level(), conf.get_options())),
            "noShorthandPropertyOverrides" => self
                .no_shorthand_property_overrides
                .as_ref()
                .map(|conf| (conf.level(), conf.get_options())),
            "noSkippedTests" => self
                .no_skipped_tests
                .as_ref()
                .map(|conf| (conf.level(), conf.get_options())),
            "noSparseArray" => self
                .no_sparse_array
                .as_ref()
                .map(|conf| (conf.level(), conf.get_options())),
            "noSuspiciousSemicolonInJsx" => self
                .no_suspicious_semicolon_in_jsx
                .as_ref()
                .map(|conf| (conf.level(), conf.get_options())),
            "noThenProperty" => self
                .no_then_property
                .as_ref()
                .map(|conf| (conf.level(), conf.get_options())),
            "noUnsafeDeclarationMerging" => self
                .no_unsafe_declaration_merging
                .as_ref()
                .map(|conf| (conf.level(), conf.get_options())),
            "noUnsafeNegation" => self
                .no_unsafe_negation
                .as_ref()
                .map(|conf| (conf.level(), conf.get_options())),
            "useAwait" => self
                .use_await
                .as_ref()
                .map(|conf| (conf.level(), conf.get_options())),
            "useDefaultSwitchClauseLast" => self
                .use_default_switch_clause_last
                .as_ref()
                .map(|conf| (conf.level(), conf.get_options())),
            "useErrorMessage" => self
                .use_error_message
                .as_ref()
                .map(|conf| (conf.level(), conf.get_options())),
            "useGetterReturn" => self
                .use_getter_return
                .as_ref()
                .map(|conf| (conf.level(), conf.get_options())),
            "useIsArray" => self
                .use_is_array
                .as_ref()
                .map(|conf| (conf.level(), conf.get_options())),
            "useNamespaceKeyword" => self
                .use_namespace_keyword
                .as_ref()
                .map(|conf| (conf.level(), conf.get_options())),
            "useNumberToFixedDigitsArgument" => self
                .use_number_to_fixed_digits_argument
                .as_ref()
                .map(|conf| (conf.level(), conf.get_options())),
            "useValidTypeof" => self
                .use_valid_typeof
                .as_ref()
                .map(|conf| (conf.level(), conf.get_options())),
            _ => None,
        }
    }
}
#[test]
fn test_order() {
    for items in A11y::GROUP_RULES.windows(2) {
        assert!(items[0] < items[1], "{} < {}", items[0], items[1]);
    }
    for items in Complexity::GROUP_RULES.windows(2) {
        assert!(items[0] < items[1], "{} < {}", items[0], items[1]);
    }
    for items in Correctness::GROUP_RULES.windows(2) {
        assert!(items[0] < items[1], "{} < {}", items[0], items[1]);
    }
    for items in Nursery::GROUP_RULES.windows(2) {
        assert!(items[0] < items[1], "{} < {}", items[0], items[1]);
    }
    for items in Performance::GROUP_RULES.windows(2) {
        assert!(items[0] < items[1], "{} < {}", items[0], items[1]);
    }
    for items in Security::GROUP_RULES.windows(2) {
        assert!(items[0] < items[1], "{} < {}", items[0], items[1]);
    }
    for items in Style::GROUP_RULES.windows(2) {
        assert!(items[0] < items[1], "{} < {}", items[0], items[1]);
    }
    for items in Suspicious::GROUP_RULES.windows(2) {
        assert!(items[0] < items[1], "{} < {}", items[0], items[1]);
    }
}<|MERGE_RESOLUTION|>--- conflicted
+++ resolved
@@ -3472,11 +3472,8 @@
         RuleFilter::Rule(Self::GROUP_NAME, Self::GROUP_RULES[21]),
         RuleFilter::Rule(Self::GROUP_NAME, Self::GROUP_RULES[24]),
         RuleFilter::Rule(Self::GROUP_NAME, Self::GROUP_RULES[25]),
-<<<<<<< HEAD
-        RuleFilter::Rule(Self::GROUP_NAME, Self::GROUP_RULES[26]),
-=======
         RuleFilter::Rule(Self::GROUP_NAME, Self::GROUP_RULES[29]),
->>>>>>> a3483e42
+        RuleFilter::Rule(Self::GROUP_NAME, Self::GROUP_RULES[30]),
     ];
     const ALL_RULES_AS_FILTERS: &'static [RuleFilter<'static>] = &[
         RuleFilter::Rule(Self::GROUP_NAME, Self::GROUP_RULES[0]),
@@ -3508,12 +3505,10 @@
         RuleFilter::Rule(Self::GROUP_NAME, Self::GROUP_RULES[26]),
         RuleFilter::Rule(Self::GROUP_NAME, Self::GROUP_RULES[27]),
         RuleFilter::Rule(Self::GROUP_NAME, Self::GROUP_RULES[28]),
-<<<<<<< HEAD
-=======
         RuleFilter::Rule(Self::GROUP_NAME, Self::GROUP_RULES[29]),
         RuleFilter::Rule(Self::GROUP_NAME, Self::GROUP_RULES[30]),
         RuleFilter::Rule(Self::GROUP_NAME, Self::GROUP_RULES[31]),
->>>>>>> a3483e42
+        RuleFilter::Rule(Self::GROUP_NAME, Self::GROUP_RULES[32]),
     ];
     #[doc = r" Retrieves the recommended rules"]
     pub(crate) fn is_recommended_true(&self) -> bool {
@@ -3655,60 +3650,46 @@
                 index_set.insert(RuleFilter::Rule(Self::GROUP_NAME, Self::GROUP_RULES[24]));
             }
         }
-<<<<<<< HEAD
+        if let Some(rule) = self.use_deprecated_reason.as_ref() {
+            if rule.is_enabled() {
+                index_set.insert(RuleFilter::Rule(Self::GROUP_NAME, Self::GROUP_RULES[25]));
+            }
+        }
+        if let Some(rule) = self.use_explicit_function_return_type.as_ref() {
+            if rule.is_enabled() {
+                index_set.insert(RuleFilter::Rule(Self::GROUP_NAME, Self::GROUP_RULES[26]));
+            }
+        }
+        if let Some(rule) = self.use_import_restrictions.as_ref() {
+            if rule.is_enabled() {
+                index_set.insert(RuleFilter::Rule(Self::GROUP_NAME, Self::GROUP_RULES[27]));
+            }
+        }
+        if let Some(rule) = self.use_sorted_classes.as_ref() {
+            if rule.is_enabled() {
+                index_set.insert(RuleFilter::Rule(Self::GROUP_NAME, Self::GROUP_RULES[28]));
+            }
+        }
         if let Some(rule) = self.use_sorted_properties.as_ref() {
-=======
-        if let Some(rule) = self.use_deprecated_reason.as_ref() {
->>>>>>> a3483e42
-            if rule.is_enabled() {
-                index_set.insert(RuleFilter::Rule(Self::GROUP_NAME, Self::GROUP_RULES[25]));
-            }
-        }
-<<<<<<< HEAD
+            if rule.is_enabled() {
+                index_set.insert(RuleFilter::Rule(Self::GROUP_NAME, Self::GROUP_RULES[29]));
+            }
+        }
         if let Some(rule) = self.use_strict_mode.as_ref() {
-=======
-        if let Some(rule) = self.use_explicit_function_return_type.as_ref() {
->>>>>>> a3483e42
-            if rule.is_enabled() {
-                index_set.insert(RuleFilter::Rule(Self::GROUP_NAME, Self::GROUP_RULES[26]));
-            }
-        }
-<<<<<<< HEAD
+            if rule.is_enabled() {
+                index_set.insert(RuleFilter::Rule(Self::GROUP_NAME, Self::GROUP_RULES[30]));
+            }
+        }
         if let Some(rule) = self.use_trim_start_end.as_ref() {
-=======
-        if let Some(rule) = self.use_import_restrictions.as_ref() {
->>>>>>> a3483e42
-            if rule.is_enabled() {
-                index_set.insert(RuleFilter::Rule(Self::GROUP_NAME, Self::GROUP_RULES[27]));
-            }
-        }
-<<<<<<< HEAD
+            if rule.is_enabled() {
+                index_set.insert(RuleFilter::Rule(Self::GROUP_NAME, Self::GROUP_RULES[31]));
+            }
+        }
         if let Some(rule) = self.use_valid_autocomplete.as_ref() {
-=======
-        if let Some(rule) = self.use_sorted_classes.as_ref() {
->>>>>>> a3483e42
-            if rule.is_enabled() {
-                index_set.insert(RuleFilter::Rule(Self::GROUP_NAME, Self::GROUP_RULES[28]));
-            }
-        }
-<<<<<<< HEAD
-=======
-        if let Some(rule) = self.use_strict_mode.as_ref() {
-            if rule.is_enabled() {
-                index_set.insert(RuleFilter::Rule(Self::GROUP_NAME, Self::GROUP_RULES[29]));
-            }
-        }
-        if let Some(rule) = self.use_trim_start_end.as_ref() {
-            if rule.is_enabled() {
-                index_set.insert(RuleFilter::Rule(Self::GROUP_NAME, Self::GROUP_RULES[30]));
-            }
-        }
-        if let Some(rule) = self.use_valid_autocomplete.as_ref() {
-            if rule.is_enabled() {
-                index_set.insert(RuleFilter::Rule(Self::GROUP_NAME, Self::GROUP_RULES[31]));
-            }
-        }
->>>>>>> a3483e42
+            if rule.is_enabled() {
+                index_set.insert(RuleFilter::Rule(Self::GROUP_NAME, Self::GROUP_RULES[32]));
+            }
+        }
         index_set
     }
     pub(crate) fn get_disabled_rules(&self) -> FxHashSet<RuleFilter<'static>> {
@@ -3838,60 +3819,46 @@
                 index_set.insert(RuleFilter::Rule(Self::GROUP_NAME, Self::GROUP_RULES[24]));
             }
         }
-<<<<<<< HEAD
+        if let Some(rule) = self.use_deprecated_reason.as_ref() {
+            if rule.is_disabled() {
+                index_set.insert(RuleFilter::Rule(Self::GROUP_NAME, Self::GROUP_RULES[25]));
+            }
+        }
+        if let Some(rule) = self.use_explicit_function_return_type.as_ref() {
+            if rule.is_disabled() {
+                index_set.insert(RuleFilter::Rule(Self::GROUP_NAME, Self::GROUP_RULES[26]));
+            }
+        }
+        if let Some(rule) = self.use_import_restrictions.as_ref() {
+            if rule.is_disabled() {
+                index_set.insert(RuleFilter::Rule(Self::GROUP_NAME, Self::GROUP_RULES[27]));
+            }
+        }
+        if let Some(rule) = self.use_sorted_classes.as_ref() {
+            if rule.is_disabled() {
+                index_set.insert(RuleFilter::Rule(Self::GROUP_NAME, Self::GROUP_RULES[28]));
+            }
+        }
         if let Some(rule) = self.use_sorted_properties.as_ref() {
-=======
-        if let Some(rule) = self.use_deprecated_reason.as_ref() {
->>>>>>> a3483e42
-            if rule.is_disabled() {
-                index_set.insert(RuleFilter::Rule(Self::GROUP_NAME, Self::GROUP_RULES[25]));
-            }
-        }
-<<<<<<< HEAD
+            if rule.is_disabled() {
+                index_set.insert(RuleFilter::Rule(Self::GROUP_NAME, Self::GROUP_RULES[29]));
+            }
+        }
         if let Some(rule) = self.use_strict_mode.as_ref() {
-=======
-        if let Some(rule) = self.use_explicit_function_return_type.as_ref() {
->>>>>>> a3483e42
-            if rule.is_disabled() {
-                index_set.insert(RuleFilter::Rule(Self::GROUP_NAME, Self::GROUP_RULES[26]));
-            }
-        }
-<<<<<<< HEAD
+            if rule.is_disabled() {
+                index_set.insert(RuleFilter::Rule(Self::GROUP_NAME, Self::GROUP_RULES[30]));
+            }
+        }
         if let Some(rule) = self.use_trim_start_end.as_ref() {
-=======
-        if let Some(rule) = self.use_import_restrictions.as_ref() {
->>>>>>> a3483e42
-            if rule.is_disabled() {
-                index_set.insert(RuleFilter::Rule(Self::GROUP_NAME, Self::GROUP_RULES[27]));
-            }
-        }
-<<<<<<< HEAD
+            if rule.is_disabled() {
+                index_set.insert(RuleFilter::Rule(Self::GROUP_NAME, Self::GROUP_RULES[31]));
+            }
+        }
         if let Some(rule) = self.use_valid_autocomplete.as_ref() {
-=======
-        if let Some(rule) = self.use_sorted_classes.as_ref() {
->>>>>>> a3483e42
-            if rule.is_disabled() {
-                index_set.insert(RuleFilter::Rule(Self::GROUP_NAME, Self::GROUP_RULES[28]));
-            }
-        }
-<<<<<<< HEAD
-=======
-        if let Some(rule) = self.use_strict_mode.as_ref() {
-            if rule.is_disabled() {
-                index_set.insert(RuleFilter::Rule(Self::GROUP_NAME, Self::GROUP_RULES[29]));
-            }
-        }
-        if let Some(rule) = self.use_trim_start_end.as_ref() {
-            if rule.is_disabled() {
-                index_set.insert(RuleFilter::Rule(Self::GROUP_NAME, Self::GROUP_RULES[30]));
-            }
-        }
-        if let Some(rule) = self.use_valid_autocomplete.as_ref() {
-            if rule.is_disabled() {
-                index_set.insert(RuleFilter::Rule(Self::GROUP_NAME, Self::GROUP_RULES[31]));
-            }
-        }
->>>>>>> a3483e42
+            if rule.is_disabled() {
+                index_set.insert(RuleFilter::Rule(Self::GROUP_NAME, Self::GROUP_RULES[32]));
+            }
+        }
         index_set
     }
     #[doc = r" Checks if, given a rule name, matches one of the rules contained in this category"]
