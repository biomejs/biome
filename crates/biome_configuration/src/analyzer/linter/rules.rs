--- conflicted
+++ resolved
@@ -3486,12 +3486,8 @@
         RuleFilter::Rule(Self::GROUP_NAME, Self::GROUP_RULES[10]),
         RuleFilter::Rule(Self::GROUP_NAME, Self::GROUP_RULES[20]),
         RuleFilter::Rule(Self::GROUP_NAME, Self::GROUP_RULES[21]),
-<<<<<<< HEAD
-        RuleFilter::Rule(Self::GROUP_NAME, Self::GROUP_RULES[24]),
-=======
         RuleFilter::Rule(Self::GROUP_NAME, Self::GROUP_RULES[22]),
         RuleFilter::Rule(Self::GROUP_NAME, Self::GROUP_RULES[25]),
->>>>>>> 35bb6995
         RuleFilter::Rule(Self::GROUP_NAME, Self::GROUP_RULES[28]),
         RuleFilter::Rule(Self::GROUP_NAME, Self::GROUP_RULES[29]),
         RuleFilter::Rule(Self::GROUP_NAME, Self::GROUP_RULES[33]),
@@ -3674,11 +3670,12 @@
                 index_set.insert(RuleFilter::Rule(Self::GROUP_NAME, Self::GROUP_RULES[24]));
             }
         }
-<<<<<<< HEAD
+        if let Some(rule) = self.use_aria_props_supported_by_role.as_ref() {
+            if rule.is_enabled() {
+                index_set.insert(RuleFilter::Rule(Self::GROUP_NAME, Self::GROUP_RULES[25]));
+            }
+        }
         if let Some(rule) = self.use_collapsed_if.as_ref() {
-=======
-        if let Some(rule) = self.use_aria_props_supported_by_role.as_ref() {
->>>>>>> 35bb6995
             if rule.is_enabled() {
                 index_set.insert(RuleFilter::Rule(Self::GROUP_NAME, Self::GROUP_RULES[25]));
             }
@@ -3862,58 +3859,59 @@
                 index_set.insert(RuleFilter::Rule(Self::GROUP_NAME, Self::GROUP_RULES[24]));
             }
         }
-<<<<<<< HEAD
+        if let Some(rule) = self.use_aria_props_supported_by_role.as_ref() {
+            if rule.is_disabled() {
+                index_set.insert(RuleFilter::Rule(Self::GROUP_NAME, Self::GROUP_RULES[25]));
+            }
+        }
         if let Some(rule) = self.use_collapsed_if.as_ref() {
-=======
-        if let Some(rule) = self.use_aria_props_supported_by_role.as_ref() {
->>>>>>> 35bb6995
-            if rule.is_disabled() {
-                index_set.insert(RuleFilter::Rule(Self::GROUP_NAME, Self::GROUP_RULES[25]));
+            if rule.is_disabled() {
+                index_set.insert(RuleFilter::Rule(Self::GROUP_NAME, Self::GROUP_RULES[26]));
             }
         }
         if let Some(rule) = self.use_component_export_only_modules.as_ref() {
             if rule.is_disabled() {
-                index_set.insert(RuleFilter::Rule(Self::GROUP_NAME, Self::GROUP_RULES[26]));
+                index_set.insert(RuleFilter::Rule(Self::GROUP_NAME, Self::GROUP_RULES[27]));
             }
         }
         if let Some(rule) = self.use_consistent_curly_braces.as_ref() {
             if rule.is_disabled() {
-                index_set.insert(RuleFilter::Rule(Self::GROUP_NAME, Self::GROUP_RULES[27]));
+                index_set.insert(RuleFilter::Rule(Self::GROUP_NAME, Self::GROUP_RULES[28]));
             }
         }
         if let Some(rule) = self.use_consistent_member_accessibility.as_ref() {
             if rule.is_disabled() {
-                index_set.insert(RuleFilter::Rule(Self::GROUP_NAME, Self::GROUP_RULES[28]));
+                index_set.insert(RuleFilter::Rule(Self::GROUP_NAME, Self::GROUP_RULES[29]));
             }
         }
         if let Some(rule) = self.use_deprecated_reason.as_ref() {
             if rule.is_disabled() {
-                index_set.insert(RuleFilter::Rule(Self::GROUP_NAME, Self::GROUP_RULES[29]));
+                index_set.insert(RuleFilter::Rule(Self::GROUP_NAME, Self::GROUP_RULES[30]));
             }
         }
         if let Some(rule) = self.use_explicit_function_return_type.as_ref() {
             if rule.is_disabled() {
-                index_set.insert(RuleFilter::Rule(Self::GROUP_NAME, Self::GROUP_RULES[30]));
+                index_set.insert(RuleFilter::Rule(Self::GROUP_NAME, Self::GROUP_RULES[31]));
             }
         }
         if let Some(rule) = self.use_import_restrictions.as_ref() {
             if rule.is_disabled() {
-                index_set.insert(RuleFilter::Rule(Self::GROUP_NAME, Self::GROUP_RULES[31]));
+                index_set.insert(RuleFilter::Rule(Self::GROUP_NAME, Self::GROUP_RULES[32]));
             }
         }
         if let Some(rule) = self.use_sorted_classes.as_ref() {
             if rule.is_disabled() {
-                index_set.insert(RuleFilter::Rule(Self::GROUP_NAME, Self::GROUP_RULES[32]));
+                index_set.insert(RuleFilter::Rule(Self::GROUP_NAME, Self::GROUP_RULES[33]));
             }
         }
         if let Some(rule) = self.use_strict_mode.as_ref() {
             if rule.is_disabled() {
-                index_set.insert(RuleFilter::Rule(Self::GROUP_NAME, Self::GROUP_RULES[33]));
+                index_set.insert(RuleFilter::Rule(Self::GROUP_NAME, Self::GROUP_RULES[34]));
             }
         }
         if let Some(rule) = self.use_trim_start_end.as_ref() {
             if rule.is_disabled() {
-                index_set.insert(RuleFilter::Rule(Self::GROUP_NAME, Self::GROUP_RULES[34]));
+                index_set.insert(RuleFilter::Rule(Self::GROUP_NAME, Self::GROUP_RULES[35]));
             }
         }
         if let Some(rule) = self.use_valid_autocomplete.as_ref() {
