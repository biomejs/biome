//! Generated file, do not edit by hand, see `xtask/codegen`

use crate::analyzer::{
    GroupPlainConfiguration, RuleConfiguration, RuleFixConfiguration, RuleGroupExt,
    RulePlainConfiguration, SeverityOrGroup,
};
use biome_analyze::{RuleFilter, options::RuleOptions};
use biome_deserialize_macros::{Deserializable, Merge};
use biome_diagnostics::{Category, Severity};
use rustc_hash::FxHashSet;
#[cfg(feature = "schema")]
use schemars::JsonSchema;
use serde::{Deserialize, Serialize};
#[derive(
    Clone,
    Copy,
    Debug,
    Deserializable,
    Eq,
    Hash,
    Merge,
    Ord,
    PartialEq,
    PartialOrd,
    serde :: Deserialize,
    serde :: Serialize,
)]
#[cfg_attr(feature = "schema", derive(JsonSchema))]
#[serde(rename_all = "camelCase")]
pub enum RuleGroup {
    A11y,
    Complexity,
    Correctness,
    Nursery,
    Performance,
    Security,
    Style,
    Suspicious,
}
impl RuleGroup {
    pub const fn as_str(self) -> &'static str {
        match self {
            Self::A11y => A11y::GROUP_NAME,
            Self::Complexity => Complexity::GROUP_NAME,
            Self::Correctness => Correctness::GROUP_NAME,
            Self::Nursery => Nursery::GROUP_NAME,
            Self::Performance => Performance::GROUP_NAME,
            Self::Security => Security::GROUP_NAME,
            Self::Style => Style::GROUP_NAME,
            Self::Suspicious => Suspicious::GROUP_NAME,
        }
    }
}
impl std::str::FromStr for RuleGroup {
    type Err = &'static str;
    fn from_str(s: &str) -> Result<Self, Self::Err> {
        match s {
            A11y::GROUP_NAME => Ok(Self::A11y),
            Complexity::GROUP_NAME => Ok(Self::Complexity),
            Correctness::GROUP_NAME => Ok(Self::Correctness),
            Nursery::GROUP_NAME => Ok(Self::Nursery),
            Performance::GROUP_NAME => Ok(Self::Performance),
            Security::GROUP_NAME => Ok(Self::Security),
            Style::GROUP_NAME => Ok(Self::Style),
            Suspicious::GROUP_NAME => Ok(Self::Suspicious),
            _ => Err("This rule group doesn't exist."),
        }
    }
}
impl std::fmt::Display for RuleGroup {
    fn fmt(&self, fmt: &mut std::fmt::Formatter) -> std::fmt::Result {
        fmt.write_str(self.as_str())
    }
}
#[derive(
    Clone,
    Copy,
    Debug,
    Deserializable,
    Eq,
    Hash,
    Merge,
    Ord,
    PartialEq,
    PartialOrd,
    serde :: Deserialize,
    serde :: Serialize,
)]
#[cfg_attr(feature = "schema", derive(JsonSchema))]
#[serde(rename_all = "camelCase")]
pub enum RuleName {
    NoAccessKey,
    NoAccumulatingSpread,
    NoAdjacentSpacesInRegex,
    NoAlert,
    NoApproximativeNumericConstant,
    NoArguments,
    NoAriaHiddenOnFocusable,
    NoAriaUnsupportedElements,
    NoArrayIndexKey,
    NoAssignInExpressions,
    NoAsyncPromiseExecutor,
    NoAutofocus,
    NoAwaitInLoop,
    NoBannedTypes,
    NoBarrelFile,
    NoBitwiseOperators,
    NoBlankTarget,
    NoCatchAssign,
    NoChildrenProp,
    NoClassAssign,
    NoCommaOperator,
    NoCommentText,
    NoCommonJs,
    NoCompareNegZero,
    NoConfusingLabels,
    NoConfusingVoidType,
    NoConsole,
    NoConstAssign,
    NoConstEnum,
    NoConstantBinaryExpression,
    NoConstantCondition,
    NoConstantMathMinMaxClamp,
    NoConstructorReturn,
    NoControlCharactersInRegex,
    NoDangerouslySetInnerHtml,
    NoDangerouslySetInnerHtmlWithChildren,
    NoDebugger,
    NoDefaultExport,
    NoDelete,
    NoDescendingSpecificity,
    NoDestructuredProps,
    NoDistractingElements,
    NoDocumentCookie,
    NoDocumentImportInPage,
    NoDoneCallback,
    NoDoubleEquals,
    NoDuplicateAtImportRules,
    NoDuplicateCase,
    NoDuplicateClassMembers,
    NoDuplicateCustomProperties,
    NoDuplicateElseIf,
    NoDuplicateFields,
    NoDuplicateFontNames,
    NoDuplicateJsxProps,
    NoDuplicateObjectKeys,
    NoDuplicateParameters,
    NoDuplicateProperties,
    NoDuplicateSelectorsKeyframeBlock,
    NoDuplicateTestHooks,
    NoDynamicNamespaceImportAccess,
    NoEmptyBlock,
    NoEmptyBlockStatements,
    NoEmptyCharacterClassInRegex,
    NoEmptyInterface,
    NoEmptyPattern,
    NoEmptyTypeParameters,
    NoEnum,
    NoEvolvingTypes,
    NoExcessiveCognitiveComplexity,
    NoExcessiveLinesPerFunction,
    NoExcessiveNestedTestSuites,
    NoExplicitAny,
    NoExportedImports,
    NoExportsInTest,
    NoExtraBooleanCast,
    NoExtraNonNullAssertion,
    NoFallthroughSwitchClause,
    NoFlatMapIdentity,
    NoFloatingPromises,
    NoFocusedTests,
    NoForEach,
    NoFunctionAssign,
    NoGlobalAssign,
    NoGlobalDirnameFilename,
    NoGlobalEval,
    NoGlobalIsFinite,
    NoGlobalIsNan,
    NoGlobalObjectCalls,
    NoHeadElement,
    NoHeadImportInDocument,
    NoHeaderScope,
    NoImgElement,
    NoImplicitAnyLet,
    NoImplicitBoolean,
    NoImplicitCoercion,
    NoImportAssign,
    NoImportCycles,
    NoImportantInKeyframe,
    NoImportantStyles,
    NoInferrableTypes,
    NoInnerDeclarations,
    NoInteractiveElementToNoninteractiveRole,
    NoInvalidBuiltinInstantiation,
    NoInvalidConstructorSuper,
    NoInvalidDirectionInLinearGradient,
    NoInvalidGridAreas,
    NoInvalidPositionAtImportRule,
    NoInvalidUseBeforeDeclaration,
    NoIrregularWhitespace,
    NoLabelVar,
    NoLabelWithoutControl,
    NoMagicNumbers,
    NoMisleadingCharacterClass,
    NoMisleadingInstantiator,
    NoMisplacedAssertion,
    NoMisrefactoredShorthandAssign,
    NoMissingJsxKey,
    NoMissingVarFunction,
    NoMisusedPromises,
    NoNamespace,
    NoNamespaceImport,
    NoNegationElse,
    NoNestedComponentDefinitions,
    NoNestedTernary,
    NoNodejsModules,
    NoNonNullAssertion,
    NoNoninteractiveElementInteractions,
    NoNoninteractiveElementToInteractiveRole,
    NoNoninteractiveTabindex,
    NoNonoctalDecimalEscape,
    NoOctalEscape,
    NoParameterAssign,
    NoParameterProperties,
    NoPositiveTabindex,
    NoPrecisionLoss,
    NoPrivateImports,
    NoProcessEnv,
    NoProcessGlobal,
    NoPrototypeBuiltins,
    NoReExportAll,
    NoReactPropAssign,
    NoReactProps,
    NoReactSpecificProps,
    NoRedeclare,
    NoRedundantAlt,
    NoRedundantRoles,
    NoRedundantUseStrict,
    NoRenderReturnValue,
    NoRestrictedElements,
    NoRestrictedGlobals,
    NoRestrictedImports,
    NoRestrictedTypes,
    NoSecrets,
    NoSelfAssign,
    NoSelfCompare,
    NoSetterReturn,
    NoShadow,
    NoShadowRestrictedNames,
    NoShorthandPropertyOverrides,
    NoShoutyConstants,
    NoSkippedTests,
    NoSparseArray,
    NoStaticElementInteractions,
    NoStaticOnlyClass,
    NoStringCaseMismatch,
    NoSubstr,
    NoSuspiciousSemicolonInJsx,
    NoSvgWithoutTitle,
    NoSwitchDeclarations,
    NoTemplateCurlyInString,
    NoThenProperty,
    NoThisInStatic,
    NoTsIgnore,
    NoUnassignedVariables,
    NoUndeclaredDependencies,
    NoUndeclaredVariables,
    NoUnknownAtRule,
    NoUnknownFunction,
    NoUnknownMediaFeatureName,
    NoUnknownProperty,
    NoUnknownPseudoClass,
    NoUnknownPseudoElement,
    NoUnknownTypeSelector,
    NoUnknownUnit,
    NoUnmatchableAnbSelector,
    NoUnreachable,
    NoUnreachableSuper,
    NoUnresolvedImports,
    NoUnsafeDeclarationMerging,
    NoUnsafeFinally,
    NoUnsafeNegation,
    NoUnsafeOptionalChaining,
    NoUnusedFunctionParameters,
    NoUnusedImports,
    NoUnusedLabels,
    NoUnusedPrivateClassMembers,
    NoUnusedTemplateLiteral,
    NoUnusedVariables,
    NoUnwantedPolyfillio,
    NoUseVisibleTask,
    NoUselessBackrefInRegex,
    NoUselessCatch,
    NoUselessConstructor,
    NoUselessContinue,
    NoUselessElse,
    NoUselessEmptyExport,
    NoUselessEscapeInRegex,
    NoUselessEscapeInString,
    NoUselessFragments,
    NoUselessLabel,
    NoUselessLoneBlockStatements,
    NoUselessRename,
    NoUselessStringConcat,
    NoUselessStringRaw,
    NoUselessSwitchCase,
    NoUselessTernary,
    NoUselessThisAlias,
    NoUselessTypeConstraint,
    NoUselessUndefined,
    NoUselessUndefinedInitialization,
    NoValueAtRule,
    NoVar,
    NoVoid,
    NoVoidElementsWithChildren,
    NoVoidTypeReturn,
    NoVueReservedProps,
    NoWith,
    NoYodaExpression,
    UseAdjacentGetterSetter,
    UseAdjacentOverloadSignatures,
    UseAltText,
    UseAnchorContent,
    UseAriaActivedescendantWithTabindex,
    UseAriaPropsForRole,
    UseAriaPropsSupportedByRole,
    UseArrayLiterals,
    UseArrowFunction,
    UseAsConstAssertion,
    UseAtIndex,
    UseAwait,
    UseBlockStatements,
    UseButtonType,
    UseClasslist,
    UseCollapsedElseIf,
    UseCollapsedIf,
    UseComponentExportOnlyModules,
    UseConsistentArrayType,
    UseConsistentBuiltinInstantiation,
    UseConsistentCurlyBraces,
    UseConsistentMemberAccessibility,
    UseConsistentObjectDefinition,
    UseConsistentResponse,
    UseConst,
    UseDateNow,
    UseDefaultParameterLast,
    UseDefaultSwitchClause,
    UseDefaultSwitchClauseLast,
    UseDeprecatedReason,
    UseEnumInitializers,
    UseErrorMessage,
    UseExhaustiveDependencies,
    UseExhaustiveSwitchCases,
    UseExplicitLengthCheck,
    UseExplicitType,
    UseExponentiationOperator,
    UseExportType,
    UseExportsLast,
    UseFilenamingConvention,
    UseFlatMap,
    UseFocusableInteractive,
    UseForComponent,
    UseForOf,
    UseFragmentSyntax,
    UseGenericFontNames,
    UseGetterReturn,
    UseGoogleFontDisplay,
    UseGoogleFontPreconnect,
    UseGuardForIn,
    UseHeadingContent,
    UseHookAtTopLevel,
    UseHtmlLang,
    UseIframeTitle,
    UseImportExtensions,
    UseImportType,
    UseIndexOf,
    UseIsArray,
    UseIsNan,
    UseIterableCallbackReturn,
    UseJsonImportAttribute,
    UseJsxA,
    UseJsxImg,
    UseJsxKeyInIterable,
    UseKeyWithClickEvents,
    UseKeyWithMouseEvents,
    UseLiteralEnumMembers,
    UseLiteralKeys,
    UseMediaCaption,
    UseNamedOperation,
    UseNamespaceKeyword,
    UseNamingConvention,
    UseNodeAssertStrict,
    UseNodejsImportProtocol,
    UseNumberNamespace,
    UseNumberToFixedDigitsArgument,
    UseNumericLiterals,
    UseNumericSeparators,
    UseObjectSpread,
    UseOptionalChain,
    UseParseIntRadix,
    UseReadonlyClassProperties,
    UseRegexLiterals,
    UseSelfClosingElements,
    UseSemanticElements,
    UseShorthandAssign,
    UseShorthandFunctionType,
    UseSimpleNumberKeys,
    UseSimplifiedLogicExpression,
    UseSingleJsDocAsterisk,
    UseSingleVarDeclarator,
    UseSortedClasses,
    UseStrictMode,
    UseSymbolDescription,
    UseTemplate,
    UseThrowNewError,
    UseThrowOnlyError,
    UseTopLevelRegex,
    UseTrimStartEnd,
    UseUnifiedTypeSignature,
    UseUniqueElementIds,
    UseValidAnchor,
    UseValidAriaProps,
    UseValidAriaRole,
    UseValidAriaValues,
    UseValidAutocomplete,
    UseValidForDirection,
    UseValidLang,
    UseValidTypeof,
    UseWhile,
    UseYield,
}
impl RuleName {
    pub const fn as_str(self) -> &'static str {
        match self {
            Self::NoAccessKey => "noAccessKey",
            Self::NoAccumulatingSpread => "noAccumulatingSpread",
            Self::NoAdjacentSpacesInRegex => "noAdjacentSpacesInRegex",
            Self::NoAlert => "noAlert",
            Self::NoApproximativeNumericConstant => "noApproximativeNumericConstant",
            Self::NoArguments => "noArguments",
            Self::NoAriaHiddenOnFocusable => "noAriaHiddenOnFocusable",
            Self::NoAriaUnsupportedElements => "noAriaUnsupportedElements",
            Self::NoArrayIndexKey => "noArrayIndexKey",
            Self::NoAssignInExpressions => "noAssignInExpressions",
            Self::NoAsyncPromiseExecutor => "noAsyncPromiseExecutor",
            Self::NoAutofocus => "noAutofocus",
            Self::NoAwaitInLoop => "noAwaitInLoop",
            Self::NoBannedTypes => "noBannedTypes",
            Self::NoBarrelFile => "noBarrelFile",
            Self::NoBitwiseOperators => "noBitwiseOperators",
            Self::NoBlankTarget => "noBlankTarget",
            Self::NoCatchAssign => "noCatchAssign",
            Self::NoChildrenProp => "noChildrenProp",
            Self::NoClassAssign => "noClassAssign",
            Self::NoCommaOperator => "noCommaOperator",
            Self::NoCommentText => "noCommentText",
            Self::NoCommonJs => "noCommonJs",
            Self::NoCompareNegZero => "noCompareNegZero",
            Self::NoConfusingLabels => "noConfusingLabels",
            Self::NoConfusingVoidType => "noConfusingVoidType",
            Self::NoConsole => "noConsole",
            Self::NoConstAssign => "noConstAssign",
            Self::NoConstEnum => "noConstEnum",
            Self::NoConstantBinaryExpression => "noConstantBinaryExpression",
            Self::NoConstantCondition => "noConstantCondition",
            Self::NoConstantMathMinMaxClamp => "noConstantMathMinMaxClamp",
            Self::NoConstructorReturn => "noConstructorReturn",
            Self::NoControlCharactersInRegex => "noControlCharactersInRegex",
            Self::NoDangerouslySetInnerHtml => "noDangerouslySetInnerHtml",
            Self::NoDangerouslySetInnerHtmlWithChildren => "noDangerouslySetInnerHtmlWithChildren",
            Self::NoDebugger => "noDebugger",
            Self::NoDefaultExport => "noDefaultExport",
            Self::NoDelete => "noDelete",
            Self::NoDescendingSpecificity => "noDescendingSpecificity",
            Self::NoDestructuredProps => "noDestructuredProps",
            Self::NoDistractingElements => "noDistractingElements",
            Self::NoDocumentCookie => "noDocumentCookie",
            Self::NoDocumentImportInPage => "noDocumentImportInPage",
            Self::NoDoneCallback => "noDoneCallback",
            Self::NoDoubleEquals => "noDoubleEquals",
            Self::NoDuplicateAtImportRules => "noDuplicateAtImportRules",
            Self::NoDuplicateCase => "noDuplicateCase",
            Self::NoDuplicateClassMembers => "noDuplicateClassMembers",
            Self::NoDuplicateCustomProperties => "noDuplicateCustomProperties",
            Self::NoDuplicateElseIf => "noDuplicateElseIf",
            Self::NoDuplicateFields => "noDuplicateFields",
            Self::NoDuplicateFontNames => "noDuplicateFontNames",
            Self::NoDuplicateJsxProps => "noDuplicateJsxProps",
            Self::NoDuplicateObjectKeys => "noDuplicateObjectKeys",
            Self::NoDuplicateParameters => "noDuplicateParameters",
            Self::NoDuplicateProperties => "noDuplicateProperties",
            Self::NoDuplicateSelectorsKeyframeBlock => "noDuplicateSelectorsKeyframeBlock",
            Self::NoDuplicateTestHooks => "noDuplicateTestHooks",
            Self::NoDynamicNamespaceImportAccess => "noDynamicNamespaceImportAccess",
            Self::NoEmptyBlock => "noEmptyBlock",
            Self::NoEmptyBlockStatements => "noEmptyBlockStatements",
            Self::NoEmptyCharacterClassInRegex => "noEmptyCharacterClassInRegex",
            Self::NoEmptyInterface => "noEmptyInterface",
            Self::NoEmptyPattern => "noEmptyPattern",
            Self::NoEmptyTypeParameters => "noEmptyTypeParameters",
            Self::NoEnum => "noEnum",
            Self::NoEvolvingTypes => "noEvolvingTypes",
            Self::NoExcessiveCognitiveComplexity => "noExcessiveCognitiveComplexity",
            Self::NoExcessiveLinesPerFunction => "noExcessiveLinesPerFunction",
            Self::NoExcessiveNestedTestSuites => "noExcessiveNestedTestSuites",
            Self::NoExplicitAny => "noExplicitAny",
            Self::NoExportedImports => "noExportedImports",
            Self::NoExportsInTest => "noExportsInTest",
            Self::NoExtraBooleanCast => "noExtraBooleanCast",
            Self::NoExtraNonNullAssertion => "noExtraNonNullAssertion",
            Self::NoFallthroughSwitchClause => "noFallthroughSwitchClause",
            Self::NoFlatMapIdentity => "noFlatMapIdentity",
            Self::NoFloatingPromises => "noFloatingPromises",
            Self::NoFocusedTests => "noFocusedTests",
            Self::NoForEach => "noForEach",
            Self::NoFunctionAssign => "noFunctionAssign",
            Self::NoGlobalAssign => "noGlobalAssign",
            Self::NoGlobalDirnameFilename => "noGlobalDirnameFilename",
            Self::NoGlobalEval => "noGlobalEval",
            Self::NoGlobalIsFinite => "noGlobalIsFinite",
            Self::NoGlobalIsNan => "noGlobalIsNan",
            Self::NoGlobalObjectCalls => "noGlobalObjectCalls",
            Self::NoHeadElement => "noHeadElement",
            Self::NoHeadImportInDocument => "noHeadImportInDocument",
            Self::NoHeaderScope => "noHeaderScope",
            Self::NoImgElement => "noImgElement",
            Self::NoImplicitAnyLet => "noImplicitAnyLet",
            Self::NoImplicitBoolean => "noImplicitBoolean",
            Self::NoImplicitCoercion => "noImplicitCoercion",
            Self::NoImportAssign => "noImportAssign",
            Self::NoImportCycles => "noImportCycles",
            Self::NoImportantInKeyframe => "noImportantInKeyframe",
            Self::NoImportantStyles => "noImportantStyles",
            Self::NoInferrableTypes => "noInferrableTypes",
            Self::NoInnerDeclarations => "noInnerDeclarations",
            Self::NoInteractiveElementToNoninteractiveRole => {
                "noInteractiveElementToNoninteractiveRole"
            }
            Self::NoInvalidBuiltinInstantiation => "noInvalidBuiltinInstantiation",
            Self::NoInvalidConstructorSuper => "noInvalidConstructorSuper",
            Self::NoInvalidDirectionInLinearGradient => "noInvalidDirectionInLinearGradient",
            Self::NoInvalidGridAreas => "noInvalidGridAreas",
            Self::NoInvalidPositionAtImportRule => "noInvalidPositionAtImportRule",
            Self::NoInvalidUseBeforeDeclaration => "noInvalidUseBeforeDeclaration",
            Self::NoIrregularWhitespace => "noIrregularWhitespace",
            Self::NoLabelVar => "noLabelVar",
            Self::NoLabelWithoutControl => "noLabelWithoutControl",
            Self::NoMagicNumbers => "noMagicNumbers",
            Self::NoMisleadingCharacterClass => "noMisleadingCharacterClass",
            Self::NoMisleadingInstantiator => "noMisleadingInstantiator",
            Self::NoMisplacedAssertion => "noMisplacedAssertion",
            Self::NoMisrefactoredShorthandAssign => "noMisrefactoredShorthandAssign",
            Self::NoMissingJsxKey => "noMissingJsxKey",
            Self::NoMissingVarFunction => "noMissingVarFunction",
            Self::NoMisusedPromises => "noMisusedPromises",
            Self::NoNamespace => "noNamespace",
            Self::NoNamespaceImport => "noNamespaceImport",
            Self::NoNegationElse => "noNegationElse",
            Self::NoNestedComponentDefinitions => "noNestedComponentDefinitions",
            Self::NoNestedTernary => "noNestedTernary",
            Self::NoNodejsModules => "noNodejsModules",
            Self::NoNonNullAssertion => "noNonNullAssertion",
            Self::NoNoninteractiveElementInteractions => "noNoninteractiveElementInteractions",
            Self::NoNoninteractiveElementToInteractiveRole => {
                "noNoninteractiveElementToInteractiveRole"
            }
            Self::NoNoninteractiveTabindex => "noNoninteractiveTabindex",
            Self::NoNonoctalDecimalEscape => "noNonoctalDecimalEscape",
            Self::NoOctalEscape => "noOctalEscape",
            Self::NoParameterAssign => "noParameterAssign",
            Self::NoParameterProperties => "noParameterProperties",
            Self::NoPositiveTabindex => "noPositiveTabindex",
            Self::NoPrecisionLoss => "noPrecisionLoss",
            Self::NoPrivateImports => "noPrivateImports",
            Self::NoProcessEnv => "noProcessEnv",
            Self::NoProcessGlobal => "noProcessGlobal",
            Self::NoPrototypeBuiltins => "noPrototypeBuiltins",
            Self::NoReExportAll => "noReExportAll",
            Self::NoReactPropAssign => "noReactPropAssign",
            Self::NoReactProps => "noReactProps",
            Self::NoReactSpecificProps => "noReactSpecificProps",
            Self::NoRedeclare => "noRedeclare",
            Self::NoRedundantAlt => "noRedundantAlt",
            Self::NoRedundantRoles => "noRedundantRoles",
            Self::NoRedundantUseStrict => "noRedundantUseStrict",
            Self::NoRenderReturnValue => "noRenderReturnValue",
            Self::NoRestrictedElements => "noRestrictedElements",
            Self::NoRestrictedGlobals => "noRestrictedGlobals",
            Self::NoRestrictedImports => "noRestrictedImports",
            Self::NoRestrictedTypes => "noRestrictedTypes",
            Self::NoSecrets => "noSecrets",
            Self::NoSelfAssign => "noSelfAssign",
            Self::NoSelfCompare => "noSelfCompare",
            Self::NoSetterReturn => "noSetterReturn",
            Self::NoShadow => "noShadow",
            Self::NoShadowRestrictedNames => "noShadowRestrictedNames",
            Self::NoShorthandPropertyOverrides => "noShorthandPropertyOverrides",
            Self::NoShoutyConstants => "noShoutyConstants",
            Self::NoSkippedTests => "noSkippedTests",
            Self::NoSparseArray => "noSparseArray",
            Self::NoStaticElementInteractions => "noStaticElementInteractions",
            Self::NoStaticOnlyClass => "noStaticOnlyClass",
            Self::NoStringCaseMismatch => "noStringCaseMismatch",
            Self::NoSubstr => "noSubstr",
            Self::NoSuspiciousSemicolonInJsx => "noSuspiciousSemicolonInJsx",
            Self::NoSvgWithoutTitle => "noSvgWithoutTitle",
            Self::NoSwitchDeclarations => "noSwitchDeclarations",
            Self::NoTemplateCurlyInString => "noTemplateCurlyInString",
            Self::NoThenProperty => "noThenProperty",
            Self::NoThisInStatic => "noThisInStatic",
            Self::NoTsIgnore => "noTsIgnore",
            Self::NoUnassignedVariables => "noUnassignedVariables",
            Self::NoUndeclaredDependencies => "noUndeclaredDependencies",
            Self::NoUndeclaredVariables => "noUndeclaredVariables",
            Self::NoUnknownAtRule => "noUnknownAtRule",
            Self::NoUnknownFunction => "noUnknownFunction",
            Self::NoUnknownMediaFeatureName => "noUnknownMediaFeatureName",
            Self::NoUnknownProperty => "noUnknownProperty",
            Self::NoUnknownPseudoClass => "noUnknownPseudoClass",
            Self::NoUnknownPseudoElement => "noUnknownPseudoElement",
            Self::NoUnknownTypeSelector => "noUnknownTypeSelector",
            Self::NoUnknownUnit => "noUnknownUnit",
            Self::NoUnmatchableAnbSelector => "noUnmatchableAnbSelector",
            Self::NoUnreachable => "noUnreachable",
            Self::NoUnreachableSuper => "noUnreachableSuper",
            Self::NoUnresolvedImports => "noUnresolvedImports",
            Self::NoUnsafeDeclarationMerging => "noUnsafeDeclarationMerging",
            Self::NoUnsafeFinally => "noUnsafeFinally",
            Self::NoUnsafeNegation => "noUnsafeNegation",
            Self::NoUnsafeOptionalChaining => "noUnsafeOptionalChaining",
            Self::NoUnusedFunctionParameters => "noUnusedFunctionParameters",
            Self::NoUnusedImports => "noUnusedImports",
            Self::NoUnusedLabels => "noUnusedLabels",
            Self::NoUnusedPrivateClassMembers => "noUnusedPrivateClassMembers",
            Self::NoUnusedTemplateLiteral => "noUnusedTemplateLiteral",
            Self::NoUnusedVariables => "noUnusedVariables",
            Self::NoUnwantedPolyfillio => "noUnwantedPolyfillio",
            Self::NoUseVisibleTask => "noUseVisibleTask",
            Self::NoUselessBackrefInRegex => "noUselessBackrefInRegex",
            Self::NoUselessCatch => "noUselessCatch",
            Self::NoUselessConstructor => "noUselessConstructor",
            Self::NoUselessContinue => "noUselessContinue",
            Self::NoUselessElse => "noUselessElse",
            Self::NoUselessEmptyExport => "noUselessEmptyExport",
            Self::NoUselessEscapeInRegex => "noUselessEscapeInRegex",
            Self::NoUselessEscapeInString => "noUselessEscapeInString",
            Self::NoUselessFragments => "noUselessFragments",
            Self::NoUselessLabel => "noUselessLabel",
            Self::NoUselessLoneBlockStatements => "noUselessLoneBlockStatements",
            Self::NoUselessRename => "noUselessRename",
            Self::NoUselessStringConcat => "noUselessStringConcat",
            Self::NoUselessStringRaw => "noUselessStringRaw",
            Self::NoUselessSwitchCase => "noUselessSwitchCase",
            Self::NoUselessTernary => "noUselessTernary",
            Self::NoUselessThisAlias => "noUselessThisAlias",
            Self::NoUselessTypeConstraint => "noUselessTypeConstraint",
            Self::NoUselessUndefined => "noUselessUndefined",
            Self::NoUselessUndefinedInitialization => "noUselessUndefinedInitialization",
            Self::NoValueAtRule => "noValueAtRule",
            Self::NoVar => "noVar",
            Self::NoVoid => "noVoid",
            Self::NoVoidElementsWithChildren => "noVoidElementsWithChildren",
            Self::NoVoidTypeReturn => "noVoidTypeReturn",
            Self::NoVueReservedProps => "noVueReservedProps",
            Self::NoWith => "noWith",
            Self::NoYodaExpression => "noYodaExpression",
            Self::UseAdjacentGetterSetter => "useAdjacentGetterSetter",
            Self::UseAdjacentOverloadSignatures => "useAdjacentOverloadSignatures",
            Self::UseAltText => "useAltText",
            Self::UseAnchorContent => "useAnchorContent",
            Self::UseAriaActivedescendantWithTabindex => "useAriaActivedescendantWithTabindex",
            Self::UseAriaPropsForRole => "useAriaPropsForRole",
            Self::UseAriaPropsSupportedByRole => "useAriaPropsSupportedByRole",
            Self::UseArrayLiterals => "useArrayLiterals",
            Self::UseArrowFunction => "useArrowFunction",
            Self::UseAsConstAssertion => "useAsConstAssertion",
            Self::UseAtIndex => "useAtIndex",
            Self::UseAwait => "useAwait",
            Self::UseBlockStatements => "useBlockStatements",
            Self::UseButtonType => "useButtonType",
            Self::UseClasslist => "useClasslist",
            Self::UseCollapsedElseIf => "useCollapsedElseIf",
            Self::UseCollapsedIf => "useCollapsedIf",
            Self::UseComponentExportOnlyModules => "useComponentExportOnlyModules",
            Self::UseConsistentArrayType => "useConsistentArrayType",
            Self::UseConsistentBuiltinInstantiation => "useConsistentBuiltinInstantiation",
            Self::UseConsistentCurlyBraces => "useConsistentCurlyBraces",
            Self::UseConsistentMemberAccessibility => "useConsistentMemberAccessibility",
            Self::UseConsistentObjectDefinition => "useConsistentObjectDefinition",
            Self::UseConsistentResponse => "useConsistentResponse",
            Self::UseConst => "useConst",
            Self::UseDateNow => "useDateNow",
            Self::UseDefaultParameterLast => "useDefaultParameterLast",
            Self::UseDefaultSwitchClause => "useDefaultSwitchClause",
            Self::UseDefaultSwitchClauseLast => "useDefaultSwitchClauseLast",
            Self::UseDeprecatedReason => "useDeprecatedReason",
            Self::UseEnumInitializers => "useEnumInitializers",
            Self::UseErrorMessage => "useErrorMessage",
            Self::UseExhaustiveDependencies => "useExhaustiveDependencies",
            Self::UseExhaustiveSwitchCases => "useExhaustiveSwitchCases",
            Self::UseExplicitLengthCheck => "useExplicitLengthCheck",
            Self::UseExplicitType => "useExplicitType",
            Self::UseExponentiationOperator => "useExponentiationOperator",
            Self::UseExportType => "useExportType",
            Self::UseExportsLast => "useExportsLast",
            Self::UseFilenamingConvention => "useFilenamingConvention",
            Self::UseFlatMap => "useFlatMap",
            Self::UseFocusableInteractive => "useFocusableInteractive",
            Self::UseForComponent => "useForComponent",
            Self::UseForOf => "useForOf",
            Self::UseFragmentSyntax => "useFragmentSyntax",
            Self::UseGenericFontNames => "useGenericFontNames",
            Self::UseGetterReturn => "useGetterReturn",
            Self::UseGoogleFontDisplay => "useGoogleFontDisplay",
            Self::UseGoogleFontPreconnect => "useGoogleFontPreconnect",
            Self::UseGuardForIn => "useGuardForIn",
            Self::UseHeadingContent => "useHeadingContent",
            Self::UseHookAtTopLevel => "useHookAtTopLevel",
            Self::UseHtmlLang => "useHtmlLang",
            Self::UseIframeTitle => "useIframeTitle",
            Self::UseImportExtensions => "useImportExtensions",
            Self::UseImportType => "useImportType",
            Self::UseIndexOf => "useIndexOf",
            Self::UseIsArray => "useIsArray",
            Self::UseIsNan => "useIsNan",
            Self::UseIterableCallbackReturn => "useIterableCallbackReturn",
            Self::UseJsonImportAttribute => "useJsonImportAttribute",
            Self::UseJsxA => "useJsxA",
            Self::UseJsxImg => "useJsxImg",
            Self::UseJsxKeyInIterable => "useJsxKeyInIterable",
            Self::UseKeyWithClickEvents => "useKeyWithClickEvents",
            Self::UseKeyWithMouseEvents => "useKeyWithMouseEvents",
            Self::UseLiteralEnumMembers => "useLiteralEnumMembers",
            Self::UseLiteralKeys => "useLiteralKeys",
            Self::UseMediaCaption => "useMediaCaption",
            Self::UseNamedOperation => "useNamedOperation",
            Self::UseNamespaceKeyword => "useNamespaceKeyword",
            Self::UseNamingConvention => "useNamingConvention",
            Self::UseNodeAssertStrict => "useNodeAssertStrict",
            Self::UseNodejsImportProtocol => "useNodejsImportProtocol",
            Self::UseNumberNamespace => "useNumberNamespace",
            Self::UseNumberToFixedDigitsArgument => "useNumberToFixedDigitsArgument",
            Self::UseNumericLiterals => "useNumericLiterals",
            Self::UseNumericSeparators => "useNumericSeparators",
            Self::UseObjectSpread => "useObjectSpread",
            Self::UseOptionalChain => "useOptionalChain",
            Self::UseParseIntRadix => "useParseIntRadix",
            Self::UseReadonlyClassProperties => "useReadonlyClassProperties",
            Self::UseRegexLiterals => "useRegexLiterals",
            Self::UseSelfClosingElements => "useSelfClosingElements",
            Self::UseSemanticElements => "useSemanticElements",
            Self::UseShorthandAssign => "useShorthandAssign",
            Self::UseShorthandFunctionType => "useShorthandFunctionType",
            Self::UseSimpleNumberKeys => "useSimpleNumberKeys",
            Self::UseSimplifiedLogicExpression => "useSimplifiedLogicExpression",
            Self::UseSingleJsDocAsterisk => "useSingleJsDocAsterisk",
            Self::UseSingleVarDeclarator => "useSingleVarDeclarator",
            Self::UseSortedClasses => "useSortedClasses",
            Self::UseStrictMode => "useStrictMode",
            Self::UseSymbolDescription => "useSymbolDescription",
            Self::UseTemplate => "useTemplate",
            Self::UseThrowNewError => "useThrowNewError",
            Self::UseThrowOnlyError => "useThrowOnlyError",
            Self::UseTopLevelRegex => "useTopLevelRegex",
            Self::UseTrimStartEnd => "useTrimStartEnd",
            Self::UseUnifiedTypeSignature => "useUnifiedTypeSignature",
            Self::UseUniqueElementIds => "useUniqueElementIds",
            Self::UseValidAnchor => "useValidAnchor",
            Self::UseValidAriaProps => "useValidAriaProps",
            Self::UseValidAriaRole => "useValidAriaRole",
            Self::UseValidAriaValues => "useValidAriaValues",
            Self::UseValidAutocomplete => "useValidAutocomplete",
            Self::UseValidForDirection => "useValidForDirection",
            Self::UseValidLang => "useValidLang",
            Self::UseValidTypeof => "useValidTypeof",
            Self::UseWhile => "useWhile",
            Self::UseYield => "useYield",
        }
    }
    pub const fn group(self) -> RuleGroup {
        match self {
            Self::NoAccessKey => RuleGroup::A11y,
            Self::NoAccumulatingSpread => RuleGroup::Performance,
            Self::NoAdjacentSpacesInRegex => RuleGroup::Complexity,
            Self::NoAlert => RuleGroup::Suspicious,
            Self::NoApproximativeNumericConstant => RuleGroup::Suspicious,
            Self::NoArguments => RuleGroup::Complexity,
            Self::NoAriaHiddenOnFocusable => RuleGroup::A11y,
            Self::NoAriaUnsupportedElements => RuleGroup::A11y,
            Self::NoArrayIndexKey => RuleGroup::Suspicious,
            Self::NoAssignInExpressions => RuleGroup::Suspicious,
            Self::NoAsyncPromiseExecutor => RuleGroup::Suspicious,
            Self::NoAutofocus => RuleGroup::A11y,
            Self::NoAwaitInLoop => RuleGroup::Nursery,
            Self::NoBannedTypes => RuleGroup::Complexity,
            Self::NoBarrelFile => RuleGroup::Performance,
            Self::NoBitwiseOperators => RuleGroup::Nursery,
            Self::NoBlankTarget => RuleGroup::Security,
            Self::NoCatchAssign => RuleGroup::Suspicious,
            Self::NoChildrenProp => RuleGroup::Correctness,
            Self::NoClassAssign => RuleGroup::Suspicious,
            Self::NoCommaOperator => RuleGroup::Complexity,
            Self::NoCommentText => RuleGroup::Suspicious,
            Self::NoCommonJs => RuleGroup::Style,
            Self::NoCompareNegZero => RuleGroup::Suspicious,
            Self::NoConfusingLabels => RuleGroup::Suspicious,
            Self::NoConfusingVoidType => RuleGroup::Suspicious,
            Self::NoConsole => RuleGroup::Suspicious,
            Self::NoConstAssign => RuleGroup::Correctness,
            Self::NoConstEnum => RuleGroup::Suspicious,
            Self::NoConstantBinaryExpression => RuleGroup::Nursery,
            Self::NoConstantCondition => RuleGroup::Correctness,
            Self::NoConstantMathMinMaxClamp => RuleGroup::Correctness,
            Self::NoConstructorReturn => RuleGroup::Correctness,
            Self::NoControlCharactersInRegex => RuleGroup::Suspicious,
            Self::NoDangerouslySetInnerHtml => RuleGroup::Security,
            Self::NoDangerouslySetInnerHtmlWithChildren => RuleGroup::Security,
            Self::NoDebugger => RuleGroup::Suspicious,
            Self::NoDefaultExport => RuleGroup::Style,
            Self::NoDelete => RuleGroup::Performance,
            Self::NoDescendingSpecificity => RuleGroup::Style,
            Self::NoDestructuredProps => RuleGroup::Nursery,
            Self::NoDistractingElements => RuleGroup::A11y,
            Self::NoDocumentCookie => RuleGroup::Suspicious,
            Self::NoDocumentImportInPage => RuleGroup::Suspicious,
            Self::NoDoneCallback => RuleGroup::Style,
            Self::NoDoubleEquals => RuleGroup::Suspicious,
            Self::NoDuplicateAtImportRules => RuleGroup::Suspicious,
            Self::NoDuplicateCase => RuleGroup::Suspicious,
            Self::NoDuplicateClassMembers => RuleGroup::Suspicious,
            Self::NoDuplicateCustomProperties => RuleGroup::Suspicious,
            Self::NoDuplicateElseIf => RuleGroup::Suspicious,
            Self::NoDuplicateFields => RuleGroup::Suspicious,
            Self::NoDuplicateFontNames => RuleGroup::Suspicious,
            Self::NoDuplicateJsxProps => RuleGroup::Suspicious,
            Self::NoDuplicateObjectKeys => RuleGroup::Suspicious,
            Self::NoDuplicateParameters => RuleGroup::Suspicious,
            Self::NoDuplicateProperties => RuleGroup::Suspicious,
            Self::NoDuplicateSelectorsKeyframeBlock => RuleGroup::Suspicious,
            Self::NoDuplicateTestHooks => RuleGroup::Suspicious,
            Self::NoDynamicNamespaceImportAccess => RuleGroup::Performance,
            Self::NoEmptyBlock => RuleGroup::Suspicious,
            Self::NoEmptyBlockStatements => RuleGroup::Suspicious,
            Self::NoEmptyCharacterClassInRegex => RuleGroup::Correctness,
            Self::NoEmptyInterface => RuleGroup::Suspicious,
            Self::NoEmptyPattern => RuleGroup::Correctness,
            Self::NoEmptyTypeParameters => RuleGroup::Complexity,
            Self::NoEnum => RuleGroup::Style,
            Self::NoEvolvingTypes => RuleGroup::Suspicious,
            Self::NoExcessiveCognitiveComplexity => RuleGroup::Complexity,
            Self::NoExcessiveLinesPerFunction => RuleGroup::Nursery,
            Self::NoExcessiveNestedTestSuites => RuleGroup::Complexity,
            Self::NoExplicitAny => RuleGroup::Suspicious,
            Self::NoExportedImports => RuleGroup::Style,
            Self::NoExportsInTest => RuleGroup::Suspicious,
            Self::NoExtraBooleanCast => RuleGroup::Complexity,
            Self::NoExtraNonNullAssertion => RuleGroup::Suspicious,
            Self::NoFallthroughSwitchClause => RuleGroup::Suspicious,
            Self::NoFlatMapIdentity => RuleGroup::Complexity,
            Self::NoFloatingPromises => RuleGroup::Nursery,
            Self::NoFocusedTests => RuleGroup::Suspicious,
            Self::NoForEach => RuleGroup::Complexity,
            Self::NoFunctionAssign => RuleGroup::Suspicious,
            Self::NoGlobalAssign => RuleGroup::Suspicious,
            Self::NoGlobalDirnameFilename => RuleGroup::Nursery,
            Self::NoGlobalEval => RuleGroup::Security,
            Self::NoGlobalIsFinite => RuleGroup::Suspicious,
            Self::NoGlobalIsNan => RuleGroup::Suspicious,
            Self::NoGlobalObjectCalls => RuleGroup::Correctness,
            Self::NoHeadElement => RuleGroup::Style,
            Self::NoHeadImportInDocument => RuleGroup::Suspicious,
            Self::NoHeaderScope => RuleGroup::A11y,
            Self::NoImgElement => RuleGroup::Performance,
            Self::NoImplicitAnyLet => RuleGroup::Suspicious,
            Self::NoImplicitBoolean => RuleGroup::Style,
            Self::NoImplicitCoercion => RuleGroup::Nursery,
            Self::NoImportAssign => RuleGroup::Suspicious,
            Self::NoImportCycles => RuleGroup::Nursery,
            Self::NoImportantInKeyframe => RuleGroup::Suspicious,
            Self::NoImportantStyles => RuleGroup::Nursery,
            Self::NoInferrableTypes => RuleGroup::Style,
            Self::NoInnerDeclarations => RuleGroup::Correctness,
            Self::NoInteractiveElementToNoninteractiveRole => RuleGroup::A11y,
            Self::NoInvalidBuiltinInstantiation => RuleGroup::Correctness,
            Self::NoInvalidConstructorSuper => RuleGroup::Correctness,
            Self::NoInvalidDirectionInLinearGradient => RuleGroup::Correctness,
            Self::NoInvalidGridAreas => RuleGroup::Correctness,
            Self::NoInvalidPositionAtImportRule => RuleGroup::Correctness,
            Self::NoInvalidUseBeforeDeclaration => RuleGroup::Correctness,
            Self::NoIrregularWhitespace => RuleGroup::Suspicious,
            Self::NoLabelVar => RuleGroup::Suspicious,
            Self::NoLabelWithoutControl => RuleGroup::A11y,
            Self::NoMagicNumbers => RuleGroup::Nursery,
            Self::NoMisleadingCharacterClass => RuleGroup::Suspicious,
            Self::NoMisleadingInstantiator => RuleGroup::Suspicious,
            Self::NoMisplacedAssertion => RuleGroup::Suspicious,
            Self::NoMisrefactoredShorthandAssign => RuleGroup::Suspicious,
            Self::NoMissingJsxKey => RuleGroup::Nursery,
            Self::NoMissingVarFunction => RuleGroup::Correctness,
            Self::NoMisusedPromises => RuleGroup::Nursery,
            Self::NoNamespace => RuleGroup::Style,
            Self::NoNamespaceImport => RuleGroup::Performance,
            Self::NoNegationElse => RuleGroup::Style,
            Self::NoNestedComponentDefinitions => RuleGroup::Nursery,
            Self::NoNestedTernary => RuleGroup::Style,
            Self::NoNodejsModules => RuleGroup::Correctness,
            Self::NoNonNullAssertion => RuleGroup::Style,
            Self::NoNoninteractiveElementInteractions => RuleGroup::Nursery,
            Self::NoNoninteractiveElementToInteractiveRole => RuleGroup::A11y,
            Self::NoNoninteractiveTabindex => RuleGroup::A11y,
            Self::NoNonoctalDecimalEscape => RuleGroup::Correctness,
            Self::NoOctalEscape => RuleGroup::Suspicious,
            Self::NoParameterAssign => RuleGroup::Style,
            Self::NoParameterProperties => RuleGroup::Style,
            Self::NoPositiveTabindex => RuleGroup::A11y,
            Self::NoPrecisionLoss => RuleGroup::Correctness,
            Self::NoPrivateImports => RuleGroup::Correctness,
            Self::NoProcessEnv => RuleGroup::Style,
            Self::NoProcessGlobal => RuleGroup::Nursery,
            Self::NoPrototypeBuiltins => RuleGroup::Suspicious,
            Self::NoReExportAll => RuleGroup::Performance,
            Self::NoReactPropAssign => RuleGroup::Nursery,
            Self::NoReactProps => RuleGroup::Nursery,
            Self::NoReactSpecificProps => RuleGroup::Suspicious,
            Self::NoRedeclare => RuleGroup::Suspicious,
            Self::NoRedundantAlt => RuleGroup::A11y,
            Self::NoRedundantRoles => RuleGroup::A11y,
            Self::NoRedundantUseStrict => RuleGroup::Suspicious,
            Self::NoRenderReturnValue => RuleGroup::Correctness,
            Self::NoRestrictedElements => RuleGroup::Nursery,
            Self::NoRestrictedGlobals => RuleGroup::Style,
            Self::NoRestrictedImports => RuleGroup::Style,
            Self::NoRestrictedTypes => RuleGroup::Style,
            Self::NoSecrets => RuleGroup::Nursery,
            Self::NoSelfAssign => RuleGroup::Correctness,
            Self::NoSelfCompare => RuleGroup::Suspicious,
            Self::NoSetterReturn => RuleGroup::Correctness,
            Self::NoShadow => RuleGroup::Nursery,
            Self::NoShadowRestrictedNames => RuleGroup::Suspicious,
            Self::NoShorthandPropertyOverrides => RuleGroup::Suspicious,
            Self::NoShoutyConstants => RuleGroup::Style,
            Self::NoSkippedTests => RuleGroup::Suspicious,
            Self::NoSparseArray => RuleGroup::Suspicious,
            Self::NoStaticElementInteractions => RuleGroup::A11y,
            Self::NoStaticOnlyClass => RuleGroup::Complexity,
            Self::NoStringCaseMismatch => RuleGroup::Correctness,
            Self::NoSubstr => RuleGroup::Style,
            Self::NoSuspiciousSemicolonInJsx => RuleGroup::Suspicious,
            Self::NoSvgWithoutTitle => RuleGroup::A11y,
            Self::NoSwitchDeclarations => RuleGroup::Correctness,
            Self::NoTemplateCurlyInString => RuleGroup::Suspicious,
            Self::NoThenProperty => RuleGroup::Suspicious,
            Self::NoThisInStatic => RuleGroup::Complexity,
            Self::NoTsIgnore => RuleGroup::Nursery,
            Self::NoUnassignedVariables => RuleGroup::Nursery,
            Self::NoUndeclaredDependencies => RuleGroup::Correctness,
            Self::NoUndeclaredVariables => RuleGroup::Correctness,
            Self::NoUnknownAtRule => RuleGroup::Nursery,
            Self::NoUnknownFunction => RuleGroup::Correctness,
            Self::NoUnknownMediaFeatureName => RuleGroup::Correctness,
            Self::NoUnknownProperty => RuleGroup::Correctness,
            Self::NoUnknownPseudoClass => RuleGroup::Correctness,
            Self::NoUnknownPseudoElement => RuleGroup::Correctness,
            Self::NoUnknownTypeSelector => RuleGroup::Correctness,
            Self::NoUnknownUnit => RuleGroup::Correctness,
            Self::NoUnmatchableAnbSelector => RuleGroup::Correctness,
            Self::NoUnreachable => RuleGroup::Correctness,
            Self::NoUnreachableSuper => RuleGroup::Correctness,
            Self::NoUnresolvedImports => RuleGroup::Nursery,
            Self::NoUnsafeDeclarationMerging => RuleGroup::Suspicious,
            Self::NoUnsafeFinally => RuleGroup::Correctness,
            Self::NoUnsafeNegation => RuleGroup::Suspicious,
            Self::NoUnsafeOptionalChaining => RuleGroup::Correctness,
            Self::NoUnusedFunctionParameters => RuleGroup::Correctness,
            Self::NoUnusedImports => RuleGroup::Correctness,
            Self::NoUnusedLabels => RuleGroup::Correctness,
            Self::NoUnusedPrivateClassMembers => RuleGroup::Correctness,
            Self::NoUnusedTemplateLiteral => RuleGroup::Style,
            Self::NoUnusedVariables => RuleGroup::Correctness,
            Self::NoUnwantedPolyfillio => RuleGroup::Nursery,
            Self::NoUseVisibleTask => RuleGroup::Nursery,
            Self::NoUselessBackrefInRegex => RuleGroup::Nursery,
            Self::NoUselessCatch => RuleGroup::Complexity,
            Self::NoUselessConstructor => RuleGroup::Complexity,
            Self::NoUselessContinue => RuleGroup::Complexity,
            Self::NoUselessElse => RuleGroup::Style,
            Self::NoUselessEmptyExport => RuleGroup::Complexity,
            Self::NoUselessEscapeInRegex => RuleGroup::Complexity,
            Self::NoUselessEscapeInString => RuleGroup::Nursery,
            Self::NoUselessFragments => RuleGroup::Complexity,
            Self::NoUselessLabel => RuleGroup::Complexity,
            Self::NoUselessLoneBlockStatements => RuleGroup::Complexity,
            Self::NoUselessRename => RuleGroup::Complexity,
            Self::NoUselessStringConcat => RuleGroup::Complexity,
            Self::NoUselessStringRaw => RuleGroup::Complexity,
            Self::NoUselessSwitchCase => RuleGroup::Complexity,
            Self::NoUselessTernary => RuleGroup::Complexity,
            Self::NoUselessThisAlias => RuleGroup::Complexity,
            Self::NoUselessTypeConstraint => RuleGroup::Complexity,
            Self::NoUselessUndefined => RuleGroup::Nursery,
            Self::NoUselessUndefinedInitialization => RuleGroup::Complexity,
            Self::NoValueAtRule => RuleGroup::Style,
            Self::NoVar => RuleGroup::Suspicious,
            Self::NoVoid => RuleGroup::Complexity,
            Self::NoVoidElementsWithChildren => RuleGroup::Correctness,
            Self::NoVoidTypeReturn => RuleGroup::Correctness,
            Self::NoVueReservedProps => RuleGroup::Nursery,
            Self::NoWith => RuleGroup::Suspicious,
            Self::NoYodaExpression => RuleGroup::Style,
            Self::UseAdjacentGetterSetter => RuleGroup::Nursery,
            Self::UseAdjacentOverloadSignatures => RuleGroup::Suspicious,
            Self::UseAltText => RuleGroup::A11y,
            Self::UseAnchorContent => RuleGroup::A11y,
            Self::UseAriaActivedescendantWithTabindex => RuleGroup::A11y,
            Self::UseAriaPropsForRole => RuleGroup::A11y,
            Self::UseAriaPropsSupportedByRole => RuleGroup::A11y,
            Self::UseArrayLiterals => RuleGroup::Style,
            Self::UseArrowFunction => RuleGroup::Complexity,
            Self::UseAsConstAssertion => RuleGroup::Style,
            Self::UseAtIndex => RuleGroup::Style,
            Self::UseAwait => RuleGroup::Suspicious,
            Self::UseBlockStatements => RuleGroup::Style,
            Self::UseButtonType => RuleGroup::A11y,
            Self::UseClasslist => RuleGroup::Nursery,
            Self::UseCollapsedElseIf => RuleGroup::Style,
            Self::UseCollapsedIf => RuleGroup::Style,
            Self::UseComponentExportOnlyModules => RuleGroup::Style,
            Self::UseConsistentArrayType => RuleGroup::Style,
            Self::UseConsistentBuiltinInstantiation => RuleGroup::Style,
            Self::UseConsistentCurlyBraces => RuleGroup::Style,
            Self::UseConsistentMemberAccessibility => RuleGroup::Style,
            Self::UseConsistentObjectDefinition => RuleGroup::Nursery,
            Self::UseConsistentResponse => RuleGroup::Nursery,
            Self::UseConst => RuleGroup::Style,
            Self::UseDateNow => RuleGroup::Complexity,
            Self::UseDefaultParameterLast => RuleGroup::Style,
            Self::UseDefaultSwitchClause => RuleGroup::Style,
            Self::UseDefaultSwitchClauseLast => RuleGroup::Suspicious,
            Self::UseDeprecatedReason => RuleGroup::Style,
            Self::UseEnumInitializers => RuleGroup::Style,
            Self::UseErrorMessage => RuleGroup::Suspicious,
            Self::UseExhaustiveDependencies => RuleGroup::Correctness,
            Self::UseExhaustiveSwitchCases => RuleGroup::Nursery,
            Self::UseExplicitLengthCheck => RuleGroup::Style,
            Self::UseExplicitType => RuleGroup::Nursery,
            Self::UseExponentiationOperator => RuleGroup::Style,
            Self::UseExportType => RuleGroup::Style,
            Self::UseExportsLast => RuleGroup::Nursery,
            Self::UseFilenamingConvention => RuleGroup::Style,
            Self::UseFlatMap => RuleGroup::Complexity,
            Self::UseFocusableInteractive => RuleGroup::A11y,
            Self::UseForComponent => RuleGroup::Nursery,
            Self::UseForOf => RuleGroup::Style,
            Self::UseFragmentSyntax => RuleGroup::Style,
            Self::UseGenericFontNames => RuleGroup::A11y,
            Self::UseGetterReturn => RuleGroup::Suspicious,
            Self::UseGoogleFontDisplay => RuleGroup::Suspicious,
            Self::UseGoogleFontPreconnect => RuleGroup::Nursery,
            Self::UseGuardForIn => RuleGroup::Suspicious,
            Self::UseHeadingContent => RuleGroup::A11y,
            Self::UseHookAtTopLevel => RuleGroup::Correctness,
            Self::UseHtmlLang => RuleGroup::A11y,
            Self::UseIframeTitle => RuleGroup::A11y,
            Self::UseImportExtensions => RuleGroup::Correctness,
            Self::UseImportType => RuleGroup::Style,
            Self::UseIndexOf => RuleGroup::Nursery,
            Self::UseIsArray => RuleGroup::Suspicious,
            Self::UseIsNan => RuleGroup::Correctness,
            Self::UseIterableCallbackReturn => RuleGroup::Nursery,
            Self::UseJsonImportAttribute => RuleGroup::Nursery,
            Self::UseJsxA => RuleGroup::Nursery,
            Self::UseJsxImg => RuleGroup::Nursery,
            Self::UseJsxKeyInIterable => RuleGroup::Correctness,
            Self::UseKeyWithClickEvents => RuleGroup::A11y,
            Self::UseKeyWithMouseEvents => RuleGroup::A11y,
            Self::UseLiteralEnumMembers => RuleGroup::Style,
            Self::UseLiteralKeys => RuleGroup::Complexity,
            Self::UseMediaCaption => RuleGroup::A11y,
            Self::UseNamedOperation => RuleGroup::Nursery,
            Self::UseNamespaceKeyword => RuleGroup::Suspicious,
            Self::UseNamingConvention => RuleGroup::Style,
            Self::UseNodeAssertStrict => RuleGroup::Style,
            Self::UseNodejsImportProtocol => RuleGroup::Style,
            Self::UseNumberNamespace => RuleGroup::Style,
            Self::UseNumberToFixedDigitsArgument => RuleGroup::Suspicious,
            Self::UseNumericLiterals => RuleGroup::Complexity,
            Self::UseNumericSeparators => RuleGroup::Nursery,
            Self::UseObjectSpread => RuleGroup::Nursery,
            Self::UseOptionalChain => RuleGroup::Complexity,
            Self::UseParseIntRadix => RuleGroup::Nursery,
            Self::UseReadonlyClassProperties => RuleGroup::Nursery,
            Self::UseRegexLiterals => RuleGroup::Complexity,
            Self::UseSelfClosingElements => RuleGroup::Style,
            Self::UseSemanticElements => RuleGroup::A11y,
            Self::UseShorthandAssign => RuleGroup::Style,
            Self::UseShorthandFunctionType => RuleGroup::Style,
            Self::UseSimpleNumberKeys => RuleGroup::Complexity,
            Self::UseSimplifiedLogicExpression => RuleGroup::Complexity,
            Self::UseSingleJsDocAsterisk => RuleGroup::Nursery,
            Self::UseSingleVarDeclarator => RuleGroup::Style,
            Self::UseSortedClasses => RuleGroup::Nursery,
            Self::UseStrictMode => RuleGroup::Suspicious,
            Self::UseSymbolDescription => RuleGroup::Nursery,
            Self::UseTemplate => RuleGroup::Style,
            Self::UseThrowNewError => RuleGroup::Style,
            Self::UseThrowOnlyError => RuleGroup::Style,
            Self::UseTopLevelRegex => RuleGroup::Performance,
            Self::UseTrimStartEnd => RuleGroup::Style,
            Self::UseUnifiedTypeSignature => RuleGroup::Nursery,
            Self::UseUniqueElementIds => RuleGroup::Nursery,
            Self::UseValidAnchor => RuleGroup::A11y,
            Self::UseValidAriaProps => RuleGroup::A11y,
            Self::UseValidAriaRole => RuleGroup::A11y,
            Self::UseValidAriaValues => RuleGroup::A11y,
            Self::UseValidAutocomplete => RuleGroup::A11y,
            Self::UseValidForDirection => RuleGroup::Correctness,
            Self::UseValidLang => RuleGroup::A11y,
            Self::UseValidTypeof => RuleGroup::Correctness,
            Self::UseWhile => RuleGroup::Complexity,
            Self::UseYield => RuleGroup::Correctness,
        }
    }
}
impl std::str::FromStr for RuleName {
    type Err = &'static str;
    fn from_str(s: &str) -> Result<Self, Self::Err> {
        match s {
            "noAccessKey" => Ok(Self::NoAccessKey),
            "noAccumulatingSpread" => Ok(Self::NoAccumulatingSpread),
            "noAdjacentSpacesInRegex" => Ok(Self::NoAdjacentSpacesInRegex),
            "noAlert" => Ok(Self::NoAlert),
            "noApproximativeNumericConstant" => Ok(Self::NoApproximativeNumericConstant),
            "noArguments" => Ok(Self::NoArguments),
            "noAriaHiddenOnFocusable" => Ok(Self::NoAriaHiddenOnFocusable),
            "noAriaUnsupportedElements" => Ok(Self::NoAriaUnsupportedElements),
            "noArrayIndexKey" => Ok(Self::NoArrayIndexKey),
            "noAssignInExpressions" => Ok(Self::NoAssignInExpressions),
            "noAsyncPromiseExecutor" => Ok(Self::NoAsyncPromiseExecutor),
            "noAutofocus" => Ok(Self::NoAutofocus),
            "noAwaitInLoop" => Ok(Self::NoAwaitInLoop),
            "noBannedTypes" => Ok(Self::NoBannedTypes),
            "noBarrelFile" => Ok(Self::NoBarrelFile),
            "noBitwiseOperators" => Ok(Self::NoBitwiseOperators),
            "noBlankTarget" => Ok(Self::NoBlankTarget),
            "noCatchAssign" => Ok(Self::NoCatchAssign),
            "noChildrenProp" => Ok(Self::NoChildrenProp),
            "noClassAssign" => Ok(Self::NoClassAssign),
            "noCommaOperator" => Ok(Self::NoCommaOperator),
            "noCommentText" => Ok(Self::NoCommentText),
            "noCommonJs" => Ok(Self::NoCommonJs),
            "noCompareNegZero" => Ok(Self::NoCompareNegZero),
            "noConfusingLabels" => Ok(Self::NoConfusingLabels),
            "noConfusingVoidType" => Ok(Self::NoConfusingVoidType),
            "noConsole" => Ok(Self::NoConsole),
            "noConstAssign" => Ok(Self::NoConstAssign),
            "noConstEnum" => Ok(Self::NoConstEnum),
            "noConstantBinaryExpression" => Ok(Self::NoConstantBinaryExpression),
            "noConstantCondition" => Ok(Self::NoConstantCondition),
            "noConstantMathMinMaxClamp" => Ok(Self::NoConstantMathMinMaxClamp),
            "noConstructorReturn" => Ok(Self::NoConstructorReturn),
            "noControlCharactersInRegex" => Ok(Self::NoControlCharactersInRegex),
            "noDangerouslySetInnerHtml" => Ok(Self::NoDangerouslySetInnerHtml),
            "noDangerouslySetInnerHtmlWithChildren" => {
                Ok(Self::NoDangerouslySetInnerHtmlWithChildren)
            }
            "noDebugger" => Ok(Self::NoDebugger),
            "noDefaultExport" => Ok(Self::NoDefaultExport),
            "noDelete" => Ok(Self::NoDelete),
            "noDescendingSpecificity" => Ok(Self::NoDescendingSpecificity),
            "noDestructuredProps" => Ok(Self::NoDestructuredProps),
            "noDistractingElements" => Ok(Self::NoDistractingElements),
            "noDocumentCookie" => Ok(Self::NoDocumentCookie),
            "noDocumentImportInPage" => Ok(Self::NoDocumentImportInPage),
            "noDoneCallback" => Ok(Self::NoDoneCallback),
            "noDoubleEquals" => Ok(Self::NoDoubleEquals),
            "noDuplicateAtImportRules" => Ok(Self::NoDuplicateAtImportRules),
            "noDuplicateCase" => Ok(Self::NoDuplicateCase),
            "noDuplicateClassMembers" => Ok(Self::NoDuplicateClassMembers),
            "noDuplicateCustomProperties" => Ok(Self::NoDuplicateCustomProperties),
            "noDuplicateElseIf" => Ok(Self::NoDuplicateElseIf),
            "noDuplicateFields" => Ok(Self::NoDuplicateFields),
            "noDuplicateFontNames" => Ok(Self::NoDuplicateFontNames),
            "noDuplicateJsxProps" => Ok(Self::NoDuplicateJsxProps),
            "noDuplicateObjectKeys" => Ok(Self::NoDuplicateObjectKeys),
            "noDuplicateParameters" => Ok(Self::NoDuplicateParameters),
            "noDuplicateProperties" => Ok(Self::NoDuplicateProperties),
            "noDuplicateSelectorsKeyframeBlock" => Ok(Self::NoDuplicateSelectorsKeyframeBlock),
            "noDuplicateTestHooks" => Ok(Self::NoDuplicateTestHooks),
            "noDynamicNamespaceImportAccess" => Ok(Self::NoDynamicNamespaceImportAccess),
            "noEmptyBlock" => Ok(Self::NoEmptyBlock),
            "noEmptyBlockStatements" => Ok(Self::NoEmptyBlockStatements),
            "noEmptyCharacterClassInRegex" => Ok(Self::NoEmptyCharacterClassInRegex),
            "noEmptyInterface" => Ok(Self::NoEmptyInterface),
            "noEmptyPattern" => Ok(Self::NoEmptyPattern),
            "noEmptyTypeParameters" => Ok(Self::NoEmptyTypeParameters),
            "noEnum" => Ok(Self::NoEnum),
            "noEvolvingTypes" => Ok(Self::NoEvolvingTypes),
            "noExcessiveCognitiveComplexity" => Ok(Self::NoExcessiveCognitiveComplexity),
            "noExcessiveLinesPerFunction" => Ok(Self::NoExcessiveLinesPerFunction),
            "noExcessiveNestedTestSuites" => Ok(Self::NoExcessiveNestedTestSuites),
            "noExplicitAny" => Ok(Self::NoExplicitAny),
            "noExportedImports" => Ok(Self::NoExportedImports),
            "noExportsInTest" => Ok(Self::NoExportsInTest),
            "noExtraBooleanCast" => Ok(Self::NoExtraBooleanCast),
            "noExtraNonNullAssertion" => Ok(Self::NoExtraNonNullAssertion),
            "noFallthroughSwitchClause" => Ok(Self::NoFallthroughSwitchClause),
            "noFlatMapIdentity" => Ok(Self::NoFlatMapIdentity),
            "noFloatingPromises" => Ok(Self::NoFloatingPromises),
            "noFocusedTests" => Ok(Self::NoFocusedTests),
            "noForEach" => Ok(Self::NoForEach),
            "noFunctionAssign" => Ok(Self::NoFunctionAssign),
            "noGlobalAssign" => Ok(Self::NoGlobalAssign),
            "noGlobalDirnameFilename" => Ok(Self::NoGlobalDirnameFilename),
            "noGlobalEval" => Ok(Self::NoGlobalEval),
            "noGlobalIsFinite" => Ok(Self::NoGlobalIsFinite),
            "noGlobalIsNan" => Ok(Self::NoGlobalIsNan),
            "noGlobalObjectCalls" => Ok(Self::NoGlobalObjectCalls),
            "noHeadElement" => Ok(Self::NoHeadElement),
            "noHeadImportInDocument" => Ok(Self::NoHeadImportInDocument),
            "noHeaderScope" => Ok(Self::NoHeaderScope),
            "noImgElement" => Ok(Self::NoImgElement),
            "noImplicitAnyLet" => Ok(Self::NoImplicitAnyLet),
            "noImplicitBoolean" => Ok(Self::NoImplicitBoolean),
            "noImplicitCoercion" => Ok(Self::NoImplicitCoercion),
            "noImportAssign" => Ok(Self::NoImportAssign),
            "noImportCycles" => Ok(Self::NoImportCycles),
            "noImportantInKeyframe" => Ok(Self::NoImportantInKeyframe),
            "noImportantStyles" => Ok(Self::NoImportantStyles),
            "noInferrableTypes" => Ok(Self::NoInferrableTypes),
            "noInnerDeclarations" => Ok(Self::NoInnerDeclarations),
            "noInteractiveElementToNoninteractiveRole" => {
                Ok(Self::NoInteractiveElementToNoninteractiveRole)
            }
            "noInvalidBuiltinInstantiation" => Ok(Self::NoInvalidBuiltinInstantiation),
            "noInvalidConstructorSuper" => Ok(Self::NoInvalidConstructorSuper),
            "noInvalidDirectionInLinearGradient" => Ok(Self::NoInvalidDirectionInLinearGradient),
            "noInvalidGridAreas" => Ok(Self::NoInvalidGridAreas),
            "noInvalidPositionAtImportRule" => Ok(Self::NoInvalidPositionAtImportRule),
            "noInvalidUseBeforeDeclaration" => Ok(Self::NoInvalidUseBeforeDeclaration),
            "noIrregularWhitespace" => Ok(Self::NoIrregularWhitespace),
            "noLabelVar" => Ok(Self::NoLabelVar),
            "noLabelWithoutControl" => Ok(Self::NoLabelWithoutControl),
            "noMagicNumbers" => Ok(Self::NoMagicNumbers),
            "noMisleadingCharacterClass" => Ok(Self::NoMisleadingCharacterClass),
            "noMisleadingInstantiator" => Ok(Self::NoMisleadingInstantiator),
            "noMisplacedAssertion" => Ok(Self::NoMisplacedAssertion),
            "noMisrefactoredShorthandAssign" => Ok(Self::NoMisrefactoredShorthandAssign),
            "noMissingJsxKey" => Ok(Self::NoMissingJsxKey),
            "noMissingVarFunction" => Ok(Self::NoMissingVarFunction),
            "noMisusedPromises" => Ok(Self::NoMisusedPromises),
            "noNamespace" => Ok(Self::NoNamespace),
            "noNamespaceImport" => Ok(Self::NoNamespaceImport),
            "noNegationElse" => Ok(Self::NoNegationElse),
            "noNestedComponentDefinitions" => Ok(Self::NoNestedComponentDefinitions),
            "noNestedTernary" => Ok(Self::NoNestedTernary),
            "noNodejsModules" => Ok(Self::NoNodejsModules),
            "noNonNullAssertion" => Ok(Self::NoNonNullAssertion),
            "noNoninteractiveElementInteractions" => Ok(Self::NoNoninteractiveElementInteractions),
            "noNoninteractiveElementToInteractiveRole" => {
                Ok(Self::NoNoninteractiveElementToInteractiveRole)
            }
            "noNoninteractiveTabindex" => Ok(Self::NoNoninteractiveTabindex),
            "noNonoctalDecimalEscape" => Ok(Self::NoNonoctalDecimalEscape),
            "noOctalEscape" => Ok(Self::NoOctalEscape),
            "noParameterAssign" => Ok(Self::NoParameterAssign),
            "noParameterProperties" => Ok(Self::NoParameterProperties),
            "noPositiveTabindex" => Ok(Self::NoPositiveTabindex),
            "noPrecisionLoss" => Ok(Self::NoPrecisionLoss),
            "noPrivateImports" => Ok(Self::NoPrivateImports),
            "noProcessEnv" => Ok(Self::NoProcessEnv),
            "noProcessGlobal" => Ok(Self::NoProcessGlobal),
            "noPrototypeBuiltins" => Ok(Self::NoPrototypeBuiltins),
            "noReExportAll" => Ok(Self::NoReExportAll),
            "noReactPropAssign" => Ok(Self::NoReactPropAssign),
            "noReactProps" => Ok(Self::NoReactProps),
            "noReactSpecificProps" => Ok(Self::NoReactSpecificProps),
            "noRedeclare" => Ok(Self::NoRedeclare),
            "noRedundantAlt" => Ok(Self::NoRedundantAlt),
            "noRedundantRoles" => Ok(Self::NoRedundantRoles),
            "noRedundantUseStrict" => Ok(Self::NoRedundantUseStrict),
            "noRenderReturnValue" => Ok(Self::NoRenderReturnValue),
            "noRestrictedElements" => Ok(Self::NoRestrictedElements),
            "noRestrictedGlobals" => Ok(Self::NoRestrictedGlobals),
            "noRestrictedImports" => Ok(Self::NoRestrictedImports),
            "noRestrictedTypes" => Ok(Self::NoRestrictedTypes),
            "noSecrets" => Ok(Self::NoSecrets),
            "noSelfAssign" => Ok(Self::NoSelfAssign),
            "noSelfCompare" => Ok(Self::NoSelfCompare),
            "noSetterReturn" => Ok(Self::NoSetterReturn),
            "noShadow" => Ok(Self::NoShadow),
            "noShadowRestrictedNames" => Ok(Self::NoShadowRestrictedNames),
            "noShorthandPropertyOverrides" => Ok(Self::NoShorthandPropertyOverrides),
            "noShoutyConstants" => Ok(Self::NoShoutyConstants),
            "noSkippedTests" => Ok(Self::NoSkippedTests),
            "noSparseArray" => Ok(Self::NoSparseArray),
            "noStaticElementInteractions" => Ok(Self::NoStaticElementInteractions),
            "noStaticOnlyClass" => Ok(Self::NoStaticOnlyClass),
            "noStringCaseMismatch" => Ok(Self::NoStringCaseMismatch),
            "noSubstr" => Ok(Self::NoSubstr),
            "noSuspiciousSemicolonInJsx" => Ok(Self::NoSuspiciousSemicolonInJsx),
            "noSvgWithoutTitle" => Ok(Self::NoSvgWithoutTitle),
            "noSwitchDeclarations" => Ok(Self::NoSwitchDeclarations),
            "noTemplateCurlyInString" => Ok(Self::NoTemplateCurlyInString),
            "noThenProperty" => Ok(Self::NoThenProperty),
            "noThisInStatic" => Ok(Self::NoThisInStatic),
            "noTsIgnore" => Ok(Self::NoTsIgnore),
            "noUnassignedVariables" => Ok(Self::NoUnassignedVariables),
            "noUndeclaredDependencies" => Ok(Self::NoUndeclaredDependencies),
            "noUndeclaredVariables" => Ok(Self::NoUndeclaredVariables),
            "noUnknownAtRule" => Ok(Self::NoUnknownAtRule),
            "noUnknownFunction" => Ok(Self::NoUnknownFunction),
            "noUnknownMediaFeatureName" => Ok(Self::NoUnknownMediaFeatureName),
            "noUnknownProperty" => Ok(Self::NoUnknownProperty),
            "noUnknownPseudoClass" => Ok(Self::NoUnknownPseudoClass),
            "noUnknownPseudoElement" => Ok(Self::NoUnknownPseudoElement),
            "noUnknownTypeSelector" => Ok(Self::NoUnknownTypeSelector),
            "noUnknownUnit" => Ok(Self::NoUnknownUnit),
            "noUnmatchableAnbSelector" => Ok(Self::NoUnmatchableAnbSelector),
            "noUnreachable" => Ok(Self::NoUnreachable),
            "noUnreachableSuper" => Ok(Self::NoUnreachableSuper),
            "noUnresolvedImports" => Ok(Self::NoUnresolvedImports),
            "noUnsafeDeclarationMerging" => Ok(Self::NoUnsafeDeclarationMerging),
            "noUnsafeFinally" => Ok(Self::NoUnsafeFinally),
            "noUnsafeNegation" => Ok(Self::NoUnsafeNegation),
            "noUnsafeOptionalChaining" => Ok(Self::NoUnsafeOptionalChaining),
            "noUnusedFunctionParameters" => Ok(Self::NoUnusedFunctionParameters),
            "noUnusedImports" => Ok(Self::NoUnusedImports),
            "noUnusedLabels" => Ok(Self::NoUnusedLabels),
            "noUnusedPrivateClassMembers" => Ok(Self::NoUnusedPrivateClassMembers),
            "noUnusedTemplateLiteral" => Ok(Self::NoUnusedTemplateLiteral),
            "noUnusedVariables" => Ok(Self::NoUnusedVariables),
            "noUnwantedPolyfillio" => Ok(Self::NoUnwantedPolyfillio),
            "noUseVisibleTask" => Ok(Self::NoUseVisibleTask),
            "noUselessBackrefInRegex" => Ok(Self::NoUselessBackrefInRegex),
            "noUselessCatch" => Ok(Self::NoUselessCatch),
            "noUselessConstructor" => Ok(Self::NoUselessConstructor),
            "noUselessContinue" => Ok(Self::NoUselessContinue),
            "noUselessElse" => Ok(Self::NoUselessElse),
            "noUselessEmptyExport" => Ok(Self::NoUselessEmptyExport),
            "noUselessEscapeInRegex" => Ok(Self::NoUselessEscapeInRegex),
            "noUselessEscapeInString" => Ok(Self::NoUselessEscapeInString),
            "noUselessFragments" => Ok(Self::NoUselessFragments),
            "noUselessLabel" => Ok(Self::NoUselessLabel),
            "noUselessLoneBlockStatements" => Ok(Self::NoUselessLoneBlockStatements),
            "noUselessRename" => Ok(Self::NoUselessRename),
            "noUselessStringConcat" => Ok(Self::NoUselessStringConcat),
            "noUselessStringRaw" => Ok(Self::NoUselessStringRaw),
            "noUselessSwitchCase" => Ok(Self::NoUselessSwitchCase),
            "noUselessTernary" => Ok(Self::NoUselessTernary),
            "noUselessThisAlias" => Ok(Self::NoUselessThisAlias),
            "noUselessTypeConstraint" => Ok(Self::NoUselessTypeConstraint),
            "noUselessUndefined" => Ok(Self::NoUselessUndefined),
            "noUselessUndefinedInitialization" => Ok(Self::NoUselessUndefinedInitialization),
            "noValueAtRule" => Ok(Self::NoValueAtRule),
            "noVar" => Ok(Self::NoVar),
            "noVoid" => Ok(Self::NoVoid),
            "noVoidElementsWithChildren" => Ok(Self::NoVoidElementsWithChildren),
            "noVoidTypeReturn" => Ok(Self::NoVoidTypeReturn),
            "noVueReservedProps" => Ok(Self::NoVueReservedProps),
            "noWith" => Ok(Self::NoWith),
            "noYodaExpression" => Ok(Self::NoYodaExpression),
            "useAdjacentGetterSetter" => Ok(Self::UseAdjacentGetterSetter),
            "useAdjacentOverloadSignatures" => Ok(Self::UseAdjacentOverloadSignatures),
            "useAltText" => Ok(Self::UseAltText),
            "useAnchorContent" => Ok(Self::UseAnchorContent),
            "useAriaActivedescendantWithTabindex" => Ok(Self::UseAriaActivedescendantWithTabindex),
            "useAriaPropsForRole" => Ok(Self::UseAriaPropsForRole),
            "useAriaPropsSupportedByRole" => Ok(Self::UseAriaPropsSupportedByRole),
            "useArrayLiterals" => Ok(Self::UseArrayLiterals),
            "useArrowFunction" => Ok(Self::UseArrowFunction),
            "useAsConstAssertion" => Ok(Self::UseAsConstAssertion),
            "useAtIndex" => Ok(Self::UseAtIndex),
            "useAwait" => Ok(Self::UseAwait),
            "useBlockStatements" => Ok(Self::UseBlockStatements),
            "useButtonType" => Ok(Self::UseButtonType),
            "useClasslist" => Ok(Self::UseClasslist),
            "useCollapsedElseIf" => Ok(Self::UseCollapsedElseIf),
            "useCollapsedIf" => Ok(Self::UseCollapsedIf),
            "useComponentExportOnlyModules" => Ok(Self::UseComponentExportOnlyModules),
            "useConsistentArrayType" => Ok(Self::UseConsistentArrayType),
            "useConsistentBuiltinInstantiation" => Ok(Self::UseConsistentBuiltinInstantiation),
            "useConsistentCurlyBraces" => Ok(Self::UseConsistentCurlyBraces),
            "useConsistentMemberAccessibility" => Ok(Self::UseConsistentMemberAccessibility),
            "useConsistentObjectDefinition" => Ok(Self::UseConsistentObjectDefinition),
            "useConsistentResponse" => Ok(Self::UseConsistentResponse),
            "useConst" => Ok(Self::UseConst),
            "useDateNow" => Ok(Self::UseDateNow),
            "useDefaultParameterLast" => Ok(Self::UseDefaultParameterLast),
            "useDefaultSwitchClause" => Ok(Self::UseDefaultSwitchClause),
            "useDefaultSwitchClauseLast" => Ok(Self::UseDefaultSwitchClauseLast),
            "useDeprecatedReason" => Ok(Self::UseDeprecatedReason),
            "useEnumInitializers" => Ok(Self::UseEnumInitializers),
            "useErrorMessage" => Ok(Self::UseErrorMessage),
            "useExhaustiveDependencies" => Ok(Self::UseExhaustiveDependencies),
            "useExhaustiveSwitchCases" => Ok(Self::UseExhaustiveSwitchCases),
            "useExplicitLengthCheck" => Ok(Self::UseExplicitLengthCheck),
            "useExplicitType" => Ok(Self::UseExplicitType),
            "useExponentiationOperator" => Ok(Self::UseExponentiationOperator),
            "useExportType" => Ok(Self::UseExportType),
            "useExportsLast" => Ok(Self::UseExportsLast),
            "useFilenamingConvention" => Ok(Self::UseFilenamingConvention),
            "useFlatMap" => Ok(Self::UseFlatMap),
            "useFocusableInteractive" => Ok(Self::UseFocusableInteractive),
            "useForComponent" => Ok(Self::UseForComponent),
            "useForOf" => Ok(Self::UseForOf),
            "useFragmentSyntax" => Ok(Self::UseFragmentSyntax),
            "useGenericFontNames" => Ok(Self::UseGenericFontNames),
            "useGetterReturn" => Ok(Self::UseGetterReturn),
            "useGoogleFontDisplay" => Ok(Self::UseGoogleFontDisplay),
            "useGoogleFontPreconnect" => Ok(Self::UseGoogleFontPreconnect),
            "useGuardForIn" => Ok(Self::UseGuardForIn),
            "useHeadingContent" => Ok(Self::UseHeadingContent),
            "useHookAtTopLevel" => Ok(Self::UseHookAtTopLevel),
            "useHtmlLang" => Ok(Self::UseHtmlLang),
            "useIframeTitle" => Ok(Self::UseIframeTitle),
            "useImportExtensions" => Ok(Self::UseImportExtensions),
            "useImportType" => Ok(Self::UseImportType),
            "useIndexOf" => Ok(Self::UseIndexOf),
            "useIsArray" => Ok(Self::UseIsArray),
            "useIsNan" => Ok(Self::UseIsNan),
            "useIterableCallbackReturn" => Ok(Self::UseIterableCallbackReturn),
            "useJsonImportAttribute" => Ok(Self::UseJsonImportAttribute),
            "useJsxA" => Ok(Self::UseJsxA),
            "useJsxImg" => Ok(Self::UseJsxImg),
            "useJsxKeyInIterable" => Ok(Self::UseJsxKeyInIterable),
            "useKeyWithClickEvents" => Ok(Self::UseKeyWithClickEvents),
            "useKeyWithMouseEvents" => Ok(Self::UseKeyWithMouseEvents),
            "useLiteralEnumMembers" => Ok(Self::UseLiteralEnumMembers),
            "useLiteralKeys" => Ok(Self::UseLiteralKeys),
            "useMediaCaption" => Ok(Self::UseMediaCaption),
            "useNamedOperation" => Ok(Self::UseNamedOperation),
            "useNamespaceKeyword" => Ok(Self::UseNamespaceKeyword),
            "useNamingConvention" => Ok(Self::UseNamingConvention),
            "useNodeAssertStrict" => Ok(Self::UseNodeAssertStrict),
            "useNodejsImportProtocol" => Ok(Self::UseNodejsImportProtocol),
            "useNumberNamespace" => Ok(Self::UseNumberNamespace),
            "useNumberToFixedDigitsArgument" => Ok(Self::UseNumberToFixedDigitsArgument),
            "useNumericLiterals" => Ok(Self::UseNumericLiterals),
            "useNumericSeparators" => Ok(Self::UseNumericSeparators),
            "useObjectSpread" => Ok(Self::UseObjectSpread),
            "useOptionalChain" => Ok(Self::UseOptionalChain),
            "useParseIntRadix" => Ok(Self::UseParseIntRadix),
            "useReadonlyClassProperties" => Ok(Self::UseReadonlyClassProperties),
            "useRegexLiterals" => Ok(Self::UseRegexLiterals),
            "useSelfClosingElements" => Ok(Self::UseSelfClosingElements),
            "useSemanticElements" => Ok(Self::UseSemanticElements),
            "useShorthandAssign" => Ok(Self::UseShorthandAssign),
            "useShorthandFunctionType" => Ok(Self::UseShorthandFunctionType),
            "useSimpleNumberKeys" => Ok(Self::UseSimpleNumberKeys),
            "useSimplifiedLogicExpression" => Ok(Self::UseSimplifiedLogicExpression),
            "useSingleJsDocAsterisk" => Ok(Self::UseSingleJsDocAsterisk),
            "useSingleVarDeclarator" => Ok(Self::UseSingleVarDeclarator),
            "useSortedClasses" => Ok(Self::UseSortedClasses),
            "useStrictMode" => Ok(Self::UseStrictMode),
            "useSymbolDescription" => Ok(Self::UseSymbolDescription),
            "useTemplate" => Ok(Self::UseTemplate),
            "useThrowNewError" => Ok(Self::UseThrowNewError),
            "useThrowOnlyError" => Ok(Self::UseThrowOnlyError),
            "useTopLevelRegex" => Ok(Self::UseTopLevelRegex),
            "useTrimStartEnd" => Ok(Self::UseTrimStartEnd),
            "useUnifiedTypeSignature" => Ok(Self::UseUnifiedTypeSignature),
            "useUniqueElementIds" => Ok(Self::UseUniqueElementIds),
            "useValidAnchor" => Ok(Self::UseValidAnchor),
            "useValidAriaProps" => Ok(Self::UseValidAriaProps),
            "useValidAriaRole" => Ok(Self::UseValidAriaRole),
            "useValidAriaValues" => Ok(Self::UseValidAriaValues),
            "useValidAutocomplete" => Ok(Self::UseValidAutocomplete),
            "useValidForDirection" => Ok(Self::UseValidForDirection),
            "useValidLang" => Ok(Self::UseValidLang),
            "useValidTypeof" => Ok(Self::UseValidTypeof),
            "useWhile" => Ok(Self::UseWhile),
            "useYield" => Ok(Self::UseYield),
            _ => Err("This rule name doesn't exist."),
        }
    }
}
impl std::fmt::Display for RuleName {
    fn fmt(&self, fmt: &mut std::fmt::Formatter) -> std::fmt::Result {
        fmt.write_str(self.as_str())
    }
}
#[derive(Clone, Debug, Default, Deserialize, Deserializable, Eq, Merge, PartialEq, Serialize)]
#[cfg_attr(feature = "schema", derive(JsonSchema))]
#[serde(rename_all = "camelCase", deny_unknown_fields)]
pub struct Rules {
    #[doc = r" It enables the lint rules recommended by Biome. `true` by default."]
    #[serde(skip_serializing_if = "Option::is_none")]
    pub recommended: Option<bool>,
    #[deserializable(rename = "a11y")]
    #[serde(skip_serializing_if = "Option::is_none")]
    pub a11y: Option<SeverityOrGroup<A11y>>,
    #[deserializable(rename = "complexity")]
    #[serde(skip_serializing_if = "Option::is_none")]
    pub complexity: Option<SeverityOrGroup<Complexity>>,
    #[deserializable(rename = "correctness")]
    #[serde(skip_serializing_if = "Option::is_none")]
    pub correctness: Option<SeverityOrGroup<Correctness>>,
    #[deserializable(rename = "nursery")]
    #[serde(skip_serializing_if = "Option::is_none")]
    pub nursery: Option<SeverityOrGroup<Nursery>>,
    #[deserializable(rename = "performance")]
    #[serde(skip_serializing_if = "Option::is_none")]
    pub performance: Option<SeverityOrGroup<Performance>>,
    #[deserializable(rename = "security")]
    #[serde(skip_serializing_if = "Option::is_none")]
    pub security: Option<SeverityOrGroup<Security>>,
    #[deserializable(rename = "style")]
    #[serde(skip_serializing_if = "Option::is_none")]
    pub style: Option<SeverityOrGroup<Style>>,
    #[deserializable(rename = "suspicious")]
    #[serde(skip_serializing_if = "Option::is_none")]
    pub suspicious: Option<SeverityOrGroup<Suspicious>>,
}
impl Rules {
    #[doc = r" Checks if the code coming from [biome_diagnostics::Diagnostic] corresponds to a rule."]
    #[doc = r" Usually the code is built like {group}/{rule_name}"]
    pub fn has_rule(group: RuleGroup, rule_name: &str) -> Option<&'static str> {
        match group {
            RuleGroup::A11y => A11y::has_rule(rule_name),
            RuleGroup::Complexity => Complexity::has_rule(rule_name),
            RuleGroup::Correctness => Correctness::has_rule(rule_name),
            RuleGroup::Nursery => Nursery::has_rule(rule_name),
            RuleGroup::Performance => Performance::has_rule(rule_name),
            RuleGroup::Security => Security::has_rule(rule_name),
            RuleGroup::Style => Style::has_rule(rule_name),
            RuleGroup::Suspicious => Suspicious::has_rule(rule_name),
        }
    }
    #[doc = r" Given a category coming from [Diagnostic](biome_diagnostics::Diagnostic), this function returns"]
    #[doc = r" the [Severity](biome_diagnostics::Severity) associated to the rule, if the configuration changed it."]
    #[doc = r" If the severity is off or not set, then the function returns the default severity of the rule:"]
    #[doc = r" [Severity::Error] for recommended rules and [Severity::Warning] for other rules."]
    #[doc = r""]
    #[doc = r" If not, the function returns [None]."]
    pub fn get_severity_from_category(
        &self,
        category: &Category,
        rule_severity: Severity,
    ) -> Option<Severity> {
        let mut split_code = category.name().split('/');
        let _lint = split_code.next();
        debug_assert_eq!(_lint, Some("lint"));
        let group = <RuleGroup as std::str::FromStr>::from_str(split_code.next()?).ok()?;
        let rule_name = split_code.next()?;
        let rule_name = Self::has_rule(group, rule_name)?;
        match group {
            RuleGroup::A11y => self
                .a11y
                .as_ref()
                .and_then(|group| group.get_rule_configuration(rule_name))
                .and_then(|(level, _)| match level {
                    RulePlainConfiguration::Off => None,
                    RulePlainConfiguration::On => Some(rule_severity),
                    RulePlainConfiguration::Info
                    | RulePlainConfiguration::Warn
                    | RulePlainConfiguration::Error => Some(Severity::from(level)),
                }),
            RuleGroup::Complexity => self
                .complexity
                .as_ref()
                .and_then(|group| group.get_rule_configuration(rule_name))
                .and_then(|(level, _)| match level {
                    RulePlainConfiguration::Off => None,
                    RulePlainConfiguration::On => Some(rule_severity),
                    RulePlainConfiguration::Info
                    | RulePlainConfiguration::Warn
                    | RulePlainConfiguration::Error => Some(Severity::from(level)),
                }),
            RuleGroup::Correctness => self
                .correctness
                .as_ref()
                .and_then(|group| group.get_rule_configuration(rule_name))
                .and_then(|(level, _)| match level {
                    RulePlainConfiguration::Off => None,
                    RulePlainConfiguration::On => Some(rule_severity),
                    RulePlainConfiguration::Info
                    | RulePlainConfiguration::Warn
                    | RulePlainConfiguration::Error => Some(Severity::from(level)),
                }),
            RuleGroup::Nursery => self
                .nursery
                .as_ref()
                .and_then(|group| group.get_rule_configuration(rule_name))
                .and_then(|(level, _)| match level {
                    RulePlainConfiguration::Off => None,
                    RulePlainConfiguration::On => Some(rule_severity),
                    RulePlainConfiguration::Info
                    | RulePlainConfiguration::Warn
                    | RulePlainConfiguration::Error => Some(Severity::from(level)),
                }),
            RuleGroup::Performance => self
                .performance
                .as_ref()
                .and_then(|group| group.get_rule_configuration(rule_name))
                .and_then(|(level, _)| match level {
                    RulePlainConfiguration::Off => None,
                    RulePlainConfiguration::On => Some(rule_severity),
                    RulePlainConfiguration::Info
                    | RulePlainConfiguration::Warn
                    | RulePlainConfiguration::Error => Some(Severity::from(level)),
                }),
            RuleGroup::Security => self
                .security
                .as_ref()
                .and_then(|group| group.get_rule_configuration(rule_name))
                .and_then(|(level, _)| match level {
                    RulePlainConfiguration::Off => None,
                    RulePlainConfiguration::On => Some(rule_severity),
                    RulePlainConfiguration::Info
                    | RulePlainConfiguration::Warn
                    | RulePlainConfiguration::Error => Some(Severity::from(level)),
                }),
            RuleGroup::Style => self
                .style
                .as_ref()
                .and_then(|group| group.get_rule_configuration(rule_name))
                .and_then(|(level, _)| match level {
                    RulePlainConfiguration::Off => None,
                    RulePlainConfiguration::On => Some(rule_severity),
                    RulePlainConfiguration::Info
                    | RulePlainConfiguration::Warn
                    | RulePlainConfiguration::Error => Some(Severity::from(level)),
                }),
            RuleGroup::Suspicious => self
                .suspicious
                .as_ref()
                .and_then(|group| group.get_rule_configuration(rule_name))
                .and_then(|(level, _)| match level {
                    RulePlainConfiguration::Off => None,
                    RulePlainConfiguration::On => Some(rule_severity),
                    RulePlainConfiguration::Info
                    | RulePlainConfiguration::Warn
                    | RulePlainConfiguration::Error => Some(Severity::from(level)),
                }),
        }
    }
    #[doc = r" Ensure that `recommended` is set to `true` or implied."]
    pub fn set_recommended(&mut self) {
        if self.recommended == Some(false) {
            self.recommended = Some(true)
        }
        if let Some(group) = &mut self.a11y {
            group.set_recommended(None);
        }
        if let Some(group) = &mut self.complexity {
            group.set_recommended(None);
        }
        if let Some(group) = &mut self.correctness {
            group.set_recommended(None);
        }
        if let Some(group) = &mut self.nursery {
            group.set_recommended(None);
        }
        if let Some(group) = &mut self.performance {
            group.set_recommended(None);
        }
        if let Some(group) = &mut self.security {
            group.set_recommended(None);
        }
        if let Some(group) = &mut self.style {
            group.set_recommended(None);
        }
        if let Some(group) = &mut self.suspicious {
            group.set_recommended(None);
        }
    }
    pub(crate) const fn is_recommended_false(&self) -> bool {
        matches!(self.recommended, Some(false))
    }
    #[doc = r" It returns the enabled rules by default."]
    #[doc = r""]
    #[doc = r" The enabled rules are calculated from the difference with the disabled rules."]
    pub fn as_enabled_rules(&self) -> FxHashSet<RuleFilter<'static>> {
        let mut enabled_rules = FxHashSet::default();
        let mut disabled_rules = FxHashSet::default();
        if let Some(group) = self.a11y.as_ref() {
            group.collect_preset_rules(!self.is_recommended_false(), &mut enabled_rules);
            enabled_rules.extend(&group.get_enabled_rules());
            disabled_rules.extend(&group.get_disabled_rules());
        } else if !self.is_recommended_false() {
            enabled_rules.extend(A11y::recommended_rules_as_filters());
        }
        if let Some(group) = self.complexity.as_ref() {
            group.collect_preset_rules(!self.is_recommended_false(), &mut enabled_rules);
            enabled_rules.extend(&group.get_enabled_rules());
            disabled_rules.extend(&group.get_disabled_rules());
        } else if !self.is_recommended_false() {
            enabled_rules.extend(Complexity::recommended_rules_as_filters());
        }
        if let Some(group) = self.correctness.as_ref() {
            group.collect_preset_rules(!self.is_recommended_false(), &mut enabled_rules);
            enabled_rules.extend(&group.get_enabled_rules());
            disabled_rules.extend(&group.get_disabled_rules());
        } else if !self.is_recommended_false() {
            enabled_rules.extend(Correctness::recommended_rules_as_filters());
        }
        if let Some(group) = self.nursery.as_ref() {
            group.collect_preset_rules(
                !self.is_recommended_false() && biome_flags::is_unstable(),
                &mut enabled_rules,
            );
            enabled_rules.extend(&group.get_enabled_rules());
            disabled_rules.extend(&group.get_disabled_rules());
        } else if !self.is_recommended_false() && biome_flags::is_unstable() {
            enabled_rules.extend(Nursery::recommended_rules_as_filters());
        }
        if let Some(group) = self.performance.as_ref() {
            group.collect_preset_rules(!self.is_recommended_false(), &mut enabled_rules);
            enabled_rules.extend(&group.get_enabled_rules());
            disabled_rules.extend(&group.get_disabled_rules());
        } else if !self.is_recommended_false() {
            enabled_rules.extend(Performance::recommended_rules_as_filters());
        }
        if let Some(group) = self.security.as_ref() {
            group.collect_preset_rules(!self.is_recommended_false(), &mut enabled_rules);
            enabled_rules.extend(&group.get_enabled_rules());
            disabled_rules.extend(&group.get_disabled_rules());
        } else if !self.is_recommended_false() {
            enabled_rules.extend(Security::recommended_rules_as_filters());
        }
        if let Some(group) = self.style.as_ref() {
            group.collect_preset_rules(!self.is_recommended_false(), &mut enabled_rules);
            enabled_rules.extend(&group.get_enabled_rules());
            disabled_rules.extend(&group.get_disabled_rules());
        } else if !self.is_recommended_false() {
            enabled_rules.extend(Style::recommended_rules_as_filters());
        }
        if let Some(group) = self.suspicious.as_ref() {
            group.collect_preset_rules(!self.is_recommended_false(), &mut enabled_rules);
            enabled_rules.extend(&group.get_enabled_rules());
            disabled_rules.extend(&group.get_disabled_rules());
        } else if !self.is_recommended_false() {
            enabled_rules.extend(Suspicious::recommended_rules_as_filters());
        }
        enabled_rules.difference(&disabled_rules).copied().collect()
    }
    #[doc = r" It returns the disabled rules by configuration"]
    pub fn as_disabled_rules(&self) -> FxHashSet<RuleFilter<'static>> {
        let mut disabled_rules = FxHashSet::default();
        if let Some(group) = self.a11y.as_ref() {
            disabled_rules.extend(&group.get_disabled_rules());
        }
        if let Some(group) = self.complexity.as_ref() {
            disabled_rules.extend(&group.get_disabled_rules());
        }
        if let Some(group) = self.correctness.as_ref() {
            disabled_rules.extend(&group.get_disabled_rules());
        }
        if let Some(group) = self.nursery.as_ref() {
            disabled_rules.extend(&group.get_disabled_rules());
        }
        if let Some(group) = self.performance.as_ref() {
            disabled_rules.extend(&group.get_disabled_rules());
        }
        if let Some(group) = self.security.as_ref() {
            disabled_rules.extend(&group.get_disabled_rules());
        }
        if let Some(group) = self.style.as_ref() {
            disabled_rules.extend(&group.get_disabled_rules());
        }
        if let Some(group) = self.suspicious.as_ref() {
            disabled_rules.extend(&group.get_disabled_rules());
        }
        disabled_rules
    }
}
#[derive(Clone, Debug, Default, Deserialize, Deserializable, Eq, Merge, PartialEq, Serialize)]
#[cfg_attr(feature = "schema", derive(JsonSchema))]
#[serde(rename_all = "camelCase", default, deny_unknown_fields)]
#[doc = r" A list of rules that belong to this group"]
pub struct A11y { # [doc = r" It enables the recommended rules for this group"] # [serde (skip_serializing_if = "Option::is_none")] pub recommended : Option < bool > , # [doc = "Enforce that the accessKey attribute is not used on any HTML element."] # [serde (skip_serializing_if = "Option::is_none")] pub no_access_key : Option < RuleFixConfiguration < biome_rule_options :: no_access_key :: NoAccessKeyOptions >> , # [doc = "Enforce that aria-hidden=\"true\" is not set on focusable elements."] # [serde (skip_serializing_if = "Option::is_none")] pub no_aria_hidden_on_focusable : Option < RuleFixConfiguration < biome_rule_options :: no_aria_hidden_on_focusable :: NoAriaHiddenOnFocusableOptions >> , # [doc = "Enforce that elements that do not support ARIA roles, states, and properties do not have those attributes."] # [serde (skip_serializing_if = "Option::is_none")] pub no_aria_unsupported_elements : Option < RuleFixConfiguration < biome_rule_options :: no_aria_unsupported_elements :: NoAriaUnsupportedElementsOptions >> , # [doc = "Enforce that autoFocus prop is not used on elements."] # [serde (skip_serializing_if = "Option::is_none")] pub no_autofocus : Option < RuleFixConfiguration < biome_rule_options :: no_autofocus :: NoAutofocusOptions >> , # [doc = "Enforces that no distracting elements are used."] # [serde (skip_serializing_if = "Option::is_none")] pub no_distracting_elements : Option < RuleFixConfiguration < biome_rule_options :: no_distracting_elements :: NoDistractingElementsOptions >> , # [doc = "The scope prop should be used only on \\<th> elements."] # [serde (skip_serializing_if = "Option::is_none")] pub no_header_scope : Option < RuleFixConfiguration < biome_rule_options :: no_header_scope :: NoHeaderScopeOptions >> , # [doc = "Enforce that non-interactive ARIA roles are not assigned to interactive HTML elements."] # [serde (skip_serializing_if = "Option::is_none")] pub no_interactive_element_to_noninteractive_role : Option < RuleFixConfiguration < biome_rule_options :: no_interactive_element_to_noninteractive_role :: NoInteractiveElementToNoninteractiveRoleOptions >> , # [doc = "Enforce that a label element or component has a text label and an associated input."] # [serde (skip_serializing_if = "Option::is_none")] pub no_label_without_control : Option < RuleConfiguration < biome_rule_options :: no_label_without_control :: NoLabelWithoutControlOptions >> , # [doc = "Enforce that interactive ARIA roles are not assigned to non-interactive HTML elements."] # [serde (skip_serializing_if = "Option::is_none")] pub no_noninteractive_element_to_interactive_role : Option < RuleFixConfiguration < biome_rule_options :: no_noninteractive_element_to_interactive_role :: NoNoninteractiveElementToInteractiveRoleOptions >> , # [doc = "Enforce that tabIndex is not assigned to non-interactive HTML elements."] # [serde (skip_serializing_if = "Option::is_none")] pub no_noninteractive_tabindex : Option < RuleFixConfiguration < biome_rule_options :: no_noninteractive_tabindex :: NoNoninteractiveTabindexOptions >> , # [doc = "Prevent the usage of positive integers on tabIndex property"] # [serde (skip_serializing_if = "Option::is_none")] pub no_positive_tabindex : Option < RuleFixConfiguration < biome_rule_options :: no_positive_tabindex :: NoPositiveTabindexOptions >> , # [doc = "Enforce img alt prop does not contain the word \"image\", \"picture\", or \"photo\"."] # [serde (skip_serializing_if = "Option::is_none")] pub no_redundant_alt : Option < RuleConfiguration < biome_rule_options :: no_redundant_alt :: NoRedundantAltOptions >> , # [doc = "Enforce explicit role property is not the same as implicit/default role property on an element."] # [serde (skip_serializing_if = "Option::is_none")] pub no_redundant_roles : Option < RuleFixConfiguration < biome_rule_options :: no_redundant_roles :: NoRedundantRolesOptions >> , # [doc = "Enforce that static, visible elements (such as \\<div>) that have click handlers use the valid role attribute."] # [serde (skip_serializing_if = "Option::is_none")] pub no_static_element_interactions : Option < RuleConfiguration < biome_rule_options :: no_static_element_interactions :: NoStaticElementInteractionsOptions >> , # [doc = "Enforces the usage of the title element for the svg element."] # [serde (skip_serializing_if = "Option::is_none")] pub no_svg_without_title : Option < RuleConfiguration < biome_rule_options :: no_svg_without_title :: NoSvgWithoutTitleOptions >> , # [doc = "Enforce that all elements that require alternative text have meaningful information to relay back to the end user."] # [serde (skip_serializing_if = "Option::is_none")] pub use_alt_text : Option < RuleConfiguration < biome_rule_options :: use_alt_text :: UseAltTextOptions >> , # [doc = "Enforce that anchors have content and that the content is accessible to screen readers."] # [serde (skip_serializing_if = "Option::is_none")] pub use_anchor_content : Option < RuleFixConfiguration < biome_rule_options :: use_anchor_content :: UseAnchorContentOptions >> , # [doc = "Enforce that tabIndex is assigned to non-interactive HTML elements with aria-activedescendant."] # [serde (skip_serializing_if = "Option::is_none")] pub use_aria_activedescendant_with_tabindex : Option < RuleFixConfiguration < biome_rule_options :: use_aria_activedescendant_with_tabindex :: UseAriaActivedescendantWithTabindexOptions >> , # [doc = "Enforce that elements with ARIA roles must have all required ARIA attributes for that role."] # [serde (skip_serializing_if = "Option::is_none")] pub use_aria_props_for_role : Option < RuleConfiguration < biome_rule_options :: use_aria_props_for_role :: UseAriaPropsForRoleOptions >> , # [doc = "Enforce that ARIA properties are valid for the roles that are supported by the element."] # [serde (skip_serializing_if = "Option::is_none")] pub use_aria_props_supported_by_role : Option < RuleConfiguration < biome_rule_options :: use_aria_props_supported_by_role :: UseAriaPropsSupportedByRoleOptions >> , # [doc = "Enforces the usage of the attribute type for the element button"] # [serde (skip_serializing_if = "Option::is_none")] pub use_button_type : Option < RuleConfiguration < biome_rule_options :: use_button_type :: UseButtonTypeOptions >> , # [doc = "Elements with an interactive role and interaction handlers must be focusable."] # [serde (skip_serializing_if = "Option::is_none")] pub use_focusable_interactive : Option < RuleConfiguration < biome_rule_options :: use_focusable_interactive :: UseFocusableInteractiveOptions >> , # [doc = "Disallow a missing generic family keyword within font families."] # [serde (skip_serializing_if = "Option::is_none")] pub use_generic_font_names : Option < RuleConfiguration < biome_rule_options :: use_generic_font_names :: UseGenericFontNamesOptions >> , # [doc = "Enforce that heading elements (h1, h2, etc.) have content and that the content is accessible to screen readers. Accessible means that it is not hidden using the aria-hidden prop."] # [serde (skip_serializing_if = "Option::is_none")] pub use_heading_content : Option < RuleConfiguration < biome_rule_options :: use_heading_content :: UseHeadingContentOptions >> , # [doc = "Enforce that html element has lang attribute."] # [serde (skip_serializing_if = "Option::is_none")] pub use_html_lang : Option < RuleConfiguration < biome_rule_options :: use_html_lang :: UseHtmlLangOptions >> , # [doc = "Enforces the usage of the attribute title for the element iframe."] # [serde (skip_serializing_if = "Option::is_none")] pub use_iframe_title : Option < RuleConfiguration < biome_rule_options :: use_iframe_title :: UseIframeTitleOptions >> , # [doc = "Enforce onClick is accompanied by at least one of the following: onKeyUp, onKeyDown, onKeyPress."] # [serde (skip_serializing_if = "Option::is_none")] pub use_key_with_click_events : Option < RuleConfiguration < biome_rule_options :: use_key_with_click_events :: UseKeyWithClickEventsOptions >> , # [doc = "Enforce onMouseOver / onMouseOut are accompanied by onFocus / onBlur."] # [serde (skip_serializing_if = "Option::is_none")] pub use_key_with_mouse_events : Option < RuleConfiguration < biome_rule_options :: use_key_with_mouse_events :: UseKeyWithMouseEventsOptions >> , # [doc = "Enforces that audio and video elements must have a track for captions."] # [serde (skip_serializing_if = "Option::is_none")] pub use_media_caption : Option < RuleConfiguration < biome_rule_options :: use_media_caption :: UseMediaCaptionOptions >> , # [doc = "It detects the use of role attributes in JSX elements and suggests using semantic elements instead."] # [serde (skip_serializing_if = "Option::is_none")] pub use_semantic_elements : Option < RuleConfiguration < biome_rule_options :: use_semantic_elements :: UseSemanticElementsOptions >> , # [doc = "Enforce that all anchors are valid, and they are navigable elements."] # [serde (skip_serializing_if = "Option::is_none")] pub use_valid_anchor : Option < RuleConfiguration < biome_rule_options :: use_valid_anchor :: UseValidAnchorOptions >> , # [doc = "Ensures that ARIA properties aria-* are all valid."] # [serde (skip_serializing_if = "Option::is_none")] pub use_valid_aria_props : Option < RuleFixConfiguration < biome_rule_options :: use_valid_aria_props :: UseValidAriaPropsOptions >> , # [doc = "Elements with ARIA roles must use a valid, non-abstract ARIA role."] # [serde (skip_serializing_if = "Option::is_none")] pub use_valid_aria_role : Option < RuleFixConfiguration < biome_rule_options :: use_valid_aria_role :: UseValidAriaRoleOptions >> , # [doc = "Enforce that ARIA state and property values are valid."] # [serde (skip_serializing_if = "Option::is_none")] pub use_valid_aria_values : Option < RuleConfiguration < biome_rule_options :: use_valid_aria_values :: UseValidAriaValuesOptions >> , # [doc = "Use valid values for the autocomplete attribute on input elements."] # [serde (skip_serializing_if = "Option::is_none")] pub use_valid_autocomplete : Option < RuleConfiguration < biome_rule_options :: use_valid_autocomplete :: UseValidAutocompleteOptions >> , # [doc = "Ensure that the attribute passed to the lang attribute is a correct ISO language and/or country."] # [serde (skip_serializing_if = "Option::is_none")] pub use_valid_lang : Option < RuleConfiguration < biome_rule_options :: use_valid_lang :: UseValidLangOptions >> }
impl A11y {
    const GROUP_NAME: &'static str = "a11y";
    pub(crate) const GROUP_RULES: &'static [&'static str] = &[
        "noAccessKey",
        "noAriaHiddenOnFocusable",
        "noAriaUnsupportedElements",
        "noAutofocus",
        "noDistractingElements",
        "noHeaderScope",
        "noInteractiveElementToNoninteractiveRole",
        "noLabelWithoutControl",
        "noNoninteractiveElementToInteractiveRole",
        "noNoninteractiveTabindex",
        "noPositiveTabindex",
        "noRedundantAlt",
        "noRedundantRoles",
        "noStaticElementInteractions",
        "noSvgWithoutTitle",
        "useAltText",
        "useAnchorContent",
        "useAriaActivedescendantWithTabindex",
        "useAriaPropsForRole",
        "useAriaPropsSupportedByRole",
        "useButtonType",
        "useFocusableInteractive",
        "useGenericFontNames",
        "useHeadingContent",
        "useHtmlLang",
        "useIframeTitle",
        "useKeyWithClickEvents",
        "useKeyWithMouseEvents",
        "useMediaCaption",
        "useSemanticElements",
        "useValidAnchor",
        "useValidAriaProps",
        "useValidAriaRole",
        "useValidAriaValues",
        "useValidAutocomplete",
        "useValidLang",
    ];
    const RECOMMENDED_RULES_AS_FILTERS: &'static [RuleFilter<'static>] = &[
        RuleFilter::Rule(Self::GROUP_NAME, Self::GROUP_RULES[0]),
        RuleFilter::Rule(Self::GROUP_NAME, Self::GROUP_RULES[1]),
        RuleFilter::Rule(Self::GROUP_NAME, Self::GROUP_RULES[2]),
        RuleFilter::Rule(Self::GROUP_NAME, Self::GROUP_RULES[3]),
        RuleFilter::Rule(Self::GROUP_NAME, Self::GROUP_RULES[4]),
        RuleFilter::Rule(Self::GROUP_NAME, Self::GROUP_RULES[5]),
        RuleFilter::Rule(Self::GROUP_NAME, Self::GROUP_RULES[6]),
        RuleFilter::Rule(Self::GROUP_NAME, Self::GROUP_RULES[7]),
        RuleFilter::Rule(Self::GROUP_NAME, Self::GROUP_RULES[8]),
        RuleFilter::Rule(Self::GROUP_NAME, Self::GROUP_RULES[9]),
        RuleFilter::Rule(Self::GROUP_NAME, Self::GROUP_RULES[10]),
        RuleFilter::Rule(Self::GROUP_NAME, Self::GROUP_RULES[11]),
        RuleFilter::Rule(Self::GROUP_NAME, Self::GROUP_RULES[12]),
        RuleFilter::Rule(Self::GROUP_NAME, Self::GROUP_RULES[13]),
        RuleFilter::Rule(Self::GROUP_NAME, Self::GROUP_RULES[14]),
        RuleFilter::Rule(Self::GROUP_NAME, Self::GROUP_RULES[15]),
        RuleFilter::Rule(Self::GROUP_NAME, Self::GROUP_RULES[16]),
        RuleFilter::Rule(Self::GROUP_NAME, Self::GROUP_RULES[17]),
        RuleFilter::Rule(Self::GROUP_NAME, Self::GROUP_RULES[18]),
        RuleFilter::Rule(Self::GROUP_NAME, Self::GROUP_RULES[19]),
        RuleFilter::Rule(Self::GROUP_NAME, Self::GROUP_RULES[20]),
        RuleFilter::Rule(Self::GROUP_NAME, Self::GROUP_RULES[21]),
        RuleFilter::Rule(Self::GROUP_NAME, Self::GROUP_RULES[22]),
        RuleFilter::Rule(Self::GROUP_NAME, Self::GROUP_RULES[23]),
        RuleFilter::Rule(Self::GROUP_NAME, Self::GROUP_RULES[24]),
        RuleFilter::Rule(Self::GROUP_NAME, Self::GROUP_RULES[25]),
        RuleFilter::Rule(Self::GROUP_NAME, Self::GROUP_RULES[26]),
        RuleFilter::Rule(Self::GROUP_NAME, Self::GROUP_RULES[27]),
        RuleFilter::Rule(Self::GROUP_NAME, Self::GROUP_RULES[28]),
        RuleFilter::Rule(Self::GROUP_NAME, Self::GROUP_RULES[29]),
        RuleFilter::Rule(Self::GROUP_NAME, Self::GROUP_RULES[30]),
        RuleFilter::Rule(Self::GROUP_NAME, Self::GROUP_RULES[31]),
        RuleFilter::Rule(Self::GROUP_NAME, Self::GROUP_RULES[32]),
        RuleFilter::Rule(Self::GROUP_NAME, Self::GROUP_RULES[33]),
        RuleFilter::Rule(Self::GROUP_NAME, Self::GROUP_RULES[34]),
        RuleFilter::Rule(Self::GROUP_NAME, Self::GROUP_RULES[35]),
    ];
    const ALL_RULES_AS_FILTERS: &'static [RuleFilter<'static>] = &[
        RuleFilter::Rule(Self::GROUP_NAME, Self::GROUP_RULES[0]),
        RuleFilter::Rule(Self::GROUP_NAME, Self::GROUP_RULES[1]),
        RuleFilter::Rule(Self::GROUP_NAME, Self::GROUP_RULES[2]),
        RuleFilter::Rule(Self::GROUP_NAME, Self::GROUP_RULES[3]),
        RuleFilter::Rule(Self::GROUP_NAME, Self::GROUP_RULES[4]),
        RuleFilter::Rule(Self::GROUP_NAME, Self::GROUP_RULES[5]),
        RuleFilter::Rule(Self::GROUP_NAME, Self::GROUP_RULES[6]),
        RuleFilter::Rule(Self::GROUP_NAME, Self::GROUP_RULES[7]),
        RuleFilter::Rule(Self::GROUP_NAME, Self::GROUP_RULES[8]),
        RuleFilter::Rule(Self::GROUP_NAME, Self::GROUP_RULES[9]),
        RuleFilter::Rule(Self::GROUP_NAME, Self::GROUP_RULES[10]),
        RuleFilter::Rule(Self::GROUP_NAME, Self::GROUP_RULES[11]),
        RuleFilter::Rule(Self::GROUP_NAME, Self::GROUP_RULES[12]),
        RuleFilter::Rule(Self::GROUP_NAME, Self::GROUP_RULES[13]),
        RuleFilter::Rule(Self::GROUP_NAME, Self::GROUP_RULES[14]),
        RuleFilter::Rule(Self::GROUP_NAME, Self::GROUP_RULES[15]),
        RuleFilter::Rule(Self::GROUP_NAME, Self::GROUP_RULES[16]),
        RuleFilter::Rule(Self::GROUP_NAME, Self::GROUP_RULES[17]),
        RuleFilter::Rule(Self::GROUP_NAME, Self::GROUP_RULES[18]),
        RuleFilter::Rule(Self::GROUP_NAME, Self::GROUP_RULES[19]),
        RuleFilter::Rule(Self::GROUP_NAME, Self::GROUP_RULES[20]),
        RuleFilter::Rule(Self::GROUP_NAME, Self::GROUP_RULES[21]),
        RuleFilter::Rule(Self::GROUP_NAME, Self::GROUP_RULES[22]),
        RuleFilter::Rule(Self::GROUP_NAME, Self::GROUP_RULES[23]),
        RuleFilter::Rule(Self::GROUP_NAME, Self::GROUP_RULES[24]),
        RuleFilter::Rule(Self::GROUP_NAME, Self::GROUP_RULES[25]),
        RuleFilter::Rule(Self::GROUP_NAME, Self::GROUP_RULES[26]),
        RuleFilter::Rule(Self::GROUP_NAME, Self::GROUP_RULES[27]),
        RuleFilter::Rule(Self::GROUP_NAME, Self::GROUP_RULES[28]),
        RuleFilter::Rule(Self::GROUP_NAME, Self::GROUP_RULES[29]),
        RuleFilter::Rule(Self::GROUP_NAME, Self::GROUP_RULES[30]),
        RuleFilter::Rule(Self::GROUP_NAME, Self::GROUP_RULES[31]),
        RuleFilter::Rule(Self::GROUP_NAME, Self::GROUP_RULES[32]),
        RuleFilter::Rule(Self::GROUP_NAME, Self::GROUP_RULES[33]),
        RuleFilter::Rule(Self::GROUP_NAME, Self::GROUP_RULES[34]),
        RuleFilter::Rule(Self::GROUP_NAME, Self::GROUP_RULES[35]),
    ];
}
impl RuleGroupExt for A11y {
    fn is_recommended_true(&self) -> bool {
        matches!(self.recommended, Some(true))
    }
    fn is_recommended_unset(&self) -> bool {
        self.recommended.is_none()
    }
    fn get_enabled_rules(&self) -> FxHashSet<RuleFilter<'static>> {
        let mut index_set = FxHashSet::default();
        if let Some(rule) = self.no_access_key.as_ref() {
            if rule.is_enabled() {
                index_set.insert(RuleFilter::Rule(Self::GROUP_NAME, Self::GROUP_RULES[0]));
            }
        }
        if let Some(rule) = self.no_aria_hidden_on_focusable.as_ref() {
            if rule.is_enabled() {
                index_set.insert(RuleFilter::Rule(Self::GROUP_NAME, Self::GROUP_RULES[1]));
            }
        }
        if let Some(rule) = self.no_aria_unsupported_elements.as_ref() {
            if rule.is_enabled() {
                index_set.insert(RuleFilter::Rule(Self::GROUP_NAME, Self::GROUP_RULES[2]));
            }
        }
        if let Some(rule) = self.no_autofocus.as_ref() {
            if rule.is_enabled() {
                index_set.insert(RuleFilter::Rule(Self::GROUP_NAME, Self::GROUP_RULES[3]));
            }
        }
        if let Some(rule) = self.no_distracting_elements.as_ref() {
            if rule.is_enabled() {
                index_set.insert(RuleFilter::Rule(Self::GROUP_NAME, Self::GROUP_RULES[4]));
            }
        }
        if let Some(rule) = self.no_header_scope.as_ref() {
            if rule.is_enabled() {
                index_set.insert(RuleFilter::Rule(Self::GROUP_NAME, Self::GROUP_RULES[5]));
            }
        }
        if let Some(rule) = self.no_interactive_element_to_noninteractive_role.as_ref() {
            if rule.is_enabled() {
                index_set.insert(RuleFilter::Rule(Self::GROUP_NAME, Self::GROUP_RULES[6]));
            }
        }
        if let Some(rule) = self.no_label_without_control.as_ref() {
            if rule.is_enabled() {
                index_set.insert(RuleFilter::Rule(Self::GROUP_NAME, Self::GROUP_RULES[7]));
            }
        }
        if let Some(rule) = self.no_noninteractive_element_to_interactive_role.as_ref() {
            if rule.is_enabled() {
                index_set.insert(RuleFilter::Rule(Self::GROUP_NAME, Self::GROUP_RULES[8]));
            }
        }
        if let Some(rule) = self.no_noninteractive_tabindex.as_ref() {
            if rule.is_enabled() {
                index_set.insert(RuleFilter::Rule(Self::GROUP_NAME, Self::GROUP_RULES[9]));
            }
        }
        if let Some(rule) = self.no_positive_tabindex.as_ref() {
            if rule.is_enabled() {
                index_set.insert(RuleFilter::Rule(Self::GROUP_NAME, Self::GROUP_RULES[10]));
            }
        }
        if let Some(rule) = self.no_redundant_alt.as_ref() {
            if rule.is_enabled() {
                index_set.insert(RuleFilter::Rule(Self::GROUP_NAME, Self::GROUP_RULES[11]));
            }
        }
        if let Some(rule) = self.no_redundant_roles.as_ref() {
            if rule.is_enabled() {
                index_set.insert(RuleFilter::Rule(Self::GROUP_NAME, Self::GROUP_RULES[12]));
            }
        }
        if let Some(rule) = self.no_static_element_interactions.as_ref() {
            if rule.is_enabled() {
                index_set.insert(RuleFilter::Rule(Self::GROUP_NAME, Self::GROUP_RULES[13]));
            }
        }
        if let Some(rule) = self.no_svg_without_title.as_ref() {
            if rule.is_enabled() {
                index_set.insert(RuleFilter::Rule(Self::GROUP_NAME, Self::GROUP_RULES[14]));
            }
        }
        if let Some(rule) = self.use_alt_text.as_ref() {
            if rule.is_enabled() {
                index_set.insert(RuleFilter::Rule(Self::GROUP_NAME, Self::GROUP_RULES[15]));
            }
        }
        if let Some(rule) = self.use_anchor_content.as_ref() {
            if rule.is_enabled() {
                index_set.insert(RuleFilter::Rule(Self::GROUP_NAME, Self::GROUP_RULES[16]));
            }
        }
        if let Some(rule) = self.use_aria_activedescendant_with_tabindex.as_ref() {
            if rule.is_enabled() {
                index_set.insert(RuleFilter::Rule(Self::GROUP_NAME, Self::GROUP_RULES[17]));
            }
        }
        if let Some(rule) = self.use_aria_props_for_role.as_ref() {
            if rule.is_enabled() {
                index_set.insert(RuleFilter::Rule(Self::GROUP_NAME, Self::GROUP_RULES[18]));
            }
        }
        if let Some(rule) = self.use_aria_props_supported_by_role.as_ref() {
            if rule.is_enabled() {
                index_set.insert(RuleFilter::Rule(Self::GROUP_NAME, Self::GROUP_RULES[19]));
            }
        }
        if let Some(rule) = self.use_button_type.as_ref() {
            if rule.is_enabled() {
                index_set.insert(RuleFilter::Rule(Self::GROUP_NAME, Self::GROUP_RULES[20]));
            }
        }
        if let Some(rule) = self.use_focusable_interactive.as_ref() {
            if rule.is_enabled() {
                index_set.insert(RuleFilter::Rule(Self::GROUP_NAME, Self::GROUP_RULES[21]));
            }
        }
        if let Some(rule) = self.use_generic_font_names.as_ref() {
            if rule.is_enabled() {
                index_set.insert(RuleFilter::Rule(Self::GROUP_NAME, Self::GROUP_RULES[22]));
            }
        }
        if let Some(rule) = self.use_heading_content.as_ref() {
            if rule.is_enabled() {
                index_set.insert(RuleFilter::Rule(Self::GROUP_NAME, Self::GROUP_RULES[23]));
            }
        }
        if let Some(rule) = self.use_html_lang.as_ref() {
            if rule.is_enabled() {
                index_set.insert(RuleFilter::Rule(Self::GROUP_NAME, Self::GROUP_RULES[24]));
            }
        }
        if let Some(rule) = self.use_iframe_title.as_ref() {
            if rule.is_enabled() {
                index_set.insert(RuleFilter::Rule(Self::GROUP_NAME, Self::GROUP_RULES[25]));
            }
        }
        if let Some(rule) = self.use_key_with_click_events.as_ref() {
            if rule.is_enabled() {
                index_set.insert(RuleFilter::Rule(Self::GROUP_NAME, Self::GROUP_RULES[26]));
            }
        }
        if let Some(rule) = self.use_key_with_mouse_events.as_ref() {
            if rule.is_enabled() {
                index_set.insert(RuleFilter::Rule(Self::GROUP_NAME, Self::GROUP_RULES[27]));
            }
        }
        if let Some(rule) = self.use_media_caption.as_ref() {
            if rule.is_enabled() {
                index_set.insert(RuleFilter::Rule(Self::GROUP_NAME, Self::GROUP_RULES[28]));
            }
        }
        if let Some(rule) = self.use_semantic_elements.as_ref() {
            if rule.is_enabled() {
                index_set.insert(RuleFilter::Rule(Self::GROUP_NAME, Self::GROUP_RULES[29]));
            }
        }
        if let Some(rule) = self.use_valid_anchor.as_ref() {
            if rule.is_enabled() {
                index_set.insert(RuleFilter::Rule(Self::GROUP_NAME, Self::GROUP_RULES[30]));
            }
        }
        if let Some(rule) = self.use_valid_aria_props.as_ref() {
            if rule.is_enabled() {
                index_set.insert(RuleFilter::Rule(Self::GROUP_NAME, Self::GROUP_RULES[31]));
            }
        }
        if let Some(rule) = self.use_valid_aria_role.as_ref() {
            if rule.is_enabled() {
                index_set.insert(RuleFilter::Rule(Self::GROUP_NAME, Self::GROUP_RULES[32]));
            }
        }
        if let Some(rule) = self.use_valid_aria_values.as_ref() {
            if rule.is_enabled() {
                index_set.insert(RuleFilter::Rule(Self::GROUP_NAME, Self::GROUP_RULES[33]));
            }
        }
        if let Some(rule) = self.use_valid_autocomplete.as_ref() {
            if rule.is_enabled() {
                index_set.insert(RuleFilter::Rule(Self::GROUP_NAME, Self::GROUP_RULES[34]));
            }
        }
        if let Some(rule) = self.use_valid_lang.as_ref() {
            if rule.is_enabled() {
                index_set.insert(RuleFilter::Rule(Self::GROUP_NAME, Self::GROUP_RULES[35]));
            }
        }
        index_set
    }
    fn get_disabled_rules(&self) -> FxHashSet<RuleFilter<'static>> {
        let mut index_set = FxHashSet::default();
        if let Some(rule) = self.no_access_key.as_ref() {
            if rule.is_disabled() {
                index_set.insert(RuleFilter::Rule(Self::GROUP_NAME, Self::GROUP_RULES[0]));
            }
        }
        if let Some(rule) = self.no_aria_hidden_on_focusable.as_ref() {
            if rule.is_disabled() {
                index_set.insert(RuleFilter::Rule(Self::GROUP_NAME, Self::GROUP_RULES[1]));
            }
        }
        if let Some(rule) = self.no_aria_unsupported_elements.as_ref() {
            if rule.is_disabled() {
                index_set.insert(RuleFilter::Rule(Self::GROUP_NAME, Self::GROUP_RULES[2]));
            }
        }
        if let Some(rule) = self.no_autofocus.as_ref() {
            if rule.is_disabled() {
                index_set.insert(RuleFilter::Rule(Self::GROUP_NAME, Self::GROUP_RULES[3]));
            }
        }
        if let Some(rule) = self.no_distracting_elements.as_ref() {
            if rule.is_disabled() {
                index_set.insert(RuleFilter::Rule(Self::GROUP_NAME, Self::GROUP_RULES[4]));
            }
        }
        if let Some(rule) = self.no_header_scope.as_ref() {
            if rule.is_disabled() {
                index_set.insert(RuleFilter::Rule(Self::GROUP_NAME, Self::GROUP_RULES[5]));
            }
        }
        if let Some(rule) = self.no_interactive_element_to_noninteractive_role.as_ref() {
            if rule.is_disabled() {
                index_set.insert(RuleFilter::Rule(Self::GROUP_NAME, Self::GROUP_RULES[6]));
            }
        }
        if let Some(rule) = self.no_label_without_control.as_ref() {
            if rule.is_disabled() {
                index_set.insert(RuleFilter::Rule(Self::GROUP_NAME, Self::GROUP_RULES[7]));
            }
        }
        if let Some(rule) = self.no_noninteractive_element_to_interactive_role.as_ref() {
            if rule.is_disabled() {
                index_set.insert(RuleFilter::Rule(Self::GROUP_NAME, Self::GROUP_RULES[8]));
            }
        }
        if let Some(rule) = self.no_noninteractive_tabindex.as_ref() {
            if rule.is_disabled() {
                index_set.insert(RuleFilter::Rule(Self::GROUP_NAME, Self::GROUP_RULES[9]));
            }
        }
        if let Some(rule) = self.no_positive_tabindex.as_ref() {
            if rule.is_disabled() {
                index_set.insert(RuleFilter::Rule(Self::GROUP_NAME, Self::GROUP_RULES[10]));
            }
        }
        if let Some(rule) = self.no_redundant_alt.as_ref() {
            if rule.is_disabled() {
                index_set.insert(RuleFilter::Rule(Self::GROUP_NAME, Self::GROUP_RULES[11]));
            }
        }
        if let Some(rule) = self.no_redundant_roles.as_ref() {
            if rule.is_disabled() {
                index_set.insert(RuleFilter::Rule(Self::GROUP_NAME, Self::GROUP_RULES[12]));
            }
        }
        if let Some(rule) = self.no_static_element_interactions.as_ref() {
            if rule.is_disabled() {
                index_set.insert(RuleFilter::Rule(Self::GROUP_NAME, Self::GROUP_RULES[13]));
            }
        }
        if let Some(rule) = self.no_svg_without_title.as_ref() {
            if rule.is_disabled() {
                index_set.insert(RuleFilter::Rule(Self::GROUP_NAME, Self::GROUP_RULES[14]));
            }
        }
        if let Some(rule) = self.use_alt_text.as_ref() {
            if rule.is_disabled() {
                index_set.insert(RuleFilter::Rule(Self::GROUP_NAME, Self::GROUP_RULES[15]));
            }
        }
        if let Some(rule) = self.use_anchor_content.as_ref() {
            if rule.is_disabled() {
                index_set.insert(RuleFilter::Rule(Self::GROUP_NAME, Self::GROUP_RULES[16]));
            }
        }
        if let Some(rule) = self.use_aria_activedescendant_with_tabindex.as_ref() {
            if rule.is_disabled() {
                index_set.insert(RuleFilter::Rule(Self::GROUP_NAME, Self::GROUP_RULES[17]));
            }
        }
        if let Some(rule) = self.use_aria_props_for_role.as_ref() {
            if rule.is_disabled() {
                index_set.insert(RuleFilter::Rule(Self::GROUP_NAME, Self::GROUP_RULES[18]));
            }
        }
        if let Some(rule) = self.use_aria_props_supported_by_role.as_ref() {
            if rule.is_disabled() {
                index_set.insert(RuleFilter::Rule(Self::GROUP_NAME, Self::GROUP_RULES[19]));
            }
        }
        if let Some(rule) = self.use_button_type.as_ref() {
            if rule.is_disabled() {
                index_set.insert(RuleFilter::Rule(Self::GROUP_NAME, Self::GROUP_RULES[20]));
            }
        }
        if let Some(rule) = self.use_focusable_interactive.as_ref() {
            if rule.is_disabled() {
                index_set.insert(RuleFilter::Rule(Self::GROUP_NAME, Self::GROUP_RULES[21]));
            }
        }
        if let Some(rule) = self.use_generic_font_names.as_ref() {
            if rule.is_disabled() {
                index_set.insert(RuleFilter::Rule(Self::GROUP_NAME, Self::GROUP_RULES[22]));
            }
        }
        if let Some(rule) = self.use_heading_content.as_ref() {
            if rule.is_disabled() {
                index_set.insert(RuleFilter::Rule(Self::GROUP_NAME, Self::GROUP_RULES[23]));
            }
        }
        if let Some(rule) = self.use_html_lang.as_ref() {
            if rule.is_disabled() {
                index_set.insert(RuleFilter::Rule(Self::GROUP_NAME, Self::GROUP_RULES[24]));
            }
        }
        if let Some(rule) = self.use_iframe_title.as_ref() {
            if rule.is_disabled() {
                index_set.insert(RuleFilter::Rule(Self::GROUP_NAME, Self::GROUP_RULES[25]));
            }
        }
        if let Some(rule) = self.use_key_with_click_events.as_ref() {
            if rule.is_disabled() {
                index_set.insert(RuleFilter::Rule(Self::GROUP_NAME, Self::GROUP_RULES[26]));
            }
        }
        if let Some(rule) = self.use_key_with_mouse_events.as_ref() {
            if rule.is_disabled() {
                index_set.insert(RuleFilter::Rule(Self::GROUP_NAME, Self::GROUP_RULES[27]));
            }
        }
        if let Some(rule) = self.use_media_caption.as_ref() {
            if rule.is_disabled() {
                index_set.insert(RuleFilter::Rule(Self::GROUP_NAME, Self::GROUP_RULES[28]));
            }
        }
        if let Some(rule) = self.use_semantic_elements.as_ref() {
            if rule.is_disabled() {
                index_set.insert(RuleFilter::Rule(Self::GROUP_NAME, Self::GROUP_RULES[29]));
            }
        }
        if let Some(rule) = self.use_valid_anchor.as_ref() {
            if rule.is_disabled() {
                index_set.insert(RuleFilter::Rule(Self::GROUP_NAME, Self::GROUP_RULES[30]));
            }
        }
        if let Some(rule) = self.use_valid_aria_props.as_ref() {
            if rule.is_disabled() {
                index_set.insert(RuleFilter::Rule(Self::GROUP_NAME, Self::GROUP_RULES[31]));
            }
        }
        if let Some(rule) = self.use_valid_aria_role.as_ref() {
            if rule.is_disabled() {
                index_set.insert(RuleFilter::Rule(Self::GROUP_NAME, Self::GROUP_RULES[32]));
            }
        }
        if let Some(rule) = self.use_valid_aria_values.as_ref() {
            if rule.is_disabled() {
                index_set.insert(RuleFilter::Rule(Self::GROUP_NAME, Self::GROUP_RULES[33]));
            }
        }
        if let Some(rule) = self.use_valid_autocomplete.as_ref() {
            if rule.is_disabled() {
                index_set.insert(RuleFilter::Rule(Self::GROUP_NAME, Self::GROUP_RULES[34]));
            }
        }
        if let Some(rule) = self.use_valid_lang.as_ref() {
            if rule.is_disabled() {
                index_set.insert(RuleFilter::Rule(Self::GROUP_NAME, Self::GROUP_RULES[35]));
            }
        }
        index_set
    }
    #[doc = r" Checks if, given a rule name, matches one of the rules contained in this category"]
    fn has_rule(rule_name: &str) -> Option<&'static str> {
        Some(Self::GROUP_RULES[Self::GROUP_RULES.binary_search(&rule_name).ok()?])
    }
    fn recommended_rules_as_filters() -> &'static [RuleFilter<'static>] {
        Self::RECOMMENDED_RULES_AS_FILTERS
    }
    fn all_rules_as_filters() -> &'static [RuleFilter<'static>] {
        Self::ALL_RULES_AS_FILTERS
    }
    #[doc = r" Select preset rules"]
    fn collect_preset_rules(
        &self,
        parent_is_recommended: bool,
        enabled_rules: &mut FxHashSet<RuleFilter<'static>>,
    ) {
        if self.is_recommended_true() || self.is_recommended_unset() && parent_is_recommended {
            enabled_rules.extend(Self::recommended_rules_as_filters());
        }
    }
    fn set_recommended(&mut self, value: Option<bool>) {
        self.recommended = value;
    }
    fn get_rule_configuration(
        &self,
        rule_name: &str,
    ) -> Option<(RulePlainConfiguration, Option<RuleOptions>)> {
        match rule_name {
            "noAccessKey" => self
                .no_access_key
                .as_ref()
                .map(|conf| (conf.level(), conf.get_options())),
            "noAriaHiddenOnFocusable" => self
                .no_aria_hidden_on_focusable
                .as_ref()
                .map(|conf| (conf.level(), conf.get_options())),
            "noAriaUnsupportedElements" => self
                .no_aria_unsupported_elements
                .as_ref()
                .map(|conf| (conf.level(), conf.get_options())),
            "noAutofocus" => self
                .no_autofocus
                .as_ref()
                .map(|conf| (conf.level(), conf.get_options())),
            "noDistractingElements" => self
                .no_distracting_elements
                .as_ref()
                .map(|conf| (conf.level(), conf.get_options())),
            "noHeaderScope" => self
                .no_header_scope
                .as_ref()
                .map(|conf| (conf.level(), conf.get_options())),
            "noInteractiveElementToNoninteractiveRole" => self
                .no_interactive_element_to_noninteractive_role
                .as_ref()
                .map(|conf| (conf.level(), conf.get_options())),
            "noLabelWithoutControl" => self
                .no_label_without_control
                .as_ref()
                .map(|conf| (conf.level(), conf.get_options())),
            "noNoninteractiveElementToInteractiveRole" => self
                .no_noninteractive_element_to_interactive_role
                .as_ref()
                .map(|conf| (conf.level(), conf.get_options())),
            "noNoninteractiveTabindex" => self
                .no_noninteractive_tabindex
                .as_ref()
                .map(|conf| (conf.level(), conf.get_options())),
            "noPositiveTabindex" => self
                .no_positive_tabindex
                .as_ref()
                .map(|conf| (conf.level(), conf.get_options())),
            "noRedundantAlt" => self
                .no_redundant_alt
                .as_ref()
                .map(|conf| (conf.level(), conf.get_options())),
            "noRedundantRoles" => self
                .no_redundant_roles
                .as_ref()
                .map(|conf| (conf.level(), conf.get_options())),
            "noStaticElementInteractions" => self
                .no_static_element_interactions
                .as_ref()
                .map(|conf| (conf.level(), conf.get_options())),
            "noSvgWithoutTitle" => self
                .no_svg_without_title
                .as_ref()
                .map(|conf| (conf.level(), conf.get_options())),
            "useAltText" => self
                .use_alt_text
                .as_ref()
                .map(|conf| (conf.level(), conf.get_options())),
            "useAnchorContent" => self
                .use_anchor_content
                .as_ref()
                .map(|conf| (conf.level(), conf.get_options())),
            "useAriaActivedescendantWithTabindex" => self
                .use_aria_activedescendant_with_tabindex
                .as_ref()
                .map(|conf| (conf.level(), conf.get_options())),
            "useAriaPropsForRole" => self
                .use_aria_props_for_role
                .as_ref()
                .map(|conf| (conf.level(), conf.get_options())),
            "useAriaPropsSupportedByRole" => self
                .use_aria_props_supported_by_role
                .as_ref()
                .map(|conf| (conf.level(), conf.get_options())),
            "useButtonType" => self
                .use_button_type
                .as_ref()
                .map(|conf| (conf.level(), conf.get_options())),
            "useFocusableInteractive" => self
                .use_focusable_interactive
                .as_ref()
                .map(|conf| (conf.level(), conf.get_options())),
            "useGenericFontNames" => self
                .use_generic_font_names
                .as_ref()
                .map(|conf| (conf.level(), conf.get_options())),
            "useHeadingContent" => self
                .use_heading_content
                .as_ref()
                .map(|conf| (conf.level(), conf.get_options())),
            "useHtmlLang" => self
                .use_html_lang
                .as_ref()
                .map(|conf| (conf.level(), conf.get_options())),
            "useIframeTitle" => self
                .use_iframe_title
                .as_ref()
                .map(|conf| (conf.level(), conf.get_options())),
            "useKeyWithClickEvents" => self
                .use_key_with_click_events
                .as_ref()
                .map(|conf| (conf.level(), conf.get_options())),
            "useKeyWithMouseEvents" => self
                .use_key_with_mouse_events
                .as_ref()
                .map(|conf| (conf.level(), conf.get_options())),
            "useMediaCaption" => self
                .use_media_caption
                .as_ref()
                .map(|conf| (conf.level(), conf.get_options())),
            "useSemanticElements" => self
                .use_semantic_elements
                .as_ref()
                .map(|conf| (conf.level(), conf.get_options())),
            "useValidAnchor" => self
                .use_valid_anchor
                .as_ref()
                .map(|conf| (conf.level(), conf.get_options())),
            "useValidAriaProps" => self
                .use_valid_aria_props
                .as_ref()
                .map(|conf| (conf.level(), conf.get_options())),
            "useValidAriaRole" => self
                .use_valid_aria_role
                .as_ref()
                .map(|conf| (conf.level(), conf.get_options())),
            "useValidAriaValues" => self
                .use_valid_aria_values
                .as_ref()
                .map(|conf| (conf.level(), conf.get_options())),
            "useValidAutocomplete" => self
                .use_valid_autocomplete
                .as_ref()
                .map(|conf| (conf.level(), conf.get_options())),
            "useValidLang" => self
                .use_valid_lang
                .as_ref()
                .map(|conf| (conf.level(), conf.get_options())),
            _ => None,
        }
    }
}
impl From<GroupPlainConfiguration> for A11y {
    fn from(value: GroupPlainConfiguration) -> Self {
        Self {
            recommended: None,
            no_access_key: Some(value.into()),
            no_aria_hidden_on_focusable: Some(value.into()),
            no_aria_unsupported_elements: Some(value.into()),
            no_autofocus: Some(value.into()),
            no_distracting_elements: Some(value.into()),
            no_header_scope: Some(value.into()),
            no_interactive_element_to_noninteractive_role: Some(value.into()),
            no_label_without_control: Some(value.into()),
            no_noninteractive_element_to_interactive_role: Some(value.into()),
            no_noninteractive_tabindex: Some(value.into()),
            no_positive_tabindex: Some(value.into()),
            no_redundant_alt: Some(value.into()),
            no_redundant_roles: Some(value.into()),
            no_static_element_interactions: Some(value.into()),
            no_svg_without_title: Some(value.into()),
            use_alt_text: Some(value.into()),
            use_anchor_content: Some(value.into()),
            use_aria_activedescendant_with_tabindex: Some(value.into()),
            use_aria_props_for_role: Some(value.into()),
            use_aria_props_supported_by_role: Some(value.into()),
            use_button_type: Some(value.into()),
            use_focusable_interactive: Some(value.into()),
            use_generic_font_names: Some(value.into()),
            use_heading_content: Some(value.into()),
            use_html_lang: Some(value.into()),
            use_iframe_title: Some(value.into()),
            use_key_with_click_events: Some(value.into()),
            use_key_with_mouse_events: Some(value.into()),
            use_media_caption: Some(value.into()),
            use_semantic_elements: Some(value.into()),
            use_valid_anchor: Some(value.into()),
            use_valid_aria_props: Some(value.into()),
            use_valid_aria_role: Some(value.into()),
            use_valid_aria_values: Some(value.into()),
            use_valid_autocomplete: Some(value.into()),
            use_valid_lang: Some(value.into()),
        }
    }
}
#[derive(Clone, Debug, Default, Deserialize, Deserializable, Eq, Merge, PartialEq, Serialize)]
#[cfg_attr(feature = "schema", derive(JsonSchema))]
#[serde(rename_all = "camelCase", default, deny_unknown_fields)]
#[doc = r" A list of rules that belong to this group"]
pub struct Complexity { # [doc = r" It enables the recommended rules for this group"] # [serde (skip_serializing_if = "Option::is_none")] pub recommended : Option < bool > , # [doc = "Disallow unclear usage of consecutive space characters in regular expression literals"] # [serde (skip_serializing_if = "Option::is_none")] pub no_adjacent_spaces_in_regex : Option < RuleFixConfiguration < biome_rule_options :: no_adjacent_spaces_in_regex :: NoAdjacentSpacesInRegexOptions >> , # [doc = "Disallow the use of arguments."] # [serde (skip_serializing_if = "Option::is_none")] pub no_arguments : Option < RuleConfiguration < biome_rule_options :: no_arguments :: NoArgumentsOptions >> , # [doc = "Disallow primitive type aliases and misleading types."] # [serde (skip_serializing_if = "Option::is_none")] pub no_banned_types : Option < RuleFixConfiguration < biome_rule_options :: no_banned_types :: NoBannedTypesOptions >> , # [doc = "Disallow comma operator."] # [serde (skip_serializing_if = "Option::is_none")] pub no_comma_operator : Option < RuleConfiguration < biome_rule_options :: no_comma_operator :: NoCommaOperatorOptions >> , # [doc = "Disallow empty type parameters in type aliases and interfaces."] # [serde (skip_serializing_if = "Option::is_none")] pub no_empty_type_parameters : Option < RuleConfiguration < biome_rule_options :: no_empty_type_parameters :: NoEmptyTypeParametersOptions >> , # [doc = "Disallow functions that exceed a given Cognitive Complexity score."] # [serde (skip_serializing_if = "Option::is_none")] pub no_excessive_cognitive_complexity : Option < RuleConfiguration < biome_rule_options :: no_excessive_cognitive_complexity :: NoExcessiveCognitiveComplexityOptions >> , # [doc = "This rule enforces a maximum depth to nested describe() in test files."] # [serde (skip_serializing_if = "Option::is_none")] pub no_excessive_nested_test_suites : Option < RuleConfiguration < biome_rule_options :: no_excessive_nested_test_suites :: NoExcessiveNestedTestSuitesOptions >> , # [doc = "Disallow unnecessary boolean casts"] # [serde (skip_serializing_if = "Option::is_none")] pub no_extra_boolean_cast : Option < RuleFixConfiguration < biome_rule_options :: no_extra_boolean_cast :: NoExtraBooleanCastOptions >> , # [doc = "Disallow to use unnecessary callback on flatMap."] # [serde (skip_serializing_if = "Option::is_none")] pub no_flat_map_identity : Option < RuleFixConfiguration < biome_rule_options :: no_flat_map_identity :: NoFlatMapIdentityOptions >> , # [doc = "Prefer for...of statement instead of Array.forEach."] # [serde (skip_serializing_if = "Option::is_none")] pub no_for_each : Option < RuleConfiguration < biome_rule_options :: no_for_each :: NoForEachOptions >> , # [doc = "This rule reports when a class has no non-static members, such as for a class used exclusively as a static namespace."] # [serde (skip_serializing_if = "Option::is_none")] pub no_static_only_class : Option < RuleConfiguration < biome_rule_options :: no_static_only_class :: NoStaticOnlyClassOptions >> , # [doc = "Disallow this and super in static contexts."] # [serde (skip_serializing_if = "Option::is_none")] pub no_this_in_static : Option < RuleFixConfiguration < biome_rule_options :: no_this_in_static :: NoThisInStaticOptions >> , # [doc = "Disallow unnecessary catch clauses."] # [serde (skip_serializing_if = "Option::is_none")] pub no_useless_catch : Option < RuleFixConfiguration < biome_rule_options :: no_useless_catch :: NoUselessCatchOptions >> , # [doc = "Disallow unnecessary constructors."] # [serde (skip_serializing_if = "Option::is_none")] pub no_useless_constructor : Option < RuleFixConfiguration < biome_rule_options :: no_useless_constructor :: NoUselessConstructorOptions >> , # [doc = "Avoid using unnecessary continue."] # [serde (skip_serializing_if = "Option::is_none")] pub no_useless_continue : Option < RuleFixConfiguration < biome_rule_options :: no_useless_continue :: NoUselessContinueOptions >> , # [doc = "Disallow empty exports that don't change anything in a module file."] # [serde (skip_serializing_if = "Option::is_none")] pub no_useless_empty_export : Option < RuleFixConfiguration < biome_rule_options :: no_useless_empty_export :: NoUselessEmptyExportOptions >> , # [doc = "Disallow unnecessary escape sequence in regular expression literals."] # [serde (skip_serializing_if = "Option::is_none")] pub no_useless_escape_in_regex : Option < RuleFixConfiguration < biome_rule_options :: no_useless_escape_in_regex :: NoUselessEscapeInRegexOptions >> , # [doc = "Disallow unnecessary fragments"] # [serde (skip_serializing_if = "Option::is_none")] pub no_useless_fragments : Option < RuleFixConfiguration < biome_rule_options :: no_useless_fragments :: NoUselessFragmentsOptions >> , # [doc = "Disallow unnecessary labels."] # [serde (skip_serializing_if = "Option::is_none")] pub no_useless_label : Option < RuleFixConfiguration < biome_rule_options :: no_useless_label :: NoUselessLabelOptions >> , # [doc = "Disallow unnecessary nested block statements."] # [serde (skip_serializing_if = "Option::is_none")] pub no_useless_lone_block_statements : Option < RuleFixConfiguration < biome_rule_options :: no_useless_lone_block_statements :: NoUselessLoneBlockStatementsOptions >> , # [doc = "Disallow renaming import, export, and destructured assignments to the same name."] # [serde (skip_serializing_if = "Option::is_none")] pub no_useless_rename : Option < RuleFixConfiguration < biome_rule_options :: no_useless_rename :: NoUselessRenameOptions >> , # [doc = "Disallow unnecessary concatenation of string or template literals."] # [serde (skip_serializing_if = "Option::is_none")] pub no_useless_string_concat : Option < RuleFixConfiguration < biome_rule_options :: no_useless_string_concat :: NoUselessStringConcatOptions >> , # [doc = "Disallow unnecessary String.raw function in template string literals without any escape sequence."] # [serde (skip_serializing_if = "Option::is_none")] pub no_useless_string_raw : Option < RuleConfiguration < biome_rule_options :: no_useless_string_raw :: NoUselessStringRawOptions >> , # [doc = "Disallow useless case in switch statements."] # [serde (skip_serializing_if = "Option::is_none")] pub no_useless_switch_case : Option < RuleFixConfiguration < biome_rule_options :: no_useless_switch_case :: NoUselessSwitchCaseOptions >> , # [doc = "Disallow ternary operators when simpler alternatives exist."] # [serde (skip_serializing_if = "Option::is_none")] pub no_useless_ternary : Option < RuleFixConfiguration < biome_rule_options :: no_useless_ternary :: NoUselessTernaryOptions >> , # [doc = "Disallow useless this aliasing."] # [serde (skip_serializing_if = "Option::is_none")] pub no_useless_this_alias : Option < RuleFixConfiguration < biome_rule_options :: no_useless_this_alias :: NoUselessThisAliasOptions >> , # [doc = "Disallow using any or unknown as type constraint."] # [serde (skip_serializing_if = "Option::is_none")] pub no_useless_type_constraint : Option < RuleFixConfiguration < biome_rule_options :: no_useless_type_constraint :: NoUselessTypeConstraintOptions >> , # [doc = "Disallow initializing variables to undefined."] # [serde (skip_serializing_if = "Option::is_none")] pub no_useless_undefined_initialization : Option < RuleFixConfiguration < biome_rule_options :: no_useless_undefined_initialization :: NoUselessUndefinedInitializationOptions >> , # [doc = "Disallow the use of void operators, which is not a familiar operator."] # [serde (skip_serializing_if = "Option::is_none")] pub no_void : Option < RuleConfiguration < biome_rule_options :: no_void :: NoVoidOptions >> , # [doc = "Use arrow functions over function expressions."] # [serde (skip_serializing_if = "Option::is_none")] pub use_arrow_function : Option < RuleFixConfiguration < biome_rule_options :: use_arrow_function :: UseArrowFunctionOptions >> , # [doc = "Use Date.now() to get the number of milliseconds since the Unix Epoch."] # [serde (skip_serializing_if = "Option::is_none")] pub use_date_now : Option < RuleFixConfiguration < biome_rule_options :: use_date_now :: UseDateNowOptions >> , # [doc = "Promotes the use of .flatMap() when map().flat() are used together."] # [serde (skip_serializing_if = "Option::is_none")] pub use_flat_map : Option < RuleFixConfiguration < biome_rule_options :: use_flat_map :: UseFlatMapOptions >> , # [doc = "Enforce the usage of a literal access to properties over computed property access."] # [serde (skip_serializing_if = "Option::is_none")] pub use_literal_keys : Option < RuleFixConfiguration < biome_rule_options :: use_literal_keys :: UseLiteralKeysOptions >> , # [doc = "Disallow parseInt() and Number.parseInt() in favor of binary, octal, and hexadecimal literals"] # [serde (skip_serializing_if = "Option::is_none")] pub use_numeric_literals : Option < RuleFixConfiguration < biome_rule_options :: use_numeric_literals :: UseNumericLiteralsOptions >> , # [doc = "Enforce using concise optional chain instead of chained logical expressions."] # [serde (skip_serializing_if = "Option::is_none")] pub use_optional_chain : Option < RuleFixConfiguration < biome_rule_options :: use_optional_chain :: UseOptionalChainOptions >> , # [doc = "Enforce the use of the regular expression literals instead of the RegExp constructor if possible."] # [serde (skip_serializing_if = "Option::is_none")] pub use_regex_literals : Option < RuleFixConfiguration < biome_rule_options :: use_regex_literals :: UseRegexLiteralsOptions >> , # [doc = "Disallow number literal object member names which are not base 10 or use underscore as separator."] # [serde (skip_serializing_if = "Option::is_none")] pub use_simple_number_keys : Option < RuleFixConfiguration < biome_rule_options :: use_simple_number_keys :: UseSimpleNumberKeysOptions >> , # [doc = "Discard redundant terms from logical expressions."] # [serde (skip_serializing_if = "Option::is_none")] pub use_simplified_logic_expression : Option < RuleFixConfiguration < biome_rule_options :: use_simplified_logic_expression :: UseSimplifiedLogicExpressionOptions >> , # [doc = "Enforce the use of while loops instead of for loops when the initializer and update expressions are not needed."] # [serde (skip_serializing_if = "Option::is_none")] pub use_while : Option < RuleFixConfiguration < biome_rule_options :: use_while :: UseWhileOptions >> }
impl Complexity {
    const GROUP_NAME: &'static str = "complexity";
    pub(crate) const GROUP_RULES: &'static [&'static str] = &[
        "noAdjacentSpacesInRegex",
        "noArguments",
        "noBannedTypes",
        "noCommaOperator",
        "noEmptyTypeParameters",
        "noExcessiveCognitiveComplexity",
        "noExcessiveNestedTestSuites",
        "noExtraBooleanCast",
        "noFlatMapIdentity",
        "noForEach",
        "noStaticOnlyClass",
        "noThisInStatic",
        "noUselessCatch",
        "noUselessConstructor",
        "noUselessContinue",
        "noUselessEmptyExport",
        "noUselessEscapeInRegex",
        "noUselessFragments",
        "noUselessLabel",
        "noUselessLoneBlockStatements",
        "noUselessRename",
        "noUselessStringConcat",
        "noUselessStringRaw",
        "noUselessSwitchCase",
        "noUselessTernary",
        "noUselessThisAlias",
        "noUselessTypeConstraint",
        "noUselessUndefinedInitialization",
        "noVoid",
        "useArrowFunction",
        "useDateNow",
        "useFlatMap",
        "useLiteralKeys",
        "useNumericLiterals",
        "useOptionalChain",
        "useRegexLiterals",
        "useSimpleNumberKeys",
        "useSimplifiedLogicExpression",
        "useWhile",
    ];
    const RECOMMENDED_RULES_AS_FILTERS: &'static [RuleFilter<'static>] = &[
        RuleFilter::Rule(Self::GROUP_NAME, Self::GROUP_RULES[0]),
        RuleFilter::Rule(Self::GROUP_NAME, Self::GROUP_RULES[1]),
        RuleFilter::Rule(Self::GROUP_NAME, Self::GROUP_RULES[2]),
        RuleFilter::Rule(Self::GROUP_NAME, Self::GROUP_RULES[3]),
        RuleFilter::Rule(Self::GROUP_NAME, Self::GROUP_RULES[4]),
        RuleFilter::Rule(Self::GROUP_NAME, Self::GROUP_RULES[7]),
        RuleFilter::Rule(Self::GROUP_NAME, Self::GROUP_RULES[8]),
        RuleFilter::Rule(Self::GROUP_NAME, Self::GROUP_RULES[10]),
        RuleFilter::Rule(Self::GROUP_NAME, Self::GROUP_RULES[11]),
        RuleFilter::Rule(Self::GROUP_NAME, Self::GROUP_RULES[12]),
        RuleFilter::Rule(Self::GROUP_NAME, Self::GROUP_RULES[13]),
        RuleFilter::Rule(Self::GROUP_NAME, Self::GROUP_RULES[14]),
        RuleFilter::Rule(Self::GROUP_NAME, Self::GROUP_RULES[15]),
        RuleFilter::Rule(Self::GROUP_NAME, Self::GROUP_RULES[16]),
        RuleFilter::Rule(Self::GROUP_NAME, Self::GROUP_RULES[17]),
        RuleFilter::Rule(Self::GROUP_NAME, Self::GROUP_RULES[18]),
        RuleFilter::Rule(Self::GROUP_NAME, Self::GROUP_RULES[19]),
        RuleFilter::Rule(Self::GROUP_NAME, Self::GROUP_RULES[20]),
        RuleFilter::Rule(Self::GROUP_NAME, Self::GROUP_RULES[22]),
        RuleFilter::Rule(Self::GROUP_NAME, Self::GROUP_RULES[23]),
        RuleFilter::Rule(Self::GROUP_NAME, Self::GROUP_RULES[24]),
        RuleFilter::Rule(Self::GROUP_NAME, Self::GROUP_RULES[25]),
        RuleFilter::Rule(Self::GROUP_NAME, Self::GROUP_RULES[26]),
        RuleFilter::Rule(Self::GROUP_NAME, Self::GROUP_RULES[27]),
        RuleFilter::Rule(Self::GROUP_NAME, Self::GROUP_RULES[29]),
        RuleFilter::Rule(Self::GROUP_NAME, Self::GROUP_RULES[30]),
        RuleFilter::Rule(Self::GROUP_NAME, Self::GROUP_RULES[31]),
        RuleFilter::Rule(Self::GROUP_NAME, Self::GROUP_RULES[32]),
        RuleFilter::Rule(Self::GROUP_NAME, Self::GROUP_RULES[33]),
        RuleFilter::Rule(Self::GROUP_NAME, Self::GROUP_RULES[34]),
        RuleFilter::Rule(Self::GROUP_NAME, Self::GROUP_RULES[35]),
        RuleFilter::Rule(Self::GROUP_NAME, Self::GROUP_RULES[36]),
    ];
    const ALL_RULES_AS_FILTERS: &'static [RuleFilter<'static>] = &[
        RuleFilter::Rule(Self::GROUP_NAME, Self::GROUP_RULES[0]),
        RuleFilter::Rule(Self::GROUP_NAME, Self::GROUP_RULES[1]),
        RuleFilter::Rule(Self::GROUP_NAME, Self::GROUP_RULES[2]),
        RuleFilter::Rule(Self::GROUP_NAME, Self::GROUP_RULES[3]),
        RuleFilter::Rule(Self::GROUP_NAME, Self::GROUP_RULES[4]),
        RuleFilter::Rule(Self::GROUP_NAME, Self::GROUP_RULES[5]),
        RuleFilter::Rule(Self::GROUP_NAME, Self::GROUP_RULES[6]),
        RuleFilter::Rule(Self::GROUP_NAME, Self::GROUP_RULES[7]),
        RuleFilter::Rule(Self::GROUP_NAME, Self::GROUP_RULES[8]),
        RuleFilter::Rule(Self::GROUP_NAME, Self::GROUP_RULES[9]),
        RuleFilter::Rule(Self::GROUP_NAME, Self::GROUP_RULES[10]),
        RuleFilter::Rule(Self::GROUP_NAME, Self::GROUP_RULES[11]),
        RuleFilter::Rule(Self::GROUP_NAME, Self::GROUP_RULES[12]),
        RuleFilter::Rule(Self::GROUP_NAME, Self::GROUP_RULES[13]),
        RuleFilter::Rule(Self::GROUP_NAME, Self::GROUP_RULES[14]),
        RuleFilter::Rule(Self::GROUP_NAME, Self::GROUP_RULES[15]),
        RuleFilter::Rule(Self::GROUP_NAME, Self::GROUP_RULES[16]),
        RuleFilter::Rule(Self::GROUP_NAME, Self::GROUP_RULES[17]),
        RuleFilter::Rule(Self::GROUP_NAME, Self::GROUP_RULES[18]),
        RuleFilter::Rule(Self::GROUP_NAME, Self::GROUP_RULES[19]),
        RuleFilter::Rule(Self::GROUP_NAME, Self::GROUP_RULES[20]),
        RuleFilter::Rule(Self::GROUP_NAME, Self::GROUP_RULES[21]),
        RuleFilter::Rule(Self::GROUP_NAME, Self::GROUP_RULES[22]),
        RuleFilter::Rule(Self::GROUP_NAME, Self::GROUP_RULES[23]),
        RuleFilter::Rule(Self::GROUP_NAME, Self::GROUP_RULES[24]),
        RuleFilter::Rule(Self::GROUP_NAME, Self::GROUP_RULES[25]),
        RuleFilter::Rule(Self::GROUP_NAME, Self::GROUP_RULES[26]),
        RuleFilter::Rule(Self::GROUP_NAME, Self::GROUP_RULES[27]),
        RuleFilter::Rule(Self::GROUP_NAME, Self::GROUP_RULES[28]),
        RuleFilter::Rule(Self::GROUP_NAME, Self::GROUP_RULES[29]),
        RuleFilter::Rule(Self::GROUP_NAME, Self::GROUP_RULES[30]),
        RuleFilter::Rule(Self::GROUP_NAME, Self::GROUP_RULES[31]),
        RuleFilter::Rule(Self::GROUP_NAME, Self::GROUP_RULES[32]),
        RuleFilter::Rule(Self::GROUP_NAME, Self::GROUP_RULES[33]),
        RuleFilter::Rule(Self::GROUP_NAME, Self::GROUP_RULES[34]),
        RuleFilter::Rule(Self::GROUP_NAME, Self::GROUP_RULES[35]),
        RuleFilter::Rule(Self::GROUP_NAME, Self::GROUP_RULES[36]),
        RuleFilter::Rule(Self::GROUP_NAME, Self::GROUP_RULES[37]),
        RuleFilter::Rule(Self::GROUP_NAME, Self::GROUP_RULES[38]),
    ];
}
impl RuleGroupExt for Complexity {
    fn is_recommended_true(&self) -> bool {
        matches!(self.recommended, Some(true))
    }
    fn is_recommended_unset(&self) -> bool {
        self.recommended.is_none()
    }
    fn get_enabled_rules(&self) -> FxHashSet<RuleFilter<'static>> {
        let mut index_set = FxHashSet::default();
        if let Some(rule) = self.no_adjacent_spaces_in_regex.as_ref() {
            if rule.is_enabled() {
                index_set.insert(RuleFilter::Rule(Self::GROUP_NAME, Self::GROUP_RULES[0]));
            }
        }
        if let Some(rule) = self.no_arguments.as_ref() {
            if rule.is_enabled() {
                index_set.insert(RuleFilter::Rule(Self::GROUP_NAME, Self::GROUP_RULES[1]));
            }
        }
        if let Some(rule) = self.no_banned_types.as_ref() {
            if rule.is_enabled() {
                index_set.insert(RuleFilter::Rule(Self::GROUP_NAME, Self::GROUP_RULES[2]));
            }
        }
        if let Some(rule) = self.no_comma_operator.as_ref() {
            if rule.is_enabled() {
                index_set.insert(RuleFilter::Rule(Self::GROUP_NAME, Self::GROUP_RULES[3]));
            }
        }
        if let Some(rule) = self.no_empty_type_parameters.as_ref() {
            if rule.is_enabled() {
                index_set.insert(RuleFilter::Rule(Self::GROUP_NAME, Self::GROUP_RULES[4]));
            }
        }
        if let Some(rule) = self.no_excessive_cognitive_complexity.as_ref() {
            if rule.is_enabled() {
                index_set.insert(RuleFilter::Rule(Self::GROUP_NAME, Self::GROUP_RULES[5]));
            }
        }
        if let Some(rule) = self.no_excessive_nested_test_suites.as_ref() {
            if rule.is_enabled() {
                index_set.insert(RuleFilter::Rule(Self::GROUP_NAME, Self::GROUP_RULES[6]));
            }
        }
        if let Some(rule) = self.no_extra_boolean_cast.as_ref() {
            if rule.is_enabled() {
                index_set.insert(RuleFilter::Rule(Self::GROUP_NAME, Self::GROUP_RULES[7]));
            }
        }
        if let Some(rule) = self.no_flat_map_identity.as_ref() {
            if rule.is_enabled() {
                index_set.insert(RuleFilter::Rule(Self::GROUP_NAME, Self::GROUP_RULES[8]));
            }
        }
        if let Some(rule) = self.no_for_each.as_ref() {
            if rule.is_enabled() {
                index_set.insert(RuleFilter::Rule(Self::GROUP_NAME, Self::GROUP_RULES[9]));
            }
        }
        if let Some(rule) = self.no_static_only_class.as_ref() {
            if rule.is_enabled() {
                index_set.insert(RuleFilter::Rule(Self::GROUP_NAME, Self::GROUP_RULES[10]));
            }
        }
        if let Some(rule) = self.no_this_in_static.as_ref() {
            if rule.is_enabled() {
                index_set.insert(RuleFilter::Rule(Self::GROUP_NAME, Self::GROUP_RULES[11]));
            }
        }
        if let Some(rule) = self.no_useless_catch.as_ref() {
            if rule.is_enabled() {
                index_set.insert(RuleFilter::Rule(Self::GROUP_NAME, Self::GROUP_RULES[12]));
            }
        }
        if let Some(rule) = self.no_useless_constructor.as_ref() {
            if rule.is_enabled() {
                index_set.insert(RuleFilter::Rule(Self::GROUP_NAME, Self::GROUP_RULES[13]));
            }
        }
        if let Some(rule) = self.no_useless_continue.as_ref() {
            if rule.is_enabled() {
                index_set.insert(RuleFilter::Rule(Self::GROUP_NAME, Self::GROUP_RULES[14]));
            }
        }
        if let Some(rule) = self.no_useless_empty_export.as_ref() {
            if rule.is_enabled() {
                index_set.insert(RuleFilter::Rule(Self::GROUP_NAME, Self::GROUP_RULES[15]));
            }
        }
        if let Some(rule) = self.no_useless_escape_in_regex.as_ref() {
            if rule.is_enabled() {
                index_set.insert(RuleFilter::Rule(Self::GROUP_NAME, Self::GROUP_RULES[16]));
            }
        }
        if let Some(rule) = self.no_useless_fragments.as_ref() {
            if rule.is_enabled() {
                index_set.insert(RuleFilter::Rule(Self::GROUP_NAME, Self::GROUP_RULES[17]));
            }
        }
        if let Some(rule) = self.no_useless_label.as_ref() {
            if rule.is_enabled() {
                index_set.insert(RuleFilter::Rule(Self::GROUP_NAME, Self::GROUP_RULES[18]));
            }
        }
        if let Some(rule) = self.no_useless_lone_block_statements.as_ref() {
            if rule.is_enabled() {
                index_set.insert(RuleFilter::Rule(Self::GROUP_NAME, Self::GROUP_RULES[19]));
            }
        }
        if let Some(rule) = self.no_useless_rename.as_ref() {
            if rule.is_enabled() {
                index_set.insert(RuleFilter::Rule(Self::GROUP_NAME, Self::GROUP_RULES[20]));
            }
        }
        if let Some(rule) = self.no_useless_string_concat.as_ref() {
            if rule.is_enabled() {
                index_set.insert(RuleFilter::Rule(Self::GROUP_NAME, Self::GROUP_RULES[21]));
            }
        }
        if let Some(rule) = self.no_useless_string_raw.as_ref() {
            if rule.is_enabled() {
                index_set.insert(RuleFilter::Rule(Self::GROUP_NAME, Self::GROUP_RULES[22]));
            }
        }
        if let Some(rule) = self.no_useless_switch_case.as_ref() {
            if rule.is_enabled() {
                index_set.insert(RuleFilter::Rule(Self::GROUP_NAME, Self::GROUP_RULES[23]));
            }
        }
        if let Some(rule) = self.no_useless_ternary.as_ref() {
            if rule.is_enabled() {
                index_set.insert(RuleFilter::Rule(Self::GROUP_NAME, Self::GROUP_RULES[24]));
            }
        }
        if let Some(rule) = self.no_useless_this_alias.as_ref() {
            if rule.is_enabled() {
                index_set.insert(RuleFilter::Rule(Self::GROUP_NAME, Self::GROUP_RULES[25]));
            }
        }
        if let Some(rule) = self.no_useless_type_constraint.as_ref() {
            if rule.is_enabled() {
                index_set.insert(RuleFilter::Rule(Self::GROUP_NAME, Self::GROUP_RULES[26]));
            }
        }
        if let Some(rule) = self.no_useless_undefined_initialization.as_ref() {
            if rule.is_enabled() {
                index_set.insert(RuleFilter::Rule(Self::GROUP_NAME, Self::GROUP_RULES[27]));
            }
        }
        if let Some(rule) = self.no_void.as_ref() {
            if rule.is_enabled() {
                index_set.insert(RuleFilter::Rule(Self::GROUP_NAME, Self::GROUP_RULES[28]));
            }
        }
        if let Some(rule) = self.use_arrow_function.as_ref() {
            if rule.is_enabled() {
                index_set.insert(RuleFilter::Rule(Self::GROUP_NAME, Self::GROUP_RULES[29]));
            }
        }
        if let Some(rule) = self.use_date_now.as_ref() {
            if rule.is_enabled() {
                index_set.insert(RuleFilter::Rule(Self::GROUP_NAME, Self::GROUP_RULES[30]));
            }
        }
        if let Some(rule) = self.use_flat_map.as_ref() {
            if rule.is_enabled() {
                index_set.insert(RuleFilter::Rule(Self::GROUP_NAME, Self::GROUP_RULES[31]));
            }
        }
        if let Some(rule) = self.use_literal_keys.as_ref() {
            if rule.is_enabled() {
                index_set.insert(RuleFilter::Rule(Self::GROUP_NAME, Self::GROUP_RULES[32]));
            }
        }
        if let Some(rule) = self.use_numeric_literals.as_ref() {
            if rule.is_enabled() {
                index_set.insert(RuleFilter::Rule(Self::GROUP_NAME, Self::GROUP_RULES[33]));
            }
        }
        if let Some(rule) = self.use_optional_chain.as_ref() {
            if rule.is_enabled() {
                index_set.insert(RuleFilter::Rule(Self::GROUP_NAME, Self::GROUP_RULES[34]));
            }
        }
        if let Some(rule) = self.use_regex_literals.as_ref() {
            if rule.is_enabled() {
                index_set.insert(RuleFilter::Rule(Self::GROUP_NAME, Self::GROUP_RULES[35]));
            }
        }
        if let Some(rule) = self.use_simple_number_keys.as_ref() {
            if rule.is_enabled() {
                index_set.insert(RuleFilter::Rule(Self::GROUP_NAME, Self::GROUP_RULES[36]));
            }
        }
        if let Some(rule) = self.use_simplified_logic_expression.as_ref() {
            if rule.is_enabled() {
                index_set.insert(RuleFilter::Rule(Self::GROUP_NAME, Self::GROUP_RULES[37]));
            }
        }
        if let Some(rule) = self.use_while.as_ref() {
            if rule.is_enabled() {
                index_set.insert(RuleFilter::Rule(Self::GROUP_NAME, Self::GROUP_RULES[38]));
            }
        }
        index_set
    }
    fn get_disabled_rules(&self) -> FxHashSet<RuleFilter<'static>> {
        let mut index_set = FxHashSet::default();
        if let Some(rule) = self.no_adjacent_spaces_in_regex.as_ref() {
            if rule.is_disabled() {
                index_set.insert(RuleFilter::Rule(Self::GROUP_NAME, Self::GROUP_RULES[0]));
            }
        }
        if let Some(rule) = self.no_arguments.as_ref() {
            if rule.is_disabled() {
                index_set.insert(RuleFilter::Rule(Self::GROUP_NAME, Self::GROUP_RULES[1]));
            }
        }
        if let Some(rule) = self.no_banned_types.as_ref() {
            if rule.is_disabled() {
                index_set.insert(RuleFilter::Rule(Self::GROUP_NAME, Self::GROUP_RULES[2]));
            }
        }
        if let Some(rule) = self.no_comma_operator.as_ref() {
            if rule.is_disabled() {
                index_set.insert(RuleFilter::Rule(Self::GROUP_NAME, Self::GROUP_RULES[3]));
            }
        }
        if let Some(rule) = self.no_empty_type_parameters.as_ref() {
            if rule.is_disabled() {
                index_set.insert(RuleFilter::Rule(Self::GROUP_NAME, Self::GROUP_RULES[4]));
            }
        }
        if let Some(rule) = self.no_excessive_cognitive_complexity.as_ref() {
            if rule.is_disabled() {
                index_set.insert(RuleFilter::Rule(Self::GROUP_NAME, Self::GROUP_RULES[5]));
            }
        }
        if let Some(rule) = self.no_excessive_nested_test_suites.as_ref() {
            if rule.is_disabled() {
                index_set.insert(RuleFilter::Rule(Self::GROUP_NAME, Self::GROUP_RULES[6]));
            }
        }
        if let Some(rule) = self.no_extra_boolean_cast.as_ref() {
            if rule.is_disabled() {
                index_set.insert(RuleFilter::Rule(Self::GROUP_NAME, Self::GROUP_RULES[7]));
            }
        }
        if let Some(rule) = self.no_flat_map_identity.as_ref() {
            if rule.is_disabled() {
                index_set.insert(RuleFilter::Rule(Self::GROUP_NAME, Self::GROUP_RULES[8]));
            }
        }
        if let Some(rule) = self.no_for_each.as_ref() {
            if rule.is_disabled() {
                index_set.insert(RuleFilter::Rule(Self::GROUP_NAME, Self::GROUP_RULES[9]));
            }
        }
        if let Some(rule) = self.no_static_only_class.as_ref() {
            if rule.is_disabled() {
                index_set.insert(RuleFilter::Rule(Self::GROUP_NAME, Self::GROUP_RULES[10]));
            }
        }
        if let Some(rule) = self.no_this_in_static.as_ref() {
            if rule.is_disabled() {
                index_set.insert(RuleFilter::Rule(Self::GROUP_NAME, Self::GROUP_RULES[11]));
            }
        }
        if let Some(rule) = self.no_useless_catch.as_ref() {
            if rule.is_disabled() {
                index_set.insert(RuleFilter::Rule(Self::GROUP_NAME, Self::GROUP_RULES[12]));
            }
        }
        if let Some(rule) = self.no_useless_constructor.as_ref() {
            if rule.is_disabled() {
                index_set.insert(RuleFilter::Rule(Self::GROUP_NAME, Self::GROUP_RULES[13]));
            }
        }
        if let Some(rule) = self.no_useless_continue.as_ref() {
            if rule.is_disabled() {
                index_set.insert(RuleFilter::Rule(Self::GROUP_NAME, Self::GROUP_RULES[14]));
            }
        }
        if let Some(rule) = self.no_useless_empty_export.as_ref() {
            if rule.is_disabled() {
                index_set.insert(RuleFilter::Rule(Self::GROUP_NAME, Self::GROUP_RULES[15]));
            }
        }
        if let Some(rule) = self.no_useless_escape_in_regex.as_ref() {
            if rule.is_disabled() {
                index_set.insert(RuleFilter::Rule(Self::GROUP_NAME, Self::GROUP_RULES[16]));
            }
        }
        if let Some(rule) = self.no_useless_fragments.as_ref() {
            if rule.is_disabled() {
                index_set.insert(RuleFilter::Rule(Self::GROUP_NAME, Self::GROUP_RULES[17]));
            }
        }
        if let Some(rule) = self.no_useless_label.as_ref() {
            if rule.is_disabled() {
                index_set.insert(RuleFilter::Rule(Self::GROUP_NAME, Self::GROUP_RULES[18]));
            }
        }
        if let Some(rule) = self.no_useless_lone_block_statements.as_ref() {
            if rule.is_disabled() {
                index_set.insert(RuleFilter::Rule(Self::GROUP_NAME, Self::GROUP_RULES[19]));
            }
        }
        if let Some(rule) = self.no_useless_rename.as_ref() {
            if rule.is_disabled() {
                index_set.insert(RuleFilter::Rule(Self::GROUP_NAME, Self::GROUP_RULES[20]));
            }
        }
        if let Some(rule) = self.no_useless_string_concat.as_ref() {
            if rule.is_disabled() {
                index_set.insert(RuleFilter::Rule(Self::GROUP_NAME, Self::GROUP_RULES[21]));
            }
        }
        if let Some(rule) = self.no_useless_string_raw.as_ref() {
            if rule.is_disabled() {
                index_set.insert(RuleFilter::Rule(Self::GROUP_NAME, Self::GROUP_RULES[22]));
            }
        }
        if let Some(rule) = self.no_useless_switch_case.as_ref() {
            if rule.is_disabled() {
                index_set.insert(RuleFilter::Rule(Self::GROUP_NAME, Self::GROUP_RULES[23]));
            }
        }
        if let Some(rule) = self.no_useless_ternary.as_ref() {
            if rule.is_disabled() {
                index_set.insert(RuleFilter::Rule(Self::GROUP_NAME, Self::GROUP_RULES[24]));
            }
        }
        if let Some(rule) = self.no_useless_this_alias.as_ref() {
            if rule.is_disabled() {
                index_set.insert(RuleFilter::Rule(Self::GROUP_NAME, Self::GROUP_RULES[25]));
            }
        }
        if let Some(rule) = self.no_useless_type_constraint.as_ref() {
            if rule.is_disabled() {
                index_set.insert(RuleFilter::Rule(Self::GROUP_NAME, Self::GROUP_RULES[26]));
            }
        }
        if let Some(rule) = self.no_useless_undefined_initialization.as_ref() {
            if rule.is_disabled() {
                index_set.insert(RuleFilter::Rule(Self::GROUP_NAME, Self::GROUP_RULES[27]));
            }
        }
        if let Some(rule) = self.no_void.as_ref() {
            if rule.is_disabled() {
                index_set.insert(RuleFilter::Rule(Self::GROUP_NAME, Self::GROUP_RULES[28]));
            }
        }
        if let Some(rule) = self.use_arrow_function.as_ref() {
            if rule.is_disabled() {
                index_set.insert(RuleFilter::Rule(Self::GROUP_NAME, Self::GROUP_RULES[29]));
            }
        }
        if let Some(rule) = self.use_date_now.as_ref() {
            if rule.is_disabled() {
                index_set.insert(RuleFilter::Rule(Self::GROUP_NAME, Self::GROUP_RULES[30]));
            }
        }
        if let Some(rule) = self.use_flat_map.as_ref() {
            if rule.is_disabled() {
                index_set.insert(RuleFilter::Rule(Self::GROUP_NAME, Self::GROUP_RULES[31]));
            }
        }
        if let Some(rule) = self.use_literal_keys.as_ref() {
            if rule.is_disabled() {
                index_set.insert(RuleFilter::Rule(Self::GROUP_NAME, Self::GROUP_RULES[32]));
            }
        }
        if let Some(rule) = self.use_numeric_literals.as_ref() {
            if rule.is_disabled() {
                index_set.insert(RuleFilter::Rule(Self::GROUP_NAME, Self::GROUP_RULES[33]));
            }
        }
        if let Some(rule) = self.use_optional_chain.as_ref() {
            if rule.is_disabled() {
                index_set.insert(RuleFilter::Rule(Self::GROUP_NAME, Self::GROUP_RULES[34]));
            }
        }
        if let Some(rule) = self.use_regex_literals.as_ref() {
            if rule.is_disabled() {
                index_set.insert(RuleFilter::Rule(Self::GROUP_NAME, Self::GROUP_RULES[35]));
            }
        }
        if let Some(rule) = self.use_simple_number_keys.as_ref() {
            if rule.is_disabled() {
                index_set.insert(RuleFilter::Rule(Self::GROUP_NAME, Self::GROUP_RULES[36]));
            }
        }
        if let Some(rule) = self.use_simplified_logic_expression.as_ref() {
            if rule.is_disabled() {
                index_set.insert(RuleFilter::Rule(Self::GROUP_NAME, Self::GROUP_RULES[37]));
            }
        }
        if let Some(rule) = self.use_while.as_ref() {
            if rule.is_disabled() {
                index_set.insert(RuleFilter::Rule(Self::GROUP_NAME, Self::GROUP_RULES[38]));
            }
        }
        index_set
    }
    #[doc = r" Checks if, given a rule name, matches one of the rules contained in this category"]
    fn has_rule(rule_name: &str) -> Option<&'static str> {
        Some(Self::GROUP_RULES[Self::GROUP_RULES.binary_search(&rule_name).ok()?])
    }
    fn recommended_rules_as_filters() -> &'static [RuleFilter<'static>] {
        Self::RECOMMENDED_RULES_AS_FILTERS
    }
    fn all_rules_as_filters() -> &'static [RuleFilter<'static>] {
        Self::ALL_RULES_AS_FILTERS
    }
    #[doc = r" Select preset rules"]
    fn collect_preset_rules(
        &self,
        parent_is_recommended: bool,
        enabled_rules: &mut FxHashSet<RuleFilter<'static>>,
    ) {
        if self.is_recommended_true() || self.is_recommended_unset() && parent_is_recommended {
            enabled_rules.extend(Self::recommended_rules_as_filters());
        }
    }
    fn set_recommended(&mut self, value: Option<bool>) {
        self.recommended = value;
    }
    fn get_rule_configuration(
        &self,
        rule_name: &str,
    ) -> Option<(RulePlainConfiguration, Option<RuleOptions>)> {
        match rule_name {
            "noAdjacentSpacesInRegex" => self
                .no_adjacent_spaces_in_regex
                .as_ref()
                .map(|conf| (conf.level(), conf.get_options())),
            "noArguments" => self
                .no_arguments
                .as_ref()
                .map(|conf| (conf.level(), conf.get_options())),
            "noBannedTypes" => self
                .no_banned_types
                .as_ref()
                .map(|conf| (conf.level(), conf.get_options())),
            "noCommaOperator" => self
                .no_comma_operator
                .as_ref()
                .map(|conf| (conf.level(), conf.get_options())),
            "noEmptyTypeParameters" => self
                .no_empty_type_parameters
                .as_ref()
                .map(|conf| (conf.level(), conf.get_options())),
            "noExcessiveCognitiveComplexity" => self
                .no_excessive_cognitive_complexity
                .as_ref()
                .map(|conf| (conf.level(), conf.get_options())),
            "noExcessiveNestedTestSuites" => self
                .no_excessive_nested_test_suites
                .as_ref()
                .map(|conf| (conf.level(), conf.get_options())),
            "noExtraBooleanCast" => self
                .no_extra_boolean_cast
                .as_ref()
                .map(|conf| (conf.level(), conf.get_options())),
            "noFlatMapIdentity" => self
                .no_flat_map_identity
                .as_ref()
                .map(|conf| (conf.level(), conf.get_options())),
            "noForEach" => self
                .no_for_each
                .as_ref()
                .map(|conf| (conf.level(), conf.get_options())),
            "noStaticOnlyClass" => self
                .no_static_only_class
                .as_ref()
                .map(|conf| (conf.level(), conf.get_options())),
            "noThisInStatic" => self
                .no_this_in_static
                .as_ref()
                .map(|conf| (conf.level(), conf.get_options())),
            "noUselessCatch" => self
                .no_useless_catch
                .as_ref()
                .map(|conf| (conf.level(), conf.get_options())),
            "noUselessConstructor" => self
                .no_useless_constructor
                .as_ref()
                .map(|conf| (conf.level(), conf.get_options())),
            "noUselessContinue" => self
                .no_useless_continue
                .as_ref()
                .map(|conf| (conf.level(), conf.get_options())),
            "noUselessEmptyExport" => self
                .no_useless_empty_export
                .as_ref()
                .map(|conf| (conf.level(), conf.get_options())),
            "noUselessEscapeInRegex" => self
                .no_useless_escape_in_regex
                .as_ref()
                .map(|conf| (conf.level(), conf.get_options())),
            "noUselessFragments" => self
                .no_useless_fragments
                .as_ref()
                .map(|conf| (conf.level(), conf.get_options())),
            "noUselessLabel" => self
                .no_useless_label
                .as_ref()
                .map(|conf| (conf.level(), conf.get_options())),
            "noUselessLoneBlockStatements" => self
                .no_useless_lone_block_statements
                .as_ref()
                .map(|conf| (conf.level(), conf.get_options())),
            "noUselessRename" => self
                .no_useless_rename
                .as_ref()
                .map(|conf| (conf.level(), conf.get_options())),
            "noUselessStringConcat" => self
                .no_useless_string_concat
                .as_ref()
                .map(|conf| (conf.level(), conf.get_options())),
            "noUselessStringRaw" => self
                .no_useless_string_raw
                .as_ref()
                .map(|conf| (conf.level(), conf.get_options())),
            "noUselessSwitchCase" => self
                .no_useless_switch_case
                .as_ref()
                .map(|conf| (conf.level(), conf.get_options())),
            "noUselessTernary" => self
                .no_useless_ternary
                .as_ref()
                .map(|conf| (conf.level(), conf.get_options())),
            "noUselessThisAlias" => self
                .no_useless_this_alias
                .as_ref()
                .map(|conf| (conf.level(), conf.get_options())),
            "noUselessTypeConstraint" => self
                .no_useless_type_constraint
                .as_ref()
                .map(|conf| (conf.level(), conf.get_options())),
            "noUselessUndefinedInitialization" => self
                .no_useless_undefined_initialization
                .as_ref()
                .map(|conf| (conf.level(), conf.get_options())),
            "noVoid" => self
                .no_void
                .as_ref()
                .map(|conf| (conf.level(), conf.get_options())),
            "useArrowFunction" => self
                .use_arrow_function
                .as_ref()
                .map(|conf| (conf.level(), conf.get_options())),
            "useDateNow" => self
                .use_date_now
                .as_ref()
                .map(|conf| (conf.level(), conf.get_options())),
            "useFlatMap" => self
                .use_flat_map
                .as_ref()
                .map(|conf| (conf.level(), conf.get_options())),
            "useLiteralKeys" => self
                .use_literal_keys
                .as_ref()
                .map(|conf| (conf.level(), conf.get_options())),
            "useNumericLiterals" => self
                .use_numeric_literals
                .as_ref()
                .map(|conf| (conf.level(), conf.get_options())),
            "useOptionalChain" => self
                .use_optional_chain
                .as_ref()
                .map(|conf| (conf.level(), conf.get_options())),
            "useRegexLiterals" => self
                .use_regex_literals
                .as_ref()
                .map(|conf| (conf.level(), conf.get_options())),
            "useSimpleNumberKeys" => self
                .use_simple_number_keys
                .as_ref()
                .map(|conf| (conf.level(), conf.get_options())),
            "useSimplifiedLogicExpression" => self
                .use_simplified_logic_expression
                .as_ref()
                .map(|conf| (conf.level(), conf.get_options())),
            "useWhile" => self
                .use_while
                .as_ref()
                .map(|conf| (conf.level(), conf.get_options())),
            _ => None,
        }
    }
}
impl From<GroupPlainConfiguration> for Complexity {
    fn from(value: GroupPlainConfiguration) -> Self {
        Self {
            recommended: None,
            no_adjacent_spaces_in_regex: Some(value.into()),
            no_arguments: Some(value.into()),
            no_banned_types: Some(value.into()),
            no_comma_operator: Some(value.into()),
            no_empty_type_parameters: Some(value.into()),
            no_excessive_cognitive_complexity: Some(value.into()),
            no_excessive_nested_test_suites: Some(value.into()),
            no_extra_boolean_cast: Some(value.into()),
            no_flat_map_identity: Some(value.into()),
            no_for_each: Some(value.into()),
            no_static_only_class: Some(value.into()),
            no_this_in_static: Some(value.into()),
            no_useless_catch: Some(value.into()),
            no_useless_constructor: Some(value.into()),
            no_useless_continue: Some(value.into()),
            no_useless_empty_export: Some(value.into()),
            no_useless_escape_in_regex: Some(value.into()),
            no_useless_fragments: Some(value.into()),
            no_useless_label: Some(value.into()),
            no_useless_lone_block_statements: Some(value.into()),
            no_useless_rename: Some(value.into()),
            no_useless_string_concat: Some(value.into()),
            no_useless_string_raw: Some(value.into()),
            no_useless_switch_case: Some(value.into()),
            no_useless_ternary: Some(value.into()),
            no_useless_this_alias: Some(value.into()),
            no_useless_type_constraint: Some(value.into()),
            no_useless_undefined_initialization: Some(value.into()),
            no_void: Some(value.into()),
            use_arrow_function: Some(value.into()),
            use_date_now: Some(value.into()),
            use_flat_map: Some(value.into()),
            use_literal_keys: Some(value.into()),
            use_numeric_literals: Some(value.into()),
            use_optional_chain: Some(value.into()),
            use_regex_literals: Some(value.into()),
            use_simple_number_keys: Some(value.into()),
            use_simplified_logic_expression: Some(value.into()),
            use_while: Some(value.into()),
        }
    }
}
#[derive(Clone, Debug, Default, Deserialize, Deserializable, Eq, Merge, PartialEq, Serialize)]
#[cfg_attr(feature = "schema", derive(JsonSchema))]
#[serde(rename_all = "camelCase", default, deny_unknown_fields)]
#[doc = r" A list of rules that belong to this group"]
pub struct Correctness { # [doc = r" It enables the recommended rules for this group"] # [serde (skip_serializing_if = "Option::is_none")] pub recommended : Option < bool > , # [doc = "Prevent passing of children as props."] # [serde (skip_serializing_if = "Option::is_none")] pub no_children_prop : Option < RuleConfiguration < biome_rule_options :: no_children_prop :: NoChildrenPropOptions >> , # [doc = "Prevents from having const variables being re-assigned."] # [serde (skip_serializing_if = "Option::is_none")] pub no_const_assign : Option < RuleFixConfiguration < biome_rule_options :: no_const_assign :: NoConstAssignOptions >> , # [doc = "Disallow constant expressions in conditions"] # [serde (skip_serializing_if = "Option::is_none")] pub no_constant_condition : Option < RuleConfiguration < biome_rule_options :: no_constant_condition :: NoConstantConditionOptions >> , # [doc = "Disallow the use of Math.min and Math.max to clamp a value where the result itself is constant."] # [serde (skip_serializing_if = "Option::is_none")] pub no_constant_math_min_max_clamp : Option < RuleFixConfiguration < biome_rule_options :: no_constant_math_min_max_clamp :: NoConstantMathMinMaxClampOptions >> , # [doc = "Disallow returning a value from a constructor."] # [serde (skip_serializing_if = "Option::is_none")] pub no_constructor_return : Option < RuleConfiguration < biome_rule_options :: no_constructor_return :: NoConstructorReturnOptions >> , # [doc = "Disallow empty character classes in regular expression literals."] # [serde (skip_serializing_if = "Option::is_none")] pub no_empty_character_class_in_regex : Option < RuleConfiguration < biome_rule_options :: no_empty_character_class_in_regex :: NoEmptyCharacterClassInRegexOptions >> , # [doc = "Disallows empty destructuring patterns."] # [serde (skip_serializing_if = "Option::is_none")] pub no_empty_pattern : Option < RuleConfiguration < biome_rule_options :: no_empty_pattern :: NoEmptyPatternOptions >> , # [doc = "Disallow calling global object properties as functions"] # [serde (skip_serializing_if = "Option::is_none")] pub no_global_object_calls : Option < RuleConfiguration < biome_rule_options :: no_global_object_calls :: NoGlobalObjectCallsOptions >> , # [doc = "Disallow function and var declarations that are accessible outside their block."] # [serde (skip_serializing_if = "Option::is_none")] pub no_inner_declarations : Option < RuleConfiguration < biome_rule_options :: no_inner_declarations :: NoInnerDeclarationsOptions >> , # [doc = "Ensure that builtins are correctly instantiated."] # [serde (skip_serializing_if = "Option::is_none")] pub no_invalid_builtin_instantiation : Option < RuleFixConfiguration < biome_rule_options :: no_invalid_builtin_instantiation :: NoInvalidBuiltinInstantiationOptions >> , # [doc = "Prevents the incorrect use of super() inside classes. It also checks whether a call super() is missing from classes that extends other constructors."] # [serde (skip_serializing_if = "Option::is_none")] pub no_invalid_constructor_super : Option < RuleConfiguration < biome_rule_options :: no_invalid_constructor_super :: NoInvalidConstructorSuperOptions >> , # [doc = "Disallow non-standard direction values for linear gradient functions."] # [serde (skip_serializing_if = "Option::is_none")] pub no_invalid_direction_in_linear_gradient : Option < RuleConfiguration < biome_rule_options :: no_invalid_direction_in_linear_gradient :: NoInvalidDirectionInLinearGradientOptions >> , # [doc = "Disallows invalid named grid areas in CSS Grid Layouts."] # [serde (skip_serializing_if = "Option::is_none")] pub no_invalid_grid_areas : Option < RuleConfiguration < biome_rule_options :: no_invalid_grid_areas :: NoInvalidGridAreasOptions >> , # [doc = "Disallow the use of @import at-rules in invalid positions."] # [serde (skip_serializing_if = "Option::is_none")] pub no_invalid_position_at_import_rule : Option < RuleConfiguration < biome_rule_options :: no_invalid_position_at_import_rule :: NoInvalidPositionAtImportRuleOptions >> , # [doc = "Disallow the use of variables and function parameters before their declaration"] # [serde (skip_serializing_if = "Option::is_none")] pub no_invalid_use_before_declaration : Option < RuleConfiguration < biome_rule_options :: no_invalid_use_before_declaration :: NoInvalidUseBeforeDeclarationOptions >> , # [doc = "Disallow missing var function for css variables."] # [serde (skip_serializing_if = "Option::is_none")] pub no_missing_var_function : Option < RuleConfiguration < biome_rule_options :: no_missing_var_function :: NoMissingVarFunctionOptions >> , # [doc = "Forbid the use of Node.js builtin modules."] # [serde (skip_serializing_if = "Option::is_none")] pub no_nodejs_modules : Option < RuleConfiguration < biome_rule_options :: no_nodejs_modules :: NoNodejsModulesOptions >> , # [doc = "Disallow \\8 and \\9 escape sequences in string literals."] # [serde (skip_serializing_if = "Option::is_none")] pub no_nonoctal_decimal_escape : Option < RuleFixConfiguration < biome_rule_options :: no_nonoctal_decimal_escape :: NoNonoctalDecimalEscapeOptions >> , # [doc = "Disallow literal numbers that lose precision"] # [serde (skip_serializing_if = "Option::is_none")] pub no_precision_loss : Option < RuleConfiguration < biome_rule_options :: no_precision_loss :: NoPrecisionLossOptions >> , # [doc = "Restrict imports of private exports."] # [serde (skip_serializing_if = "Option::is_none")] pub no_private_imports : Option < RuleConfiguration < biome_rule_options :: no_private_imports :: NoPrivateImportsOptions >> , # [doc = "Prevent the usage of the return value of React.render."] # [serde (skip_serializing_if = "Option::is_none")] pub no_render_return_value : Option < RuleConfiguration < biome_rule_options :: no_render_return_value :: NoRenderReturnValueOptions >> , # [doc = "Disallow assignments where both sides are exactly the same."] # [serde (skip_serializing_if = "Option::is_none")] pub no_self_assign : Option < RuleConfiguration < biome_rule_options :: no_self_assign :: NoSelfAssignOptions >> , # [doc = "Disallow returning a value from a setter"] # [serde (skip_serializing_if = "Option::is_none")] pub no_setter_return : Option < RuleConfiguration < biome_rule_options :: no_setter_return :: NoSetterReturnOptions >> , # [doc = "Disallow comparison of expressions modifying the string case with non-compliant value."] # [serde (skip_serializing_if = "Option::is_none")] pub no_string_case_mismatch : Option < RuleFixConfiguration < biome_rule_options :: no_string_case_mismatch :: NoStringCaseMismatchOptions >> , # [doc = "Disallow lexical declarations in switch clauses."] # [serde (skip_serializing_if = "Option::is_none")] pub no_switch_declarations : Option < RuleFixConfiguration < biome_rule_options :: no_switch_declarations :: NoSwitchDeclarationsOptions >> , # [doc = "Disallow the use of dependencies that aren't specified in the package.json."] # [serde (skip_serializing_if = "Option::is_none")] pub no_undeclared_dependencies : Option < RuleConfiguration < biome_rule_options :: no_undeclared_dependencies :: NoUndeclaredDependenciesOptions >> , # [doc = "Prevents the usage of variables that haven't been declared inside the document."] # [serde (skip_serializing_if = "Option::is_none")] pub no_undeclared_variables : Option < RuleConfiguration < biome_rule_options :: no_undeclared_variables :: NoUndeclaredVariablesOptions >> , # [doc = "Disallow unknown CSS value functions."] # [serde (skip_serializing_if = "Option::is_none")] pub no_unknown_function : Option < RuleConfiguration < biome_rule_options :: no_unknown_function :: NoUnknownFunctionOptions >> , # [doc = "Disallow unknown media feature names."] # [serde (skip_serializing_if = "Option::is_none")] pub no_unknown_media_feature_name : Option < RuleConfiguration < biome_rule_options :: no_unknown_media_feature_name :: NoUnknownMediaFeatureNameOptions >> , # [doc = "Disallow unknown properties."] # [serde (skip_serializing_if = "Option::is_none")] pub no_unknown_property : Option < RuleConfiguration < biome_rule_options :: no_unknown_property :: NoUnknownPropertyOptions >> , # [doc = "Disallow unknown pseudo-class selectors."] # [serde (skip_serializing_if = "Option::is_none")] pub no_unknown_pseudo_class : Option < RuleConfiguration < biome_rule_options :: no_unknown_pseudo_class :: NoUnknownPseudoClassOptions >> , # [doc = "Disallow unknown pseudo-element selectors."] # [serde (skip_serializing_if = "Option::is_none")] pub no_unknown_pseudo_element : Option < RuleConfiguration < biome_rule_options :: no_unknown_pseudo_element :: NoUnknownPseudoElementOptions >> , # [doc = "Disallow unknown type selectors."] # [serde (skip_serializing_if = "Option::is_none")] pub no_unknown_type_selector : Option < RuleConfiguration < biome_rule_options :: no_unknown_type_selector :: NoUnknownTypeSelectorOptions >> , # [doc = "Disallow unknown CSS units."] # [serde (skip_serializing_if = "Option::is_none")] pub no_unknown_unit : Option < RuleConfiguration < biome_rule_options :: no_unknown_unit :: NoUnknownUnitOptions >> , # [doc = "Disallow unmatchable An+B selectors."] # [serde (skip_serializing_if = "Option::is_none")] pub no_unmatchable_anb_selector : Option < RuleConfiguration < biome_rule_options :: no_unmatchable_anb_selector :: NoUnmatchableAnbSelectorOptions >> , # [doc = "Disallow unreachable code"] # [serde (skip_serializing_if = "Option::is_none")] pub no_unreachable : Option < RuleConfiguration < biome_rule_options :: no_unreachable :: NoUnreachableOptions >> , # [doc = "Ensures the super() constructor is called exactly once on every code  path in a class constructor before this is accessed if the class has a superclass"] # [serde (skip_serializing_if = "Option::is_none")] pub no_unreachable_super : Option < RuleConfiguration < biome_rule_options :: no_unreachable_super :: NoUnreachableSuperOptions >> , # [doc = "Disallow control flow statements in finally blocks."] # [serde (skip_serializing_if = "Option::is_none")] pub no_unsafe_finally : Option < RuleConfiguration < biome_rule_options :: no_unsafe_finally :: NoUnsafeFinallyOptions >> , # [doc = "Disallow the use of optional chaining in contexts where the undefined value is not allowed."] # [serde (skip_serializing_if = "Option::is_none")] pub no_unsafe_optional_chaining : Option < RuleConfiguration < biome_rule_options :: no_unsafe_optional_chaining :: NoUnsafeOptionalChainingOptions >> , # [doc = "Disallow unused function parameters."] # [serde (skip_serializing_if = "Option::is_none")] pub no_unused_function_parameters : Option < RuleFixConfiguration < biome_rule_options :: no_unused_function_parameters :: NoUnusedFunctionParametersOptions >> , # [doc = "Disallow unused imports."] # [serde (skip_serializing_if = "Option::is_none")] pub no_unused_imports : Option < RuleFixConfiguration < biome_rule_options :: no_unused_imports :: NoUnusedImportsOptions >> , # [doc = "Disallow unused labels."] # [serde (skip_serializing_if = "Option::is_none")] pub no_unused_labels : Option < RuleFixConfiguration < biome_rule_options :: no_unused_labels :: NoUnusedLabelsOptions >> , # [doc = "Disallow unused private class members"] # [serde (skip_serializing_if = "Option::is_none")] pub no_unused_private_class_members : Option < RuleFixConfiguration < biome_rule_options :: no_unused_private_class_members :: NoUnusedPrivateClassMembersOptions >> , # [doc = "Disallow unused variables."] # [serde (skip_serializing_if = "Option::is_none")] pub no_unused_variables : Option < RuleFixConfiguration < biome_rule_options :: no_unused_variables :: NoUnusedVariablesOptions >> , # [doc = "This rules prevents void elements (AKA self-closing elements) from having children."] # [serde (skip_serializing_if = "Option::is_none")] pub no_void_elements_with_children : Option < RuleFixConfiguration < biome_rule_options :: no_void_elements_with_children :: NoVoidElementsWithChildrenOptions >> , # [doc = "Disallow returning a value from a function with the return type 'void'"] # [serde (skip_serializing_if = "Option::is_none")] pub no_void_type_return : Option < RuleConfiguration < biome_rule_options :: no_void_type_return :: NoVoidTypeReturnOptions >> , # [doc = "Enforce all dependencies are correctly specified in a React hook."] # [serde (skip_serializing_if = "Option::is_none")] pub use_exhaustive_dependencies : Option < RuleFixConfiguration < biome_rule_options :: use_exhaustive_dependencies :: UseExhaustiveDependenciesOptions >> , # [doc = "Enforce that all React hooks are being called from the Top Level component functions."] # [serde (skip_serializing_if = "Option::is_none")] pub use_hook_at_top_level : Option < RuleConfiguration < biome_rule_options :: use_hook_at_top_level :: UseHookAtTopLevelOptions >> , # [doc = "Enforce file extensions for relative imports."] # [serde (skip_serializing_if = "Option::is_none")] pub use_import_extensions : Option < RuleFixConfiguration < biome_rule_options :: use_import_extensions :: UseImportExtensionsOptions >> , # [doc = "Require calls to isNaN() when checking for NaN."] # [serde (skip_serializing_if = "Option::is_none")] pub use_is_nan : Option < RuleFixConfiguration < biome_rule_options :: use_is_nan :: UseIsNanOptions >> , # [doc = "Disallow missing key props in iterators/collection literals."] # [serde (skip_serializing_if = "Option::is_none")] pub use_jsx_key_in_iterable : Option < RuleConfiguration < biome_rule_options :: use_jsx_key_in_iterable :: UseJsxKeyInIterableOptions >> , # [doc = "Enforce \"for\" loop update clause moving the counter in the right direction."] # [serde (skip_serializing_if = "Option::is_none")] pub use_valid_for_direction : Option < RuleConfiguration < biome_rule_options :: use_valid_for_direction :: UseValidForDirectionOptions >> , # [doc = "This rule checks that the result of a typeof expression is compared to a valid value."] # [serde (skip_serializing_if = "Option::is_none")] pub use_valid_typeof : Option < RuleFixConfiguration < biome_rule_options :: use_valid_typeof :: UseValidTypeofOptions >> , # [doc = "Require generator functions to contain yield."] # [serde (skip_serializing_if = "Option::is_none")] pub use_yield : Option < RuleConfiguration < biome_rule_options :: use_yield :: UseYieldOptions >> }
impl Correctness {
    const GROUP_NAME: &'static str = "correctness";
    pub(crate) const GROUP_RULES: &'static [&'static str] = &[
        "noChildrenProp",
        "noConstAssign",
        "noConstantCondition",
        "noConstantMathMinMaxClamp",
        "noConstructorReturn",
        "noEmptyCharacterClassInRegex",
        "noEmptyPattern",
        "noGlobalObjectCalls",
        "noInnerDeclarations",
        "noInvalidBuiltinInstantiation",
        "noInvalidConstructorSuper",
        "noInvalidDirectionInLinearGradient",
        "noInvalidGridAreas",
        "noInvalidPositionAtImportRule",
        "noInvalidUseBeforeDeclaration",
        "noMissingVarFunction",
        "noNodejsModules",
        "noNonoctalDecimalEscape",
        "noPrecisionLoss",
        "noPrivateImports",
        "noRenderReturnValue",
        "noSelfAssign",
        "noSetterReturn",
        "noStringCaseMismatch",
        "noSwitchDeclarations",
        "noUndeclaredDependencies",
        "noUndeclaredVariables",
        "noUnknownFunction",
        "noUnknownMediaFeatureName",
        "noUnknownProperty",
        "noUnknownPseudoClass",
        "noUnknownPseudoElement",
        "noUnknownTypeSelector",
        "noUnknownUnit",
        "noUnmatchableAnbSelector",
        "noUnreachable",
        "noUnreachableSuper",
        "noUnsafeFinally",
        "noUnsafeOptionalChaining",
        "noUnusedFunctionParameters",
        "noUnusedImports",
        "noUnusedLabels",
        "noUnusedPrivateClassMembers",
        "noUnusedVariables",
        "noVoidElementsWithChildren",
        "noVoidTypeReturn",
        "useExhaustiveDependencies",
        "useHookAtTopLevel",
        "useImportExtensions",
        "useIsNan",
        "useJsxKeyInIterable",
        "useValidForDirection",
        "useValidTypeof",
        "useYield",
    ];
    const RECOMMENDED_RULES_AS_FILTERS: &'static [RuleFilter<'static>] = &[
        RuleFilter::Rule(Self::GROUP_NAME, Self::GROUP_RULES[0]),
        RuleFilter::Rule(Self::GROUP_NAME, Self::GROUP_RULES[1]),
        RuleFilter::Rule(Self::GROUP_NAME, Self::GROUP_RULES[2]),
        RuleFilter::Rule(Self::GROUP_NAME, Self::GROUP_RULES[3]),
        RuleFilter::Rule(Self::GROUP_NAME, Self::GROUP_RULES[4]),
        RuleFilter::Rule(Self::GROUP_NAME, Self::GROUP_RULES[5]),
        RuleFilter::Rule(Self::GROUP_NAME, Self::GROUP_RULES[6]),
        RuleFilter::Rule(Self::GROUP_NAME, Self::GROUP_RULES[7]),
        RuleFilter::Rule(Self::GROUP_NAME, Self::GROUP_RULES[8]),
        RuleFilter::Rule(Self::GROUP_NAME, Self::GROUP_RULES[9]),
        RuleFilter::Rule(Self::GROUP_NAME, Self::GROUP_RULES[10]),
        RuleFilter::Rule(Self::GROUP_NAME, Self::GROUP_RULES[11]),
        RuleFilter::Rule(Self::GROUP_NAME, Self::GROUP_RULES[12]),
        RuleFilter::Rule(Self::GROUP_NAME, Self::GROUP_RULES[13]),
        RuleFilter::Rule(Self::GROUP_NAME, Self::GROUP_RULES[14]),
        RuleFilter::Rule(Self::GROUP_NAME, Self::GROUP_RULES[15]),
        RuleFilter::Rule(Self::GROUP_NAME, Self::GROUP_RULES[17]),
        RuleFilter::Rule(Self::GROUP_NAME, Self::GROUP_RULES[18]),
        RuleFilter::Rule(Self::GROUP_NAME, Self::GROUP_RULES[21]),
        RuleFilter::Rule(Self::GROUP_NAME, Self::GROUP_RULES[22]),
        RuleFilter::Rule(Self::GROUP_NAME, Self::GROUP_RULES[23]),
        RuleFilter::Rule(Self::GROUP_NAME, Self::GROUP_RULES[24]),
        RuleFilter::Rule(Self::GROUP_NAME, Self::GROUP_RULES[27]),
        RuleFilter::Rule(Self::GROUP_NAME, Self::GROUP_RULES[28]),
        RuleFilter::Rule(Self::GROUP_NAME, Self::GROUP_RULES[29]),
        RuleFilter::Rule(Self::GROUP_NAME, Self::GROUP_RULES[30]),
        RuleFilter::Rule(Self::GROUP_NAME, Self::GROUP_RULES[31]),
        RuleFilter::Rule(Self::GROUP_NAME, Self::GROUP_RULES[32]),
        RuleFilter::Rule(Self::GROUP_NAME, Self::GROUP_RULES[33]),
        RuleFilter::Rule(Self::GROUP_NAME, Self::GROUP_RULES[34]),
        RuleFilter::Rule(Self::GROUP_NAME, Self::GROUP_RULES[35]),
        RuleFilter::Rule(Self::GROUP_NAME, Self::GROUP_RULES[36]),
        RuleFilter::Rule(Self::GROUP_NAME, Self::GROUP_RULES[37]),
        RuleFilter::Rule(Self::GROUP_NAME, Self::GROUP_RULES[38]),
        RuleFilter::Rule(Self::GROUP_NAME, Self::GROUP_RULES[39]),
        RuleFilter::Rule(Self::GROUP_NAME, Self::GROUP_RULES[40]),
        RuleFilter::Rule(Self::GROUP_NAME, Self::GROUP_RULES[41]),
        RuleFilter::Rule(Self::GROUP_NAME, Self::GROUP_RULES[42]),
        RuleFilter::Rule(Self::GROUP_NAME, Self::GROUP_RULES[43]),
        RuleFilter::Rule(Self::GROUP_NAME, Self::GROUP_RULES[44]),
        RuleFilter::Rule(Self::GROUP_NAME, Self::GROUP_RULES[45]),
        RuleFilter::Rule(Self::GROUP_NAME, Self::GROUP_RULES[49]),
        RuleFilter::Rule(Self::GROUP_NAME, Self::GROUP_RULES[51]),
        RuleFilter::Rule(Self::GROUP_NAME, Self::GROUP_RULES[52]),
        RuleFilter::Rule(Self::GROUP_NAME, Self::GROUP_RULES[53]),
    ];
    const ALL_RULES_AS_FILTERS: &'static [RuleFilter<'static>] = &[
        RuleFilter::Rule(Self::GROUP_NAME, Self::GROUP_RULES[0]),
        RuleFilter::Rule(Self::GROUP_NAME, Self::GROUP_RULES[1]),
        RuleFilter::Rule(Self::GROUP_NAME, Self::GROUP_RULES[2]),
        RuleFilter::Rule(Self::GROUP_NAME, Self::GROUP_RULES[3]),
        RuleFilter::Rule(Self::GROUP_NAME, Self::GROUP_RULES[4]),
        RuleFilter::Rule(Self::GROUP_NAME, Self::GROUP_RULES[5]),
        RuleFilter::Rule(Self::GROUP_NAME, Self::GROUP_RULES[6]),
        RuleFilter::Rule(Self::GROUP_NAME, Self::GROUP_RULES[7]),
        RuleFilter::Rule(Self::GROUP_NAME, Self::GROUP_RULES[8]),
        RuleFilter::Rule(Self::GROUP_NAME, Self::GROUP_RULES[9]),
        RuleFilter::Rule(Self::GROUP_NAME, Self::GROUP_RULES[10]),
        RuleFilter::Rule(Self::GROUP_NAME, Self::GROUP_RULES[11]),
        RuleFilter::Rule(Self::GROUP_NAME, Self::GROUP_RULES[12]),
        RuleFilter::Rule(Self::GROUP_NAME, Self::GROUP_RULES[13]),
        RuleFilter::Rule(Self::GROUP_NAME, Self::GROUP_RULES[14]),
        RuleFilter::Rule(Self::GROUP_NAME, Self::GROUP_RULES[15]),
        RuleFilter::Rule(Self::GROUP_NAME, Self::GROUP_RULES[16]),
        RuleFilter::Rule(Self::GROUP_NAME, Self::GROUP_RULES[17]),
        RuleFilter::Rule(Self::GROUP_NAME, Self::GROUP_RULES[18]),
        RuleFilter::Rule(Self::GROUP_NAME, Self::GROUP_RULES[19]),
        RuleFilter::Rule(Self::GROUP_NAME, Self::GROUP_RULES[20]),
        RuleFilter::Rule(Self::GROUP_NAME, Self::GROUP_RULES[21]),
        RuleFilter::Rule(Self::GROUP_NAME, Self::GROUP_RULES[22]),
        RuleFilter::Rule(Self::GROUP_NAME, Self::GROUP_RULES[23]),
        RuleFilter::Rule(Self::GROUP_NAME, Self::GROUP_RULES[24]),
        RuleFilter::Rule(Self::GROUP_NAME, Self::GROUP_RULES[25]),
        RuleFilter::Rule(Self::GROUP_NAME, Self::GROUP_RULES[26]),
        RuleFilter::Rule(Self::GROUP_NAME, Self::GROUP_RULES[27]),
        RuleFilter::Rule(Self::GROUP_NAME, Self::GROUP_RULES[28]),
        RuleFilter::Rule(Self::GROUP_NAME, Self::GROUP_RULES[29]),
        RuleFilter::Rule(Self::GROUP_NAME, Self::GROUP_RULES[30]),
        RuleFilter::Rule(Self::GROUP_NAME, Self::GROUP_RULES[31]),
        RuleFilter::Rule(Self::GROUP_NAME, Self::GROUP_RULES[32]),
        RuleFilter::Rule(Self::GROUP_NAME, Self::GROUP_RULES[33]),
        RuleFilter::Rule(Self::GROUP_NAME, Self::GROUP_RULES[34]),
        RuleFilter::Rule(Self::GROUP_NAME, Self::GROUP_RULES[35]),
        RuleFilter::Rule(Self::GROUP_NAME, Self::GROUP_RULES[36]),
        RuleFilter::Rule(Self::GROUP_NAME, Self::GROUP_RULES[37]),
        RuleFilter::Rule(Self::GROUP_NAME, Self::GROUP_RULES[38]),
        RuleFilter::Rule(Self::GROUP_NAME, Self::GROUP_RULES[39]),
        RuleFilter::Rule(Self::GROUP_NAME, Self::GROUP_RULES[40]),
        RuleFilter::Rule(Self::GROUP_NAME, Self::GROUP_RULES[41]),
        RuleFilter::Rule(Self::GROUP_NAME, Self::GROUP_RULES[42]),
        RuleFilter::Rule(Self::GROUP_NAME, Self::GROUP_RULES[43]),
        RuleFilter::Rule(Self::GROUP_NAME, Self::GROUP_RULES[44]),
        RuleFilter::Rule(Self::GROUP_NAME, Self::GROUP_RULES[45]),
        RuleFilter::Rule(Self::GROUP_NAME, Self::GROUP_RULES[46]),
        RuleFilter::Rule(Self::GROUP_NAME, Self::GROUP_RULES[47]),
        RuleFilter::Rule(Self::GROUP_NAME, Self::GROUP_RULES[48]),
        RuleFilter::Rule(Self::GROUP_NAME, Self::GROUP_RULES[49]),
        RuleFilter::Rule(Self::GROUP_NAME, Self::GROUP_RULES[50]),
        RuleFilter::Rule(Self::GROUP_NAME, Self::GROUP_RULES[51]),
        RuleFilter::Rule(Self::GROUP_NAME, Self::GROUP_RULES[52]),
        RuleFilter::Rule(Self::GROUP_NAME, Self::GROUP_RULES[53]),
    ];
}
impl RuleGroupExt for Correctness {
    fn is_recommended_true(&self) -> bool {
        matches!(self.recommended, Some(true))
    }
    fn is_recommended_unset(&self) -> bool {
        self.recommended.is_none()
    }
    fn get_enabled_rules(&self) -> FxHashSet<RuleFilter<'static>> {
        let mut index_set = FxHashSet::default();
        if let Some(rule) = self.no_children_prop.as_ref() {
            if rule.is_enabled() {
                index_set.insert(RuleFilter::Rule(Self::GROUP_NAME, Self::GROUP_RULES[0]));
            }
        }
        if let Some(rule) = self.no_const_assign.as_ref() {
            if rule.is_enabled() {
                index_set.insert(RuleFilter::Rule(Self::GROUP_NAME, Self::GROUP_RULES[1]));
            }
        }
        if let Some(rule) = self.no_constant_condition.as_ref() {
            if rule.is_enabled() {
                index_set.insert(RuleFilter::Rule(Self::GROUP_NAME, Self::GROUP_RULES[2]));
            }
        }
        if let Some(rule) = self.no_constant_math_min_max_clamp.as_ref() {
            if rule.is_enabled() {
                index_set.insert(RuleFilter::Rule(Self::GROUP_NAME, Self::GROUP_RULES[3]));
            }
        }
        if let Some(rule) = self.no_constructor_return.as_ref() {
            if rule.is_enabled() {
                index_set.insert(RuleFilter::Rule(Self::GROUP_NAME, Self::GROUP_RULES[4]));
            }
        }
        if let Some(rule) = self.no_empty_character_class_in_regex.as_ref() {
            if rule.is_enabled() {
                index_set.insert(RuleFilter::Rule(Self::GROUP_NAME, Self::GROUP_RULES[5]));
            }
        }
        if let Some(rule) = self.no_empty_pattern.as_ref() {
            if rule.is_enabled() {
                index_set.insert(RuleFilter::Rule(Self::GROUP_NAME, Self::GROUP_RULES[6]));
            }
        }
        if let Some(rule) = self.no_global_object_calls.as_ref() {
            if rule.is_enabled() {
                index_set.insert(RuleFilter::Rule(Self::GROUP_NAME, Self::GROUP_RULES[7]));
            }
        }
        if let Some(rule) = self.no_inner_declarations.as_ref() {
            if rule.is_enabled() {
                index_set.insert(RuleFilter::Rule(Self::GROUP_NAME, Self::GROUP_RULES[8]));
            }
        }
        if let Some(rule) = self.no_invalid_builtin_instantiation.as_ref() {
            if rule.is_enabled() {
                index_set.insert(RuleFilter::Rule(Self::GROUP_NAME, Self::GROUP_RULES[9]));
            }
        }
        if let Some(rule) = self.no_invalid_constructor_super.as_ref() {
            if rule.is_enabled() {
                index_set.insert(RuleFilter::Rule(Self::GROUP_NAME, Self::GROUP_RULES[10]));
            }
        }
        if let Some(rule) = self.no_invalid_direction_in_linear_gradient.as_ref() {
            if rule.is_enabled() {
                index_set.insert(RuleFilter::Rule(Self::GROUP_NAME, Self::GROUP_RULES[11]));
            }
        }
        if let Some(rule) = self.no_invalid_grid_areas.as_ref() {
            if rule.is_enabled() {
                index_set.insert(RuleFilter::Rule(Self::GROUP_NAME, Self::GROUP_RULES[12]));
            }
        }
        if let Some(rule) = self.no_invalid_position_at_import_rule.as_ref() {
            if rule.is_enabled() {
                index_set.insert(RuleFilter::Rule(Self::GROUP_NAME, Self::GROUP_RULES[13]));
            }
        }
        if let Some(rule) = self.no_invalid_use_before_declaration.as_ref() {
            if rule.is_enabled() {
                index_set.insert(RuleFilter::Rule(Self::GROUP_NAME, Self::GROUP_RULES[14]));
            }
        }
        if let Some(rule) = self.no_missing_var_function.as_ref() {
            if rule.is_enabled() {
                index_set.insert(RuleFilter::Rule(Self::GROUP_NAME, Self::GROUP_RULES[15]));
            }
        }
        if let Some(rule) = self.no_nodejs_modules.as_ref() {
            if rule.is_enabled() {
                index_set.insert(RuleFilter::Rule(Self::GROUP_NAME, Self::GROUP_RULES[16]));
            }
        }
        if let Some(rule) = self.no_nonoctal_decimal_escape.as_ref() {
            if rule.is_enabled() {
                index_set.insert(RuleFilter::Rule(Self::GROUP_NAME, Self::GROUP_RULES[17]));
            }
        }
        if let Some(rule) = self.no_precision_loss.as_ref() {
            if rule.is_enabled() {
                index_set.insert(RuleFilter::Rule(Self::GROUP_NAME, Self::GROUP_RULES[18]));
            }
        }
        if let Some(rule) = self.no_private_imports.as_ref() {
            if rule.is_enabled() {
                index_set.insert(RuleFilter::Rule(Self::GROUP_NAME, Self::GROUP_RULES[19]));
            }
        }
        if let Some(rule) = self.no_render_return_value.as_ref() {
            if rule.is_enabled() {
                index_set.insert(RuleFilter::Rule(Self::GROUP_NAME, Self::GROUP_RULES[20]));
            }
        }
        if let Some(rule) = self.no_self_assign.as_ref() {
            if rule.is_enabled() {
                index_set.insert(RuleFilter::Rule(Self::GROUP_NAME, Self::GROUP_RULES[21]));
            }
        }
        if let Some(rule) = self.no_setter_return.as_ref() {
            if rule.is_enabled() {
                index_set.insert(RuleFilter::Rule(Self::GROUP_NAME, Self::GROUP_RULES[22]));
            }
        }
        if let Some(rule) = self.no_string_case_mismatch.as_ref() {
            if rule.is_enabled() {
                index_set.insert(RuleFilter::Rule(Self::GROUP_NAME, Self::GROUP_RULES[23]));
            }
        }
        if let Some(rule) = self.no_switch_declarations.as_ref() {
            if rule.is_enabled() {
                index_set.insert(RuleFilter::Rule(Self::GROUP_NAME, Self::GROUP_RULES[24]));
            }
        }
        if let Some(rule) = self.no_undeclared_dependencies.as_ref() {
            if rule.is_enabled() {
                index_set.insert(RuleFilter::Rule(Self::GROUP_NAME, Self::GROUP_RULES[25]));
            }
        }
        if let Some(rule) = self.no_undeclared_variables.as_ref() {
            if rule.is_enabled() {
                index_set.insert(RuleFilter::Rule(Self::GROUP_NAME, Self::GROUP_RULES[26]));
            }
        }
        if let Some(rule) = self.no_unknown_function.as_ref() {
            if rule.is_enabled() {
                index_set.insert(RuleFilter::Rule(Self::GROUP_NAME, Self::GROUP_RULES[27]));
            }
        }
        if let Some(rule) = self.no_unknown_media_feature_name.as_ref() {
            if rule.is_enabled() {
                index_set.insert(RuleFilter::Rule(Self::GROUP_NAME, Self::GROUP_RULES[28]));
            }
        }
        if let Some(rule) = self.no_unknown_property.as_ref() {
            if rule.is_enabled() {
                index_set.insert(RuleFilter::Rule(Self::GROUP_NAME, Self::GROUP_RULES[29]));
            }
        }
        if let Some(rule) = self.no_unknown_pseudo_class.as_ref() {
            if rule.is_enabled() {
                index_set.insert(RuleFilter::Rule(Self::GROUP_NAME, Self::GROUP_RULES[30]));
            }
        }
        if let Some(rule) = self.no_unknown_pseudo_element.as_ref() {
            if rule.is_enabled() {
                index_set.insert(RuleFilter::Rule(Self::GROUP_NAME, Self::GROUP_RULES[31]));
            }
        }
        if let Some(rule) = self.no_unknown_type_selector.as_ref() {
            if rule.is_enabled() {
                index_set.insert(RuleFilter::Rule(Self::GROUP_NAME, Self::GROUP_RULES[32]));
            }
        }
        if let Some(rule) = self.no_unknown_unit.as_ref() {
            if rule.is_enabled() {
                index_set.insert(RuleFilter::Rule(Self::GROUP_NAME, Self::GROUP_RULES[33]));
            }
        }
        if let Some(rule) = self.no_unmatchable_anb_selector.as_ref() {
            if rule.is_enabled() {
                index_set.insert(RuleFilter::Rule(Self::GROUP_NAME, Self::GROUP_RULES[34]));
            }
        }
        if let Some(rule) = self.no_unreachable.as_ref() {
            if rule.is_enabled() {
                index_set.insert(RuleFilter::Rule(Self::GROUP_NAME, Self::GROUP_RULES[35]));
            }
        }
        if let Some(rule) = self.no_unreachable_super.as_ref() {
            if rule.is_enabled() {
                index_set.insert(RuleFilter::Rule(Self::GROUP_NAME, Self::GROUP_RULES[36]));
            }
        }
        if let Some(rule) = self.no_unsafe_finally.as_ref() {
            if rule.is_enabled() {
                index_set.insert(RuleFilter::Rule(Self::GROUP_NAME, Self::GROUP_RULES[37]));
            }
        }
        if let Some(rule) = self.no_unsafe_optional_chaining.as_ref() {
            if rule.is_enabled() {
                index_set.insert(RuleFilter::Rule(Self::GROUP_NAME, Self::GROUP_RULES[38]));
            }
        }
        if let Some(rule) = self.no_unused_function_parameters.as_ref() {
            if rule.is_enabled() {
                index_set.insert(RuleFilter::Rule(Self::GROUP_NAME, Self::GROUP_RULES[39]));
            }
        }
        if let Some(rule) = self.no_unused_imports.as_ref() {
            if rule.is_enabled() {
                index_set.insert(RuleFilter::Rule(Self::GROUP_NAME, Self::GROUP_RULES[40]));
            }
        }
        if let Some(rule) = self.no_unused_labels.as_ref() {
            if rule.is_enabled() {
                index_set.insert(RuleFilter::Rule(Self::GROUP_NAME, Self::GROUP_RULES[41]));
            }
        }
        if let Some(rule) = self.no_unused_private_class_members.as_ref() {
            if rule.is_enabled() {
                index_set.insert(RuleFilter::Rule(Self::GROUP_NAME, Self::GROUP_RULES[42]));
            }
        }
        if let Some(rule) = self.no_unused_variables.as_ref() {
            if rule.is_enabled() {
                index_set.insert(RuleFilter::Rule(Self::GROUP_NAME, Self::GROUP_RULES[43]));
            }
        }
        if let Some(rule) = self.no_void_elements_with_children.as_ref() {
            if rule.is_enabled() {
                index_set.insert(RuleFilter::Rule(Self::GROUP_NAME, Self::GROUP_RULES[44]));
            }
        }
        if let Some(rule) = self.no_void_type_return.as_ref() {
            if rule.is_enabled() {
                index_set.insert(RuleFilter::Rule(Self::GROUP_NAME, Self::GROUP_RULES[45]));
            }
        }
        if let Some(rule) = self.use_exhaustive_dependencies.as_ref() {
            if rule.is_enabled() {
                index_set.insert(RuleFilter::Rule(Self::GROUP_NAME, Self::GROUP_RULES[46]));
            }
        }
        if let Some(rule) = self.use_hook_at_top_level.as_ref() {
            if rule.is_enabled() {
                index_set.insert(RuleFilter::Rule(Self::GROUP_NAME, Self::GROUP_RULES[47]));
            }
        }
        if let Some(rule) = self.use_import_extensions.as_ref() {
            if rule.is_enabled() {
                index_set.insert(RuleFilter::Rule(Self::GROUP_NAME, Self::GROUP_RULES[48]));
            }
        }
        if let Some(rule) = self.use_is_nan.as_ref() {
            if rule.is_enabled() {
                index_set.insert(RuleFilter::Rule(Self::GROUP_NAME, Self::GROUP_RULES[49]));
            }
        }
        if let Some(rule) = self.use_jsx_key_in_iterable.as_ref() {
            if rule.is_enabled() {
                index_set.insert(RuleFilter::Rule(Self::GROUP_NAME, Self::GROUP_RULES[50]));
            }
        }
        if let Some(rule) = self.use_valid_for_direction.as_ref() {
            if rule.is_enabled() {
                index_set.insert(RuleFilter::Rule(Self::GROUP_NAME, Self::GROUP_RULES[51]));
            }
        }
        if let Some(rule) = self.use_valid_typeof.as_ref() {
            if rule.is_enabled() {
                index_set.insert(RuleFilter::Rule(Self::GROUP_NAME, Self::GROUP_RULES[52]));
            }
        }
        if let Some(rule) = self.use_yield.as_ref() {
            if rule.is_enabled() {
                index_set.insert(RuleFilter::Rule(Self::GROUP_NAME, Self::GROUP_RULES[53]));
            }
        }
        index_set
    }
    fn get_disabled_rules(&self) -> FxHashSet<RuleFilter<'static>> {
        let mut index_set = FxHashSet::default();
        if let Some(rule) = self.no_children_prop.as_ref() {
            if rule.is_disabled() {
                index_set.insert(RuleFilter::Rule(Self::GROUP_NAME, Self::GROUP_RULES[0]));
            }
        }
        if let Some(rule) = self.no_const_assign.as_ref() {
            if rule.is_disabled() {
                index_set.insert(RuleFilter::Rule(Self::GROUP_NAME, Self::GROUP_RULES[1]));
            }
        }
        if let Some(rule) = self.no_constant_condition.as_ref() {
            if rule.is_disabled() {
                index_set.insert(RuleFilter::Rule(Self::GROUP_NAME, Self::GROUP_RULES[2]));
            }
        }
        if let Some(rule) = self.no_constant_math_min_max_clamp.as_ref() {
            if rule.is_disabled() {
                index_set.insert(RuleFilter::Rule(Self::GROUP_NAME, Self::GROUP_RULES[3]));
            }
        }
        if let Some(rule) = self.no_constructor_return.as_ref() {
            if rule.is_disabled() {
                index_set.insert(RuleFilter::Rule(Self::GROUP_NAME, Self::GROUP_RULES[4]));
            }
        }
        if let Some(rule) = self.no_empty_character_class_in_regex.as_ref() {
            if rule.is_disabled() {
                index_set.insert(RuleFilter::Rule(Self::GROUP_NAME, Self::GROUP_RULES[5]));
            }
        }
        if let Some(rule) = self.no_empty_pattern.as_ref() {
            if rule.is_disabled() {
                index_set.insert(RuleFilter::Rule(Self::GROUP_NAME, Self::GROUP_RULES[6]));
            }
        }
        if let Some(rule) = self.no_global_object_calls.as_ref() {
            if rule.is_disabled() {
                index_set.insert(RuleFilter::Rule(Self::GROUP_NAME, Self::GROUP_RULES[7]));
            }
        }
        if let Some(rule) = self.no_inner_declarations.as_ref() {
            if rule.is_disabled() {
                index_set.insert(RuleFilter::Rule(Self::GROUP_NAME, Self::GROUP_RULES[8]));
            }
        }
        if let Some(rule) = self.no_invalid_builtin_instantiation.as_ref() {
            if rule.is_disabled() {
                index_set.insert(RuleFilter::Rule(Self::GROUP_NAME, Self::GROUP_RULES[9]));
            }
        }
        if let Some(rule) = self.no_invalid_constructor_super.as_ref() {
            if rule.is_disabled() {
                index_set.insert(RuleFilter::Rule(Self::GROUP_NAME, Self::GROUP_RULES[10]));
            }
        }
        if let Some(rule) = self.no_invalid_direction_in_linear_gradient.as_ref() {
            if rule.is_disabled() {
                index_set.insert(RuleFilter::Rule(Self::GROUP_NAME, Self::GROUP_RULES[11]));
            }
        }
        if let Some(rule) = self.no_invalid_grid_areas.as_ref() {
            if rule.is_disabled() {
                index_set.insert(RuleFilter::Rule(Self::GROUP_NAME, Self::GROUP_RULES[12]));
            }
        }
        if let Some(rule) = self.no_invalid_position_at_import_rule.as_ref() {
            if rule.is_disabled() {
                index_set.insert(RuleFilter::Rule(Self::GROUP_NAME, Self::GROUP_RULES[13]));
            }
        }
        if let Some(rule) = self.no_invalid_use_before_declaration.as_ref() {
            if rule.is_disabled() {
                index_set.insert(RuleFilter::Rule(Self::GROUP_NAME, Self::GROUP_RULES[14]));
            }
        }
        if let Some(rule) = self.no_missing_var_function.as_ref() {
            if rule.is_disabled() {
                index_set.insert(RuleFilter::Rule(Self::GROUP_NAME, Self::GROUP_RULES[15]));
            }
        }
        if let Some(rule) = self.no_nodejs_modules.as_ref() {
            if rule.is_disabled() {
                index_set.insert(RuleFilter::Rule(Self::GROUP_NAME, Self::GROUP_RULES[16]));
            }
        }
        if let Some(rule) = self.no_nonoctal_decimal_escape.as_ref() {
            if rule.is_disabled() {
                index_set.insert(RuleFilter::Rule(Self::GROUP_NAME, Self::GROUP_RULES[17]));
            }
        }
        if let Some(rule) = self.no_precision_loss.as_ref() {
            if rule.is_disabled() {
                index_set.insert(RuleFilter::Rule(Self::GROUP_NAME, Self::GROUP_RULES[18]));
            }
        }
        if let Some(rule) = self.no_private_imports.as_ref() {
            if rule.is_disabled() {
                index_set.insert(RuleFilter::Rule(Self::GROUP_NAME, Self::GROUP_RULES[19]));
            }
        }
        if let Some(rule) = self.no_render_return_value.as_ref() {
            if rule.is_disabled() {
                index_set.insert(RuleFilter::Rule(Self::GROUP_NAME, Self::GROUP_RULES[20]));
            }
        }
        if let Some(rule) = self.no_self_assign.as_ref() {
            if rule.is_disabled() {
                index_set.insert(RuleFilter::Rule(Self::GROUP_NAME, Self::GROUP_RULES[21]));
            }
        }
        if let Some(rule) = self.no_setter_return.as_ref() {
            if rule.is_disabled() {
                index_set.insert(RuleFilter::Rule(Self::GROUP_NAME, Self::GROUP_RULES[22]));
            }
        }
        if let Some(rule) = self.no_string_case_mismatch.as_ref() {
            if rule.is_disabled() {
                index_set.insert(RuleFilter::Rule(Self::GROUP_NAME, Self::GROUP_RULES[23]));
            }
        }
        if let Some(rule) = self.no_switch_declarations.as_ref() {
            if rule.is_disabled() {
                index_set.insert(RuleFilter::Rule(Self::GROUP_NAME, Self::GROUP_RULES[24]));
            }
        }
        if let Some(rule) = self.no_undeclared_dependencies.as_ref() {
            if rule.is_disabled() {
                index_set.insert(RuleFilter::Rule(Self::GROUP_NAME, Self::GROUP_RULES[25]));
            }
        }
        if let Some(rule) = self.no_undeclared_variables.as_ref() {
            if rule.is_disabled() {
                index_set.insert(RuleFilter::Rule(Self::GROUP_NAME, Self::GROUP_RULES[26]));
            }
        }
        if let Some(rule) = self.no_unknown_function.as_ref() {
            if rule.is_disabled() {
                index_set.insert(RuleFilter::Rule(Self::GROUP_NAME, Self::GROUP_RULES[27]));
            }
        }
        if let Some(rule) = self.no_unknown_media_feature_name.as_ref() {
            if rule.is_disabled() {
                index_set.insert(RuleFilter::Rule(Self::GROUP_NAME, Self::GROUP_RULES[28]));
            }
        }
        if let Some(rule) = self.no_unknown_property.as_ref() {
            if rule.is_disabled() {
                index_set.insert(RuleFilter::Rule(Self::GROUP_NAME, Self::GROUP_RULES[29]));
            }
        }
        if let Some(rule) = self.no_unknown_pseudo_class.as_ref() {
            if rule.is_disabled() {
                index_set.insert(RuleFilter::Rule(Self::GROUP_NAME, Self::GROUP_RULES[30]));
            }
        }
        if let Some(rule) = self.no_unknown_pseudo_element.as_ref() {
            if rule.is_disabled() {
                index_set.insert(RuleFilter::Rule(Self::GROUP_NAME, Self::GROUP_RULES[31]));
            }
        }
        if let Some(rule) = self.no_unknown_type_selector.as_ref() {
            if rule.is_disabled() {
                index_set.insert(RuleFilter::Rule(Self::GROUP_NAME, Self::GROUP_RULES[32]));
            }
        }
        if let Some(rule) = self.no_unknown_unit.as_ref() {
            if rule.is_disabled() {
                index_set.insert(RuleFilter::Rule(Self::GROUP_NAME, Self::GROUP_RULES[33]));
            }
        }
        if let Some(rule) = self.no_unmatchable_anb_selector.as_ref() {
            if rule.is_disabled() {
                index_set.insert(RuleFilter::Rule(Self::GROUP_NAME, Self::GROUP_RULES[34]));
            }
        }
        if let Some(rule) = self.no_unreachable.as_ref() {
            if rule.is_disabled() {
                index_set.insert(RuleFilter::Rule(Self::GROUP_NAME, Self::GROUP_RULES[35]));
            }
        }
        if let Some(rule) = self.no_unreachable_super.as_ref() {
            if rule.is_disabled() {
                index_set.insert(RuleFilter::Rule(Self::GROUP_NAME, Self::GROUP_RULES[36]));
            }
        }
        if let Some(rule) = self.no_unsafe_finally.as_ref() {
            if rule.is_disabled() {
                index_set.insert(RuleFilter::Rule(Self::GROUP_NAME, Self::GROUP_RULES[37]));
            }
        }
        if let Some(rule) = self.no_unsafe_optional_chaining.as_ref() {
            if rule.is_disabled() {
                index_set.insert(RuleFilter::Rule(Self::GROUP_NAME, Self::GROUP_RULES[38]));
            }
        }
        if let Some(rule) = self.no_unused_function_parameters.as_ref() {
            if rule.is_disabled() {
                index_set.insert(RuleFilter::Rule(Self::GROUP_NAME, Self::GROUP_RULES[39]));
            }
        }
        if let Some(rule) = self.no_unused_imports.as_ref() {
            if rule.is_disabled() {
                index_set.insert(RuleFilter::Rule(Self::GROUP_NAME, Self::GROUP_RULES[40]));
            }
        }
        if let Some(rule) = self.no_unused_labels.as_ref() {
            if rule.is_disabled() {
                index_set.insert(RuleFilter::Rule(Self::GROUP_NAME, Self::GROUP_RULES[41]));
            }
        }
        if let Some(rule) = self.no_unused_private_class_members.as_ref() {
            if rule.is_disabled() {
                index_set.insert(RuleFilter::Rule(Self::GROUP_NAME, Self::GROUP_RULES[42]));
            }
        }
        if let Some(rule) = self.no_unused_variables.as_ref() {
            if rule.is_disabled() {
                index_set.insert(RuleFilter::Rule(Self::GROUP_NAME, Self::GROUP_RULES[43]));
            }
        }
        if let Some(rule) = self.no_void_elements_with_children.as_ref() {
            if rule.is_disabled() {
                index_set.insert(RuleFilter::Rule(Self::GROUP_NAME, Self::GROUP_RULES[44]));
            }
        }
        if let Some(rule) = self.no_void_type_return.as_ref() {
            if rule.is_disabled() {
                index_set.insert(RuleFilter::Rule(Self::GROUP_NAME, Self::GROUP_RULES[45]));
            }
        }
        if let Some(rule) = self.use_exhaustive_dependencies.as_ref() {
            if rule.is_disabled() {
                index_set.insert(RuleFilter::Rule(Self::GROUP_NAME, Self::GROUP_RULES[46]));
            }
        }
        if let Some(rule) = self.use_hook_at_top_level.as_ref() {
            if rule.is_disabled() {
                index_set.insert(RuleFilter::Rule(Self::GROUP_NAME, Self::GROUP_RULES[47]));
            }
        }
        if let Some(rule) = self.use_import_extensions.as_ref() {
            if rule.is_disabled() {
                index_set.insert(RuleFilter::Rule(Self::GROUP_NAME, Self::GROUP_RULES[48]));
            }
        }
        if let Some(rule) = self.use_is_nan.as_ref() {
            if rule.is_disabled() {
                index_set.insert(RuleFilter::Rule(Self::GROUP_NAME, Self::GROUP_RULES[49]));
            }
        }
        if let Some(rule) = self.use_jsx_key_in_iterable.as_ref() {
            if rule.is_disabled() {
                index_set.insert(RuleFilter::Rule(Self::GROUP_NAME, Self::GROUP_RULES[50]));
            }
        }
        if let Some(rule) = self.use_valid_for_direction.as_ref() {
            if rule.is_disabled() {
                index_set.insert(RuleFilter::Rule(Self::GROUP_NAME, Self::GROUP_RULES[51]));
            }
        }
        if let Some(rule) = self.use_valid_typeof.as_ref() {
            if rule.is_disabled() {
                index_set.insert(RuleFilter::Rule(Self::GROUP_NAME, Self::GROUP_RULES[52]));
            }
        }
        if let Some(rule) = self.use_yield.as_ref() {
            if rule.is_disabled() {
                index_set.insert(RuleFilter::Rule(Self::GROUP_NAME, Self::GROUP_RULES[53]));
            }
        }
        index_set
    }
    #[doc = r" Checks if, given a rule name, matches one of the rules contained in this category"]
    fn has_rule(rule_name: &str) -> Option<&'static str> {
        Some(Self::GROUP_RULES[Self::GROUP_RULES.binary_search(&rule_name).ok()?])
    }
    fn recommended_rules_as_filters() -> &'static [RuleFilter<'static>] {
        Self::RECOMMENDED_RULES_AS_FILTERS
    }
    fn all_rules_as_filters() -> &'static [RuleFilter<'static>] {
        Self::ALL_RULES_AS_FILTERS
    }
    #[doc = r" Select preset rules"]
    fn collect_preset_rules(
        &self,
        parent_is_recommended: bool,
        enabled_rules: &mut FxHashSet<RuleFilter<'static>>,
    ) {
        if self.is_recommended_true() || self.is_recommended_unset() && parent_is_recommended {
            enabled_rules.extend(Self::recommended_rules_as_filters());
        }
    }
    fn set_recommended(&mut self, value: Option<bool>) {
        self.recommended = value;
    }
    fn get_rule_configuration(
        &self,
        rule_name: &str,
    ) -> Option<(RulePlainConfiguration, Option<RuleOptions>)> {
        match rule_name {
            "noChildrenProp" => self
                .no_children_prop
                .as_ref()
                .map(|conf| (conf.level(), conf.get_options())),
            "noConstAssign" => self
                .no_const_assign
                .as_ref()
                .map(|conf| (conf.level(), conf.get_options())),
            "noConstantCondition" => self
                .no_constant_condition
                .as_ref()
                .map(|conf| (conf.level(), conf.get_options())),
            "noConstantMathMinMaxClamp" => self
                .no_constant_math_min_max_clamp
                .as_ref()
                .map(|conf| (conf.level(), conf.get_options())),
            "noConstructorReturn" => self
                .no_constructor_return
                .as_ref()
                .map(|conf| (conf.level(), conf.get_options())),
            "noEmptyCharacterClassInRegex" => self
                .no_empty_character_class_in_regex
                .as_ref()
                .map(|conf| (conf.level(), conf.get_options())),
            "noEmptyPattern" => self
                .no_empty_pattern
                .as_ref()
                .map(|conf| (conf.level(), conf.get_options())),
            "noGlobalObjectCalls" => self
                .no_global_object_calls
                .as_ref()
                .map(|conf| (conf.level(), conf.get_options())),
            "noInnerDeclarations" => self
                .no_inner_declarations
                .as_ref()
                .map(|conf| (conf.level(), conf.get_options())),
            "noInvalidBuiltinInstantiation" => self
                .no_invalid_builtin_instantiation
                .as_ref()
                .map(|conf| (conf.level(), conf.get_options())),
            "noInvalidConstructorSuper" => self
                .no_invalid_constructor_super
                .as_ref()
                .map(|conf| (conf.level(), conf.get_options())),
            "noInvalidDirectionInLinearGradient" => self
                .no_invalid_direction_in_linear_gradient
                .as_ref()
                .map(|conf| (conf.level(), conf.get_options())),
            "noInvalidGridAreas" => self
                .no_invalid_grid_areas
                .as_ref()
                .map(|conf| (conf.level(), conf.get_options())),
            "noInvalidPositionAtImportRule" => self
                .no_invalid_position_at_import_rule
                .as_ref()
                .map(|conf| (conf.level(), conf.get_options())),
            "noInvalidUseBeforeDeclaration" => self
                .no_invalid_use_before_declaration
                .as_ref()
                .map(|conf| (conf.level(), conf.get_options())),
            "noMissingVarFunction" => self
                .no_missing_var_function
                .as_ref()
                .map(|conf| (conf.level(), conf.get_options())),
            "noNodejsModules" => self
                .no_nodejs_modules
                .as_ref()
                .map(|conf| (conf.level(), conf.get_options())),
            "noNonoctalDecimalEscape" => self
                .no_nonoctal_decimal_escape
                .as_ref()
                .map(|conf| (conf.level(), conf.get_options())),
            "noPrecisionLoss" => self
                .no_precision_loss
                .as_ref()
                .map(|conf| (conf.level(), conf.get_options())),
            "noPrivateImports" => self
                .no_private_imports
                .as_ref()
                .map(|conf| (conf.level(), conf.get_options())),
            "noRenderReturnValue" => self
                .no_render_return_value
                .as_ref()
                .map(|conf| (conf.level(), conf.get_options())),
            "noSelfAssign" => self
                .no_self_assign
                .as_ref()
                .map(|conf| (conf.level(), conf.get_options())),
            "noSetterReturn" => self
                .no_setter_return
                .as_ref()
                .map(|conf| (conf.level(), conf.get_options())),
            "noStringCaseMismatch" => self
                .no_string_case_mismatch
                .as_ref()
                .map(|conf| (conf.level(), conf.get_options())),
            "noSwitchDeclarations" => self
                .no_switch_declarations
                .as_ref()
                .map(|conf| (conf.level(), conf.get_options())),
            "noUndeclaredDependencies" => self
                .no_undeclared_dependencies
                .as_ref()
                .map(|conf| (conf.level(), conf.get_options())),
            "noUndeclaredVariables" => self
                .no_undeclared_variables
                .as_ref()
                .map(|conf| (conf.level(), conf.get_options())),
            "noUnknownFunction" => self
                .no_unknown_function
                .as_ref()
                .map(|conf| (conf.level(), conf.get_options())),
            "noUnknownMediaFeatureName" => self
                .no_unknown_media_feature_name
                .as_ref()
                .map(|conf| (conf.level(), conf.get_options())),
            "noUnknownProperty" => self
                .no_unknown_property
                .as_ref()
                .map(|conf| (conf.level(), conf.get_options())),
            "noUnknownPseudoClass" => self
                .no_unknown_pseudo_class
                .as_ref()
                .map(|conf| (conf.level(), conf.get_options())),
            "noUnknownPseudoElement" => self
                .no_unknown_pseudo_element
                .as_ref()
                .map(|conf| (conf.level(), conf.get_options())),
            "noUnknownTypeSelector" => self
                .no_unknown_type_selector
                .as_ref()
                .map(|conf| (conf.level(), conf.get_options())),
            "noUnknownUnit" => self
                .no_unknown_unit
                .as_ref()
                .map(|conf| (conf.level(), conf.get_options())),
            "noUnmatchableAnbSelector" => self
                .no_unmatchable_anb_selector
                .as_ref()
                .map(|conf| (conf.level(), conf.get_options())),
            "noUnreachable" => self
                .no_unreachable
                .as_ref()
                .map(|conf| (conf.level(), conf.get_options())),
            "noUnreachableSuper" => self
                .no_unreachable_super
                .as_ref()
                .map(|conf| (conf.level(), conf.get_options())),
            "noUnsafeFinally" => self
                .no_unsafe_finally
                .as_ref()
                .map(|conf| (conf.level(), conf.get_options())),
            "noUnsafeOptionalChaining" => self
                .no_unsafe_optional_chaining
                .as_ref()
                .map(|conf| (conf.level(), conf.get_options())),
            "noUnusedFunctionParameters" => self
                .no_unused_function_parameters
                .as_ref()
                .map(|conf| (conf.level(), conf.get_options())),
            "noUnusedImports" => self
                .no_unused_imports
                .as_ref()
                .map(|conf| (conf.level(), conf.get_options())),
            "noUnusedLabels" => self
                .no_unused_labels
                .as_ref()
                .map(|conf| (conf.level(), conf.get_options())),
            "noUnusedPrivateClassMembers" => self
                .no_unused_private_class_members
                .as_ref()
                .map(|conf| (conf.level(), conf.get_options())),
            "noUnusedVariables" => self
                .no_unused_variables
                .as_ref()
                .map(|conf| (conf.level(), conf.get_options())),
            "noVoidElementsWithChildren" => self
                .no_void_elements_with_children
                .as_ref()
                .map(|conf| (conf.level(), conf.get_options())),
            "noVoidTypeReturn" => self
                .no_void_type_return
                .as_ref()
                .map(|conf| (conf.level(), conf.get_options())),
            "useExhaustiveDependencies" => self
                .use_exhaustive_dependencies
                .as_ref()
                .map(|conf| (conf.level(), conf.get_options())),
            "useHookAtTopLevel" => self
                .use_hook_at_top_level
                .as_ref()
                .map(|conf| (conf.level(), conf.get_options())),
            "useImportExtensions" => self
                .use_import_extensions
                .as_ref()
                .map(|conf| (conf.level(), conf.get_options())),
            "useIsNan" => self
                .use_is_nan
                .as_ref()
                .map(|conf| (conf.level(), conf.get_options())),
            "useJsxKeyInIterable" => self
                .use_jsx_key_in_iterable
                .as_ref()
                .map(|conf| (conf.level(), conf.get_options())),
            "useValidForDirection" => self
                .use_valid_for_direction
                .as_ref()
                .map(|conf| (conf.level(), conf.get_options())),
            "useValidTypeof" => self
                .use_valid_typeof
                .as_ref()
                .map(|conf| (conf.level(), conf.get_options())),
            "useYield" => self
                .use_yield
                .as_ref()
                .map(|conf| (conf.level(), conf.get_options())),
            _ => None,
        }
    }
}
impl From<GroupPlainConfiguration> for Correctness {
    fn from(value: GroupPlainConfiguration) -> Self {
        Self {
            recommended: None,
            no_children_prop: Some(value.into()),
            no_const_assign: Some(value.into()),
            no_constant_condition: Some(value.into()),
            no_constant_math_min_max_clamp: Some(value.into()),
            no_constructor_return: Some(value.into()),
            no_empty_character_class_in_regex: Some(value.into()),
            no_empty_pattern: Some(value.into()),
            no_global_object_calls: Some(value.into()),
            no_inner_declarations: Some(value.into()),
            no_invalid_builtin_instantiation: Some(value.into()),
            no_invalid_constructor_super: Some(value.into()),
            no_invalid_direction_in_linear_gradient: Some(value.into()),
            no_invalid_grid_areas: Some(value.into()),
            no_invalid_position_at_import_rule: Some(value.into()),
            no_invalid_use_before_declaration: Some(value.into()),
            no_missing_var_function: Some(value.into()),
            no_nodejs_modules: Some(value.into()),
            no_nonoctal_decimal_escape: Some(value.into()),
            no_precision_loss: Some(value.into()),
            no_private_imports: Some(value.into()),
            no_render_return_value: Some(value.into()),
            no_self_assign: Some(value.into()),
            no_setter_return: Some(value.into()),
            no_string_case_mismatch: Some(value.into()),
            no_switch_declarations: Some(value.into()),
            no_undeclared_dependencies: Some(value.into()),
            no_undeclared_variables: Some(value.into()),
            no_unknown_function: Some(value.into()),
            no_unknown_media_feature_name: Some(value.into()),
            no_unknown_property: Some(value.into()),
            no_unknown_pseudo_class: Some(value.into()),
            no_unknown_pseudo_element: Some(value.into()),
            no_unknown_type_selector: Some(value.into()),
            no_unknown_unit: Some(value.into()),
            no_unmatchable_anb_selector: Some(value.into()),
            no_unreachable: Some(value.into()),
            no_unreachable_super: Some(value.into()),
            no_unsafe_finally: Some(value.into()),
            no_unsafe_optional_chaining: Some(value.into()),
            no_unused_function_parameters: Some(value.into()),
            no_unused_imports: Some(value.into()),
            no_unused_labels: Some(value.into()),
            no_unused_private_class_members: Some(value.into()),
            no_unused_variables: Some(value.into()),
            no_void_elements_with_children: Some(value.into()),
            no_void_type_return: Some(value.into()),
            use_exhaustive_dependencies: Some(value.into()),
            use_hook_at_top_level: Some(value.into()),
            use_import_extensions: Some(value.into()),
            use_is_nan: Some(value.into()),
            use_jsx_key_in_iterable: Some(value.into()),
            use_valid_for_direction: Some(value.into()),
            use_valid_typeof: Some(value.into()),
            use_yield: Some(value.into()),
        }
    }
}
#[derive(Clone, Debug, Default, Deserialize, Deserializable, Eq, Merge, PartialEq, Serialize)]
#[cfg_attr(feature = "schema", derive(JsonSchema))]
#[serde(rename_all = "camelCase", default, deny_unknown_fields)]
#[doc = r" A list of rules that belong to this group"]
<<<<<<< HEAD
pub struct Nursery { # [doc = r" It enables the recommended rules for this group"] # [serde (skip_serializing_if = "Option::is_none")] pub recommended : Option < bool > , # [doc = "Disallow await inside loops."] # [serde (skip_serializing_if = "Option::is_none")] pub no_await_in_loop : Option < RuleConfiguration < biome_rule_options :: no_await_in_loop :: NoAwaitInLoopOptions >> , # [doc = "Disallow bitwise operators."] # [serde (skip_serializing_if = "Option::is_none")] pub no_bitwise_operators : Option < RuleConfiguration < biome_rule_options :: no_bitwise_operators :: NoBitwiseOperatorsOptions >> , # [doc = "Disallow expressions where the operation doesn't affect the value"] # [serde (skip_serializing_if = "Option::is_none")] pub no_constant_binary_expression : Option < RuleConfiguration < biome_rule_options :: no_constant_binary_expression :: NoConstantBinaryExpressionOptions >> , # [doc = "Disallow destructuring props inside JSX components in Solid projects."] # [serde (skip_serializing_if = "Option::is_none")] pub no_destructured_props : Option < RuleConfiguration < biome_rule_options :: no_destructured_props :: NoDestructuredPropsOptions >> , # [doc = "Restrict the number of lines of code in a function."] # [serde (skip_serializing_if = "Option::is_none")] pub no_excessive_lines_per_function : Option < RuleConfiguration < biome_rule_options :: no_excessive_lines_per_function :: NoExcessiveLinesPerFunctionOptions >> , # [doc = "Require Promise-like statements to be handled appropriately."] # [serde (skip_serializing_if = "Option::is_none")] pub no_floating_promises : Option < RuleFixConfiguration < biome_rule_options :: no_floating_promises :: NoFloatingPromisesOptions >> , # [doc = "Disallow the use of __dirname and __filename in the global scope."] # [serde (skip_serializing_if = "Option::is_none")] pub no_global_dirname_filename : Option < RuleFixConfiguration < biome_rule_options :: no_global_dirname_filename :: NoGlobalDirnameFilenameOptions >> , # [doc = "Disallow shorthand type conversions."] # [serde (skip_serializing_if = "Option::is_none")] pub no_implicit_coercion : Option < RuleFixConfiguration < biome_rule_options :: no_implicit_coercion :: NoImplicitCoercionOptions >> , # [doc = "Prevent import cycles."] # [serde (skip_serializing_if = "Option::is_none")] pub no_import_cycles : Option < RuleConfiguration < biome_rule_options :: no_import_cycles :: NoImportCyclesOptions >> , # [doc = "Disallow the use of the !important style."] # [serde (skip_serializing_if = "Option::is_none")] pub no_important_styles : Option < RuleFixConfiguration < biome_rule_options :: no_important_styles :: NoImportantStylesOptions >> , # [doc = "Reports usage of \"magic numbers\" — numbers used directly instead of being assigned to named constants."] # [serde (skip_serializing_if = "Option::is_none")] pub no_magic_numbers : Option < RuleConfiguration < biome_rule_options :: no_magic_numbers :: NoMagicNumbersOptions >> , # [doc = "Disallow missing key props in iterators/collection literals."] # [serde (skip_serializing_if = "Option::is_none")] pub no_missing_jsx_key : Option < RuleConfiguration < biome_rule_options :: no_missing_jsx_key :: NoMissingJsxKeyOptions >> , # [doc = "Disallow Promises to be used in places where they are almost certainly a mistake."] # [serde (skip_serializing_if = "Option::is_none")] pub no_misused_promises : Option < RuleFixConfiguration < biome_rule_options :: no_misused_promises :: NoMisusedPromisesOptions >> , # [doc = "Disallows defining React components inside other components."] # [serde (skip_serializing_if = "Option::is_none")] pub no_nested_component_definitions : Option < RuleConfiguration < biome_rule_options :: no_nested_component_definitions :: NoNestedComponentDefinitionsOptions >> , # [doc = "Disallow use event handlers on non-interactive elements."] # [serde (skip_serializing_if = "Option::is_none")] pub no_noninteractive_element_interactions : Option < RuleConfiguration < biome_rule_options :: no_noninteractive_element_interactions :: NoNoninteractiveElementInteractionsOptions >> , # [doc = "Disallow the use of process global."] # [serde (skip_serializing_if = "Option::is_none")] pub no_process_global : Option < RuleFixConfiguration < biome_rule_options :: no_process_global :: NoProcessGlobalOptions >> , # [doc = "Disallow assigning to React component props."] # [serde (skip_serializing_if = "Option::is_none")] pub no_react_prop_assign : Option < RuleConfiguration < biome_rule_options :: no_react_prop_assign :: NoReactPropAssignOptions >> , # [doc = "Disallow React-specific className/htmlFor props in Qwik components."] # [serde (skip_serializing_if = "Option::is_none")] pub no_react_props : Option < RuleFixConfiguration < biome_rule_options :: no_react_props :: NoReactPropsOptions >> , # [doc = "Disallow the use of configured elements."] # [serde (skip_serializing_if = "Option::is_none")] pub no_restricted_elements : Option < RuleConfiguration < biome_rule_options :: no_restricted_elements :: NoRestrictedElementsOptions >> , # [doc = "Disallow usage of sensitive data such as API keys and tokens."] # [serde (skip_serializing_if = "Option::is_none")] pub no_secrets : Option < RuleConfiguration < biome_rule_options :: no_secrets :: NoSecretsOptions >> , # [doc = "Disallow variable declarations from shadowing variables declared in the outer scope."] # [serde (skip_serializing_if = "Option::is_none")] pub no_shadow : Option < RuleConfiguration < biome_rule_options :: no_shadow :: NoShadowOptions >> , # [doc = "Prevents the use of the TypeScript directive @ts-ignore."] # [serde (skip_serializing_if = "Option::is_none")] pub no_ts_ignore : Option < RuleFixConfiguration < biome_rule_options :: no_ts_ignore :: NoTsIgnoreOptions >> , # [doc = "Disallow let or var variables that are read but never assigned."] # [serde (skip_serializing_if = "Option::is_none")] pub no_unassigned_variables : Option < RuleConfiguration < biome_rule_options :: no_unassigned_variables :: NoUnassignedVariablesOptions >> , # [doc = "Disallow unknown at-rules."] # [serde (skip_serializing_if = "Option::is_none")] pub no_unknown_at_rule : Option < RuleConfiguration < biome_rule_options :: no_unknown_at_rule :: NoUnknownAtRuleOptions >> , # [doc = "Warn when importing non-existing exports."] # [serde (skip_serializing_if = "Option::is_none")] pub no_unresolved_imports : Option < RuleConfiguration < biome_rule_options :: no_unresolved_imports :: NoUnresolvedImportsOptions >> , # [doc = "Prevent duplicate polyfills from Polyfill.io."] # [serde (skip_serializing_if = "Option::is_none")] pub no_unwanted_polyfillio : Option < RuleConfiguration < biome_rule_options :: no_unwanted_polyfillio :: NoUnwantedPolyfillioOptions >> , # [doc = "Disallow useVisibleTask$() functions in Qwik components."] # [serde (skip_serializing_if = "Option::is_none")] pub no_use_visible_task : Option < RuleConfiguration < biome_rule_options :: no_use_visible_task :: NoUseVisibleTaskOptions >> , # [doc = "Disallow useless backreferences in regular expression literals that always match an empty string."] # [serde (skip_serializing_if = "Option::is_none")] pub no_useless_backref_in_regex : Option < RuleConfiguration < biome_rule_options :: no_useless_backref_in_regex :: NoUselessBackrefInRegexOptions >> , # [doc = "Disallow unnecessary escapes in string literals."] # [serde (skip_serializing_if = "Option::is_none")] pub no_useless_escape_in_string : Option < RuleFixConfiguration < biome_rule_options :: no_useless_escape_in_string :: NoUselessEscapeInStringOptions >> , # [doc = "Disallow the use of useless undefined."] # [serde (skip_serializing_if = "Option::is_none")] pub no_useless_undefined : Option < RuleFixConfiguration < biome_rule_options :: no_useless_undefined :: NoUselessUndefinedOptions >> , # [doc = "Enforce that getters and setters for the same property are adjacent in class and object definitions."] # [serde (skip_serializing_if = "Option::is_none")] pub use_adjacent_getter_setter : Option < RuleConfiguration < biome_rule_options :: use_adjacent_getter_setter :: UseAdjacentGetterSetterOptions >> , # [doc = "Prefer using the classlist prop over the classnames helper."] # [serde (skip_serializing_if = "Option::is_none")] pub use_classlist : Option < RuleConfiguration < biome_rule_options :: use_classlist :: UseClasslistOptions >> , # [doc = "Require the consistent declaration of object literals. Defaults to explicit definitions."] # [serde (skip_serializing_if = "Option::is_none")] pub use_consistent_object_definition : Option < RuleFixConfiguration < biome_rule_options :: use_consistent_object_definition :: UseConsistentObjectDefinitionOptions >> , # [doc = "Use static Response methods instead of new Response() constructor when possible."] # [serde (skip_serializing_if = "Option::is_none")] pub use_consistent_response : Option < RuleFixConfiguration < biome_rule_options :: use_consistent_response :: UseConsistentResponseOptions >> , # [doc = "Require switch-case statements to be exhaustive."] # [serde (skip_serializing_if = "Option::is_none")] pub use_exhaustive_switch_cases : Option < RuleFixConfiguration < biome_rule_options :: use_exhaustive_switch_cases :: UseExhaustiveSwitchCasesOptions >> , # [doc = "Enforce types in functions, methods, variables, and parameters."] # [serde (skip_serializing_if = "Option::is_none")] pub use_explicit_type : Option < RuleConfiguration < biome_rule_options :: use_explicit_type :: UseExplicitTypeOptions >> , # [doc = "Require that all exports are declared after all non-export statements."] # [serde (skip_serializing_if = "Option::is_none")] pub use_exports_last : Option < RuleConfiguration < biome_rule_options :: use_exports_last :: UseExportsLastOptions >> , # [doc = "Enforce using Solid's \\<For /> component for mapping an array to JSX elements."] # [serde (skip_serializing_if = "Option::is_none")] pub use_for_component : Option < RuleConfiguration < biome_rule_options :: use_for_component :: UseForComponentOptions >> , # [doc = "Ensure the preconnect attribute is used when using Google Fonts."] # [serde (skip_serializing_if = "Option::is_none")] pub use_google_font_preconnect : Option < RuleFixConfiguration < biome_rule_options :: use_google_font_preconnect :: UseGoogleFontPreconnectOptions >> , # [doc = "Prefer Array#{indexOf,lastIndexOf}() over Array#{findIndex,findLastIndex}() when looking for the index of an item."] # [serde (skip_serializing_if = "Option::is_none")] pub use_index_of : Option < RuleFixConfiguration < biome_rule_options :: use_index_of :: UseIndexOfOptions >> , # [doc = "Enforce consistent return values in iterable callbacks."] # [serde (skip_serializing_if = "Option::is_none")] pub use_iterable_callback_return : Option < RuleConfiguration < biome_rule_options :: use_iterable_callback_return :: UseIterableCallbackReturnOptions >> , # [doc = "Enforces the use of with { type: \"json\" } for JSON module imports."] # [serde (skip_serializing_if = "Option::is_none")] pub use_json_import_attribute : Option < RuleFixConfiguration < biome_rule_options :: use_json_import_attribute :: UseJsonImportAttributeOptions >> , # [doc = "Require href attribute for \\<a> elements in JSX."] # [serde (skip_serializing_if = "Option::is_none")] pub use_jsx_a : Option < RuleConfiguration < biome_rule_options :: use_jsx_a :: UseJsxAOptions >> , # [doc = "For performance reasons, always provide width and height attributes for \\<img> elements; it will help to prevent layout shifts."] # [serde (skip_serializing_if = "Option::is_none")] pub use_jsx_img : Option < RuleConfiguration < biome_rule_options :: use_jsx_img :: UseJsxImgOptions >> , # [doc = "Enforce specifying the name of GraphQL operations."] # [serde (skip_serializing_if = "Option::is_none")] pub use_named_operation : Option < RuleFixConfiguration < biome_rule_options :: use_named_operation :: UseNamedOperationOptions >> , # [doc = "Validates that all enum values are capitalized."] # [serde (skip_serializing_if = "Option::is_none")] pub use_naming_convention : Option < RuleConfiguration < biome_rule_options :: use_naming_convention :: UseNamingConventionOptions >> , # [doc = "Enforce the use of numeric separators in numeric literals."] # [serde (skip_serializing_if = "Option::is_none")] pub use_numeric_separators : Option < RuleFixConfiguration < biome_rule_options :: use_numeric_separators :: UseNumericSeparatorsOptions >> , # [doc = "Prefer object spread over Object.assign() when constructing new objects."] # [serde (skip_serializing_if = "Option::is_none")] pub use_object_spread : Option < RuleFixConfiguration < biome_rule_options :: use_object_spread :: UseObjectSpreadOptions >> , # [doc = "Enforce the consistent use of the radix argument when using parseInt()."] # [serde (skip_serializing_if = "Option::is_none")] pub use_parse_int_radix : Option < RuleFixConfiguration < biome_rule_options :: use_parse_int_radix :: UseParseIntRadixOptions >> , # [doc = "Enforce marking members as readonly if they are never modified outside the constructor."] # [serde (skip_serializing_if = "Option::is_none")] pub use_readonly_class_properties : Option < RuleFixConfiguration < biome_rule_options :: use_readonly_class_properties :: UseReadonlyClassPropertiesOptions >> , # [doc = "Enforce JSDoc comment lines to start with a single asterisk, except for the first one."] # [serde (skip_serializing_if = "Option::is_none")] pub use_single_js_doc_asterisk : Option < RuleFixConfiguration < biome_rule_options :: use_single_js_doc_asterisk :: UseSingleJsDocAsteriskOptions >> , # [doc = "Enforce the sorting of CSS utility classes."] # [serde (skip_serializing_if = "Option::is_none")] pub use_sorted_classes : Option < RuleFixConfiguration < biome_rule_options :: use_sorted_classes :: UseSortedClassesOptions >> , # [doc = "Require a description parameter for the Symbol()."] # [serde (skip_serializing_if = "Option::is_none")] pub use_symbol_description : Option < RuleConfiguration < biome_rule_options :: use_symbol_description :: UseSymbolDescriptionOptions >> , # [doc = "Disallow overload signatures that can be unified into a single signature."] # [serde (skip_serializing_if = "Option::is_none")] pub use_unified_type_signature : Option < RuleFixConfiguration < biome_rule_options :: use_unified_type_signature :: UseUnifiedTypeSignatureOptions >> , # [doc = "Prevent the usage of static string literal id attribute on elements."] # [serde (skip_serializing_if = "Option::is_none")] pub use_unique_element_ids : Option < RuleConfiguration < biome_rule_options :: use_unique_element_ids :: UseUniqueElementIdsOptions >> }
=======
pub struct Nursery { # [doc = r" It enables the recommended rules for this group"] # [serde (skip_serializing_if = "Option::is_none")] pub recommended : Option < bool > , # [doc = "Disallow await inside loops."] # [serde (skip_serializing_if = "Option::is_none")] pub no_await_in_loop : Option < RuleConfiguration < biome_rule_options :: no_await_in_loop :: NoAwaitInLoopOptions >> , # [doc = "Disallow bitwise operators."] # [serde (skip_serializing_if = "Option::is_none")] pub no_bitwise_operators : Option < RuleConfiguration < biome_rule_options :: no_bitwise_operators :: NoBitwiseOperatorsOptions >> , # [doc = "Disallow expressions where the operation doesn't affect the value"] # [serde (skip_serializing_if = "Option::is_none")] pub no_constant_binary_expression : Option < RuleConfiguration < biome_rule_options :: no_constant_binary_expression :: NoConstantBinaryExpressionOptions >> , # [doc = "Disallow destructuring props inside JSX components in Solid projects."] # [serde (skip_serializing_if = "Option::is_none")] pub no_destructured_props : Option < RuleConfiguration < biome_rule_options :: no_destructured_props :: NoDestructuredPropsOptions >> , # [doc = "Restrict the number of lines of code in a function."] # [serde (skip_serializing_if = "Option::is_none")] pub no_excessive_lines_per_function : Option < RuleConfiguration < biome_rule_options :: no_excessive_lines_per_function :: NoExcessiveLinesPerFunctionOptions >> , # [doc = "Require Promise-like statements to be handled appropriately."] # [serde (skip_serializing_if = "Option::is_none")] pub no_floating_promises : Option < RuleFixConfiguration < biome_rule_options :: no_floating_promises :: NoFloatingPromisesOptions >> , # [doc = "Disallow the use of __dirname and __filename in the global scope."] # [serde (skip_serializing_if = "Option::is_none")] pub no_global_dirname_filename : Option < RuleFixConfiguration < biome_rule_options :: no_global_dirname_filename :: NoGlobalDirnameFilenameOptions >> , # [doc = "Disallow shorthand type conversions."] # [serde (skip_serializing_if = "Option::is_none")] pub no_implicit_coercion : Option < RuleFixConfiguration < biome_rule_options :: no_implicit_coercion :: NoImplicitCoercionOptions >> , # [doc = "Prevent import cycles."] # [serde (skip_serializing_if = "Option::is_none")] pub no_import_cycles : Option < RuleConfiguration < biome_rule_options :: no_import_cycles :: NoImportCyclesOptions >> , # [doc = "Disallow the use of the !important style."] # [serde (skip_serializing_if = "Option::is_none")] pub no_important_styles : Option < RuleFixConfiguration < biome_rule_options :: no_important_styles :: NoImportantStylesOptions >> , # [doc = "Reports usage of \"magic numbers\" — numbers used directly instead of being assigned to named constants."] # [serde (skip_serializing_if = "Option::is_none")] pub no_magic_numbers : Option < RuleConfiguration < biome_rule_options :: no_magic_numbers :: NoMagicNumbersOptions >> , # [doc = "Disallow Promises to be used in places where they are almost certainly a mistake."] # [serde (skip_serializing_if = "Option::is_none")] pub no_misused_promises : Option < RuleFixConfiguration < biome_rule_options :: no_misused_promises :: NoMisusedPromisesOptions >> , # [doc = "Disallows defining React components inside other components."] # [serde (skip_serializing_if = "Option::is_none")] pub no_nested_component_definitions : Option < RuleConfiguration < biome_rule_options :: no_nested_component_definitions :: NoNestedComponentDefinitionsOptions >> , # [doc = "Disallow use event handlers on non-interactive elements."] # [serde (skip_serializing_if = "Option::is_none")] pub no_noninteractive_element_interactions : Option < RuleConfiguration < biome_rule_options :: no_noninteractive_element_interactions :: NoNoninteractiveElementInteractionsOptions >> , # [doc = "Disallow the use of process global."] # [serde (skip_serializing_if = "Option::is_none")] pub no_process_global : Option < RuleFixConfiguration < biome_rule_options :: no_process_global :: NoProcessGlobalOptions >> , # [doc = "Disallow assigning to React component props."] # [serde (skip_serializing_if = "Option::is_none")] pub no_react_prop_assign : Option < RuleConfiguration < biome_rule_options :: no_react_prop_assign :: NoReactPropAssignOptions >> , # [doc = "Disallow the use of configured elements."] # [serde (skip_serializing_if = "Option::is_none")] pub no_restricted_elements : Option < RuleConfiguration < biome_rule_options :: no_restricted_elements :: NoRestrictedElementsOptions >> , # [doc = "Disallow usage of sensitive data such as API keys and tokens."] # [serde (skip_serializing_if = "Option::is_none")] pub no_secrets : Option < RuleConfiguration < biome_rule_options :: no_secrets :: NoSecretsOptions >> , # [doc = "Disallow variable declarations from shadowing variables declared in the outer scope."] # [serde (skip_serializing_if = "Option::is_none")] pub no_shadow : Option < RuleConfiguration < biome_rule_options :: no_shadow :: NoShadowOptions >> , # [doc = "Prevents the use of the TypeScript directive @ts-ignore."] # [serde (skip_serializing_if = "Option::is_none")] pub no_ts_ignore : Option < RuleFixConfiguration < biome_rule_options :: no_ts_ignore :: NoTsIgnoreOptions >> , # [doc = "Disallow let or var variables that are read but never assigned."] # [serde (skip_serializing_if = "Option::is_none")] pub no_unassigned_variables : Option < RuleConfiguration < biome_rule_options :: no_unassigned_variables :: NoUnassignedVariablesOptions >> , # [doc = "Disallow unknown at-rules."] # [serde (skip_serializing_if = "Option::is_none")] pub no_unknown_at_rule : Option < RuleConfiguration < biome_rule_options :: no_unknown_at_rule :: NoUnknownAtRuleOptions >> , # [doc = "Warn when importing non-existing exports."] # [serde (skip_serializing_if = "Option::is_none")] pub no_unresolved_imports : Option < RuleConfiguration < biome_rule_options :: no_unresolved_imports :: NoUnresolvedImportsOptions >> , # [doc = "Prevent duplicate polyfills from Polyfill.io."] # [serde (skip_serializing_if = "Option::is_none")] pub no_unwanted_polyfillio : Option < RuleConfiguration < biome_rule_options :: no_unwanted_polyfillio :: NoUnwantedPolyfillioOptions >> , # [doc = "Disallow useless backreferences in regular expression literals that always match an empty string."] # [serde (skip_serializing_if = "Option::is_none")] pub no_useless_backref_in_regex : Option < RuleConfiguration < biome_rule_options :: no_useless_backref_in_regex :: NoUselessBackrefInRegexOptions >> , # [doc = "Disallow unnecessary escapes in string literals."] # [serde (skip_serializing_if = "Option::is_none")] pub no_useless_escape_in_string : Option < RuleFixConfiguration < biome_rule_options :: no_useless_escape_in_string :: NoUselessEscapeInStringOptions >> , # [doc = "Disallow the use of useless undefined."] # [serde (skip_serializing_if = "Option::is_none")] pub no_useless_undefined : Option < RuleFixConfiguration < biome_rule_options :: no_useless_undefined :: NoUselessUndefinedOptions >> , # [doc = "Disallow reserved names to be used as props."] # [serde (skip_serializing_if = "Option::is_none")] pub no_vue_reserved_props : Option < RuleConfiguration < biome_rule_options :: no_vue_reserved_props :: NoVueReservedPropsOptions >> , # [doc = "Enforce that getters and setters for the same property are adjacent in class and object definitions."] # [serde (skip_serializing_if = "Option::is_none")] pub use_adjacent_getter_setter : Option < RuleConfiguration < biome_rule_options :: use_adjacent_getter_setter :: UseAdjacentGetterSetterOptions >> , # [doc = "Require the consistent declaration of object literals. Defaults to explicit definitions."] # [serde (skip_serializing_if = "Option::is_none")] pub use_consistent_object_definition : Option < RuleFixConfiguration < biome_rule_options :: use_consistent_object_definition :: UseConsistentObjectDefinitionOptions >> , # [doc = "Use static Response methods instead of new Response() constructor when possible."] # [serde (skip_serializing_if = "Option::is_none")] pub use_consistent_response : Option < RuleFixConfiguration < biome_rule_options :: use_consistent_response :: UseConsistentResponseOptions >> , # [doc = "Require switch-case statements to be exhaustive."] # [serde (skip_serializing_if = "Option::is_none")] pub use_exhaustive_switch_cases : Option < RuleFixConfiguration < biome_rule_options :: use_exhaustive_switch_cases :: UseExhaustiveSwitchCasesOptions >> , # [doc = "Enforce types in functions, methods, variables, and parameters."] # [serde (skip_serializing_if = "Option::is_none")] pub use_explicit_type : Option < RuleConfiguration < biome_rule_options :: use_explicit_type :: UseExplicitTypeOptions >> , # [doc = "Require that all exports are declared after all non-export statements."] # [serde (skip_serializing_if = "Option::is_none")] pub use_exports_last : Option < RuleConfiguration < biome_rule_options :: use_exports_last :: UseExportsLastOptions >> , # [doc = "Enforce using Solid's \\<For /> component for mapping an array to JSX elements."] # [serde (skip_serializing_if = "Option::is_none")] pub use_for_component : Option < RuleConfiguration < biome_rule_options :: use_for_component :: UseForComponentOptions >> , # [doc = "Ensure the preconnect attribute is used when using Google Fonts."] # [serde (skip_serializing_if = "Option::is_none")] pub use_google_font_preconnect : Option < RuleFixConfiguration < biome_rule_options :: use_google_font_preconnect :: UseGoogleFontPreconnectOptions >> , # [doc = "Prefer Array#{indexOf,lastIndexOf}() over Array#{findIndex,findLastIndex}() when looking for the index of an item."] # [serde (skip_serializing_if = "Option::is_none")] pub use_index_of : Option < RuleFixConfiguration < biome_rule_options :: use_index_of :: UseIndexOfOptions >> , # [doc = "Enforce consistent return values in iterable callbacks."] # [serde (skip_serializing_if = "Option::is_none")] pub use_iterable_callback_return : Option < RuleConfiguration < biome_rule_options :: use_iterable_callback_return :: UseIterableCallbackReturnOptions >> , # [doc = "Enforces the use of with { type: \"json\" } for JSON module imports."] # [serde (skip_serializing_if = "Option::is_none")] pub use_json_import_attribute : Option < RuleFixConfiguration < biome_rule_options :: use_json_import_attribute :: UseJsonImportAttributeOptions >> , # [doc = "Enforce specifying the name of GraphQL operations."] # [serde (skip_serializing_if = "Option::is_none")] pub use_named_operation : Option < RuleFixConfiguration < biome_rule_options :: use_named_operation :: UseNamedOperationOptions >> , # [doc = "Validates that all enum values are capitalized."] # [serde (skip_serializing_if = "Option::is_none")] pub use_naming_convention : Option < RuleConfiguration < biome_rule_options :: use_naming_convention :: UseNamingConventionOptions >> , # [doc = "Enforce the use of numeric separators in numeric literals."] # [serde (skip_serializing_if = "Option::is_none")] pub use_numeric_separators : Option < RuleFixConfiguration < biome_rule_options :: use_numeric_separators :: UseNumericSeparatorsOptions >> , # [doc = "Prefer object spread over Object.assign() when constructing new objects."] # [serde (skip_serializing_if = "Option::is_none")] pub use_object_spread : Option < RuleFixConfiguration < biome_rule_options :: use_object_spread :: UseObjectSpreadOptions >> , # [doc = "Enforce the consistent use of the radix argument when using parseInt()."] # [serde (skip_serializing_if = "Option::is_none")] pub use_parse_int_radix : Option < RuleFixConfiguration < biome_rule_options :: use_parse_int_radix :: UseParseIntRadixOptions >> , # [doc = "Enforce marking members as readonly if they are never modified outside the constructor."] # [serde (skip_serializing_if = "Option::is_none")] pub use_readonly_class_properties : Option < RuleFixConfiguration < biome_rule_options :: use_readonly_class_properties :: UseReadonlyClassPropertiesOptions >> , # [doc = "Enforce JSDoc comment lines to start with a single asterisk, except for the first one."] # [serde (skip_serializing_if = "Option::is_none")] pub use_single_js_doc_asterisk : Option < RuleFixConfiguration < biome_rule_options :: use_single_js_doc_asterisk :: UseSingleJsDocAsteriskOptions >> , # [doc = "Enforce the sorting of CSS utility classes."] # [serde (skip_serializing_if = "Option::is_none")] pub use_sorted_classes : Option < RuleFixConfiguration < biome_rule_options :: use_sorted_classes :: UseSortedClassesOptions >> , # [doc = "Require a description parameter for the Symbol()."] # [serde (skip_serializing_if = "Option::is_none")] pub use_symbol_description : Option < RuleConfiguration < biome_rule_options :: use_symbol_description :: UseSymbolDescriptionOptions >> , # [doc = "Disallow overload signatures that can be unified into a single signature."] # [serde (skip_serializing_if = "Option::is_none")] pub use_unified_type_signature : Option < RuleFixConfiguration < biome_rule_options :: use_unified_type_signature :: UseUnifiedTypeSignatureOptions >> , # [doc = "Prevent the usage of static string literal id attribute on elements."] # [serde (skip_serializing_if = "Option::is_none")] pub use_unique_element_ids : Option < RuleConfiguration < biome_rule_options :: use_unique_element_ids :: UseUniqueElementIdsOptions >> }
>>>>>>> 0059cd9b
impl Nursery {
    const GROUP_NAME: &'static str = "nursery";
    pub(crate) const GROUP_RULES: &'static [&'static str] = &[
        "noAwaitInLoop",
        "noBitwiseOperators",
        "noConstantBinaryExpression",
        "noDestructuredProps",
        "noExcessiveLinesPerFunction",
        "noFloatingPromises",
        "noGlobalDirnameFilename",
        "noImplicitCoercion",
        "noImportCycles",
        "noImportantStyles",
        "noMagicNumbers",
        "noMissingJsxKey",
        "noMisusedPromises",
        "noNestedComponentDefinitions",
        "noNoninteractiveElementInteractions",
        "noProcessGlobal",
        "noReactPropAssign",
        "noReactProps",
        "noRestrictedElements",
        "noSecrets",
        "noShadow",
        "noTsIgnore",
        "noUnassignedVariables",
        "noUnknownAtRule",
        "noUnresolvedImports",
        "noUnwantedPolyfillio",
        "noUseVisibleTask",
        "noUselessBackrefInRegex",
        "noUselessEscapeInString",
        "noUselessUndefined",
        "noVueReservedProps",
        "useAdjacentGetterSetter",
        "useClasslist",
        "useConsistentObjectDefinition",
        "useConsistentResponse",
        "useExhaustiveSwitchCases",
        "useExplicitType",
        "useExportsLast",
        "useForComponent",
        "useGoogleFontPreconnect",
        "useIndexOf",
        "useIterableCallbackReturn",
        "useJsonImportAttribute",
        "useJsxA",
        "useJsxImg",
        "useNamedOperation",
        "useNamingConvention",
        "useNumericSeparators",
        "useObjectSpread",
        "useParseIntRadix",
        "useReadonlyClassProperties",
        "useSingleJsDocAsterisk",
        "useSortedClasses",
        "useSymbolDescription",
        "useUnifiedTypeSignature",
        "useUniqueElementIds",
    ];
    const RECOMMENDED_RULES_AS_FILTERS: &'static [RuleFilter<'static>] = &[
        RuleFilter::Rule(Self::GROUP_NAME, Self::GROUP_RULES[9]),
        RuleFilter::Rule(Self::GROUP_NAME, Self::GROUP_RULES[21]),
<<<<<<< HEAD
        RuleFilter::Rule(Self::GROUP_NAME, Self::GROUP_RULES[23]),
        RuleFilter::Rule(Self::GROUP_NAME, Self::GROUP_RULES[27]),
        RuleFilter::Rule(Self::GROUP_NAME, Self::GROUP_RULES[28]),
        RuleFilter::Rule(Self::GROUP_NAME, Self::GROUP_RULES[39]),
        RuleFilter::Rule(Self::GROUP_NAME, Self::GROUP_RULES[40]),
        RuleFilter::Rule(Self::GROUP_NAME, Self::GROUP_RULES[44]),
        RuleFilter::Rule(Self::GROUP_NAME, Self::GROUP_RULES[48]),
=======
        RuleFilter::Rule(Self::GROUP_NAME, Self::GROUP_RULES[24]),
        RuleFilter::Rule(Self::GROUP_NAME, Self::GROUP_RULES[25]),
        RuleFilter::Rule(Self::GROUP_NAME, Self::GROUP_RULES[36]),
        RuleFilter::Rule(Self::GROUP_NAME, Self::GROUP_RULES[37]),
        RuleFilter::Rule(Self::GROUP_NAME, Self::GROUP_RULES[39]),
        RuleFilter::Rule(Self::GROUP_NAME, Self::GROUP_RULES[43]),
>>>>>>> 0059cd9b
    ];
    const ALL_RULES_AS_FILTERS: &'static [RuleFilter<'static>] = &[
        RuleFilter::Rule(Self::GROUP_NAME, Self::GROUP_RULES[0]),
        RuleFilter::Rule(Self::GROUP_NAME, Self::GROUP_RULES[1]),
        RuleFilter::Rule(Self::GROUP_NAME, Self::GROUP_RULES[2]),
        RuleFilter::Rule(Self::GROUP_NAME, Self::GROUP_RULES[3]),
        RuleFilter::Rule(Self::GROUP_NAME, Self::GROUP_RULES[4]),
        RuleFilter::Rule(Self::GROUP_NAME, Self::GROUP_RULES[5]),
        RuleFilter::Rule(Self::GROUP_NAME, Self::GROUP_RULES[6]),
        RuleFilter::Rule(Self::GROUP_NAME, Self::GROUP_RULES[7]),
        RuleFilter::Rule(Self::GROUP_NAME, Self::GROUP_RULES[8]),
        RuleFilter::Rule(Self::GROUP_NAME, Self::GROUP_RULES[9]),
        RuleFilter::Rule(Self::GROUP_NAME, Self::GROUP_RULES[10]),
        RuleFilter::Rule(Self::GROUP_NAME, Self::GROUP_RULES[11]),
        RuleFilter::Rule(Self::GROUP_NAME, Self::GROUP_RULES[12]),
        RuleFilter::Rule(Self::GROUP_NAME, Self::GROUP_RULES[13]),
        RuleFilter::Rule(Self::GROUP_NAME, Self::GROUP_RULES[14]),
        RuleFilter::Rule(Self::GROUP_NAME, Self::GROUP_RULES[15]),
        RuleFilter::Rule(Self::GROUP_NAME, Self::GROUP_RULES[16]),
        RuleFilter::Rule(Self::GROUP_NAME, Self::GROUP_RULES[17]),
        RuleFilter::Rule(Self::GROUP_NAME, Self::GROUP_RULES[18]),
        RuleFilter::Rule(Self::GROUP_NAME, Self::GROUP_RULES[19]),
        RuleFilter::Rule(Self::GROUP_NAME, Self::GROUP_RULES[20]),
        RuleFilter::Rule(Self::GROUP_NAME, Self::GROUP_RULES[21]),
        RuleFilter::Rule(Self::GROUP_NAME, Self::GROUP_RULES[22]),
        RuleFilter::Rule(Self::GROUP_NAME, Self::GROUP_RULES[23]),
        RuleFilter::Rule(Self::GROUP_NAME, Self::GROUP_RULES[24]),
        RuleFilter::Rule(Self::GROUP_NAME, Self::GROUP_RULES[25]),
        RuleFilter::Rule(Self::GROUP_NAME, Self::GROUP_RULES[26]),
        RuleFilter::Rule(Self::GROUP_NAME, Self::GROUP_RULES[27]),
        RuleFilter::Rule(Self::GROUP_NAME, Self::GROUP_RULES[28]),
        RuleFilter::Rule(Self::GROUP_NAME, Self::GROUP_RULES[29]),
        RuleFilter::Rule(Self::GROUP_NAME, Self::GROUP_RULES[30]),
        RuleFilter::Rule(Self::GROUP_NAME, Self::GROUP_RULES[31]),
        RuleFilter::Rule(Self::GROUP_NAME, Self::GROUP_RULES[32]),
        RuleFilter::Rule(Self::GROUP_NAME, Self::GROUP_RULES[33]),
        RuleFilter::Rule(Self::GROUP_NAME, Self::GROUP_RULES[34]),
        RuleFilter::Rule(Self::GROUP_NAME, Self::GROUP_RULES[35]),
        RuleFilter::Rule(Self::GROUP_NAME, Self::GROUP_RULES[36]),
        RuleFilter::Rule(Self::GROUP_NAME, Self::GROUP_RULES[37]),
        RuleFilter::Rule(Self::GROUP_NAME, Self::GROUP_RULES[38]),
        RuleFilter::Rule(Self::GROUP_NAME, Self::GROUP_RULES[39]),
        RuleFilter::Rule(Self::GROUP_NAME, Self::GROUP_RULES[40]),
        RuleFilter::Rule(Self::GROUP_NAME, Self::GROUP_RULES[41]),
        RuleFilter::Rule(Self::GROUP_NAME, Self::GROUP_RULES[42]),
        RuleFilter::Rule(Self::GROUP_NAME, Self::GROUP_RULES[43]),
        RuleFilter::Rule(Self::GROUP_NAME, Self::GROUP_RULES[44]),
        RuleFilter::Rule(Self::GROUP_NAME, Self::GROUP_RULES[45]),
        RuleFilter::Rule(Self::GROUP_NAME, Self::GROUP_RULES[46]),
        RuleFilter::Rule(Self::GROUP_NAME, Self::GROUP_RULES[47]),
        RuleFilter::Rule(Self::GROUP_NAME, Self::GROUP_RULES[48]),
        RuleFilter::Rule(Self::GROUP_NAME, Self::GROUP_RULES[49]),
<<<<<<< HEAD
        RuleFilter::Rule(Self::GROUP_NAME, Self::GROUP_RULES[50]),
        RuleFilter::Rule(Self::GROUP_NAME, Self::GROUP_RULES[51]),
        RuleFilter::Rule(Self::GROUP_NAME, Self::GROUP_RULES[52]),
        RuleFilter::Rule(Self::GROUP_NAME, Self::GROUP_RULES[53]),
        RuleFilter::Rule(Self::GROUP_NAME, Self::GROUP_RULES[54]),
=======
>>>>>>> 0059cd9b
    ];
}
impl RuleGroupExt for Nursery {
    fn is_recommended_true(&self) -> bool {
        matches!(self.recommended, Some(true))
    }
    fn is_recommended_unset(&self) -> bool {
        self.recommended.is_none()
    }
    fn get_enabled_rules(&self) -> FxHashSet<RuleFilter<'static>> {
        let mut index_set = FxHashSet::default();
        if let Some(rule) = self.no_await_in_loop.as_ref() {
            if rule.is_enabled() {
                index_set.insert(RuleFilter::Rule(Self::GROUP_NAME, Self::GROUP_RULES[0]));
            }
        }
        if let Some(rule) = self.no_bitwise_operators.as_ref() {
            if rule.is_enabled() {
                index_set.insert(RuleFilter::Rule(Self::GROUP_NAME, Self::GROUP_RULES[1]));
            }
        }
        if let Some(rule) = self.no_constant_binary_expression.as_ref() {
            if rule.is_enabled() {
                index_set.insert(RuleFilter::Rule(Self::GROUP_NAME, Self::GROUP_RULES[2]));
            }
        }
        if let Some(rule) = self.no_destructured_props.as_ref() {
            if rule.is_enabled() {
                index_set.insert(RuleFilter::Rule(Self::GROUP_NAME, Self::GROUP_RULES[3]));
            }
        }
        if let Some(rule) = self.no_excessive_lines_per_function.as_ref() {
            if rule.is_enabled() {
                index_set.insert(RuleFilter::Rule(Self::GROUP_NAME, Self::GROUP_RULES[4]));
            }
        }
        if let Some(rule) = self.no_floating_promises.as_ref() {
            if rule.is_enabled() {
                index_set.insert(RuleFilter::Rule(Self::GROUP_NAME, Self::GROUP_RULES[5]));
            }
        }
        if let Some(rule) = self.no_global_dirname_filename.as_ref() {
            if rule.is_enabled() {
                index_set.insert(RuleFilter::Rule(Self::GROUP_NAME, Self::GROUP_RULES[6]));
            }
        }
        if let Some(rule) = self.no_implicit_coercion.as_ref() {
            if rule.is_enabled() {
                index_set.insert(RuleFilter::Rule(Self::GROUP_NAME, Self::GROUP_RULES[7]));
            }
        }
        if let Some(rule) = self.no_import_cycles.as_ref() {
            if rule.is_enabled() {
                index_set.insert(RuleFilter::Rule(Self::GROUP_NAME, Self::GROUP_RULES[8]));
            }
        }
        if let Some(rule) = self.no_important_styles.as_ref() {
            if rule.is_enabled() {
                index_set.insert(RuleFilter::Rule(Self::GROUP_NAME, Self::GROUP_RULES[9]));
            }
        }
        if let Some(rule) = self.no_magic_numbers.as_ref() {
            if rule.is_enabled() {
                index_set.insert(RuleFilter::Rule(Self::GROUP_NAME, Self::GROUP_RULES[10]));
            }
        }
        if let Some(rule) = self.no_missing_jsx_key.as_ref() {
            if rule.is_enabled() {
                index_set.insert(RuleFilter::Rule(Self::GROUP_NAME, Self::GROUP_RULES[11]));
            }
        }
        if let Some(rule) = self.no_misused_promises.as_ref() {
            if rule.is_enabled() {
                index_set.insert(RuleFilter::Rule(Self::GROUP_NAME, Self::GROUP_RULES[12]));
            }
        }
        if let Some(rule) = self.no_nested_component_definitions.as_ref() {
            if rule.is_enabled() {
                index_set.insert(RuleFilter::Rule(Self::GROUP_NAME, Self::GROUP_RULES[13]));
            }
        }
        if let Some(rule) = self.no_noninteractive_element_interactions.as_ref() {
            if rule.is_enabled() {
                index_set.insert(RuleFilter::Rule(Self::GROUP_NAME, Self::GROUP_RULES[14]));
            }
        }
        if let Some(rule) = self.no_process_global.as_ref() {
            if rule.is_enabled() {
                index_set.insert(RuleFilter::Rule(Self::GROUP_NAME, Self::GROUP_RULES[15]));
            }
        }
        if let Some(rule) = self.no_react_prop_assign.as_ref() {
            if rule.is_enabled() {
                index_set.insert(RuleFilter::Rule(Self::GROUP_NAME, Self::GROUP_RULES[16]));
            }
        }
        if let Some(rule) = self.no_react_props.as_ref() {
            if rule.is_enabled() {
                index_set.insert(RuleFilter::Rule(Self::GROUP_NAME, Self::GROUP_RULES[17]));
            }
        }
        if let Some(rule) = self.no_restricted_elements.as_ref() {
            if rule.is_enabled() {
                index_set.insert(RuleFilter::Rule(Self::GROUP_NAME, Self::GROUP_RULES[18]));
            }
        }
        if let Some(rule) = self.no_secrets.as_ref() {
            if rule.is_enabled() {
                index_set.insert(RuleFilter::Rule(Self::GROUP_NAME, Self::GROUP_RULES[19]));
            }
        }
        if let Some(rule) = self.no_shadow.as_ref() {
            if rule.is_enabled() {
                index_set.insert(RuleFilter::Rule(Self::GROUP_NAME, Self::GROUP_RULES[20]));
            }
        }
        if let Some(rule) = self.no_ts_ignore.as_ref() {
            if rule.is_enabled() {
                index_set.insert(RuleFilter::Rule(Self::GROUP_NAME, Self::GROUP_RULES[21]));
            }
        }
        if let Some(rule) = self.no_unassigned_variables.as_ref() {
            if rule.is_enabled() {
                index_set.insert(RuleFilter::Rule(Self::GROUP_NAME, Self::GROUP_RULES[22]));
            }
        }
        if let Some(rule) = self.no_unknown_at_rule.as_ref() {
            if rule.is_enabled() {
                index_set.insert(RuleFilter::Rule(Self::GROUP_NAME, Self::GROUP_RULES[23]));
            }
        }
        if let Some(rule) = self.no_unresolved_imports.as_ref() {
            if rule.is_enabled() {
                index_set.insert(RuleFilter::Rule(Self::GROUP_NAME, Self::GROUP_RULES[24]));
            }
        }
        if let Some(rule) = self.no_unwanted_polyfillio.as_ref() {
            if rule.is_enabled() {
                index_set.insert(RuleFilter::Rule(Self::GROUP_NAME, Self::GROUP_RULES[25]));
            }
        }
        if let Some(rule) = self.no_use_visible_task.as_ref() {
            if rule.is_enabled() {
                index_set.insert(RuleFilter::Rule(Self::GROUP_NAME, Self::GROUP_RULES[26]));
            }
        }
<<<<<<< HEAD
        if let Some(rule) = self.no_useless_backref_in_regex.as_ref() {
=======
        if let Some(rule) = self.no_vue_reserved_props.as_ref() {
>>>>>>> 0059cd9b
            if rule.is_enabled() {
                index_set.insert(RuleFilter::Rule(Self::GROUP_NAME, Self::GROUP_RULES[27]));
            }
        }
<<<<<<< HEAD
        if let Some(rule) = self.no_useless_escape_in_string.as_ref() {
=======
        if let Some(rule) = self.use_adjacent_getter_setter.as_ref() {
>>>>>>> 0059cd9b
            if rule.is_enabled() {
                index_set.insert(RuleFilter::Rule(Self::GROUP_NAME, Self::GROUP_RULES[28]));
            }
        }
<<<<<<< HEAD
        if let Some(rule) = self.no_useless_undefined.as_ref() {
=======
        if let Some(rule) = self.use_consistent_object_definition.as_ref() {
>>>>>>> 0059cd9b
            if rule.is_enabled() {
                index_set.insert(RuleFilter::Rule(Self::GROUP_NAME, Self::GROUP_RULES[29]));
            }
        }
<<<<<<< HEAD
        if let Some(rule) = self.use_adjacent_getter_setter.as_ref() {
=======
        if let Some(rule) = self.use_consistent_response.as_ref() {
>>>>>>> 0059cd9b
            if rule.is_enabled() {
                index_set.insert(RuleFilter::Rule(Self::GROUP_NAME, Self::GROUP_RULES[30]));
            }
        }
<<<<<<< HEAD
        if let Some(rule) = self.use_classlist.as_ref() {
=======
        if let Some(rule) = self.use_exhaustive_switch_cases.as_ref() {
>>>>>>> 0059cd9b
            if rule.is_enabled() {
                index_set.insert(RuleFilter::Rule(Self::GROUP_NAME, Self::GROUP_RULES[31]));
            }
        }
<<<<<<< HEAD
        if let Some(rule) = self.use_consistent_object_definition.as_ref() {
=======
        if let Some(rule) = self.use_explicit_type.as_ref() {
>>>>>>> 0059cd9b
            if rule.is_enabled() {
                index_set.insert(RuleFilter::Rule(Self::GROUP_NAME, Self::GROUP_RULES[32]));
            }
        }
<<<<<<< HEAD
        if let Some(rule) = self.use_consistent_response.as_ref() {
=======
        if let Some(rule) = self.use_exports_last.as_ref() {
>>>>>>> 0059cd9b
            if rule.is_enabled() {
                index_set.insert(RuleFilter::Rule(Self::GROUP_NAME, Self::GROUP_RULES[33]));
            }
        }
<<<<<<< HEAD
        if let Some(rule) = self.use_exhaustive_switch_cases.as_ref() {
=======
        if let Some(rule) = self.use_for_component.as_ref() {
>>>>>>> 0059cd9b
            if rule.is_enabled() {
                index_set.insert(RuleFilter::Rule(Self::GROUP_NAME, Self::GROUP_RULES[34]));
            }
        }
<<<<<<< HEAD
        if let Some(rule) = self.use_explicit_type.as_ref() {
=======
        if let Some(rule) = self.use_google_font_preconnect.as_ref() {
>>>>>>> 0059cd9b
            if rule.is_enabled() {
                index_set.insert(RuleFilter::Rule(Self::GROUP_NAME, Self::GROUP_RULES[35]));
            }
        }
<<<<<<< HEAD
        if let Some(rule) = self.use_exports_last.as_ref() {
=======
        if let Some(rule) = self.use_index_of.as_ref() {
>>>>>>> 0059cd9b
            if rule.is_enabled() {
                index_set.insert(RuleFilter::Rule(Self::GROUP_NAME, Self::GROUP_RULES[36]));
            }
        }
<<<<<<< HEAD
        if let Some(rule) = self.use_for_component.as_ref() {
=======
        if let Some(rule) = self.use_iterable_callback_return.as_ref() {
>>>>>>> 0059cd9b
            if rule.is_enabled() {
                index_set.insert(RuleFilter::Rule(Self::GROUP_NAME, Self::GROUP_RULES[37]));
            }
        }
<<<<<<< HEAD
        if let Some(rule) = self.use_google_font_preconnect.as_ref() {
=======
        if let Some(rule) = self.use_json_import_attribute.as_ref() {
>>>>>>> 0059cd9b
            if rule.is_enabled() {
                index_set.insert(RuleFilter::Rule(Self::GROUP_NAME, Self::GROUP_RULES[38]));
            }
        }
<<<<<<< HEAD
        if let Some(rule) = self.use_index_of.as_ref() {
=======
        if let Some(rule) = self.use_named_operation.as_ref() {
>>>>>>> 0059cd9b
            if rule.is_enabled() {
                index_set.insert(RuleFilter::Rule(Self::GROUP_NAME, Self::GROUP_RULES[39]));
            }
        }
<<<<<<< HEAD
        if let Some(rule) = self.use_iterable_callback_return.as_ref() {
=======
        if let Some(rule) = self.use_naming_convention.as_ref() {
>>>>>>> 0059cd9b
            if rule.is_enabled() {
                index_set.insert(RuleFilter::Rule(Self::GROUP_NAME, Self::GROUP_RULES[40]));
            }
        }
<<<<<<< HEAD
        if let Some(rule) = self.use_json_import_attribute.as_ref() {
=======
        if let Some(rule) = self.use_numeric_separators.as_ref() {
>>>>>>> 0059cd9b
            if rule.is_enabled() {
                index_set.insert(RuleFilter::Rule(Self::GROUP_NAME, Self::GROUP_RULES[41]));
            }
        }
<<<<<<< HEAD
        if let Some(rule) = self.use_jsx_a.as_ref() {
=======
        if let Some(rule) = self.use_object_spread.as_ref() {
>>>>>>> 0059cd9b
            if rule.is_enabled() {
                index_set.insert(RuleFilter::Rule(Self::GROUP_NAME, Self::GROUP_RULES[42]));
            }
        }
<<<<<<< HEAD
        if let Some(rule) = self.use_jsx_img.as_ref() {
=======
        if let Some(rule) = self.use_parse_int_radix.as_ref() {
>>>>>>> 0059cd9b
            if rule.is_enabled() {
                index_set.insert(RuleFilter::Rule(Self::GROUP_NAME, Self::GROUP_RULES[43]));
            }
        }
<<<<<<< HEAD
        if let Some(rule) = self.use_named_operation.as_ref() {
=======
        if let Some(rule) = self.use_readonly_class_properties.as_ref() {
>>>>>>> 0059cd9b
            if rule.is_enabled() {
                index_set.insert(RuleFilter::Rule(Self::GROUP_NAME, Self::GROUP_RULES[44]));
            }
        }
<<<<<<< HEAD
        if let Some(rule) = self.use_naming_convention.as_ref() {
=======
        if let Some(rule) = self.use_single_js_doc_asterisk.as_ref() {
>>>>>>> 0059cd9b
            if rule.is_enabled() {
                index_set.insert(RuleFilter::Rule(Self::GROUP_NAME, Self::GROUP_RULES[45]));
            }
        }
<<<<<<< HEAD
        if let Some(rule) = self.use_numeric_separators.as_ref() {
=======
        if let Some(rule) = self.use_sorted_classes.as_ref() {
>>>>>>> 0059cd9b
            if rule.is_enabled() {
                index_set.insert(RuleFilter::Rule(Self::GROUP_NAME, Self::GROUP_RULES[46]));
            }
        }
<<<<<<< HEAD
        if let Some(rule) = self.use_object_spread.as_ref() {
=======
        if let Some(rule) = self.use_symbol_description.as_ref() {
>>>>>>> 0059cd9b
            if rule.is_enabled() {
                index_set.insert(RuleFilter::Rule(Self::GROUP_NAME, Self::GROUP_RULES[47]));
            }
        }
<<<<<<< HEAD
        if let Some(rule) = self.use_parse_int_radix.as_ref() {
=======
        if let Some(rule) = self.use_unified_type_signature.as_ref() {
>>>>>>> 0059cd9b
            if rule.is_enabled() {
                index_set.insert(RuleFilter::Rule(Self::GROUP_NAME, Self::GROUP_RULES[48]));
            }
        }
<<<<<<< HEAD
        if let Some(rule) = self.use_readonly_class_properties.as_ref() {
            if rule.is_enabled() {
                index_set.insert(RuleFilter::Rule(Self::GROUP_NAME, Self::GROUP_RULES[49]));
            }
        }
        if let Some(rule) = self.use_single_js_doc_asterisk.as_ref() {
            if rule.is_enabled() {
                index_set.insert(RuleFilter::Rule(Self::GROUP_NAME, Self::GROUP_RULES[50]));
            }
        }
        if let Some(rule) = self.use_sorted_classes.as_ref() {
            if rule.is_enabled() {
                index_set.insert(RuleFilter::Rule(Self::GROUP_NAME, Self::GROUP_RULES[51]));
            }
        }
        if let Some(rule) = self.use_symbol_description.as_ref() {
            if rule.is_enabled() {
                index_set.insert(RuleFilter::Rule(Self::GROUP_NAME, Self::GROUP_RULES[52]));
            }
        }
        if let Some(rule) = self.use_unified_type_signature.as_ref() {
            if rule.is_enabled() {
                index_set.insert(RuleFilter::Rule(Self::GROUP_NAME, Self::GROUP_RULES[53]));
            }
        }
        if let Some(rule) = self.use_unique_element_ids.as_ref() {
            if rule.is_enabled() {
                index_set.insert(RuleFilter::Rule(Self::GROUP_NAME, Self::GROUP_RULES[54]));
=======
        if let Some(rule) = self.use_unique_element_ids.as_ref() {
            if rule.is_enabled() {
                index_set.insert(RuleFilter::Rule(Self::GROUP_NAME, Self::GROUP_RULES[49]));
>>>>>>> 0059cd9b
            }
        }
        index_set
    }
    fn get_disabled_rules(&self) -> FxHashSet<RuleFilter<'static>> {
        let mut index_set = FxHashSet::default();
        if let Some(rule) = self.no_await_in_loop.as_ref() {
            if rule.is_disabled() {
                index_set.insert(RuleFilter::Rule(Self::GROUP_NAME, Self::GROUP_RULES[0]));
            }
        }
        if let Some(rule) = self.no_bitwise_operators.as_ref() {
            if rule.is_disabled() {
                index_set.insert(RuleFilter::Rule(Self::GROUP_NAME, Self::GROUP_RULES[1]));
            }
        }
        if let Some(rule) = self.no_constant_binary_expression.as_ref() {
            if rule.is_disabled() {
                index_set.insert(RuleFilter::Rule(Self::GROUP_NAME, Self::GROUP_RULES[2]));
            }
        }
        if let Some(rule) = self.no_destructured_props.as_ref() {
            if rule.is_disabled() {
                index_set.insert(RuleFilter::Rule(Self::GROUP_NAME, Self::GROUP_RULES[3]));
            }
        }
        if let Some(rule) = self.no_excessive_lines_per_function.as_ref() {
            if rule.is_disabled() {
                index_set.insert(RuleFilter::Rule(Self::GROUP_NAME, Self::GROUP_RULES[4]));
            }
        }
        if let Some(rule) = self.no_floating_promises.as_ref() {
            if rule.is_disabled() {
                index_set.insert(RuleFilter::Rule(Self::GROUP_NAME, Self::GROUP_RULES[5]));
            }
        }
        if let Some(rule) = self.no_global_dirname_filename.as_ref() {
            if rule.is_disabled() {
                index_set.insert(RuleFilter::Rule(Self::GROUP_NAME, Self::GROUP_RULES[6]));
            }
        }
        if let Some(rule) = self.no_implicit_coercion.as_ref() {
            if rule.is_disabled() {
                index_set.insert(RuleFilter::Rule(Self::GROUP_NAME, Self::GROUP_RULES[7]));
            }
        }
        if let Some(rule) = self.no_import_cycles.as_ref() {
            if rule.is_disabled() {
                index_set.insert(RuleFilter::Rule(Self::GROUP_NAME, Self::GROUP_RULES[8]));
            }
        }
        if let Some(rule) = self.no_important_styles.as_ref() {
            if rule.is_disabled() {
                index_set.insert(RuleFilter::Rule(Self::GROUP_NAME, Self::GROUP_RULES[9]));
            }
        }
        if let Some(rule) = self.no_magic_numbers.as_ref() {
            if rule.is_disabled() {
                index_set.insert(RuleFilter::Rule(Self::GROUP_NAME, Self::GROUP_RULES[10]));
            }
        }
        if let Some(rule) = self.no_missing_jsx_key.as_ref() {
            if rule.is_disabled() {
                index_set.insert(RuleFilter::Rule(Self::GROUP_NAME, Self::GROUP_RULES[11]));
            }
        }
        if let Some(rule) = self.no_misused_promises.as_ref() {
            if rule.is_disabled() {
                index_set.insert(RuleFilter::Rule(Self::GROUP_NAME, Self::GROUP_RULES[12]));
            }
        }
        if let Some(rule) = self.no_nested_component_definitions.as_ref() {
            if rule.is_disabled() {
                index_set.insert(RuleFilter::Rule(Self::GROUP_NAME, Self::GROUP_RULES[13]));
            }
        }
        if let Some(rule) = self.no_noninteractive_element_interactions.as_ref() {
            if rule.is_disabled() {
                index_set.insert(RuleFilter::Rule(Self::GROUP_NAME, Self::GROUP_RULES[14]));
            }
        }
        if let Some(rule) = self.no_process_global.as_ref() {
            if rule.is_disabled() {
                index_set.insert(RuleFilter::Rule(Self::GROUP_NAME, Self::GROUP_RULES[15]));
            }
        }
        if let Some(rule) = self.no_react_prop_assign.as_ref() {
            if rule.is_disabled() {
                index_set.insert(RuleFilter::Rule(Self::GROUP_NAME, Self::GROUP_RULES[16]));
            }
        }
        if let Some(rule) = self.no_react_props.as_ref() {
            if rule.is_disabled() {
                index_set.insert(RuleFilter::Rule(Self::GROUP_NAME, Self::GROUP_RULES[17]));
            }
        }
        if let Some(rule) = self.no_restricted_elements.as_ref() {
            if rule.is_disabled() {
                index_set.insert(RuleFilter::Rule(Self::GROUP_NAME, Self::GROUP_RULES[18]));
            }
        }
        if let Some(rule) = self.no_secrets.as_ref() {
            if rule.is_disabled() {
                index_set.insert(RuleFilter::Rule(Self::GROUP_NAME, Self::GROUP_RULES[19]));
            }
        }
        if let Some(rule) = self.no_shadow.as_ref() {
            if rule.is_disabled() {
                index_set.insert(RuleFilter::Rule(Self::GROUP_NAME, Self::GROUP_RULES[20]));
            }
        }
        if let Some(rule) = self.no_ts_ignore.as_ref() {
            if rule.is_disabled() {
                index_set.insert(RuleFilter::Rule(Self::GROUP_NAME, Self::GROUP_RULES[21]));
            }
        }
        if let Some(rule) = self.no_unassigned_variables.as_ref() {
            if rule.is_disabled() {
                index_set.insert(RuleFilter::Rule(Self::GROUP_NAME, Self::GROUP_RULES[22]));
            }
        }
        if let Some(rule) = self.no_unknown_at_rule.as_ref() {
            if rule.is_disabled() {
                index_set.insert(RuleFilter::Rule(Self::GROUP_NAME, Self::GROUP_RULES[23]));
            }
        }
        if let Some(rule) = self.no_unresolved_imports.as_ref() {
            if rule.is_disabled() {
                index_set.insert(RuleFilter::Rule(Self::GROUP_NAME, Self::GROUP_RULES[24]));
            }
        }
        if let Some(rule) = self.no_unwanted_polyfillio.as_ref() {
            if rule.is_disabled() {
                index_set.insert(RuleFilter::Rule(Self::GROUP_NAME, Self::GROUP_RULES[25]));
            }
        }
        if let Some(rule) = self.no_use_visible_task.as_ref() {
            if rule.is_disabled() {
                index_set.insert(RuleFilter::Rule(Self::GROUP_NAME, Self::GROUP_RULES[26]));
            }
        }
<<<<<<< HEAD
        if let Some(rule) = self.no_useless_backref_in_regex.as_ref() {
=======
        if let Some(rule) = self.no_vue_reserved_props.as_ref() {
>>>>>>> 0059cd9b
            if rule.is_disabled() {
                index_set.insert(RuleFilter::Rule(Self::GROUP_NAME, Self::GROUP_RULES[27]));
            }
        }
<<<<<<< HEAD
        if let Some(rule) = self.no_useless_escape_in_string.as_ref() {
=======
        if let Some(rule) = self.use_adjacent_getter_setter.as_ref() {
>>>>>>> 0059cd9b
            if rule.is_disabled() {
                index_set.insert(RuleFilter::Rule(Self::GROUP_NAME, Self::GROUP_RULES[28]));
            }
        }
<<<<<<< HEAD
        if let Some(rule) = self.no_useless_undefined.as_ref() {
=======
        if let Some(rule) = self.use_consistent_object_definition.as_ref() {
>>>>>>> 0059cd9b
            if rule.is_disabled() {
                index_set.insert(RuleFilter::Rule(Self::GROUP_NAME, Self::GROUP_RULES[29]));
            }
        }
<<<<<<< HEAD
        if let Some(rule) = self.use_adjacent_getter_setter.as_ref() {
=======
        if let Some(rule) = self.use_consistent_response.as_ref() {
>>>>>>> 0059cd9b
            if rule.is_disabled() {
                index_set.insert(RuleFilter::Rule(Self::GROUP_NAME, Self::GROUP_RULES[30]));
            }
        }
<<<<<<< HEAD
        if let Some(rule) = self.use_classlist.as_ref() {
=======
        if let Some(rule) = self.use_exhaustive_switch_cases.as_ref() {
>>>>>>> 0059cd9b
            if rule.is_disabled() {
                index_set.insert(RuleFilter::Rule(Self::GROUP_NAME, Self::GROUP_RULES[31]));
            }
        }
<<<<<<< HEAD
        if let Some(rule) = self.use_consistent_object_definition.as_ref() {
=======
        if let Some(rule) = self.use_explicit_type.as_ref() {
>>>>>>> 0059cd9b
            if rule.is_disabled() {
                index_set.insert(RuleFilter::Rule(Self::GROUP_NAME, Self::GROUP_RULES[32]));
            }
        }
<<<<<<< HEAD
        if let Some(rule) = self.use_consistent_response.as_ref() {
=======
        if let Some(rule) = self.use_exports_last.as_ref() {
>>>>>>> 0059cd9b
            if rule.is_disabled() {
                index_set.insert(RuleFilter::Rule(Self::GROUP_NAME, Self::GROUP_RULES[33]));
            }
        }
<<<<<<< HEAD
        if let Some(rule) = self.use_exhaustive_switch_cases.as_ref() {
=======
        if let Some(rule) = self.use_for_component.as_ref() {
>>>>>>> 0059cd9b
            if rule.is_disabled() {
                index_set.insert(RuleFilter::Rule(Self::GROUP_NAME, Self::GROUP_RULES[34]));
            }
        }
<<<<<<< HEAD
        if let Some(rule) = self.use_explicit_type.as_ref() {
=======
        if let Some(rule) = self.use_google_font_preconnect.as_ref() {
>>>>>>> 0059cd9b
            if rule.is_disabled() {
                index_set.insert(RuleFilter::Rule(Self::GROUP_NAME, Self::GROUP_RULES[35]));
            }
        }
<<<<<<< HEAD
        if let Some(rule) = self.use_exports_last.as_ref() {
=======
        if let Some(rule) = self.use_index_of.as_ref() {
>>>>>>> 0059cd9b
            if rule.is_disabled() {
                index_set.insert(RuleFilter::Rule(Self::GROUP_NAME, Self::GROUP_RULES[36]));
            }
        }
<<<<<<< HEAD
        if let Some(rule) = self.use_for_component.as_ref() {
=======
        if let Some(rule) = self.use_iterable_callback_return.as_ref() {
>>>>>>> 0059cd9b
            if rule.is_disabled() {
                index_set.insert(RuleFilter::Rule(Self::GROUP_NAME, Self::GROUP_RULES[37]));
            }
        }
<<<<<<< HEAD
        if let Some(rule) = self.use_google_font_preconnect.as_ref() {
=======
        if let Some(rule) = self.use_json_import_attribute.as_ref() {
>>>>>>> 0059cd9b
            if rule.is_disabled() {
                index_set.insert(RuleFilter::Rule(Self::GROUP_NAME, Self::GROUP_RULES[38]));
            }
        }
<<<<<<< HEAD
        if let Some(rule) = self.use_index_of.as_ref() {
=======
        if let Some(rule) = self.use_named_operation.as_ref() {
>>>>>>> 0059cd9b
            if rule.is_disabled() {
                index_set.insert(RuleFilter::Rule(Self::GROUP_NAME, Self::GROUP_RULES[39]));
            }
        }
<<<<<<< HEAD
        if let Some(rule) = self.use_iterable_callback_return.as_ref() {
=======
        if let Some(rule) = self.use_naming_convention.as_ref() {
>>>>>>> 0059cd9b
            if rule.is_disabled() {
                index_set.insert(RuleFilter::Rule(Self::GROUP_NAME, Self::GROUP_RULES[40]));
            }
        }
<<<<<<< HEAD
        if let Some(rule) = self.use_json_import_attribute.as_ref() {
=======
        if let Some(rule) = self.use_numeric_separators.as_ref() {
>>>>>>> 0059cd9b
            if rule.is_disabled() {
                index_set.insert(RuleFilter::Rule(Self::GROUP_NAME, Self::GROUP_RULES[41]));
            }
        }
<<<<<<< HEAD
        if let Some(rule) = self.use_jsx_a.as_ref() {
=======
        if let Some(rule) = self.use_object_spread.as_ref() {
>>>>>>> 0059cd9b
            if rule.is_disabled() {
                index_set.insert(RuleFilter::Rule(Self::GROUP_NAME, Self::GROUP_RULES[42]));
            }
        }
<<<<<<< HEAD
        if let Some(rule) = self.use_jsx_img.as_ref() {
=======
        if let Some(rule) = self.use_parse_int_radix.as_ref() {
>>>>>>> 0059cd9b
            if rule.is_disabled() {
                index_set.insert(RuleFilter::Rule(Self::GROUP_NAME, Self::GROUP_RULES[43]));
            }
        }
<<<<<<< HEAD
        if let Some(rule) = self.use_named_operation.as_ref() {
=======
        if let Some(rule) = self.use_readonly_class_properties.as_ref() {
>>>>>>> 0059cd9b
            if rule.is_disabled() {
                index_set.insert(RuleFilter::Rule(Self::GROUP_NAME, Self::GROUP_RULES[44]));
            }
        }
<<<<<<< HEAD
        if let Some(rule) = self.use_naming_convention.as_ref() {
=======
        if let Some(rule) = self.use_single_js_doc_asterisk.as_ref() {
>>>>>>> 0059cd9b
            if rule.is_disabled() {
                index_set.insert(RuleFilter::Rule(Self::GROUP_NAME, Self::GROUP_RULES[45]));
            }
        }
<<<<<<< HEAD
        if let Some(rule) = self.use_numeric_separators.as_ref() {
=======
        if let Some(rule) = self.use_sorted_classes.as_ref() {
>>>>>>> 0059cd9b
            if rule.is_disabled() {
                index_set.insert(RuleFilter::Rule(Self::GROUP_NAME, Self::GROUP_RULES[46]));
            }
        }
<<<<<<< HEAD
        if let Some(rule) = self.use_object_spread.as_ref() {
=======
        if let Some(rule) = self.use_symbol_description.as_ref() {
>>>>>>> 0059cd9b
            if rule.is_disabled() {
                index_set.insert(RuleFilter::Rule(Self::GROUP_NAME, Self::GROUP_RULES[47]));
            }
        }
<<<<<<< HEAD
        if let Some(rule) = self.use_parse_int_radix.as_ref() {
=======
        if let Some(rule) = self.use_unified_type_signature.as_ref() {
>>>>>>> 0059cd9b
            if rule.is_disabled() {
                index_set.insert(RuleFilter::Rule(Self::GROUP_NAME, Self::GROUP_RULES[48]));
            }
        }
<<<<<<< HEAD
        if let Some(rule) = self.use_readonly_class_properties.as_ref() {
            if rule.is_disabled() {
                index_set.insert(RuleFilter::Rule(Self::GROUP_NAME, Self::GROUP_RULES[49]));
            }
        }
        if let Some(rule) = self.use_single_js_doc_asterisk.as_ref() {
            if rule.is_disabled() {
                index_set.insert(RuleFilter::Rule(Self::GROUP_NAME, Self::GROUP_RULES[50]));
            }
        }
        if let Some(rule) = self.use_sorted_classes.as_ref() {
            if rule.is_disabled() {
                index_set.insert(RuleFilter::Rule(Self::GROUP_NAME, Self::GROUP_RULES[51]));
            }
        }
        if let Some(rule) = self.use_symbol_description.as_ref() {
            if rule.is_disabled() {
                index_set.insert(RuleFilter::Rule(Self::GROUP_NAME, Self::GROUP_RULES[52]));
            }
        }
        if let Some(rule) = self.use_unified_type_signature.as_ref() {
            if rule.is_disabled() {
                index_set.insert(RuleFilter::Rule(Self::GROUP_NAME, Self::GROUP_RULES[53]));
            }
        }
        if let Some(rule) = self.use_unique_element_ids.as_ref() {
            if rule.is_disabled() {
                index_set.insert(RuleFilter::Rule(Self::GROUP_NAME, Self::GROUP_RULES[54]));
=======
        if let Some(rule) = self.use_unique_element_ids.as_ref() {
            if rule.is_disabled() {
                index_set.insert(RuleFilter::Rule(Self::GROUP_NAME, Self::GROUP_RULES[49]));
>>>>>>> 0059cd9b
            }
        }
        index_set
    }
    #[doc = r" Checks if, given a rule name, matches one of the rules contained in this category"]
    fn has_rule(rule_name: &str) -> Option<&'static str> {
        Some(Self::GROUP_RULES[Self::GROUP_RULES.binary_search(&rule_name).ok()?])
    }
    fn recommended_rules_as_filters() -> &'static [RuleFilter<'static>] {
        Self::RECOMMENDED_RULES_AS_FILTERS
    }
    fn all_rules_as_filters() -> &'static [RuleFilter<'static>] {
        Self::ALL_RULES_AS_FILTERS
    }
    #[doc = r" Select preset rules"]
    fn collect_preset_rules(
        &self,
        parent_is_recommended: bool,
        enabled_rules: &mut FxHashSet<RuleFilter<'static>>,
    ) {
        if self.is_recommended_true() || self.is_recommended_unset() && parent_is_recommended {
            enabled_rules.extend(Self::recommended_rules_as_filters());
        }
    }
    fn set_recommended(&mut self, value: Option<bool>) {
        self.recommended = value;
    }
    fn get_rule_configuration(
        &self,
        rule_name: &str,
    ) -> Option<(RulePlainConfiguration, Option<RuleOptions>)> {
        match rule_name {
            "noAwaitInLoop" => self
                .no_await_in_loop
                .as_ref()
                .map(|conf| (conf.level(), conf.get_options())),
            "noBitwiseOperators" => self
                .no_bitwise_operators
                .as_ref()
                .map(|conf| (conf.level(), conf.get_options())),
            "noConstantBinaryExpression" => self
                .no_constant_binary_expression
                .as_ref()
                .map(|conf| (conf.level(), conf.get_options())),
            "noDestructuredProps" => self
                .no_destructured_props
                .as_ref()
                .map(|conf| (conf.level(), conf.get_options())),
            "noExcessiveLinesPerFunction" => self
                .no_excessive_lines_per_function
                .as_ref()
                .map(|conf| (conf.level(), conf.get_options())),
            "noFloatingPromises" => self
                .no_floating_promises
                .as_ref()
                .map(|conf| (conf.level(), conf.get_options())),
            "noGlobalDirnameFilename" => self
                .no_global_dirname_filename
                .as_ref()
                .map(|conf| (conf.level(), conf.get_options())),
            "noImplicitCoercion" => self
                .no_implicit_coercion
                .as_ref()
                .map(|conf| (conf.level(), conf.get_options())),
            "noImportCycles" => self
                .no_import_cycles
                .as_ref()
                .map(|conf| (conf.level(), conf.get_options())),
            "noImportantStyles" => self
                .no_important_styles
                .as_ref()
                .map(|conf| (conf.level(), conf.get_options())),
            "noMagicNumbers" => self
                .no_magic_numbers
                .as_ref()
                .map(|conf| (conf.level(), conf.get_options())),
            "noMissingJsxKey" => self
                .no_missing_jsx_key
                .as_ref()
                .map(|conf| (conf.level(), conf.get_options())),
            "noMisusedPromises" => self
                .no_misused_promises
                .as_ref()
                .map(|conf| (conf.level(), conf.get_options())),
            "noNestedComponentDefinitions" => self
                .no_nested_component_definitions
                .as_ref()
                .map(|conf| (conf.level(), conf.get_options())),
            "noNoninteractiveElementInteractions" => self
                .no_noninteractive_element_interactions
                .as_ref()
                .map(|conf| (conf.level(), conf.get_options())),
            "noProcessGlobal" => self
                .no_process_global
                .as_ref()
                .map(|conf| (conf.level(), conf.get_options())),
            "noReactPropAssign" => self
                .no_react_prop_assign
                .as_ref()
                .map(|conf| (conf.level(), conf.get_options())),
            "noReactProps" => self
                .no_react_props
                .as_ref()
                .map(|conf| (conf.level(), conf.get_options())),
            "noRestrictedElements" => self
                .no_restricted_elements
                .as_ref()
                .map(|conf| (conf.level(), conf.get_options())),
            "noSecrets" => self
                .no_secrets
                .as_ref()
                .map(|conf| (conf.level(), conf.get_options())),
            "noShadow" => self
                .no_shadow
                .as_ref()
                .map(|conf| (conf.level(), conf.get_options())),
            "noTsIgnore" => self
                .no_ts_ignore
                .as_ref()
                .map(|conf| (conf.level(), conf.get_options())),
            "noUnassignedVariables" => self
                .no_unassigned_variables
                .as_ref()
                .map(|conf| (conf.level(), conf.get_options())),
            "noUnknownAtRule" => self
                .no_unknown_at_rule
                .as_ref()
                .map(|conf| (conf.level(), conf.get_options())),
            "noUnresolvedImports" => self
                .no_unresolved_imports
                .as_ref()
                .map(|conf| (conf.level(), conf.get_options())),
            "noUnwantedPolyfillio" => self
                .no_unwanted_polyfillio
                .as_ref()
                .map(|conf| (conf.level(), conf.get_options())),
            "noUseVisibleTask" => self
                .no_use_visible_task
                .as_ref()
                .map(|conf| (conf.level(), conf.get_options())),
            "noUselessBackrefInRegex" => self
                .no_useless_backref_in_regex
                .as_ref()
                .map(|conf| (conf.level(), conf.get_options())),
            "noUselessEscapeInString" => self
                .no_useless_escape_in_string
                .as_ref()
                .map(|conf| (conf.level(), conf.get_options())),
            "noUselessUndefined" => self
                .no_useless_undefined
                .as_ref()
                .map(|conf| (conf.level(), conf.get_options())),
            "noVueReservedProps" => self
                .no_vue_reserved_props
                .as_ref()
                .map(|conf| (conf.level(), conf.get_options())),
            "useAdjacentGetterSetter" => self
                .use_adjacent_getter_setter
                .as_ref()
                .map(|conf| (conf.level(), conf.get_options())),
            "useClasslist" => self
                .use_classlist
                .as_ref()
                .map(|conf| (conf.level(), conf.get_options())),
            "useConsistentObjectDefinition" => self
                .use_consistent_object_definition
                .as_ref()
                .map(|conf| (conf.level(), conf.get_options())),
            "useConsistentResponse" => self
                .use_consistent_response
                .as_ref()
                .map(|conf| (conf.level(), conf.get_options())),
            "useExhaustiveSwitchCases" => self
                .use_exhaustive_switch_cases
                .as_ref()
                .map(|conf| (conf.level(), conf.get_options())),
            "useExplicitType" => self
                .use_explicit_type
                .as_ref()
                .map(|conf| (conf.level(), conf.get_options())),
            "useExportsLast" => self
                .use_exports_last
                .as_ref()
                .map(|conf| (conf.level(), conf.get_options())),
            "useForComponent" => self
                .use_for_component
                .as_ref()
                .map(|conf| (conf.level(), conf.get_options())),
            "useGoogleFontPreconnect" => self
                .use_google_font_preconnect
                .as_ref()
                .map(|conf| (conf.level(), conf.get_options())),
            "useIndexOf" => self
                .use_index_of
                .as_ref()
                .map(|conf| (conf.level(), conf.get_options())),
            "useIterableCallbackReturn" => self
                .use_iterable_callback_return
                .as_ref()
                .map(|conf| (conf.level(), conf.get_options())),
            "useJsonImportAttribute" => self
                .use_json_import_attribute
                .as_ref()
                .map(|conf| (conf.level(), conf.get_options())),
            "useJsxA" => self
                .use_jsx_a
                .as_ref()
                .map(|conf| (conf.level(), conf.get_options())),
            "useJsxImg" => self
                .use_jsx_img
                .as_ref()
                .map(|conf| (conf.level(), conf.get_options())),
            "useNamedOperation" => self
                .use_named_operation
                .as_ref()
                .map(|conf| (conf.level(), conf.get_options())),
            "useNamingConvention" => self
                .use_naming_convention
                .as_ref()
                .map(|conf| (conf.level(), conf.get_options())),
            "useNumericSeparators" => self
                .use_numeric_separators
                .as_ref()
                .map(|conf| (conf.level(), conf.get_options())),
            "useObjectSpread" => self
                .use_object_spread
                .as_ref()
                .map(|conf| (conf.level(), conf.get_options())),
            "useParseIntRadix" => self
                .use_parse_int_radix
                .as_ref()
                .map(|conf| (conf.level(), conf.get_options())),
            "useReadonlyClassProperties" => self
                .use_readonly_class_properties
                .as_ref()
                .map(|conf| (conf.level(), conf.get_options())),
            "useSingleJsDocAsterisk" => self
                .use_single_js_doc_asterisk
                .as_ref()
                .map(|conf| (conf.level(), conf.get_options())),
            "useSortedClasses" => self
                .use_sorted_classes
                .as_ref()
                .map(|conf| (conf.level(), conf.get_options())),
            "useSymbolDescription" => self
                .use_symbol_description
                .as_ref()
                .map(|conf| (conf.level(), conf.get_options())),
            "useUnifiedTypeSignature" => self
                .use_unified_type_signature
                .as_ref()
                .map(|conf| (conf.level(), conf.get_options())),
            "useUniqueElementIds" => self
                .use_unique_element_ids
                .as_ref()
                .map(|conf| (conf.level(), conf.get_options())),
            _ => None,
        }
    }
}
impl From<GroupPlainConfiguration> for Nursery {
    fn from(value: GroupPlainConfiguration) -> Self {
        Self {
            recommended: None,
            no_await_in_loop: Some(value.into()),
            no_bitwise_operators: Some(value.into()),
            no_constant_binary_expression: Some(value.into()),
            no_destructured_props: Some(value.into()),
            no_excessive_lines_per_function: Some(value.into()),
            no_floating_promises: Some(value.into()),
            no_global_dirname_filename: Some(value.into()),
            no_implicit_coercion: Some(value.into()),
            no_import_cycles: Some(value.into()),
            no_important_styles: Some(value.into()),
            no_magic_numbers: Some(value.into()),
            no_missing_jsx_key: Some(value.into()),
            no_misused_promises: Some(value.into()),
            no_nested_component_definitions: Some(value.into()),
            no_noninteractive_element_interactions: Some(value.into()),
            no_process_global: Some(value.into()),
            no_react_prop_assign: Some(value.into()),
            no_react_props: Some(value.into()),
            no_restricted_elements: Some(value.into()),
            no_secrets: Some(value.into()),
            no_shadow: Some(value.into()),
            no_ts_ignore: Some(value.into()),
            no_unassigned_variables: Some(value.into()),
            no_unknown_at_rule: Some(value.into()),
            no_unresolved_imports: Some(value.into()),
            no_unwanted_polyfillio: Some(value.into()),
            no_use_visible_task: Some(value.into()),
            no_useless_backref_in_regex: Some(value.into()),
            no_useless_escape_in_string: Some(value.into()),
            no_useless_undefined: Some(value.into()),
            no_vue_reserved_props: Some(value.into()),
            use_adjacent_getter_setter: Some(value.into()),
            use_classlist: Some(value.into()),
            use_consistent_object_definition: Some(value.into()),
            use_consistent_response: Some(value.into()),
            use_exhaustive_switch_cases: Some(value.into()),
            use_explicit_type: Some(value.into()),
            use_exports_last: Some(value.into()),
            use_for_component: Some(value.into()),
            use_google_font_preconnect: Some(value.into()),
            use_index_of: Some(value.into()),
            use_iterable_callback_return: Some(value.into()),
            use_json_import_attribute: Some(value.into()),
            use_jsx_a: Some(value.into()),
            use_jsx_img: Some(value.into()),
            use_named_operation: Some(value.into()),
            use_naming_convention: Some(value.into()),
            use_numeric_separators: Some(value.into()),
            use_object_spread: Some(value.into()),
            use_parse_int_radix: Some(value.into()),
            use_readonly_class_properties: Some(value.into()),
            use_single_js_doc_asterisk: Some(value.into()),
            use_sorted_classes: Some(value.into()),
            use_symbol_description: Some(value.into()),
            use_unified_type_signature: Some(value.into()),
            use_unique_element_ids: Some(value.into()),
        }
    }
}
#[derive(Clone, Debug, Default, Deserialize, Deserializable, Eq, Merge, PartialEq, Serialize)]
#[cfg_attr(feature = "schema", derive(JsonSchema))]
#[serde(rename_all = "camelCase", default, deny_unknown_fields)]
#[doc = r" A list of rules that belong to this group"]
pub struct Performance { # [doc = r" It enables the recommended rules for this group"] # [serde (skip_serializing_if = "Option::is_none")] pub recommended : Option < bool > , # [doc = "Disallow the use of spread (...) syntax on accumulators."] # [serde (skip_serializing_if = "Option::is_none")] pub no_accumulating_spread : Option < RuleConfiguration < biome_rule_options :: no_accumulating_spread :: NoAccumulatingSpreadOptions >> , # [doc = "Disallow the use of barrel file."] # [serde (skip_serializing_if = "Option::is_none")] pub no_barrel_file : Option < RuleConfiguration < biome_rule_options :: no_barrel_file :: NoBarrelFileOptions >> , # [doc = "Disallow the use of the delete operator."] # [serde (skip_serializing_if = "Option::is_none")] pub no_delete : Option < RuleFixConfiguration < biome_rule_options :: no_delete :: NoDeleteOptions >> , # [doc = "Disallow accessing namespace imports dynamically."] # [serde (skip_serializing_if = "Option::is_none")] pub no_dynamic_namespace_import_access : Option < RuleConfiguration < biome_rule_options :: no_dynamic_namespace_import_access :: NoDynamicNamespaceImportAccessOptions >> , # [doc = "Prevent usage of \\<img> element in a Next.js project."] # [serde (skip_serializing_if = "Option::is_none")] pub no_img_element : Option < RuleConfiguration < biome_rule_options :: no_img_element :: NoImgElementOptions >> , # [doc = "Disallow the use of namespace imports."] # [serde (skip_serializing_if = "Option::is_none")] pub no_namespace_import : Option < RuleConfiguration < biome_rule_options :: no_namespace_import :: NoNamespaceImportOptions >> , # [doc = "Avoid re-export all."] # [serde (skip_serializing_if = "Option::is_none")] pub no_re_export_all : Option < RuleConfiguration < biome_rule_options :: no_re_export_all :: NoReExportAllOptions >> , # [doc = "Require regex literals to be declared at the top level."] # [serde (skip_serializing_if = "Option::is_none")] pub use_top_level_regex : Option < RuleConfiguration < biome_rule_options :: use_top_level_regex :: UseTopLevelRegexOptions >> }
impl Performance {
    const GROUP_NAME: &'static str = "performance";
    pub(crate) const GROUP_RULES: &'static [&'static str] = &[
        "noAccumulatingSpread",
        "noBarrelFile",
        "noDelete",
        "noDynamicNamespaceImportAccess",
        "noImgElement",
        "noNamespaceImport",
        "noReExportAll",
        "useTopLevelRegex",
    ];
    const RECOMMENDED_RULES_AS_FILTERS: &'static [RuleFilter<'static>] = &[
        RuleFilter::Rule(Self::GROUP_NAME, Self::GROUP_RULES[0]),
        RuleFilter::Rule(Self::GROUP_NAME, Self::GROUP_RULES[3]),
    ];
    const ALL_RULES_AS_FILTERS: &'static [RuleFilter<'static>] = &[
        RuleFilter::Rule(Self::GROUP_NAME, Self::GROUP_RULES[0]),
        RuleFilter::Rule(Self::GROUP_NAME, Self::GROUP_RULES[1]),
        RuleFilter::Rule(Self::GROUP_NAME, Self::GROUP_RULES[2]),
        RuleFilter::Rule(Self::GROUP_NAME, Self::GROUP_RULES[3]),
        RuleFilter::Rule(Self::GROUP_NAME, Self::GROUP_RULES[4]),
        RuleFilter::Rule(Self::GROUP_NAME, Self::GROUP_RULES[5]),
        RuleFilter::Rule(Self::GROUP_NAME, Self::GROUP_RULES[6]),
        RuleFilter::Rule(Self::GROUP_NAME, Self::GROUP_RULES[7]),
    ];
}
impl RuleGroupExt for Performance {
    fn is_recommended_true(&self) -> bool {
        matches!(self.recommended, Some(true))
    }
    fn is_recommended_unset(&self) -> bool {
        self.recommended.is_none()
    }
    fn get_enabled_rules(&self) -> FxHashSet<RuleFilter<'static>> {
        let mut index_set = FxHashSet::default();
        if let Some(rule) = self.no_accumulating_spread.as_ref() {
            if rule.is_enabled() {
                index_set.insert(RuleFilter::Rule(Self::GROUP_NAME, Self::GROUP_RULES[0]));
            }
        }
        if let Some(rule) = self.no_barrel_file.as_ref() {
            if rule.is_enabled() {
                index_set.insert(RuleFilter::Rule(Self::GROUP_NAME, Self::GROUP_RULES[1]));
            }
        }
        if let Some(rule) = self.no_delete.as_ref() {
            if rule.is_enabled() {
                index_set.insert(RuleFilter::Rule(Self::GROUP_NAME, Self::GROUP_RULES[2]));
            }
        }
        if let Some(rule) = self.no_dynamic_namespace_import_access.as_ref() {
            if rule.is_enabled() {
                index_set.insert(RuleFilter::Rule(Self::GROUP_NAME, Self::GROUP_RULES[3]));
            }
        }
        if let Some(rule) = self.no_img_element.as_ref() {
            if rule.is_enabled() {
                index_set.insert(RuleFilter::Rule(Self::GROUP_NAME, Self::GROUP_RULES[4]));
            }
        }
        if let Some(rule) = self.no_namespace_import.as_ref() {
            if rule.is_enabled() {
                index_set.insert(RuleFilter::Rule(Self::GROUP_NAME, Self::GROUP_RULES[5]));
            }
        }
        if let Some(rule) = self.no_re_export_all.as_ref() {
            if rule.is_enabled() {
                index_set.insert(RuleFilter::Rule(Self::GROUP_NAME, Self::GROUP_RULES[6]));
            }
        }
        if let Some(rule) = self.use_top_level_regex.as_ref() {
            if rule.is_enabled() {
                index_set.insert(RuleFilter::Rule(Self::GROUP_NAME, Self::GROUP_RULES[7]));
            }
        }
        index_set
    }
    fn get_disabled_rules(&self) -> FxHashSet<RuleFilter<'static>> {
        let mut index_set = FxHashSet::default();
        if let Some(rule) = self.no_accumulating_spread.as_ref() {
            if rule.is_disabled() {
                index_set.insert(RuleFilter::Rule(Self::GROUP_NAME, Self::GROUP_RULES[0]));
            }
        }
        if let Some(rule) = self.no_barrel_file.as_ref() {
            if rule.is_disabled() {
                index_set.insert(RuleFilter::Rule(Self::GROUP_NAME, Self::GROUP_RULES[1]));
            }
        }
        if let Some(rule) = self.no_delete.as_ref() {
            if rule.is_disabled() {
                index_set.insert(RuleFilter::Rule(Self::GROUP_NAME, Self::GROUP_RULES[2]));
            }
        }
        if let Some(rule) = self.no_dynamic_namespace_import_access.as_ref() {
            if rule.is_disabled() {
                index_set.insert(RuleFilter::Rule(Self::GROUP_NAME, Self::GROUP_RULES[3]));
            }
        }
        if let Some(rule) = self.no_img_element.as_ref() {
            if rule.is_disabled() {
                index_set.insert(RuleFilter::Rule(Self::GROUP_NAME, Self::GROUP_RULES[4]));
            }
        }
        if let Some(rule) = self.no_namespace_import.as_ref() {
            if rule.is_disabled() {
                index_set.insert(RuleFilter::Rule(Self::GROUP_NAME, Self::GROUP_RULES[5]));
            }
        }
        if let Some(rule) = self.no_re_export_all.as_ref() {
            if rule.is_disabled() {
                index_set.insert(RuleFilter::Rule(Self::GROUP_NAME, Self::GROUP_RULES[6]));
            }
        }
        if let Some(rule) = self.use_top_level_regex.as_ref() {
            if rule.is_disabled() {
                index_set.insert(RuleFilter::Rule(Self::GROUP_NAME, Self::GROUP_RULES[7]));
            }
        }
        index_set
    }
    #[doc = r" Checks if, given a rule name, matches one of the rules contained in this category"]
    fn has_rule(rule_name: &str) -> Option<&'static str> {
        Some(Self::GROUP_RULES[Self::GROUP_RULES.binary_search(&rule_name).ok()?])
    }
    fn recommended_rules_as_filters() -> &'static [RuleFilter<'static>] {
        Self::RECOMMENDED_RULES_AS_FILTERS
    }
    fn all_rules_as_filters() -> &'static [RuleFilter<'static>] {
        Self::ALL_RULES_AS_FILTERS
    }
    #[doc = r" Select preset rules"]
    fn collect_preset_rules(
        &self,
        parent_is_recommended: bool,
        enabled_rules: &mut FxHashSet<RuleFilter<'static>>,
    ) {
        if self.is_recommended_true() || self.is_recommended_unset() && parent_is_recommended {
            enabled_rules.extend(Self::recommended_rules_as_filters());
        }
    }
    fn set_recommended(&mut self, value: Option<bool>) {
        self.recommended = value;
    }
    fn get_rule_configuration(
        &self,
        rule_name: &str,
    ) -> Option<(RulePlainConfiguration, Option<RuleOptions>)> {
        match rule_name {
            "noAccumulatingSpread" => self
                .no_accumulating_spread
                .as_ref()
                .map(|conf| (conf.level(), conf.get_options())),
            "noBarrelFile" => self
                .no_barrel_file
                .as_ref()
                .map(|conf| (conf.level(), conf.get_options())),
            "noDelete" => self
                .no_delete
                .as_ref()
                .map(|conf| (conf.level(), conf.get_options())),
            "noDynamicNamespaceImportAccess" => self
                .no_dynamic_namespace_import_access
                .as_ref()
                .map(|conf| (conf.level(), conf.get_options())),
            "noImgElement" => self
                .no_img_element
                .as_ref()
                .map(|conf| (conf.level(), conf.get_options())),
            "noNamespaceImport" => self
                .no_namespace_import
                .as_ref()
                .map(|conf| (conf.level(), conf.get_options())),
            "noReExportAll" => self
                .no_re_export_all
                .as_ref()
                .map(|conf| (conf.level(), conf.get_options())),
            "useTopLevelRegex" => self
                .use_top_level_regex
                .as_ref()
                .map(|conf| (conf.level(), conf.get_options())),
            _ => None,
        }
    }
}
impl From<GroupPlainConfiguration> for Performance {
    fn from(value: GroupPlainConfiguration) -> Self {
        Self {
            recommended: None,
            no_accumulating_spread: Some(value.into()),
            no_barrel_file: Some(value.into()),
            no_delete: Some(value.into()),
            no_dynamic_namespace_import_access: Some(value.into()),
            no_img_element: Some(value.into()),
            no_namespace_import: Some(value.into()),
            no_re_export_all: Some(value.into()),
            use_top_level_regex: Some(value.into()),
        }
    }
}
#[derive(Clone, Debug, Default, Deserialize, Deserializable, Eq, Merge, PartialEq, Serialize)]
#[cfg_attr(feature = "schema", derive(JsonSchema))]
#[serde(rename_all = "camelCase", default, deny_unknown_fields)]
#[doc = r" A list of rules that belong to this group"]
pub struct Security { # [doc = r" It enables the recommended rules for this group"] # [serde (skip_serializing_if = "Option::is_none")] pub recommended : Option < bool > , # [doc = "Disallow target=\"_blank\" attribute without rel=\"noopener\"."] # [serde (skip_serializing_if = "Option::is_none")] pub no_blank_target : Option < RuleFixConfiguration < biome_rule_options :: no_blank_target :: NoBlankTargetOptions >> , # [doc = "Prevent the usage of dangerous JSX props"] # [serde (skip_serializing_if = "Option::is_none")] pub no_dangerously_set_inner_html : Option < RuleConfiguration < biome_rule_options :: no_dangerously_set_inner_html :: NoDangerouslySetInnerHtmlOptions >> , # [doc = "Report when a DOM element or a component uses both children and dangerouslySetInnerHTML prop."] # [serde (skip_serializing_if = "Option::is_none")] pub no_dangerously_set_inner_html_with_children : Option < RuleConfiguration < biome_rule_options :: no_dangerously_set_inner_html_with_children :: NoDangerouslySetInnerHtmlWithChildrenOptions >> , # [doc = "Disallow the use of global eval()."] # [serde (skip_serializing_if = "Option::is_none")] pub no_global_eval : Option < RuleConfiguration < biome_rule_options :: no_global_eval :: NoGlobalEvalOptions >> }
impl Security {
    const GROUP_NAME: &'static str = "security";
    pub(crate) const GROUP_RULES: &'static [&'static str] = &[
        "noBlankTarget",
        "noDangerouslySetInnerHtml",
        "noDangerouslySetInnerHtmlWithChildren",
        "noGlobalEval",
    ];
    const RECOMMENDED_RULES_AS_FILTERS: &'static [RuleFilter<'static>] = &[
        RuleFilter::Rule(Self::GROUP_NAME, Self::GROUP_RULES[0]),
        RuleFilter::Rule(Self::GROUP_NAME, Self::GROUP_RULES[1]),
        RuleFilter::Rule(Self::GROUP_NAME, Self::GROUP_RULES[2]),
        RuleFilter::Rule(Self::GROUP_NAME, Self::GROUP_RULES[3]),
    ];
    const ALL_RULES_AS_FILTERS: &'static [RuleFilter<'static>] = &[
        RuleFilter::Rule(Self::GROUP_NAME, Self::GROUP_RULES[0]),
        RuleFilter::Rule(Self::GROUP_NAME, Self::GROUP_RULES[1]),
        RuleFilter::Rule(Self::GROUP_NAME, Self::GROUP_RULES[2]),
        RuleFilter::Rule(Self::GROUP_NAME, Self::GROUP_RULES[3]),
    ];
}
impl RuleGroupExt for Security {
    fn is_recommended_true(&self) -> bool {
        matches!(self.recommended, Some(true))
    }
    fn is_recommended_unset(&self) -> bool {
        self.recommended.is_none()
    }
    fn get_enabled_rules(&self) -> FxHashSet<RuleFilter<'static>> {
        let mut index_set = FxHashSet::default();
        if let Some(rule) = self.no_blank_target.as_ref() {
            if rule.is_enabled() {
                index_set.insert(RuleFilter::Rule(Self::GROUP_NAME, Self::GROUP_RULES[0]));
            }
        }
        if let Some(rule) = self.no_dangerously_set_inner_html.as_ref() {
            if rule.is_enabled() {
                index_set.insert(RuleFilter::Rule(Self::GROUP_NAME, Self::GROUP_RULES[1]));
            }
        }
        if let Some(rule) = self.no_dangerously_set_inner_html_with_children.as_ref() {
            if rule.is_enabled() {
                index_set.insert(RuleFilter::Rule(Self::GROUP_NAME, Self::GROUP_RULES[2]));
            }
        }
        if let Some(rule) = self.no_global_eval.as_ref() {
            if rule.is_enabled() {
                index_set.insert(RuleFilter::Rule(Self::GROUP_NAME, Self::GROUP_RULES[3]));
            }
        }
        index_set
    }
    fn get_disabled_rules(&self) -> FxHashSet<RuleFilter<'static>> {
        let mut index_set = FxHashSet::default();
        if let Some(rule) = self.no_blank_target.as_ref() {
            if rule.is_disabled() {
                index_set.insert(RuleFilter::Rule(Self::GROUP_NAME, Self::GROUP_RULES[0]));
            }
        }
        if let Some(rule) = self.no_dangerously_set_inner_html.as_ref() {
            if rule.is_disabled() {
                index_set.insert(RuleFilter::Rule(Self::GROUP_NAME, Self::GROUP_RULES[1]));
            }
        }
        if let Some(rule) = self.no_dangerously_set_inner_html_with_children.as_ref() {
            if rule.is_disabled() {
                index_set.insert(RuleFilter::Rule(Self::GROUP_NAME, Self::GROUP_RULES[2]));
            }
        }
        if let Some(rule) = self.no_global_eval.as_ref() {
            if rule.is_disabled() {
                index_set.insert(RuleFilter::Rule(Self::GROUP_NAME, Self::GROUP_RULES[3]));
            }
        }
        index_set
    }
    #[doc = r" Checks if, given a rule name, matches one of the rules contained in this category"]
    fn has_rule(rule_name: &str) -> Option<&'static str> {
        Some(Self::GROUP_RULES[Self::GROUP_RULES.binary_search(&rule_name).ok()?])
    }
    fn recommended_rules_as_filters() -> &'static [RuleFilter<'static>] {
        Self::RECOMMENDED_RULES_AS_FILTERS
    }
    fn all_rules_as_filters() -> &'static [RuleFilter<'static>] {
        Self::ALL_RULES_AS_FILTERS
    }
    #[doc = r" Select preset rules"]
    fn collect_preset_rules(
        &self,
        parent_is_recommended: bool,
        enabled_rules: &mut FxHashSet<RuleFilter<'static>>,
    ) {
        if self.is_recommended_true() || self.is_recommended_unset() && parent_is_recommended {
            enabled_rules.extend(Self::recommended_rules_as_filters());
        }
    }
    fn set_recommended(&mut self, value: Option<bool>) {
        self.recommended = value;
    }
    fn get_rule_configuration(
        &self,
        rule_name: &str,
    ) -> Option<(RulePlainConfiguration, Option<RuleOptions>)> {
        match rule_name {
            "noBlankTarget" => self
                .no_blank_target
                .as_ref()
                .map(|conf| (conf.level(), conf.get_options())),
            "noDangerouslySetInnerHtml" => self
                .no_dangerously_set_inner_html
                .as_ref()
                .map(|conf| (conf.level(), conf.get_options())),
            "noDangerouslySetInnerHtmlWithChildren" => self
                .no_dangerously_set_inner_html_with_children
                .as_ref()
                .map(|conf| (conf.level(), conf.get_options())),
            "noGlobalEval" => self
                .no_global_eval
                .as_ref()
                .map(|conf| (conf.level(), conf.get_options())),
            _ => None,
        }
    }
}
impl From<GroupPlainConfiguration> for Security {
    fn from(value: GroupPlainConfiguration) -> Self {
        Self {
            recommended: None,
            no_blank_target: Some(value.into()),
            no_dangerously_set_inner_html: Some(value.into()),
            no_dangerously_set_inner_html_with_children: Some(value.into()),
            no_global_eval: Some(value.into()),
        }
    }
}
#[derive(Clone, Debug, Default, Deserialize, Deserializable, Eq, Merge, PartialEq, Serialize)]
#[cfg_attr(feature = "schema", derive(JsonSchema))]
#[serde(rename_all = "camelCase", default, deny_unknown_fields)]
#[doc = r" A list of rules that belong to this group"]
pub struct Style { # [doc = r" It enables the recommended rules for this group"] # [serde (skip_serializing_if = "Option::is_none")] pub recommended : Option < bool > , # [doc = "Disallow use of CommonJs module system in favor of ESM style imports."] # [serde (skip_serializing_if = "Option::is_none")] pub no_common_js : Option < RuleConfiguration < biome_rule_options :: no_common_js :: NoCommonJsOptions >> , # [doc = "Disallow default exports."] # [serde (skip_serializing_if = "Option::is_none")] pub no_default_export : Option < RuleConfiguration < biome_rule_options :: no_default_export :: NoDefaultExportOptions >> , # [doc = "Disallow a lower specificity selector from coming after a higher specificity selector."] # [serde (skip_serializing_if = "Option::is_none")] pub no_descending_specificity : Option < RuleConfiguration < biome_rule_options :: no_descending_specificity :: NoDescendingSpecificityOptions >> , # [doc = "Disallow using a callback in asynchronous tests and hooks."] # [serde (skip_serializing_if = "Option::is_none")] pub no_done_callback : Option < RuleConfiguration < biome_rule_options :: no_done_callback :: NoDoneCallbackOptions >> , # [doc = "Disallow TypeScript enum."] # [serde (skip_serializing_if = "Option::is_none")] pub no_enum : Option < RuleConfiguration < biome_rule_options :: no_enum :: NoEnumOptions >> , # [doc = "Disallow exporting an imported variable."] # [serde (skip_serializing_if = "Option::is_none")] pub no_exported_imports : Option < RuleConfiguration < biome_rule_options :: no_exported_imports :: NoExportedImportsOptions >> , # [doc = "Prevent usage of \\<head> element in a Next.js project."] # [serde (skip_serializing_if = "Option::is_none")] pub no_head_element : Option < RuleConfiguration < biome_rule_options :: no_head_element :: NoHeadElementOptions >> , # [doc = "Disallow implicit true values on JSX boolean attributes"] # [serde (skip_serializing_if = "Option::is_none")] pub no_implicit_boolean : Option < RuleFixConfiguration < biome_rule_options :: no_implicit_boolean :: NoImplicitBooleanOptions >> , # [doc = "Disallow type annotations for variables, parameters, and class properties initialized with a literal expression."] # [serde (skip_serializing_if = "Option::is_none")] pub no_inferrable_types : Option < RuleFixConfiguration < biome_rule_options :: no_inferrable_types :: NoInferrableTypesOptions >> , # [doc = "Disallow the use of TypeScript's namespaces."] # [serde (skip_serializing_if = "Option::is_none")] pub no_namespace : Option < RuleConfiguration < biome_rule_options :: no_namespace :: NoNamespaceOptions >> , # [doc = "Disallow negation in the condition of an if statement if it has an else clause."] # [serde (skip_serializing_if = "Option::is_none")] pub no_negation_else : Option < RuleFixConfiguration < biome_rule_options :: no_negation_else :: NoNegationElseOptions >> , # [doc = "Disallow nested ternary expressions."] # [serde (skip_serializing_if = "Option::is_none")] pub no_nested_ternary : Option < RuleConfiguration < biome_rule_options :: no_nested_ternary :: NoNestedTernaryOptions >> , # [doc = "Disallow non-null assertions using the ! postfix operator."] # [serde (skip_serializing_if = "Option::is_none")] pub no_non_null_assertion : Option < RuleFixConfiguration < biome_rule_options :: no_non_null_assertion :: NoNonNullAssertionOptions >> , # [doc = "Disallow reassigning function parameters."] # [serde (skip_serializing_if = "Option::is_none")] pub no_parameter_assign : Option < RuleConfiguration < biome_rule_options :: no_parameter_assign :: NoParameterAssignOptions >> , # [doc = "Disallow the use of parameter properties in class constructors."] # [serde (skip_serializing_if = "Option::is_none")] pub no_parameter_properties : Option < RuleConfiguration < biome_rule_options :: no_parameter_properties :: NoParameterPropertiesOptions >> , # [doc = "Disallow the use of process.env."] # [serde (skip_serializing_if = "Option::is_none")] pub no_process_env : Option < RuleConfiguration < biome_rule_options :: no_process_env :: NoProcessEnvOptions >> , # [doc = "This rule allows you to specify global variable names that you don’t want to use in your application."] # [serde (skip_serializing_if = "Option::is_none")] pub no_restricted_globals : Option < RuleConfiguration < biome_rule_options :: no_restricted_globals :: NoRestrictedGlobalsOptions >> , # [doc = "Disallow specified modules when loaded by import or require."] # [serde (skip_serializing_if = "Option::is_none")] pub no_restricted_imports : Option < RuleConfiguration < biome_rule_options :: no_restricted_imports :: NoRestrictedImportsOptions >> , # [doc = "Disallow user defined types."] # [serde (skip_serializing_if = "Option::is_none")] pub no_restricted_types : Option < RuleFixConfiguration < biome_rule_options :: no_restricted_types :: NoRestrictedTypesOptions >> , # [doc = "Disallow the use of constants which its value is the upper-case version of its name."] # [serde (skip_serializing_if = "Option::is_none")] pub no_shouty_constants : Option < RuleFixConfiguration < biome_rule_options :: no_shouty_constants :: NoShoutyConstantsOptions >> , # [doc = "Enforce the use of String.slice() over String.substr() and String.substring()."] # [serde (skip_serializing_if = "Option::is_none")] pub no_substr : Option < RuleFixConfiguration < biome_rule_options :: no_substr :: NoSubstrOptions >> , # [doc = "Disallow template literals if interpolation and special-character handling are not needed"] # [serde (skip_serializing_if = "Option::is_none")] pub no_unused_template_literal : Option < RuleFixConfiguration < biome_rule_options :: no_unused_template_literal :: NoUnusedTemplateLiteralOptions >> , # [doc = "Disallow else block when the if block breaks early."] # [serde (skip_serializing_if = "Option::is_none")] pub no_useless_else : Option < RuleFixConfiguration < biome_rule_options :: no_useless_else :: NoUselessElseOptions >> , # [doc = "Disallow use of @value rule in css modules."] # [serde (skip_serializing_if = "Option::is_none")] pub no_value_at_rule : Option < RuleConfiguration < biome_rule_options :: no_value_at_rule :: NoValueAtRuleOptions >> , # [doc = "Disallow the use of yoda expressions."] # [serde (skip_serializing_if = "Option::is_none")] pub no_yoda_expression : Option < RuleFixConfiguration < biome_rule_options :: no_yoda_expression :: NoYodaExpressionOptions >> , # [doc = "Disallow Array constructors."] # [serde (skip_serializing_if = "Option::is_none")] pub use_array_literals : Option < RuleFixConfiguration < biome_rule_options :: use_array_literals :: UseArrayLiteralsOptions >> , # [doc = "Enforce the use of as const over literal type and type annotation."] # [serde (skip_serializing_if = "Option::is_none")] pub use_as_const_assertion : Option < RuleFixConfiguration < biome_rule_options :: use_as_const_assertion :: UseAsConstAssertionOptions >> , # [doc = "Use at() instead of integer index access."] # [serde (skip_serializing_if = "Option::is_none")] pub use_at_index : Option < RuleFixConfiguration < biome_rule_options :: use_at_index :: UseAtIndexOptions >> , # [doc = "Requires following curly brace conventions."] # [serde (skip_serializing_if = "Option::is_none")] pub use_block_statements : Option < RuleFixConfiguration < biome_rule_options :: use_block_statements :: UseBlockStatementsOptions >> , # [doc = "Enforce using else if instead of nested if in else clauses."] # [serde (skip_serializing_if = "Option::is_none")] pub use_collapsed_else_if : Option < RuleFixConfiguration < biome_rule_options :: use_collapsed_else_if :: UseCollapsedElseIfOptions >> , # [doc = "Enforce using single if instead of nested if clauses."] # [serde (skip_serializing_if = "Option::is_none")] pub use_collapsed_if : Option < RuleFixConfiguration < biome_rule_options :: use_collapsed_if :: UseCollapsedIfOptions >> , # [doc = "Enforce declaring components only within modules that export React Components exclusively."] # [serde (skip_serializing_if = "Option::is_none")] pub use_component_export_only_modules : Option < RuleConfiguration < biome_rule_options :: use_component_export_only_modules :: UseComponentExportOnlyModulesOptions >> , # [doc = "Require consistently using either T\\[] or Array\\<T>"] # [serde (skip_serializing_if = "Option::is_none")] pub use_consistent_array_type : Option < RuleFixConfiguration < biome_rule_options :: use_consistent_array_type :: UseConsistentArrayTypeOptions >> , # [doc = "Enforce the use of new for all builtins, except String, Number and Boolean."] # [serde (skip_serializing_if = "Option::is_none")] pub use_consistent_builtin_instantiation : Option < RuleFixConfiguration < biome_rule_options :: use_consistent_builtin_instantiation :: UseConsistentBuiltinInstantiationOptions >> , # [doc = "This rule enforces consistent use of curly braces inside JSX attributes and JSX children."] # [serde (skip_serializing_if = "Option::is_none")] pub use_consistent_curly_braces : Option < RuleFixConfiguration < biome_rule_options :: use_consistent_curly_braces :: UseConsistentCurlyBracesOptions >> , # [doc = "Require consistent accessibility modifiers on class properties and methods."] # [serde (skip_serializing_if = "Option::is_none")] pub use_consistent_member_accessibility : Option < RuleConfiguration < biome_rule_options :: use_consistent_member_accessibility :: UseConsistentMemberAccessibilityOptions >> , # [doc = "Require const declarations for variables that are only assigned once."] # [serde (skip_serializing_if = "Option::is_none")] pub use_const : Option < RuleFixConfiguration < biome_rule_options :: use_const :: UseConstOptions >> , # [doc = "Enforce default function parameters and optional function parameters to be last."] # [serde (skip_serializing_if = "Option::is_none")] pub use_default_parameter_last : Option < RuleFixConfiguration < biome_rule_options :: use_default_parameter_last :: UseDefaultParameterLastOptions >> , # [doc = "Require the default clause in switch statements."] # [serde (skip_serializing_if = "Option::is_none")] pub use_default_switch_clause : Option < RuleConfiguration < biome_rule_options :: use_default_switch_clause :: UseDefaultSwitchClauseOptions >> , # [doc = "Require specifying the reason argument when using @deprecated directive"] # [serde (skip_serializing_if = "Option::is_none")] pub use_deprecated_reason : Option < RuleConfiguration < biome_rule_options :: use_deprecated_reason :: UseDeprecatedReasonOptions >> , # [doc = "Require that each enum member value be explicitly initialized."] # [serde (skip_serializing_if = "Option::is_none")] pub use_enum_initializers : Option < RuleFixConfiguration < biome_rule_options :: use_enum_initializers :: UseEnumInitializersOptions >> , # [doc = "Enforce explicitly comparing the length, size, byteLength or byteOffset property of a value."] # [serde (skip_serializing_if = "Option::is_none")] pub use_explicit_length_check : Option < RuleFixConfiguration < biome_rule_options :: use_explicit_length_check :: UseExplicitLengthCheckOptions >> , # [doc = "Disallow the use of Math.pow in favor of the ** operator."] # [serde (skip_serializing_if = "Option::is_none")] pub use_exponentiation_operator : Option < RuleFixConfiguration < biome_rule_options :: use_exponentiation_operator :: UseExponentiationOperatorOptions >> , # [doc = "Promotes the use of export type for types."] # [serde (skip_serializing_if = "Option::is_none")] pub use_export_type : Option < RuleFixConfiguration < biome_rule_options :: use_export_type :: UseExportTypeOptions >> , # [doc = "Enforce naming conventions for JavaScript and TypeScript filenames."] # [serde (skip_serializing_if = "Option::is_none")] pub use_filenaming_convention : Option < RuleConfiguration < biome_rule_options :: use_filenaming_convention :: UseFilenamingConventionOptions >> , # [doc = "This rule recommends a for-of loop when in a for loop, the index used to extract an item from the iterated array."] # [serde (skip_serializing_if = "Option::is_none")] pub use_for_of : Option < RuleConfiguration < biome_rule_options :: use_for_of :: UseForOfOptions >> , # [doc = "This rule enforces the use of \\<>...\\</> over \\<Fragment>...\\</Fragment>."] # [serde (skip_serializing_if = "Option::is_none")] pub use_fragment_syntax : Option < RuleFixConfiguration < biome_rule_options :: use_fragment_syntax :: UseFragmentSyntaxOptions >> , # [doc = "Promotes the use of import type for types."] # [serde (skip_serializing_if = "Option::is_none")] pub use_import_type : Option < RuleFixConfiguration < biome_rule_options :: use_import_type :: UseImportTypeOptions >> , # [doc = "Require all enum members to be literal values."] # [serde (skip_serializing_if = "Option::is_none")] pub use_literal_enum_members : Option < RuleConfiguration < biome_rule_options :: use_literal_enum_members :: UseLiteralEnumMembersOptions >> , # [doc = "Enforce naming conventions for everything across a codebase."] # [serde (skip_serializing_if = "Option::is_none")] pub use_naming_convention : Option < RuleFixConfiguration < biome_rule_options :: use_naming_convention :: UseNamingConventionOptions >> , # [doc = "Promotes the usage of node:assert/strict over node:assert."] # [serde (skip_serializing_if = "Option::is_none")] pub use_node_assert_strict : Option < RuleFixConfiguration < biome_rule_options :: use_node_assert_strict :: UseNodeAssertStrictOptions >> , # [doc = "Enforces using the node: protocol for Node.js builtin modules."] # [serde (skip_serializing_if = "Option::is_none")] pub use_nodejs_import_protocol : Option < RuleFixConfiguration < biome_rule_options :: use_nodejs_import_protocol :: UseNodejsImportProtocolOptions >> , # [doc = "Use the Number properties instead of global ones."] # [serde (skip_serializing_if = "Option::is_none")] pub use_number_namespace : Option < RuleFixConfiguration < biome_rule_options :: use_number_namespace :: UseNumberNamespaceOptions >> , # [doc = "Prevent extra closing tags for components without children."] # [serde (skip_serializing_if = "Option::is_none")] pub use_self_closing_elements : Option < RuleFixConfiguration < biome_rule_options :: use_self_closing_elements :: UseSelfClosingElementsOptions >> , # [doc = "Require assignment operator shorthand where possible."] # [serde (skip_serializing_if = "Option::is_none")] pub use_shorthand_assign : Option < RuleFixConfiguration < biome_rule_options :: use_shorthand_assign :: UseShorthandAssignOptions >> , # [doc = "Enforce using function types instead of object type with call signatures."] # [serde (skip_serializing_if = "Option::is_none")] pub use_shorthand_function_type : Option < RuleFixConfiguration < biome_rule_options :: use_shorthand_function_type :: UseShorthandFunctionTypeOptions >> , # [doc = "Disallow multiple variable declarations in the same variable statement"] # [serde (skip_serializing_if = "Option::is_none")] pub use_single_var_declarator : Option < RuleFixConfiguration < biome_rule_options :: use_single_var_declarator :: UseSingleVarDeclaratorOptions >> , # [doc = "Prefer template literals over string concatenation."] # [serde (skip_serializing_if = "Option::is_none")] pub use_template : Option < RuleFixConfiguration < biome_rule_options :: use_template :: UseTemplateOptions >> , # [doc = "Require new when throwing an error."] # [serde (skip_serializing_if = "Option::is_none")] pub use_throw_new_error : Option < RuleFixConfiguration < biome_rule_options :: use_throw_new_error :: UseThrowNewErrorOptions >> , # [doc = "Disallow throwing non-Error values."] # [serde (skip_serializing_if = "Option::is_none")] pub use_throw_only_error : Option < RuleConfiguration < biome_rule_options :: use_throw_only_error :: UseThrowOnlyErrorOptions >> , # [doc = "Enforce the use of String.trimStart() and String.trimEnd() over String.trimLeft() and String.trimRight()."] # [serde (skip_serializing_if = "Option::is_none")] pub use_trim_start_end : Option < RuleFixConfiguration < biome_rule_options :: use_trim_start_end :: UseTrimStartEndOptions >> }
impl Style {
    const GROUP_NAME: &'static str = "style";
    pub(crate) const GROUP_RULES: &'static [&'static str] = &[
        "noCommonJs",
        "noDefaultExport",
        "noDescendingSpecificity",
        "noDoneCallback",
        "noEnum",
        "noExportedImports",
        "noHeadElement",
        "noImplicitBoolean",
        "noInferrableTypes",
        "noNamespace",
        "noNegationElse",
        "noNestedTernary",
        "noNonNullAssertion",
        "noParameterAssign",
        "noParameterProperties",
        "noProcessEnv",
        "noRestrictedGlobals",
        "noRestrictedImports",
        "noRestrictedTypes",
        "noShoutyConstants",
        "noSubstr",
        "noUnusedTemplateLiteral",
        "noUselessElse",
        "noValueAtRule",
        "noYodaExpression",
        "useArrayLiterals",
        "useAsConstAssertion",
        "useAtIndex",
        "useBlockStatements",
        "useCollapsedElseIf",
        "useCollapsedIf",
        "useComponentExportOnlyModules",
        "useConsistentArrayType",
        "useConsistentBuiltinInstantiation",
        "useConsistentCurlyBraces",
        "useConsistentMemberAccessibility",
        "useConst",
        "useDefaultParameterLast",
        "useDefaultSwitchClause",
        "useDeprecatedReason",
        "useEnumInitializers",
        "useExplicitLengthCheck",
        "useExponentiationOperator",
        "useExportType",
        "useFilenamingConvention",
        "useForOf",
        "useFragmentSyntax",
        "useImportType",
        "useLiteralEnumMembers",
        "useNamingConvention",
        "useNodeAssertStrict",
        "useNodejsImportProtocol",
        "useNumberNamespace",
        "useSelfClosingElements",
        "useShorthandAssign",
        "useShorthandFunctionType",
        "useSingleVarDeclarator",
        "useTemplate",
        "useThrowNewError",
        "useThrowOnlyError",
        "useTrimStartEnd",
    ];
    const RECOMMENDED_RULES_AS_FILTERS: &'static [RuleFilter<'static>] = &[
        RuleFilter::Rule(Self::GROUP_NAME, Self::GROUP_RULES[2]),
        RuleFilter::Rule(Self::GROUP_NAME, Self::GROUP_RULES[12]),
        RuleFilter::Rule(Self::GROUP_NAME, Self::GROUP_RULES[25]),
        RuleFilter::Rule(Self::GROUP_NAME, Self::GROUP_RULES[36]),
        RuleFilter::Rule(Self::GROUP_NAME, Self::GROUP_RULES[39]),
        RuleFilter::Rule(Self::GROUP_NAME, Self::GROUP_RULES[42]),
        RuleFilter::Rule(Self::GROUP_NAME, Self::GROUP_RULES[43]),
        RuleFilter::Rule(Self::GROUP_NAME, Self::GROUP_RULES[47]),
        RuleFilter::Rule(Self::GROUP_NAME, Self::GROUP_RULES[48]),
        RuleFilter::Rule(Self::GROUP_NAME, Self::GROUP_RULES[51]),
        RuleFilter::Rule(Self::GROUP_NAME, Self::GROUP_RULES[55]),
        RuleFilter::Rule(Self::GROUP_NAME, Self::GROUP_RULES[57]),
    ];
    const ALL_RULES_AS_FILTERS: &'static [RuleFilter<'static>] = &[
        RuleFilter::Rule(Self::GROUP_NAME, Self::GROUP_RULES[0]),
        RuleFilter::Rule(Self::GROUP_NAME, Self::GROUP_RULES[1]),
        RuleFilter::Rule(Self::GROUP_NAME, Self::GROUP_RULES[2]),
        RuleFilter::Rule(Self::GROUP_NAME, Self::GROUP_RULES[3]),
        RuleFilter::Rule(Self::GROUP_NAME, Self::GROUP_RULES[4]),
        RuleFilter::Rule(Self::GROUP_NAME, Self::GROUP_RULES[5]),
        RuleFilter::Rule(Self::GROUP_NAME, Self::GROUP_RULES[6]),
        RuleFilter::Rule(Self::GROUP_NAME, Self::GROUP_RULES[7]),
        RuleFilter::Rule(Self::GROUP_NAME, Self::GROUP_RULES[8]),
        RuleFilter::Rule(Self::GROUP_NAME, Self::GROUP_RULES[9]),
        RuleFilter::Rule(Self::GROUP_NAME, Self::GROUP_RULES[10]),
        RuleFilter::Rule(Self::GROUP_NAME, Self::GROUP_RULES[11]),
        RuleFilter::Rule(Self::GROUP_NAME, Self::GROUP_RULES[12]),
        RuleFilter::Rule(Self::GROUP_NAME, Self::GROUP_RULES[13]),
        RuleFilter::Rule(Self::GROUP_NAME, Self::GROUP_RULES[14]),
        RuleFilter::Rule(Self::GROUP_NAME, Self::GROUP_RULES[15]),
        RuleFilter::Rule(Self::GROUP_NAME, Self::GROUP_RULES[16]),
        RuleFilter::Rule(Self::GROUP_NAME, Self::GROUP_RULES[17]),
        RuleFilter::Rule(Self::GROUP_NAME, Self::GROUP_RULES[18]),
        RuleFilter::Rule(Self::GROUP_NAME, Self::GROUP_RULES[19]),
        RuleFilter::Rule(Self::GROUP_NAME, Self::GROUP_RULES[20]),
        RuleFilter::Rule(Self::GROUP_NAME, Self::GROUP_RULES[21]),
        RuleFilter::Rule(Self::GROUP_NAME, Self::GROUP_RULES[22]),
        RuleFilter::Rule(Self::GROUP_NAME, Self::GROUP_RULES[23]),
        RuleFilter::Rule(Self::GROUP_NAME, Self::GROUP_RULES[24]),
        RuleFilter::Rule(Self::GROUP_NAME, Self::GROUP_RULES[25]),
        RuleFilter::Rule(Self::GROUP_NAME, Self::GROUP_RULES[26]),
        RuleFilter::Rule(Self::GROUP_NAME, Self::GROUP_RULES[27]),
        RuleFilter::Rule(Self::GROUP_NAME, Self::GROUP_RULES[28]),
        RuleFilter::Rule(Self::GROUP_NAME, Self::GROUP_RULES[29]),
        RuleFilter::Rule(Self::GROUP_NAME, Self::GROUP_RULES[30]),
        RuleFilter::Rule(Self::GROUP_NAME, Self::GROUP_RULES[31]),
        RuleFilter::Rule(Self::GROUP_NAME, Self::GROUP_RULES[32]),
        RuleFilter::Rule(Self::GROUP_NAME, Self::GROUP_RULES[33]),
        RuleFilter::Rule(Self::GROUP_NAME, Self::GROUP_RULES[34]),
        RuleFilter::Rule(Self::GROUP_NAME, Self::GROUP_RULES[35]),
        RuleFilter::Rule(Self::GROUP_NAME, Self::GROUP_RULES[36]),
        RuleFilter::Rule(Self::GROUP_NAME, Self::GROUP_RULES[37]),
        RuleFilter::Rule(Self::GROUP_NAME, Self::GROUP_RULES[38]),
        RuleFilter::Rule(Self::GROUP_NAME, Self::GROUP_RULES[39]),
        RuleFilter::Rule(Self::GROUP_NAME, Self::GROUP_RULES[40]),
        RuleFilter::Rule(Self::GROUP_NAME, Self::GROUP_RULES[41]),
        RuleFilter::Rule(Self::GROUP_NAME, Self::GROUP_RULES[42]),
        RuleFilter::Rule(Self::GROUP_NAME, Self::GROUP_RULES[43]),
        RuleFilter::Rule(Self::GROUP_NAME, Self::GROUP_RULES[44]),
        RuleFilter::Rule(Self::GROUP_NAME, Self::GROUP_RULES[45]),
        RuleFilter::Rule(Self::GROUP_NAME, Self::GROUP_RULES[46]),
        RuleFilter::Rule(Self::GROUP_NAME, Self::GROUP_RULES[47]),
        RuleFilter::Rule(Self::GROUP_NAME, Self::GROUP_RULES[48]),
        RuleFilter::Rule(Self::GROUP_NAME, Self::GROUP_RULES[49]),
        RuleFilter::Rule(Self::GROUP_NAME, Self::GROUP_RULES[50]),
        RuleFilter::Rule(Self::GROUP_NAME, Self::GROUP_RULES[51]),
        RuleFilter::Rule(Self::GROUP_NAME, Self::GROUP_RULES[52]),
        RuleFilter::Rule(Self::GROUP_NAME, Self::GROUP_RULES[53]),
        RuleFilter::Rule(Self::GROUP_NAME, Self::GROUP_RULES[54]),
        RuleFilter::Rule(Self::GROUP_NAME, Self::GROUP_RULES[55]),
        RuleFilter::Rule(Self::GROUP_NAME, Self::GROUP_RULES[56]),
        RuleFilter::Rule(Self::GROUP_NAME, Self::GROUP_RULES[57]),
        RuleFilter::Rule(Self::GROUP_NAME, Self::GROUP_RULES[58]),
        RuleFilter::Rule(Self::GROUP_NAME, Self::GROUP_RULES[59]),
        RuleFilter::Rule(Self::GROUP_NAME, Self::GROUP_RULES[60]),
    ];
}
impl RuleGroupExt for Style {
    fn is_recommended_true(&self) -> bool {
        matches!(self.recommended, Some(true))
    }
    fn is_recommended_unset(&self) -> bool {
        self.recommended.is_none()
    }
    fn get_enabled_rules(&self) -> FxHashSet<RuleFilter<'static>> {
        let mut index_set = FxHashSet::default();
        if let Some(rule) = self.no_common_js.as_ref() {
            if rule.is_enabled() {
                index_set.insert(RuleFilter::Rule(Self::GROUP_NAME, Self::GROUP_RULES[0]));
            }
        }
        if let Some(rule) = self.no_default_export.as_ref() {
            if rule.is_enabled() {
                index_set.insert(RuleFilter::Rule(Self::GROUP_NAME, Self::GROUP_RULES[1]));
            }
        }
        if let Some(rule) = self.no_descending_specificity.as_ref() {
            if rule.is_enabled() {
                index_set.insert(RuleFilter::Rule(Self::GROUP_NAME, Self::GROUP_RULES[2]));
            }
        }
        if let Some(rule) = self.no_done_callback.as_ref() {
            if rule.is_enabled() {
                index_set.insert(RuleFilter::Rule(Self::GROUP_NAME, Self::GROUP_RULES[3]));
            }
        }
        if let Some(rule) = self.no_enum.as_ref() {
            if rule.is_enabled() {
                index_set.insert(RuleFilter::Rule(Self::GROUP_NAME, Self::GROUP_RULES[4]));
            }
        }
        if let Some(rule) = self.no_exported_imports.as_ref() {
            if rule.is_enabled() {
                index_set.insert(RuleFilter::Rule(Self::GROUP_NAME, Self::GROUP_RULES[5]));
            }
        }
        if let Some(rule) = self.no_head_element.as_ref() {
            if rule.is_enabled() {
                index_set.insert(RuleFilter::Rule(Self::GROUP_NAME, Self::GROUP_RULES[6]));
            }
        }
        if let Some(rule) = self.no_implicit_boolean.as_ref() {
            if rule.is_enabled() {
                index_set.insert(RuleFilter::Rule(Self::GROUP_NAME, Self::GROUP_RULES[7]));
            }
        }
        if let Some(rule) = self.no_inferrable_types.as_ref() {
            if rule.is_enabled() {
                index_set.insert(RuleFilter::Rule(Self::GROUP_NAME, Self::GROUP_RULES[8]));
            }
        }
        if let Some(rule) = self.no_namespace.as_ref() {
            if rule.is_enabled() {
                index_set.insert(RuleFilter::Rule(Self::GROUP_NAME, Self::GROUP_RULES[9]));
            }
        }
        if let Some(rule) = self.no_negation_else.as_ref() {
            if rule.is_enabled() {
                index_set.insert(RuleFilter::Rule(Self::GROUP_NAME, Self::GROUP_RULES[10]));
            }
        }
        if let Some(rule) = self.no_nested_ternary.as_ref() {
            if rule.is_enabled() {
                index_set.insert(RuleFilter::Rule(Self::GROUP_NAME, Self::GROUP_RULES[11]));
            }
        }
        if let Some(rule) = self.no_non_null_assertion.as_ref() {
            if rule.is_enabled() {
                index_set.insert(RuleFilter::Rule(Self::GROUP_NAME, Self::GROUP_RULES[12]));
            }
        }
        if let Some(rule) = self.no_parameter_assign.as_ref() {
            if rule.is_enabled() {
                index_set.insert(RuleFilter::Rule(Self::GROUP_NAME, Self::GROUP_RULES[13]));
            }
        }
        if let Some(rule) = self.no_parameter_properties.as_ref() {
            if rule.is_enabled() {
                index_set.insert(RuleFilter::Rule(Self::GROUP_NAME, Self::GROUP_RULES[14]));
            }
        }
        if let Some(rule) = self.no_process_env.as_ref() {
            if rule.is_enabled() {
                index_set.insert(RuleFilter::Rule(Self::GROUP_NAME, Self::GROUP_RULES[15]));
            }
        }
        if let Some(rule) = self.no_restricted_globals.as_ref() {
            if rule.is_enabled() {
                index_set.insert(RuleFilter::Rule(Self::GROUP_NAME, Self::GROUP_RULES[16]));
            }
        }
        if let Some(rule) = self.no_restricted_imports.as_ref() {
            if rule.is_enabled() {
                index_set.insert(RuleFilter::Rule(Self::GROUP_NAME, Self::GROUP_RULES[17]));
            }
        }
        if let Some(rule) = self.no_restricted_types.as_ref() {
            if rule.is_enabled() {
                index_set.insert(RuleFilter::Rule(Self::GROUP_NAME, Self::GROUP_RULES[18]));
            }
        }
        if let Some(rule) = self.no_shouty_constants.as_ref() {
            if rule.is_enabled() {
                index_set.insert(RuleFilter::Rule(Self::GROUP_NAME, Self::GROUP_RULES[19]));
            }
        }
        if let Some(rule) = self.no_substr.as_ref() {
            if rule.is_enabled() {
                index_set.insert(RuleFilter::Rule(Self::GROUP_NAME, Self::GROUP_RULES[20]));
            }
        }
        if let Some(rule) = self.no_unused_template_literal.as_ref() {
            if rule.is_enabled() {
                index_set.insert(RuleFilter::Rule(Self::GROUP_NAME, Self::GROUP_RULES[21]));
            }
        }
        if let Some(rule) = self.no_useless_else.as_ref() {
            if rule.is_enabled() {
                index_set.insert(RuleFilter::Rule(Self::GROUP_NAME, Self::GROUP_RULES[22]));
            }
        }
        if let Some(rule) = self.no_value_at_rule.as_ref() {
            if rule.is_enabled() {
                index_set.insert(RuleFilter::Rule(Self::GROUP_NAME, Self::GROUP_RULES[23]));
            }
        }
        if let Some(rule) = self.no_yoda_expression.as_ref() {
            if rule.is_enabled() {
                index_set.insert(RuleFilter::Rule(Self::GROUP_NAME, Self::GROUP_RULES[24]));
            }
        }
        if let Some(rule) = self.use_array_literals.as_ref() {
            if rule.is_enabled() {
                index_set.insert(RuleFilter::Rule(Self::GROUP_NAME, Self::GROUP_RULES[25]));
            }
        }
        if let Some(rule) = self.use_as_const_assertion.as_ref() {
            if rule.is_enabled() {
                index_set.insert(RuleFilter::Rule(Self::GROUP_NAME, Self::GROUP_RULES[26]));
            }
        }
        if let Some(rule) = self.use_at_index.as_ref() {
            if rule.is_enabled() {
                index_set.insert(RuleFilter::Rule(Self::GROUP_NAME, Self::GROUP_RULES[27]));
            }
        }
        if let Some(rule) = self.use_block_statements.as_ref() {
            if rule.is_enabled() {
                index_set.insert(RuleFilter::Rule(Self::GROUP_NAME, Self::GROUP_RULES[28]));
            }
        }
        if let Some(rule) = self.use_collapsed_else_if.as_ref() {
            if rule.is_enabled() {
                index_set.insert(RuleFilter::Rule(Self::GROUP_NAME, Self::GROUP_RULES[29]));
            }
        }
        if let Some(rule) = self.use_collapsed_if.as_ref() {
            if rule.is_enabled() {
                index_set.insert(RuleFilter::Rule(Self::GROUP_NAME, Self::GROUP_RULES[30]));
            }
        }
        if let Some(rule) = self.use_component_export_only_modules.as_ref() {
            if rule.is_enabled() {
                index_set.insert(RuleFilter::Rule(Self::GROUP_NAME, Self::GROUP_RULES[31]));
            }
        }
        if let Some(rule) = self.use_consistent_array_type.as_ref() {
            if rule.is_enabled() {
                index_set.insert(RuleFilter::Rule(Self::GROUP_NAME, Self::GROUP_RULES[32]));
            }
        }
        if let Some(rule) = self.use_consistent_builtin_instantiation.as_ref() {
            if rule.is_enabled() {
                index_set.insert(RuleFilter::Rule(Self::GROUP_NAME, Self::GROUP_RULES[33]));
            }
        }
        if let Some(rule) = self.use_consistent_curly_braces.as_ref() {
            if rule.is_enabled() {
                index_set.insert(RuleFilter::Rule(Self::GROUP_NAME, Self::GROUP_RULES[34]));
            }
        }
        if let Some(rule) = self.use_consistent_member_accessibility.as_ref() {
            if rule.is_enabled() {
                index_set.insert(RuleFilter::Rule(Self::GROUP_NAME, Self::GROUP_RULES[35]));
            }
        }
        if let Some(rule) = self.use_const.as_ref() {
            if rule.is_enabled() {
                index_set.insert(RuleFilter::Rule(Self::GROUP_NAME, Self::GROUP_RULES[36]));
            }
        }
        if let Some(rule) = self.use_default_parameter_last.as_ref() {
            if rule.is_enabled() {
                index_set.insert(RuleFilter::Rule(Self::GROUP_NAME, Self::GROUP_RULES[37]));
            }
        }
        if let Some(rule) = self.use_default_switch_clause.as_ref() {
            if rule.is_enabled() {
                index_set.insert(RuleFilter::Rule(Self::GROUP_NAME, Self::GROUP_RULES[38]));
            }
        }
        if let Some(rule) = self.use_deprecated_reason.as_ref() {
            if rule.is_enabled() {
                index_set.insert(RuleFilter::Rule(Self::GROUP_NAME, Self::GROUP_RULES[39]));
            }
        }
        if let Some(rule) = self.use_enum_initializers.as_ref() {
            if rule.is_enabled() {
                index_set.insert(RuleFilter::Rule(Self::GROUP_NAME, Self::GROUP_RULES[40]));
            }
        }
        if let Some(rule) = self.use_explicit_length_check.as_ref() {
            if rule.is_enabled() {
                index_set.insert(RuleFilter::Rule(Self::GROUP_NAME, Self::GROUP_RULES[41]));
            }
        }
        if let Some(rule) = self.use_exponentiation_operator.as_ref() {
            if rule.is_enabled() {
                index_set.insert(RuleFilter::Rule(Self::GROUP_NAME, Self::GROUP_RULES[42]));
            }
        }
        if let Some(rule) = self.use_export_type.as_ref() {
            if rule.is_enabled() {
                index_set.insert(RuleFilter::Rule(Self::GROUP_NAME, Self::GROUP_RULES[43]));
            }
        }
        if let Some(rule) = self.use_filenaming_convention.as_ref() {
            if rule.is_enabled() {
                index_set.insert(RuleFilter::Rule(Self::GROUP_NAME, Self::GROUP_RULES[44]));
            }
        }
        if let Some(rule) = self.use_for_of.as_ref() {
            if rule.is_enabled() {
                index_set.insert(RuleFilter::Rule(Self::GROUP_NAME, Self::GROUP_RULES[45]));
            }
        }
        if let Some(rule) = self.use_fragment_syntax.as_ref() {
            if rule.is_enabled() {
                index_set.insert(RuleFilter::Rule(Self::GROUP_NAME, Self::GROUP_RULES[46]));
            }
        }
        if let Some(rule) = self.use_import_type.as_ref() {
            if rule.is_enabled() {
                index_set.insert(RuleFilter::Rule(Self::GROUP_NAME, Self::GROUP_RULES[47]));
            }
        }
        if let Some(rule) = self.use_literal_enum_members.as_ref() {
            if rule.is_enabled() {
                index_set.insert(RuleFilter::Rule(Self::GROUP_NAME, Self::GROUP_RULES[48]));
            }
        }
        if let Some(rule) = self.use_naming_convention.as_ref() {
            if rule.is_enabled() {
                index_set.insert(RuleFilter::Rule(Self::GROUP_NAME, Self::GROUP_RULES[49]));
            }
        }
        if let Some(rule) = self.use_node_assert_strict.as_ref() {
            if rule.is_enabled() {
                index_set.insert(RuleFilter::Rule(Self::GROUP_NAME, Self::GROUP_RULES[50]));
            }
        }
        if let Some(rule) = self.use_nodejs_import_protocol.as_ref() {
            if rule.is_enabled() {
                index_set.insert(RuleFilter::Rule(Self::GROUP_NAME, Self::GROUP_RULES[51]));
            }
        }
        if let Some(rule) = self.use_number_namespace.as_ref() {
            if rule.is_enabled() {
                index_set.insert(RuleFilter::Rule(Self::GROUP_NAME, Self::GROUP_RULES[52]));
            }
        }
        if let Some(rule) = self.use_self_closing_elements.as_ref() {
            if rule.is_enabled() {
                index_set.insert(RuleFilter::Rule(Self::GROUP_NAME, Self::GROUP_RULES[53]));
            }
        }
        if let Some(rule) = self.use_shorthand_assign.as_ref() {
            if rule.is_enabled() {
                index_set.insert(RuleFilter::Rule(Self::GROUP_NAME, Self::GROUP_RULES[54]));
            }
        }
        if let Some(rule) = self.use_shorthand_function_type.as_ref() {
            if rule.is_enabled() {
                index_set.insert(RuleFilter::Rule(Self::GROUP_NAME, Self::GROUP_RULES[55]));
            }
        }
        if let Some(rule) = self.use_single_var_declarator.as_ref() {
            if rule.is_enabled() {
                index_set.insert(RuleFilter::Rule(Self::GROUP_NAME, Self::GROUP_RULES[56]));
            }
        }
        if let Some(rule) = self.use_template.as_ref() {
            if rule.is_enabled() {
                index_set.insert(RuleFilter::Rule(Self::GROUP_NAME, Self::GROUP_RULES[57]));
            }
        }
        if let Some(rule) = self.use_throw_new_error.as_ref() {
            if rule.is_enabled() {
                index_set.insert(RuleFilter::Rule(Self::GROUP_NAME, Self::GROUP_RULES[58]));
            }
        }
        if let Some(rule) = self.use_throw_only_error.as_ref() {
            if rule.is_enabled() {
                index_set.insert(RuleFilter::Rule(Self::GROUP_NAME, Self::GROUP_RULES[59]));
            }
        }
        if let Some(rule) = self.use_trim_start_end.as_ref() {
            if rule.is_enabled() {
                index_set.insert(RuleFilter::Rule(Self::GROUP_NAME, Self::GROUP_RULES[60]));
            }
        }
        index_set
    }
    fn get_disabled_rules(&self) -> FxHashSet<RuleFilter<'static>> {
        let mut index_set = FxHashSet::default();
        if let Some(rule) = self.no_common_js.as_ref() {
            if rule.is_disabled() {
                index_set.insert(RuleFilter::Rule(Self::GROUP_NAME, Self::GROUP_RULES[0]));
            }
        }
        if let Some(rule) = self.no_default_export.as_ref() {
            if rule.is_disabled() {
                index_set.insert(RuleFilter::Rule(Self::GROUP_NAME, Self::GROUP_RULES[1]));
            }
        }
        if let Some(rule) = self.no_descending_specificity.as_ref() {
            if rule.is_disabled() {
                index_set.insert(RuleFilter::Rule(Self::GROUP_NAME, Self::GROUP_RULES[2]));
            }
        }
        if let Some(rule) = self.no_done_callback.as_ref() {
            if rule.is_disabled() {
                index_set.insert(RuleFilter::Rule(Self::GROUP_NAME, Self::GROUP_RULES[3]));
            }
        }
        if let Some(rule) = self.no_enum.as_ref() {
            if rule.is_disabled() {
                index_set.insert(RuleFilter::Rule(Self::GROUP_NAME, Self::GROUP_RULES[4]));
            }
        }
        if let Some(rule) = self.no_exported_imports.as_ref() {
            if rule.is_disabled() {
                index_set.insert(RuleFilter::Rule(Self::GROUP_NAME, Self::GROUP_RULES[5]));
            }
        }
        if let Some(rule) = self.no_head_element.as_ref() {
            if rule.is_disabled() {
                index_set.insert(RuleFilter::Rule(Self::GROUP_NAME, Self::GROUP_RULES[6]));
            }
        }
        if let Some(rule) = self.no_implicit_boolean.as_ref() {
            if rule.is_disabled() {
                index_set.insert(RuleFilter::Rule(Self::GROUP_NAME, Self::GROUP_RULES[7]));
            }
        }
        if let Some(rule) = self.no_inferrable_types.as_ref() {
            if rule.is_disabled() {
                index_set.insert(RuleFilter::Rule(Self::GROUP_NAME, Self::GROUP_RULES[8]));
            }
        }
        if let Some(rule) = self.no_namespace.as_ref() {
            if rule.is_disabled() {
                index_set.insert(RuleFilter::Rule(Self::GROUP_NAME, Self::GROUP_RULES[9]));
            }
        }
        if let Some(rule) = self.no_negation_else.as_ref() {
            if rule.is_disabled() {
                index_set.insert(RuleFilter::Rule(Self::GROUP_NAME, Self::GROUP_RULES[10]));
            }
        }
        if let Some(rule) = self.no_nested_ternary.as_ref() {
            if rule.is_disabled() {
                index_set.insert(RuleFilter::Rule(Self::GROUP_NAME, Self::GROUP_RULES[11]));
            }
        }
        if let Some(rule) = self.no_non_null_assertion.as_ref() {
            if rule.is_disabled() {
                index_set.insert(RuleFilter::Rule(Self::GROUP_NAME, Self::GROUP_RULES[12]));
            }
        }
        if let Some(rule) = self.no_parameter_assign.as_ref() {
            if rule.is_disabled() {
                index_set.insert(RuleFilter::Rule(Self::GROUP_NAME, Self::GROUP_RULES[13]));
            }
        }
        if let Some(rule) = self.no_parameter_properties.as_ref() {
            if rule.is_disabled() {
                index_set.insert(RuleFilter::Rule(Self::GROUP_NAME, Self::GROUP_RULES[14]));
            }
        }
        if let Some(rule) = self.no_process_env.as_ref() {
            if rule.is_disabled() {
                index_set.insert(RuleFilter::Rule(Self::GROUP_NAME, Self::GROUP_RULES[15]));
            }
        }
        if let Some(rule) = self.no_restricted_globals.as_ref() {
            if rule.is_disabled() {
                index_set.insert(RuleFilter::Rule(Self::GROUP_NAME, Self::GROUP_RULES[16]));
            }
        }
        if let Some(rule) = self.no_restricted_imports.as_ref() {
            if rule.is_disabled() {
                index_set.insert(RuleFilter::Rule(Self::GROUP_NAME, Self::GROUP_RULES[17]));
            }
        }
        if let Some(rule) = self.no_restricted_types.as_ref() {
            if rule.is_disabled() {
                index_set.insert(RuleFilter::Rule(Self::GROUP_NAME, Self::GROUP_RULES[18]));
            }
        }
        if let Some(rule) = self.no_shouty_constants.as_ref() {
            if rule.is_disabled() {
                index_set.insert(RuleFilter::Rule(Self::GROUP_NAME, Self::GROUP_RULES[19]));
            }
        }
        if let Some(rule) = self.no_substr.as_ref() {
            if rule.is_disabled() {
                index_set.insert(RuleFilter::Rule(Self::GROUP_NAME, Self::GROUP_RULES[20]));
            }
        }
        if let Some(rule) = self.no_unused_template_literal.as_ref() {
            if rule.is_disabled() {
                index_set.insert(RuleFilter::Rule(Self::GROUP_NAME, Self::GROUP_RULES[21]));
            }
        }
        if let Some(rule) = self.no_useless_else.as_ref() {
            if rule.is_disabled() {
                index_set.insert(RuleFilter::Rule(Self::GROUP_NAME, Self::GROUP_RULES[22]));
            }
        }
        if let Some(rule) = self.no_value_at_rule.as_ref() {
            if rule.is_disabled() {
                index_set.insert(RuleFilter::Rule(Self::GROUP_NAME, Self::GROUP_RULES[23]));
            }
        }
        if let Some(rule) = self.no_yoda_expression.as_ref() {
            if rule.is_disabled() {
                index_set.insert(RuleFilter::Rule(Self::GROUP_NAME, Self::GROUP_RULES[24]));
            }
        }
        if let Some(rule) = self.use_array_literals.as_ref() {
            if rule.is_disabled() {
                index_set.insert(RuleFilter::Rule(Self::GROUP_NAME, Self::GROUP_RULES[25]));
            }
        }
        if let Some(rule) = self.use_as_const_assertion.as_ref() {
            if rule.is_disabled() {
                index_set.insert(RuleFilter::Rule(Self::GROUP_NAME, Self::GROUP_RULES[26]));
            }
        }
        if let Some(rule) = self.use_at_index.as_ref() {
            if rule.is_disabled() {
                index_set.insert(RuleFilter::Rule(Self::GROUP_NAME, Self::GROUP_RULES[27]));
            }
        }
        if let Some(rule) = self.use_block_statements.as_ref() {
            if rule.is_disabled() {
                index_set.insert(RuleFilter::Rule(Self::GROUP_NAME, Self::GROUP_RULES[28]));
            }
        }
        if let Some(rule) = self.use_collapsed_else_if.as_ref() {
            if rule.is_disabled() {
                index_set.insert(RuleFilter::Rule(Self::GROUP_NAME, Self::GROUP_RULES[29]));
            }
        }
        if let Some(rule) = self.use_collapsed_if.as_ref() {
            if rule.is_disabled() {
                index_set.insert(RuleFilter::Rule(Self::GROUP_NAME, Self::GROUP_RULES[30]));
            }
        }
        if let Some(rule) = self.use_component_export_only_modules.as_ref() {
            if rule.is_disabled() {
                index_set.insert(RuleFilter::Rule(Self::GROUP_NAME, Self::GROUP_RULES[31]));
            }
        }
        if let Some(rule) = self.use_consistent_array_type.as_ref() {
            if rule.is_disabled() {
                index_set.insert(RuleFilter::Rule(Self::GROUP_NAME, Self::GROUP_RULES[32]));
            }
        }
        if let Some(rule) = self.use_consistent_builtin_instantiation.as_ref() {
            if rule.is_disabled() {
                index_set.insert(RuleFilter::Rule(Self::GROUP_NAME, Self::GROUP_RULES[33]));
            }
        }
        if let Some(rule) = self.use_consistent_curly_braces.as_ref() {
            if rule.is_disabled() {
                index_set.insert(RuleFilter::Rule(Self::GROUP_NAME, Self::GROUP_RULES[34]));
            }
        }
        if let Some(rule) = self.use_consistent_member_accessibility.as_ref() {
            if rule.is_disabled() {
                index_set.insert(RuleFilter::Rule(Self::GROUP_NAME, Self::GROUP_RULES[35]));
            }
        }
        if let Some(rule) = self.use_const.as_ref() {
            if rule.is_disabled() {
                index_set.insert(RuleFilter::Rule(Self::GROUP_NAME, Self::GROUP_RULES[36]));
            }
        }
        if let Some(rule) = self.use_default_parameter_last.as_ref() {
            if rule.is_disabled() {
                index_set.insert(RuleFilter::Rule(Self::GROUP_NAME, Self::GROUP_RULES[37]));
            }
        }
        if let Some(rule) = self.use_default_switch_clause.as_ref() {
            if rule.is_disabled() {
                index_set.insert(RuleFilter::Rule(Self::GROUP_NAME, Self::GROUP_RULES[38]));
            }
        }
        if let Some(rule) = self.use_deprecated_reason.as_ref() {
            if rule.is_disabled() {
                index_set.insert(RuleFilter::Rule(Self::GROUP_NAME, Self::GROUP_RULES[39]));
            }
        }
        if let Some(rule) = self.use_enum_initializers.as_ref() {
            if rule.is_disabled() {
                index_set.insert(RuleFilter::Rule(Self::GROUP_NAME, Self::GROUP_RULES[40]));
            }
        }
        if let Some(rule) = self.use_explicit_length_check.as_ref() {
            if rule.is_disabled() {
                index_set.insert(RuleFilter::Rule(Self::GROUP_NAME, Self::GROUP_RULES[41]));
            }
        }
        if let Some(rule) = self.use_exponentiation_operator.as_ref() {
            if rule.is_disabled() {
                index_set.insert(RuleFilter::Rule(Self::GROUP_NAME, Self::GROUP_RULES[42]));
            }
        }
        if let Some(rule) = self.use_export_type.as_ref() {
            if rule.is_disabled() {
                index_set.insert(RuleFilter::Rule(Self::GROUP_NAME, Self::GROUP_RULES[43]));
            }
        }
        if let Some(rule) = self.use_filenaming_convention.as_ref() {
            if rule.is_disabled() {
                index_set.insert(RuleFilter::Rule(Self::GROUP_NAME, Self::GROUP_RULES[44]));
            }
        }
        if let Some(rule) = self.use_for_of.as_ref() {
            if rule.is_disabled() {
                index_set.insert(RuleFilter::Rule(Self::GROUP_NAME, Self::GROUP_RULES[45]));
            }
        }
        if let Some(rule) = self.use_fragment_syntax.as_ref() {
            if rule.is_disabled() {
                index_set.insert(RuleFilter::Rule(Self::GROUP_NAME, Self::GROUP_RULES[46]));
            }
        }
        if let Some(rule) = self.use_import_type.as_ref() {
            if rule.is_disabled() {
                index_set.insert(RuleFilter::Rule(Self::GROUP_NAME, Self::GROUP_RULES[47]));
            }
        }
        if let Some(rule) = self.use_literal_enum_members.as_ref() {
            if rule.is_disabled() {
                index_set.insert(RuleFilter::Rule(Self::GROUP_NAME, Self::GROUP_RULES[48]));
            }
        }
        if let Some(rule) = self.use_naming_convention.as_ref() {
            if rule.is_disabled() {
                index_set.insert(RuleFilter::Rule(Self::GROUP_NAME, Self::GROUP_RULES[49]));
            }
        }
        if let Some(rule) = self.use_node_assert_strict.as_ref() {
            if rule.is_disabled() {
                index_set.insert(RuleFilter::Rule(Self::GROUP_NAME, Self::GROUP_RULES[50]));
            }
        }
        if let Some(rule) = self.use_nodejs_import_protocol.as_ref() {
            if rule.is_disabled() {
                index_set.insert(RuleFilter::Rule(Self::GROUP_NAME, Self::GROUP_RULES[51]));
            }
        }
        if let Some(rule) = self.use_number_namespace.as_ref() {
            if rule.is_disabled() {
                index_set.insert(RuleFilter::Rule(Self::GROUP_NAME, Self::GROUP_RULES[52]));
            }
        }
        if let Some(rule) = self.use_self_closing_elements.as_ref() {
            if rule.is_disabled() {
                index_set.insert(RuleFilter::Rule(Self::GROUP_NAME, Self::GROUP_RULES[53]));
            }
        }
        if let Some(rule) = self.use_shorthand_assign.as_ref() {
            if rule.is_disabled() {
                index_set.insert(RuleFilter::Rule(Self::GROUP_NAME, Self::GROUP_RULES[54]));
            }
        }
        if let Some(rule) = self.use_shorthand_function_type.as_ref() {
            if rule.is_disabled() {
                index_set.insert(RuleFilter::Rule(Self::GROUP_NAME, Self::GROUP_RULES[55]));
            }
        }
        if let Some(rule) = self.use_single_var_declarator.as_ref() {
            if rule.is_disabled() {
                index_set.insert(RuleFilter::Rule(Self::GROUP_NAME, Self::GROUP_RULES[56]));
            }
        }
        if let Some(rule) = self.use_template.as_ref() {
            if rule.is_disabled() {
                index_set.insert(RuleFilter::Rule(Self::GROUP_NAME, Self::GROUP_RULES[57]));
            }
        }
        if let Some(rule) = self.use_throw_new_error.as_ref() {
            if rule.is_disabled() {
                index_set.insert(RuleFilter::Rule(Self::GROUP_NAME, Self::GROUP_RULES[58]));
            }
        }
        if let Some(rule) = self.use_throw_only_error.as_ref() {
            if rule.is_disabled() {
                index_set.insert(RuleFilter::Rule(Self::GROUP_NAME, Self::GROUP_RULES[59]));
            }
        }
        if let Some(rule) = self.use_trim_start_end.as_ref() {
            if rule.is_disabled() {
                index_set.insert(RuleFilter::Rule(Self::GROUP_NAME, Self::GROUP_RULES[60]));
            }
        }
        index_set
    }
    #[doc = r" Checks if, given a rule name, matches one of the rules contained in this category"]
    fn has_rule(rule_name: &str) -> Option<&'static str> {
        Some(Self::GROUP_RULES[Self::GROUP_RULES.binary_search(&rule_name).ok()?])
    }
    fn recommended_rules_as_filters() -> &'static [RuleFilter<'static>] {
        Self::RECOMMENDED_RULES_AS_FILTERS
    }
    fn all_rules_as_filters() -> &'static [RuleFilter<'static>] {
        Self::ALL_RULES_AS_FILTERS
    }
    #[doc = r" Select preset rules"]
    fn collect_preset_rules(
        &self,
        parent_is_recommended: bool,
        enabled_rules: &mut FxHashSet<RuleFilter<'static>>,
    ) {
        if self.is_recommended_true() || self.is_recommended_unset() && parent_is_recommended {
            enabled_rules.extend(Self::recommended_rules_as_filters());
        }
    }
    fn set_recommended(&mut self, value: Option<bool>) {
        self.recommended = value;
    }
    fn get_rule_configuration(
        &self,
        rule_name: &str,
    ) -> Option<(RulePlainConfiguration, Option<RuleOptions>)> {
        match rule_name {
            "noCommonJs" => self
                .no_common_js
                .as_ref()
                .map(|conf| (conf.level(), conf.get_options())),
            "noDefaultExport" => self
                .no_default_export
                .as_ref()
                .map(|conf| (conf.level(), conf.get_options())),
            "noDescendingSpecificity" => self
                .no_descending_specificity
                .as_ref()
                .map(|conf| (conf.level(), conf.get_options())),
            "noDoneCallback" => self
                .no_done_callback
                .as_ref()
                .map(|conf| (conf.level(), conf.get_options())),
            "noEnum" => self
                .no_enum
                .as_ref()
                .map(|conf| (conf.level(), conf.get_options())),
            "noExportedImports" => self
                .no_exported_imports
                .as_ref()
                .map(|conf| (conf.level(), conf.get_options())),
            "noHeadElement" => self
                .no_head_element
                .as_ref()
                .map(|conf| (conf.level(), conf.get_options())),
            "noImplicitBoolean" => self
                .no_implicit_boolean
                .as_ref()
                .map(|conf| (conf.level(), conf.get_options())),
            "noInferrableTypes" => self
                .no_inferrable_types
                .as_ref()
                .map(|conf| (conf.level(), conf.get_options())),
            "noNamespace" => self
                .no_namespace
                .as_ref()
                .map(|conf| (conf.level(), conf.get_options())),
            "noNegationElse" => self
                .no_negation_else
                .as_ref()
                .map(|conf| (conf.level(), conf.get_options())),
            "noNestedTernary" => self
                .no_nested_ternary
                .as_ref()
                .map(|conf| (conf.level(), conf.get_options())),
            "noNonNullAssertion" => self
                .no_non_null_assertion
                .as_ref()
                .map(|conf| (conf.level(), conf.get_options())),
            "noParameterAssign" => self
                .no_parameter_assign
                .as_ref()
                .map(|conf| (conf.level(), conf.get_options())),
            "noParameterProperties" => self
                .no_parameter_properties
                .as_ref()
                .map(|conf| (conf.level(), conf.get_options())),
            "noProcessEnv" => self
                .no_process_env
                .as_ref()
                .map(|conf| (conf.level(), conf.get_options())),
            "noRestrictedGlobals" => self
                .no_restricted_globals
                .as_ref()
                .map(|conf| (conf.level(), conf.get_options())),
            "noRestrictedImports" => self
                .no_restricted_imports
                .as_ref()
                .map(|conf| (conf.level(), conf.get_options())),
            "noRestrictedTypes" => self
                .no_restricted_types
                .as_ref()
                .map(|conf| (conf.level(), conf.get_options())),
            "noShoutyConstants" => self
                .no_shouty_constants
                .as_ref()
                .map(|conf| (conf.level(), conf.get_options())),
            "noSubstr" => self
                .no_substr
                .as_ref()
                .map(|conf| (conf.level(), conf.get_options())),
            "noUnusedTemplateLiteral" => self
                .no_unused_template_literal
                .as_ref()
                .map(|conf| (conf.level(), conf.get_options())),
            "noUselessElse" => self
                .no_useless_else
                .as_ref()
                .map(|conf| (conf.level(), conf.get_options())),
            "noValueAtRule" => self
                .no_value_at_rule
                .as_ref()
                .map(|conf| (conf.level(), conf.get_options())),
            "noYodaExpression" => self
                .no_yoda_expression
                .as_ref()
                .map(|conf| (conf.level(), conf.get_options())),
            "useArrayLiterals" => self
                .use_array_literals
                .as_ref()
                .map(|conf| (conf.level(), conf.get_options())),
            "useAsConstAssertion" => self
                .use_as_const_assertion
                .as_ref()
                .map(|conf| (conf.level(), conf.get_options())),
            "useAtIndex" => self
                .use_at_index
                .as_ref()
                .map(|conf| (conf.level(), conf.get_options())),
            "useBlockStatements" => self
                .use_block_statements
                .as_ref()
                .map(|conf| (conf.level(), conf.get_options())),
            "useCollapsedElseIf" => self
                .use_collapsed_else_if
                .as_ref()
                .map(|conf| (conf.level(), conf.get_options())),
            "useCollapsedIf" => self
                .use_collapsed_if
                .as_ref()
                .map(|conf| (conf.level(), conf.get_options())),
            "useComponentExportOnlyModules" => self
                .use_component_export_only_modules
                .as_ref()
                .map(|conf| (conf.level(), conf.get_options())),
            "useConsistentArrayType" => self
                .use_consistent_array_type
                .as_ref()
                .map(|conf| (conf.level(), conf.get_options())),
            "useConsistentBuiltinInstantiation" => self
                .use_consistent_builtin_instantiation
                .as_ref()
                .map(|conf| (conf.level(), conf.get_options())),
            "useConsistentCurlyBraces" => self
                .use_consistent_curly_braces
                .as_ref()
                .map(|conf| (conf.level(), conf.get_options())),
            "useConsistentMemberAccessibility" => self
                .use_consistent_member_accessibility
                .as_ref()
                .map(|conf| (conf.level(), conf.get_options())),
            "useConst" => self
                .use_const
                .as_ref()
                .map(|conf| (conf.level(), conf.get_options())),
            "useDefaultParameterLast" => self
                .use_default_parameter_last
                .as_ref()
                .map(|conf| (conf.level(), conf.get_options())),
            "useDefaultSwitchClause" => self
                .use_default_switch_clause
                .as_ref()
                .map(|conf| (conf.level(), conf.get_options())),
            "useDeprecatedReason" => self
                .use_deprecated_reason
                .as_ref()
                .map(|conf| (conf.level(), conf.get_options())),
            "useEnumInitializers" => self
                .use_enum_initializers
                .as_ref()
                .map(|conf| (conf.level(), conf.get_options())),
            "useExplicitLengthCheck" => self
                .use_explicit_length_check
                .as_ref()
                .map(|conf| (conf.level(), conf.get_options())),
            "useExponentiationOperator" => self
                .use_exponentiation_operator
                .as_ref()
                .map(|conf| (conf.level(), conf.get_options())),
            "useExportType" => self
                .use_export_type
                .as_ref()
                .map(|conf| (conf.level(), conf.get_options())),
            "useFilenamingConvention" => self
                .use_filenaming_convention
                .as_ref()
                .map(|conf| (conf.level(), conf.get_options())),
            "useForOf" => self
                .use_for_of
                .as_ref()
                .map(|conf| (conf.level(), conf.get_options())),
            "useFragmentSyntax" => self
                .use_fragment_syntax
                .as_ref()
                .map(|conf| (conf.level(), conf.get_options())),
            "useImportType" => self
                .use_import_type
                .as_ref()
                .map(|conf| (conf.level(), conf.get_options())),
            "useLiteralEnumMembers" => self
                .use_literal_enum_members
                .as_ref()
                .map(|conf| (conf.level(), conf.get_options())),
            "useNamingConvention" => self
                .use_naming_convention
                .as_ref()
                .map(|conf| (conf.level(), conf.get_options())),
            "useNodeAssertStrict" => self
                .use_node_assert_strict
                .as_ref()
                .map(|conf| (conf.level(), conf.get_options())),
            "useNodejsImportProtocol" => self
                .use_nodejs_import_protocol
                .as_ref()
                .map(|conf| (conf.level(), conf.get_options())),
            "useNumberNamespace" => self
                .use_number_namespace
                .as_ref()
                .map(|conf| (conf.level(), conf.get_options())),
            "useSelfClosingElements" => self
                .use_self_closing_elements
                .as_ref()
                .map(|conf| (conf.level(), conf.get_options())),
            "useShorthandAssign" => self
                .use_shorthand_assign
                .as_ref()
                .map(|conf| (conf.level(), conf.get_options())),
            "useShorthandFunctionType" => self
                .use_shorthand_function_type
                .as_ref()
                .map(|conf| (conf.level(), conf.get_options())),
            "useSingleVarDeclarator" => self
                .use_single_var_declarator
                .as_ref()
                .map(|conf| (conf.level(), conf.get_options())),
            "useTemplate" => self
                .use_template
                .as_ref()
                .map(|conf| (conf.level(), conf.get_options())),
            "useThrowNewError" => self
                .use_throw_new_error
                .as_ref()
                .map(|conf| (conf.level(), conf.get_options())),
            "useThrowOnlyError" => self
                .use_throw_only_error
                .as_ref()
                .map(|conf| (conf.level(), conf.get_options())),
            "useTrimStartEnd" => self
                .use_trim_start_end
                .as_ref()
                .map(|conf| (conf.level(), conf.get_options())),
            _ => None,
        }
    }
}
impl From<GroupPlainConfiguration> for Style {
    fn from(value: GroupPlainConfiguration) -> Self {
        Self {
            recommended: None,
            no_common_js: Some(value.into()),
            no_default_export: Some(value.into()),
            no_descending_specificity: Some(value.into()),
            no_done_callback: Some(value.into()),
            no_enum: Some(value.into()),
            no_exported_imports: Some(value.into()),
            no_head_element: Some(value.into()),
            no_implicit_boolean: Some(value.into()),
            no_inferrable_types: Some(value.into()),
            no_namespace: Some(value.into()),
            no_negation_else: Some(value.into()),
            no_nested_ternary: Some(value.into()),
            no_non_null_assertion: Some(value.into()),
            no_parameter_assign: Some(value.into()),
            no_parameter_properties: Some(value.into()),
            no_process_env: Some(value.into()),
            no_restricted_globals: Some(value.into()),
            no_restricted_imports: Some(value.into()),
            no_restricted_types: Some(value.into()),
            no_shouty_constants: Some(value.into()),
            no_substr: Some(value.into()),
            no_unused_template_literal: Some(value.into()),
            no_useless_else: Some(value.into()),
            no_value_at_rule: Some(value.into()),
            no_yoda_expression: Some(value.into()),
            use_array_literals: Some(value.into()),
            use_as_const_assertion: Some(value.into()),
            use_at_index: Some(value.into()),
            use_block_statements: Some(value.into()),
            use_collapsed_else_if: Some(value.into()),
            use_collapsed_if: Some(value.into()),
            use_component_export_only_modules: Some(value.into()),
            use_consistent_array_type: Some(value.into()),
            use_consistent_builtin_instantiation: Some(value.into()),
            use_consistent_curly_braces: Some(value.into()),
            use_consistent_member_accessibility: Some(value.into()),
            use_const: Some(value.into()),
            use_default_parameter_last: Some(value.into()),
            use_default_switch_clause: Some(value.into()),
            use_deprecated_reason: Some(value.into()),
            use_enum_initializers: Some(value.into()),
            use_explicit_length_check: Some(value.into()),
            use_exponentiation_operator: Some(value.into()),
            use_export_type: Some(value.into()),
            use_filenaming_convention: Some(value.into()),
            use_for_of: Some(value.into()),
            use_fragment_syntax: Some(value.into()),
            use_import_type: Some(value.into()),
            use_literal_enum_members: Some(value.into()),
            use_naming_convention: Some(value.into()),
            use_node_assert_strict: Some(value.into()),
            use_nodejs_import_protocol: Some(value.into()),
            use_number_namespace: Some(value.into()),
            use_self_closing_elements: Some(value.into()),
            use_shorthand_assign: Some(value.into()),
            use_shorthand_function_type: Some(value.into()),
            use_single_var_declarator: Some(value.into()),
            use_template: Some(value.into()),
            use_throw_new_error: Some(value.into()),
            use_throw_only_error: Some(value.into()),
            use_trim_start_end: Some(value.into()),
        }
    }
}
#[derive(Clone, Debug, Default, Deserialize, Deserializable, Eq, Merge, PartialEq, Serialize)]
#[cfg_attr(feature = "schema", derive(JsonSchema))]
#[serde(rename_all = "camelCase", default, deny_unknown_fields)]
#[doc = r" A list of rules that belong to this group"]
pub struct Suspicious { # [doc = r" It enables the recommended rules for this group"] # [serde (skip_serializing_if = "Option::is_none")] pub recommended : Option < bool > , # [doc = "Disallow the use of alert, confirm, and prompt."] # [serde (skip_serializing_if = "Option::is_none")] pub no_alert : Option < RuleConfiguration < biome_rule_options :: no_alert :: NoAlertOptions >> , # [doc = "Use standard constants instead of approximated literals."] # [serde (skip_serializing_if = "Option::is_none")] pub no_approximative_numeric_constant : Option < RuleFixConfiguration < biome_rule_options :: no_approximative_numeric_constant :: NoApproximativeNumericConstantOptions >> , # [doc = "Discourage the usage of Array index in keys."] # [serde (skip_serializing_if = "Option::is_none")] pub no_array_index_key : Option < RuleConfiguration < biome_rule_options :: no_array_index_key :: NoArrayIndexKeyOptions >> , # [doc = "Disallow assignments in expressions."] # [serde (skip_serializing_if = "Option::is_none")] pub no_assign_in_expressions : Option < RuleConfiguration < biome_rule_options :: no_assign_in_expressions :: NoAssignInExpressionsOptions >> , # [doc = "Disallows using an async function as a Promise executor."] # [serde (skip_serializing_if = "Option::is_none")] pub no_async_promise_executor : Option < RuleConfiguration < biome_rule_options :: no_async_promise_executor :: NoAsyncPromiseExecutorOptions >> , # [doc = "Disallow reassigning exceptions in catch clauses."] # [serde (skip_serializing_if = "Option::is_none")] pub no_catch_assign : Option < RuleConfiguration < biome_rule_options :: no_catch_assign :: NoCatchAssignOptions >> , # [doc = "Disallow reassigning class members."] # [serde (skip_serializing_if = "Option::is_none")] pub no_class_assign : Option < RuleConfiguration < biome_rule_options :: no_class_assign :: NoClassAssignOptions >> , # [doc = "Prevent comments from being inserted as text nodes"] # [serde (skip_serializing_if = "Option::is_none")] pub no_comment_text : Option < RuleFixConfiguration < biome_rule_options :: no_comment_text :: NoCommentTextOptions >> , # [doc = "Disallow comparing against -0"] # [serde (skip_serializing_if = "Option::is_none")] pub no_compare_neg_zero : Option < RuleFixConfiguration < biome_rule_options :: no_compare_neg_zero :: NoCompareNegZeroOptions >> , # [doc = "Disallow labeled statements that are not loops."] # [serde (skip_serializing_if = "Option::is_none")] pub no_confusing_labels : Option < RuleConfiguration < biome_rule_options :: no_confusing_labels :: NoConfusingLabelsOptions >> , # [doc = "Disallow void type outside of generic or return types."] # [serde (skip_serializing_if = "Option::is_none")] pub no_confusing_void_type : Option < RuleFixConfiguration < biome_rule_options :: no_confusing_void_type :: NoConfusingVoidTypeOptions >> , # [doc = "Disallow the use of console."] # [serde (skip_serializing_if = "Option::is_none")] pub no_console : Option < RuleFixConfiguration < biome_rule_options :: no_console :: NoConsoleOptions >> , # [doc = "Disallow TypeScript const enum"] # [serde (skip_serializing_if = "Option::is_none")] pub no_const_enum : Option < RuleFixConfiguration < biome_rule_options :: no_const_enum :: NoConstEnumOptions >> , # [doc = "Prevents from having control characters and some escape sequences that match control characters in regular expression literals."] # [serde (skip_serializing_if = "Option::is_none")] pub no_control_characters_in_regex : Option < RuleConfiguration < biome_rule_options :: no_control_characters_in_regex :: NoControlCharactersInRegexOptions >> , # [doc = "Disallow the use of debugger"] # [serde (skip_serializing_if = "Option::is_none")] pub no_debugger : Option < RuleFixConfiguration < biome_rule_options :: no_debugger :: NoDebuggerOptions >> , # [doc = "Disallow direct assignments to document.cookie."] # [serde (skip_serializing_if = "Option::is_none")] pub no_document_cookie : Option < RuleConfiguration < biome_rule_options :: no_document_cookie :: NoDocumentCookieOptions >> , # [doc = "Prevents importing next/document outside of pages/_document.jsx in Next.js projects."] # [serde (skip_serializing_if = "Option::is_none")] pub no_document_import_in_page : Option < RuleConfiguration < biome_rule_options :: no_document_import_in_page :: NoDocumentImportInPageOptions >> , # [doc = "Require the use of === and !==."] # [serde (skip_serializing_if = "Option::is_none")] pub no_double_equals : Option < RuleFixConfiguration < biome_rule_options :: no_double_equals :: NoDoubleEqualsOptions >> , # [doc = "Disallow duplicate @import rules."] # [serde (skip_serializing_if = "Option::is_none")] pub no_duplicate_at_import_rules : Option < RuleConfiguration < biome_rule_options :: no_duplicate_at_import_rules :: NoDuplicateAtImportRulesOptions >> , # [doc = "Disallow duplicate case labels."] # [serde (skip_serializing_if = "Option::is_none")] pub no_duplicate_case : Option < RuleConfiguration < biome_rule_options :: no_duplicate_case :: NoDuplicateCaseOptions >> , # [doc = "Disallow duplicate class members."] # [serde (skip_serializing_if = "Option::is_none")] pub no_duplicate_class_members : Option < RuleConfiguration < biome_rule_options :: no_duplicate_class_members :: NoDuplicateClassMembersOptions >> , # [doc = "Disallow duplicate custom properties within declaration blocks."] # [serde (skip_serializing_if = "Option::is_none")] pub no_duplicate_custom_properties : Option < RuleConfiguration < biome_rule_options :: no_duplicate_custom_properties :: NoDuplicateCustomPropertiesOptions >> , # [doc = "Disallow duplicate conditions in if-else-if chains"] # [serde (skip_serializing_if = "Option::is_none")] pub no_duplicate_else_if : Option < RuleConfiguration < biome_rule_options :: no_duplicate_else_if :: NoDuplicateElseIfOptions >> , # [doc = "No duplicated fields in GraphQL operations."] # [serde (skip_serializing_if = "Option::is_none")] pub no_duplicate_fields : Option < RuleConfiguration < biome_rule_options :: no_duplicate_fields :: NoDuplicateFieldsOptions >> , # [doc = "Disallow duplicate names within font families."] # [serde (skip_serializing_if = "Option::is_none")] pub no_duplicate_font_names : Option < RuleConfiguration < biome_rule_options :: no_duplicate_font_names :: NoDuplicateFontNamesOptions >> , # [doc = "Prevents JSX properties to be assigned multiple times."] # [serde (skip_serializing_if = "Option::is_none")] pub no_duplicate_jsx_props : Option < RuleConfiguration < biome_rule_options :: no_duplicate_jsx_props :: NoDuplicateJsxPropsOptions >> , # [doc = "Disallow two keys with the same name inside objects."] # [serde (skip_serializing_if = "Option::is_none")] pub no_duplicate_object_keys : Option < RuleConfiguration < biome_rule_options :: no_duplicate_object_keys :: NoDuplicateObjectKeysOptions >> , # [doc = "Disallow duplicate function parameter name."] # [serde (skip_serializing_if = "Option::is_none")] pub no_duplicate_parameters : Option < RuleConfiguration < biome_rule_options :: no_duplicate_parameters :: NoDuplicateParametersOptions >> , # [doc = "Disallow duplicate properties within declaration blocks."] # [serde (skip_serializing_if = "Option::is_none")] pub no_duplicate_properties : Option < RuleConfiguration < biome_rule_options :: no_duplicate_properties :: NoDuplicatePropertiesOptions >> , # [doc = "Disallow duplicate selectors within keyframe blocks."] # [serde (skip_serializing_if = "Option::is_none")] pub no_duplicate_selectors_keyframe_block : Option < RuleConfiguration < biome_rule_options :: no_duplicate_selectors_keyframe_block :: NoDuplicateSelectorsKeyframeBlockOptions >> , # [doc = "A describe block should not contain duplicate hooks."] # [serde (skip_serializing_if = "Option::is_none")] pub no_duplicate_test_hooks : Option < RuleConfiguration < biome_rule_options :: no_duplicate_test_hooks :: NoDuplicateTestHooksOptions >> , # [doc = "Disallow CSS empty blocks."] # [serde (skip_serializing_if = "Option::is_none")] pub no_empty_block : Option < RuleConfiguration < biome_rule_options :: no_empty_block :: NoEmptyBlockOptions >> , # [doc = "Disallow empty block statements and static blocks."] # [serde (skip_serializing_if = "Option::is_none")] pub no_empty_block_statements : Option < RuleConfiguration < biome_rule_options :: no_empty_block_statements :: NoEmptyBlockStatementsOptions >> , # [doc = "Disallow the declaration of empty interfaces."] # [serde (skip_serializing_if = "Option::is_none")] pub no_empty_interface : Option < RuleFixConfiguration < biome_rule_options :: no_empty_interface :: NoEmptyInterfaceOptions >> , # [doc = "Disallow variables from evolving into any type through reassignments."] # [serde (skip_serializing_if = "Option::is_none")] pub no_evolving_types : Option < RuleConfiguration < biome_rule_options :: no_evolving_types :: NoEvolvingTypesOptions >> , # [doc = "Disallow the any type usage."] # [serde (skip_serializing_if = "Option::is_none")] pub no_explicit_any : Option < RuleConfiguration < biome_rule_options :: no_explicit_any :: NoExplicitAnyOptions >> , # [doc = "Disallow using export or module.exports in files containing tests"] # [serde (skip_serializing_if = "Option::is_none")] pub no_exports_in_test : Option < RuleConfiguration < biome_rule_options :: no_exports_in_test :: NoExportsInTestOptions >> , # [doc = "Prevents the wrong usage of the non-null assertion operator (!) in TypeScript files."] # [serde (skip_serializing_if = "Option::is_none")] pub no_extra_non_null_assertion : Option < RuleFixConfiguration < biome_rule_options :: no_extra_non_null_assertion :: NoExtraNonNullAssertionOptions >> , # [doc = "Disallow fallthrough of switch clauses."] # [serde (skip_serializing_if = "Option::is_none")] pub no_fallthrough_switch_clause : Option < RuleConfiguration < biome_rule_options :: no_fallthrough_switch_clause :: NoFallthroughSwitchClauseOptions >> , # [doc = "Disallow focused tests."] # [serde (skip_serializing_if = "Option::is_none")] pub no_focused_tests : Option < RuleFixConfiguration < biome_rule_options :: no_focused_tests :: NoFocusedTestsOptions >> , # [doc = "Disallow reassigning function declarations."] # [serde (skip_serializing_if = "Option::is_none")] pub no_function_assign : Option < RuleConfiguration < biome_rule_options :: no_function_assign :: NoFunctionAssignOptions >> , # [doc = "Disallow assignments to native objects and read-only global variables."] # [serde (skip_serializing_if = "Option::is_none")] pub no_global_assign : Option < RuleConfiguration < biome_rule_options :: no_global_assign :: NoGlobalAssignOptions >> , # [doc = "Use Number.isFinite instead of global isFinite."] # [serde (skip_serializing_if = "Option::is_none")] pub no_global_is_finite : Option < RuleFixConfiguration < biome_rule_options :: no_global_is_finite :: NoGlobalIsFiniteOptions >> , # [doc = "Use Number.isNaN instead of global isNaN."] # [serde (skip_serializing_if = "Option::is_none")] pub no_global_is_nan : Option < RuleFixConfiguration < biome_rule_options :: no_global_is_nan :: NoGlobalIsNanOptions >> , # [doc = "Prevent using the next/head module in pages/_document.js on Next.js projects."] # [serde (skip_serializing_if = "Option::is_none")] pub no_head_import_in_document : Option < RuleConfiguration < biome_rule_options :: no_head_import_in_document :: NoHeadImportInDocumentOptions >> , # [doc = "Disallow use of implicit any type on variable declarations."] # [serde (skip_serializing_if = "Option::is_none")] pub no_implicit_any_let : Option < RuleConfiguration < biome_rule_options :: no_implicit_any_let :: NoImplicitAnyLetOptions >> , # [doc = "Disallow assigning to imported bindings"] # [serde (skip_serializing_if = "Option::is_none")] pub no_import_assign : Option < RuleConfiguration < biome_rule_options :: no_import_assign :: NoImportAssignOptions >> , # [doc = "Disallow invalid !important within keyframe declarations"] # [serde (skip_serializing_if = "Option::is_none")] pub no_important_in_keyframe : Option < RuleConfiguration < biome_rule_options :: no_important_in_keyframe :: NoImportantInKeyframeOptions >> , # [doc = "Disallows the use of irregular whitespace characters."] # [serde (skip_serializing_if = "Option::is_none")] pub no_irregular_whitespace : Option < RuleConfiguration < biome_rule_options :: no_irregular_whitespace :: NoIrregularWhitespaceOptions >> , # [doc = "Disallow labels that share a name with a variable"] # [serde (skip_serializing_if = "Option::is_none")] pub no_label_var : Option < RuleConfiguration < biome_rule_options :: no_label_var :: NoLabelVarOptions >> , # [doc = "Disallow characters made with multiple code points in character class syntax."] # [serde (skip_serializing_if = "Option::is_none")] pub no_misleading_character_class : Option < RuleFixConfiguration < biome_rule_options :: no_misleading_character_class :: NoMisleadingCharacterClassOptions >> , # [doc = "Enforce proper usage of new and constructor."] # [serde (skip_serializing_if = "Option::is_none")] pub no_misleading_instantiator : Option < RuleConfiguration < biome_rule_options :: no_misleading_instantiator :: NoMisleadingInstantiatorOptions >> , # [doc = "Checks that the assertion function, for example expect, is placed inside an it() function call."] # [serde (skip_serializing_if = "Option::is_none")] pub no_misplaced_assertion : Option < RuleConfiguration < biome_rule_options :: no_misplaced_assertion :: NoMisplacedAssertionOptions >> , # [doc = "Disallow shorthand assign when variable appears on both sides."] # [serde (skip_serializing_if = "Option::is_none")] pub no_misrefactored_shorthand_assign : Option < RuleFixConfiguration < biome_rule_options :: no_misrefactored_shorthand_assign :: NoMisrefactoredShorthandAssignOptions >> , # [doc = "Disallow octal escape sequences in string literals"] # [serde (skip_serializing_if = "Option::is_none")] pub no_octal_escape : Option < RuleFixConfiguration < biome_rule_options :: no_octal_escape :: NoOctalEscapeOptions >> , # [doc = "Disallow direct use of Object.prototype builtins."] # [serde (skip_serializing_if = "Option::is_none")] pub no_prototype_builtins : Option < RuleFixConfiguration < biome_rule_options :: no_prototype_builtins :: NoPrototypeBuiltinsOptions >> , # [doc = "Prevents React-specific JSX properties from being used."] # [serde (skip_serializing_if = "Option::is_none")] pub no_react_specific_props : Option < RuleFixConfiguration < biome_rule_options :: no_react_specific_props :: NoReactSpecificPropsOptions >> , # [doc = "Disallow variable, function, class, and type redeclarations in the same scope."] # [serde (skip_serializing_if = "Option::is_none")] pub no_redeclare : Option < RuleConfiguration < biome_rule_options :: no_redeclare :: NoRedeclareOptions >> , # [doc = "Prevents from having redundant \"use strict\"."] # [serde (skip_serializing_if = "Option::is_none")] pub no_redundant_use_strict : Option < RuleFixConfiguration < biome_rule_options :: no_redundant_use_strict :: NoRedundantUseStrictOptions >> , # [doc = "Disallow comparisons where both sides are exactly the same."] # [serde (skip_serializing_if = "Option::is_none")] pub no_self_compare : Option < RuleConfiguration < biome_rule_options :: no_self_compare :: NoSelfCompareOptions >> , # [doc = "Disallow identifiers from shadowing restricted names."] # [serde (skip_serializing_if = "Option::is_none")] pub no_shadow_restricted_names : Option < RuleConfiguration < biome_rule_options :: no_shadow_restricted_names :: NoShadowRestrictedNamesOptions >> , # [doc = "Disallow shorthand properties that override related longhand properties."] # [serde (skip_serializing_if = "Option::is_none")] pub no_shorthand_property_overrides : Option < RuleConfiguration < biome_rule_options :: no_shorthand_property_overrides :: NoShorthandPropertyOverridesOptions >> , # [doc = "Disallow disabled tests."] # [serde (skip_serializing_if = "Option::is_none")] pub no_skipped_tests : Option < RuleFixConfiguration < biome_rule_options :: no_skipped_tests :: NoSkippedTestsOptions >> , # [doc = "Prevents the use of sparse arrays (arrays with holes)."] # [serde (skip_serializing_if = "Option::is_none")] pub no_sparse_array : Option < RuleFixConfiguration < biome_rule_options :: no_sparse_array :: NoSparseArrayOptions >> , # [doc = "It detects possible \"wrong\" semicolons inside JSX elements."] # [serde (skip_serializing_if = "Option::is_none")] pub no_suspicious_semicolon_in_jsx : Option < RuleConfiguration < biome_rule_options :: no_suspicious_semicolon_in_jsx :: NoSuspiciousSemicolonInJsxOptions >> , # [doc = "Disallow template literal placeholder syntax in regular strings."] # [serde (skip_serializing_if = "Option::is_none")] pub no_template_curly_in_string : Option < RuleConfiguration < biome_rule_options :: no_template_curly_in_string :: NoTemplateCurlyInStringOptions >> , # [doc = "Disallow then property."] # [serde (skip_serializing_if = "Option::is_none")] pub no_then_property : Option < RuleConfiguration < biome_rule_options :: no_then_property :: NoThenPropertyOptions >> , # [doc = "Disallow unsafe declaration merging between interfaces and classes."] # [serde (skip_serializing_if = "Option::is_none")] pub no_unsafe_declaration_merging : Option < RuleConfiguration < biome_rule_options :: no_unsafe_declaration_merging :: NoUnsafeDeclarationMergingOptions >> , # [doc = "Disallow using unsafe negation."] # [serde (skip_serializing_if = "Option::is_none")] pub no_unsafe_negation : Option < RuleFixConfiguration < biome_rule_options :: no_unsafe_negation :: NoUnsafeNegationOptions >> , # [doc = "Disallow the use of var"] # [serde (skip_serializing_if = "Option::is_none")] pub no_var : Option < RuleFixConfiguration < biome_rule_options :: no_var :: NoVarOptions >> , # [doc = "Disallow with statements in non-strict contexts."] # [serde (skip_serializing_if = "Option::is_none")] pub no_with : Option < RuleConfiguration < biome_rule_options :: no_with :: NoWithOptions >> , # [doc = "Disallow the use of overload signatures that are not next to each other."] # [serde (skip_serializing_if = "Option::is_none")] pub use_adjacent_overload_signatures : Option < RuleConfiguration < biome_rule_options :: use_adjacent_overload_signatures :: UseAdjacentOverloadSignaturesOptions >> , # [doc = "Ensure async functions utilize await."] # [serde (skip_serializing_if = "Option::is_none")] pub use_await : Option < RuleConfiguration < biome_rule_options :: use_await :: UseAwaitOptions >> , # [doc = "Enforce default clauses in switch statements to be last"] # [serde (skip_serializing_if = "Option::is_none")] pub use_default_switch_clause_last : Option < RuleConfiguration < biome_rule_options :: use_default_switch_clause_last :: UseDefaultSwitchClauseLastOptions >> , # [doc = "Enforce passing a message value when creating a built-in error."] # [serde (skip_serializing_if = "Option::is_none")] pub use_error_message : Option < RuleConfiguration < biome_rule_options :: use_error_message :: UseErrorMessageOptions >> , # [doc = "Enforce get methods to always return a value."] # [serde (skip_serializing_if = "Option::is_none")] pub use_getter_return : Option < RuleConfiguration < biome_rule_options :: use_getter_return :: UseGetterReturnOptions >> , # [doc = "Enforces the use of a recommended display strategy with Google Fonts."] # [serde (skip_serializing_if = "Option::is_none")] pub use_google_font_display : Option < RuleConfiguration < biome_rule_options :: use_google_font_display :: UseGoogleFontDisplayOptions >> , # [doc = "Require for-in loops to include an if statement."] # [serde (skip_serializing_if = "Option::is_none")] pub use_guard_for_in : Option < RuleConfiguration < biome_rule_options :: use_guard_for_in :: UseGuardForInOptions >> , # [doc = "Use Array.isArray() instead of instanceof Array."] # [serde (skip_serializing_if = "Option::is_none")] pub use_is_array : Option < RuleFixConfiguration < biome_rule_options :: use_is_array :: UseIsArrayOptions >> , # [doc = "Require using the namespace keyword over the module keyword to declare TypeScript namespaces."] # [serde (skip_serializing_if = "Option::is_none")] pub use_namespace_keyword : Option < RuleFixConfiguration < biome_rule_options :: use_namespace_keyword :: UseNamespaceKeywordOptions >> , # [doc = "Enforce using the digits argument with Number#toFixed()."] # [serde (skip_serializing_if = "Option::is_none")] pub use_number_to_fixed_digits_argument : Option < RuleFixConfiguration < biome_rule_options :: use_number_to_fixed_digits_argument :: UseNumberToFixedDigitsArgumentOptions >> , # [doc = "Enforce the use of the directive \"use strict\" in script files."] # [serde (skip_serializing_if = "Option::is_none")] pub use_strict_mode : Option < RuleFixConfiguration < biome_rule_options :: use_strict_mode :: UseStrictModeOptions >> }
impl Suspicious {
    const GROUP_NAME: &'static str = "suspicious";
    pub(crate) const GROUP_RULES: &'static [&'static str] = &[
        "noAlert",
        "noApproximativeNumericConstant",
        "noArrayIndexKey",
        "noAssignInExpressions",
        "noAsyncPromiseExecutor",
        "noCatchAssign",
        "noClassAssign",
        "noCommentText",
        "noCompareNegZero",
        "noConfusingLabels",
        "noConfusingVoidType",
        "noConsole",
        "noConstEnum",
        "noControlCharactersInRegex",
        "noDebugger",
        "noDocumentCookie",
        "noDocumentImportInPage",
        "noDoubleEquals",
        "noDuplicateAtImportRules",
        "noDuplicateCase",
        "noDuplicateClassMembers",
        "noDuplicateCustomProperties",
        "noDuplicateElseIf",
        "noDuplicateFields",
        "noDuplicateFontNames",
        "noDuplicateJsxProps",
        "noDuplicateObjectKeys",
        "noDuplicateParameters",
        "noDuplicateProperties",
        "noDuplicateSelectorsKeyframeBlock",
        "noDuplicateTestHooks",
        "noEmptyBlock",
        "noEmptyBlockStatements",
        "noEmptyInterface",
        "noEvolvingTypes",
        "noExplicitAny",
        "noExportsInTest",
        "noExtraNonNullAssertion",
        "noFallthroughSwitchClause",
        "noFocusedTests",
        "noFunctionAssign",
        "noGlobalAssign",
        "noGlobalIsFinite",
        "noGlobalIsNan",
        "noHeadImportInDocument",
        "noImplicitAnyLet",
        "noImportAssign",
        "noImportantInKeyframe",
        "noIrregularWhitespace",
        "noLabelVar",
        "noMisleadingCharacterClass",
        "noMisleadingInstantiator",
        "noMisplacedAssertion",
        "noMisrefactoredShorthandAssign",
        "noOctalEscape",
        "noPrototypeBuiltins",
        "noReactSpecificProps",
        "noRedeclare",
        "noRedundantUseStrict",
        "noSelfCompare",
        "noShadowRestrictedNames",
        "noShorthandPropertyOverrides",
        "noSkippedTests",
        "noSparseArray",
        "noSuspiciousSemicolonInJsx",
        "noTemplateCurlyInString",
        "noThenProperty",
        "noUnsafeDeclarationMerging",
        "noUnsafeNegation",
        "noVar",
        "noWith",
        "useAdjacentOverloadSignatures",
        "useAwait",
        "useDefaultSwitchClauseLast",
        "useErrorMessage",
        "useGetterReturn",
        "useGoogleFontDisplay",
        "useGuardForIn",
        "useIsArray",
        "useNamespaceKeyword",
        "useNumberToFixedDigitsArgument",
        "useStrictMode",
    ];
    const RECOMMENDED_RULES_AS_FILTERS: &'static [RuleFilter<'static>] = &[
        RuleFilter::Rule(Self::GROUP_NAME, Self::GROUP_RULES[1]),
        RuleFilter::Rule(Self::GROUP_NAME, Self::GROUP_RULES[2]),
        RuleFilter::Rule(Self::GROUP_NAME, Self::GROUP_RULES[3]),
        RuleFilter::Rule(Self::GROUP_NAME, Self::GROUP_RULES[4]),
        RuleFilter::Rule(Self::GROUP_NAME, Self::GROUP_RULES[5]),
        RuleFilter::Rule(Self::GROUP_NAME, Self::GROUP_RULES[6]),
        RuleFilter::Rule(Self::GROUP_NAME, Self::GROUP_RULES[7]),
        RuleFilter::Rule(Self::GROUP_NAME, Self::GROUP_RULES[8]),
        RuleFilter::Rule(Self::GROUP_NAME, Self::GROUP_RULES[9]),
        RuleFilter::Rule(Self::GROUP_NAME, Self::GROUP_RULES[10]),
        RuleFilter::Rule(Self::GROUP_NAME, Self::GROUP_RULES[12]),
        RuleFilter::Rule(Self::GROUP_NAME, Self::GROUP_RULES[13]),
        RuleFilter::Rule(Self::GROUP_NAME, Self::GROUP_RULES[14]),
        RuleFilter::Rule(Self::GROUP_NAME, Self::GROUP_RULES[15]),
        RuleFilter::Rule(Self::GROUP_NAME, Self::GROUP_RULES[17]),
        RuleFilter::Rule(Self::GROUP_NAME, Self::GROUP_RULES[18]),
        RuleFilter::Rule(Self::GROUP_NAME, Self::GROUP_RULES[19]),
        RuleFilter::Rule(Self::GROUP_NAME, Self::GROUP_RULES[20]),
        RuleFilter::Rule(Self::GROUP_NAME, Self::GROUP_RULES[21]),
        RuleFilter::Rule(Self::GROUP_NAME, Self::GROUP_RULES[22]),
        RuleFilter::Rule(Self::GROUP_NAME, Self::GROUP_RULES[23]),
        RuleFilter::Rule(Self::GROUP_NAME, Self::GROUP_RULES[24]),
        RuleFilter::Rule(Self::GROUP_NAME, Self::GROUP_RULES[25]),
        RuleFilter::Rule(Self::GROUP_NAME, Self::GROUP_RULES[26]),
        RuleFilter::Rule(Self::GROUP_NAME, Self::GROUP_RULES[27]),
        RuleFilter::Rule(Self::GROUP_NAME, Self::GROUP_RULES[28]),
        RuleFilter::Rule(Self::GROUP_NAME, Self::GROUP_RULES[29]),
        RuleFilter::Rule(Self::GROUP_NAME, Self::GROUP_RULES[31]),
        RuleFilter::Rule(Self::GROUP_NAME, Self::GROUP_RULES[33]),
        RuleFilter::Rule(Self::GROUP_NAME, Self::GROUP_RULES[35]),
        RuleFilter::Rule(Self::GROUP_NAME, Self::GROUP_RULES[37]),
        RuleFilter::Rule(Self::GROUP_NAME, Self::GROUP_RULES[38]),
        RuleFilter::Rule(Self::GROUP_NAME, Self::GROUP_RULES[40]),
        RuleFilter::Rule(Self::GROUP_NAME, Self::GROUP_RULES[41]),
        RuleFilter::Rule(Self::GROUP_NAME, Self::GROUP_RULES[42]),
        RuleFilter::Rule(Self::GROUP_NAME, Self::GROUP_RULES[43]),
        RuleFilter::Rule(Self::GROUP_NAME, Self::GROUP_RULES[45]),
        RuleFilter::Rule(Self::GROUP_NAME, Self::GROUP_RULES[46]),
        RuleFilter::Rule(Self::GROUP_NAME, Self::GROUP_RULES[47]),
        RuleFilter::Rule(Self::GROUP_NAME, Self::GROUP_RULES[48]),
        RuleFilter::Rule(Self::GROUP_NAME, Self::GROUP_RULES[49]),
        RuleFilter::Rule(Self::GROUP_NAME, Self::GROUP_RULES[50]),
        RuleFilter::Rule(Self::GROUP_NAME, Self::GROUP_RULES[51]),
        RuleFilter::Rule(Self::GROUP_NAME, Self::GROUP_RULES[53]),
        RuleFilter::Rule(Self::GROUP_NAME, Self::GROUP_RULES[54]),
        RuleFilter::Rule(Self::GROUP_NAME, Self::GROUP_RULES[55]),
        RuleFilter::Rule(Self::GROUP_NAME, Self::GROUP_RULES[57]),
        RuleFilter::Rule(Self::GROUP_NAME, Self::GROUP_RULES[58]),
        RuleFilter::Rule(Self::GROUP_NAME, Self::GROUP_RULES[59]),
        RuleFilter::Rule(Self::GROUP_NAME, Self::GROUP_RULES[60]),
        RuleFilter::Rule(Self::GROUP_NAME, Self::GROUP_RULES[61]),
        RuleFilter::Rule(Self::GROUP_NAME, Self::GROUP_RULES[63]),
        RuleFilter::Rule(Self::GROUP_NAME, Self::GROUP_RULES[64]),
        RuleFilter::Rule(Self::GROUP_NAME, Self::GROUP_RULES[65]),
        RuleFilter::Rule(Self::GROUP_NAME, Self::GROUP_RULES[66]),
        RuleFilter::Rule(Self::GROUP_NAME, Self::GROUP_RULES[67]),
        RuleFilter::Rule(Self::GROUP_NAME, Self::GROUP_RULES[68]),
        RuleFilter::Rule(Self::GROUP_NAME, Self::GROUP_RULES[70]),
        RuleFilter::Rule(Self::GROUP_NAME, Self::GROUP_RULES[71]),
        RuleFilter::Rule(Self::GROUP_NAME, Self::GROUP_RULES[73]),
        RuleFilter::Rule(Self::GROUP_NAME, Self::GROUP_RULES[75]),
        RuleFilter::Rule(Self::GROUP_NAME, Self::GROUP_RULES[76]),
        RuleFilter::Rule(Self::GROUP_NAME, Self::GROUP_RULES[78]),
        RuleFilter::Rule(Self::GROUP_NAME, Self::GROUP_RULES[79]),
    ];
    const ALL_RULES_AS_FILTERS: &'static [RuleFilter<'static>] = &[
        RuleFilter::Rule(Self::GROUP_NAME, Self::GROUP_RULES[0]),
        RuleFilter::Rule(Self::GROUP_NAME, Self::GROUP_RULES[1]),
        RuleFilter::Rule(Self::GROUP_NAME, Self::GROUP_RULES[2]),
        RuleFilter::Rule(Self::GROUP_NAME, Self::GROUP_RULES[3]),
        RuleFilter::Rule(Self::GROUP_NAME, Self::GROUP_RULES[4]),
        RuleFilter::Rule(Self::GROUP_NAME, Self::GROUP_RULES[5]),
        RuleFilter::Rule(Self::GROUP_NAME, Self::GROUP_RULES[6]),
        RuleFilter::Rule(Self::GROUP_NAME, Self::GROUP_RULES[7]),
        RuleFilter::Rule(Self::GROUP_NAME, Self::GROUP_RULES[8]),
        RuleFilter::Rule(Self::GROUP_NAME, Self::GROUP_RULES[9]),
        RuleFilter::Rule(Self::GROUP_NAME, Self::GROUP_RULES[10]),
        RuleFilter::Rule(Self::GROUP_NAME, Self::GROUP_RULES[11]),
        RuleFilter::Rule(Self::GROUP_NAME, Self::GROUP_RULES[12]),
        RuleFilter::Rule(Self::GROUP_NAME, Self::GROUP_RULES[13]),
        RuleFilter::Rule(Self::GROUP_NAME, Self::GROUP_RULES[14]),
        RuleFilter::Rule(Self::GROUP_NAME, Self::GROUP_RULES[15]),
        RuleFilter::Rule(Self::GROUP_NAME, Self::GROUP_RULES[16]),
        RuleFilter::Rule(Self::GROUP_NAME, Self::GROUP_RULES[17]),
        RuleFilter::Rule(Self::GROUP_NAME, Self::GROUP_RULES[18]),
        RuleFilter::Rule(Self::GROUP_NAME, Self::GROUP_RULES[19]),
        RuleFilter::Rule(Self::GROUP_NAME, Self::GROUP_RULES[20]),
        RuleFilter::Rule(Self::GROUP_NAME, Self::GROUP_RULES[21]),
        RuleFilter::Rule(Self::GROUP_NAME, Self::GROUP_RULES[22]),
        RuleFilter::Rule(Self::GROUP_NAME, Self::GROUP_RULES[23]),
        RuleFilter::Rule(Self::GROUP_NAME, Self::GROUP_RULES[24]),
        RuleFilter::Rule(Self::GROUP_NAME, Self::GROUP_RULES[25]),
        RuleFilter::Rule(Self::GROUP_NAME, Self::GROUP_RULES[26]),
        RuleFilter::Rule(Self::GROUP_NAME, Self::GROUP_RULES[27]),
        RuleFilter::Rule(Self::GROUP_NAME, Self::GROUP_RULES[28]),
        RuleFilter::Rule(Self::GROUP_NAME, Self::GROUP_RULES[29]),
        RuleFilter::Rule(Self::GROUP_NAME, Self::GROUP_RULES[30]),
        RuleFilter::Rule(Self::GROUP_NAME, Self::GROUP_RULES[31]),
        RuleFilter::Rule(Self::GROUP_NAME, Self::GROUP_RULES[32]),
        RuleFilter::Rule(Self::GROUP_NAME, Self::GROUP_RULES[33]),
        RuleFilter::Rule(Self::GROUP_NAME, Self::GROUP_RULES[34]),
        RuleFilter::Rule(Self::GROUP_NAME, Self::GROUP_RULES[35]),
        RuleFilter::Rule(Self::GROUP_NAME, Self::GROUP_RULES[36]),
        RuleFilter::Rule(Self::GROUP_NAME, Self::GROUP_RULES[37]),
        RuleFilter::Rule(Self::GROUP_NAME, Self::GROUP_RULES[38]),
        RuleFilter::Rule(Self::GROUP_NAME, Self::GROUP_RULES[39]),
        RuleFilter::Rule(Self::GROUP_NAME, Self::GROUP_RULES[40]),
        RuleFilter::Rule(Self::GROUP_NAME, Self::GROUP_RULES[41]),
        RuleFilter::Rule(Self::GROUP_NAME, Self::GROUP_RULES[42]),
        RuleFilter::Rule(Self::GROUP_NAME, Self::GROUP_RULES[43]),
        RuleFilter::Rule(Self::GROUP_NAME, Self::GROUP_RULES[44]),
        RuleFilter::Rule(Self::GROUP_NAME, Self::GROUP_RULES[45]),
        RuleFilter::Rule(Self::GROUP_NAME, Self::GROUP_RULES[46]),
        RuleFilter::Rule(Self::GROUP_NAME, Self::GROUP_RULES[47]),
        RuleFilter::Rule(Self::GROUP_NAME, Self::GROUP_RULES[48]),
        RuleFilter::Rule(Self::GROUP_NAME, Self::GROUP_RULES[49]),
        RuleFilter::Rule(Self::GROUP_NAME, Self::GROUP_RULES[50]),
        RuleFilter::Rule(Self::GROUP_NAME, Self::GROUP_RULES[51]),
        RuleFilter::Rule(Self::GROUP_NAME, Self::GROUP_RULES[52]),
        RuleFilter::Rule(Self::GROUP_NAME, Self::GROUP_RULES[53]),
        RuleFilter::Rule(Self::GROUP_NAME, Self::GROUP_RULES[54]),
        RuleFilter::Rule(Self::GROUP_NAME, Self::GROUP_RULES[55]),
        RuleFilter::Rule(Self::GROUP_NAME, Self::GROUP_RULES[56]),
        RuleFilter::Rule(Self::GROUP_NAME, Self::GROUP_RULES[57]),
        RuleFilter::Rule(Self::GROUP_NAME, Self::GROUP_RULES[58]),
        RuleFilter::Rule(Self::GROUP_NAME, Self::GROUP_RULES[59]),
        RuleFilter::Rule(Self::GROUP_NAME, Self::GROUP_RULES[60]),
        RuleFilter::Rule(Self::GROUP_NAME, Self::GROUP_RULES[61]),
        RuleFilter::Rule(Self::GROUP_NAME, Self::GROUP_RULES[62]),
        RuleFilter::Rule(Self::GROUP_NAME, Self::GROUP_RULES[63]),
        RuleFilter::Rule(Self::GROUP_NAME, Self::GROUP_RULES[64]),
        RuleFilter::Rule(Self::GROUP_NAME, Self::GROUP_RULES[65]),
        RuleFilter::Rule(Self::GROUP_NAME, Self::GROUP_RULES[66]),
        RuleFilter::Rule(Self::GROUP_NAME, Self::GROUP_RULES[67]),
        RuleFilter::Rule(Self::GROUP_NAME, Self::GROUP_RULES[68]),
        RuleFilter::Rule(Self::GROUP_NAME, Self::GROUP_RULES[69]),
        RuleFilter::Rule(Self::GROUP_NAME, Self::GROUP_RULES[70]),
        RuleFilter::Rule(Self::GROUP_NAME, Self::GROUP_RULES[71]),
        RuleFilter::Rule(Self::GROUP_NAME, Self::GROUP_RULES[72]),
        RuleFilter::Rule(Self::GROUP_NAME, Self::GROUP_RULES[73]),
        RuleFilter::Rule(Self::GROUP_NAME, Self::GROUP_RULES[74]),
        RuleFilter::Rule(Self::GROUP_NAME, Self::GROUP_RULES[75]),
        RuleFilter::Rule(Self::GROUP_NAME, Self::GROUP_RULES[76]),
        RuleFilter::Rule(Self::GROUP_NAME, Self::GROUP_RULES[77]),
        RuleFilter::Rule(Self::GROUP_NAME, Self::GROUP_RULES[78]),
        RuleFilter::Rule(Self::GROUP_NAME, Self::GROUP_RULES[79]),
        RuleFilter::Rule(Self::GROUP_NAME, Self::GROUP_RULES[80]),
        RuleFilter::Rule(Self::GROUP_NAME, Self::GROUP_RULES[81]),
    ];
}
impl RuleGroupExt for Suspicious {
    fn is_recommended_true(&self) -> bool {
        matches!(self.recommended, Some(true))
    }
    fn is_recommended_unset(&self) -> bool {
        self.recommended.is_none()
    }
    fn get_enabled_rules(&self) -> FxHashSet<RuleFilter<'static>> {
        let mut index_set = FxHashSet::default();
        if let Some(rule) = self.no_alert.as_ref() {
            if rule.is_enabled() {
                index_set.insert(RuleFilter::Rule(Self::GROUP_NAME, Self::GROUP_RULES[0]));
            }
        }
        if let Some(rule) = self.no_approximative_numeric_constant.as_ref() {
            if rule.is_enabled() {
                index_set.insert(RuleFilter::Rule(Self::GROUP_NAME, Self::GROUP_RULES[1]));
            }
        }
        if let Some(rule) = self.no_array_index_key.as_ref() {
            if rule.is_enabled() {
                index_set.insert(RuleFilter::Rule(Self::GROUP_NAME, Self::GROUP_RULES[2]));
            }
        }
        if let Some(rule) = self.no_assign_in_expressions.as_ref() {
            if rule.is_enabled() {
                index_set.insert(RuleFilter::Rule(Self::GROUP_NAME, Self::GROUP_RULES[3]));
            }
        }
        if let Some(rule) = self.no_async_promise_executor.as_ref() {
            if rule.is_enabled() {
                index_set.insert(RuleFilter::Rule(Self::GROUP_NAME, Self::GROUP_RULES[4]));
            }
        }
        if let Some(rule) = self.no_catch_assign.as_ref() {
            if rule.is_enabled() {
                index_set.insert(RuleFilter::Rule(Self::GROUP_NAME, Self::GROUP_RULES[5]));
            }
        }
        if let Some(rule) = self.no_class_assign.as_ref() {
            if rule.is_enabled() {
                index_set.insert(RuleFilter::Rule(Self::GROUP_NAME, Self::GROUP_RULES[6]));
            }
        }
        if let Some(rule) = self.no_comment_text.as_ref() {
            if rule.is_enabled() {
                index_set.insert(RuleFilter::Rule(Self::GROUP_NAME, Self::GROUP_RULES[7]));
            }
        }
        if let Some(rule) = self.no_compare_neg_zero.as_ref() {
            if rule.is_enabled() {
                index_set.insert(RuleFilter::Rule(Self::GROUP_NAME, Self::GROUP_RULES[8]));
            }
        }
        if let Some(rule) = self.no_confusing_labels.as_ref() {
            if rule.is_enabled() {
                index_set.insert(RuleFilter::Rule(Self::GROUP_NAME, Self::GROUP_RULES[9]));
            }
        }
        if let Some(rule) = self.no_confusing_void_type.as_ref() {
            if rule.is_enabled() {
                index_set.insert(RuleFilter::Rule(Self::GROUP_NAME, Self::GROUP_RULES[10]));
            }
        }
        if let Some(rule) = self.no_console.as_ref() {
            if rule.is_enabled() {
                index_set.insert(RuleFilter::Rule(Self::GROUP_NAME, Self::GROUP_RULES[11]));
            }
        }
        if let Some(rule) = self.no_const_enum.as_ref() {
            if rule.is_enabled() {
                index_set.insert(RuleFilter::Rule(Self::GROUP_NAME, Self::GROUP_RULES[12]));
            }
        }
        if let Some(rule) = self.no_control_characters_in_regex.as_ref() {
            if rule.is_enabled() {
                index_set.insert(RuleFilter::Rule(Self::GROUP_NAME, Self::GROUP_RULES[13]));
            }
        }
        if let Some(rule) = self.no_debugger.as_ref() {
            if rule.is_enabled() {
                index_set.insert(RuleFilter::Rule(Self::GROUP_NAME, Self::GROUP_RULES[14]));
            }
        }
        if let Some(rule) = self.no_document_cookie.as_ref() {
            if rule.is_enabled() {
                index_set.insert(RuleFilter::Rule(Self::GROUP_NAME, Self::GROUP_RULES[15]));
            }
        }
        if let Some(rule) = self.no_document_import_in_page.as_ref() {
            if rule.is_enabled() {
                index_set.insert(RuleFilter::Rule(Self::GROUP_NAME, Self::GROUP_RULES[16]));
            }
        }
        if let Some(rule) = self.no_double_equals.as_ref() {
            if rule.is_enabled() {
                index_set.insert(RuleFilter::Rule(Self::GROUP_NAME, Self::GROUP_RULES[17]));
            }
        }
        if let Some(rule) = self.no_duplicate_at_import_rules.as_ref() {
            if rule.is_enabled() {
                index_set.insert(RuleFilter::Rule(Self::GROUP_NAME, Self::GROUP_RULES[18]));
            }
        }
        if let Some(rule) = self.no_duplicate_case.as_ref() {
            if rule.is_enabled() {
                index_set.insert(RuleFilter::Rule(Self::GROUP_NAME, Self::GROUP_RULES[19]));
            }
        }
        if let Some(rule) = self.no_duplicate_class_members.as_ref() {
            if rule.is_enabled() {
                index_set.insert(RuleFilter::Rule(Self::GROUP_NAME, Self::GROUP_RULES[20]));
            }
        }
        if let Some(rule) = self.no_duplicate_custom_properties.as_ref() {
            if rule.is_enabled() {
                index_set.insert(RuleFilter::Rule(Self::GROUP_NAME, Self::GROUP_RULES[21]));
            }
        }
        if let Some(rule) = self.no_duplicate_else_if.as_ref() {
            if rule.is_enabled() {
                index_set.insert(RuleFilter::Rule(Self::GROUP_NAME, Self::GROUP_RULES[22]));
            }
        }
        if let Some(rule) = self.no_duplicate_fields.as_ref() {
            if rule.is_enabled() {
                index_set.insert(RuleFilter::Rule(Self::GROUP_NAME, Self::GROUP_RULES[23]));
            }
        }
        if let Some(rule) = self.no_duplicate_font_names.as_ref() {
            if rule.is_enabled() {
                index_set.insert(RuleFilter::Rule(Self::GROUP_NAME, Self::GROUP_RULES[24]));
            }
        }
        if let Some(rule) = self.no_duplicate_jsx_props.as_ref() {
            if rule.is_enabled() {
                index_set.insert(RuleFilter::Rule(Self::GROUP_NAME, Self::GROUP_RULES[25]));
            }
        }
        if let Some(rule) = self.no_duplicate_object_keys.as_ref() {
            if rule.is_enabled() {
                index_set.insert(RuleFilter::Rule(Self::GROUP_NAME, Self::GROUP_RULES[26]));
            }
        }
        if let Some(rule) = self.no_duplicate_parameters.as_ref() {
            if rule.is_enabled() {
                index_set.insert(RuleFilter::Rule(Self::GROUP_NAME, Self::GROUP_RULES[27]));
            }
        }
        if let Some(rule) = self.no_duplicate_properties.as_ref() {
            if rule.is_enabled() {
                index_set.insert(RuleFilter::Rule(Self::GROUP_NAME, Self::GROUP_RULES[28]));
            }
        }
        if let Some(rule) = self.no_duplicate_selectors_keyframe_block.as_ref() {
            if rule.is_enabled() {
                index_set.insert(RuleFilter::Rule(Self::GROUP_NAME, Self::GROUP_RULES[29]));
            }
        }
        if let Some(rule) = self.no_duplicate_test_hooks.as_ref() {
            if rule.is_enabled() {
                index_set.insert(RuleFilter::Rule(Self::GROUP_NAME, Self::GROUP_RULES[30]));
            }
        }
        if let Some(rule) = self.no_empty_block.as_ref() {
            if rule.is_enabled() {
                index_set.insert(RuleFilter::Rule(Self::GROUP_NAME, Self::GROUP_RULES[31]));
            }
        }
        if let Some(rule) = self.no_empty_block_statements.as_ref() {
            if rule.is_enabled() {
                index_set.insert(RuleFilter::Rule(Self::GROUP_NAME, Self::GROUP_RULES[32]));
            }
        }
        if let Some(rule) = self.no_empty_interface.as_ref() {
            if rule.is_enabled() {
                index_set.insert(RuleFilter::Rule(Self::GROUP_NAME, Self::GROUP_RULES[33]));
            }
        }
        if let Some(rule) = self.no_evolving_types.as_ref() {
            if rule.is_enabled() {
                index_set.insert(RuleFilter::Rule(Self::GROUP_NAME, Self::GROUP_RULES[34]));
            }
        }
        if let Some(rule) = self.no_explicit_any.as_ref() {
            if rule.is_enabled() {
                index_set.insert(RuleFilter::Rule(Self::GROUP_NAME, Self::GROUP_RULES[35]));
            }
        }
        if let Some(rule) = self.no_exports_in_test.as_ref() {
            if rule.is_enabled() {
                index_set.insert(RuleFilter::Rule(Self::GROUP_NAME, Self::GROUP_RULES[36]));
            }
        }
        if let Some(rule) = self.no_extra_non_null_assertion.as_ref() {
            if rule.is_enabled() {
                index_set.insert(RuleFilter::Rule(Self::GROUP_NAME, Self::GROUP_RULES[37]));
            }
        }
        if let Some(rule) = self.no_fallthrough_switch_clause.as_ref() {
            if rule.is_enabled() {
                index_set.insert(RuleFilter::Rule(Self::GROUP_NAME, Self::GROUP_RULES[38]));
            }
        }
        if let Some(rule) = self.no_focused_tests.as_ref() {
            if rule.is_enabled() {
                index_set.insert(RuleFilter::Rule(Self::GROUP_NAME, Self::GROUP_RULES[39]));
            }
        }
        if let Some(rule) = self.no_function_assign.as_ref() {
            if rule.is_enabled() {
                index_set.insert(RuleFilter::Rule(Self::GROUP_NAME, Self::GROUP_RULES[40]));
            }
        }
        if let Some(rule) = self.no_global_assign.as_ref() {
            if rule.is_enabled() {
                index_set.insert(RuleFilter::Rule(Self::GROUP_NAME, Self::GROUP_RULES[41]));
            }
        }
        if let Some(rule) = self.no_global_is_finite.as_ref() {
            if rule.is_enabled() {
                index_set.insert(RuleFilter::Rule(Self::GROUP_NAME, Self::GROUP_RULES[42]));
            }
        }
        if let Some(rule) = self.no_global_is_nan.as_ref() {
            if rule.is_enabled() {
                index_set.insert(RuleFilter::Rule(Self::GROUP_NAME, Self::GROUP_RULES[43]));
            }
        }
        if let Some(rule) = self.no_head_import_in_document.as_ref() {
            if rule.is_enabled() {
                index_set.insert(RuleFilter::Rule(Self::GROUP_NAME, Self::GROUP_RULES[44]));
            }
        }
        if let Some(rule) = self.no_implicit_any_let.as_ref() {
            if rule.is_enabled() {
                index_set.insert(RuleFilter::Rule(Self::GROUP_NAME, Self::GROUP_RULES[45]));
            }
        }
        if let Some(rule) = self.no_import_assign.as_ref() {
            if rule.is_enabled() {
                index_set.insert(RuleFilter::Rule(Self::GROUP_NAME, Self::GROUP_RULES[46]));
            }
        }
        if let Some(rule) = self.no_important_in_keyframe.as_ref() {
            if rule.is_enabled() {
                index_set.insert(RuleFilter::Rule(Self::GROUP_NAME, Self::GROUP_RULES[47]));
            }
        }
        if let Some(rule) = self.no_irregular_whitespace.as_ref() {
            if rule.is_enabled() {
                index_set.insert(RuleFilter::Rule(Self::GROUP_NAME, Self::GROUP_RULES[48]));
            }
        }
        if let Some(rule) = self.no_label_var.as_ref() {
            if rule.is_enabled() {
                index_set.insert(RuleFilter::Rule(Self::GROUP_NAME, Self::GROUP_RULES[49]));
            }
        }
        if let Some(rule) = self.no_misleading_character_class.as_ref() {
            if rule.is_enabled() {
                index_set.insert(RuleFilter::Rule(Self::GROUP_NAME, Self::GROUP_RULES[50]));
            }
        }
        if let Some(rule) = self.no_misleading_instantiator.as_ref() {
            if rule.is_enabled() {
                index_set.insert(RuleFilter::Rule(Self::GROUP_NAME, Self::GROUP_RULES[51]));
            }
        }
        if let Some(rule) = self.no_misplaced_assertion.as_ref() {
            if rule.is_enabled() {
                index_set.insert(RuleFilter::Rule(Self::GROUP_NAME, Self::GROUP_RULES[52]));
            }
        }
        if let Some(rule) = self.no_misrefactored_shorthand_assign.as_ref() {
            if rule.is_enabled() {
                index_set.insert(RuleFilter::Rule(Self::GROUP_NAME, Self::GROUP_RULES[53]));
            }
        }
        if let Some(rule) = self.no_octal_escape.as_ref() {
            if rule.is_enabled() {
                index_set.insert(RuleFilter::Rule(Self::GROUP_NAME, Self::GROUP_RULES[54]));
            }
        }
        if let Some(rule) = self.no_prototype_builtins.as_ref() {
            if rule.is_enabled() {
                index_set.insert(RuleFilter::Rule(Self::GROUP_NAME, Self::GROUP_RULES[55]));
            }
        }
        if let Some(rule) = self.no_react_specific_props.as_ref() {
            if rule.is_enabled() {
                index_set.insert(RuleFilter::Rule(Self::GROUP_NAME, Self::GROUP_RULES[56]));
            }
        }
        if let Some(rule) = self.no_redeclare.as_ref() {
            if rule.is_enabled() {
                index_set.insert(RuleFilter::Rule(Self::GROUP_NAME, Self::GROUP_RULES[57]));
            }
        }
        if let Some(rule) = self.no_redundant_use_strict.as_ref() {
            if rule.is_enabled() {
                index_set.insert(RuleFilter::Rule(Self::GROUP_NAME, Self::GROUP_RULES[58]));
            }
        }
        if let Some(rule) = self.no_self_compare.as_ref() {
            if rule.is_enabled() {
                index_set.insert(RuleFilter::Rule(Self::GROUP_NAME, Self::GROUP_RULES[59]));
            }
        }
        if let Some(rule) = self.no_shadow_restricted_names.as_ref() {
            if rule.is_enabled() {
                index_set.insert(RuleFilter::Rule(Self::GROUP_NAME, Self::GROUP_RULES[60]));
            }
        }
        if let Some(rule) = self.no_shorthand_property_overrides.as_ref() {
            if rule.is_enabled() {
                index_set.insert(RuleFilter::Rule(Self::GROUP_NAME, Self::GROUP_RULES[61]));
            }
        }
        if let Some(rule) = self.no_skipped_tests.as_ref() {
            if rule.is_enabled() {
                index_set.insert(RuleFilter::Rule(Self::GROUP_NAME, Self::GROUP_RULES[62]));
            }
        }
        if let Some(rule) = self.no_sparse_array.as_ref() {
            if rule.is_enabled() {
                index_set.insert(RuleFilter::Rule(Self::GROUP_NAME, Self::GROUP_RULES[63]));
            }
        }
        if let Some(rule) = self.no_suspicious_semicolon_in_jsx.as_ref() {
            if rule.is_enabled() {
                index_set.insert(RuleFilter::Rule(Self::GROUP_NAME, Self::GROUP_RULES[64]));
            }
        }
        if let Some(rule) = self.no_template_curly_in_string.as_ref() {
            if rule.is_enabled() {
                index_set.insert(RuleFilter::Rule(Self::GROUP_NAME, Self::GROUP_RULES[65]));
            }
        }
        if let Some(rule) = self.no_then_property.as_ref() {
            if rule.is_enabled() {
                index_set.insert(RuleFilter::Rule(Self::GROUP_NAME, Self::GROUP_RULES[66]));
            }
        }
        if let Some(rule) = self.no_unsafe_declaration_merging.as_ref() {
            if rule.is_enabled() {
                index_set.insert(RuleFilter::Rule(Self::GROUP_NAME, Self::GROUP_RULES[67]));
            }
        }
        if let Some(rule) = self.no_unsafe_negation.as_ref() {
            if rule.is_enabled() {
                index_set.insert(RuleFilter::Rule(Self::GROUP_NAME, Self::GROUP_RULES[68]));
            }
        }
        if let Some(rule) = self.no_var.as_ref() {
            if rule.is_enabled() {
                index_set.insert(RuleFilter::Rule(Self::GROUP_NAME, Self::GROUP_RULES[69]));
            }
        }
        if let Some(rule) = self.no_with.as_ref() {
            if rule.is_enabled() {
                index_set.insert(RuleFilter::Rule(Self::GROUP_NAME, Self::GROUP_RULES[70]));
            }
        }
        if let Some(rule) = self.use_adjacent_overload_signatures.as_ref() {
            if rule.is_enabled() {
                index_set.insert(RuleFilter::Rule(Self::GROUP_NAME, Self::GROUP_RULES[71]));
            }
        }
        if let Some(rule) = self.use_await.as_ref() {
            if rule.is_enabled() {
                index_set.insert(RuleFilter::Rule(Self::GROUP_NAME, Self::GROUP_RULES[72]));
            }
        }
        if let Some(rule) = self.use_default_switch_clause_last.as_ref() {
            if rule.is_enabled() {
                index_set.insert(RuleFilter::Rule(Self::GROUP_NAME, Self::GROUP_RULES[73]));
            }
        }
        if let Some(rule) = self.use_error_message.as_ref() {
            if rule.is_enabled() {
                index_set.insert(RuleFilter::Rule(Self::GROUP_NAME, Self::GROUP_RULES[74]));
            }
        }
        if let Some(rule) = self.use_getter_return.as_ref() {
            if rule.is_enabled() {
                index_set.insert(RuleFilter::Rule(Self::GROUP_NAME, Self::GROUP_RULES[75]));
            }
        }
        if let Some(rule) = self.use_google_font_display.as_ref() {
            if rule.is_enabled() {
                index_set.insert(RuleFilter::Rule(Self::GROUP_NAME, Self::GROUP_RULES[76]));
            }
        }
        if let Some(rule) = self.use_guard_for_in.as_ref() {
            if rule.is_enabled() {
                index_set.insert(RuleFilter::Rule(Self::GROUP_NAME, Self::GROUP_RULES[77]));
            }
        }
        if let Some(rule) = self.use_is_array.as_ref() {
            if rule.is_enabled() {
                index_set.insert(RuleFilter::Rule(Self::GROUP_NAME, Self::GROUP_RULES[78]));
            }
        }
        if let Some(rule) = self.use_namespace_keyword.as_ref() {
            if rule.is_enabled() {
                index_set.insert(RuleFilter::Rule(Self::GROUP_NAME, Self::GROUP_RULES[79]));
            }
        }
        if let Some(rule) = self.use_number_to_fixed_digits_argument.as_ref() {
            if rule.is_enabled() {
                index_set.insert(RuleFilter::Rule(Self::GROUP_NAME, Self::GROUP_RULES[80]));
            }
        }
        if let Some(rule) = self.use_strict_mode.as_ref() {
            if rule.is_enabled() {
                index_set.insert(RuleFilter::Rule(Self::GROUP_NAME, Self::GROUP_RULES[81]));
            }
        }
        index_set
    }
    fn get_disabled_rules(&self) -> FxHashSet<RuleFilter<'static>> {
        let mut index_set = FxHashSet::default();
        if let Some(rule) = self.no_alert.as_ref() {
            if rule.is_disabled() {
                index_set.insert(RuleFilter::Rule(Self::GROUP_NAME, Self::GROUP_RULES[0]));
            }
        }
        if let Some(rule) = self.no_approximative_numeric_constant.as_ref() {
            if rule.is_disabled() {
                index_set.insert(RuleFilter::Rule(Self::GROUP_NAME, Self::GROUP_RULES[1]));
            }
        }
        if let Some(rule) = self.no_array_index_key.as_ref() {
            if rule.is_disabled() {
                index_set.insert(RuleFilter::Rule(Self::GROUP_NAME, Self::GROUP_RULES[2]));
            }
        }
        if let Some(rule) = self.no_assign_in_expressions.as_ref() {
            if rule.is_disabled() {
                index_set.insert(RuleFilter::Rule(Self::GROUP_NAME, Self::GROUP_RULES[3]));
            }
        }
        if let Some(rule) = self.no_async_promise_executor.as_ref() {
            if rule.is_disabled() {
                index_set.insert(RuleFilter::Rule(Self::GROUP_NAME, Self::GROUP_RULES[4]));
            }
        }
        if let Some(rule) = self.no_catch_assign.as_ref() {
            if rule.is_disabled() {
                index_set.insert(RuleFilter::Rule(Self::GROUP_NAME, Self::GROUP_RULES[5]));
            }
        }
        if let Some(rule) = self.no_class_assign.as_ref() {
            if rule.is_disabled() {
                index_set.insert(RuleFilter::Rule(Self::GROUP_NAME, Self::GROUP_RULES[6]));
            }
        }
        if let Some(rule) = self.no_comment_text.as_ref() {
            if rule.is_disabled() {
                index_set.insert(RuleFilter::Rule(Self::GROUP_NAME, Self::GROUP_RULES[7]));
            }
        }
        if let Some(rule) = self.no_compare_neg_zero.as_ref() {
            if rule.is_disabled() {
                index_set.insert(RuleFilter::Rule(Self::GROUP_NAME, Self::GROUP_RULES[8]));
            }
        }
        if let Some(rule) = self.no_confusing_labels.as_ref() {
            if rule.is_disabled() {
                index_set.insert(RuleFilter::Rule(Self::GROUP_NAME, Self::GROUP_RULES[9]));
            }
        }
        if let Some(rule) = self.no_confusing_void_type.as_ref() {
            if rule.is_disabled() {
                index_set.insert(RuleFilter::Rule(Self::GROUP_NAME, Self::GROUP_RULES[10]));
            }
        }
        if let Some(rule) = self.no_console.as_ref() {
            if rule.is_disabled() {
                index_set.insert(RuleFilter::Rule(Self::GROUP_NAME, Self::GROUP_RULES[11]));
            }
        }
        if let Some(rule) = self.no_const_enum.as_ref() {
            if rule.is_disabled() {
                index_set.insert(RuleFilter::Rule(Self::GROUP_NAME, Self::GROUP_RULES[12]));
            }
        }
        if let Some(rule) = self.no_control_characters_in_regex.as_ref() {
            if rule.is_disabled() {
                index_set.insert(RuleFilter::Rule(Self::GROUP_NAME, Self::GROUP_RULES[13]));
            }
        }
        if let Some(rule) = self.no_debugger.as_ref() {
            if rule.is_disabled() {
                index_set.insert(RuleFilter::Rule(Self::GROUP_NAME, Self::GROUP_RULES[14]));
            }
        }
        if let Some(rule) = self.no_document_cookie.as_ref() {
            if rule.is_disabled() {
                index_set.insert(RuleFilter::Rule(Self::GROUP_NAME, Self::GROUP_RULES[15]));
            }
        }
        if let Some(rule) = self.no_document_import_in_page.as_ref() {
            if rule.is_disabled() {
                index_set.insert(RuleFilter::Rule(Self::GROUP_NAME, Self::GROUP_RULES[16]));
            }
        }
        if let Some(rule) = self.no_double_equals.as_ref() {
            if rule.is_disabled() {
                index_set.insert(RuleFilter::Rule(Self::GROUP_NAME, Self::GROUP_RULES[17]));
            }
        }
        if let Some(rule) = self.no_duplicate_at_import_rules.as_ref() {
            if rule.is_disabled() {
                index_set.insert(RuleFilter::Rule(Self::GROUP_NAME, Self::GROUP_RULES[18]));
            }
        }
        if let Some(rule) = self.no_duplicate_case.as_ref() {
            if rule.is_disabled() {
                index_set.insert(RuleFilter::Rule(Self::GROUP_NAME, Self::GROUP_RULES[19]));
            }
        }
        if let Some(rule) = self.no_duplicate_class_members.as_ref() {
            if rule.is_disabled() {
                index_set.insert(RuleFilter::Rule(Self::GROUP_NAME, Self::GROUP_RULES[20]));
            }
        }
        if let Some(rule) = self.no_duplicate_custom_properties.as_ref() {
            if rule.is_disabled() {
                index_set.insert(RuleFilter::Rule(Self::GROUP_NAME, Self::GROUP_RULES[21]));
            }
        }
        if let Some(rule) = self.no_duplicate_else_if.as_ref() {
            if rule.is_disabled() {
                index_set.insert(RuleFilter::Rule(Self::GROUP_NAME, Self::GROUP_RULES[22]));
            }
        }
        if let Some(rule) = self.no_duplicate_fields.as_ref() {
            if rule.is_disabled() {
                index_set.insert(RuleFilter::Rule(Self::GROUP_NAME, Self::GROUP_RULES[23]));
            }
        }
        if let Some(rule) = self.no_duplicate_font_names.as_ref() {
            if rule.is_disabled() {
                index_set.insert(RuleFilter::Rule(Self::GROUP_NAME, Self::GROUP_RULES[24]));
            }
        }
        if let Some(rule) = self.no_duplicate_jsx_props.as_ref() {
            if rule.is_disabled() {
                index_set.insert(RuleFilter::Rule(Self::GROUP_NAME, Self::GROUP_RULES[25]));
            }
        }
        if let Some(rule) = self.no_duplicate_object_keys.as_ref() {
            if rule.is_disabled() {
                index_set.insert(RuleFilter::Rule(Self::GROUP_NAME, Self::GROUP_RULES[26]));
            }
        }
        if let Some(rule) = self.no_duplicate_parameters.as_ref() {
            if rule.is_disabled() {
                index_set.insert(RuleFilter::Rule(Self::GROUP_NAME, Self::GROUP_RULES[27]));
            }
        }
        if let Some(rule) = self.no_duplicate_properties.as_ref() {
            if rule.is_disabled() {
                index_set.insert(RuleFilter::Rule(Self::GROUP_NAME, Self::GROUP_RULES[28]));
            }
        }
        if let Some(rule) = self.no_duplicate_selectors_keyframe_block.as_ref() {
            if rule.is_disabled() {
                index_set.insert(RuleFilter::Rule(Self::GROUP_NAME, Self::GROUP_RULES[29]));
            }
        }
        if let Some(rule) = self.no_duplicate_test_hooks.as_ref() {
            if rule.is_disabled() {
                index_set.insert(RuleFilter::Rule(Self::GROUP_NAME, Self::GROUP_RULES[30]));
            }
        }
        if let Some(rule) = self.no_empty_block.as_ref() {
            if rule.is_disabled() {
                index_set.insert(RuleFilter::Rule(Self::GROUP_NAME, Self::GROUP_RULES[31]));
            }
        }
        if let Some(rule) = self.no_empty_block_statements.as_ref() {
            if rule.is_disabled() {
                index_set.insert(RuleFilter::Rule(Self::GROUP_NAME, Self::GROUP_RULES[32]));
            }
        }
        if let Some(rule) = self.no_empty_interface.as_ref() {
            if rule.is_disabled() {
                index_set.insert(RuleFilter::Rule(Self::GROUP_NAME, Self::GROUP_RULES[33]));
            }
        }
        if let Some(rule) = self.no_evolving_types.as_ref() {
            if rule.is_disabled() {
                index_set.insert(RuleFilter::Rule(Self::GROUP_NAME, Self::GROUP_RULES[34]));
            }
        }
        if let Some(rule) = self.no_explicit_any.as_ref() {
            if rule.is_disabled() {
                index_set.insert(RuleFilter::Rule(Self::GROUP_NAME, Self::GROUP_RULES[35]));
            }
        }
        if let Some(rule) = self.no_exports_in_test.as_ref() {
            if rule.is_disabled() {
                index_set.insert(RuleFilter::Rule(Self::GROUP_NAME, Self::GROUP_RULES[36]));
            }
        }
        if let Some(rule) = self.no_extra_non_null_assertion.as_ref() {
            if rule.is_disabled() {
                index_set.insert(RuleFilter::Rule(Self::GROUP_NAME, Self::GROUP_RULES[37]));
            }
        }
        if let Some(rule) = self.no_fallthrough_switch_clause.as_ref() {
            if rule.is_disabled() {
                index_set.insert(RuleFilter::Rule(Self::GROUP_NAME, Self::GROUP_RULES[38]));
            }
        }
        if let Some(rule) = self.no_focused_tests.as_ref() {
            if rule.is_disabled() {
                index_set.insert(RuleFilter::Rule(Self::GROUP_NAME, Self::GROUP_RULES[39]));
            }
        }
        if let Some(rule) = self.no_function_assign.as_ref() {
            if rule.is_disabled() {
                index_set.insert(RuleFilter::Rule(Self::GROUP_NAME, Self::GROUP_RULES[40]));
            }
        }
        if let Some(rule) = self.no_global_assign.as_ref() {
            if rule.is_disabled() {
                index_set.insert(RuleFilter::Rule(Self::GROUP_NAME, Self::GROUP_RULES[41]));
            }
        }
        if let Some(rule) = self.no_global_is_finite.as_ref() {
            if rule.is_disabled() {
                index_set.insert(RuleFilter::Rule(Self::GROUP_NAME, Self::GROUP_RULES[42]));
            }
        }
        if let Some(rule) = self.no_global_is_nan.as_ref() {
            if rule.is_disabled() {
                index_set.insert(RuleFilter::Rule(Self::GROUP_NAME, Self::GROUP_RULES[43]));
            }
        }
        if let Some(rule) = self.no_head_import_in_document.as_ref() {
            if rule.is_disabled() {
                index_set.insert(RuleFilter::Rule(Self::GROUP_NAME, Self::GROUP_RULES[44]));
            }
        }
        if let Some(rule) = self.no_implicit_any_let.as_ref() {
            if rule.is_disabled() {
                index_set.insert(RuleFilter::Rule(Self::GROUP_NAME, Self::GROUP_RULES[45]));
            }
        }
        if let Some(rule) = self.no_import_assign.as_ref() {
            if rule.is_disabled() {
                index_set.insert(RuleFilter::Rule(Self::GROUP_NAME, Self::GROUP_RULES[46]));
            }
        }
        if let Some(rule) = self.no_important_in_keyframe.as_ref() {
            if rule.is_disabled() {
                index_set.insert(RuleFilter::Rule(Self::GROUP_NAME, Self::GROUP_RULES[47]));
            }
        }
        if let Some(rule) = self.no_irregular_whitespace.as_ref() {
            if rule.is_disabled() {
                index_set.insert(RuleFilter::Rule(Self::GROUP_NAME, Self::GROUP_RULES[48]));
            }
        }
        if let Some(rule) = self.no_label_var.as_ref() {
            if rule.is_disabled() {
                index_set.insert(RuleFilter::Rule(Self::GROUP_NAME, Self::GROUP_RULES[49]));
            }
        }
        if let Some(rule) = self.no_misleading_character_class.as_ref() {
            if rule.is_disabled() {
                index_set.insert(RuleFilter::Rule(Self::GROUP_NAME, Self::GROUP_RULES[50]));
            }
        }
        if let Some(rule) = self.no_misleading_instantiator.as_ref() {
            if rule.is_disabled() {
                index_set.insert(RuleFilter::Rule(Self::GROUP_NAME, Self::GROUP_RULES[51]));
            }
        }
        if let Some(rule) = self.no_misplaced_assertion.as_ref() {
            if rule.is_disabled() {
                index_set.insert(RuleFilter::Rule(Self::GROUP_NAME, Self::GROUP_RULES[52]));
            }
        }
        if let Some(rule) = self.no_misrefactored_shorthand_assign.as_ref() {
            if rule.is_disabled() {
                index_set.insert(RuleFilter::Rule(Self::GROUP_NAME, Self::GROUP_RULES[53]));
            }
        }
        if let Some(rule) = self.no_octal_escape.as_ref() {
            if rule.is_disabled() {
                index_set.insert(RuleFilter::Rule(Self::GROUP_NAME, Self::GROUP_RULES[54]));
            }
        }
        if let Some(rule) = self.no_prototype_builtins.as_ref() {
            if rule.is_disabled() {
                index_set.insert(RuleFilter::Rule(Self::GROUP_NAME, Self::GROUP_RULES[55]));
            }
        }
        if let Some(rule) = self.no_react_specific_props.as_ref() {
            if rule.is_disabled() {
                index_set.insert(RuleFilter::Rule(Self::GROUP_NAME, Self::GROUP_RULES[56]));
            }
        }
        if let Some(rule) = self.no_redeclare.as_ref() {
            if rule.is_disabled() {
                index_set.insert(RuleFilter::Rule(Self::GROUP_NAME, Self::GROUP_RULES[57]));
            }
        }
        if let Some(rule) = self.no_redundant_use_strict.as_ref() {
            if rule.is_disabled() {
                index_set.insert(RuleFilter::Rule(Self::GROUP_NAME, Self::GROUP_RULES[58]));
            }
        }
        if let Some(rule) = self.no_self_compare.as_ref() {
            if rule.is_disabled() {
                index_set.insert(RuleFilter::Rule(Self::GROUP_NAME, Self::GROUP_RULES[59]));
            }
        }
        if let Some(rule) = self.no_shadow_restricted_names.as_ref() {
            if rule.is_disabled() {
                index_set.insert(RuleFilter::Rule(Self::GROUP_NAME, Self::GROUP_RULES[60]));
            }
        }
        if let Some(rule) = self.no_shorthand_property_overrides.as_ref() {
            if rule.is_disabled() {
                index_set.insert(RuleFilter::Rule(Self::GROUP_NAME, Self::GROUP_RULES[61]));
            }
        }
        if let Some(rule) = self.no_skipped_tests.as_ref() {
            if rule.is_disabled() {
                index_set.insert(RuleFilter::Rule(Self::GROUP_NAME, Self::GROUP_RULES[62]));
            }
        }
        if let Some(rule) = self.no_sparse_array.as_ref() {
            if rule.is_disabled() {
                index_set.insert(RuleFilter::Rule(Self::GROUP_NAME, Self::GROUP_RULES[63]));
            }
        }
        if let Some(rule) = self.no_suspicious_semicolon_in_jsx.as_ref() {
            if rule.is_disabled() {
                index_set.insert(RuleFilter::Rule(Self::GROUP_NAME, Self::GROUP_RULES[64]));
            }
        }
        if let Some(rule) = self.no_template_curly_in_string.as_ref() {
            if rule.is_disabled() {
                index_set.insert(RuleFilter::Rule(Self::GROUP_NAME, Self::GROUP_RULES[65]));
            }
        }
        if let Some(rule) = self.no_then_property.as_ref() {
            if rule.is_disabled() {
                index_set.insert(RuleFilter::Rule(Self::GROUP_NAME, Self::GROUP_RULES[66]));
            }
        }
        if let Some(rule) = self.no_unsafe_declaration_merging.as_ref() {
            if rule.is_disabled() {
                index_set.insert(RuleFilter::Rule(Self::GROUP_NAME, Self::GROUP_RULES[67]));
            }
        }
        if let Some(rule) = self.no_unsafe_negation.as_ref() {
            if rule.is_disabled() {
                index_set.insert(RuleFilter::Rule(Self::GROUP_NAME, Self::GROUP_RULES[68]));
            }
        }
        if let Some(rule) = self.no_var.as_ref() {
            if rule.is_disabled() {
                index_set.insert(RuleFilter::Rule(Self::GROUP_NAME, Self::GROUP_RULES[69]));
            }
        }
        if let Some(rule) = self.no_with.as_ref() {
            if rule.is_disabled() {
                index_set.insert(RuleFilter::Rule(Self::GROUP_NAME, Self::GROUP_RULES[70]));
            }
        }
        if let Some(rule) = self.use_adjacent_overload_signatures.as_ref() {
            if rule.is_disabled() {
                index_set.insert(RuleFilter::Rule(Self::GROUP_NAME, Self::GROUP_RULES[71]));
            }
        }
        if let Some(rule) = self.use_await.as_ref() {
            if rule.is_disabled() {
                index_set.insert(RuleFilter::Rule(Self::GROUP_NAME, Self::GROUP_RULES[72]));
            }
        }
        if let Some(rule) = self.use_default_switch_clause_last.as_ref() {
            if rule.is_disabled() {
                index_set.insert(RuleFilter::Rule(Self::GROUP_NAME, Self::GROUP_RULES[73]));
            }
        }
        if let Some(rule) = self.use_error_message.as_ref() {
            if rule.is_disabled() {
                index_set.insert(RuleFilter::Rule(Self::GROUP_NAME, Self::GROUP_RULES[74]));
            }
        }
        if let Some(rule) = self.use_getter_return.as_ref() {
            if rule.is_disabled() {
                index_set.insert(RuleFilter::Rule(Self::GROUP_NAME, Self::GROUP_RULES[75]));
            }
        }
        if let Some(rule) = self.use_google_font_display.as_ref() {
            if rule.is_disabled() {
                index_set.insert(RuleFilter::Rule(Self::GROUP_NAME, Self::GROUP_RULES[76]));
            }
        }
        if let Some(rule) = self.use_guard_for_in.as_ref() {
            if rule.is_disabled() {
                index_set.insert(RuleFilter::Rule(Self::GROUP_NAME, Self::GROUP_RULES[77]));
            }
        }
        if let Some(rule) = self.use_is_array.as_ref() {
            if rule.is_disabled() {
                index_set.insert(RuleFilter::Rule(Self::GROUP_NAME, Self::GROUP_RULES[78]));
            }
        }
        if let Some(rule) = self.use_namespace_keyword.as_ref() {
            if rule.is_disabled() {
                index_set.insert(RuleFilter::Rule(Self::GROUP_NAME, Self::GROUP_RULES[79]));
            }
        }
        if let Some(rule) = self.use_number_to_fixed_digits_argument.as_ref() {
            if rule.is_disabled() {
                index_set.insert(RuleFilter::Rule(Self::GROUP_NAME, Self::GROUP_RULES[80]));
            }
        }
        if let Some(rule) = self.use_strict_mode.as_ref() {
            if rule.is_disabled() {
                index_set.insert(RuleFilter::Rule(Self::GROUP_NAME, Self::GROUP_RULES[81]));
            }
        }
        index_set
    }
    #[doc = r" Checks if, given a rule name, matches one of the rules contained in this category"]
    fn has_rule(rule_name: &str) -> Option<&'static str> {
        Some(Self::GROUP_RULES[Self::GROUP_RULES.binary_search(&rule_name).ok()?])
    }
    fn recommended_rules_as_filters() -> &'static [RuleFilter<'static>] {
        Self::RECOMMENDED_RULES_AS_FILTERS
    }
    fn all_rules_as_filters() -> &'static [RuleFilter<'static>] {
        Self::ALL_RULES_AS_FILTERS
    }
    #[doc = r" Select preset rules"]
    fn collect_preset_rules(
        &self,
        parent_is_recommended: bool,
        enabled_rules: &mut FxHashSet<RuleFilter<'static>>,
    ) {
        if self.is_recommended_true() || self.is_recommended_unset() && parent_is_recommended {
            enabled_rules.extend(Self::recommended_rules_as_filters());
        }
    }
    fn set_recommended(&mut self, value: Option<bool>) {
        self.recommended = value;
    }
    fn get_rule_configuration(
        &self,
        rule_name: &str,
    ) -> Option<(RulePlainConfiguration, Option<RuleOptions>)> {
        match rule_name {
            "noAlert" => self
                .no_alert
                .as_ref()
                .map(|conf| (conf.level(), conf.get_options())),
            "noApproximativeNumericConstant" => self
                .no_approximative_numeric_constant
                .as_ref()
                .map(|conf| (conf.level(), conf.get_options())),
            "noArrayIndexKey" => self
                .no_array_index_key
                .as_ref()
                .map(|conf| (conf.level(), conf.get_options())),
            "noAssignInExpressions" => self
                .no_assign_in_expressions
                .as_ref()
                .map(|conf| (conf.level(), conf.get_options())),
            "noAsyncPromiseExecutor" => self
                .no_async_promise_executor
                .as_ref()
                .map(|conf| (conf.level(), conf.get_options())),
            "noCatchAssign" => self
                .no_catch_assign
                .as_ref()
                .map(|conf| (conf.level(), conf.get_options())),
            "noClassAssign" => self
                .no_class_assign
                .as_ref()
                .map(|conf| (conf.level(), conf.get_options())),
            "noCommentText" => self
                .no_comment_text
                .as_ref()
                .map(|conf| (conf.level(), conf.get_options())),
            "noCompareNegZero" => self
                .no_compare_neg_zero
                .as_ref()
                .map(|conf| (conf.level(), conf.get_options())),
            "noConfusingLabels" => self
                .no_confusing_labels
                .as_ref()
                .map(|conf| (conf.level(), conf.get_options())),
            "noConfusingVoidType" => self
                .no_confusing_void_type
                .as_ref()
                .map(|conf| (conf.level(), conf.get_options())),
            "noConsole" => self
                .no_console
                .as_ref()
                .map(|conf| (conf.level(), conf.get_options())),
            "noConstEnum" => self
                .no_const_enum
                .as_ref()
                .map(|conf| (conf.level(), conf.get_options())),
            "noControlCharactersInRegex" => self
                .no_control_characters_in_regex
                .as_ref()
                .map(|conf| (conf.level(), conf.get_options())),
            "noDebugger" => self
                .no_debugger
                .as_ref()
                .map(|conf| (conf.level(), conf.get_options())),
            "noDocumentCookie" => self
                .no_document_cookie
                .as_ref()
                .map(|conf| (conf.level(), conf.get_options())),
            "noDocumentImportInPage" => self
                .no_document_import_in_page
                .as_ref()
                .map(|conf| (conf.level(), conf.get_options())),
            "noDoubleEquals" => self
                .no_double_equals
                .as_ref()
                .map(|conf| (conf.level(), conf.get_options())),
            "noDuplicateAtImportRules" => self
                .no_duplicate_at_import_rules
                .as_ref()
                .map(|conf| (conf.level(), conf.get_options())),
            "noDuplicateCase" => self
                .no_duplicate_case
                .as_ref()
                .map(|conf| (conf.level(), conf.get_options())),
            "noDuplicateClassMembers" => self
                .no_duplicate_class_members
                .as_ref()
                .map(|conf| (conf.level(), conf.get_options())),
            "noDuplicateCustomProperties" => self
                .no_duplicate_custom_properties
                .as_ref()
                .map(|conf| (conf.level(), conf.get_options())),
            "noDuplicateElseIf" => self
                .no_duplicate_else_if
                .as_ref()
                .map(|conf| (conf.level(), conf.get_options())),
            "noDuplicateFields" => self
                .no_duplicate_fields
                .as_ref()
                .map(|conf| (conf.level(), conf.get_options())),
            "noDuplicateFontNames" => self
                .no_duplicate_font_names
                .as_ref()
                .map(|conf| (conf.level(), conf.get_options())),
            "noDuplicateJsxProps" => self
                .no_duplicate_jsx_props
                .as_ref()
                .map(|conf| (conf.level(), conf.get_options())),
            "noDuplicateObjectKeys" => self
                .no_duplicate_object_keys
                .as_ref()
                .map(|conf| (conf.level(), conf.get_options())),
            "noDuplicateParameters" => self
                .no_duplicate_parameters
                .as_ref()
                .map(|conf| (conf.level(), conf.get_options())),
            "noDuplicateProperties" => self
                .no_duplicate_properties
                .as_ref()
                .map(|conf| (conf.level(), conf.get_options())),
            "noDuplicateSelectorsKeyframeBlock" => self
                .no_duplicate_selectors_keyframe_block
                .as_ref()
                .map(|conf| (conf.level(), conf.get_options())),
            "noDuplicateTestHooks" => self
                .no_duplicate_test_hooks
                .as_ref()
                .map(|conf| (conf.level(), conf.get_options())),
            "noEmptyBlock" => self
                .no_empty_block
                .as_ref()
                .map(|conf| (conf.level(), conf.get_options())),
            "noEmptyBlockStatements" => self
                .no_empty_block_statements
                .as_ref()
                .map(|conf| (conf.level(), conf.get_options())),
            "noEmptyInterface" => self
                .no_empty_interface
                .as_ref()
                .map(|conf| (conf.level(), conf.get_options())),
            "noEvolvingTypes" => self
                .no_evolving_types
                .as_ref()
                .map(|conf| (conf.level(), conf.get_options())),
            "noExplicitAny" => self
                .no_explicit_any
                .as_ref()
                .map(|conf| (conf.level(), conf.get_options())),
            "noExportsInTest" => self
                .no_exports_in_test
                .as_ref()
                .map(|conf| (conf.level(), conf.get_options())),
            "noExtraNonNullAssertion" => self
                .no_extra_non_null_assertion
                .as_ref()
                .map(|conf| (conf.level(), conf.get_options())),
            "noFallthroughSwitchClause" => self
                .no_fallthrough_switch_clause
                .as_ref()
                .map(|conf| (conf.level(), conf.get_options())),
            "noFocusedTests" => self
                .no_focused_tests
                .as_ref()
                .map(|conf| (conf.level(), conf.get_options())),
            "noFunctionAssign" => self
                .no_function_assign
                .as_ref()
                .map(|conf| (conf.level(), conf.get_options())),
            "noGlobalAssign" => self
                .no_global_assign
                .as_ref()
                .map(|conf| (conf.level(), conf.get_options())),
            "noGlobalIsFinite" => self
                .no_global_is_finite
                .as_ref()
                .map(|conf| (conf.level(), conf.get_options())),
            "noGlobalIsNan" => self
                .no_global_is_nan
                .as_ref()
                .map(|conf| (conf.level(), conf.get_options())),
            "noHeadImportInDocument" => self
                .no_head_import_in_document
                .as_ref()
                .map(|conf| (conf.level(), conf.get_options())),
            "noImplicitAnyLet" => self
                .no_implicit_any_let
                .as_ref()
                .map(|conf| (conf.level(), conf.get_options())),
            "noImportAssign" => self
                .no_import_assign
                .as_ref()
                .map(|conf| (conf.level(), conf.get_options())),
            "noImportantInKeyframe" => self
                .no_important_in_keyframe
                .as_ref()
                .map(|conf| (conf.level(), conf.get_options())),
            "noIrregularWhitespace" => self
                .no_irregular_whitespace
                .as_ref()
                .map(|conf| (conf.level(), conf.get_options())),
            "noLabelVar" => self
                .no_label_var
                .as_ref()
                .map(|conf| (conf.level(), conf.get_options())),
            "noMisleadingCharacterClass" => self
                .no_misleading_character_class
                .as_ref()
                .map(|conf| (conf.level(), conf.get_options())),
            "noMisleadingInstantiator" => self
                .no_misleading_instantiator
                .as_ref()
                .map(|conf| (conf.level(), conf.get_options())),
            "noMisplacedAssertion" => self
                .no_misplaced_assertion
                .as_ref()
                .map(|conf| (conf.level(), conf.get_options())),
            "noMisrefactoredShorthandAssign" => self
                .no_misrefactored_shorthand_assign
                .as_ref()
                .map(|conf| (conf.level(), conf.get_options())),
            "noOctalEscape" => self
                .no_octal_escape
                .as_ref()
                .map(|conf| (conf.level(), conf.get_options())),
            "noPrototypeBuiltins" => self
                .no_prototype_builtins
                .as_ref()
                .map(|conf| (conf.level(), conf.get_options())),
            "noReactSpecificProps" => self
                .no_react_specific_props
                .as_ref()
                .map(|conf| (conf.level(), conf.get_options())),
            "noRedeclare" => self
                .no_redeclare
                .as_ref()
                .map(|conf| (conf.level(), conf.get_options())),
            "noRedundantUseStrict" => self
                .no_redundant_use_strict
                .as_ref()
                .map(|conf| (conf.level(), conf.get_options())),
            "noSelfCompare" => self
                .no_self_compare
                .as_ref()
                .map(|conf| (conf.level(), conf.get_options())),
            "noShadowRestrictedNames" => self
                .no_shadow_restricted_names
                .as_ref()
                .map(|conf| (conf.level(), conf.get_options())),
            "noShorthandPropertyOverrides" => self
                .no_shorthand_property_overrides
                .as_ref()
                .map(|conf| (conf.level(), conf.get_options())),
            "noSkippedTests" => self
                .no_skipped_tests
                .as_ref()
                .map(|conf| (conf.level(), conf.get_options())),
            "noSparseArray" => self
                .no_sparse_array
                .as_ref()
                .map(|conf| (conf.level(), conf.get_options())),
            "noSuspiciousSemicolonInJsx" => self
                .no_suspicious_semicolon_in_jsx
                .as_ref()
                .map(|conf| (conf.level(), conf.get_options())),
            "noTemplateCurlyInString" => self
                .no_template_curly_in_string
                .as_ref()
                .map(|conf| (conf.level(), conf.get_options())),
            "noThenProperty" => self
                .no_then_property
                .as_ref()
                .map(|conf| (conf.level(), conf.get_options())),
            "noUnsafeDeclarationMerging" => self
                .no_unsafe_declaration_merging
                .as_ref()
                .map(|conf| (conf.level(), conf.get_options())),
            "noUnsafeNegation" => self
                .no_unsafe_negation
                .as_ref()
                .map(|conf| (conf.level(), conf.get_options())),
            "noVar" => self
                .no_var
                .as_ref()
                .map(|conf| (conf.level(), conf.get_options())),
            "noWith" => self
                .no_with
                .as_ref()
                .map(|conf| (conf.level(), conf.get_options())),
            "useAdjacentOverloadSignatures" => self
                .use_adjacent_overload_signatures
                .as_ref()
                .map(|conf| (conf.level(), conf.get_options())),
            "useAwait" => self
                .use_await
                .as_ref()
                .map(|conf| (conf.level(), conf.get_options())),
            "useDefaultSwitchClauseLast" => self
                .use_default_switch_clause_last
                .as_ref()
                .map(|conf| (conf.level(), conf.get_options())),
            "useErrorMessage" => self
                .use_error_message
                .as_ref()
                .map(|conf| (conf.level(), conf.get_options())),
            "useGetterReturn" => self
                .use_getter_return
                .as_ref()
                .map(|conf| (conf.level(), conf.get_options())),
            "useGoogleFontDisplay" => self
                .use_google_font_display
                .as_ref()
                .map(|conf| (conf.level(), conf.get_options())),
            "useGuardForIn" => self
                .use_guard_for_in
                .as_ref()
                .map(|conf| (conf.level(), conf.get_options())),
            "useIsArray" => self
                .use_is_array
                .as_ref()
                .map(|conf| (conf.level(), conf.get_options())),
            "useNamespaceKeyword" => self
                .use_namespace_keyword
                .as_ref()
                .map(|conf| (conf.level(), conf.get_options())),
            "useNumberToFixedDigitsArgument" => self
                .use_number_to_fixed_digits_argument
                .as_ref()
                .map(|conf| (conf.level(), conf.get_options())),
            "useStrictMode" => self
                .use_strict_mode
                .as_ref()
                .map(|conf| (conf.level(), conf.get_options())),
            _ => None,
        }
    }
}
impl From<GroupPlainConfiguration> for Suspicious {
    fn from(value: GroupPlainConfiguration) -> Self {
        Self {
            recommended: None,
            no_alert: Some(value.into()),
            no_approximative_numeric_constant: Some(value.into()),
            no_array_index_key: Some(value.into()),
            no_assign_in_expressions: Some(value.into()),
            no_async_promise_executor: Some(value.into()),
            no_catch_assign: Some(value.into()),
            no_class_assign: Some(value.into()),
            no_comment_text: Some(value.into()),
            no_compare_neg_zero: Some(value.into()),
            no_confusing_labels: Some(value.into()),
            no_confusing_void_type: Some(value.into()),
            no_console: Some(value.into()),
            no_const_enum: Some(value.into()),
            no_control_characters_in_regex: Some(value.into()),
            no_debugger: Some(value.into()),
            no_document_cookie: Some(value.into()),
            no_document_import_in_page: Some(value.into()),
            no_double_equals: Some(value.into()),
            no_duplicate_at_import_rules: Some(value.into()),
            no_duplicate_case: Some(value.into()),
            no_duplicate_class_members: Some(value.into()),
            no_duplicate_custom_properties: Some(value.into()),
            no_duplicate_else_if: Some(value.into()),
            no_duplicate_fields: Some(value.into()),
            no_duplicate_font_names: Some(value.into()),
            no_duplicate_jsx_props: Some(value.into()),
            no_duplicate_object_keys: Some(value.into()),
            no_duplicate_parameters: Some(value.into()),
            no_duplicate_properties: Some(value.into()),
            no_duplicate_selectors_keyframe_block: Some(value.into()),
            no_duplicate_test_hooks: Some(value.into()),
            no_empty_block: Some(value.into()),
            no_empty_block_statements: Some(value.into()),
            no_empty_interface: Some(value.into()),
            no_evolving_types: Some(value.into()),
            no_explicit_any: Some(value.into()),
            no_exports_in_test: Some(value.into()),
            no_extra_non_null_assertion: Some(value.into()),
            no_fallthrough_switch_clause: Some(value.into()),
            no_focused_tests: Some(value.into()),
            no_function_assign: Some(value.into()),
            no_global_assign: Some(value.into()),
            no_global_is_finite: Some(value.into()),
            no_global_is_nan: Some(value.into()),
            no_head_import_in_document: Some(value.into()),
            no_implicit_any_let: Some(value.into()),
            no_import_assign: Some(value.into()),
            no_important_in_keyframe: Some(value.into()),
            no_irregular_whitespace: Some(value.into()),
            no_label_var: Some(value.into()),
            no_misleading_character_class: Some(value.into()),
            no_misleading_instantiator: Some(value.into()),
            no_misplaced_assertion: Some(value.into()),
            no_misrefactored_shorthand_assign: Some(value.into()),
            no_octal_escape: Some(value.into()),
            no_prototype_builtins: Some(value.into()),
            no_react_specific_props: Some(value.into()),
            no_redeclare: Some(value.into()),
            no_redundant_use_strict: Some(value.into()),
            no_self_compare: Some(value.into()),
            no_shadow_restricted_names: Some(value.into()),
            no_shorthand_property_overrides: Some(value.into()),
            no_skipped_tests: Some(value.into()),
            no_sparse_array: Some(value.into()),
            no_suspicious_semicolon_in_jsx: Some(value.into()),
            no_template_curly_in_string: Some(value.into()),
            no_then_property: Some(value.into()),
            no_unsafe_declaration_merging: Some(value.into()),
            no_unsafe_negation: Some(value.into()),
            no_var: Some(value.into()),
            no_with: Some(value.into()),
            use_adjacent_overload_signatures: Some(value.into()),
            use_await: Some(value.into()),
            use_default_switch_clause_last: Some(value.into()),
            use_error_message: Some(value.into()),
            use_getter_return: Some(value.into()),
            use_google_font_display: Some(value.into()),
            use_guard_for_in: Some(value.into()),
            use_is_array: Some(value.into()),
            use_namespace_keyword: Some(value.into()),
            use_number_to_fixed_digits_argument: Some(value.into()),
            use_strict_mode: Some(value.into()),
        }
    }
}
#[test]
fn test_order() {
    for items in A11y::GROUP_RULES.windows(2) {
        assert!(items[0] < items[1], "{} < {}", items[0], items[1]);
    }
    for items in Complexity::GROUP_RULES.windows(2) {
        assert!(items[0] < items[1], "{} < {}", items[0], items[1]);
    }
    for items in Correctness::GROUP_RULES.windows(2) {
        assert!(items[0] < items[1], "{} < {}", items[0], items[1]);
    }
    for items in Nursery::GROUP_RULES.windows(2) {
        assert!(items[0] < items[1], "{} < {}", items[0], items[1]);
    }
    for items in Performance::GROUP_RULES.windows(2) {
        assert!(items[0] < items[1], "{} < {}", items[0], items[1]);
    }
    for items in Security::GROUP_RULES.windows(2) {
        assert!(items[0] < items[1], "{} < {}", items[0], items[1]);
    }
    for items in Style::GROUP_RULES.windows(2) {
        assert!(items[0] < items[1], "{} < {}", items[0], items[1]);
    }
    for items in Suspicious::GROUP_RULES.windows(2) {
        assert!(items[0] < items[1], "{} < {}", items[0], items[1]);
    }
}<|MERGE_RESOLUTION|>--- conflicted
+++ resolved
@@ -205,7 +205,6 @@
     NoMisleadingInstantiator,
     NoMisplacedAssertion,
     NoMisrefactoredShorthandAssign,
-    NoMissingJsxKey,
     NoMissingVarFunction,
     NoMisusedPromises,
     NoNamespace,
@@ -230,7 +229,6 @@
     NoPrototypeBuiltins,
     NoReExportAll,
     NoReactPropAssign,
-    NoReactProps,
     NoReactSpecificProps,
     NoRedeclare,
     NoRedundantAlt,
@@ -288,7 +286,6 @@
     NoUnusedTemplateLiteral,
     NoUnusedVariables,
     NoUnwantedPolyfillio,
-    NoUseVisibleTask,
     NoUselessBackrefInRegex,
     NoUselessCatch,
     NoUselessConstructor,
@@ -331,7 +328,6 @@
     UseAwait,
     UseBlockStatements,
     UseButtonType,
-    UseClasslist,
     UseCollapsedElseIf,
     UseCollapsedIf,
     UseComponentExportOnlyModules,
@@ -378,8 +374,6 @@
     UseIsNan,
     UseIterableCallbackReturn,
     UseJsonImportAttribute,
-    UseJsxA,
-    UseJsxImg,
     UseJsxKeyInIterable,
     UseKeyWithClickEvents,
     UseKeyWithMouseEvents,
@@ -550,7 +544,6 @@
             Self::NoMisleadingInstantiator => "noMisleadingInstantiator",
             Self::NoMisplacedAssertion => "noMisplacedAssertion",
             Self::NoMisrefactoredShorthandAssign => "noMisrefactoredShorthandAssign",
-            Self::NoMissingJsxKey => "noMissingJsxKey",
             Self::NoMissingVarFunction => "noMissingVarFunction",
             Self::NoMisusedPromises => "noMisusedPromises",
             Self::NoNamespace => "noNamespace",
@@ -577,7 +570,6 @@
             Self::NoPrototypeBuiltins => "noPrototypeBuiltins",
             Self::NoReExportAll => "noReExportAll",
             Self::NoReactPropAssign => "noReactPropAssign",
-            Self::NoReactProps => "noReactProps",
             Self::NoReactSpecificProps => "noReactSpecificProps",
             Self::NoRedeclare => "noRedeclare",
             Self::NoRedundantAlt => "noRedundantAlt",
@@ -635,7 +627,6 @@
             Self::NoUnusedTemplateLiteral => "noUnusedTemplateLiteral",
             Self::NoUnusedVariables => "noUnusedVariables",
             Self::NoUnwantedPolyfillio => "noUnwantedPolyfillio",
-            Self::NoUseVisibleTask => "noUseVisibleTask",
             Self::NoUselessBackrefInRegex => "noUselessBackrefInRegex",
             Self::NoUselessCatch => "noUselessCatch",
             Self::NoUselessConstructor => "noUselessConstructor",
@@ -678,7 +669,6 @@
             Self::UseAwait => "useAwait",
             Self::UseBlockStatements => "useBlockStatements",
             Self::UseButtonType => "useButtonType",
-            Self::UseClasslist => "useClasslist",
             Self::UseCollapsedElseIf => "useCollapsedElseIf",
             Self::UseCollapsedIf => "useCollapsedIf",
             Self::UseComponentExportOnlyModules => "useComponentExportOnlyModules",
@@ -725,8 +715,6 @@
             Self::UseIsNan => "useIsNan",
             Self::UseIterableCallbackReturn => "useIterableCallbackReturn",
             Self::UseJsonImportAttribute => "useJsonImportAttribute",
-            Self::UseJsxA => "useJsxA",
-            Self::UseJsxImg => "useJsxImg",
             Self::UseJsxKeyInIterable => "useJsxKeyInIterable",
             Self::UseKeyWithClickEvents => "useKeyWithClickEvents",
             Self::UseKeyWithMouseEvents => "useKeyWithMouseEvents",
@@ -895,7 +883,6 @@
             Self::NoMisleadingInstantiator => RuleGroup::Suspicious,
             Self::NoMisplacedAssertion => RuleGroup::Suspicious,
             Self::NoMisrefactoredShorthandAssign => RuleGroup::Suspicious,
-            Self::NoMissingJsxKey => RuleGroup::Nursery,
             Self::NoMissingVarFunction => RuleGroup::Correctness,
             Self::NoMisusedPromises => RuleGroup::Nursery,
             Self::NoNamespace => RuleGroup::Style,
@@ -920,7 +907,6 @@
             Self::NoPrototypeBuiltins => RuleGroup::Suspicious,
             Self::NoReExportAll => RuleGroup::Performance,
             Self::NoReactPropAssign => RuleGroup::Nursery,
-            Self::NoReactProps => RuleGroup::Nursery,
             Self::NoReactSpecificProps => RuleGroup::Suspicious,
             Self::NoRedeclare => RuleGroup::Suspicious,
             Self::NoRedundantAlt => RuleGroup::A11y,
@@ -978,7 +964,6 @@
             Self::NoUnusedTemplateLiteral => RuleGroup::Style,
             Self::NoUnusedVariables => RuleGroup::Correctness,
             Self::NoUnwantedPolyfillio => RuleGroup::Nursery,
-            Self::NoUseVisibleTask => RuleGroup::Nursery,
             Self::NoUselessBackrefInRegex => RuleGroup::Nursery,
             Self::NoUselessCatch => RuleGroup::Complexity,
             Self::NoUselessConstructor => RuleGroup::Complexity,
@@ -1021,7 +1006,6 @@
             Self::UseAwait => RuleGroup::Suspicious,
             Self::UseBlockStatements => RuleGroup::Style,
             Self::UseButtonType => RuleGroup::A11y,
-            Self::UseClasslist => RuleGroup::Nursery,
             Self::UseCollapsedElseIf => RuleGroup::Style,
             Self::UseCollapsedIf => RuleGroup::Style,
             Self::UseComponentExportOnlyModules => RuleGroup::Style,
@@ -1068,8 +1052,6 @@
             Self::UseIsNan => RuleGroup::Correctness,
             Self::UseIterableCallbackReturn => RuleGroup::Nursery,
             Self::UseJsonImportAttribute => RuleGroup::Nursery,
-            Self::UseJsxA => RuleGroup::Nursery,
-            Self::UseJsxImg => RuleGroup::Nursery,
             Self::UseJsxKeyInIterable => RuleGroup::Correctness,
             Self::UseKeyWithClickEvents => RuleGroup::A11y,
             Self::UseKeyWithMouseEvents => RuleGroup::A11y,
@@ -1245,7 +1227,6 @@
             "noMisleadingInstantiator" => Ok(Self::NoMisleadingInstantiator),
             "noMisplacedAssertion" => Ok(Self::NoMisplacedAssertion),
             "noMisrefactoredShorthandAssign" => Ok(Self::NoMisrefactoredShorthandAssign),
-            "noMissingJsxKey" => Ok(Self::NoMissingJsxKey),
             "noMissingVarFunction" => Ok(Self::NoMissingVarFunction),
             "noMisusedPromises" => Ok(Self::NoMisusedPromises),
             "noNamespace" => Ok(Self::NoNamespace),
@@ -1272,7 +1253,6 @@
             "noPrototypeBuiltins" => Ok(Self::NoPrototypeBuiltins),
             "noReExportAll" => Ok(Self::NoReExportAll),
             "noReactPropAssign" => Ok(Self::NoReactPropAssign),
-            "noReactProps" => Ok(Self::NoReactProps),
             "noReactSpecificProps" => Ok(Self::NoReactSpecificProps),
             "noRedeclare" => Ok(Self::NoRedeclare),
             "noRedundantAlt" => Ok(Self::NoRedundantAlt),
@@ -1330,7 +1310,6 @@
             "noUnusedTemplateLiteral" => Ok(Self::NoUnusedTemplateLiteral),
             "noUnusedVariables" => Ok(Self::NoUnusedVariables),
             "noUnwantedPolyfillio" => Ok(Self::NoUnwantedPolyfillio),
-            "noUseVisibleTask" => Ok(Self::NoUseVisibleTask),
             "noUselessBackrefInRegex" => Ok(Self::NoUselessBackrefInRegex),
             "noUselessCatch" => Ok(Self::NoUselessCatch),
             "noUselessConstructor" => Ok(Self::NoUselessConstructor),
@@ -1373,7 +1352,6 @@
             "useAwait" => Ok(Self::UseAwait),
             "useBlockStatements" => Ok(Self::UseBlockStatements),
             "useButtonType" => Ok(Self::UseButtonType),
-            "useClasslist" => Ok(Self::UseClasslist),
             "useCollapsedElseIf" => Ok(Self::UseCollapsedElseIf),
             "useCollapsedIf" => Ok(Self::UseCollapsedIf),
             "useComponentExportOnlyModules" => Ok(Self::UseComponentExportOnlyModules),
@@ -1420,8 +1398,6 @@
             "useIsNan" => Ok(Self::UseIsNan),
             "useIterableCallbackReturn" => Ok(Self::UseIterableCallbackReturn),
             "useJsonImportAttribute" => Ok(Self::UseJsonImportAttribute),
-            "useJsxA" => Ok(Self::UseJsxA),
-            "useJsxImg" => Ok(Self::UseJsxImg),
             "useJsxKeyInIterable" => Ok(Self::UseJsxKeyInIterable),
             "useKeyWithClickEvents" => Ok(Self::UseKeyWithClickEvents),
             "useKeyWithMouseEvents" => Ok(Self::UseKeyWithMouseEvents),
@@ -4278,11 +4254,7 @@
 #[cfg_attr(feature = "schema", derive(JsonSchema))]
 #[serde(rename_all = "camelCase", default, deny_unknown_fields)]
 #[doc = r" A list of rules that belong to this group"]
-<<<<<<< HEAD
-pub struct Nursery { # [doc = r" It enables the recommended rules for this group"] # [serde (skip_serializing_if = "Option::is_none")] pub recommended : Option < bool > , # [doc = "Disallow await inside loops."] # [serde (skip_serializing_if = "Option::is_none")] pub no_await_in_loop : Option < RuleConfiguration < biome_rule_options :: no_await_in_loop :: NoAwaitInLoopOptions >> , # [doc = "Disallow bitwise operators."] # [serde (skip_serializing_if = "Option::is_none")] pub no_bitwise_operators : Option < RuleConfiguration < biome_rule_options :: no_bitwise_operators :: NoBitwiseOperatorsOptions >> , # [doc = "Disallow expressions where the operation doesn't affect the value"] # [serde (skip_serializing_if = "Option::is_none")] pub no_constant_binary_expression : Option < RuleConfiguration < biome_rule_options :: no_constant_binary_expression :: NoConstantBinaryExpressionOptions >> , # [doc = "Disallow destructuring props inside JSX components in Solid projects."] # [serde (skip_serializing_if = "Option::is_none")] pub no_destructured_props : Option < RuleConfiguration < biome_rule_options :: no_destructured_props :: NoDestructuredPropsOptions >> , # [doc = "Restrict the number of lines of code in a function."] # [serde (skip_serializing_if = "Option::is_none")] pub no_excessive_lines_per_function : Option < RuleConfiguration < biome_rule_options :: no_excessive_lines_per_function :: NoExcessiveLinesPerFunctionOptions >> , # [doc = "Require Promise-like statements to be handled appropriately."] # [serde (skip_serializing_if = "Option::is_none")] pub no_floating_promises : Option < RuleFixConfiguration < biome_rule_options :: no_floating_promises :: NoFloatingPromisesOptions >> , # [doc = "Disallow the use of __dirname and __filename in the global scope."] # [serde (skip_serializing_if = "Option::is_none")] pub no_global_dirname_filename : Option < RuleFixConfiguration < biome_rule_options :: no_global_dirname_filename :: NoGlobalDirnameFilenameOptions >> , # [doc = "Disallow shorthand type conversions."] # [serde (skip_serializing_if = "Option::is_none")] pub no_implicit_coercion : Option < RuleFixConfiguration < biome_rule_options :: no_implicit_coercion :: NoImplicitCoercionOptions >> , # [doc = "Prevent import cycles."] # [serde (skip_serializing_if = "Option::is_none")] pub no_import_cycles : Option < RuleConfiguration < biome_rule_options :: no_import_cycles :: NoImportCyclesOptions >> , # [doc = "Disallow the use of the !important style."] # [serde (skip_serializing_if = "Option::is_none")] pub no_important_styles : Option < RuleFixConfiguration < biome_rule_options :: no_important_styles :: NoImportantStylesOptions >> , # [doc = "Reports usage of \"magic numbers\" — numbers used directly instead of being assigned to named constants."] # [serde (skip_serializing_if = "Option::is_none")] pub no_magic_numbers : Option < RuleConfiguration < biome_rule_options :: no_magic_numbers :: NoMagicNumbersOptions >> , # [doc = "Disallow missing key props in iterators/collection literals."] # [serde (skip_serializing_if = "Option::is_none")] pub no_missing_jsx_key : Option < RuleConfiguration < biome_rule_options :: no_missing_jsx_key :: NoMissingJsxKeyOptions >> , # [doc = "Disallow Promises to be used in places where they are almost certainly a mistake."] # [serde (skip_serializing_if = "Option::is_none")] pub no_misused_promises : Option < RuleFixConfiguration < biome_rule_options :: no_misused_promises :: NoMisusedPromisesOptions >> , # [doc = "Disallows defining React components inside other components."] # [serde (skip_serializing_if = "Option::is_none")] pub no_nested_component_definitions : Option < RuleConfiguration < biome_rule_options :: no_nested_component_definitions :: NoNestedComponentDefinitionsOptions >> , # [doc = "Disallow use event handlers on non-interactive elements."] # [serde (skip_serializing_if = "Option::is_none")] pub no_noninteractive_element_interactions : Option < RuleConfiguration < biome_rule_options :: no_noninteractive_element_interactions :: NoNoninteractiveElementInteractionsOptions >> , # [doc = "Disallow the use of process global."] # [serde (skip_serializing_if = "Option::is_none")] pub no_process_global : Option < RuleFixConfiguration < biome_rule_options :: no_process_global :: NoProcessGlobalOptions >> , # [doc = "Disallow assigning to React component props."] # [serde (skip_serializing_if = "Option::is_none")] pub no_react_prop_assign : Option < RuleConfiguration < biome_rule_options :: no_react_prop_assign :: NoReactPropAssignOptions >> , # [doc = "Disallow React-specific className/htmlFor props in Qwik components."] # [serde (skip_serializing_if = "Option::is_none")] pub no_react_props : Option < RuleFixConfiguration < biome_rule_options :: no_react_props :: NoReactPropsOptions >> , # [doc = "Disallow the use of configured elements."] # [serde (skip_serializing_if = "Option::is_none")] pub no_restricted_elements : Option < RuleConfiguration < biome_rule_options :: no_restricted_elements :: NoRestrictedElementsOptions >> , # [doc = "Disallow usage of sensitive data such as API keys and tokens."] # [serde (skip_serializing_if = "Option::is_none")] pub no_secrets : Option < RuleConfiguration < biome_rule_options :: no_secrets :: NoSecretsOptions >> , # [doc = "Disallow variable declarations from shadowing variables declared in the outer scope."] # [serde (skip_serializing_if = "Option::is_none")] pub no_shadow : Option < RuleConfiguration < biome_rule_options :: no_shadow :: NoShadowOptions >> , # [doc = "Prevents the use of the TypeScript directive @ts-ignore."] # [serde (skip_serializing_if = "Option::is_none")] pub no_ts_ignore : Option < RuleFixConfiguration < biome_rule_options :: no_ts_ignore :: NoTsIgnoreOptions >> , # [doc = "Disallow let or var variables that are read but never assigned."] # [serde (skip_serializing_if = "Option::is_none")] pub no_unassigned_variables : Option < RuleConfiguration < biome_rule_options :: no_unassigned_variables :: NoUnassignedVariablesOptions >> , # [doc = "Disallow unknown at-rules."] # [serde (skip_serializing_if = "Option::is_none")] pub no_unknown_at_rule : Option < RuleConfiguration < biome_rule_options :: no_unknown_at_rule :: NoUnknownAtRuleOptions >> , # [doc = "Warn when importing non-existing exports."] # [serde (skip_serializing_if = "Option::is_none")] pub no_unresolved_imports : Option < RuleConfiguration < biome_rule_options :: no_unresolved_imports :: NoUnresolvedImportsOptions >> , # [doc = "Prevent duplicate polyfills from Polyfill.io."] # [serde (skip_serializing_if = "Option::is_none")] pub no_unwanted_polyfillio : Option < RuleConfiguration < biome_rule_options :: no_unwanted_polyfillio :: NoUnwantedPolyfillioOptions >> , # [doc = "Disallow useVisibleTask$() functions in Qwik components."] # [serde (skip_serializing_if = "Option::is_none")] pub no_use_visible_task : Option < RuleConfiguration < biome_rule_options :: no_use_visible_task :: NoUseVisibleTaskOptions >> , # [doc = "Disallow useless backreferences in regular expression literals that always match an empty string."] # [serde (skip_serializing_if = "Option::is_none")] pub no_useless_backref_in_regex : Option < RuleConfiguration < biome_rule_options :: no_useless_backref_in_regex :: NoUselessBackrefInRegexOptions >> , # [doc = "Disallow unnecessary escapes in string literals."] # [serde (skip_serializing_if = "Option::is_none")] pub no_useless_escape_in_string : Option < RuleFixConfiguration < biome_rule_options :: no_useless_escape_in_string :: NoUselessEscapeInStringOptions >> , # [doc = "Disallow the use of useless undefined."] # [serde (skip_serializing_if = "Option::is_none")] pub no_useless_undefined : Option < RuleFixConfiguration < biome_rule_options :: no_useless_undefined :: NoUselessUndefinedOptions >> , # [doc = "Enforce that getters and setters for the same property are adjacent in class and object definitions."] # [serde (skip_serializing_if = "Option::is_none")] pub use_adjacent_getter_setter : Option < RuleConfiguration < biome_rule_options :: use_adjacent_getter_setter :: UseAdjacentGetterSetterOptions >> , # [doc = "Prefer using the classlist prop over the classnames helper."] # [serde (skip_serializing_if = "Option::is_none")] pub use_classlist : Option < RuleConfiguration < biome_rule_options :: use_classlist :: UseClasslistOptions >> , # [doc = "Require the consistent declaration of object literals. Defaults to explicit definitions."] # [serde (skip_serializing_if = "Option::is_none")] pub use_consistent_object_definition : Option < RuleFixConfiguration < biome_rule_options :: use_consistent_object_definition :: UseConsistentObjectDefinitionOptions >> , # [doc = "Use static Response methods instead of new Response() constructor when possible."] # [serde (skip_serializing_if = "Option::is_none")] pub use_consistent_response : Option < RuleFixConfiguration < biome_rule_options :: use_consistent_response :: UseConsistentResponseOptions >> , # [doc = "Require switch-case statements to be exhaustive."] # [serde (skip_serializing_if = "Option::is_none")] pub use_exhaustive_switch_cases : Option < RuleFixConfiguration < biome_rule_options :: use_exhaustive_switch_cases :: UseExhaustiveSwitchCasesOptions >> , # [doc = "Enforce types in functions, methods, variables, and parameters."] # [serde (skip_serializing_if = "Option::is_none")] pub use_explicit_type : Option < RuleConfiguration < biome_rule_options :: use_explicit_type :: UseExplicitTypeOptions >> , # [doc = "Require that all exports are declared after all non-export statements."] # [serde (skip_serializing_if = "Option::is_none")] pub use_exports_last : Option < RuleConfiguration < biome_rule_options :: use_exports_last :: UseExportsLastOptions >> , # [doc = "Enforce using Solid's \\<For /> component for mapping an array to JSX elements."] # [serde (skip_serializing_if = "Option::is_none")] pub use_for_component : Option < RuleConfiguration < biome_rule_options :: use_for_component :: UseForComponentOptions >> , # [doc = "Ensure the preconnect attribute is used when using Google Fonts."] # [serde (skip_serializing_if = "Option::is_none")] pub use_google_font_preconnect : Option < RuleFixConfiguration < biome_rule_options :: use_google_font_preconnect :: UseGoogleFontPreconnectOptions >> , # [doc = "Prefer Array#{indexOf,lastIndexOf}() over Array#{findIndex,findLastIndex}() when looking for the index of an item."] # [serde (skip_serializing_if = "Option::is_none")] pub use_index_of : Option < RuleFixConfiguration < biome_rule_options :: use_index_of :: UseIndexOfOptions >> , # [doc = "Enforce consistent return values in iterable callbacks."] # [serde (skip_serializing_if = "Option::is_none")] pub use_iterable_callback_return : Option < RuleConfiguration < biome_rule_options :: use_iterable_callback_return :: UseIterableCallbackReturnOptions >> , # [doc = "Enforces the use of with { type: \"json\" } for JSON module imports."] # [serde (skip_serializing_if = "Option::is_none")] pub use_json_import_attribute : Option < RuleFixConfiguration < biome_rule_options :: use_json_import_attribute :: UseJsonImportAttributeOptions >> , # [doc = "Require href attribute for \\<a> elements in JSX."] # [serde (skip_serializing_if = "Option::is_none")] pub use_jsx_a : Option < RuleConfiguration < biome_rule_options :: use_jsx_a :: UseJsxAOptions >> , # [doc = "For performance reasons, always provide width and height attributes for \\<img> elements; it will help to prevent layout shifts."] # [serde (skip_serializing_if = "Option::is_none")] pub use_jsx_img : Option < RuleConfiguration < biome_rule_options :: use_jsx_img :: UseJsxImgOptions >> , # [doc = "Enforce specifying the name of GraphQL operations."] # [serde (skip_serializing_if = "Option::is_none")] pub use_named_operation : Option < RuleFixConfiguration < biome_rule_options :: use_named_operation :: UseNamedOperationOptions >> , # [doc = "Validates that all enum values are capitalized."] # [serde (skip_serializing_if = "Option::is_none")] pub use_naming_convention : Option < RuleConfiguration < biome_rule_options :: use_naming_convention :: UseNamingConventionOptions >> , # [doc = "Enforce the use of numeric separators in numeric literals."] # [serde (skip_serializing_if = "Option::is_none")] pub use_numeric_separators : Option < RuleFixConfiguration < biome_rule_options :: use_numeric_separators :: UseNumericSeparatorsOptions >> , # [doc = "Prefer object spread over Object.assign() when constructing new objects."] # [serde (skip_serializing_if = "Option::is_none")] pub use_object_spread : Option < RuleFixConfiguration < biome_rule_options :: use_object_spread :: UseObjectSpreadOptions >> , # [doc = "Enforce the consistent use of the radix argument when using parseInt()."] # [serde (skip_serializing_if = "Option::is_none")] pub use_parse_int_radix : Option < RuleFixConfiguration < biome_rule_options :: use_parse_int_radix :: UseParseIntRadixOptions >> , # [doc = "Enforce marking members as readonly if they are never modified outside the constructor."] # [serde (skip_serializing_if = "Option::is_none")] pub use_readonly_class_properties : Option < RuleFixConfiguration < biome_rule_options :: use_readonly_class_properties :: UseReadonlyClassPropertiesOptions >> , # [doc = "Enforce JSDoc comment lines to start with a single asterisk, except for the first one."] # [serde (skip_serializing_if = "Option::is_none")] pub use_single_js_doc_asterisk : Option < RuleFixConfiguration < biome_rule_options :: use_single_js_doc_asterisk :: UseSingleJsDocAsteriskOptions >> , # [doc = "Enforce the sorting of CSS utility classes."] # [serde (skip_serializing_if = "Option::is_none")] pub use_sorted_classes : Option < RuleFixConfiguration < biome_rule_options :: use_sorted_classes :: UseSortedClassesOptions >> , # [doc = "Require a description parameter for the Symbol()."] # [serde (skip_serializing_if = "Option::is_none")] pub use_symbol_description : Option < RuleConfiguration < biome_rule_options :: use_symbol_description :: UseSymbolDescriptionOptions >> , # [doc = "Disallow overload signatures that can be unified into a single signature."] # [serde (skip_serializing_if = "Option::is_none")] pub use_unified_type_signature : Option < RuleFixConfiguration < biome_rule_options :: use_unified_type_signature :: UseUnifiedTypeSignatureOptions >> , # [doc = "Prevent the usage of static string literal id attribute on elements."] # [serde (skip_serializing_if = "Option::is_none")] pub use_unique_element_ids : Option < RuleConfiguration < biome_rule_options :: use_unique_element_ids :: UseUniqueElementIdsOptions >> }
-=======
 pub struct Nursery { # [doc = r" It enables the recommended rules for this group"] # [serde (skip_serializing_if = "Option::is_none")] pub recommended : Option < bool > , # [doc = "Disallow await inside loops."] # [serde (skip_serializing_if = "Option::is_none")] pub no_await_in_loop : Option < RuleConfiguration < biome_rule_options :: no_await_in_loop :: NoAwaitInLoopOptions >> , # [doc = "Disallow bitwise operators."] # [serde (skip_serializing_if = "Option::is_none")] pub no_bitwise_operators : Option < RuleConfiguration < biome_rule_options :: no_bitwise_operators :: NoBitwiseOperatorsOptions >> , # [doc = "Disallow expressions where the operation doesn't affect the value"] # [serde (skip_serializing_if = "Option::is_none")] pub no_constant_binary_expression : Option < RuleConfiguration < biome_rule_options :: no_constant_binary_expression :: NoConstantBinaryExpressionOptions >> , # [doc = "Disallow destructuring props inside JSX components in Solid projects."] # [serde (skip_serializing_if = "Option::is_none")] pub no_destructured_props : Option < RuleConfiguration < biome_rule_options :: no_destructured_props :: NoDestructuredPropsOptions >> , # [doc = "Restrict the number of lines of code in a function."] # [serde (skip_serializing_if = "Option::is_none")] pub no_excessive_lines_per_function : Option < RuleConfiguration < biome_rule_options :: no_excessive_lines_per_function :: NoExcessiveLinesPerFunctionOptions >> , # [doc = "Require Promise-like statements to be handled appropriately."] # [serde (skip_serializing_if = "Option::is_none")] pub no_floating_promises : Option < RuleFixConfiguration < biome_rule_options :: no_floating_promises :: NoFloatingPromisesOptions >> , # [doc = "Disallow the use of __dirname and __filename in the global scope."] # [serde (skip_serializing_if = "Option::is_none")] pub no_global_dirname_filename : Option < RuleFixConfiguration < biome_rule_options :: no_global_dirname_filename :: NoGlobalDirnameFilenameOptions >> , # [doc = "Disallow shorthand type conversions."] # [serde (skip_serializing_if = "Option::is_none")] pub no_implicit_coercion : Option < RuleFixConfiguration < biome_rule_options :: no_implicit_coercion :: NoImplicitCoercionOptions >> , # [doc = "Prevent import cycles."] # [serde (skip_serializing_if = "Option::is_none")] pub no_import_cycles : Option < RuleConfiguration < biome_rule_options :: no_import_cycles :: NoImportCyclesOptions >> , # [doc = "Disallow the use of the !important style."] # [serde (skip_serializing_if = "Option::is_none")] pub no_important_styles : Option < RuleFixConfiguration < biome_rule_options :: no_important_styles :: NoImportantStylesOptions >> , # [doc = "Reports usage of \"magic numbers\" — numbers used directly instead of being assigned to named constants."] # [serde (skip_serializing_if = "Option::is_none")] pub no_magic_numbers : Option < RuleConfiguration < biome_rule_options :: no_magic_numbers :: NoMagicNumbersOptions >> , # [doc = "Disallow Promises to be used in places where they are almost certainly a mistake."] # [serde (skip_serializing_if = "Option::is_none")] pub no_misused_promises : Option < RuleFixConfiguration < biome_rule_options :: no_misused_promises :: NoMisusedPromisesOptions >> , # [doc = "Disallows defining React components inside other components."] # [serde (skip_serializing_if = "Option::is_none")] pub no_nested_component_definitions : Option < RuleConfiguration < biome_rule_options :: no_nested_component_definitions :: NoNestedComponentDefinitionsOptions >> , # [doc = "Disallow use event handlers on non-interactive elements."] # [serde (skip_serializing_if = "Option::is_none")] pub no_noninteractive_element_interactions : Option < RuleConfiguration < biome_rule_options :: no_noninteractive_element_interactions :: NoNoninteractiveElementInteractionsOptions >> , # [doc = "Disallow the use of process global."] # [serde (skip_serializing_if = "Option::is_none")] pub no_process_global : Option < RuleFixConfiguration < biome_rule_options :: no_process_global :: NoProcessGlobalOptions >> , # [doc = "Disallow assigning to React component props."] # [serde (skip_serializing_if = "Option::is_none")] pub no_react_prop_assign : Option < RuleConfiguration < biome_rule_options :: no_react_prop_assign :: NoReactPropAssignOptions >> , # [doc = "Disallow the use of configured elements."] # [serde (skip_serializing_if = "Option::is_none")] pub no_restricted_elements : Option < RuleConfiguration < biome_rule_options :: no_restricted_elements :: NoRestrictedElementsOptions >> , # [doc = "Disallow usage of sensitive data such as API keys and tokens."] # [serde (skip_serializing_if = "Option::is_none")] pub no_secrets : Option < RuleConfiguration < biome_rule_options :: no_secrets :: NoSecretsOptions >> , # [doc = "Disallow variable declarations from shadowing variables declared in the outer scope."] # [serde (skip_serializing_if = "Option::is_none")] pub no_shadow : Option < RuleConfiguration < biome_rule_options :: no_shadow :: NoShadowOptions >> , # [doc = "Prevents the use of the TypeScript directive @ts-ignore."] # [serde (skip_serializing_if = "Option::is_none")] pub no_ts_ignore : Option < RuleFixConfiguration < biome_rule_options :: no_ts_ignore :: NoTsIgnoreOptions >> , # [doc = "Disallow let or var variables that are read but never assigned."] # [serde (skip_serializing_if = "Option::is_none")] pub no_unassigned_variables : Option < RuleConfiguration < biome_rule_options :: no_unassigned_variables :: NoUnassignedVariablesOptions >> , # [doc = "Disallow unknown at-rules."] # [serde (skip_serializing_if = "Option::is_none")] pub no_unknown_at_rule : Option < RuleConfiguration < biome_rule_options :: no_unknown_at_rule :: NoUnknownAtRuleOptions >> , # [doc = "Warn when importing non-existing exports."] # [serde (skip_serializing_if = "Option::is_none")] pub no_unresolved_imports : Option < RuleConfiguration < biome_rule_options :: no_unresolved_imports :: NoUnresolvedImportsOptions >> , # [doc = "Prevent duplicate polyfills from Polyfill.io."] # [serde (skip_serializing_if = "Option::is_none")] pub no_unwanted_polyfillio : Option < RuleConfiguration < biome_rule_options :: no_unwanted_polyfillio :: NoUnwantedPolyfillioOptions >> , # [doc = "Disallow useless backreferences in regular expression literals that always match an empty string."] # [serde (skip_serializing_if = "Option::is_none")] pub no_useless_backref_in_regex : Option < RuleConfiguration < biome_rule_options :: no_useless_backref_in_regex :: NoUselessBackrefInRegexOptions >> , # [doc = "Disallow unnecessary escapes in string literals."] # [serde (skip_serializing_if = "Option::is_none")] pub no_useless_escape_in_string : Option < RuleFixConfiguration < biome_rule_options :: no_useless_escape_in_string :: NoUselessEscapeInStringOptions >> , # [doc = "Disallow the use of useless undefined."] # [serde (skip_serializing_if = "Option::is_none")] pub no_useless_undefined : Option < RuleFixConfiguration < biome_rule_options :: no_useless_undefined :: NoUselessUndefinedOptions >> , # [doc = "Disallow reserved names to be used as props."] # [serde (skip_serializing_if = "Option::is_none")] pub no_vue_reserved_props : Option < RuleConfiguration < biome_rule_options :: no_vue_reserved_props :: NoVueReservedPropsOptions >> , # [doc = "Enforce that getters and setters for the same property are adjacent in class and object definitions."] # [serde (skip_serializing_if = "Option::is_none")] pub use_adjacent_getter_setter : Option < RuleConfiguration < biome_rule_options :: use_adjacent_getter_setter :: UseAdjacentGetterSetterOptions >> , # [doc = "Require the consistent declaration of object literals. Defaults to explicit definitions."] # [serde (skip_serializing_if = "Option::is_none")] pub use_consistent_object_definition : Option < RuleFixConfiguration < biome_rule_options :: use_consistent_object_definition :: UseConsistentObjectDefinitionOptions >> , # [doc = "Use static Response methods instead of new Response() constructor when possible."] # [serde (skip_serializing_if = "Option::is_none")] pub use_consistent_response : Option < RuleFixConfiguration < biome_rule_options :: use_consistent_response :: UseConsistentResponseOptions >> , # [doc = "Require switch-case statements to be exhaustive."] # [serde (skip_serializing_if = "Option::is_none")] pub use_exhaustive_switch_cases : Option < RuleFixConfiguration < biome_rule_options :: use_exhaustive_switch_cases :: UseExhaustiveSwitchCasesOptions >> , # [doc = "Enforce types in functions, methods, variables, and parameters."] # [serde (skip_serializing_if = "Option::is_none")] pub use_explicit_type : Option < RuleConfiguration < biome_rule_options :: use_explicit_type :: UseExplicitTypeOptions >> , # [doc = "Require that all exports are declared after all non-export statements."] # [serde (skip_serializing_if = "Option::is_none")] pub use_exports_last : Option < RuleConfiguration < biome_rule_options :: use_exports_last :: UseExportsLastOptions >> , # [doc = "Enforce using Solid's \\<For /> component for mapping an array to JSX elements."] # [serde (skip_serializing_if = "Option::is_none")] pub use_for_component : Option < RuleConfiguration < biome_rule_options :: use_for_component :: UseForComponentOptions >> , # [doc = "Ensure the preconnect attribute is used when using Google Fonts."] # [serde (skip_serializing_if = "Option::is_none")] pub use_google_font_preconnect : Option < RuleFixConfiguration < biome_rule_options :: use_google_font_preconnect :: UseGoogleFontPreconnectOptions >> , # [doc = "Prefer Array#{indexOf,lastIndexOf}() over Array#{findIndex,findLastIndex}() when looking for the index of an item."] # [serde (skip_serializing_if = "Option::is_none")] pub use_index_of : Option < RuleFixConfiguration < biome_rule_options :: use_index_of :: UseIndexOfOptions >> , # [doc = "Enforce consistent return values in iterable callbacks."] # [serde (skip_serializing_if = "Option::is_none")] pub use_iterable_callback_return : Option < RuleConfiguration < biome_rule_options :: use_iterable_callback_return :: UseIterableCallbackReturnOptions >> , # [doc = "Enforces the use of with { type: \"json\" } for JSON module imports."] # [serde (skip_serializing_if = "Option::is_none")] pub use_json_import_attribute : Option < RuleFixConfiguration < biome_rule_options :: use_json_import_attribute :: UseJsonImportAttributeOptions >> , # [doc = "Enforce specifying the name of GraphQL operations."] # [serde (skip_serializing_if = "Option::is_none")] pub use_named_operation : Option < RuleFixConfiguration < biome_rule_options :: use_named_operation :: UseNamedOperationOptions >> , # [doc = "Validates that all enum values are capitalized."] # [serde (skip_serializing_if = "Option::is_none")] pub use_naming_convention : Option < RuleConfiguration < biome_rule_options :: use_naming_convention :: UseNamingConventionOptions >> , # [doc = "Enforce the use of numeric separators in numeric literals."] # [serde (skip_serializing_if = "Option::is_none")] pub use_numeric_separators : Option < RuleFixConfiguration < biome_rule_options :: use_numeric_separators :: UseNumericSeparatorsOptions >> , # [doc = "Prefer object spread over Object.assign() when constructing new objects."] # [serde (skip_serializing_if = "Option::is_none")] pub use_object_spread : Option < RuleFixConfiguration < biome_rule_options :: use_object_spread :: UseObjectSpreadOptions >> , # [doc = "Enforce the consistent use of the radix argument when using parseInt()."] # [serde (skip_serializing_if = "Option::is_none")] pub use_parse_int_radix : Option < RuleFixConfiguration < biome_rule_options :: use_parse_int_radix :: UseParseIntRadixOptions >> , # [doc = "Enforce marking members as readonly if they are never modified outside the constructor."] # [serde (skip_serializing_if = "Option::is_none")] pub use_readonly_class_properties : Option < RuleFixConfiguration < biome_rule_options :: use_readonly_class_properties :: UseReadonlyClassPropertiesOptions >> , # [doc = "Enforce JSDoc comment lines to start with a single asterisk, except for the first one."] # [serde (skip_serializing_if = "Option::is_none")] pub use_single_js_doc_asterisk : Option < RuleFixConfiguration < biome_rule_options :: use_single_js_doc_asterisk :: UseSingleJsDocAsteriskOptions >> , # [doc = "Enforce the sorting of CSS utility classes."] # [serde (skip_serializing_if = "Option::is_none")] pub use_sorted_classes : Option < RuleFixConfiguration < biome_rule_options :: use_sorted_classes :: UseSortedClassesOptions >> , # [doc = "Require a description parameter for the Symbol()."] # [serde (skip_serializing_if = "Option::is_none")] pub use_symbol_description : Option < RuleConfiguration < biome_rule_options :: use_symbol_description :: UseSymbolDescriptionOptions >> , # [doc = "Disallow overload signatures that can be unified into a single signature."] # [serde (skip_serializing_if = "Option::is_none")] pub use_unified_type_signature : Option < RuleFixConfiguration < biome_rule_options :: use_unified_type_signature :: UseUnifiedTypeSignatureOptions >> , # [doc = "Prevent the usage of static string literal id attribute on elements."] # [serde (skip_serializing_if = "Option::is_none")] pub use_unique_element_ids : Option < RuleConfiguration < biome_rule_options :: use_unique_element_ids :: UseUniqueElementIdsOptions >> }
->>>>>>> 0059cd9b
 impl Nursery {
     const GROUP_NAME: &'static str = "nursery";
     pub(crate) const GROUP_RULES: &'static [&'static str] = &[
@@ -4297,13 +4269,11 @@
         "noImportCycles",
         "noImportantStyles",
         "noMagicNumbers",
-        "noMissingJsxKey",
         "noMisusedPromises",
         "noNestedComponentDefinitions",
         "noNoninteractiveElementInteractions",
         "noProcessGlobal",
         "noReactPropAssign",
-        "noReactProps",
         "noRestrictedElements",
         "noSecrets",
         "noShadow",
@@ -4312,13 +4282,11 @@
         "noUnknownAtRule",
         "noUnresolvedImports",
         "noUnwantedPolyfillio",
-        "noUseVisibleTask",
         "noUselessBackrefInRegex",
         "noUselessEscapeInString",
         "noUselessUndefined",
         "noVueReservedProps",
         "useAdjacentGetterSetter",
-        "useClasslist",
         "useConsistentObjectDefinition",
         "useConsistentResponse",
         "useExhaustiveSwitchCases",
@@ -4329,8 +4297,6 @@
         "useIndexOf",
         "useIterableCallbackReturn",
         "useJsonImportAttribute",
-        "useJsxA",
-        "useJsxImg",
         "useNamedOperation",
         "useNamingConvention",
         "useNumericSeparators",
@@ -4345,23 +4311,14 @@
     ];
     const RECOMMENDED_RULES_AS_FILTERS: &'static [RuleFilter<'static>] = &[
         RuleFilter::Rule(Self::GROUP_NAME, Self::GROUP_RULES[9]),
+        RuleFilter::Rule(Self::GROUP_NAME, Self::GROUP_RULES[19]),
         RuleFilter::Rule(Self::GROUP_NAME, Self::GROUP_RULES[21]),
-<<<<<<< HEAD
-        RuleFilter::Rule(Self::GROUP_NAME, Self::GROUP_RULES[23]),
-        RuleFilter::Rule(Self::GROUP_NAME, Self::GROUP_RULES[27]),
-        RuleFilter::Rule(Self::GROUP_NAME, Self::GROUP_RULES[28]),
-        RuleFilter::Rule(Self::GROUP_NAME, Self::GROUP_RULES[39]),
-        RuleFilter::Rule(Self::GROUP_NAME, Self::GROUP_RULES[40]),
-        RuleFilter::Rule(Self::GROUP_NAME, Self::GROUP_RULES[44]),
-        RuleFilter::Rule(Self::GROUP_NAME, Self::GROUP_RULES[48]),
-=======
         RuleFilter::Rule(Self::GROUP_NAME, Self::GROUP_RULES[24]),
         RuleFilter::Rule(Self::GROUP_NAME, Self::GROUP_RULES[25]),
         RuleFilter::Rule(Self::GROUP_NAME, Self::GROUP_RULES[36]),
         RuleFilter::Rule(Self::GROUP_NAME, Self::GROUP_RULES[37]),
         RuleFilter::Rule(Self::GROUP_NAME, Self::GROUP_RULES[39]),
         RuleFilter::Rule(Self::GROUP_NAME, Self::GROUP_RULES[43]),
->>>>>>> 0059cd9b
     ];
     const ALL_RULES_AS_FILTERS: &'static [RuleFilter<'static>] = &[
         RuleFilter::Rule(Self::GROUP_NAME, Self::GROUP_RULES[0]),
@@ -4414,14 +4371,6 @@
         RuleFilter::Rule(Self::GROUP_NAME, Self::GROUP_RULES[47]),
         RuleFilter::Rule(Self::GROUP_NAME, Self::GROUP_RULES[48]),
         RuleFilter::Rule(Self::GROUP_NAME, Self::GROUP_RULES[49]),
-<<<<<<< HEAD
-        RuleFilter::Rule(Self::GROUP_NAME, Self::GROUP_RULES[50]),
-        RuleFilter::Rule(Self::GROUP_NAME, Self::GROUP_RULES[51]),
-        RuleFilter::Rule(Self::GROUP_NAME, Self::GROUP_RULES[52]),
-        RuleFilter::Rule(Self::GROUP_NAME, Self::GROUP_RULES[53]),
-        RuleFilter::Rule(Self::GROUP_NAME, Self::GROUP_RULES[54]),
-=======
->>>>>>> 0059cd9b
     ];
 }
 impl RuleGroupExt for Nursery {
@@ -4488,318 +4437,199 @@
                 index_set.insert(RuleFilter::Rule(Self::GROUP_NAME, Self::GROUP_RULES[10]));
             }
         }
-        if let Some(rule) = self.no_missing_jsx_key.as_ref() {
+        if let Some(rule) = self.no_misused_promises.as_ref() {
             if rule.is_enabled() {
                 index_set.insert(RuleFilter::Rule(Self::GROUP_NAME, Self::GROUP_RULES[11]));
             }
         }
-        if let Some(rule) = self.no_misused_promises.as_ref() {
+        if let Some(rule) = self.no_nested_component_definitions.as_ref() {
             if rule.is_enabled() {
                 index_set.insert(RuleFilter::Rule(Self::GROUP_NAME, Self::GROUP_RULES[12]));
             }
         }
-        if let Some(rule) = self.no_nested_component_definitions.as_ref() {
+        if let Some(rule) = self.no_noninteractive_element_interactions.as_ref() {
             if rule.is_enabled() {
                 index_set.insert(RuleFilter::Rule(Self::GROUP_NAME, Self::GROUP_RULES[13]));
             }
         }
-        if let Some(rule) = self.no_noninteractive_element_interactions.as_ref() {
+        if let Some(rule) = self.no_process_global.as_ref() {
             if rule.is_enabled() {
                 index_set.insert(RuleFilter::Rule(Self::GROUP_NAME, Self::GROUP_RULES[14]));
             }
         }
-        if let Some(rule) = self.no_process_global.as_ref() {
+        if let Some(rule) = self.no_react_prop_assign.as_ref() {
             if rule.is_enabled() {
                 index_set.insert(RuleFilter::Rule(Self::GROUP_NAME, Self::GROUP_RULES[15]));
             }
         }
-        if let Some(rule) = self.no_react_prop_assign.as_ref() {
+        if let Some(rule) = self.no_restricted_elements.as_ref() {
             if rule.is_enabled() {
                 index_set.insert(RuleFilter::Rule(Self::GROUP_NAME, Self::GROUP_RULES[16]));
             }
         }
-        if let Some(rule) = self.no_react_props.as_ref() {
+        if let Some(rule) = self.no_secrets.as_ref() {
             if rule.is_enabled() {
                 index_set.insert(RuleFilter::Rule(Self::GROUP_NAME, Self::GROUP_RULES[17]));
             }
         }
-        if let Some(rule) = self.no_restricted_elements.as_ref() {
+        if let Some(rule) = self.no_shadow.as_ref() {
             if rule.is_enabled() {
                 index_set.insert(RuleFilter::Rule(Self::GROUP_NAME, Self::GROUP_RULES[18]));
             }
         }
-        if let Some(rule) = self.no_secrets.as_ref() {
+        if let Some(rule) = self.no_ts_ignore.as_ref() {
             if rule.is_enabled() {
                 index_set.insert(RuleFilter::Rule(Self::GROUP_NAME, Self::GROUP_RULES[19]));
             }
         }
-        if let Some(rule) = self.no_shadow.as_ref() {
+        if let Some(rule) = self.no_unassigned_variables.as_ref() {
             if rule.is_enabled() {
                 index_set.insert(RuleFilter::Rule(Self::GROUP_NAME, Self::GROUP_RULES[20]));
             }
         }
-        if let Some(rule) = self.no_ts_ignore.as_ref() {
+        if let Some(rule) = self.no_unknown_at_rule.as_ref() {
             if rule.is_enabled() {
                 index_set.insert(RuleFilter::Rule(Self::GROUP_NAME, Self::GROUP_RULES[21]));
             }
         }
-        if let Some(rule) = self.no_unassigned_variables.as_ref() {
+        if let Some(rule) = self.no_unresolved_imports.as_ref() {
             if rule.is_enabled() {
                 index_set.insert(RuleFilter::Rule(Self::GROUP_NAME, Self::GROUP_RULES[22]));
             }
         }
-        if let Some(rule) = self.no_unknown_at_rule.as_ref() {
+        if let Some(rule) = self.no_unwanted_polyfillio.as_ref() {
             if rule.is_enabled() {
                 index_set.insert(RuleFilter::Rule(Self::GROUP_NAME, Self::GROUP_RULES[23]));
             }
         }
-        if let Some(rule) = self.no_unresolved_imports.as_ref() {
+        if let Some(rule) = self.no_useless_backref_in_regex.as_ref() {
             if rule.is_enabled() {
                 index_set.insert(RuleFilter::Rule(Self::GROUP_NAME, Self::GROUP_RULES[24]));
             }
         }
-        if let Some(rule) = self.no_unwanted_polyfillio.as_ref() {
+        if let Some(rule) = self.no_useless_escape_in_string.as_ref() {
             if rule.is_enabled() {
                 index_set.insert(RuleFilter::Rule(Self::GROUP_NAME, Self::GROUP_RULES[25]));
             }
         }
-        if let Some(rule) = self.no_use_visible_task.as_ref() {
+        if let Some(rule) = self.no_useless_undefined.as_ref() {
             if rule.is_enabled() {
                 index_set.insert(RuleFilter::Rule(Self::GROUP_NAME, Self::GROUP_RULES[26]));
             }
         }
-<<<<<<< HEAD
-        if let Some(rule) = self.no_useless_backref_in_regex.as_ref() {
-=======
         if let Some(rule) = self.no_vue_reserved_props.as_ref() {
->>>>>>> 0059cd9b
             if rule.is_enabled() {
                 index_set.insert(RuleFilter::Rule(Self::GROUP_NAME, Self::GROUP_RULES[27]));
             }
         }
-<<<<<<< HEAD
-        if let Some(rule) = self.no_useless_escape_in_string.as_ref() {
-=======
         if let Some(rule) = self.use_adjacent_getter_setter.as_ref() {
->>>>>>> 0059cd9b
             if rule.is_enabled() {
                 index_set.insert(RuleFilter::Rule(Self::GROUP_NAME, Self::GROUP_RULES[28]));
             }
         }
-<<<<<<< HEAD
-        if let Some(rule) = self.no_useless_undefined.as_ref() {
-=======
         if let Some(rule) = self.use_consistent_object_definition.as_ref() {
->>>>>>> 0059cd9b
             if rule.is_enabled() {
                 index_set.insert(RuleFilter::Rule(Self::GROUP_NAME, Self::GROUP_RULES[29]));
             }
         }
-<<<<<<< HEAD
-        if let Some(rule) = self.use_adjacent_getter_setter.as_ref() {
-=======
         if let Some(rule) = self.use_consistent_response.as_ref() {
->>>>>>> 0059cd9b
             if rule.is_enabled() {
                 index_set.insert(RuleFilter::Rule(Self::GROUP_NAME, Self::GROUP_RULES[30]));
             }
         }
-<<<<<<< HEAD
-        if let Some(rule) = self.use_classlist.as_ref() {
-=======
         if let Some(rule) = self.use_exhaustive_switch_cases.as_ref() {
->>>>>>> 0059cd9b
             if rule.is_enabled() {
                 index_set.insert(RuleFilter::Rule(Self::GROUP_NAME, Self::GROUP_RULES[31]));
             }
         }
-<<<<<<< HEAD
-        if let Some(rule) = self.use_consistent_object_definition.as_ref() {
-=======
         if let Some(rule) = self.use_explicit_type.as_ref() {
->>>>>>> 0059cd9b
             if rule.is_enabled() {
                 index_set.insert(RuleFilter::Rule(Self::GROUP_NAME, Self::GROUP_RULES[32]));
             }
         }
-<<<<<<< HEAD
-        if let Some(rule) = self.use_consistent_response.as_ref() {
-=======
         if let Some(rule) = self.use_exports_last.as_ref() {
->>>>>>> 0059cd9b
             if rule.is_enabled() {
                 index_set.insert(RuleFilter::Rule(Self::GROUP_NAME, Self::GROUP_RULES[33]));
             }
         }
-<<<<<<< HEAD
-        if let Some(rule) = self.use_exhaustive_switch_cases.as_ref() {
-=======
         if let Some(rule) = self.use_for_component.as_ref() {
->>>>>>> 0059cd9b
             if rule.is_enabled() {
                 index_set.insert(RuleFilter::Rule(Self::GROUP_NAME, Self::GROUP_RULES[34]));
             }
         }
-<<<<<<< HEAD
-        if let Some(rule) = self.use_explicit_type.as_ref() {
-=======
         if let Some(rule) = self.use_google_font_preconnect.as_ref() {
->>>>>>> 0059cd9b
             if rule.is_enabled() {
                 index_set.insert(RuleFilter::Rule(Self::GROUP_NAME, Self::GROUP_RULES[35]));
             }
         }
-<<<<<<< HEAD
-        if let Some(rule) = self.use_exports_last.as_ref() {
-=======
         if let Some(rule) = self.use_index_of.as_ref() {
->>>>>>> 0059cd9b
             if rule.is_enabled() {
                 index_set.insert(RuleFilter::Rule(Self::GROUP_NAME, Self::GROUP_RULES[36]));
             }
         }
-<<<<<<< HEAD
-        if let Some(rule) = self.use_for_component.as_ref() {
-=======
         if let Some(rule) = self.use_iterable_callback_return.as_ref() {
->>>>>>> 0059cd9b
             if rule.is_enabled() {
                 index_set.insert(RuleFilter::Rule(Self::GROUP_NAME, Self::GROUP_RULES[37]));
             }
         }
-<<<<<<< HEAD
-        if let Some(rule) = self.use_google_font_preconnect.as_ref() {
-=======
         if let Some(rule) = self.use_json_import_attribute.as_ref() {
->>>>>>> 0059cd9b
             if rule.is_enabled() {
                 index_set.insert(RuleFilter::Rule(Self::GROUP_NAME, Self::GROUP_RULES[38]));
             }
         }
-<<<<<<< HEAD
-        if let Some(rule) = self.use_index_of.as_ref() {
-=======
         if let Some(rule) = self.use_named_operation.as_ref() {
->>>>>>> 0059cd9b
             if rule.is_enabled() {
                 index_set.insert(RuleFilter::Rule(Self::GROUP_NAME, Self::GROUP_RULES[39]));
             }
         }
-<<<<<<< HEAD
-        if let Some(rule) = self.use_iterable_callback_return.as_ref() {
-=======
         if let Some(rule) = self.use_naming_convention.as_ref() {
->>>>>>> 0059cd9b
             if rule.is_enabled() {
                 index_set.insert(RuleFilter::Rule(Self::GROUP_NAME, Self::GROUP_RULES[40]));
             }
         }
-<<<<<<< HEAD
-        if let Some(rule) = self.use_json_import_attribute.as_ref() {
-=======
         if let Some(rule) = self.use_numeric_separators.as_ref() {
->>>>>>> 0059cd9b
             if rule.is_enabled() {
                 index_set.insert(RuleFilter::Rule(Self::GROUP_NAME, Self::GROUP_RULES[41]));
             }
         }
-<<<<<<< HEAD
-        if let Some(rule) = self.use_jsx_a.as_ref() {
-=======
         if let Some(rule) = self.use_object_spread.as_ref() {
->>>>>>> 0059cd9b
             if rule.is_enabled() {
                 index_set.insert(RuleFilter::Rule(Self::GROUP_NAME, Self::GROUP_RULES[42]));
             }
         }
-<<<<<<< HEAD
-        if let Some(rule) = self.use_jsx_img.as_ref() {
-=======
         if let Some(rule) = self.use_parse_int_radix.as_ref() {
->>>>>>> 0059cd9b
             if rule.is_enabled() {
                 index_set.insert(RuleFilter::Rule(Self::GROUP_NAME, Self::GROUP_RULES[43]));
             }
         }
-<<<<<<< HEAD
-        if let Some(rule) = self.use_named_operation.as_ref() {
-=======
         if let Some(rule) = self.use_readonly_class_properties.as_ref() {
->>>>>>> 0059cd9b
             if rule.is_enabled() {
                 index_set.insert(RuleFilter::Rule(Self::GROUP_NAME, Self::GROUP_RULES[44]));
             }
         }
-<<<<<<< HEAD
-        if let Some(rule) = self.use_naming_convention.as_ref() {
-=======
         if let Some(rule) = self.use_single_js_doc_asterisk.as_ref() {
->>>>>>> 0059cd9b
             if rule.is_enabled() {
                 index_set.insert(RuleFilter::Rule(Self::GROUP_NAME, Self::GROUP_RULES[45]));
             }
         }
-<<<<<<< HEAD
-        if let Some(rule) = self.use_numeric_separators.as_ref() {
-=======
         if let Some(rule) = self.use_sorted_classes.as_ref() {
->>>>>>> 0059cd9b
             if rule.is_enabled() {
                 index_set.insert(RuleFilter::Rule(Self::GROUP_NAME, Self::GROUP_RULES[46]));
             }
         }
-<<<<<<< HEAD
-        if let Some(rule) = self.use_object_spread.as_ref() {
-=======
         if let Some(rule) = self.use_symbol_description.as_ref() {
->>>>>>> 0059cd9b
             if rule.is_enabled() {
                 index_set.insert(RuleFilter::Rule(Self::GROUP_NAME, Self::GROUP_RULES[47]));
             }
         }
-<<<<<<< HEAD
-        if let Some(rule) = self.use_parse_int_radix.as_ref() {
-=======
         if let Some(rule) = self.use_unified_type_signature.as_ref() {
->>>>>>> 0059cd9b
             if rule.is_enabled() {
                 index_set.insert(RuleFilter::Rule(Self::GROUP_NAME, Self::GROUP_RULES[48]));
             }
         }
-<<<<<<< HEAD
-        if let Some(rule) = self.use_readonly_class_properties.as_ref() {
+        if let Some(rule) = self.use_unique_element_ids.as_ref() {
             if rule.is_enabled() {
                 index_set.insert(RuleFilter::Rule(Self::GROUP_NAME, Self::GROUP_RULES[49]));
-            }
-        }
-        if let Some(rule) = self.use_single_js_doc_asterisk.as_ref() {
-            if rule.is_enabled() {
-                index_set.insert(RuleFilter::Rule(Self::GROUP_NAME, Self::GROUP_RULES[50]));
-            }
-        }
-        if let Some(rule) = self.use_sorted_classes.as_ref() {
-            if rule.is_enabled() {
-                index_set.insert(RuleFilter::Rule(Self::GROUP_NAME, Self::GROUP_RULES[51]));
-            }
-        }
-        if let Some(rule) = self.use_symbol_description.as_ref() {
-            if rule.is_enabled() {
-                index_set.insert(RuleFilter::Rule(Self::GROUP_NAME, Self::GROUP_RULES[52]));
-            }
-        }
-        if let Some(rule) = self.use_unified_type_signature.as_ref() {
-            if rule.is_enabled() {
-                index_set.insert(RuleFilter::Rule(Self::GROUP_NAME, Self::GROUP_RULES[53]));
-            }
-        }
-        if let Some(rule) = self.use_unique_element_ids.as_ref() {
-            if rule.is_enabled() {
-                index_set.insert(RuleFilter::Rule(Self::GROUP_NAME, Self::GROUP_RULES[54]));
-=======
-        if let Some(rule) = self.use_unique_element_ids.as_ref() {
-            if rule.is_enabled() {
-                index_set.insert(RuleFilter::Rule(Self::GROUP_NAME, Self::GROUP_RULES[49]));
->>>>>>> 0059cd9b
             }
         }
         index_set
@@ -4861,318 +4691,199 @@
                 index_set.insert(RuleFilter::Rule(Self::GROUP_NAME, Self::GROUP_RULES[10]));
             }
         }
-        if let Some(rule) = self.no_missing_jsx_key.as_ref() {
+        if let Some(rule) = self.no_misused_promises.as_ref() {
             if rule.is_disabled() {
                 index_set.insert(RuleFilter::Rule(Self::GROUP_NAME, Self::GROUP_RULES[11]));
             }
         }
-        if let Some(rule) = self.no_misused_promises.as_ref() {
+        if let Some(rule) = self.no_nested_component_definitions.as_ref() {
             if rule.is_disabled() {
                 index_set.insert(RuleFilter::Rule(Self::GROUP_NAME, Self::GROUP_RULES[12]));
             }
         }
-        if let Some(rule) = self.no_nested_component_definitions.as_ref() {
+        if let Some(rule) = self.no_noninteractive_element_interactions.as_ref() {
             if rule.is_disabled() {
                 index_set.insert(RuleFilter::Rule(Self::GROUP_NAME, Self::GROUP_RULES[13]));
             }
         }
-        if let Some(rule) = self.no_noninteractive_element_interactions.as_ref() {
+        if let Some(rule) = self.no_process_global.as_ref() {
             if rule.is_disabled() {
                 index_set.insert(RuleFilter::Rule(Self::GROUP_NAME, Self::GROUP_RULES[14]));
             }
         }
-        if let Some(rule) = self.no_process_global.as_ref() {
+        if let Some(rule) = self.no_react_prop_assign.as_ref() {
             if rule.is_disabled() {
                 index_set.insert(RuleFilter::Rule(Self::GROUP_NAME, Self::GROUP_RULES[15]));
             }
         }
-        if let Some(rule) = self.no_react_prop_assign.as_ref() {
+        if let Some(rule) = self.no_restricted_elements.as_ref() {
             if rule.is_disabled() {
                 index_set.insert(RuleFilter::Rule(Self::GROUP_NAME, Self::GROUP_RULES[16]));
             }
         }
-        if let Some(rule) = self.no_react_props.as_ref() {
+        if let Some(rule) = self.no_secrets.as_ref() {
             if rule.is_disabled() {
                 index_set.insert(RuleFilter::Rule(Self::GROUP_NAME, Self::GROUP_RULES[17]));
             }
         }
-        if let Some(rule) = self.no_restricted_elements.as_ref() {
+        if let Some(rule) = self.no_shadow.as_ref() {
             if rule.is_disabled() {
                 index_set.insert(RuleFilter::Rule(Self::GROUP_NAME, Self::GROUP_RULES[18]));
             }
         }
-        if let Some(rule) = self.no_secrets.as_ref() {
+        if let Some(rule) = self.no_ts_ignore.as_ref() {
             if rule.is_disabled() {
                 index_set.insert(RuleFilter::Rule(Self::GROUP_NAME, Self::GROUP_RULES[19]));
             }
         }
-        if let Some(rule) = self.no_shadow.as_ref() {
+        if let Some(rule) = self.no_unassigned_variables.as_ref() {
             if rule.is_disabled() {
                 index_set.insert(RuleFilter::Rule(Self::GROUP_NAME, Self::GROUP_RULES[20]));
             }
         }
-        if let Some(rule) = self.no_ts_ignore.as_ref() {
+        if let Some(rule) = self.no_unknown_at_rule.as_ref() {
             if rule.is_disabled() {
                 index_set.insert(RuleFilter::Rule(Self::GROUP_NAME, Self::GROUP_RULES[21]));
             }
         }
-        if let Some(rule) = self.no_unassigned_variables.as_ref() {
+        if let Some(rule) = self.no_unresolved_imports.as_ref() {
             if rule.is_disabled() {
                 index_set.insert(RuleFilter::Rule(Self::GROUP_NAME, Self::GROUP_RULES[22]));
             }
         }
-        if let Some(rule) = self.no_unknown_at_rule.as_ref() {
+        if let Some(rule) = self.no_unwanted_polyfillio.as_ref() {
             if rule.is_disabled() {
                 index_set.insert(RuleFilter::Rule(Self::GROUP_NAME, Self::GROUP_RULES[23]));
             }
         }
-        if let Some(rule) = self.no_unresolved_imports.as_ref() {
+        if let Some(rule) = self.no_useless_backref_in_regex.as_ref() {
             if rule.is_disabled() {
                 index_set.insert(RuleFilter::Rule(Self::GROUP_NAME, Self::GROUP_RULES[24]));
             }
         }
-        if let Some(rule) = self.no_unwanted_polyfillio.as_ref() {
+        if let Some(rule) = self.no_useless_escape_in_string.as_ref() {
             if rule.is_disabled() {
                 index_set.insert(RuleFilter::Rule(Self::GROUP_NAME, Self::GROUP_RULES[25]));
             }
         }
-        if let Some(rule) = self.no_use_visible_task.as_ref() {
+        if let Some(rule) = self.no_useless_undefined.as_ref() {
             if rule.is_disabled() {
                 index_set.insert(RuleFilter::Rule(Self::GROUP_NAME, Self::GROUP_RULES[26]));
             }
         }
-<<<<<<< HEAD
-        if let Some(rule) = self.no_useless_backref_in_regex.as_ref() {
-=======
         if let Some(rule) = self.no_vue_reserved_props.as_ref() {
->>>>>>> 0059cd9b
             if rule.is_disabled() {
                 index_set.insert(RuleFilter::Rule(Self::GROUP_NAME, Self::GROUP_RULES[27]));
             }
         }
-<<<<<<< HEAD
-        if let Some(rule) = self.no_useless_escape_in_string.as_ref() {
-=======
         if let Some(rule) = self.use_adjacent_getter_setter.as_ref() {
->>>>>>> 0059cd9b
             if rule.is_disabled() {
                 index_set.insert(RuleFilter::Rule(Self::GROUP_NAME, Self::GROUP_RULES[28]));
             }
         }
-<<<<<<< HEAD
-        if let Some(rule) = self.no_useless_undefined.as_ref() {
-=======
         if let Some(rule) = self.use_consistent_object_definition.as_ref() {
->>>>>>> 0059cd9b
             if rule.is_disabled() {
                 index_set.insert(RuleFilter::Rule(Self::GROUP_NAME, Self::GROUP_RULES[29]));
             }
         }
-<<<<<<< HEAD
-        if let Some(rule) = self.use_adjacent_getter_setter.as_ref() {
-=======
         if let Some(rule) = self.use_consistent_response.as_ref() {
->>>>>>> 0059cd9b
             if rule.is_disabled() {
                 index_set.insert(RuleFilter::Rule(Self::GROUP_NAME, Self::GROUP_RULES[30]));
             }
         }
-<<<<<<< HEAD
-        if let Some(rule) = self.use_classlist.as_ref() {
-=======
         if let Some(rule) = self.use_exhaustive_switch_cases.as_ref() {
->>>>>>> 0059cd9b
             if rule.is_disabled() {
                 index_set.insert(RuleFilter::Rule(Self::GROUP_NAME, Self::GROUP_RULES[31]));
             }
         }
-<<<<<<< HEAD
-        if let Some(rule) = self.use_consistent_object_definition.as_ref() {
-=======
         if let Some(rule) = self.use_explicit_type.as_ref() {
->>>>>>> 0059cd9b
             if rule.is_disabled() {
                 index_set.insert(RuleFilter::Rule(Self::GROUP_NAME, Self::GROUP_RULES[32]));
             }
         }
-<<<<<<< HEAD
-        if let Some(rule) = self.use_consistent_response.as_ref() {
-=======
         if let Some(rule) = self.use_exports_last.as_ref() {
->>>>>>> 0059cd9b
             if rule.is_disabled() {
                 index_set.insert(RuleFilter::Rule(Self::GROUP_NAME, Self::GROUP_RULES[33]));
             }
         }
-<<<<<<< HEAD
-        if let Some(rule) = self.use_exhaustive_switch_cases.as_ref() {
-=======
         if let Some(rule) = self.use_for_component.as_ref() {
->>>>>>> 0059cd9b
             if rule.is_disabled() {
                 index_set.insert(RuleFilter::Rule(Self::GROUP_NAME, Self::GROUP_RULES[34]));
             }
         }
-<<<<<<< HEAD
-        if let Some(rule) = self.use_explicit_type.as_ref() {
-=======
         if let Some(rule) = self.use_google_font_preconnect.as_ref() {
->>>>>>> 0059cd9b
             if rule.is_disabled() {
                 index_set.insert(RuleFilter::Rule(Self::GROUP_NAME, Self::GROUP_RULES[35]));
             }
         }
-<<<<<<< HEAD
-        if let Some(rule) = self.use_exports_last.as_ref() {
-=======
         if let Some(rule) = self.use_index_of.as_ref() {
->>>>>>> 0059cd9b
             if rule.is_disabled() {
                 index_set.insert(RuleFilter::Rule(Self::GROUP_NAME, Self::GROUP_RULES[36]));
             }
         }
-<<<<<<< HEAD
-        if let Some(rule) = self.use_for_component.as_ref() {
-=======
         if let Some(rule) = self.use_iterable_callback_return.as_ref() {
->>>>>>> 0059cd9b
             if rule.is_disabled() {
                 index_set.insert(RuleFilter::Rule(Self::GROUP_NAME, Self::GROUP_RULES[37]));
             }
         }
-<<<<<<< HEAD
-        if let Some(rule) = self.use_google_font_preconnect.as_ref() {
-=======
         if let Some(rule) = self.use_json_import_attribute.as_ref() {
->>>>>>> 0059cd9b
             if rule.is_disabled() {
                 index_set.insert(RuleFilter::Rule(Self::GROUP_NAME, Self::GROUP_RULES[38]));
             }
         }
-<<<<<<< HEAD
-        if let Some(rule) = self.use_index_of.as_ref() {
-=======
         if let Some(rule) = self.use_named_operation.as_ref() {
->>>>>>> 0059cd9b
             if rule.is_disabled() {
                 index_set.insert(RuleFilter::Rule(Self::GROUP_NAME, Self::GROUP_RULES[39]));
             }
         }
-<<<<<<< HEAD
-        if let Some(rule) = self.use_iterable_callback_return.as_ref() {
-=======
         if let Some(rule) = self.use_naming_convention.as_ref() {
->>>>>>> 0059cd9b
             if rule.is_disabled() {
                 index_set.insert(RuleFilter::Rule(Self::GROUP_NAME, Self::GROUP_RULES[40]));
             }
         }
-<<<<<<< HEAD
-        if let Some(rule) = self.use_json_import_attribute.as_ref() {
-=======
         if let Some(rule) = self.use_numeric_separators.as_ref() {
->>>>>>> 0059cd9b
             if rule.is_disabled() {
                 index_set.insert(RuleFilter::Rule(Self::GROUP_NAME, Self::GROUP_RULES[41]));
             }
         }
-<<<<<<< HEAD
-        if let Some(rule) = self.use_jsx_a.as_ref() {
-=======
         if let Some(rule) = self.use_object_spread.as_ref() {
->>>>>>> 0059cd9b
             if rule.is_disabled() {
                 index_set.insert(RuleFilter::Rule(Self::GROUP_NAME, Self::GROUP_RULES[42]));
             }
         }
-<<<<<<< HEAD
-        if let Some(rule) = self.use_jsx_img.as_ref() {
-=======
         if let Some(rule) = self.use_parse_int_radix.as_ref() {
->>>>>>> 0059cd9b
             if rule.is_disabled() {
                 index_set.insert(RuleFilter::Rule(Self::GROUP_NAME, Self::GROUP_RULES[43]));
             }
         }
-<<<<<<< HEAD
-        if let Some(rule) = self.use_named_operation.as_ref() {
-=======
         if let Some(rule) = self.use_readonly_class_properties.as_ref() {
->>>>>>> 0059cd9b
             if rule.is_disabled() {
                 index_set.insert(RuleFilter::Rule(Self::GROUP_NAME, Self::GROUP_RULES[44]));
             }
         }
-<<<<<<< HEAD
-        if let Some(rule) = self.use_naming_convention.as_ref() {
-=======
         if let Some(rule) = self.use_single_js_doc_asterisk.as_ref() {
->>>>>>> 0059cd9b
             if rule.is_disabled() {
                 index_set.insert(RuleFilter::Rule(Self::GROUP_NAME, Self::GROUP_RULES[45]));
             }
         }
-<<<<<<< HEAD
-        if let Some(rule) = self.use_numeric_separators.as_ref() {
-=======
         if let Some(rule) = self.use_sorted_classes.as_ref() {
->>>>>>> 0059cd9b
             if rule.is_disabled() {
                 index_set.insert(RuleFilter::Rule(Self::GROUP_NAME, Self::GROUP_RULES[46]));
             }
         }
-<<<<<<< HEAD
-        if let Some(rule) = self.use_object_spread.as_ref() {
-=======
         if let Some(rule) = self.use_symbol_description.as_ref() {
->>>>>>> 0059cd9b
             if rule.is_disabled() {
                 index_set.insert(RuleFilter::Rule(Self::GROUP_NAME, Self::GROUP_RULES[47]));
             }
         }
-<<<<<<< HEAD
-        if let Some(rule) = self.use_parse_int_radix.as_ref() {
-=======
         if let Some(rule) = self.use_unified_type_signature.as_ref() {
->>>>>>> 0059cd9b
             if rule.is_disabled() {
                 index_set.insert(RuleFilter::Rule(Self::GROUP_NAME, Self::GROUP_RULES[48]));
             }
         }
-<<<<<<< HEAD
-        if let Some(rule) = self.use_readonly_class_properties.as_ref() {
+        if let Some(rule) = self.use_unique_element_ids.as_ref() {
             if rule.is_disabled() {
                 index_set.insert(RuleFilter::Rule(Self::GROUP_NAME, Self::GROUP_RULES[49]));
-            }
-        }
-        if let Some(rule) = self.use_single_js_doc_asterisk.as_ref() {
-            if rule.is_disabled() {
-                index_set.insert(RuleFilter::Rule(Self::GROUP_NAME, Self::GROUP_RULES[50]));
-            }
-        }
-        if let Some(rule) = self.use_sorted_classes.as_ref() {
-            if rule.is_disabled() {
-                index_set.insert(RuleFilter::Rule(Self::GROUP_NAME, Self::GROUP_RULES[51]));
-            }
-        }
-        if let Some(rule) = self.use_symbol_description.as_ref() {
-            if rule.is_disabled() {
-                index_set.insert(RuleFilter::Rule(Self::GROUP_NAME, Self::GROUP_RULES[52]));
-            }
-        }
-        if let Some(rule) = self.use_unified_type_signature.as_ref() {
-            if rule.is_disabled() {
-                index_set.insert(RuleFilter::Rule(Self::GROUP_NAME, Self::GROUP_RULES[53]));
-            }
-        }
-        if let Some(rule) = self.use_unique_element_ids.as_ref() {
-            if rule.is_disabled() {
-                index_set.insert(RuleFilter::Rule(Self::GROUP_NAME, Self::GROUP_RULES[54]));
-=======
-        if let Some(rule) = self.use_unique_element_ids.as_ref() {
-            if rule.is_disabled() {
-                index_set.insert(RuleFilter::Rule(Self::GROUP_NAME, Self::GROUP_RULES[49]));
->>>>>>> 0059cd9b
             }
         }
         index_set
@@ -5249,10 +4960,6 @@
                 .no_magic_numbers
                 .as_ref()
                 .map(|conf| (conf.level(), conf.get_options())),
-            "noMissingJsxKey" => self
-                .no_missing_jsx_key
-                .as_ref()
-                .map(|conf| (conf.level(), conf.get_options())),
             "noMisusedPromises" => self
                 .no_misused_promises
                 .as_ref()
@@ -5273,10 +4980,6 @@
                 .no_react_prop_assign
                 .as_ref()
                 .map(|conf| (conf.level(), conf.get_options())),
-            "noReactProps" => self
-                .no_react_props
-                .as_ref()
-                .map(|conf| (conf.level(), conf.get_options())),
             "noRestrictedElements" => self
                 .no_restricted_elements
                 .as_ref()
@@ -5309,10 +5012,6 @@
                 .no_unwanted_polyfillio
                 .as_ref()
                 .map(|conf| (conf.level(), conf.get_options())),
-            "noUseVisibleTask" => self
-                .no_use_visible_task
-                .as_ref()
-                .map(|conf| (conf.level(), conf.get_options())),
             "noUselessBackrefInRegex" => self
                 .no_useless_backref_in_regex
                 .as_ref()
@@ -5333,10 +5032,6 @@
                 .use_adjacent_getter_setter
                 .as_ref()
                 .map(|conf| (conf.level(), conf.get_options())),
-            "useClasslist" => self
-                .use_classlist
-                .as_ref()
-                .map(|conf| (conf.level(), conf.get_options())),
             "useConsistentObjectDefinition" => self
                 .use_consistent_object_definition
                 .as_ref()
@@ -5375,14 +5070,6 @@
                 .map(|conf| (conf.level(), conf.get_options())),
             "useJsonImportAttribute" => self
                 .use_json_import_attribute
-                .as_ref()
-                .map(|conf| (conf.level(), conf.get_options())),
-            "useJsxA" => self
-                .use_jsx_a
-                .as_ref()
-                .map(|conf| (conf.level(), conf.get_options())),
-            "useJsxImg" => self
-                .use_jsx_img
                 .as_ref()
                 .map(|conf| (conf.level(), conf.get_options())),
             "useNamedOperation" => self
@@ -5448,13 +5135,11 @@
             no_import_cycles: Some(value.into()),
             no_important_styles: Some(value.into()),
             no_magic_numbers: Some(value.into()),
-            no_missing_jsx_key: Some(value.into()),
             no_misused_promises: Some(value.into()),
             no_nested_component_definitions: Some(value.into()),
             no_noninteractive_element_interactions: Some(value.into()),
             no_process_global: Some(value.into()),
             no_react_prop_assign: Some(value.into()),
-            no_react_props: Some(value.into()),
             no_restricted_elements: Some(value.into()),
             no_secrets: Some(value.into()),
             no_shadow: Some(value.into()),
@@ -5463,13 +5148,11 @@
             no_unknown_at_rule: Some(value.into()),
             no_unresolved_imports: Some(value.into()),
             no_unwanted_polyfillio: Some(value.into()),
-            no_use_visible_task: Some(value.into()),
             no_useless_backref_in_regex: Some(value.into()),
             no_useless_escape_in_string: Some(value.into()),
             no_useless_undefined: Some(value.into()),
             no_vue_reserved_props: Some(value.into()),
             use_adjacent_getter_setter: Some(value.into()),
-            use_classlist: Some(value.into()),
             use_consistent_object_definition: Some(value.into()),
             use_consistent_response: Some(value.into()),
             use_exhaustive_switch_cases: Some(value.into()),
@@ -5480,8 +5163,6 @@
             use_index_of: Some(value.into()),
             use_iterable_callback_return: Some(value.into()),
             use_json_import_attribute: Some(value.into()),
-            use_jsx_a: Some(value.into()),
-            use_jsx_img: Some(value.into()),
             use_named_operation: Some(value.into()),
             use_naming_convention: Some(value.into()),
             use_numeric_separators: Some(value.into()),
