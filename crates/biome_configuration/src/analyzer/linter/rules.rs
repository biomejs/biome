//! Generated file, do not edit by hand, see `xtask/codegen`

use crate::analyzer::{
    GroupPlainConfiguration, RuleConfiguration, RuleFixConfiguration, RuleGroupExt,
    RulePlainConfiguration, SeverityOrGroup,
};
use biome_analyze::{RuleFilter, options::RuleOptions};
use biome_deserialize_macros::{Deserializable, Merge};
use biome_diagnostics::{Category, Severity};
use rustc_hash::FxHashSet;
#[cfg(feature = "schema")]
use schemars::JsonSchema;
use serde::{Deserialize, Serialize};
#[derive(
    Clone,
    Copy,
    Debug,
    Deserializable,
    Eq,
    Hash,
    Merge,
    Ord,
    PartialEq,
    PartialOrd,
    serde :: Deserialize,
    serde :: Serialize,
)]
#[cfg_attr(feature = "schema", derive(JsonSchema))]
#[serde(rename_all = "camelCase")]
pub enum RuleGroup {
    A11y,
    Complexity,
    Correctness,
    Nursery,
    Performance,
    Security,
    Style,
    Suspicious,
}
impl RuleGroup {
    pub const fn as_str(self) -> &'static str {
        match self {
            Self::A11y => A11y::GROUP_NAME,
            Self::Complexity => Complexity::GROUP_NAME,
            Self::Correctness => Correctness::GROUP_NAME,
            Self::Nursery => Nursery::GROUP_NAME,
            Self::Performance => Performance::GROUP_NAME,
            Self::Security => Security::GROUP_NAME,
            Self::Style => Style::GROUP_NAME,
            Self::Suspicious => Suspicious::GROUP_NAME,
        }
    }
}
impl std::str::FromStr for RuleGroup {
    type Err = &'static str;
    fn from_str(s: &str) -> Result<Self, Self::Err> {
        match s {
            A11y::GROUP_NAME => Ok(Self::A11y),
            Complexity::GROUP_NAME => Ok(Self::Complexity),
            Correctness::GROUP_NAME => Ok(Self::Correctness),
            Nursery::GROUP_NAME => Ok(Self::Nursery),
            Performance::GROUP_NAME => Ok(Self::Performance),
            Security::GROUP_NAME => Ok(Self::Security),
            Style::GROUP_NAME => Ok(Self::Style),
            Suspicious::GROUP_NAME => Ok(Self::Suspicious),
            _ => Err("This rule group doesn't exist."),
        }
    }
}
impl std::fmt::Display for RuleGroup {
    fn fmt(&self, fmt: &mut std::fmt::Formatter) -> std::fmt::Result {
        fmt.write_str(self.as_str())
    }
}
#[derive(
    Clone,
    Copy,
    Debug,
    Deserializable,
    Eq,
    Hash,
    Merge,
    Ord,
    PartialEq,
    PartialOrd,
    serde :: Deserialize,
    serde :: Serialize,
)]
#[cfg_attr(feature = "schema", derive(JsonSchema))]
#[serde(rename_all = "camelCase")]
pub enum RuleName {
    NoAccessKey,
    NoAccumulatingSpread,
    NoAdjacentSpacesInRegex,
    NoAlert,
    NoApproximativeNumericConstant,
    NoArguments,
    NoAriaHiddenOnFocusable,
    NoAriaUnsupportedElements,
    NoArrayIndexKey,
    NoAssignInExpressions,
    NoAsyncPromiseExecutor,
    NoAutofocus,
    NoAwaitInLoop,
    NoBannedTypes,
    NoBarrelFile,
    NoBitwiseOperators,
    NoBlankTarget,
    NoCatchAssign,
    NoChildrenProp,
    NoClassAssign,
    NoCommaOperator,
    NoCommentText,
    NoCommonJs,
    NoCompareNegZero,
    NoConfusingLabels,
    NoConfusingVoidType,
    NoConsole,
    NoConstAssign,
    NoConstEnum,
    NoConstantBinaryExpression,
    NoConstantCondition,
    NoConstantMathMinMaxClamp,
    NoConstructorReturn,
    NoControlCharactersInRegex,
    NoDangerouslySetInnerHtml,
    NoDangerouslySetInnerHtmlWithChildren,
    NoDebugger,
    NoDefaultExport,
    NoDelete,
    NoDescendingSpecificity,
    NoDestructuredProps,
    NoDistractingElements,
    NoDocumentCookie,
    NoDocumentImportInPage,
    NoDoneCallback,
    NoDoubleEquals,
    NoDuplicateAtImportRules,
    NoDuplicateCase,
    NoDuplicateClassMembers,
    NoDuplicateCustomProperties,
    NoDuplicateElseIf,
    NoDuplicateFields,
    NoDuplicateFontNames,
    NoDuplicateJsxProps,
    NoDuplicateObjectKeys,
    NoDuplicateParameters,
    NoDuplicateProperties,
    NoDuplicateSelectorsKeyframeBlock,
    NoDuplicateTestHooks,
    NoDynamicNamespaceImportAccess,
    NoEmptyBlock,
    NoEmptyBlockStatements,
    NoEmptyCharacterClassInRegex,
    NoEmptyInterface,
    NoEmptyPattern,
    NoEmptyTypeParameters,
    NoEnum,
    NoEvolvingTypes,
    NoExcessiveCognitiveComplexity,
    NoExcessiveLinesPerFunction,
    NoExcessiveNestedTestSuites,
    NoExplicitAny,
    NoExportedImports,
    NoExportsInTest,
    NoExtraBooleanCast,
    NoExtraNonNullAssertion,
    NoFallthroughSwitchClause,
    NoFlatMapIdentity,
    NoFloatingPromises,
    NoFocusedTests,
    NoForEach,
    NoFunctionAssign,
    NoGlobalAssign,
    NoGlobalDirnameFilename,
    NoGlobalEval,
    NoGlobalIsFinite,
    NoGlobalIsNan,
    NoGlobalObjectCalls,
    NoHeadElement,
    NoHeadImportInDocument,
    NoHeaderScope,
    NoImgElement,
    NoImplicitAnyLet,
    NoImplicitBoolean,
    NoImplicitCoercion,
    NoImportAssign,
    NoImportCycles,
    NoImportantInKeyframe,
    NoImportantStyles,
    NoInferrableTypes,
    NoInnerDeclarations,
    NoInteractiveElementToNoninteractiveRole,
    NoInvalidBuiltinInstantiation,
    NoInvalidConstructorSuper,
    NoInvalidDirectionInLinearGradient,
    NoInvalidGridAreas,
    NoInvalidPositionAtImportRule,
    NoInvalidUseBeforeDeclaration,
    NoIrregularWhitespace,
    NoLabelVar,
    NoLabelWithoutControl,
    NoMagicNumbers,
    NoMisleadingCharacterClass,
    NoMisleadingInstantiator,
    NoMisplacedAssertion,
    NoMisrefactoredShorthandAssign,
    NoMissingVarFunction,
    NoMisusedPromises,
    NoNamespace,
    NoNamespaceImport,
    NoNegationElse,
    NoNestedComponentDefinitions,
    NoNestedTernary,
    NoNodejsModules,
    NoNonNullAssertion,
    NoNoninteractiveElementInteractions,
    NoNoninteractiveElementToInteractiveRole,
    NoNoninteractiveTabindex,
    NoNonoctalDecimalEscape,
    NoOctalEscape,
    NoParameterAssign,
    NoParameterProperties,
    NoPositiveTabindex,
    NoPrecisionLoss,
    NoPrivateImports,
    NoProcessEnv,
    NoProcessGlobal,
    NoPrototypeBuiltins,
    NoReExportAll,
    NoReactPropAssign,
    NoReactSpecificProps,
    NoRedeclare,
    NoRedundantAlt,
    NoRedundantRoles,
    NoRedundantUseStrict,
    NoRenderReturnValue,
    NoRestrictedElements,
    NoRestrictedGlobals,
    NoRestrictedImports,
    NoRestrictedTypes,
    NoSecrets,
    NoSelfAssign,
    NoSelfCompare,
    NoSetterReturn,
    NoShadow,
    NoShadowRestrictedNames,
    NoShorthandPropertyOverrides,
    NoShoutyConstants,
    NoSkippedTests,
    NoSparseArray,
    NoStaticElementInteractions,
    NoStaticOnlyClass,
    NoStringCaseMismatch,
    NoSubstr,
    NoSuspiciousSemicolonInJsx,
    NoSvgWithoutTitle,
    NoSwitchDeclarations,
    NoTemplateCurlyInString,
    NoThenProperty,
    NoThisInStatic,
    NoTsIgnore,
    NoUnassignedVariables,
    NoUndeclaredDependencies,
    NoUndeclaredVariables,
    NoUnknownAtRule,
    NoUnknownFunction,
    NoUnknownMediaFeatureName,
    NoUnknownProperty,
    NoUnknownPseudoClass,
    NoUnknownPseudoElement,
    NoUnknownTypeSelector,
    NoUnknownUnit,
    NoUnmatchableAnbSelector,
    NoUnreachable,
    NoUnreachableSuper,
    NoUnresolvedImports,
    NoUnsafeDeclarationMerging,
    NoUnsafeFinally,
    NoUnsafeNegation,
    NoUnsafeOptionalChaining,
    NoUnusedFunctionParameters,
    NoUnusedImports,
    NoUnusedLabels,
    NoUnusedPrivateClassMembers,
    NoUnusedTemplateLiteral,
    NoUnusedVariables,
    NoUnwantedPolyfillio,
    NoUselessBackrefInRegex,
    NoUselessCatch,
    NoUselessConstructor,
    NoUselessContinue,
    NoUselessElse,
    NoUselessEmptyExport,
    NoUselessEscapeInRegex,
    NoUselessEscapeInString,
    NoUselessFragments,
    NoUselessLabel,
    NoUselessLoneBlockStatements,
    NoUselessRename,
    NoUselessStringConcat,
    NoUselessStringRaw,
    NoUselessSwitchCase,
    NoUselessTernary,
    NoUselessThisAlias,
    NoUselessTypeConstraint,
    NoUselessUndefined,
    NoUselessUndefinedInitialization,
    NoValueAtRule,
    NoVar,
    NoVoid,
    NoVoidElementsWithChildren,
    NoVoidTypeReturn,
    NoWith,
    NoYodaExpression,
    UseAdjacentGetterSetter,
    UseAdjacentOverloadSignatures,
    UseAltText,
    UseAnchorContent,
    UseAriaActivedescendantWithTabindex,
    UseAriaPropsForRole,
    UseAriaPropsSupportedByRole,
    UseArrayLiterals,
    UseArrowFunction,
    UseAsConstAssertion,
    UseAtIndex,
    UseAwait,
    UseBlockStatements,
    UseButtonType,
    UseCollapsedElseIf,
    UseCollapsedIf,
    UseComponentExportOnlyModules,
    UseConsistentArrayType,
    UseConsistentBuiltinInstantiation,
    UseConsistentCurlyBraces,
    UseConsistentMemberAccessibility,
    UseConsistentObjectDefinition,
    UseConsistentResponse,
    UseConst,
    UseDateNow,
    UseDefaultParameterLast,
    UseDefaultSwitchClause,
    UseDefaultSwitchClauseLast,
    UseDeprecatedReason,
    UseEnumInitializers,
    UseErrorMessage,
    UseExhaustiveDependencies,
    UseExhaustiveSwitchCases,
    UseExplicitLengthCheck,
    UseExplicitType,
    UseExponentiationOperator,
    UseExportType,
    UseExportsLast,
    UseFilenamingConvention,
    UseFlatMap,
    UseFocusableInteractive,
    UseForComponent,
    UseForOf,
    UseFragmentSyntax,
    UseGenericFontNames,
    UseGetterReturn,
    UseGoogleFontDisplay,
    UseGoogleFontPreconnect,
    UseGuardForIn,
    UseHeadingContent,
    UseHookAtTopLevel,
    UseHtmlLang,
    UseIframeTitle,
    UseImportExtensions,
    UseImportType,
    UseIndexOf,
    UseIsArray,
    UseIsNan,
    UseIterableCallbackReturn,
    UseJsonImportAttribute,
    UseJsxKeyInIterable,
    UseKeyWithClickEvents,
    UseKeyWithMouseEvents,
    UseLiteralEnumMembers,
    UseLiteralKeys,
    UseMediaCaption,
    UseNamedOperation,
    UseNamespaceKeyword,
    UseNamingConvention,
    UseNodeAssertStrict,
    UseNodejsImportProtocol,
    UseNumberNamespace,
    UseNumberToFixedDigitsArgument,
    UseNumericLiterals,
    UseNumericSeparators,
    UseObjectSpread,
    UseOptionalChain,
    UseParseIntRadix,
    UseReadonlyClassProperties,
    UseRegexLiterals,
    UseSelfClosingElements,
    UseSemanticElements,
    UseShorthandAssign,
    UseShorthandFunctionType,
    UseSimpleNumberKeys,
    UseSimplifiedLogicExpression,
    UseSingleJsDocAsterisk,
    UseSingleVarDeclarator,
    UseSortedClasses,
    UseStrictMode,
    UseSymbolDescription,
    UseTemplate,
    UseThrowNewError,
    UseThrowOnlyError,
    UseTopLevelRegex,
    UseTrimStartEnd,
    UseUnifiedTypeSignature,
    UseUniqueElementIds,
    UseValidAnchor,
    UseValidAriaProps,
    UseValidAriaRole,
    UseValidAriaValues,
    UseValidAutocomplete,
    UseValidForDirection,
    UseValidLang,
    UseValidTypeof,
    UseWhile,
    UseYield,
}
impl RuleName {
    pub const fn as_str(self) -> &'static str {
        match self {
            Self::NoAccessKey => "noAccessKey",
            Self::NoAccumulatingSpread => "noAccumulatingSpread",
            Self::NoAdjacentSpacesInRegex => "noAdjacentSpacesInRegex",
            Self::NoAlert => "noAlert",
            Self::NoApproximativeNumericConstant => "noApproximativeNumericConstant",
            Self::NoArguments => "noArguments",
            Self::NoAriaHiddenOnFocusable => "noAriaHiddenOnFocusable",
            Self::NoAriaUnsupportedElements => "noAriaUnsupportedElements",
            Self::NoArrayIndexKey => "noArrayIndexKey",
            Self::NoAssignInExpressions => "noAssignInExpressions",
            Self::NoAsyncPromiseExecutor => "noAsyncPromiseExecutor",
            Self::NoAutofocus => "noAutofocus",
            Self::NoAwaitInLoop => "noAwaitInLoop",
            Self::NoBannedTypes => "noBannedTypes",
            Self::NoBarrelFile => "noBarrelFile",
            Self::NoBitwiseOperators => "noBitwiseOperators",
            Self::NoBlankTarget => "noBlankTarget",
            Self::NoCatchAssign => "noCatchAssign",
            Self::NoChildrenProp => "noChildrenProp",
            Self::NoClassAssign => "noClassAssign",
            Self::NoCommaOperator => "noCommaOperator",
            Self::NoCommentText => "noCommentText",
            Self::NoCommonJs => "noCommonJs",
            Self::NoCompareNegZero => "noCompareNegZero",
            Self::NoConfusingLabels => "noConfusingLabels",
            Self::NoConfusingVoidType => "noConfusingVoidType",
            Self::NoConsole => "noConsole",
            Self::NoConstAssign => "noConstAssign",
            Self::NoConstEnum => "noConstEnum",
            Self::NoConstantBinaryExpression => "noConstantBinaryExpression",
            Self::NoConstantCondition => "noConstantCondition",
            Self::NoConstantMathMinMaxClamp => "noConstantMathMinMaxClamp",
            Self::NoConstructorReturn => "noConstructorReturn",
            Self::NoControlCharactersInRegex => "noControlCharactersInRegex",
            Self::NoDangerouslySetInnerHtml => "noDangerouslySetInnerHtml",
            Self::NoDangerouslySetInnerHtmlWithChildren => "noDangerouslySetInnerHtmlWithChildren",
            Self::NoDebugger => "noDebugger",
            Self::NoDefaultExport => "noDefaultExport",
            Self::NoDelete => "noDelete",
            Self::NoDescendingSpecificity => "noDescendingSpecificity",
            Self::NoDestructuredProps => "noDestructuredProps",
            Self::NoDistractingElements => "noDistractingElements",
            Self::NoDocumentCookie => "noDocumentCookie",
            Self::NoDocumentImportInPage => "noDocumentImportInPage",
            Self::NoDoneCallback => "noDoneCallback",
            Self::NoDoubleEquals => "noDoubleEquals",
            Self::NoDuplicateAtImportRules => "noDuplicateAtImportRules",
            Self::NoDuplicateCase => "noDuplicateCase",
            Self::NoDuplicateClassMembers => "noDuplicateClassMembers",
            Self::NoDuplicateCustomProperties => "noDuplicateCustomProperties",
            Self::NoDuplicateElseIf => "noDuplicateElseIf",
            Self::NoDuplicateFields => "noDuplicateFields",
            Self::NoDuplicateFontNames => "noDuplicateFontNames",
            Self::NoDuplicateJsxProps => "noDuplicateJsxProps",
            Self::NoDuplicateObjectKeys => "noDuplicateObjectKeys",
            Self::NoDuplicateParameters => "noDuplicateParameters",
            Self::NoDuplicateProperties => "noDuplicateProperties",
            Self::NoDuplicateSelectorsKeyframeBlock => "noDuplicateSelectorsKeyframeBlock",
            Self::NoDuplicateTestHooks => "noDuplicateTestHooks",
            Self::NoDynamicNamespaceImportAccess => "noDynamicNamespaceImportAccess",
            Self::NoEmptyBlock => "noEmptyBlock",
            Self::NoEmptyBlockStatements => "noEmptyBlockStatements",
            Self::NoEmptyCharacterClassInRegex => "noEmptyCharacterClassInRegex",
            Self::NoEmptyInterface => "noEmptyInterface",
            Self::NoEmptyPattern => "noEmptyPattern",
            Self::NoEmptyTypeParameters => "noEmptyTypeParameters",
            Self::NoEnum => "noEnum",
            Self::NoEvolvingTypes => "noEvolvingTypes",
            Self::NoExcessiveCognitiveComplexity => "noExcessiveCognitiveComplexity",
            Self::NoExcessiveLinesPerFunction => "noExcessiveLinesPerFunction",
            Self::NoExcessiveNestedTestSuites => "noExcessiveNestedTestSuites",
            Self::NoExplicitAny => "noExplicitAny",
            Self::NoExportedImports => "noExportedImports",
            Self::NoExportsInTest => "noExportsInTest",
            Self::NoExtraBooleanCast => "noExtraBooleanCast",
            Self::NoExtraNonNullAssertion => "noExtraNonNullAssertion",
            Self::NoFallthroughSwitchClause => "noFallthroughSwitchClause",
            Self::NoFlatMapIdentity => "noFlatMapIdentity",
            Self::NoFloatingPromises => "noFloatingPromises",
            Self::NoFocusedTests => "noFocusedTests",
            Self::NoForEach => "noForEach",
            Self::NoFunctionAssign => "noFunctionAssign",
            Self::NoGlobalAssign => "noGlobalAssign",
            Self::NoGlobalDirnameFilename => "noGlobalDirnameFilename",
            Self::NoGlobalEval => "noGlobalEval",
            Self::NoGlobalIsFinite => "noGlobalIsFinite",
            Self::NoGlobalIsNan => "noGlobalIsNan",
            Self::NoGlobalObjectCalls => "noGlobalObjectCalls",
            Self::NoHeadElement => "noHeadElement",
            Self::NoHeadImportInDocument => "noHeadImportInDocument",
            Self::NoHeaderScope => "noHeaderScope",
            Self::NoImgElement => "noImgElement",
            Self::NoImplicitAnyLet => "noImplicitAnyLet",
            Self::NoImplicitBoolean => "noImplicitBoolean",
            Self::NoImplicitCoercion => "noImplicitCoercion",
            Self::NoImportAssign => "noImportAssign",
            Self::NoImportCycles => "noImportCycles",
            Self::NoImportantInKeyframe => "noImportantInKeyframe",
            Self::NoImportantStyles => "noImportantStyles",
            Self::NoInferrableTypes => "noInferrableTypes",
            Self::NoInnerDeclarations => "noInnerDeclarations",
            Self::NoInteractiveElementToNoninteractiveRole => {
                "noInteractiveElementToNoninteractiveRole"
            }
            Self::NoInvalidBuiltinInstantiation => "noInvalidBuiltinInstantiation",
            Self::NoInvalidConstructorSuper => "noInvalidConstructorSuper",
            Self::NoInvalidDirectionInLinearGradient => "noInvalidDirectionInLinearGradient",
            Self::NoInvalidGridAreas => "noInvalidGridAreas",
            Self::NoInvalidPositionAtImportRule => "noInvalidPositionAtImportRule",
            Self::NoInvalidUseBeforeDeclaration => "noInvalidUseBeforeDeclaration",
            Self::NoIrregularWhitespace => "noIrregularWhitespace",
            Self::NoLabelVar => "noLabelVar",
            Self::NoLabelWithoutControl => "noLabelWithoutControl",
            Self::NoMagicNumbers => "noMagicNumbers",
            Self::NoMisleadingCharacterClass => "noMisleadingCharacterClass",
            Self::NoMisleadingInstantiator => "noMisleadingInstantiator",
            Self::NoMisplacedAssertion => "noMisplacedAssertion",
            Self::NoMisrefactoredShorthandAssign => "noMisrefactoredShorthandAssign",
            Self::NoMissingVarFunction => "noMissingVarFunction",
            Self::NoMisusedPromises => "noMisusedPromises",
            Self::NoNamespace => "noNamespace",
            Self::NoNamespaceImport => "noNamespaceImport",
            Self::NoNegationElse => "noNegationElse",
            Self::NoNestedComponentDefinitions => "noNestedComponentDefinitions",
            Self::NoNestedTernary => "noNestedTernary",
            Self::NoNodejsModules => "noNodejsModules",
            Self::NoNonNullAssertion => "noNonNullAssertion",
            Self::NoNoninteractiveElementInteractions => "noNoninteractiveElementInteractions",
            Self::NoNoninteractiveElementToInteractiveRole => {
                "noNoninteractiveElementToInteractiveRole"
            }
            Self::NoNoninteractiveTabindex => "noNoninteractiveTabindex",
            Self::NoNonoctalDecimalEscape => "noNonoctalDecimalEscape",
            Self::NoOctalEscape => "noOctalEscape",
            Self::NoParameterAssign => "noParameterAssign",
            Self::NoParameterProperties => "noParameterProperties",
            Self::NoPositiveTabindex => "noPositiveTabindex",
            Self::NoPrecisionLoss => "noPrecisionLoss",
            Self::NoPrivateImports => "noPrivateImports",
            Self::NoProcessEnv => "noProcessEnv",
            Self::NoProcessGlobal => "noProcessGlobal",
            Self::NoPrototypeBuiltins => "noPrototypeBuiltins",
            Self::NoReExportAll => "noReExportAll",
            Self::NoReactPropAssign => "noReactPropAssign",
            Self::NoReactSpecificProps => "noReactSpecificProps",
            Self::NoRedeclare => "noRedeclare",
            Self::NoRedundantAlt => "noRedundantAlt",
            Self::NoRedundantRoles => "noRedundantRoles",
            Self::NoRedundantUseStrict => "noRedundantUseStrict",
            Self::NoRenderReturnValue => "noRenderReturnValue",
            Self::NoRestrictedElements => "noRestrictedElements",
            Self::NoRestrictedGlobals => "noRestrictedGlobals",
            Self::NoRestrictedImports => "noRestrictedImports",
            Self::NoRestrictedTypes => "noRestrictedTypes",
            Self::NoSecrets => "noSecrets",
            Self::NoSelfAssign => "noSelfAssign",
            Self::NoSelfCompare => "noSelfCompare",
            Self::NoSetterReturn => "noSetterReturn",
            Self::NoShadow => "noShadow",
            Self::NoShadowRestrictedNames => "noShadowRestrictedNames",
            Self::NoShorthandPropertyOverrides => "noShorthandPropertyOverrides",
            Self::NoShoutyConstants => "noShoutyConstants",
            Self::NoSkippedTests => "noSkippedTests",
            Self::NoSparseArray => "noSparseArray",
            Self::NoStaticElementInteractions => "noStaticElementInteractions",
            Self::NoStaticOnlyClass => "noStaticOnlyClass",
            Self::NoStringCaseMismatch => "noStringCaseMismatch",
            Self::NoSubstr => "noSubstr",
            Self::NoSuspiciousSemicolonInJsx => "noSuspiciousSemicolonInJsx",
            Self::NoSvgWithoutTitle => "noSvgWithoutTitle",
            Self::NoSwitchDeclarations => "noSwitchDeclarations",
            Self::NoTemplateCurlyInString => "noTemplateCurlyInString",
            Self::NoThenProperty => "noThenProperty",
            Self::NoThisInStatic => "noThisInStatic",
            Self::NoTsIgnore => "noTsIgnore",
            Self::NoUnassignedVariables => "noUnassignedVariables",
            Self::NoUndeclaredDependencies => "noUndeclaredDependencies",
            Self::NoUndeclaredVariables => "noUndeclaredVariables",
            Self::NoUnknownAtRule => "noUnknownAtRule",
            Self::NoUnknownFunction => "noUnknownFunction",
            Self::NoUnknownMediaFeatureName => "noUnknownMediaFeatureName",
            Self::NoUnknownProperty => "noUnknownProperty",
            Self::NoUnknownPseudoClass => "noUnknownPseudoClass",
            Self::NoUnknownPseudoElement => "noUnknownPseudoElement",
            Self::NoUnknownTypeSelector => "noUnknownTypeSelector",
            Self::NoUnknownUnit => "noUnknownUnit",
            Self::NoUnmatchableAnbSelector => "noUnmatchableAnbSelector",
            Self::NoUnreachable => "noUnreachable",
            Self::NoUnreachableSuper => "noUnreachableSuper",
            Self::NoUnresolvedImports => "noUnresolvedImports",
            Self::NoUnsafeDeclarationMerging => "noUnsafeDeclarationMerging",
            Self::NoUnsafeFinally => "noUnsafeFinally",
            Self::NoUnsafeNegation => "noUnsafeNegation",
            Self::NoUnsafeOptionalChaining => "noUnsafeOptionalChaining",
            Self::NoUnusedFunctionParameters => "noUnusedFunctionParameters",
            Self::NoUnusedImports => "noUnusedImports",
            Self::NoUnusedLabels => "noUnusedLabels",
            Self::NoUnusedPrivateClassMembers => "noUnusedPrivateClassMembers",
            Self::NoUnusedTemplateLiteral => "noUnusedTemplateLiteral",
            Self::NoUnusedVariables => "noUnusedVariables",
            Self::NoUnwantedPolyfillio => "noUnwantedPolyfillio",
            Self::NoUselessBackrefInRegex => "noUselessBackrefInRegex",
            Self::NoUselessCatch => "noUselessCatch",
            Self::NoUselessConstructor => "noUselessConstructor",
            Self::NoUselessContinue => "noUselessContinue",
            Self::NoUselessElse => "noUselessElse",
            Self::NoUselessEmptyExport => "noUselessEmptyExport",
            Self::NoUselessEscapeInRegex => "noUselessEscapeInRegex",
            Self::NoUselessEscapeInString => "noUselessEscapeInString",
            Self::NoUselessFragments => "noUselessFragments",
            Self::NoUselessLabel => "noUselessLabel",
            Self::NoUselessLoneBlockStatements => "noUselessLoneBlockStatements",
            Self::NoUselessRename => "noUselessRename",
            Self::NoUselessStringConcat => "noUselessStringConcat",
            Self::NoUselessStringRaw => "noUselessStringRaw",
            Self::NoUselessSwitchCase => "noUselessSwitchCase",
            Self::NoUselessTernary => "noUselessTernary",
            Self::NoUselessThisAlias => "noUselessThisAlias",
            Self::NoUselessTypeConstraint => "noUselessTypeConstraint",
            Self::NoUselessUndefined => "noUselessUndefined",
            Self::NoUselessUndefinedInitialization => "noUselessUndefinedInitialization",
            Self::NoValueAtRule => "noValueAtRule",
            Self::NoVar => "noVar",
            Self::NoVoid => "noVoid",
            Self::NoVoidElementsWithChildren => "noVoidElementsWithChildren",
            Self::NoVoidTypeReturn => "noVoidTypeReturn",
            Self::NoWith => "noWith",
            Self::NoYodaExpression => "noYodaExpression",
            Self::UseAdjacentGetterSetter => "useAdjacentGetterSetter",
            Self::UseAdjacentOverloadSignatures => "useAdjacentOverloadSignatures",
            Self::UseAltText => "useAltText",
            Self::UseAnchorContent => "useAnchorContent",
            Self::UseAriaActivedescendantWithTabindex => "useAriaActivedescendantWithTabindex",
            Self::UseAriaPropsForRole => "useAriaPropsForRole",
            Self::UseAriaPropsSupportedByRole => "useAriaPropsSupportedByRole",
            Self::UseArrayLiterals => "useArrayLiterals",
            Self::UseArrowFunction => "useArrowFunction",
            Self::UseAsConstAssertion => "useAsConstAssertion",
            Self::UseAtIndex => "useAtIndex",
            Self::UseAwait => "useAwait",
            Self::UseBlockStatements => "useBlockStatements",
            Self::UseButtonType => "useButtonType",
            Self::UseCollapsedElseIf => "useCollapsedElseIf",
            Self::UseCollapsedIf => "useCollapsedIf",
            Self::UseComponentExportOnlyModules => "useComponentExportOnlyModules",
            Self::UseConsistentArrayType => "useConsistentArrayType",
            Self::UseConsistentBuiltinInstantiation => "useConsistentBuiltinInstantiation",
            Self::UseConsistentCurlyBraces => "useConsistentCurlyBraces",
            Self::UseConsistentMemberAccessibility => "useConsistentMemberAccessibility",
            Self::UseConsistentObjectDefinition => "useConsistentObjectDefinition",
            Self::UseConsistentResponse => "useConsistentResponse",
            Self::UseConst => "useConst",
            Self::UseDateNow => "useDateNow",
            Self::UseDefaultParameterLast => "useDefaultParameterLast",
            Self::UseDefaultSwitchClause => "useDefaultSwitchClause",
            Self::UseDefaultSwitchClauseLast => "useDefaultSwitchClauseLast",
            Self::UseDeprecatedReason => "useDeprecatedReason",
            Self::UseEnumInitializers => "useEnumInitializers",
            Self::UseErrorMessage => "useErrorMessage",
            Self::UseExhaustiveDependencies => "useExhaustiveDependencies",
            Self::UseExhaustiveSwitchCases => "useExhaustiveSwitchCases",
            Self::UseExplicitLengthCheck => "useExplicitLengthCheck",
            Self::UseExplicitType => "useExplicitType",
            Self::UseExponentiationOperator => "useExponentiationOperator",
            Self::UseExportType => "useExportType",
            Self::UseExportsLast => "useExportsLast",
            Self::UseFilenamingConvention => "useFilenamingConvention",
            Self::UseFlatMap => "useFlatMap",
            Self::UseFocusableInteractive => "useFocusableInteractive",
            Self::UseForComponent => "useForComponent",
            Self::UseForOf => "useForOf",
            Self::UseFragmentSyntax => "useFragmentSyntax",
            Self::UseGenericFontNames => "useGenericFontNames",
            Self::UseGetterReturn => "useGetterReturn",
            Self::UseGoogleFontDisplay => "useGoogleFontDisplay",
            Self::UseGoogleFontPreconnect => "useGoogleFontPreconnect",
            Self::UseGuardForIn => "useGuardForIn",
            Self::UseHeadingContent => "useHeadingContent",
            Self::UseHookAtTopLevel => "useHookAtTopLevel",
            Self::UseHtmlLang => "useHtmlLang",
            Self::UseIframeTitle => "useIframeTitle",
            Self::UseImportExtensions => "useImportExtensions",
            Self::UseImportType => "useImportType",
            Self::UseIndexOf => "useIndexOf",
            Self::UseIsArray => "useIsArray",
            Self::UseIsNan => "useIsNan",
            Self::UseIterableCallbackReturn => "useIterableCallbackReturn",
            Self::UseJsonImportAttribute => "useJsonImportAttribute",
            Self::UseJsxKeyInIterable => "useJsxKeyInIterable",
            Self::UseKeyWithClickEvents => "useKeyWithClickEvents",
            Self::UseKeyWithMouseEvents => "useKeyWithMouseEvents",
            Self::UseLiteralEnumMembers => "useLiteralEnumMembers",
            Self::UseLiteralKeys => "useLiteralKeys",
            Self::UseMediaCaption => "useMediaCaption",
            Self::UseNamedOperation => "useNamedOperation",
            Self::UseNamespaceKeyword => "useNamespaceKeyword",
            Self::UseNamingConvention => "useNamingConvention",
            Self::UseNodeAssertStrict => "useNodeAssertStrict",
            Self::UseNodejsImportProtocol => "useNodejsImportProtocol",
            Self::UseNumberNamespace => "useNumberNamespace",
            Self::UseNumberToFixedDigitsArgument => "useNumberToFixedDigitsArgument",
            Self::UseNumericLiterals => "useNumericLiterals",
            Self::UseNumericSeparators => "useNumericSeparators",
            Self::UseObjectSpread => "useObjectSpread",
            Self::UseOptionalChain => "useOptionalChain",
            Self::UseParseIntRadix => "useParseIntRadix",
            Self::UseReadonlyClassProperties => "useReadonlyClassProperties",
            Self::UseRegexLiterals => "useRegexLiterals",
            Self::UseSelfClosingElements => "useSelfClosingElements",
            Self::UseSemanticElements => "useSemanticElements",
            Self::UseShorthandAssign => "useShorthandAssign",
            Self::UseShorthandFunctionType => "useShorthandFunctionType",
            Self::UseSimpleNumberKeys => "useSimpleNumberKeys",
            Self::UseSimplifiedLogicExpression => "useSimplifiedLogicExpression",
            Self::UseSingleJsDocAsterisk => "useSingleJsDocAsterisk",
            Self::UseSingleVarDeclarator => "useSingleVarDeclarator",
            Self::UseSortedClasses => "useSortedClasses",
            Self::UseStrictMode => "useStrictMode",
            Self::UseSymbolDescription => "useSymbolDescription",
            Self::UseTemplate => "useTemplate",
            Self::UseThrowNewError => "useThrowNewError",
            Self::UseThrowOnlyError => "useThrowOnlyError",
            Self::UseTopLevelRegex => "useTopLevelRegex",
            Self::UseTrimStartEnd => "useTrimStartEnd",
            Self::UseUnifiedTypeSignature => "useUnifiedTypeSignature",
            Self::UseUniqueElementIds => "useUniqueElementIds",
            Self::UseValidAnchor => "useValidAnchor",
            Self::UseValidAriaProps => "useValidAriaProps",
            Self::UseValidAriaRole => "useValidAriaRole",
            Self::UseValidAriaValues => "useValidAriaValues",
            Self::UseValidAutocomplete => "useValidAutocomplete",
            Self::UseValidForDirection => "useValidForDirection",
            Self::UseValidLang => "useValidLang",
            Self::UseValidTypeof => "useValidTypeof",
            Self::UseWhile => "useWhile",
            Self::UseYield => "useYield",
        }
    }
    pub const fn group(self) -> RuleGroup {
        match self {
            Self::NoAccessKey => RuleGroup::A11y,
            Self::NoAccumulatingSpread => RuleGroup::Performance,
            Self::NoAdjacentSpacesInRegex => RuleGroup::Complexity,
            Self::NoAlert => RuleGroup::Suspicious,
            Self::NoApproximativeNumericConstant => RuleGroup::Suspicious,
            Self::NoArguments => RuleGroup::Complexity,
            Self::NoAriaHiddenOnFocusable => RuleGroup::A11y,
            Self::NoAriaUnsupportedElements => RuleGroup::A11y,
            Self::NoArrayIndexKey => RuleGroup::Suspicious,
            Self::NoAssignInExpressions => RuleGroup::Suspicious,
            Self::NoAsyncPromiseExecutor => RuleGroup::Suspicious,
            Self::NoAutofocus => RuleGroup::A11y,
            Self::NoAwaitInLoop => RuleGroup::Nursery,
            Self::NoBannedTypes => RuleGroup::Complexity,
            Self::NoBarrelFile => RuleGroup::Performance,
            Self::NoBitwiseOperators => RuleGroup::Nursery,
            Self::NoBlankTarget => RuleGroup::Security,
            Self::NoCatchAssign => RuleGroup::Suspicious,
            Self::NoChildrenProp => RuleGroup::Correctness,
            Self::NoClassAssign => RuleGroup::Suspicious,
            Self::NoCommaOperator => RuleGroup::Complexity,
            Self::NoCommentText => RuleGroup::Suspicious,
            Self::NoCommonJs => RuleGroup::Style,
            Self::NoCompareNegZero => RuleGroup::Suspicious,
            Self::NoConfusingLabels => RuleGroup::Suspicious,
            Self::NoConfusingVoidType => RuleGroup::Suspicious,
            Self::NoConsole => RuleGroup::Suspicious,
            Self::NoConstAssign => RuleGroup::Correctness,
            Self::NoConstEnum => RuleGroup::Suspicious,
            Self::NoConstantBinaryExpression => RuleGroup::Nursery,
            Self::NoConstantCondition => RuleGroup::Correctness,
            Self::NoConstantMathMinMaxClamp => RuleGroup::Correctness,
            Self::NoConstructorReturn => RuleGroup::Correctness,
            Self::NoControlCharactersInRegex => RuleGroup::Suspicious,
            Self::NoDangerouslySetInnerHtml => RuleGroup::Security,
            Self::NoDangerouslySetInnerHtmlWithChildren => RuleGroup::Security,
            Self::NoDebugger => RuleGroup::Suspicious,
            Self::NoDefaultExport => RuleGroup::Style,
            Self::NoDelete => RuleGroup::Performance,
            Self::NoDescendingSpecificity => RuleGroup::Style,
            Self::NoDestructuredProps => RuleGroup::Nursery,
            Self::NoDistractingElements => RuleGroup::A11y,
            Self::NoDocumentCookie => RuleGroup::Suspicious,
            Self::NoDocumentImportInPage => RuleGroup::Suspicious,
            Self::NoDoneCallback => RuleGroup::Style,
            Self::NoDoubleEquals => RuleGroup::Suspicious,
            Self::NoDuplicateAtImportRules => RuleGroup::Suspicious,
            Self::NoDuplicateCase => RuleGroup::Suspicious,
            Self::NoDuplicateClassMembers => RuleGroup::Suspicious,
            Self::NoDuplicateCustomProperties => RuleGroup::Suspicious,
            Self::NoDuplicateElseIf => RuleGroup::Suspicious,
            Self::NoDuplicateFields => RuleGroup::Suspicious,
            Self::NoDuplicateFontNames => RuleGroup::Suspicious,
            Self::NoDuplicateJsxProps => RuleGroup::Suspicious,
            Self::NoDuplicateObjectKeys => RuleGroup::Suspicious,
            Self::NoDuplicateParameters => RuleGroup::Suspicious,
            Self::NoDuplicateProperties => RuleGroup::Suspicious,
            Self::NoDuplicateSelectorsKeyframeBlock => RuleGroup::Suspicious,
            Self::NoDuplicateTestHooks => RuleGroup::Suspicious,
            Self::NoDynamicNamespaceImportAccess => RuleGroup::Performance,
            Self::NoEmptyBlock => RuleGroup::Suspicious,
            Self::NoEmptyBlockStatements => RuleGroup::Suspicious,
            Self::NoEmptyCharacterClassInRegex => RuleGroup::Correctness,
            Self::NoEmptyInterface => RuleGroup::Suspicious,
            Self::NoEmptyPattern => RuleGroup::Correctness,
            Self::NoEmptyTypeParameters => RuleGroup::Complexity,
            Self::NoEnum => RuleGroup::Style,
            Self::NoEvolvingTypes => RuleGroup::Suspicious,
            Self::NoExcessiveCognitiveComplexity => RuleGroup::Complexity,
            Self::NoExcessiveLinesPerFunction => RuleGroup::Nursery,
            Self::NoExcessiveNestedTestSuites => RuleGroup::Complexity,
            Self::NoExplicitAny => RuleGroup::Suspicious,
            Self::NoExportedImports => RuleGroup::Style,
            Self::NoExportsInTest => RuleGroup::Suspicious,
            Self::NoExtraBooleanCast => RuleGroup::Complexity,
            Self::NoExtraNonNullAssertion => RuleGroup::Suspicious,
            Self::NoFallthroughSwitchClause => RuleGroup::Suspicious,
            Self::NoFlatMapIdentity => RuleGroup::Complexity,
            Self::NoFloatingPromises => RuleGroup::Nursery,
            Self::NoFocusedTests => RuleGroup::Suspicious,
            Self::NoForEach => RuleGroup::Complexity,
            Self::NoFunctionAssign => RuleGroup::Suspicious,
            Self::NoGlobalAssign => RuleGroup::Suspicious,
            Self::NoGlobalDirnameFilename => RuleGroup::Nursery,
            Self::NoGlobalEval => RuleGroup::Security,
            Self::NoGlobalIsFinite => RuleGroup::Suspicious,
            Self::NoGlobalIsNan => RuleGroup::Suspicious,
            Self::NoGlobalObjectCalls => RuleGroup::Correctness,
            Self::NoHeadElement => RuleGroup::Style,
            Self::NoHeadImportInDocument => RuleGroup::Suspicious,
            Self::NoHeaderScope => RuleGroup::A11y,
            Self::NoImgElement => RuleGroup::Performance,
            Self::NoImplicitAnyLet => RuleGroup::Suspicious,
            Self::NoImplicitBoolean => RuleGroup::Style,
            Self::NoImplicitCoercion => RuleGroup::Nursery,
            Self::NoImportAssign => RuleGroup::Suspicious,
            Self::NoImportCycles => RuleGroup::Nursery,
            Self::NoImportantInKeyframe => RuleGroup::Suspicious,
            Self::NoImportantStyles => RuleGroup::Nursery,
            Self::NoInferrableTypes => RuleGroup::Style,
            Self::NoInnerDeclarations => RuleGroup::Correctness,
            Self::NoInteractiveElementToNoninteractiveRole => RuleGroup::A11y,
            Self::NoInvalidBuiltinInstantiation => RuleGroup::Correctness,
            Self::NoInvalidConstructorSuper => RuleGroup::Correctness,
            Self::NoInvalidDirectionInLinearGradient => RuleGroup::Correctness,
            Self::NoInvalidGridAreas => RuleGroup::Correctness,
            Self::NoInvalidPositionAtImportRule => RuleGroup::Correctness,
            Self::NoInvalidUseBeforeDeclaration => RuleGroup::Correctness,
            Self::NoIrregularWhitespace => RuleGroup::Suspicious,
            Self::NoLabelVar => RuleGroup::Suspicious,
            Self::NoLabelWithoutControl => RuleGroup::A11y,
            Self::NoMagicNumbers => RuleGroup::Nursery,
            Self::NoMisleadingCharacterClass => RuleGroup::Suspicious,
            Self::NoMisleadingInstantiator => RuleGroup::Suspicious,
            Self::NoMisplacedAssertion => RuleGroup::Suspicious,
            Self::NoMisrefactoredShorthandAssign => RuleGroup::Suspicious,
            Self::NoMissingVarFunction => RuleGroup::Correctness,
            Self::NoMisusedPromises => RuleGroup::Nursery,
            Self::NoNamespace => RuleGroup::Style,
            Self::NoNamespaceImport => RuleGroup::Performance,
            Self::NoNegationElse => RuleGroup::Style,
            Self::NoNestedComponentDefinitions => RuleGroup::Nursery,
            Self::NoNestedTernary => RuleGroup::Style,
            Self::NoNodejsModules => RuleGroup::Correctness,
            Self::NoNonNullAssertion => RuleGroup::Style,
            Self::NoNoninteractiveElementInteractions => RuleGroup::Nursery,
            Self::NoNoninteractiveElementToInteractiveRole => RuleGroup::A11y,
            Self::NoNoninteractiveTabindex => RuleGroup::A11y,
            Self::NoNonoctalDecimalEscape => RuleGroup::Correctness,
            Self::NoOctalEscape => RuleGroup::Suspicious,
            Self::NoParameterAssign => RuleGroup::Style,
            Self::NoParameterProperties => RuleGroup::Style,
            Self::NoPositiveTabindex => RuleGroup::A11y,
            Self::NoPrecisionLoss => RuleGroup::Correctness,
            Self::NoPrivateImports => RuleGroup::Correctness,
            Self::NoProcessEnv => RuleGroup::Style,
            Self::NoProcessGlobal => RuleGroup::Nursery,
            Self::NoPrototypeBuiltins => RuleGroup::Suspicious,
            Self::NoReExportAll => RuleGroup::Performance,
            Self::NoReactPropAssign => RuleGroup::Nursery,
            Self::NoReactSpecificProps => RuleGroup::Suspicious,
            Self::NoRedeclare => RuleGroup::Suspicious,
            Self::NoRedundantAlt => RuleGroup::A11y,
            Self::NoRedundantRoles => RuleGroup::A11y,
            Self::NoRedundantUseStrict => RuleGroup::Suspicious,
            Self::NoRenderReturnValue => RuleGroup::Correctness,
            Self::NoRestrictedElements => RuleGroup::Nursery,
            Self::NoRestrictedGlobals => RuleGroup::Style,
            Self::NoRestrictedImports => RuleGroup::Style,
            Self::NoRestrictedTypes => RuleGroup::Style,
            Self::NoSecrets => RuleGroup::Nursery,
            Self::NoSelfAssign => RuleGroup::Correctness,
            Self::NoSelfCompare => RuleGroup::Suspicious,
            Self::NoSetterReturn => RuleGroup::Correctness,
            Self::NoShadow => RuleGroup::Nursery,
            Self::NoShadowRestrictedNames => RuleGroup::Suspicious,
            Self::NoShorthandPropertyOverrides => RuleGroup::Suspicious,
            Self::NoShoutyConstants => RuleGroup::Style,
            Self::NoSkippedTests => RuleGroup::Suspicious,
            Self::NoSparseArray => RuleGroup::Suspicious,
            Self::NoStaticElementInteractions => RuleGroup::A11y,
            Self::NoStaticOnlyClass => RuleGroup::Complexity,
            Self::NoStringCaseMismatch => RuleGroup::Correctness,
            Self::NoSubstr => RuleGroup::Style,
            Self::NoSuspiciousSemicolonInJsx => RuleGroup::Suspicious,
            Self::NoSvgWithoutTitle => RuleGroup::A11y,
            Self::NoSwitchDeclarations => RuleGroup::Correctness,
            Self::NoTemplateCurlyInString => RuleGroup::Suspicious,
            Self::NoThenProperty => RuleGroup::Suspicious,
            Self::NoThisInStatic => RuleGroup::Complexity,
            Self::NoTsIgnore => RuleGroup::Nursery,
            Self::NoUnassignedVariables => RuleGroup::Nursery,
            Self::NoUndeclaredDependencies => RuleGroup::Correctness,
            Self::NoUndeclaredVariables => RuleGroup::Correctness,
            Self::NoUnknownAtRule => RuleGroup::Nursery,
            Self::NoUnknownFunction => RuleGroup::Correctness,
            Self::NoUnknownMediaFeatureName => RuleGroup::Correctness,
            Self::NoUnknownProperty => RuleGroup::Correctness,
            Self::NoUnknownPseudoClass => RuleGroup::Correctness,
            Self::NoUnknownPseudoElement => RuleGroup::Correctness,
            Self::NoUnknownTypeSelector => RuleGroup::Correctness,
            Self::NoUnknownUnit => RuleGroup::Correctness,
            Self::NoUnmatchableAnbSelector => RuleGroup::Correctness,
            Self::NoUnreachable => RuleGroup::Correctness,
            Self::NoUnreachableSuper => RuleGroup::Correctness,
            Self::NoUnresolvedImports => RuleGroup::Nursery,
            Self::NoUnsafeDeclarationMerging => RuleGroup::Suspicious,
            Self::NoUnsafeFinally => RuleGroup::Correctness,
            Self::NoUnsafeNegation => RuleGroup::Suspicious,
            Self::NoUnsafeOptionalChaining => RuleGroup::Correctness,
            Self::NoUnusedFunctionParameters => RuleGroup::Correctness,
            Self::NoUnusedImports => RuleGroup::Correctness,
            Self::NoUnusedLabels => RuleGroup::Correctness,
            Self::NoUnusedPrivateClassMembers => RuleGroup::Correctness,
            Self::NoUnusedTemplateLiteral => RuleGroup::Style,
            Self::NoUnusedVariables => RuleGroup::Correctness,
            Self::NoUnwantedPolyfillio => RuleGroup::Nursery,
            Self::NoUselessBackrefInRegex => RuleGroup::Nursery,
            Self::NoUselessCatch => RuleGroup::Complexity,
            Self::NoUselessConstructor => RuleGroup::Complexity,
            Self::NoUselessContinue => RuleGroup::Complexity,
            Self::NoUselessElse => RuleGroup::Style,
            Self::NoUselessEmptyExport => RuleGroup::Complexity,
            Self::NoUselessEscapeInRegex => RuleGroup::Complexity,
            Self::NoUselessEscapeInString => RuleGroup::Nursery,
            Self::NoUselessFragments => RuleGroup::Complexity,
            Self::NoUselessLabel => RuleGroup::Complexity,
            Self::NoUselessLoneBlockStatements => RuleGroup::Complexity,
            Self::NoUselessRename => RuleGroup::Complexity,
            Self::NoUselessStringConcat => RuleGroup::Complexity,
            Self::NoUselessStringRaw => RuleGroup::Complexity,
            Self::NoUselessSwitchCase => RuleGroup::Complexity,
            Self::NoUselessTernary => RuleGroup::Complexity,
            Self::NoUselessThisAlias => RuleGroup::Complexity,
            Self::NoUselessTypeConstraint => RuleGroup::Complexity,
            Self::NoUselessUndefined => RuleGroup::Nursery,
            Self::NoUselessUndefinedInitialization => RuleGroup::Complexity,
            Self::NoValueAtRule => RuleGroup::Style,
            Self::NoVar => RuleGroup::Suspicious,
            Self::NoVoid => RuleGroup::Complexity,
            Self::NoVoidElementsWithChildren => RuleGroup::Correctness,
            Self::NoVoidTypeReturn => RuleGroup::Correctness,
            Self::NoWith => RuleGroup::Suspicious,
            Self::NoYodaExpression => RuleGroup::Style,
            Self::UseAdjacentGetterSetter => RuleGroup::Nursery,
            Self::UseAdjacentOverloadSignatures => RuleGroup::Suspicious,
            Self::UseAltText => RuleGroup::A11y,
            Self::UseAnchorContent => RuleGroup::A11y,
            Self::UseAriaActivedescendantWithTabindex => RuleGroup::A11y,
            Self::UseAriaPropsForRole => RuleGroup::A11y,
            Self::UseAriaPropsSupportedByRole => RuleGroup::A11y,
            Self::UseArrayLiterals => RuleGroup::Style,
            Self::UseArrowFunction => RuleGroup::Complexity,
            Self::UseAsConstAssertion => RuleGroup::Style,
            Self::UseAtIndex => RuleGroup::Style,
            Self::UseAwait => RuleGroup::Suspicious,
            Self::UseBlockStatements => RuleGroup::Style,
            Self::UseButtonType => RuleGroup::A11y,
            Self::UseCollapsedElseIf => RuleGroup::Style,
            Self::UseCollapsedIf => RuleGroup::Style,
            Self::UseComponentExportOnlyModules => RuleGroup::Style,
            Self::UseConsistentArrayType => RuleGroup::Style,
            Self::UseConsistentBuiltinInstantiation => RuleGroup::Style,
            Self::UseConsistentCurlyBraces => RuleGroup::Style,
            Self::UseConsistentMemberAccessibility => RuleGroup::Style,
            Self::UseConsistentObjectDefinition => RuleGroup::Nursery,
            Self::UseConsistentResponse => RuleGroup::Nursery,
            Self::UseConst => RuleGroup::Style,
            Self::UseDateNow => RuleGroup::Complexity,
            Self::UseDefaultParameterLast => RuleGroup::Style,
            Self::UseDefaultSwitchClause => RuleGroup::Style,
            Self::UseDefaultSwitchClauseLast => RuleGroup::Suspicious,
            Self::UseDeprecatedReason => RuleGroup::Style,
            Self::UseEnumInitializers => RuleGroup::Style,
            Self::UseErrorMessage => RuleGroup::Suspicious,
            Self::UseExhaustiveDependencies => RuleGroup::Correctness,
            Self::UseExhaustiveSwitchCases => RuleGroup::Nursery,
            Self::UseExplicitLengthCheck => RuleGroup::Style,
            Self::UseExplicitType => RuleGroup::Nursery,
            Self::UseExponentiationOperator => RuleGroup::Style,
            Self::UseExportType => RuleGroup::Style,
            Self::UseExportsLast => RuleGroup::Nursery,
            Self::UseFilenamingConvention => RuleGroup::Style,
            Self::UseFlatMap => RuleGroup::Complexity,
            Self::UseFocusableInteractive => RuleGroup::A11y,
            Self::UseForComponent => RuleGroup::Nursery,
            Self::UseForOf => RuleGroup::Style,
            Self::UseFragmentSyntax => RuleGroup::Style,
            Self::UseGenericFontNames => RuleGroup::A11y,
            Self::UseGetterReturn => RuleGroup::Suspicious,
            Self::UseGoogleFontDisplay => RuleGroup::Suspicious,
            Self::UseGoogleFontPreconnect => RuleGroup::Nursery,
            Self::UseGuardForIn => RuleGroup::Suspicious,
            Self::UseHeadingContent => RuleGroup::A11y,
            Self::UseHookAtTopLevel => RuleGroup::Correctness,
            Self::UseHtmlLang => RuleGroup::A11y,
            Self::UseIframeTitle => RuleGroup::A11y,
            Self::UseImportExtensions => RuleGroup::Correctness,
            Self::UseImportType => RuleGroup::Style,
            Self::UseIndexOf => RuleGroup::Nursery,
            Self::UseIsArray => RuleGroup::Suspicious,
            Self::UseIsNan => RuleGroup::Correctness,
            Self::UseIterableCallbackReturn => RuleGroup::Nursery,
            Self::UseJsonImportAttribute => RuleGroup::Nursery,
            Self::UseJsxKeyInIterable => RuleGroup::Correctness,
            Self::UseKeyWithClickEvents => RuleGroup::A11y,
            Self::UseKeyWithMouseEvents => RuleGroup::A11y,
            Self::UseLiteralEnumMembers => RuleGroup::Style,
            Self::UseLiteralKeys => RuleGroup::Complexity,
            Self::UseMediaCaption => RuleGroup::A11y,
            Self::UseNamedOperation => RuleGroup::Nursery,
            Self::UseNamespaceKeyword => RuleGroup::Suspicious,
            Self::UseNamingConvention => RuleGroup::Nursery,
            Self::UseNodeAssertStrict => RuleGroup::Style,
            Self::UseNodejsImportProtocol => RuleGroup::Style,
            Self::UseNumberNamespace => RuleGroup::Style,
            Self::UseNumberToFixedDigitsArgument => RuleGroup::Suspicious,
            Self::UseNumericLiterals => RuleGroup::Complexity,
            Self::UseNumericSeparators => RuleGroup::Nursery,
            Self::UseObjectSpread => RuleGroup::Nursery,
            Self::UseOptionalChain => RuleGroup::Complexity,
            Self::UseParseIntRadix => RuleGroup::Nursery,
            Self::UseReadonlyClassProperties => RuleGroup::Nursery,
            Self::UseRegexLiterals => RuleGroup::Complexity,
            Self::UseSelfClosingElements => RuleGroup::Style,
            Self::UseSemanticElements => RuleGroup::A11y,
            Self::UseShorthandAssign => RuleGroup::Style,
            Self::UseShorthandFunctionType => RuleGroup::Style,
            Self::UseSimpleNumberKeys => RuleGroup::Complexity,
            Self::UseSimplifiedLogicExpression => RuleGroup::Complexity,
            Self::UseSingleJsDocAsterisk => RuleGroup::Nursery,
            Self::UseSingleVarDeclarator => RuleGroup::Style,
            Self::UseSortedClasses => RuleGroup::Nursery,
            Self::UseStrictMode => RuleGroup::Suspicious,
            Self::UseSymbolDescription => RuleGroup::Nursery,
            Self::UseTemplate => RuleGroup::Style,
            Self::UseThrowNewError => RuleGroup::Style,
            Self::UseThrowOnlyError => RuleGroup::Style,
            Self::UseTopLevelRegex => RuleGroup::Performance,
            Self::UseTrimStartEnd => RuleGroup::Style,
            Self::UseUnifiedTypeSignature => RuleGroup::Nursery,
            Self::UseUniqueElementIds => RuleGroup::Nursery,
            Self::UseValidAnchor => RuleGroup::A11y,
            Self::UseValidAriaProps => RuleGroup::A11y,
            Self::UseValidAriaRole => RuleGroup::A11y,
            Self::UseValidAriaValues => RuleGroup::A11y,
            Self::UseValidAutocomplete => RuleGroup::A11y,
            Self::UseValidForDirection => RuleGroup::Correctness,
            Self::UseValidLang => RuleGroup::A11y,
            Self::UseValidTypeof => RuleGroup::Correctness,
            Self::UseWhile => RuleGroup::Complexity,
            Self::UseYield => RuleGroup::Correctness,
        }
    }
}
impl std::str::FromStr for RuleName {
    type Err = &'static str;
    fn from_str(s: &str) -> Result<Self, Self::Err> {
        match s {
            "noAccessKey" => Ok(Self::NoAccessKey),
            "noAccumulatingSpread" => Ok(Self::NoAccumulatingSpread),
            "noAdjacentSpacesInRegex" => Ok(Self::NoAdjacentSpacesInRegex),
            "noAlert" => Ok(Self::NoAlert),
            "noApproximativeNumericConstant" => Ok(Self::NoApproximativeNumericConstant),
            "noArguments" => Ok(Self::NoArguments),
            "noAriaHiddenOnFocusable" => Ok(Self::NoAriaHiddenOnFocusable),
            "noAriaUnsupportedElements" => Ok(Self::NoAriaUnsupportedElements),
            "noArrayIndexKey" => Ok(Self::NoArrayIndexKey),
            "noAssignInExpressions" => Ok(Self::NoAssignInExpressions),
            "noAsyncPromiseExecutor" => Ok(Self::NoAsyncPromiseExecutor),
            "noAutofocus" => Ok(Self::NoAutofocus),
            "noAwaitInLoop" => Ok(Self::NoAwaitInLoop),
            "noBannedTypes" => Ok(Self::NoBannedTypes),
            "noBarrelFile" => Ok(Self::NoBarrelFile),
            "noBitwiseOperators" => Ok(Self::NoBitwiseOperators),
            "noBlankTarget" => Ok(Self::NoBlankTarget),
            "noCatchAssign" => Ok(Self::NoCatchAssign),
            "noChildrenProp" => Ok(Self::NoChildrenProp),
            "noClassAssign" => Ok(Self::NoClassAssign),
            "noCommaOperator" => Ok(Self::NoCommaOperator),
            "noCommentText" => Ok(Self::NoCommentText),
            "noCommonJs" => Ok(Self::NoCommonJs),
            "noCompareNegZero" => Ok(Self::NoCompareNegZero),
            "noConfusingLabels" => Ok(Self::NoConfusingLabels),
            "noConfusingVoidType" => Ok(Self::NoConfusingVoidType),
            "noConsole" => Ok(Self::NoConsole),
            "noConstAssign" => Ok(Self::NoConstAssign),
            "noConstEnum" => Ok(Self::NoConstEnum),
            "noConstantBinaryExpression" => Ok(Self::NoConstantBinaryExpression),
            "noConstantCondition" => Ok(Self::NoConstantCondition),
            "noConstantMathMinMaxClamp" => Ok(Self::NoConstantMathMinMaxClamp),
            "noConstructorReturn" => Ok(Self::NoConstructorReturn),
            "noControlCharactersInRegex" => Ok(Self::NoControlCharactersInRegex),
            "noDangerouslySetInnerHtml" => Ok(Self::NoDangerouslySetInnerHtml),
            "noDangerouslySetInnerHtmlWithChildren" => {
                Ok(Self::NoDangerouslySetInnerHtmlWithChildren)
            }
            "noDebugger" => Ok(Self::NoDebugger),
            "noDefaultExport" => Ok(Self::NoDefaultExport),
            "noDelete" => Ok(Self::NoDelete),
            "noDescendingSpecificity" => Ok(Self::NoDescendingSpecificity),
            "noDestructuredProps" => Ok(Self::NoDestructuredProps),
            "noDistractingElements" => Ok(Self::NoDistractingElements),
            "noDocumentCookie" => Ok(Self::NoDocumentCookie),
            "noDocumentImportInPage" => Ok(Self::NoDocumentImportInPage),
            "noDoneCallback" => Ok(Self::NoDoneCallback),
            "noDoubleEquals" => Ok(Self::NoDoubleEquals),
            "noDuplicateAtImportRules" => Ok(Self::NoDuplicateAtImportRules),
            "noDuplicateCase" => Ok(Self::NoDuplicateCase),
            "noDuplicateClassMembers" => Ok(Self::NoDuplicateClassMembers),
            "noDuplicateCustomProperties" => Ok(Self::NoDuplicateCustomProperties),
            "noDuplicateElseIf" => Ok(Self::NoDuplicateElseIf),
            "noDuplicateFields" => Ok(Self::NoDuplicateFields),
            "noDuplicateFontNames" => Ok(Self::NoDuplicateFontNames),
            "noDuplicateJsxProps" => Ok(Self::NoDuplicateJsxProps),
            "noDuplicateObjectKeys" => Ok(Self::NoDuplicateObjectKeys),
            "noDuplicateParameters" => Ok(Self::NoDuplicateParameters),
            "noDuplicateProperties" => Ok(Self::NoDuplicateProperties),
            "noDuplicateSelectorsKeyframeBlock" => Ok(Self::NoDuplicateSelectorsKeyframeBlock),
            "noDuplicateTestHooks" => Ok(Self::NoDuplicateTestHooks),
            "noDynamicNamespaceImportAccess" => Ok(Self::NoDynamicNamespaceImportAccess),
            "noEmptyBlock" => Ok(Self::NoEmptyBlock),
            "noEmptyBlockStatements" => Ok(Self::NoEmptyBlockStatements),
            "noEmptyCharacterClassInRegex" => Ok(Self::NoEmptyCharacterClassInRegex),
            "noEmptyInterface" => Ok(Self::NoEmptyInterface),
            "noEmptyPattern" => Ok(Self::NoEmptyPattern),
            "noEmptyTypeParameters" => Ok(Self::NoEmptyTypeParameters),
            "noEnum" => Ok(Self::NoEnum),
            "noEvolvingTypes" => Ok(Self::NoEvolvingTypes),
            "noExcessiveCognitiveComplexity" => Ok(Self::NoExcessiveCognitiveComplexity),
            "noExcessiveLinesPerFunction" => Ok(Self::NoExcessiveLinesPerFunction),
            "noExcessiveNestedTestSuites" => Ok(Self::NoExcessiveNestedTestSuites),
            "noExplicitAny" => Ok(Self::NoExplicitAny),
            "noExportedImports" => Ok(Self::NoExportedImports),
            "noExportsInTest" => Ok(Self::NoExportsInTest),
            "noExtraBooleanCast" => Ok(Self::NoExtraBooleanCast),
            "noExtraNonNullAssertion" => Ok(Self::NoExtraNonNullAssertion),
            "noFallthroughSwitchClause" => Ok(Self::NoFallthroughSwitchClause),
            "noFlatMapIdentity" => Ok(Self::NoFlatMapIdentity),
            "noFloatingPromises" => Ok(Self::NoFloatingPromises),
            "noFocusedTests" => Ok(Self::NoFocusedTests),
            "noForEach" => Ok(Self::NoForEach),
            "noFunctionAssign" => Ok(Self::NoFunctionAssign),
            "noGlobalAssign" => Ok(Self::NoGlobalAssign),
            "noGlobalDirnameFilename" => Ok(Self::NoGlobalDirnameFilename),
            "noGlobalEval" => Ok(Self::NoGlobalEval),
            "noGlobalIsFinite" => Ok(Self::NoGlobalIsFinite),
            "noGlobalIsNan" => Ok(Self::NoGlobalIsNan),
            "noGlobalObjectCalls" => Ok(Self::NoGlobalObjectCalls),
            "noHeadElement" => Ok(Self::NoHeadElement),
            "noHeadImportInDocument" => Ok(Self::NoHeadImportInDocument),
            "noHeaderScope" => Ok(Self::NoHeaderScope),
            "noImgElement" => Ok(Self::NoImgElement),
            "noImplicitAnyLet" => Ok(Self::NoImplicitAnyLet),
            "noImplicitBoolean" => Ok(Self::NoImplicitBoolean),
            "noImplicitCoercion" => Ok(Self::NoImplicitCoercion),
            "noImportAssign" => Ok(Self::NoImportAssign),
            "noImportCycles" => Ok(Self::NoImportCycles),
            "noImportantInKeyframe" => Ok(Self::NoImportantInKeyframe),
            "noImportantStyles" => Ok(Self::NoImportantStyles),
            "noInferrableTypes" => Ok(Self::NoInferrableTypes),
            "noInnerDeclarations" => Ok(Self::NoInnerDeclarations),
            "noInteractiveElementToNoninteractiveRole" => {
                Ok(Self::NoInteractiveElementToNoninteractiveRole)
            }
            "noInvalidBuiltinInstantiation" => Ok(Self::NoInvalidBuiltinInstantiation),
            "noInvalidConstructorSuper" => Ok(Self::NoInvalidConstructorSuper),
            "noInvalidDirectionInLinearGradient" => Ok(Self::NoInvalidDirectionInLinearGradient),
            "noInvalidGridAreas" => Ok(Self::NoInvalidGridAreas),
            "noInvalidPositionAtImportRule" => Ok(Self::NoInvalidPositionAtImportRule),
            "noInvalidUseBeforeDeclaration" => Ok(Self::NoInvalidUseBeforeDeclaration),
            "noIrregularWhitespace" => Ok(Self::NoIrregularWhitespace),
            "noLabelVar" => Ok(Self::NoLabelVar),
            "noLabelWithoutControl" => Ok(Self::NoLabelWithoutControl),
            "noMagicNumbers" => Ok(Self::NoMagicNumbers),
            "noMisleadingCharacterClass" => Ok(Self::NoMisleadingCharacterClass),
            "noMisleadingInstantiator" => Ok(Self::NoMisleadingInstantiator),
            "noMisplacedAssertion" => Ok(Self::NoMisplacedAssertion),
            "noMisrefactoredShorthandAssign" => Ok(Self::NoMisrefactoredShorthandAssign),
            "noMissingVarFunction" => Ok(Self::NoMissingVarFunction),
            "noMisusedPromises" => Ok(Self::NoMisusedPromises),
            "noNamespace" => Ok(Self::NoNamespace),
            "noNamespaceImport" => Ok(Self::NoNamespaceImport),
            "noNegationElse" => Ok(Self::NoNegationElse),
            "noNestedComponentDefinitions" => Ok(Self::NoNestedComponentDefinitions),
            "noNestedTernary" => Ok(Self::NoNestedTernary),
            "noNodejsModules" => Ok(Self::NoNodejsModules),
            "noNonNullAssertion" => Ok(Self::NoNonNullAssertion),
            "noNoninteractiveElementInteractions" => Ok(Self::NoNoninteractiveElementInteractions),
            "noNoninteractiveElementToInteractiveRole" => {
                Ok(Self::NoNoninteractiveElementToInteractiveRole)
            }
            "noNoninteractiveTabindex" => Ok(Self::NoNoninteractiveTabindex),
            "noNonoctalDecimalEscape" => Ok(Self::NoNonoctalDecimalEscape),
            "noOctalEscape" => Ok(Self::NoOctalEscape),
            "noParameterAssign" => Ok(Self::NoParameterAssign),
            "noParameterProperties" => Ok(Self::NoParameterProperties),
            "noPositiveTabindex" => Ok(Self::NoPositiveTabindex),
            "noPrecisionLoss" => Ok(Self::NoPrecisionLoss),
            "noPrivateImports" => Ok(Self::NoPrivateImports),
            "noProcessEnv" => Ok(Self::NoProcessEnv),
            "noProcessGlobal" => Ok(Self::NoProcessGlobal),
            "noPrototypeBuiltins" => Ok(Self::NoPrototypeBuiltins),
            "noReExportAll" => Ok(Self::NoReExportAll),
            "noReactPropAssign" => Ok(Self::NoReactPropAssign),
            "noReactSpecificProps" => Ok(Self::NoReactSpecificProps),
            "noRedeclare" => Ok(Self::NoRedeclare),
            "noRedundantAlt" => Ok(Self::NoRedundantAlt),
            "noRedundantRoles" => Ok(Self::NoRedundantRoles),
            "noRedundantUseStrict" => Ok(Self::NoRedundantUseStrict),
            "noRenderReturnValue" => Ok(Self::NoRenderReturnValue),
            "noRestrictedElements" => Ok(Self::NoRestrictedElements),
            "noRestrictedGlobals" => Ok(Self::NoRestrictedGlobals),
            "noRestrictedImports" => Ok(Self::NoRestrictedImports),
            "noRestrictedTypes" => Ok(Self::NoRestrictedTypes),
            "noSecrets" => Ok(Self::NoSecrets),
            "noSelfAssign" => Ok(Self::NoSelfAssign),
            "noSelfCompare" => Ok(Self::NoSelfCompare),
            "noSetterReturn" => Ok(Self::NoSetterReturn),
            "noShadow" => Ok(Self::NoShadow),
            "noShadowRestrictedNames" => Ok(Self::NoShadowRestrictedNames),
            "noShorthandPropertyOverrides" => Ok(Self::NoShorthandPropertyOverrides),
            "noShoutyConstants" => Ok(Self::NoShoutyConstants),
            "noSkippedTests" => Ok(Self::NoSkippedTests),
            "noSparseArray" => Ok(Self::NoSparseArray),
            "noStaticElementInteractions" => Ok(Self::NoStaticElementInteractions),
            "noStaticOnlyClass" => Ok(Self::NoStaticOnlyClass),
            "noStringCaseMismatch" => Ok(Self::NoStringCaseMismatch),
            "noSubstr" => Ok(Self::NoSubstr),
            "noSuspiciousSemicolonInJsx" => Ok(Self::NoSuspiciousSemicolonInJsx),
            "noSvgWithoutTitle" => Ok(Self::NoSvgWithoutTitle),
            "noSwitchDeclarations" => Ok(Self::NoSwitchDeclarations),
            "noTemplateCurlyInString" => Ok(Self::NoTemplateCurlyInString),
            "noThenProperty" => Ok(Self::NoThenProperty),
            "noThisInStatic" => Ok(Self::NoThisInStatic),
            "noTsIgnore" => Ok(Self::NoTsIgnore),
            "noUnassignedVariables" => Ok(Self::NoUnassignedVariables),
            "noUndeclaredDependencies" => Ok(Self::NoUndeclaredDependencies),
            "noUndeclaredVariables" => Ok(Self::NoUndeclaredVariables),
            "noUnknownAtRule" => Ok(Self::NoUnknownAtRule),
            "noUnknownFunction" => Ok(Self::NoUnknownFunction),
            "noUnknownMediaFeatureName" => Ok(Self::NoUnknownMediaFeatureName),
            "noUnknownProperty" => Ok(Self::NoUnknownProperty),
            "noUnknownPseudoClass" => Ok(Self::NoUnknownPseudoClass),
            "noUnknownPseudoElement" => Ok(Self::NoUnknownPseudoElement),
            "noUnknownTypeSelector" => Ok(Self::NoUnknownTypeSelector),
            "noUnknownUnit" => Ok(Self::NoUnknownUnit),
            "noUnmatchableAnbSelector" => Ok(Self::NoUnmatchableAnbSelector),
            "noUnreachable" => Ok(Self::NoUnreachable),
            "noUnreachableSuper" => Ok(Self::NoUnreachableSuper),
            "noUnresolvedImports" => Ok(Self::NoUnresolvedImports),
            "noUnsafeDeclarationMerging" => Ok(Self::NoUnsafeDeclarationMerging),
            "noUnsafeFinally" => Ok(Self::NoUnsafeFinally),
            "noUnsafeNegation" => Ok(Self::NoUnsafeNegation),
            "noUnsafeOptionalChaining" => Ok(Self::NoUnsafeOptionalChaining),
            "noUnusedFunctionParameters" => Ok(Self::NoUnusedFunctionParameters),
            "noUnusedImports" => Ok(Self::NoUnusedImports),
            "noUnusedLabels" => Ok(Self::NoUnusedLabels),
            "noUnusedPrivateClassMembers" => Ok(Self::NoUnusedPrivateClassMembers),
            "noUnusedTemplateLiteral" => Ok(Self::NoUnusedTemplateLiteral),
            "noUnusedVariables" => Ok(Self::NoUnusedVariables),
            "noUnwantedPolyfillio" => Ok(Self::NoUnwantedPolyfillio),
            "noUselessBackrefInRegex" => Ok(Self::NoUselessBackrefInRegex),
            "noUselessCatch" => Ok(Self::NoUselessCatch),
            "noUselessConstructor" => Ok(Self::NoUselessConstructor),
            "noUselessContinue" => Ok(Self::NoUselessContinue),
            "noUselessElse" => Ok(Self::NoUselessElse),
            "noUselessEmptyExport" => Ok(Self::NoUselessEmptyExport),
            "noUselessEscapeInRegex" => Ok(Self::NoUselessEscapeInRegex),
            "noUselessEscapeInString" => Ok(Self::NoUselessEscapeInString),
            "noUselessFragments" => Ok(Self::NoUselessFragments),
            "noUselessLabel" => Ok(Self::NoUselessLabel),
            "noUselessLoneBlockStatements" => Ok(Self::NoUselessLoneBlockStatements),
            "noUselessRename" => Ok(Self::NoUselessRename),
            "noUselessStringConcat" => Ok(Self::NoUselessStringConcat),
            "noUselessStringRaw" => Ok(Self::NoUselessStringRaw),
            "noUselessSwitchCase" => Ok(Self::NoUselessSwitchCase),
            "noUselessTernary" => Ok(Self::NoUselessTernary),
            "noUselessThisAlias" => Ok(Self::NoUselessThisAlias),
            "noUselessTypeConstraint" => Ok(Self::NoUselessTypeConstraint),
            "noUselessUndefined" => Ok(Self::NoUselessUndefined),
            "noUselessUndefinedInitialization" => Ok(Self::NoUselessUndefinedInitialization),
            "noValueAtRule" => Ok(Self::NoValueAtRule),
            "noVar" => Ok(Self::NoVar),
            "noVoid" => Ok(Self::NoVoid),
            "noVoidElementsWithChildren" => Ok(Self::NoVoidElementsWithChildren),
            "noVoidTypeReturn" => Ok(Self::NoVoidTypeReturn),
            "noWith" => Ok(Self::NoWith),
            "noYodaExpression" => Ok(Self::NoYodaExpression),
            "useAdjacentGetterSetter" => Ok(Self::UseAdjacentGetterSetter),
            "useAdjacentOverloadSignatures" => Ok(Self::UseAdjacentOverloadSignatures),
            "useAltText" => Ok(Self::UseAltText),
            "useAnchorContent" => Ok(Self::UseAnchorContent),
            "useAriaActivedescendantWithTabindex" => Ok(Self::UseAriaActivedescendantWithTabindex),
            "useAriaPropsForRole" => Ok(Self::UseAriaPropsForRole),
            "useAriaPropsSupportedByRole" => Ok(Self::UseAriaPropsSupportedByRole),
            "useArrayLiterals" => Ok(Self::UseArrayLiterals),
            "useArrowFunction" => Ok(Self::UseArrowFunction),
            "useAsConstAssertion" => Ok(Self::UseAsConstAssertion),
            "useAtIndex" => Ok(Self::UseAtIndex),
            "useAwait" => Ok(Self::UseAwait),
            "useBlockStatements" => Ok(Self::UseBlockStatements),
            "useButtonType" => Ok(Self::UseButtonType),
            "useCollapsedElseIf" => Ok(Self::UseCollapsedElseIf),
            "useCollapsedIf" => Ok(Self::UseCollapsedIf),
            "useComponentExportOnlyModules" => Ok(Self::UseComponentExportOnlyModules),
            "useConsistentArrayType" => Ok(Self::UseConsistentArrayType),
            "useConsistentBuiltinInstantiation" => Ok(Self::UseConsistentBuiltinInstantiation),
            "useConsistentCurlyBraces" => Ok(Self::UseConsistentCurlyBraces),
            "useConsistentMemberAccessibility" => Ok(Self::UseConsistentMemberAccessibility),
            "useConsistentObjectDefinition" => Ok(Self::UseConsistentObjectDefinition),
            "useConsistentResponse" => Ok(Self::UseConsistentResponse),
            "useConst" => Ok(Self::UseConst),
            "useDateNow" => Ok(Self::UseDateNow),
            "useDefaultParameterLast" => Ok(Self::UseDefaultParameterLast),
            "useDefaultSwitchClause" => Ok(Self::UseDefaultSwitchClause),
            "useDefaultSwitchClauseLast" => Ok(Self::UseDefaultSwitchClauseLast),
            "useDeprecatedReason" => Ok(Self::UseDeprecatedReason),
            "useEnumInitializers" => Ok(Self::UseEnumInitializers),
            "useErrorMessage" => Ok(Self::UseErrorMessage),
            "useExhaustiveDependencies" => Ok(Self::UseExhaustiveDependencies),
            "useExhaustiveSwitchCases" => Ok(Self::UseExhaustiveSwitchCases),
            "useExplicitLengthCheck" => Ok(Self::UseExplicitLengthCheck),
            "useExplicitType" => Ok(Self::UseExplicitType),
            "useExponentiationOperator" => Ok(Self::UseExponentiationOperator),
            "useExportType" => Ok(Self::UseExportType),
            "useExportsLast" => Ok(Self::UseExportsLast),
            "useFilenamingConvention" => Ok(Self::UseFilenamingConvention),
            "useFlatMap" => Ok(Self::UseFlatMap),
            "useFocusableInteractive" => Ok(Self::UseFocusableInteractive),
            "useForComponent" => Ok(Self::UseForComponent),
            "useForOf" => Ok(Self::UseForOf),
            "useFragmentSyntax" => Ok(Self::UseFragmentSyntax),
            "useGenericFontNames" => Ok(Self::UseGenericFontNames),
            "useGetterReturn" => Ok(Self::UseGetterReturn),
            "useGoogleFontDisplay" => Ok(Self::UseGoogleFontDisplay),
            "useGoogleFontPreconnect" => Ok(Self::UseGoogleFontPreconnect),
            "useGuardForIn" => Ok(Self::UseGuardForIn),
            "useHeadingContent" => Ok(Self::UseHeadingContent),
            "useHookAtTopLevel" => Ok(Self::UseHookAtTopLevel),
            "useHtmlLang" => Ok(Self::UseHtmlLang),
            "useIframeTitle" => Ok(Self::UseIframeTitle),
            "useImportExtensions" => Ok(Self::UseImportExtensions),
            "useImportType" => Ok(Self::UseImportType),
            "useIndexOf" => Ok(Self::UseIndexOf),
            "useIsArray" => Ok(Self::UseIsArray),
            "useIsNan" => Ok(Self::UseIsNan),
            "useIterableCallbackReturn" => Ok(Self::UseIterableCallbackReturn),
            "useJsonImportAttribute" => Ok(Self::UseJsonImportAttribute),
            "useJsxKeyInIterable" => Ok(Self::UseJsxKeyInIterable),
            "useKeyWithClickEvents" => Ok(Self::UseKeyWithClickEvents),
            "useKeyWithMouseEvents" => Ok(Self::UseKeyWithMouseEvents),
            "useLiteralEnumMembers" => Ok(Self::UseLiteralEnumMembers),
            "useLiteralKeys" => Ok(Self::UseLiteralKeys),
            "useMediaCaption" => Ok(Self::UseMediaCaption),
            "useNamedOperation" => Ok(Self::UseNamedOperation),
            "useNamespaceKeyword" => Ok(Self::UseNamespaceKeyword),
            "useNamingConvention" => Ok(Self::UseNamingConvention),
            "useNodeAssertStrict" => Ok(Self::UseNodeAssertStrict),
            "useNodejsImportProtocol" => Ok(Self::UseNodejsImportProtocol),
            "useNumberNamespace" => Ok(Self::UseNumberNamespace),
            "useNumberToFixedDigitsArgument" => Ok(Self::UseNumberToFixedDigitsArgument),
            "useNumericLiterals" => Ok(Self::UseNumericLiterals),
            "useNumericSeparators" => Ok(Self::UseNumericSeparators),
            "useObjectSpread" => Ok(Self::UseObjectSpread),
            "useOptionalChain" => Ok(Self::UseOptionalChain),
            "useParseIntRadix" => Ok(Self::UseParseIntRadix),
            "useReadonlyClassProperties" => Ok(Self::UseReadonlyClassProperties),
            "useRegexLiterals" => Ok(Self::UseRegexLiterals),
            "useSelfClosingElements" => Ok(Self::UseSelfClosingElements),
            "useSemanticElements" => Ok(Self::UseSemanticElements),
            "useShorthandAssign" => Ok(Self::UseShorthandAssign),
            "useShorthandFunctionType" => Ok(Self::UseShorthandFunctionType),
            "useSimpleNumberKeys" => Ok(Self::UseSimpleNumberKeys),
            "useSimplifiedLogicExpression" => Ok(Self::UseSimplifiedLogicExpression),
            "useSingleJsDocAsterisk" => Ok(Self::UseSingleJsDocAsterisk),
            "useSingleVarDeclarator" => Ok(Self::UseSingleVarDeclarator),
            "useSortedClasses" => Ok(Self::UseSortedClasses),
            "useStrictMode" => Ok(Self::UseStrictMode),
            "useSymbolDescription" => Ok(Self::UseSymbolDescription),
            "useTemplate" => Ok(Self::UseTemplate),
            "useThrowNewError" => Ok(Self::UseThrowNewError),
            "useThrowOnlyError" => Ok(Self::UseThrowOnlyError),
            "useTopLevelRegex" => Ok(Self::UseTopLevelRegex),
            "useTrimStartEnd" => Ok(Self::UseTrimStartEnd),
            "useUnifiedTypeSignature" => Ok(Self::UseUnifiedTypeSignature),
            "useUniqueElementIds" => Ok(Self::UseUniqueElementIds),
            "useValidAnchor" => Ok(Self::UseValidAnchor),
            "useValidAriaProps" => Ok(Self::UseValidAriaProps),
            "useValidAriaRole" => Ok(Self::UseValidAriaRole),
            "useValidAriaValues" => Ok(Self::UseValidAriaValues),
            "useValidAutocomplete" => Ok(Self::UseValidAutocomplete),
            "useValidForDirection" => Ok(Self::UseValidForDirection),
            "useValidLang" => Ok(Self::UseValidLang),
            "useValidTypeof" => Ok(Self::UseValidTypeof),
            "useWhile" => Ok(Self::UseWhile),
            "useYield" => Ok(Self::UseYield),
            _ => Err("This rule name doesn't exist."),
        }
    }
}
impl std::fmt::Display for RuleName {
    fn fmt(&self, fmt: &mut std::fmt::Formatter) -> std::fmt::Result {
        fmt.write_str(self.as_str())
    }
}
#[derive(Clone, Debug, Default, Deserialize, Deserializable, Eq, Merge, PartialEq, Serialize)]
#[cfg_attr(feature = "schema", derive(JsonSchema))]
#[serde(rename_all = "camelCase", deny_unknown_fields)]
pub struct Rules {
    #[doc = r" It enables the lint rules recommended by Biome. `true` by default."]
    #[serde(skip_serializing_if = "Option::is_none")]
    pub recommended: Option<bool>,
    #[deserializable(rename = "a11y")]
    #[serde(skip_serializing_if = "Option::is_none")]
    pub a11y: Option<SeverityOrGroup<A11y>>,
    #[deserializable(rename = "complexity")]
    #[serde(skip_serializing_if = "Option::is_none")]
    pub complexity: Option<SeverityOrGroup<Complexity>>,
    #[deserializable(rename = "correctness")]
    #[serde(skip_serializing_if = "Option::is_none")]
    pub correctness: Option<SeverityOrGroup<Correctness>>,
    #[deserializable(rename = "nursery")]
    #[serde(skip_serializing_if = "Option::is_none")]
    pub nursery: Option<SeverityOrGroup<Nursery>>,
    #[deserializable(rename = "performance")]
    #[serde(skip_serializing_if = "Option::is_none")]
    pub performance: Option<SeverityOrGroup<Performance>>,
    #[deserializable(rename = "security")]
    #[serde(skip_serializing_if = "Option::is_none")]
    pub security: Option<SeverityOrGroup<Security>>,
    #[deserializable(rename = "style")]
    #[serde(skip_serializing_if = "Option::is_none")]
    pub style: Option<SeverityOrGroup<Style>>,
    #[deserializable(rename = "suspicious")]
    #[serde(skip_serializing_if = "Option::is_none")]
    pub suspicious: Option<SeverityOrGroup<Suspicious>>,
}
impl Rules {
    #[doc = r" Checks if the code coming from [biome_diagnostics::Diagnostic] corresponds to a rule."]
    #[doc = r" Usually the code is built like {group}/{rule_name}"]
    pub fn has_rule(group: RuleGroup, rule_name: &str) -> Option<&'static str> {
        match group {
            RuleGroup::A11y => A11y::has_rule(rule_name),
            RuleGroup::Complexity => Complexity::has_rule(rule_name),
            RuleGroup::Correctness => Correctness::has_rule(rule_name),
            RuleGroup::Nursery => Nursery::has_rule(rule_name),
            RuleGroup::Performance => Performance::has_rule(rule_name),
            RuleGroup::Security => Security::has_rule(rule_name),
            RuleGroup::Style => Style::has_rule(rule_name),
            RuleGroup::Suspicious => Suspicious::has_rule(rule_name),
        }
    }
    #[doc = r" Given a category coming from [Diagnostic](biome_diagnostics::Diagnostic), this function returns"]
    #[doc = r" the [Severity](biome_diagnostics::Severity) associated to the rule, if the configuration changed it."]
    #[doc = r" If the severity is off or not set, then the function returns the default severity of the rule:"]
    #[doc = r" [Severity::Error] for recommended rules and [Severity::Warning] for other rules."]
    #[doc = r""]
    #[doc = r" If not, the function returns [None]."]
    pub fn get_severity_from_category(
        &self,
        category: &Category,
        rule_severity: Severity,
    ) -> Option<Severity> {
        let mut split_code = category.name().split('/');
        let _lint = split_code.next();
        debug_assert_eq!(_lint, Some("lint"));
        let group = <RuleGroup as std::str::FromStr>::from_str(split_code.next()?).ok()?;
        let rule_name = split_code.next()?;
        let rule_name = Self::has_rule(group, rule_name)?;
        match group {
            RuleGroup::A11y => self
                .a11y
                .as_ref()
                .and_then(|group| group.get_rule_configuration(rule_name))
                .and_then(|(level, _)| match level {
                    RulePlainConfiguration::Off => None,
                    RulePlainConfiguration::On => Some(rule_severity),
                    RulePlainConfiguration::Info
                    | RulePlainConfiguration::Warn
                    | RulePlainConfiguration::Error => Some(Severity::from(level)),
                }),
            RuleGroup::Complexity => self
                .complexity
                .as_ref()
                .and_then(|group| group.get_rule_configuration(rule_name))
                .and_then(|(level, _)| match level {
                    RulePlainConfiguration::Off => None,
                    RulePlainConfiguration::On => Some(rule_severity),
                    RulePlainConfiguration::Info
                    | RulePlainConfiguration::Warn
                    | RulePlainConfiguration::Error => Some(Severity::from(level)),
                }),
            RuleGroup::Correctness => self
                .correctness
                .as_ref()
                .and_then(|group| group.get_rule_configuration(rule_name))
                .and_then(|(level, _)| match level {
                    RulePlainConfiguration::Off => None,
                    RulePlainConfiguration::On => Some(rule_severity),
                    RulePlainConfiguration::Info
                    | RulePlainConfiguration::Warn
                    | RulePlainConfiguration::Error => Some(Severity::from(level)),
                }),
            RuleGroup::Nursery => self
                .nursery
                .as_ref()
                .and_then(|group| group.get_rule_configuration(rule_name))
                .and_then(|(level, _)| match level {
                    RulePlainConfiguration::Off => None,
                    RulePlainConfiguration::On => Some(rule_severity),
                    RulePlainConfiguration::Info
                    | RulePlainConfiguration::Warn
                    | RulePlainConfiguration::Error => Some(Severity::from(level)),
                }),
            RuleGroup::Performance => self
                .performance
                .as_ref()
                .and_then(|group| group.get_rule_configuration(rule_name))
                .and_then(|(level, _)| match level {
                    RulePlainConfiguration::Off => None,
                    RulePlainConfiguration::On => Some(rule_severity),
                    RulePlainConfiguration::Info
                    | RulePlainConfiguration::Warn
                    | RulePlainConfiguration::Error => Some(Severity::from(level)),
                }),
            RuleGroup::Security => self
                .security
                .as_ref()
                .and_then(|group| group.get_rule_configuration(rule_name))
                .and_then(|(level, _)| match level {
                    RulePlainConfiguration::Off => None,
                    RulePlainConfiguration::On => Some(rule_severity),
                    RulePlainConfiguration::Info
                    | RulePlainConfiguration::Warn
                    | RulePlainConfiguration::Error => Some(Severity::from(level)),
                }),
            RuleGroup::Style => self
                .style
                .as_ref()
                .and_then(|group| group.get_rule_configuration(rule_name))
                .and_then(|(level, _)| match level {
                    RulePlainConfiguration::Off => None,
                    RulePlainConfiguration::On => Some(rule_severity),
                    RulePlainConfiguration::Info
                    | RulePlainConfiguration::Warn
                    | RulePlainConfiguration::Error => Some(Severity::from(level)),
                }),
            RuleGroup::Suspicious => self
                .suspicious
                .as_ref()
                .and_then(|group| group.get_rule_configuration(rule_name))
                .and_then(|(level, _)| match level {
                    RulePlainConfiguration::Off => None,
                    RulePlainConfiguration::On => Some(rule_severity),
                    RulePlainConfiguration::Info
                    | RulePlainConfiguration::Warn
                    | RulePlainConfiguration::Error => Some(Severity::from(level)),
                }),
        }
    }
    #[doc = r" Ensure that `recommended` is set to `true` or implied."]
    pub fn set_recommended(&mut self) {
        if self.recommended == Some(false) {
            self.recommended = Some(true)
        }
        if let Some(group) = &mut self.a11y {
            group.set_recommended(None);
        }
        if let Some(group) = &mut self.complexity {
            group.set_recommended(None);
        }
        if let Some(group) = &mut self.correctness {
            group.set_recommended(None);
        }
        if let Some(group) = &mut self.nursery {
            group.set_recommended(None);
        }
        if let Some(group) = &mut self.performance {
            group.set_recommended(None);
        }
        if let Some(group) = &mut self.security {
            group.set_recommended(None);
        }
        if let Some(group) = &mut self.style {
            group.set_recommended(None);
        }
        if let Some(group) = &mut self.suspicious {
            group.set_recommended(None);
        }
    }
    pub(crate) const fn is_recommended_false(&self) -> bool {
        matches!(self.recommended, Some(false))
    }
    #[doc = r" It returns the enabled rules by default."]
    #[doc = r""]
    #[doc = r" The enabled rules are calculated from the difference with the disabled rules."]
    pub fn as_enabled_rules(&self) -> FxHashSet<RuleFilter<'static>> {
        let mut enabled_rules = FxHashSet::default();
        let mut disabled_rules = FxHashSet::default();
        if let Some(group) = self.a11y.as_ref() {
            group.collect_preset_rules(!self.is_recommended_false(), &mut enabled_rules);
            enabled_rules.extend(&group.get_enabled_rules());
            disabled_rules.extend(&group.get_disabled_rules());
        } else if !self.is_recommended_false() {
            enabled_rules.extend(A11y::recommended_rules_as_filters());
        }
        if let Some(group) = self.complexity.as_ref() {
            group.collect_preset_rules(!self.is_recommended_false(), &mut enabled_rules);
            enabled_rules.extend(&group.get_enabled_rules());
            disabled_rules.extend(&group.get_disabled_rules());
        } else if !self.is_recommended_false() {
            enabled_rules.extend(Complexity::recommended_rules_as_filters());
        }
        if let Some(group) = self.correctness.as_ref() {
            group.collect_preset_rules(!self.is_recommended_false(), &mut enabled_rules);
            enabled_rules.extend(&group.get_enabled_rules());
            disabled_rules.extend(&group.get_disabled_rules());
        } else if !self.is_recommended_false() {
            enabled_rules.extend(Correctness::recommended_rules_as_filters());
        }
        if let Some(group) = self.nursery.as_ref() {
            group.collect_preset_rules(
                !self.is_recommended_false() && biome_flags::is_unstable(),
                &mut enabled_rules,
            );
            enabled_rules.extend(&group.get_enabled_rules());
            disabled_rules.extend(&group.get_disabled_rules());
        } else if !self.is_recommended_false() && biome_flags::is_unstable() {
            enabled_rules.extend(Nursery::recommended_rules_as_filters());
        }
        if let Some(group) = self.performance.as_ref() {
            group.collect_preset_rules(!self.is_recommended_false(), &mut enabled_rules);
            enabled_rules.extend(&group.get_enabled_rules());
            disabled_rules.extend(&group.get_disabled_rules());
        } else if !self.is_recommended_false() {
            enabled_rules.extend(Performance::recommended_rules_as_filters());
        }
        if let Some(group) = self.security.as_ref() {
            group.collect_preset_rules(!self.is_recommended_false(), &mut enabled_rules);
            enabled_rules.extend(&group.get_enabled_rules());
            disabled_rules.extend(&group.get_disabled_rules());
        } else if !self.is_recommended_false() {
            enabled_rules.extend(Security::recommended_rules_as_filters());
        }
        if let Some(group) = self.style.as_ref() {
            group.collect_preset_rules(!self.is_recommended_false(), &mut enabled_rules);
            enabled_rules.extend(&group.get_enabled_rules());
            disabled_rules.extend(&group.get_disabled_rules());
        } else if !self.is_recommended_false() {
            enabled_rules.extend(Style::recommended_rules_as_filters());
        }
        if let Some(group) = self.suspicious.as_ref() {
            group.collect_preset_rules(!self.is_recommended_false(), &mut enabled_rules);
            enabled_rules.extend(&group.get_enabled_rules());
            disabled_rules.extend(&group.get_disabled_rules());
        } else if !self.is_recommended_false() {
            enabled_rules.extend(Suspicious::recommended_rules_as_filters());
        }
        enabled_rules.difference(&disabled_rules).copied().collect()
    }
    #[doc = r" It returns the disabled rules by configuration"]
    pub fn as_disabled_rules(&self) -> FxHashSet<RuleFilter<'static>> {
        let mut disabled_rules = FxHashSet::default();
        if let Some(group) = self.a11y.as_ref() {
            disabled_rules.extend(&group.get_disabled_rules());
        }
        if let Some(group) = self.complexity.as_ref() {
            disabled_rules.extend(&group.get_disabled_rules());
        }
        if let Some(group) = self.correctness.as_ref() {
            disabled_rules.extend(&group.get_disabled_rules());
        }
        if let Some(group) = self.nursery.as_ref() {
            disabled_rules.extend(&group.get_disabled_rules());
        }
        if let Some(group) = self.performance.as_ref() {
            disabled_rules.extend(&group.get_disabled_rules());
        }
        if let Some(group) = self.security.as_ref() {
            disabled_rules.extend(&group.get_disabled_rules());
        }
        if let Some(group) = self.style.as_ref() {
            disabled_rules.extend(&group.get_disabled_rules());
        }
        if let Some(group) = self.suspicious.as_ref() {
            disabled_rules.extend(&group.get_disabled_rules());
        }
        disabled_rules
    }
}
#[derive(Clone, Debug, Default, Deserialize, Deserializable, Eq, Merge, PartialEq, Serialize)]
#[cfg_attr(feature = "schema", derive(JsonSchema))]
#[serde(rename_all = "camelCase", default, deny_unknown_fields)]
#[doc = r" A list of rules that belong to this group"]
pub struct A11y {
    #[doc = r" It enables the recommended rules for this group"]
    #[serde(skip_serializing_if = "Option::is_none")]
    pub recommended: Option<bool>,
    #[doc = "Enforce that the accessKey attribute is not used on any HTML element."]
    #[serde(skip_serializing_if = "Option::is_none")]
    pub no_access_key: Option<RuleFixConfiguration<biome_js_analyze::options::NoAccessKey>>,
    #[doc = "Enforce that aria-hidden=\"true\" is not set on focusable elements."]
    #[serde(skip_serializing_if = "Option::is_none")]
    pub no_aria_hidden_on_focusable:
        Option<RuleFixConfiguration<biome_js_analyze::options::NoAriaHiddenOnFocusable>>,
    #[doc = "Enforce that elements that do not support ARIA roles, states, and properties do not have those attributes."]
    #[serde(skip_serializing_if = "Option::is_none")]
    pub no_aria_unsupported_elements:
        Option<RuleFixConfiguration<biome_js_analyze::options::NoAriaUnsupportedElements>>,
    #[doc = "Enforce that autoFocus prop is not used on elements."]
    #[serde(skip_serializing_if = "Option::is_none")]
    pub no_autofocus: Option<RuleFixConfiguration<biome_js_analyze::options::NoAutofocus>>,
    #[doc = "Enforces that no distracting elements are used."]
    #[serde(skip_serializing_if = "Option::is_none")]
    pub no_distracting_elements:
        Option<RuleFixConfiguration<biome_js_analyze::options::NoDistractingElements>>,
    #[doc = "The scope prop should be used only on \\<th> elements."]
    #[serde(skip_serializing_if = "Option::is_none")]
    pub no_header_scope: Option<RuleFixConfiguration<biome_js_analyze::options::NoHeaderScope>>,
    #[doc = "Enforce that non-interactive ARIA roles are not assigned to interactive HTML elements."]
    #[serde(skip_serializing_if = "Option::is_none")]
    pub no_interactive_element_to_noninteractive_role: Option<
        RuleFixConfiguration<biome_js_analyze::options::NoInteractiveElementToNoninteractiveRole>,
    >,
    #[doc = "Enforce that a label element or component has a text label and an associated input."]
    #[serde(skip_serializing_if = "Option::is_none")]
    pub no_label_without_control:
        Option<RuleConfiguration<biome_js_analyze::options::NoLabelWithoutControl>>,
    #[doc = "Enforce that interactive ARIA roles are not assigned to non-interactive HTML elements."]
    #[serde(skip_serializing_if = "Option::is_none")]
    pub no_noninteractive_element_to_interactive_role: Option<
        RuleFixConfiguration<biome_js_analyze::options::NoNoninteractiveElementToInteractiveRole>,
    >,
    #[doc = "Enforce that tabIndex is not assigned to non-interactive HTML elements."]
    #[serde(skip_serializing_if = "Option::is_none")]
    pub no_noninteractive_tabindex:
        Option<RuleFixConfiguration<biome_js_analyze::options::NoNoninteractiveTabindex>>,
    #[doc = "Prevent the usage of positive integers on tabIndex property"]
    #[serde(skip_serializing_if = "Option::is_none")]
    pub no_positive_tabindex:
        Option<RuleFixConfiguration<biome_js_analyze::options::NoPositiveTabindex>>,
    #[doc = "Enforce img alt prop does not contain the word \"image\", \"picture\", or \"photo\"."]
    #[serde(skip_serializing_if = "Option::is_none")]
    pub no_redundant_alt: Option<RuleConfiguration<biome_js_analyze::options::NoRedundantAlt>>,
    #[doc = "Enforce explicit role property is not the same as implicit/default role property on an element."]
    #[serde(skip_serializing_if = "Option::is_none")]
    pub no_redundant_roles:
        Option<RuleFixConfiguration<biome_js_analyze::options::NoRedundantRoles>>,
    #[doc = "Enforce that static, visible elements (such as \\<div>) that have click handlers use the valid role attribute."]
    #[serde(skip_serializing_if = "Option::is_none")]
    pub no_static_element_interactions:
        Option<RuleConfiguration<biome_js_analyze::options::NoStaticElementInteractions>>,
    #[doc = "Enforces the usage of the title element for the svg element."]
    #[serde(skip_serializing_if = "Option::is_none")]
    pub no_svg_without_title:
        Option<RuleConfiguration<biome_js_analyze::options::NoSvgWithoutTitle>>,
    #[doc = "Enforce that all elements that require alternative text have meaningful information to relay back to the end user."]
    #[serde(skip_serializing_if = "Option::is_none")]
    pub use_alt_text: Option<RuleConfiguration<biome_js_analyze::options::UseAltText>>,
    #[doc = "Enforce that anchors have content and that the content is accessible to screen readers."]
    #[serde(skip_serializing_if = "Option::is_none")]
    pub use_anchor_content:
        Option<RuleFixConfiguration<biome_js_analyze::options::UseAnchorContent>>,
    #[doc = "Enforce that tabIndex is assigned to non-interactive HTML elements with aria-activedescendant."]
    #[serde(skip_serializing_if = "Option::is_none")]
    pub use_aria_activedescendant_with_tabindex: Option<
        RuleFixConfiguration<biome_js_analyze::options::UseAriaActivedescendantWithTabindex>,
    >,
    #[doc = "Enforce that elements with ARIA roles must have all required ARIA attributes for that role."]
    #[serde(skip_serializing_if = "Option::is_none")]
    pub use_aria_props_for_role:
        Option<RuleConfiguration<biome_js_analyze::options::UseAriaPropsForRole>>,
    #[doc = "Enforce that ARIA properties are valid for the roles that are supported by the element."]
    #[serde(skip_serializing_if = "Option::is_none")]
    pub use_aria_props_supported_by_role:
        Option<RuleConfiguration<biome_js_analyze::options::UseAriaPropsSupportedByRole>>,
    #[doc = "Enforces the usage of the attribute type for the element button"]
    #[serde(skip_serializing_if = "Option::is_none")]
    pub use_button_type: Option<RuleConfiguration<biome_js_analyze::options::UseButtonType>>,
    #[doc = "Elements with an interactive role and interaction handlers must be focusable."]
    #[serde(skip_serializing_if = "Option::is_none")]
    pub use_focusable_interactive:
        Option<RuleConfiguration<biome_js_analyze::options::UseFocusableInteractive>>,
    #[doc = "Disallow a missing generic family keyword within font families."]
    #[serde(skip_serializing_if = "Option::is_none")]
    pub use_generic_font_names:
        Option<RuleConfiguration<biome_css_analyze::options::UseGenericFontNames>>,
    #[doc = "Enforce that heading elements (h1, h2, etc.) have content and that the content is accessible to screen readers. Accessible means that it is not hidden using the aria-hidden prop."]
    #[serde(skip_serializing_if = "Option::is_none")]
    pub use_heading_content:
        Option<RuleConfiguration<biome_js_analyze::options::UseHeadingContent>>,
    #[doc = "Enforce that html element has lang attribute."]
    #[serde(skip_serializing_if = "Option::is_none")]
    pub use_html_lang: Option<RuleConfiguration<biome_js_analyze::options::UseHtmlLang>>,
    #[doc = "Enforces the usage of the attribute title for the element iframe."]
    #[serde(skip_serializing_if = "Option::is_none")]
    pub use_iframe_title: Option<RuleConfiguration<biome_js_analyze::options::UseIframeTitle>>,
    #[doc = "Enforce onClick is accompanied by at least one of the following: onKeyUp, onKeyDown, onKeyPress."]
    #[serde(skip_serializing_if = "Option::is_none")]
    pub use_key_with_click_events:
        Option<RuleConfiguration<biome_js_analyze::options::UseKeyWithClickEvents>>,
    #[doc = "Enforce onMouseOver / onMouseOut are accompanied by onFocus / onBlur."]
    #[serde(skip_serializing_if = "Option::is_none")]
    pub use_key_with_mouse_events:
        Option<RuleConfiguration<biome_js_analyze::options::UseKeyWithMouseEvents>>,
    #[doc = "Enforces that audio and video elements must have a track for captions."]
    #[serde(skip_serializing_if = "Option::is_none")]
    pub use_media_caption: Option<RuleConfiguration<biome_js_analyze::options::UseMediaCaption>>,
    #[doc = "It detects the use of role attributes in JSX elements and suggests using semantic elements instead."]
    #[serde(skip_serializing_if = "Option::is_none")]
    pub use_semantic_elements:
        Option<RuleConfiguration<biome_js_analyze::options::UseSemanticElements>>,
    #[doc = "Enforce that all anchors are valid, and they are navigable elements."]
    #[serde(skip_serializing_if = "Option::is_none")]
    pub use_valid_anchor: Option<RuleConfiguration<biome_js_analyze::options::UseValidAnchor>>,
    #[doc = "Ensures that ARIA properties aria-* are all valid."]
    #[serde(skip_serializing_if = "Option::is_none")]
    pub use_valid_aria_props:
        Option<RuleFixConfiguration<biome_js_analyze::options::UseValidAriaProps>>,
    #[doc = "Elements with ARIA roles must use a valid, non-abstract ARIA role."]
    #[serde(skip_serializing_if = "Option::is_none")]
    pub use_valid_aria_role:
        Option<RuleFixConfiguration<biome_js_analyze::options::UseValidAriaRole>>,
    #[doc = "Enforce that ARIA state and property values are valid."]
    #[serde(skip_serializing_if = "Option::is_none")]
    pub use_valid_aria_values:
        Option<RuleConfiguration<biome_js_analyze::options::UseValidAriaValues>>,
    #[doc = "Use valid values for the autocomplete attribute on input elements."]
    #[serde(skip_serializing_if = "Option::is_none")]
    pub use_valid_autocomplete:
        Option<RuleConfiguration<biome_js_analyze::options::UseValidAutocomplete>>,
    #[doc = "Ensure that the attribute passed to the lang attribute is a correct ISO language and/or country."]
    #[serde(skip_serializing_if = "Option::is_none")]
    pub use_valid_lang: Option<RuleConfiguration<biome_js_analyze::options::UseValidLang>>,
}
impl A11y {
    const GROUP_NAME: &'static str = "a11y";
    pub(crate) const GROUP_RULES: &'static [&'static str] = &[
        "noAccessKey",
        "noAriaHiddenOnFocusable",
        "noAriaUnsupportedElements",
        "noAutofocus",
        "noDistractingElements",
        "noHeaderScope",
        "noInteractiveElementToNoninteractiveRole",
        "noLabelWithoutControl",
        "noNoninteractiveElementToInteractiveRole",
        "noNoninteractiveTabindex",
        "noPositiveTabindex",
        "noRedundantAlt",
        "noRedundantRoles",
        "noStaticElementInteractions",
        "noSvgWithoutTitle",
        "useAltText",
        "useAnchorContent",
        "useAriaActivedescendantWithTabindex",
        "useAriaPropsForRole",
        "useAriaPropsSupportedByRole",
        "useButtonType",
        "useFocusableInteractive",
        "useGenericFontNames",
        "useHeadingContent",
        "useHtmlLang",
        "useIframeTitle",
        "useKeyWithClickEvents",
        "useKeyWithMouseEvents",
        "useMediaCaption",
        "useSemanticElements",
        "useValidAnchor",
        "useValidAriaProps",
        "useValidAriaRole",
        "useValidAriaValues",
        "useValidAutocomplete",
        "useValidLang",
    ];
    const RECOMMENDED_RULES_AS_FILTERS: &'static [RuleFilter<'static>] = &[
        RuleFilter::Rule(Self::GROUP_NAME, Self::GROUP_RULES[0]),
        RuleFilter::Rule(Self::GROUP_NAME, Self::GROUP_RULES[1]),
        RuleFilter::Rule(Self::GROUP_NAME, Self::GROUP_RULES[2]),
        RuleFilter::Rule(Self::GROUP_NAME, Self::GROUP_RULES[3]),
        RuleFilter::Rule(Self::GROUP_NAME, Self::GROUP_RULES[4]),
        RuleFilter::Rule(Self::GROUP_NAME, Self::GROUP_RULES[5]),
        RuleFilter::Rule(Self::GROUP_NAME, Self::GROUP_RULES[6]),
        RuleFilter::Rule(Self::GROUP_NAME, Self::GROUP_RULES[7]),
        RuleFilter::Rule(Self::GROUP_NAME, Self::GROUP_RULES[8]),
        RuleFilter::Rule(Self::GROUP_NAME, Self::GROUP_RULES[9]),
        RuleFilter::Rule(Self::GROUP_NAME, Self::GROUP_RULES[10]),
        RuleFilter::Rule(Self::GROUP_NAME, Self::GROUP_RULES[11]),
        RuleFilter::Rule(Self::GROUP_NAME, Self::GROUP_RULES[12]),
        RuleFilter::Rule(Self::GROUP_NAME, Self::GROUP_RULES[13]),
        RuleFilter::Rule(Self::GROUP_NAME, Self::GROUP_RULES[14]),
        RuleFilter::Rule(Self::GROUP_NAME, Self::GROUP_RULES[15]),
        RuleFilter::Rule(Self::GROUP_NAME, Self::GROUP_RULES[16]),
        RuleFilter::Rule(Self::GROUP_NAME, Self::GROUP_RULES[17]),
        RuleFilter::Rule(Self::GROUP_NAME, Self::GROUP_RULES[18]),
        RuleFilter::Rule(Self::GROUP_NAME, Self::GROUP_RULES[19]),
        RuleFilter::Rule(Self::GROUP_NAME, Self::GROUP_RULES[20]),
        RuleFilter::Rule(Self::GROUP_NAME, Self::GROUP_RULES[21]),
        RuleFilter::Rule(Self::GROUP_NAME, Self::GROUP_RULES[22]),
        RuleFilter::Rule(Self::GROUP_NAME, Self::GROUP_RULES[23]),
        RuleFilter::Rule(Self::GROUP_NAME, Self::GROUP_RULES[24]),
        RuleFilter::Rule(Self::GROUP_NAME, Self::GROUP_RULES[25]),
        RuleFilter::Rule(Self::GROUP_NAME, Self::GROUP_RULES[26]),
        RuleFilter::Rule(Self::GROUP_NAME, Self::GROUP_RULES[27]),
        RuleFilter::Rule(Self::GROUP_NAME, Self::GROUP_RULES[28]),
        RuleFilter::Rule(Self::GROUP_NAME, Self::GROUP_RULES[29]),
        RuleFilter::Rule(Self::GROUP_NAME, Self::GROUP_RULES[30]),
        RuleFilter::Rule(Self::GROUP_NAME, Self::GROUP_RULES[31]),
        RuleFilter::Rule(Self::GROUP_NAME, Self::GROUP_RULES[32]),
        RuleFilter::Rule(Self::GROUP_NAME, Self::GROUP_RULES[33]),
        RuleFilter::Rule(Self::GROUP_NAME, Self::GROUP_RULES[34]),
        RuleFilter::Rule(Self::GROUP_NAME, Self::GROUP_RULES[35]),
    ];
    const ALL_RULES_AS_FILTERS: &'static [RuleFilter<'static>] = &[
        RuleFilter::Rule(Self::GROUP_NAME, Self::GROUP_RULES[0]),
        RuleFilter::Rule(Self::GROUP_NAME, Self::GROUP_RULES[1]),
        RuleFilter::Rule(Self::GROUP_NAME, Self::GROUP_RULES[2]),
        RuleFilter::Rule(Self::GROUP_NAME, Self::GROUP_RULES[3]),
        RuleFilter::Rule(Self::GROUP_NAME, Self::GROUP_RULES[4]),
        RuleFilter::Rule(Self::GROUP_NAME, Self::GROUP_RULES[5]),
        RuleFilter::Rule(Self::GROUP_NAME, Self::GROUP_RULES[6]),
        RuleFilter::Rule(Self::GROUP_NAME, Self::GROUP_RULES[7]),
        RuleFilter::Rule(Self::GROUP_NAME, Self::GROUP_RULES[8]),
        RuleFilter::Rule(Self::GROUP_NAME, Self::GROUP_RULES[9]),
        RuleFilter::Rule(Self::GROUP_NAME, Self::GROUP_RULES[10]),
        RuleFilter::Rule(Self::GROUP_NAME, Self::GROUP_RULES[11]),
        RuleFilter::Rule(Self::GROUP_NAME, Self::GROUP_RULES[12]),
        RuleFilter::Rule(Self::GROUP_NAME, Self::GROUP_RULES[13]),
        RuleFilter::Rule(Self::GROUP_NAME, Self::GROUP_RULES[14]),
        RuleFilter::Rule(Self::GROUP_NAME, Self::GROUP_RULES[15]),
        RuleFilter::Rule(Self::GROUP_NAME, Self::GROUP_RULES[16]),
        RuleFilter::Rule(Self::GROUP_NAME, Self::GROUP_RULES[17]),
        RuleFilter::Rule(Self::GROUP_NAME, Self::GROUP_RULES[18]),
        RuleFilter::Rule(Self::GROUP_NAME, Self::GROUP_RULES[19]),
        RuleFilter::Rule(Self::GROUP_NAME, Self::GROUP_RULES[20]),
        RuleFilter::Rule(Self::GROUP_NAME, Self::GROUP_RULES[21]),
        RuleFilter::Rule(Self::GROUP_NAME, Self::GROUP_RULES[22]),
        RuleFilter::Rule(Self::GROUP_NAME, Self::GROUP_RULES[23]),
        RuleFilter::Rule(Self::GROUP_NAME, Self::GROUP_RULES[24]),
        RuleFilter::Rule(Self::GROUP_NAME, Self::GROUP_RULES[25]),
        RuleFilter::Rule(Self::GROUP_NAME, Self::GROUP_RULES[26]),
        RuleFilter::Rule(Self::GROUP_NAME, Self::GROUP_RULES[27]),
        RuleFilter::Rule(Self::GROUP_NAME, Self::GROUP_RULES[28]),
        RuleFilter::Rule(Self::GROUP_NAME, Self::GROUP_RULES[29]),
        RuleFilter::Rule(Self::GROUP_NAME, Self::GROUP_RULES[30]),
        RuleFilter::Rule(Self::GROUP_NAME, Self::GROUP_RULES[31]),
        RuleFilter::Rule(Self::GROUP_NAME, Self::GROUP_RULES[32]),
        RuleFilter::Rule(Self::GROUP_NAME, Self::GROUP_RULES[33]),
        RuleFilter::Rule(Self::GROUP_NAME, Self::GROUP_RULES[34]),
        RuleFilter::Rule(Self::GROUP_NAME, Self::GROUP_RULES[35]),
    ];
}
impl RuleGroupExt for A11y {
    fn is_recommended_true(&self) -> bool {
        matches!(self.recommended, Some(true))
    }
    fn is_recommended_unset(&self) -> bool {
        self.recommended.is_none()
    }
    fn get_enabled_rules(&self) -> FxHashSet<RuleFilter<'static>> {
        let mut index_set = FxHashSet::default();
        if let Some(rule) = self.no_access_key.as_ref() {
            if rule.is_enabled() {
                index_set.insert(RuleFilter::Rule(Self::GROUP_NAME, Self::GROUP_RULES[0]));
            }
        }
        if let Some(rule) = self.no_aria_hidden_on_focusable.as_ref() {
            if rule.is_enabled() {
                index_set.insert(RuleFilter::Rule(Self::GROUP_NAME, Self::GROUP_RULES[1]));
            }
        }
        if let Some(rule) = self.no_aria_unsupported_elements.as_ref() {
            if rule.is_enabled() {
                index_set.insert(RuleFilter::Rule(Self::GROUP_NAME, Self::GROUP_RULES[2]));
            }
        }
        if let Some(rule) = self.no_autofocus.as_ref() {
            if rule.is_enabled() {
                index_set.insert(RuleFilter::Rule(Self::GROUP_NAME, Self::GROUP_RULES[3]));
            }
        }
        if let Some(rule) = self.no_distracting_elements.as_ref() {
            if rule.is_enabled() {
                index_set.insert(RuleFilter::Rule(Self::GROUP_NAME, Self::GROUP_RULES[4]));
            }
        }
        if let Some(rule) = self.no_header_scope.as_ref() {
            if rule.is_enabled() {
                index_set.insert(RuleFilter::Rule(Self::GROUP_NAME, Self::GROUP_RULES[5]));
            }
        }
        if let Some(rule) = self.no_interactive_element_to_noninteractive_role.as_ref() {
            if rule.is_enabled() {
                index_set.insert(RuleFilter::Rule(Self::GROUP_NAME, Self::GROUP_RULES[6]));
            }
        }
        if let Some(rule) = self.no_label_without_control.as_ref() {
            if rule.is_enabled() {
                index_set.insert(RuleFilter::Rule(Self::GROUP_NAME, Self::GROUP_RULES[7]));
            }
        }
        if let Some(rule) = self.no_noninteractive_element_to_interactive_role.as_ref() {
            if rule.is_enabled() {
                index_set.insert(RuleFilter::Rule(Self::GROUP_NAME, Self::GROUP_RULES[8]));
            }
        }
        if let Some(rule) = self.no_noninteractive_tabindex.as_ref() {
            if rule.is_enabled() {
                index_set.insert(RuleFilter::Rule(Self::GROUP_NAME, Self::GROUP_RULES[9]));
            }
        }
        if let Some(rule) = self.no_positive_tabindex.as_ref() {
            if rule.is_enabled() {
                index_set.insert(RuleFilter::Rule(Self::GROUP_NAME, Self::GROUP_RULES[10]));
            }
        }
        if let Some(rule) = self.no_redundant_alt.as_ref() {
            if rule.is_enabled() {
                index_set.insert(RuleFilter::Rule(Self::GROUP_NAME, Self::GROUP_RULES[11]));
            }
        }
        if let Some(rule) = self.no_redundant_roles.as_ref() {
            if rule.is_enabled() {
                index_set.insert(RuleFilter::Rule(Self::GROUP_NAME, Self::GROUP_RULES[12]));
            }
        }
        if let Some(rule) = self.no_static_element_interactions.as_ref() {
            if rule.is_enabled() {
                index_set.insert(RuleFilter::Rule(Self::GROUP_NAME, Self::GROUP_RULES[13]));
            }
        }
        if let Some(rule) = self.no_svg_without_title.as_ref() {
            if rule.is_enabled() {
                index_set.insert(RuleFilter::Rule(Self::GROUP_NAME, Self::GROUP_RULES[14]));
            }
        }
        if let Some(rule) = self.use_alt_text.as_ref() {
            if rule.is_enabled() {
                index_set.insert(RuleFilter::Rule(Self::GROUP_NAME, Self::GROUP_RULES[15]));
            }
        }
        if let Some(rule) = self.use_anchor_content.as_ref() {
            if rule.is_enabled() {
                index_set.insert(RuleFilter::Rule(Self::GROUP_NAME, Self::GROUP_RULES[16]));
            }
        }
        if let Some(rule) = self.use_aria_activedescendant_with_tabindex.as_ref() {
            if rule.is_enabled() {
                index_set.insert(RuleFilter::Rule(Self::GROUP_NAME, Self::GROUP_RULES[17]));
            }
        }
        if let Some(rule) = self.use_aria_props_for_role.as_ref() {
            if rule.is_enabled() {
                index_set.insert(RuleFilter::Rule(Self::GROUP_NAME, Self::GROUP_RULES[18]));
            }
        }
        if let Some(rule) = self.use_aria_props_supported_by_role.as_ref() {
            if rule.is_enabled() {
                index_set.insert(RuleFilter::Rule(Self::GROUP_NAME, Self::GROUP_RULES[19]));
            }
        }
        if let Some(rule) = self.use_button_type.as_ref() {
            if rule.is_enabled() {
                index_set.insert(RuleFilter::Rule(Self::GROUP_NAME, Self::GROUP_RULES[20]));
            }
        }
        if let Some(rule) = self.use_focusable_interactive.as_ref() {
            if rule.is_enabled() {
                index_set.insert(RuleFilter::Rule(Self::GROUP_NAME, Self::GROUP_RULES[21]));
            }
        }
        if let Some(rule) = self.use_generic_font_names.as_ref() {
            if rule.is_enabled() {
                index_set.insert(RuleFilter::Rule(Self::GROUP_NAME, Self::GROUP_RULES[22]));
            }
        }
        if let Some(rule) = self.use_heading_content.as_ref() {
            if rule.is_enabled() {
                index_set.insert(RuleFilter::Rule(Self::GROUP_NAME, Self::GROUP_RULES[23]));
            }
        }
        if let Some(rule) = self.use_html_lang.as_ref() {
            if rule.is_enabled() {
                index_set.insert(RuleFilter::Rule(Self::GROUP_NAME, Self::GROUP_RULES[24]));
            }
        }
        if let Some(rule) = self.use_iframe_title.as_ref() {
            if rule.is_enabled() {
                index_set.insert(RuleFilter::Rule(Self::GROUP_NAME, Self::GROUP_RULES[25]));
            }
        }
        if let Some(rule) = self.use_key_with_click_events.as_ref() {
            if rule.is_enabled() {
                index_set.insert(RuleFilter::Rule(Self::GROUP_NAME, Self::GROUP_RULES[26]));
            }
        }
        if let Some(rule) = self.use_key_with_mouse_events.as_ref() {
            if rule.is_enabled() {
                index_set.insert(RuleFilter::Rule(Self::GROUP_NAME, Self::GROUP_RULES[27]));
            }
        }
        if let Some(rule) = self.use_media_caption.as_ref() {
            if rule.is_enabled() {
                index_set.insert(RuleFilter::Rule(Self::GROUP_NAME, Self::GROUP_RULES[28]));
            }
        }
        if let Some(rule) = self.use_semantic_elements.as_ref() {
            if rule.is_enabled() {
                index_set.insert(RuleFilter::Rule(Self::GROUP_NAME, Self::GROUP_RULES[29]));
            }
        }
        if let Some(rule) = self.use_valid_anchor.as_ref() {
            if rule.is_enabled() {
                index_set.insert(RuleFilter::Rule(Self::GROUP_NAME, Self::GROUP_RULES[30]));
            }
        }
        if let Some(rule) = self.use_valid_aria_props.as_ref() {
            if rule.is_enabled() {
                index_set.insert(RuleFilter::Rule(Self::GROUP_NAME, Self::GROUP_RULES[31]));
            }
        }
        if let Some(rule) = self.use_valid_aria_role.as_ref() {
            if rule.is_enabled() {
                index_set.insert(RuleFilter::Rule(Self::GROUP_NAME, Self::GROUP_RULES[32]));
            }
        }
        if let Some(rule) = self.use_valid_aria_values.as_ref() {
            if rule.is_enabled() {
                index_set.insert(RuleFilter::Rule(Self::GROUP_NAME, Self::GROUP_RULES[33]));
            }
        }
        if let Some(rule) = self.use_valid_autocomplete.as_ref() {
            if rule.is_enabled() {
                index_set.insert(RuleFilter::Rule(Self::GROUP_NAME, Self::GROUP_RULES[34]));
            }
        }
        if let Some(rule) = self.use_valid_lang.as_ref() {
            if rule.is_enabled() {
                index_set.insert(RuleFilter::Rule(Self::GROUP_NAME, Self::GROUP_RULES[35]));
            }
        }
        index_set
    }
    fn get_disabled_rules(&self) -> FxHashSet<RuleFilter<'static>> {
        let mut index_set = FxHashSet::default();
        if let Some(rule) = self.no_access_key.as_ref() {
            if rule.is_disabled() {
                index_set.insert(RuleFilter::Rule(Self::GROUP_NAME, Self::GROUP_RULES[0]));
            }
        }
        if let Some(rule) = self.no_aria_hidden_on_focusable.as_ref() {
            if rule.is_disabled() {
                index_set.insert(RuleFilter::Rule(Self::GROUP_NAME, Self::GROUP_RULES[1]));
            }
        }
        if let Some(rule) = self.no_aria_unsupported_elements.as_ref() {
            if rule.is_disabled() {
                index_set.insert(RuleFilter::Rule(Self::GROUP_NAME, Self::GROUP_RULES[2]));
            }
        }
        if let Some(rule) = self.no_autofocus.as_ref() {
            if rule.is_disabled() {
                index_set.insert(RuleFilter::Rule(Self::GROUP_NAME, Self::GROUP_RULES[3]));
            }
        }
        if let Some(rule) = self.no_distracting_elements.as_ref() {
            if rule.is_disabled() {
                index_set.insert(RuleFilter::Rule(Self::GROUP_NAME, Self::GROUP_RULES[4]));
            }
        }
        if let Some(rule) = self.no_header_scope.as_ref() {
            if rule.is_disabled() {
                index_set.insert(RuleFilter::Rule(Self::GROUP_NAME, Self::GROUP_RULES[5]));
            }
        }
        if let Some(rule) = self.no_interactive_element_to_noninteractive_role.as_ref() {
            if rule.is_disabled() {
                index_set.insert(RuleFilter::Rule(Self::GROUP_NAME, Self::GROUP_RULES[6]));
            }
        }
        if let Some(rule) = self.no_label_without_control.as_ref() {
            if rule.is_disabled() {
                index_set.insert(RuleFilter::Rule(Self::GROUP_NAME, Self::GROUP_RULES[7]));
            }
        }
        if let Some(rule) = self.no_noninteractive_element_to_interactive_role.as_ref() {
            if rule.is_disabled() {
                index_set.insert(RuleFilter::Rule(Self::GROUP_NAME, Self::GROUP_RULES[8]));
            }
        }
        if let Some(rule) = self.no_noninteractive_tabindex.as_ref() {
            if rule.is_disabled() {
                index_set.insert(RuleFilter::Rule(Self::GROUP_NAME, Self::GROUP_RULES[9]));
            }
        }
        if let Some(rule) = self.no_positive_tabindex.as_ref() {
            if rule.is_disabled() {
                index_set.insert(RuleFilter::Rule(Self::GROUP_NAME, Self::GROUP_RULES[10]));
            }
        }
        if let Some(rule) = self.no_redundant_alt.as_ref() {
            if rule.is_disabled() {
                index_set.insert(RuleFilter::Rule(Self::GROUP_NAME, Self::GROUP_RULES[11]));
            }
        }
        if let Some(rule) = self.no_redundant_roles.as_ref() {
            if rule.is_disabled() {
                index_set.insert(RuleFilter::Rule(Self::GROUP_NAME, Self::GROUP_RULES[12]));
            }
        }
        if let Some(rule) = self.no_static_element_interactions.as_ref() {
            if rule.is_disabled() {
                index_set.insert(RuleFilter::Rule(Self::GROUP_NAME, Self::GROUP_RULES[13]));
            }
        }
        if let Some(rule) = self.no_svg_without_title.as_ref() {
            if rule.is_disabled() {
                index_set.insert(RuleFilter::Rule(Self::GROUP_NAME, Self::GROUP_RULES[14]));
            }
        }
        if let Some(rule) = self.use_alt_text.as_ref() {
            if rule.is_disabled() {
                index_set.insert(RuleFilter::Rule(Self::GROUP_NAME, Self::GROUP_RULES[15]));
            }
        }
        if let Some(rule) = self.use_anchor_content.as_ref() {
            if rule.is_disabled() {
                index_set.insert(RuleFilter::Rule(Self::GROUP_NAME, Self::GROUP_RULES[16]));
            }
        }
        if let Some(rule) = self.use_aria_activedescendant_with_tabindex.as_ref() {
            if rule.is_disabled() {
                index_set.insert(RuleFilter::Rule(Self::GROUP_NAME, Self::GROUP_RULES[17]));
            }
        }
        if let Some(rule) = self.use_aria_props_for_role.as_ref() {
            if rule.is_disabled() {
                index_set.insert(RuleFilter::Rule(Self::GROUP_NAME, Self::GROUP_RULES[18]));
            }
        }
        if let Some(rule) = self.use_aria_props_supported_by_role.as_ref() {
            if rule.is_disabled() {
                index_set.insert(RuleFilter::Rule(Self::GROUP_NAME, Self::GROUP_RULES[19]));
            }
        }
        if let Some(rule) = self.use_button_type.as_ref() {
            if rule.is_disabled() {
                index_set.insert(RuleFilter::Rule(Self::GROUP_NAME, Self::GROUP_RULES[20]));
            }
        }
        if let Some(rule) = self.use_focusable_interactive.as_ref() {
            if rule.is_disabled() {
                index_set.insert(RuleFilter::Rule(Self::GROUP_NAME, Self::GROUP_RULES[21]));
            }
        }
        if let Some(rule) = self.use_generic_font_names.as_ref() {
            if rule.is_disabled() {
                index_set.insert(RuleFilter::Rule(Self::GROUP_NAME, Self::GROUP_RULES[22]));
            }
        }
        if let Some(rule) = self.use_heading_content.as_ref() {
            if rule.is_disabled() {
                index_set.insert(RuleFilter::Rule(Self::GROUP_NAME, Self::GROUP_RULES[23]));
            }
        }
        if let Some(rule) = self.use_html_lang.as_ref() {
            if rule.is_disabled() {
                index_set.insert(RuleFilter::Rule(Self::GROUP_NAME, Self::GROUP_RULES[24]));
            }
        }
        if let Some(rule) = self.use_iframe_title.as_ref() {
            if rule.is_disabled() {
                index_set.insert(RuleFilter::Rule(Self::GROUP_NAME, Self::GROUP_RULES[25]));
            }
        }
        if let Some(rule) = self.use_key_with_click_events.as_ref() {
            if rule.is_disabled() {
                index_set.insert(RuleFilter::Rule(Self::GROUP_NAME, Self::GROUP_RULES[26]));
            }
        }
        if let Some(rule) = self.use_key_with_mouse_events.as_ref() {
            if rule.is_disabled() {
                index_set.insert(RuleFilter::Rule(Self::GROUP_NAME, Self::GROUP_RULES[27]));
            }
        }
        if let Some(rule) = self.use_media_caption.as_ref() {
            if rule.is_disabled() {
                index_set.insert(RuleFilter::Rule(Self::GROUP_NAME, Self::GROUP_RULES[28]));
            }
        }
        if let Some(rule) = self.use_semantic_elements.as_ref() {
            if rule.is_disabled() {
                index_set.insert(RuleFilter::Rule(Self::GROUP_NAME, Self::GROUP_RULES[29]));
            }
        }
        if let Some(rule) = self.use_valid_anchor.as_ref() {
            if rule.is_disabled() {
                index_set.insert(RuleFilter::Rule(Self::GROUP_NAME, Self::GROUP_RULES[30]));
            }
        }
        if let Some(rule) = self.use_valid_aria_props.as_ref() {
            if rule.is_disabled() {
                index_set.insert(RuleFilter::Rule(Self::GROUP_NAME, Self::GROUP_RULES[31]));
            }
        }
        if let Some(rule) = self.use_valid_aria_role.as_ref() {
            if rule.is_disabled() {
                index_set.insert(RuleFilter::Rule(Self::GROUP_NAME, Self::GROUP_RULES[32]));
            }
        }
        if let Some(rule) = self.use_valid_aria_values.as_ref() {
            if rule.is_disabled() {
                index_set.insert(RuleFilter::Rule(Self::GROUP_NAME, Self::GROUP_RULES[33]));
            }
        }
        if let Some(rule) = self.use_valid_autocomplete.as_ref() {
            if rule.is_disabled() {
                index_set.insert(RuleFilter::Rule(Self::GROUP_NAME, Self::GROUP_RULES[34]));
            }
        }
        if let Some(rule) = self.use_valid_lang.as_ref() {
            if rule.is_disabled() {
                index_set.insert(RuleFilter::Rule(Self::GROUP_NAME, Self::GROUP_RULES[35]));
            }
        }
        index_set
    }
    #[doc = r" Checks if, given a rule name, matches one of the rules contained in this category"]
    fn has_rule(rule_name: &str) -> Option<&'static str> {
        Some(Self::GROUP_RULES[Self::GROUP_RULES.binary_search(&rule_name).ok()?])
    }
    fn recommended_rules_as_filters() -> &'static [RuleFilter<'static>] {
        Self::RECOMMENDED_RULES_AS_FILTERS
    }
    fn all_rules_as_filters() -> &'static [RuleFilter<'static>] {
        Self::ALL_RULES_AS_FILTERS
    }
    #[doc = r" Select preset rules"]
    fn collect_preset_rules(
        &self,
        parent_is_recommended: bool,
        enabled_rules: &mut FxHashSet<RuleFilter<'static>>,
    ) {
        if self.is_recommended_true() || self.is_recommended_unset() && parent_is_recommended {
            enabled_rules.extend(Self::recommended_rules_as_filters());
        }
    }
    fn set_recommended(&mut self, value: Option<bool>) {
        self.recommended = value;
    }
    fn get_rule_configuration(
        &self,
        rule_name: &str,
    ) -> Option<(RulePlainConfiguration, Option<RuleOptions>)> {
        match rule_name {
            "noAccessKey" => self
                .no_access_key
                .as_ref()
                .map(|conf| (conf.level(), conf.get_options())),
            "noAriaHiddenOnFocusable" => self
                .no_aria_hidden_on_focusable
                .as_ref()
                .map(|conf| (conf.level(), conf.get_options())),
            "noAriaUnsupportedElements" => self
                .no_aria_unsupported_elements
                .as_ref()
                .map(|conf| (conf.level(), conf.get_options())),
            "noAutofocus" => self
                .no_autofocus
                .as_ref()
                .map(|conf| (conf.level(), conf.get_options())),
            "noDistractingElements" => self
                .no_distracting_elements
                .as_ref()
                .map(|conf| (conf.level(), conf.get_options())),
            "noHeaderScope" => self
                .no_header_scope
                .as_ref()
                .map(|conf| (conf.level(), conf.get_options())),
            "noInteractiveElementToNoninteractiveRole" => self
                .no_interactive_element_to_noninteractive_role
                .as_ref()
                .map(|conf| (conf.level(), conf.get_options())),
            "noLabelWithoutControl" => self
                .no_label_without_control
                .as_ref()
                .map(|conf| (conf.level(), conf.get_options())),
            "noNoninteractiveElementToInteractiveRole" => self
                .no_noninteractive_element_to_interactive_role
                .as_ref()
                .map(|conf| (conf.level(), conf.get_options())),
            "noNoninteractiveTabindex" => self
                .no_noninteractive_tabindex
                .as_ref()
                .map(|conf| (conf.level(), conf.get_options())),
            "noPositiveTabindex" => self
                .no_positive_tabindex
                .as_ref()
                .map(|conf| (conf.level(), conf.get_options())),
            "noRedundantAlt" => self
                .no_redundant_alt
                .as_ref()
                .map(|conf| (conf.level(), conf.get_options())),
            "noRedundantRoles" => self
                .no_redundant_roles
                .as_ref()
                .map(|conf| (conf.level(), conf.get_options())),
            "noStaticElementInteractions" => self
                .no_static_element_interactions
                .as_ref()
                .map(|conf| (conf.level(), conf.get_options())),
            "noSvgWithoutTitle" => self
                .no_svg_without_title
                .as_ref()
                .map(|conf| (conf.level(), conf.get_options())),
            "useAltText" => self
                .use_alt_text
                .as_ref()
                .map(|conf| (conf.level(), conf.get_options())),
            "useAnchorContent" => self
                .use_anchor_content
                .as_ref()
                .map(|conf| (conf.level(), conf.get_options())),
            "useAriaActivedescendantWithTabindex" => self
                .use_aria_activedescendant_with_tabindex
                .as_ref()
                .map(|conf| (conf.level(), conf.get_options())),
            "useAriaPropsForRole" => self
                .use_aria_props_for_role
                .as_ref()
                .map(|conf| (conf.level(), conf.get_options())),
            "useAriaPropsSupportedByRole" => self
                .use_aria_props_supported_by_role
                .as_ref()
                .map(|conf| (conf.level(), conf.get_options())),
            "useButtonType" => self
                .use_button_type
                .as_ref()
                .map(|conf| (conf.level(), conf.get_options())),
            "useFocusableInteractive" => self
                .use_focusable_interactive
                .as_ref()
                .map(|conf| (conf.level(), conf.get_options())),
            "useGenericFontNames" => self
                .use_generic_font_names
                .as_ref()
                .map(|conf| (conf.level(), conf.get_options())),
            "useHeadingContent" => self
                .use_heading_content
                .as_ref()
                .map(|conf| (conf.level(), conf.get_options())),
            "useHtmlLang" => self
                .use_html_lang
                .as_ref()
                .map(|conf| (conf.level(), conf.get_options())),
            "useIframeTitle" => self
                .use_iframe_title
                .as_ref()
                .map(|conf| (conf.level(), conf.get_options())),
            "useKeyWithClickEvents" => self
                .use_key_with_click_events
                .as_ref()
                .map(|conf| (conf.level(), conf.get_options())),
            "useKeyWithMouseEvents" => self
                .use_key_with_mouse_events
                .as_ref()
                .map(|conf| (conf.level(), conf.get_options())),
            "useMediaCaption" => self
                .use_media_caption
                .as_ref()
                .map(|conf| (conf.level(), conf.get_options())),
            "useSemanticElements" => self
                .use_semantic_elements
                .as_ref()
                .map(|conf| (conf.level(), conf.get_options())),
            "useValidAnchor" => self
                .use_valid_anchor
                .as_ref()
                .map(|conf| (conf.level(), conf.get_options())),
            "useValidAriaProps" => self
                .use_valid_aria_props
                .as_ref()
                .map(|conf| (conf.level(), conf.get_options())),
            "useValidAriaRole" => self
                .use_valid_aria_role
                .as_ref()
                .map(|conf| (conf.level(), conf.get_options())),
            "useValidAriaValues" => self
                .use_valid_aria_values
                .as_ref()
                .map(|conf| (conf.level(), conf.get_options())),
            "useValidAutocomplete" => self
                .use_valid_autocomplete
                .as_ref()
                .map(|conf| (conf.level(), conf.get_options())),
            "useValidLang" => self
                .use_valid_lang
                .as_ref()
                .map(|conf| (conf.level(), conf.get_options())),
            _ => None,
        }
    }
}
impl From<GroupPlainConfiguration> for A11y {
    fn from(value: GroupPlainConfiguration) -> Self {
        Self {
            recommended: None,
            no_access_key: Some(value.into()),
            no_aria_hidden_on_focusable: Some(value.into()),
            no_aria_unsupported_elements: Some(value.into()),
            no_autofocus: Some(value.into()),
            no_distracting_elements: Some(value.into()),
            no_header_scope: Some(value.into()),
            no_interactive_element_to_noninteractive_role: Some(value.into()),
            no_label_without_control: Some(value.into()),
            no_noninteractive_element_to_interactive_role: Some(value.into()),
            no_noninteractive_tabindex: Some(value.into()),
            no_positive_tabindex: Some(value.into()),
            no_redundant_alt: Some(value.into()),
            no_redundant_roles: Some(value.into()),
            no_static_element_interactions: Some(value.into()),
            no_svg_without_title: Some(value.into()),
            use_alt_text: Some(value.into()),
            use_anchor_content: Some(value.into()),
            use_aria_activedescendant_with_tabindex: Some(value.into()),
            use_aria_props_for_role: Some(value.into()),
            use_aria_props_supported_by_role: Some(value.into()),
            use_button_type: Some(value.into()),
            use_focusable_interactive: Some(value.into()),
            use_generic_font_names: Some(value.into()),
            use_heading_content: Some(value.into()),
            use_html_lang: Some(value.into()),
            use_iframe_title: Some(value.into()),
            use_key_with_click_events: Some(value.into()),
            use_key_with_mouse_events: Some(value.into()),
            use_media_caption: Some(value.into()),
            use_semantic_elements: Some(value.into()),
            use_valid_anchor: Some(value.into()),
            use_valid_aria_props: Some(value.into()),
            use_valid_aria_role: Some(value.into()),
            use_valid_aria_values: Some(value.into()),
            use_valid_autocomplete: Some(value.into()),
            use_valid_lang: Some(value.into()),
        }
    }
}
#[derive(Clone, Debug, Default, Deserialize, Deserializable, Eq, Merge, PartialEq, Serialize)]
#[cfg_attr(feature = "schema", derive(JsonSchema))]
#[serde(rename_all = "camelCase", default, deny_unknown_fields)]
#[doc = r" A list of rules that belong to this group"]
pub struct Complexity {
    #[doc = r" It enables the recommended rules for this group"]
    #[serde(skip_serializing_if = "Option::is_none")]
    pub recommended: Option<bool>,
    #[doc = "Disallow unclear usage of consecutive space characters in regular expression literals"]
    #[serde(skip_serializing_if = "Option::is_none")]
    pub no_adjacent_spaces_in_regex:
        Option<RuleFixConfiguration<biome_js_analyze::options::NoAdjacentSpacesInRegex>>,
    #[doc = "Disallow the use of arguments."]
    #[serde(skip_serializing_if = "Option::is_none")]
    pub no_arguments: Option<RuleConfiguration<biome_js_analyze::options::NoArguments>>,
    #[doc = "Disallow primitive type aliases and misleading types."]
    #[serde(skip_serializing_if = "Option::is_none")]
    pub no_banned_types: Option<RuleFixConfiguration<biome_js_analyze::options::NoBannedTypes>>,
    #[doc = "Disallow comma operator."]
    #[serde(skip_serializing_if = "Option::is_none")]
    pub no_comma_operator: Option<RuleConfiguration<biome_js_analyze::options::NoCommaOperator>>,
    #[doc = "Disallow empty type parameters in type aliases and interfaces."]
    #[serde(skip_serializing_if = "Option::is_none")]
    pub no_empty_type_parameters:
        Option<RuleConfiguration<biome_js_analyze::options::NoEmptyTypeParameters>>,
    #[doc = "Disallow functions that exceed a given Cognitive Complexity score."]
    #[serde(skip_serializing_if = "Option::is_none")]
    pub no_excessive_cognitive_complexity:
        Option<RuleConfiguration<biome_js_analyze::options::NoExcessiveCognitiveComplexity>>,
    #[doc = "This rule enforces a maximum depth to nested describe() in test files."]
    #[serde(skip_serializing_if = "Option::is_none")]
    pub no_excessive_nested_test_suites:
        Option<RuleConfiguration<biome_js_analyze::options::NoExcessiveNestedTestSuites>>,
    #[doc = "Disallow unnecessary boolean casts"]
    #[serde(skip_serializing_if = "Option::is_none")]
    pub no_extra_boolean_cast:
        Option<RuleFixConfiguration<biome_js_analyze::options::NoExtraBooleanCast>>,
    #[doc = "Disallow to use unnecessary callback on flatMap."]
    #[serde(skip_serializing_if = "Option::is_none")]
    pub no_flat_map_identity:
        Option<RuleFixConfiguration<biome_js_analyze::options::NoFlatMapIdentity>>,
    #[doc = "Prefer for...of statement instead of Array.forEach."]
    #[serde(skip_serializing_if = "Option::is_none")]
    pub no_for_each: Option<RuleConfiguration<biome_js_analyze::options::NoForEach>>,
    #[doc = "This rule reports when a class has no non-static members, such as for a class used exclusively as a static namespace."]
    #[serde(skip_serializing_if = "Option::is_none")]
    pub no_static_only_class:
        Option<RuleConfiguration<biome_js_analyze::options::NoStaticOnlyClass>>,
    #[doc = "Disallow this and super in static contexts."]
    #[serde(skip_serializing_if = "Option::is_none")]
    pub no_this_in_static: Option<RuleFixConfiguration<biome_js_analyze::options::NoThisInStatic>>,
    #[doc = "Disallow unnecessary catch clauses."]
    #[serde(skip_serializing_if = "Option::is_none")]
    pub no_useless_catch: Option<RuleFixConfiguration<biome_js_analyze::options::NoUselessCatch>>,
    #[doc = "Disallow unnecessary constructors."]
    #[serde(skip_serializing_if = "Option::is_none")]
    pub no_useless_constructor:
        Option<RuleFixConfiguration<biome_js_analyze::options::NoUselessConstructor>>,
    #[doc = "Avoid using unnecessary continue."]
    #[serde(skip_serializing_if = "Option::is_none")]
    pub no_useless_continue:
        Option<RuleFixConfiguration<biome_js_analyze::options::NoUselessContinue>>,
    #[doc = "Disallow empty exports that don't change anything in a module file."]
    #[serde(skip_serializing_if = "Option::is_none")]
    pub no_useless_empty_export:
        Option<RuleFixConfiguration<biome_js_analyze::options::NoUselessEmptyExport>>,
    #[doc = "Disallow unnecessary escape sequence in regular expression literals."]
    #[serde(skip_serializing_if = "Option::is_none")]
    pub no_useless_escape_in_regex:
        Option<RuleFixConfiguration<biome_js_analyze::options::NoUselessEscapeInRegex>>,
    #[doc = "Disallow unnecessary fragments"]
    #[serde(skip_serializing_if = "Option::is_none")]
    pub no_useless_fragments:
        Option<RuleFixConfiguration<biome_js_analyze::options::NoUselessFragments>>,
    #[doc = "Disallow unnecessary labels."]
    #[serde(skip_serializing_if = "Option::is_none")]
    pub no_useless_label: Option<RuleFixConfiguration<biome_js_analyze::options::NoUselessLabel>>,
    #[doc = "Disallow unnecessary nested block statements."]
    #[serde(skip_serializing_if = "Option::is_none")]
    pub no_useless_lone_block_statements:
        Option<RuleFixConfiguration<biome_js_analyze::options::NoUselessLoneBlockStatements>>,
    #[doc = "Disallow renaming import, export, and destructured assignments to the same name."]
    #[serde(skip_serializing_if = "Option::is_none")]
    pub no_useless_rename: Option<RuleFixConfiguration<biome_js_analyze::options::NoUselessRename>>,
    #[doc = "Disallow unnecessary concatenation of string or template literals."]
    #[serde(skip_serializing_if = "Option::is_none")]
    pub no_useless_string_concat:
        Option<RuleFixConfiguration<biome_js_analyze::options::NoUselessStringConcat>>,
    #[doc = "Disallow unnecessary String.raw function in template string literals without any escape sequence."]
    #[serde(skip_serializing_if = "Option::is_none")]
    pub no_useless_string_raw:
        Option<RuleConfiguration<biome_js_analyze::options::NoUselessStringRaw>>,
    #[doc = "Disallow useless case in switch statements."]
    #[serde(skip_serializing_if = "Option::is_none")]
    pub no_useless_switch_case:
        Option<RuleFixConfiguration<biome_js_analyze::options::NoUselessSwitchCase>>,
    #[doc = "Disallow ternary operators when simpler alternatives exist."]
    #[serde(skip_serializing_if = "Option::is_none")]
    pub no_useless_ternary:
        Option<RuleFixConfiguration<biome_js_analyze::options::NoUselessTernary>>,
    #[doc = "Disallow useless this aliasing."]
    #[serde(skip_serializing_if = "Option::is_none")]
    pub no_useless_this_alias:
        Option<RuleFixConfiguration<biome_js_analyze::options::NoUselessThisAlias>>,
    #[doc = "Disallow using any or unknown as type constraint."]
    #[serde(skip_serializing_if = "Option::is_none")]
    pub no_useless_type_constraint:
        Option<RuleFixConfiguration<biome_js_analyze::options::NoUselessTypeConstraint>>,
    #[doc = "Disallow initializing variables to undefined."]
    #[serde(skip_serializing_if = "Option::is_none")]
    pub no_useless_undefined_initialization:
        Option<RuleFixConfiguration<biome_js_analyze::options::NoUselessUndefinedInitialization>>,
    #[doc = "Disallow the use of void operators, which is not a familiar operator."]
    #[serde(skip_serializing_if = "Option::is_none")]
    pub no_void: Option<RuleConfiguration<biome_js_analyze::options::NoVoid>>,
    #[doc = "Use arrow functions over function expressions."]
    #[serde(skip_serializing_if = "Option::is_none")]
    pub use_arrow_function:
        Option<RuleFixConfiguration<biome_js_analyze::options::UseArrowFunction>>,
    #[doc = "Use Date.now() to get the number of milliseconds since the Unix Epoch."]
    #[serde(skip_serializing_if = "Option::is_none")]
    pub use_date_now: Option<RuleFixConfiguration<biome_js_analyze::options::UseDateNow>>,
    #[doc = "Promotes the use of .flatMap() when map().flat() are used together."]
    #[serde(skip_serializing_if = "Option::is_none")]
    pub use_flat_map: Option<RuleFixConfiguration<biome_js_analyze::options::UseFlatMap>>,
    #[doc = "Enforce the usage of a literal access to properties over computed property access."]
    #[serde(skip_serializing_if = "Option::is_none")]
    pub use_literal_keys: Option<RuleFixConfiguration<biome_js_analyze::options::UseLiteralKeys>>,
    #[doc = "Disallow parseInt() and Number.parseInt() in favor of binary, octal, and hexadecimal literals"]
    #[serde(skip_serializing_if = "Option::is_none")]
    pub use_numeric_literals:
        Option<RuleFixConfiguration<biome_js_analyze::options::UseNumericLiterals>>,
    #[doc = "Enforce using concise optional chain instead of chained logical expressions."]
    #[serde(skip_serializing_if = "Option::is_none")]
    pub use_optional_chain:
        Option<RuleFixConfiguration<biome_js_analyze::options::UseOptionalChain>>,
    #[doc = "Enforce the use of the regular expression literals instead of the RegExp constructor if possible."]
    #[serde(skip_serializing_if = "Option::is_none")]
    pub use_regex_literals:
        Option<RuleFixConfiguration<biome_js_analyze::options::UseRegexLiterals>>,
    #[doc = "Disallow number literal object member names which are not base 10 or use underscore as separator."]
    #[serde(skip_serializing_if = "Option::is_none")]
    pub use_simple_number_keys:
        Option<RuleFixConfiguration<biome_js_analyze::options::UseSimpleNumberKeys>>,
    #[doc = "Discard redundant terms from logical expressions."]
    #[serde(skip_serializing_if = "Option::is_none")]
    pub use_simplified_logic_expression:
        Option<RuleFixConfiguration<biome_js_analyze::options::UseSimplifiedLogicExpression>>,
    #[doc = "Enforce the use of while loops instead of for loops when the initializer and update expressions are not needed."]
    #[serde(skip_serializing_if = "Option::is_none")]
    pub use_while: Option<RuleFixConfiguration<biome_js_analyze::options::UseWhile>>,
}
impl Complexity {
    const GROUP_NAME: &'static str = "complexity";
    pub(crate) const GROUP_RULES: &'static [&'static str] = &[
        "noAdjacentSpacesInRegex",
        "noArguments",
        "noBannedTypes",
        "noCommaOperator",
        "noEmptyTypeParameters",
        "noExcessiveCognitiveComplexity",
        "noExcessiveNestedTestSuites",
        "noExtraBooleanCast",
        "noFlatMapIdentity",
        "noForEach",
        "noStaticOnlyClass",
        "noThisInStatic",
        "noUselessCatch",
        "noUselessConstructor",
        "noUselessContinue",
        "noUselessEmptyExport",
        "noUselessEscapeInRegex",
        "noUselessFragments",
        "noUselessLabel",
        "noUselessLoneBlockStatements",
        "noUselessRename",
        "noUselessStringConcat",
        "noUselessStringRaw",
        "noUselessSwitchCase",
        "noUselessTernary",
        "noUselessThisAlias",
        "noUselessTypeConstraint",
        "noUselessUndefinedInitialization",
        "noVoid",
        "useArrowFunction",
        "useDateNow",
        "useFlatMap",
        "useLiteralKeys",
        "useNumericLiterals",
        "useOptionalChain",
        "useRegexLiterals",
        "useSimpleNumberKeys",
        "useSimplifiedLogicExpression",
        "useWhile",
    ];
    const RECOMMENDED_RULES_AS_FILTERS: &'static [RuleFilter<'static>] = &[
        RuleFilter::Rule(Self::GROUP_NAME, Self::GROUP_RULES[0]),
        RuleFilter::Rule(Self::GROUP_NAME, Self::GROUP_RULES[1]),
        RuleFilter::Rule(Self::GROUP_NAME, Self::GROUP_RULES[2]),
        RuleFilter::Rule(Self::GROUP_NAME, Self::GROUP_RULES[3]),
        RuleFilter::Rule(Self::GROUP_NAME, Self::GROUP_RULES[4]),
        RuleFilter::Rule(Self::GROUP_NAME, Self::GROUP_RULES[7]),
        RuleFilter::Rule(Self::GROUP_NAME, Self::GROUP_RULES[8]),
        RuleFilter::Rule(Self::GROUP_NAME, Self::GROUP_RULES[10]),
        RuleFilter::Rule(Self::GROUP_NAME, Self::GROUP_RULES[11]),
        RuleFilter::Rule(Self::GROUP_NAME, Self::GROUP_RULES[12]),
        RuleFilter::Rule(Self::GROUP_NAME, Self::GROUP_RULES[13]),
        RuleFilter::Rule(Self::GROUP_NAME, Self::GROUP_RULES[14]),
        RuleFilter::Rule(Self::GROUP_NAME, Self::GROUP_RULES[15]),
        RuleFilter::Rule(Self::GROUP_NAME, Self::GROUP_RULES[16]),
        RuleFilter::Rule(Self::GROUP_NAME, Self::GROUP_RULES[17]),
        RuleFilter::Rule(Self::GROUP_NAME, Self::GROUP_RULES[18]),
        RuleFilter::Rule(Self::GROUP_NAME, Self::GROUP_RULES[19]),
        RuleFilter::Rule(Self::GROUP_NAME, Self::GROUP_RULES[20]),
        RuleFilter::Rule(Self::GROUP_NAME, Self::GROUP_RULES[22]),
        RuleFilter::Rule(Self::GROUP_NAME, Self::GROUP_RULES[23]),
        RuleFilter::Rule(Self::GROUP_NAME, Self::GROUP_RULES[24]),
        RuleFilter::Rule(Self::GROUP_NAME, Self::GROUP_RULES[25]),
        RuleFilter::Rule(Self::GROUP_NAME, Self::GROUP_RULES[26]),
        RuleFilter::Rule(Self::GROUP_NAME, Self::GROUP_RULES[27]),
        RuleFilter::Rule(Self::GROUP_NAME, Self::GROUP_RULES[29]),
        RuleFilter::Rule(Self::GROUP_NAME, Self::GROUP_RULES[30]),
        RuleFilter::Rule(Self::GROUP_NAME, Self::GROUP_RULES[31]),
        RuleFilter::Rule(Self::GROUP_NAME, Self::GROUP_RULES[32]),
        RuleFilter::Rule(Self::GROUP_NAME, Self::GROUP_RULES[33]),
        RuleFilter::Rule(Self::GROUP_NAME, Self::GROUP_RULES[34]),
        RuleFilter::Rule(Self::GROUP_NAME, Self::GROUP_RULES[35]),
        RuleFilter::Rule(Self::GROUP_NAME, Self::GROUP_RULES[36]),
    ];
    const ALL_RULES_AS_FILTERS: &'static [RuleFilter<'static>] = &[
        RuleFilter::Rule(Self::GROUP_NAME, Self::GROUP_RULES[0]),
        RuleFilter::Rule(Self::GROUP_NAME, Self::GROUP_RULES[1]),
        RuleFilter::Rule(Self::GROUP_NAME, Self::GROUP_RULES[2]),
        RuleFilter::Rule(Self::GROUP_NAME, Self::GROUP_RULES[3]),
        RuleFilter::Rule(Self::GROUP_NAME, Self::GROUP_RULES[4]),
        RuleFilter::Rule(Self::GROUP_NAME, Self::GROUP_RULES[5]),
        RuleFilter::Rule(Self::GROUP_NAME, Self::GROUP_RULES[6]),
        RuleFilter::Rule(Self::GROUP_NAME, Self::GROUP_RULES[7]),
        RuleFilter::Rule(Self::GROUP_NAME, Self::GROUP_RULES[8]),
        RuleFilter::Rule(Self::GROUP_NAME, Self::GROUP_RULES[9]),
        RuleFilter::Rule(Self::GROUP_NAME, Self::GROUP_RULES[10]),
        RuleFilter::Rule(Self::GROUP_NAME, Self::GROUP_RULES[11]),
        RuleFilter::Rule(Self::GROUP_NAME, Self::GROUP_RULES[12]),
        RuleFilter::Rule(Self::GROUP_NAME, Self::GROUP_RULES[13]),
        RuleFilter::Rule(Self::GROUP_NAME, Self::GROUP_RULES[14]),
        RuleFilter::Rule(Self::GROUP_NAME, Self::GROUP_RULES[15]),
        RuleFilter::Rule(Self::GROUP_NAME, Self::GROUP_RULES[16]),
        RuleFilter::Rule(Self::GROUP_NAME, Self::GROUP_RULES[17]),
        RuleFilter::Rule(Self::GROUP_NAME, Self::GROUP_RULES[18]),
        RuleFilter::Rule(Self::GROUP_NAME, Self::GROUP_RULES[19]),
        RuleFilter::Rule(Self::GROUP_NAME, Self::GROUP_RULES[20]),
        RuleFilter::Rule(Self::GROUP_NAME, Self::GROUP_RULES[21]),
        RuleFilter::Rule(Self::GROUP_NAME, Self::GROUP_RULES[22]),
        RuleFilter::Rule(Self::GROUP_NAME, Self::GROUP_RULES[23]),
        RuleFilter::Rule(Self::GROUP_NAME, Self::GROUP_RULES[24]),
        RuleFilter::Rule(Self::GROUP_NAME, Self::GROUP_RULES[25]),
        RuleFilter::Rule(Self::GROUP_NAME, Self::GROUP_RULES[26]),
        RuleFilter::Rule(Self::GROUP_NAME, Self::GROUP_RULES[27]),
        RuleFilter::Rule(Self::GROUP_NAME, Self::GROUP_RULES[28]),
        RuleFilter::Rule(Self::GROUP_NAME, Self::GROUP_RULES[29]),
        RuleFilter::Rule(Self::GROUP_NAME, Self::GROUP_RULES[30]),
        RuleFilter::Rule(Self::GROUP_NAME, Self::GROUP_RULES[31]),
        RuleFilter::Rule(Self::GROUP_NAME, Self::GROUP_RULES[32]),
        RuleFilter::Rule(Self::GROUP_NAME, Self::GROUP_RULES[33]),
        RuleFilter::Rule(Self::GROUP_NAME, Self::GROUP_RULES[34]),
        RuleFilter::Rule(Self::GROUP_NAME, Self::GROUP_RULES[35]),
        RuleFilter::Rule(Self::GROUP_NAME, Self::GROUP_RULES[36]),
        RuleFilter::Rule(Self::GROUP_NAME, Self::GROUP_RULES[37]),
        RuleFilter::Rule(Self::GROUP_NAME, Self::GROUP_RULES[38]),
    ];
}
impl RuleGroupExt for Complexity {
    fn is_recommended_true(&self) -> bool {
        matches!(self.recommended, Some(true))
    }
    fn is_recommended_unset(&self) -> bool {
        self.recommended.is_none()
    }
    fn get_enabled_rules(&self) -> FxHashSet<RuleFilter<'static>> {
        let mut index_set = FxHashSet::default();
        if let Some(rule) = self.no_adjacent_spaces_in_regex.as_ref() {
            if rule.is_enabled() {
                index_set.insert(RuleFilter::Rule(Self::GROUP_NAME, Self::GROUP_RULES[0]));
            }
        }
        if let Some(rule) = self.no_arguments.as_ref() {
            if rule.is_enabled() {
                index_set.insert(RuleFilter::Rule(Self::GROUP_NAME, Self::GROUP_RULES[1]));
            }
        }
        if let Some(rule) = self.no_banned_types.as_ref() {
            if rule.is_enabled() {
                index_set.insert(RuleFilter::Rule(Self::GROUP_NAME, Self::GROUP_RULES[2]));
            }
        }
        if let Some(rule) = self.no_comma_operator.as_ref() {
            if rule.is_enabled() {
                index_set.insert(RuleFilter::Rule(Self::GROUP_NAME, Self::GROUP_RULES[3]));
            }
        }
        if let Some(rule) = self.no_empty_type_parameters.as_ref() {
            if rule.is_enabled() {
                index_set.insert(RuleFilter::Rule(Self::GROUP_NAME, Self::GROUP_RULES[4]));
            }
        }
        if let Some(rule) = self.no_excessive_cognitive_complexity.as_ref() {
            if rule.is_enabled() {
                index_set.insert(RuleFilter::Rule(Self::GROUP_NAME, Self::GROUP_RULES[5]));
            }
        }
        if let Some(rule) = self.no_excessive_nested_test_suites.as_ref() {
            if rule.is_enabled() {
                index_set.insert(RuleFilter::Rule(Self::GROUP_NAME, Self::GROUP_RULES[6]));
            }
        }
        if let Some(rule) = self.no_extra_boolean_cast.as_ref() {
            if rule.is_enabled() {
                index_set.insert(RuleFilter::Rule(Self::GROUP_NAME, Self::GROUP_RULES[7]));
            }
        }
        if let Some(rule) = self.no_flat_map_identity.as_ref() {
            if rule.is_enabled() {
                index_set.insert(RuleFilter::Rule(Self::GROUP_NAME, Self::GROUP_RULES[8]));
            }
        }
        if let Some(rule) = self.no_for_each.as_ref() {
            if rule.is_enabled() {
                index_set.insert(RuleFilter::Rule(Self::GROUP_NAME, Self::GROUP_RULES[9]));
            }
        }
        if let Some(rule) = self.no_static_only_class.as_ref() {
            if rule.is_enabled() {
                index_set.insert(RuleFilter::Rule(Self::GROUP_NAME, Self::GROUP_RULES[10]));
            }
        }
        if let Some(rule) = self.no_this_in_static.as_ref() {
            if rule.is_enabled() {
                index_set.insert(RuleFilter::Rule(Self::GROUP_NAME, Self::GROUP_RULES[11]));
            }
        }
        if let Some(rule) = self.no_useless_catch.as_ref() {
            if rule.is_enabled() {
                index_set.insert(RuleFilter::Rule(Self::GROUP_NAME, Self::GROUP_RULES[12]));
            }
        }
        if let Some(rule) = self.no_useless_constructor.as_ref() {
            if rule.is_enabled() {
                index_set.insert(RuleFilter::Rule(Self::GROUP_NAME, Self::GROUP_RULES[13]));
            }
        }
        if let Some(rule) = self.no_useless_continue.as_ref() {
            if rule.is_enabled() {
                index_set.insert(RuleFilter::Rule(Self::GROUP_NAME, Self::GROUP_RULES[14]));
            }
        }
        if let Some(rule) = self.no_useless_empty_export.as_ref() {
            if rule.is_enabled() {
                index_set.insert(RuleFilter::Rule(Self::GROUP_NAME, Self::GROUP_RULES[15]));
            }
        }
        if let Some(rule) = self.no_useless_escape_in_regex.as_ref() {
            if rule.is_enabled() {
                index_set.insert(RuleFilter::Rule(Self::GROUP_NAME, Self::GROUP_RULES[16]));
            }
        }
        if let Some(rule) = self.no_useless_fragments.as_ref() {
            if rule.is_enabled() {
                index_set.insert(RuleFilter::Rule(Self::GROUP_NAME, Self::GROUP_RULES[17]));
            }
        }
        if let Some(rule) = self.no_useless_label.as_ref() {
            if rule.is_enabled() {
                index_set.insert(RuleFilter::Rule(Self::GROUP_NAME, Self::GROUP_RULES[18]));
            }
        }
        if let Some(rule) = self.no_useless_lone_block_statements.as_ref() {
            if rule.is_enabled() {
                index_set.insert(RuleFilter::Rule(Self::GROUP_NAME, Self::GROUP_RULES[19]));
            }
        }
        if let Some(rule) = self.no_useless_rename.as_ref() {
            if rule.is_enabled() {
                index_set.insert(RuleFilter::Rule(Self::GROUP_NAME, Self::GROUP_RULES[20]));
            }
        }
        if let Some(rule) = self.no_useless_string_concat.as_ref() {
            if rule.is_enabled() {
                index_set.insert(RuleFilter::Rule(Self::GROUP_NAME, Self::GROUP_RULES[21]));
            }
        }
        if let Some(rule) = self.no_useless_string_raw.as_ref() {
            if rule.is_enabled() {
                index_set.insert(RuleFilter::Rule(Self::GROUP_NAME, Self::GROUP_RULES[22]));
            }
        }
        if let Some(rule) = self.no_useless_switch_case.as_ref() {
            if rule.is_enabled() {
                index_set.insert(RuleFilter::Rule(Self::GROUP_NAME, Self::GROUP_RULES[23]));
            }
        }
        if let Some(rule) = self.no_useless_ternary.as_ref() {
            if rule.is_enabled() {
                index_set.insert(RuleFilter::Rule(Self::GROUP_NAME, Self::GROUP_RULES[24]));
            }
        }
        if let Some(rule) = self.no_useless_this_alias.as_ref() {
            if rule.is_enabled() {
                index_set.insert(RuleFilter::Rule(Self::GROUP_NAME, Self::GROUP_RULES[25]));
            }
        }
        if let Some(rule) = self.no_useless_type_constraint.as_ref() {
            if rule.is_enabled() {
                index_set.insert(RuleFilter::Rule(Self::GROUP_NAME, Self::GROUP_RULES[26]));
            }
        }
        if let Some(rule) = self.no_useless_undefined_initialization.as_ref() {
            if rule.is_enabled() {
                index_set.insert(RuleFilter::Rule(Self::GROUP_NAME, Self::GROUP_RULES[27]));
            }
        }
        if let Some(rule) = self.no_void.as_ref() {
            if rule.is_enabled() {
                index_set.insert(RuleFilter::Rule(Self::GROUP_NAME, Self::GROUP_RULES[28]));
            }
        }
        if let Some(rule) = self.use_arrow_function.as_ref() {
            if rule.is_enabled() {
                index_set.insert(RuleFilter::Rule(Self::GROUP_NAME, Self::GROUP_RULES[29]));
            }
        }
        if let Some(rule) = self.use_date_now.as_ref() {
            if rule.is_enabled() {
                index_set.insert(RuleFilter::Rule(Self::GROUP_NAME, Self::GROUP_RULES[30]));
            }
        }
        if let Some(rule) = self.use_flat_map.as_ref() {
            if rule.is_enabled() {
                index_set.insert(RuleFilter::Rule(Self::GROUP_NAME, Self::GROUP_RULES[31]));
            }
        }
        if let Some(rule) = self.use_literal_keys.as_ref() {
            if rule.is_enabled() {
                index_set.insert(RuleFilter::Rule(Self::GROUP_NAME, Self::GROUP_RULES[32]));
            }
        }
        if let Some(rule) = self.use_numeric_literals.as_ref() {
            if rule.is_enabled() {
                index_set.insert(RuleFilter::Rule(Self::GROUP_NAME, Self::GROUP_RULES[33]));
            }
        }
        if let Some(rule) = self.use_optional_chain.as_ref() {
            if rule.is_enabled() {
                index_set.insert(RuleFilter::Rule(Self::GROUP_NAME, Self::GROUP_RULES[34]));
            }
        }
        if let Some(rule) = self.use_regex_literals.as_ref() {
            if rule.is_enabled() {
                index_set.insert(RuleFilter::Rule(Self::GROUP_NAME, Self::GROUP_RULES[35]));
            }
        }
        if let Some(rule) = self.use_simple_number_keys.as_ref() {
            if rule.is_enabled() {
                index_set.insert(RuleFilter::Rule(Self::GROUP_NAME, Self::GROUP_RULES[36]));
            }
        }
        if let Some(rule) = self.use_simplified_logic_expression.as_ref() {
            if rule.is_enabled() {
                index_set.insert(RuleFilter::Rule(Self::GROUP_NAME, Self::GROUP_RULES[37]));
            }
        }
        if let Some(rule) = self.use_while.as_ref() {
            if rule.is_enabled() {
                index_set.insert(RuleFilter::Rule(Self::GROUP_NAME, Self::GROUP_RULES[38]));
            }
        }
        index_set
    }
    fn get_disabled_rules(&self) -> FxHashSet<RuleFilter<'static>> {
        let mut index_set = FxHashSet::default();
        if let Some(rule) = self.no_adjacent_spaces_in_regex.as_ref() {
            if rule.is_disabled() {
                index_set.insert(RuleFilter::Rule(Self::GROUP_NAME, Self::GROUP_RULES[0]));
            }
        }
        if let Some(rule) = self.no_arguments.as_ref() {
            if rule.is_disabled() {
                index_set.insert(RuleFilter::Rule(Self::GROUP_NAME, Self::GROUP_RULES[1]));
            }
        }
        if let Some(rule) = self.no_banned_types.as_ref() {
            if rule.is_disabled() {
                index_set.insert(RuleFilter::Rule(Self::GROUP_NAME, Self::GROUP_RULES[2]));
            }
        }
        if let Some(rule) = self.no_comma_operator.as_ref() {
            if rule.is_disabled() {
                index_set.insert(RuleFilter::Rule(Self::GROUP_NAME, Self::GROUP_RULES[3]));
            }
        }
        if let Some(rule) = self.no_empty_type_parameters.as_ref() {
            if rule.is_disabled() {
                index_set.insert(RuleFilter::Rule(Self::GROUP_NAME, Self::GROUP_RULES[4]));
            }
        }
        if let Some(rule) = self.no_excessive_cognitive_complexity.as_ref() {
            if rule.is_disabled() {
                index_set.insert(RuleFilter::Rule(Self::GROUP_NAME, Self::GROUP_RULES[5]));
            }
        }
        if let Some(rule) = self.no_excessive_nested_test_suites.as_ref() {
            if rule.is_disabled() {
                index_set.insert(RuleFilter::Rule(Self::GROUP_NAME, Self::GROUP_RULES[6]));
            }
        }
        if let Some(rule) = self.no_extra_boolean_cast.as_ref() {
            if rule.is_disabled() {
                index_set.insert(RuleFilter::Rule(Self::GROUP_NAME, Self::GROUP_RULES[7]));
            }
        }
        if let Some(rule) = self.no_flat_map_identity.as_ref() {
            if rule.is_disabled() {
                index_set.insert(RuleFilter::Rule(Self::GROUP_NAME, Self::GROUP_RULES[8]));
            }
        }
        if let Some(rule) = self.no_for_each.as_ref() {
            if rule.is_disabled() {
                index_set.insert(RuleFilter::Rule(Self::GROUP_NAME, Self::GROUP_RULES[9]));
            }
        }
        if let Some(rule) = self.no_static_only_class.as_ref() {
            if rule.is_disabled() {
                index_set.insert(RuleFilter::Rule(Self::GROUP_NAME, Self::GROUP_RULES[10]));
            }
        }
        if let Some(rule) = self.no_this_in_static.as_ref() {
            if rule.is_disabled() {
                index_set.insert(RuleFilter::Rule(Self::GROUP_NAME, Self::GROUP_RULES[11]));
            }
        }
        if let Some(rule) = self.no_useless_catch.as_ref() {
            if rule.is_disabled() {
                index_set.insert(RuleFilter::Rule(Self::GROUP_NAME, Self::GROUP_RULES[12]));
            }
        }
        if let Some(rule) = self.no_useless_constructor.as_ref() {
            if rule.is_disabled() {
                index_set.insert(RuleFilter::Rule(Self::GROUP_NAME, Self::GROUP_RULES[13]));
            }
        }
        if let Some(rule) = self.no_useless_continue.as_ref() {
            if rule.is_disabled() {
                index_set.insert(RuleFilter::Rule(Self::GROUP_NAME, Self::GROUP_RULES[14]));
            }
        }
        if let Some(rule) = self.no_useless_empty_export.as_ref() {
            if rule.is_disabled() {
                index_set.insert(RuleFilter::Rule(Self::GROUP_NAME, Self::GROUP_RULES[15]));
            }
        }
        if let Some(rule) = self.no_useless_escape_in_regex.as_ref() {
            if rule.is_disabled() {
                index_set.insert(RuleFilter::Rule(Self::GROUP_NAME, Self::GROUP_RULES[16]));
            }
        }
        if let Some(rule) = self.no_useless_fragments.as_ref() {
            if rule.is_disabled() {
                index_set.insert(RuleFilter::Rule(Self::GROUP_NAME, Self::GROUP_RULES[17]));
            }
        }
        if let Some(rule) = self.no_useless_label.as_ref() {
            if rule.is_disabled() {
                index_set.insert(RuleFilter::Rule(Self::GROUP_NAME, Self::GROUP_RULES[18]));
            }
        }
        if let Some(rule) = self.no_useless_lone_block_statements.as_ref() {
            if rule.is_disabled() {
                index_set.insert(RuleFilter::Rule(Self::GROUP_NAME, Self::GROUP_RULES[19]));
            }
        }
        if let Some(rule) = self.no_useless_rename.as_ref() {
            if rule.is_disabled() {
                index_set.insert(RuleFilter::Rule(Self::GROUP_NAME, Self::GROUP_RULES[20]));
            }
        }
        if let Some(rule) = self.no_useless_string_concat.as_ref() {
            if rule.is_disabled() {
                index_set.insert(RuleFilter::Rule(Self::GROUP_NAME, Self::GROUP_RULES[21]));
            }
        }
        if let Some(rule) = self.no_useless_string_raw.as_ref() {
            if rule.is_disabled() {
                index_set.insert(RuleFilter::Rule(Self::GROUP_NAME, Self::GROUP_RULES[22]));
            }
        }
        if let Some(rule) = self.no_useless_switch_case.as_ref() {
            if rule.is_disabled() {
                index_set.insert(RuleFilter::Rule(Self::GROUP_NAME, Self::GROUP_RULES[23]));
            }
        }
        if let Some(rule) = self.no_useless_ternary.as_ref() {
            if rule.is_disabled() {
                index_set.insert(RuleFilter::Rule(Self::GROUP_NAME, Self::GROUP_RULES[24]));
            }
        }
        if let Some(rule) = self.no_useless_this_alias.as_ref() {
            if rule.is_disabled() {
                index_set.insert(RuleFilter::Rule(Self::GROUP_NAME, Self::GROUP_RULES[25]));
            }
        }
        if let Some(rule) = self.no_useless_type_constraint.as_ref() {
            if rule.is_disabled() {
                index_set.insert(RuleFilter::Rule(Self::GROUP_NAME, Self::GROUP_RULES[26]));
            }
        }
        if let Some(rule) = self.no_useless_undefined_initialization.as_ref() {
            if rule.is_disabled() {
                index_set.insert(RuleFilter::Rule(Self::GROUP_NAME, Self::GROUP_RULES[27]));
            }
        }
        if let Some(rule) = self.no_void.as_ref() {
            if rule.is_disabled() {
                index_set.insert(RuleFilter::Rule(Self::GROUP_NAME, Self::GROUP_RULES[28]));
            }
        }
        if let Some(rule) = self.use_arrow_function.as_ref() {
            if rule.is_disabled() {
                index_set.insert(RuleFilter::Rule(Self::GROUP_NAME, Self::GROUP_RULES[29]));
            }
        }
        if let Some(rule) = self.use_date_now.as_ref() {
            if rule.is_disabled() {
                index_set.insert(RuleFilter::Rule(Self::GROUP_NAME, Self::GROUP_RULES[30]));
            }
        }
        if let Some(rule) = self.use_flat_map.as_ref() {
            if rule.is_disabled() {
                index_set.insert(RuleFilter::Rule(Self::GROUP_NAME, Self::GROUP_RULES[31]));
            }
        }
        if let Some(rule) = self.use_literal_keys.as_ref() {
            if rule.is_disabled() {
                index_set.insert(RuleFilter::Rule(Self::GROUP_NAME, Self::GROUP_RULES[32]));
            }
        }
        if let Some(rule) = self.use_numeric_literals.as_ref() {
            if rule.is_disabled() {
                index_set.insert(RuleFilter::Rule(Self::GROUP_NAME, Self::GROUP_RULES[33]));
            }
        }
        if let Some(rule) = self.use_optional_chain.as_ref() {
            if rule.is_disabled() {
                index_set.insert(RuleFilter::Rule(Self::GROUP_NAME, Self::GROUP_RULES[34]));
            }
        }
        if let Some(rule) = self.use_regex_literals.as_ref() {
            if rule.is_disabled() {
                index_set.insert(RuleFilter::Rule(Self::GROUP_NAME, Self::GROUP_RULES[35]));
            }
        }
        if let Some(rule) = self.use_simple_number_keys.as_ref() {
            if rule.is_disabled() {
                index_set.insert(RuleFilter::Rule(Self::GROUP_NAME, Self::GROUP_RULES[36]));
            }
        }
        if let Some(rule) = self.use_simplified_logic_expression.as_ref() {
            if rule.is_disabled() {
                index_set.insert(RuleFilter::Rule(Self::GROUP_NAME, Self::GROUP_RULES[37]));
            }
        }
        if let Some(rule) = self.use_while.as_ref() {
            if rule.is_disabled() {
                index_set.insert(RuleFilter::Rule(Self::GROUP_NAME, Self::GROUP_RULES[38]));
            }
        }
        index_set
    }
    #[doc = r" Checks if, given a rule name, matches one of the rules contained in this category"]
    fn has_rule(rule_name: &str) -> Option<&'static str> {
        Some(Self::GROUP_RULES[Self::GROUP_RULES.binary_search(&rule_name).ok()?])
    }
    fn recommended_rules_as_filters() -> &'static [RuleFilter<'static>] {
        Self::RECOMMENDED_RULES_AS_FILTERS
    }
    fn all_rules_as_filters() -> &'static [RuleFilter<'static>] {
        Self::ALL_RULES_AS_FILTERS
    }
    #[doc = r" Select preset rules"]
    fn collect_preset_rules(
        &self,
        parent_is_recommended: bool,
        enabled_rules: &mut FxHashSet<RuleFilter<'static>>,
    ) {
        if self.is_recommended_true() || self.is_recommended_unset() && parent_is_recommended {
            enabled_rules.extend(Self::recommended_rules_as_filters());
        }
    }
    fn set_recommended(&mut self, value: Option<bool>) {
        self.recommended = value;
    }
    fn get_rule_configuration(
        &self,
        rule_name: &str,
    ) -> Option<(RulePlainConfiguration, Option<RuleOptions>)> {
        match rule_name {
            "noAdjacentSpacesInRegex" => self
                .no_adjacent_spaces_in_regex
                .as_ref()
                .map(|conf| (conf.level(), conf.get_options())),
            "noArguments" => self
                .no_arguments
                .as_ref()
                .map(|conf| (conf.level(), conf.get_options())),
            "noBannedTypes" => self
                .no_banned_types
                .as_ref()
                .map(|conf| (conf.level(), conf.get_options())),
            "noCommaOperator" => self
                .no_comma_operator
                .as_ref()
                .map(|conf| (conf.level(), conf.get_options())),
            "noEmptyTypeParameters" => self
                .no_empty_type_parameters
                .as_ref()
                .map(|conf| (conf.level(), conf.get_options())),
            "noExcessiveCognitiveComplexity" => self
                .no_excessive_cognitive_complexity
                .as_ref()
                .map(|conf| (conf.level(), conf.get_options())),
            "noExcessiveNestedTestSuites" => self
                .no_excessive_nested_test_suites
                .as_ref()
                .map(|conf| (conf.level(), conf.get_options())),
            "noExtraBooleanCast" => self
                .no_extra_boolean_cast
                .as_ref()
                .map(|conf| (conf.level(), conf.get_options())),
            "noFlatMapIdentity" => self
                .no_flat_map_identity
                .as_ref()
                .map(|conf| (conf.level(), conf.get_options())),
            "noForEach" => self
                .no_for_each
                .as_ref()
                .map(|conf| (conf.level(), conf.get_options())),
            "noStaticOnlyClass" => self
                .no_static_only_class
                .as_ref()
                .map(|conf| (conf.level(), conf.get_options())),
            "noThisInStatic" => self
                .no_this_in_static
                .as_ref()
                .map(|conf| (conf.level(), conf.get_options())),
            "noUselessCatch" => self
                .no_useless_catch
                .as_ref()
                .map(|conf| (conf.level(), conf.get_options())),
            "noUselessConstructor" => self
                .no_useless_constructor
                .as_ref()
                .map(|conf| (conf.level(), conf.get_options())),
            "noUselessContinue" => self
                .no_useless_continue
                .as_ref()
                .map(|conf| (conf.level(), conf.get_options())),
            "noUselessEmptyExport" => self
                .no_useless_empty_export
                .as_ref()
                .map(|conf| (conf.level(), conf.get_options())),
            "noUselessEscapeInRegex" => self
                .no_useless_escape_in_regex
                .as_ref()
                .map(|conf| (conf.level(), conf.get_options())),
            "noUselessFragments" => self
                .no_useless_fragments
                .as_ref()
                .map(|conf| (conf.level(), conf.get_options())),
            "noUselessLabel" => self
                .no_useless_label
                .as_ref()
                .map(|conf| (conf.level(), conf.get_options())),
            "noUselessLoneBlockStatements" => self
                .no_useless_lone_block_statements
                .as_ref()
                .map(|conf| (conf.level(), conf.get_options())),
            "noUselessRename" => self
                .no_useless_rename
                .as_ref()
                .map(|conf| (conf.level(), conf.get_options())),
            "noUselessStringConcat" => self
                .no_useless_string_concat
                .as_ref()
                .map(|conf| (conf.level(), conf.get_options())),
            "noUselessStringRaw" => self
                .no_useless_string_raw
                .as_ref()
                .map(|conf| (conf.level(), conf.get_options())),
            "noUselessSwitchCase" => self
                .no_useless_switch_case
                .as_ref()
                .map(|conf| (conf.level(), conf.get_options())),
            "noUselessTernary" => self
                .no_useless_ternary
                .as_ref()
                .map(|conf| (conf.level(), conf.get_options())),
            "noUselessThisAlias" => self
                .no_useless_this_alias
                .as_ref()
                .map(|conf| (conf.level(), conf.get_options())),
            "noUselessTypeConstraint" => self
                .no_useless_type_constraint
                .as_ref()
                .map(|conf| (conf.level(), conf.get_options())),
            "noUselessUndefinedInitialization" => self
                .no_useless_undefined_initialization
                .as_ref()
                .map(|conf| (conf.level(), conf.get_options())),
            "noVoid" => self
                .no_void
                .as_ref()
                .map(|conf| (conf.level(), conf.get_options())),
            "useArrowFunction" => self
                .use_arrow_function
                .as_ref()
                .map(|conf| (conf.level(), conf.get_options())),
            "useDateNow" => self
                .use_date_now
                .as_ref()
                .map(|conf| (conf.level(), conf.get_options())),
            "useFlatMap" => self
                .use_flat_map
                .as_ref()
                .map(|conf| (conf.level(), conf.get_options())),
            "useLiteralKeys" => self
                .use_literal_keys
                .as_ref()
                .map(|conf| (conf.level(), conf.get_options())),
            "useNumericLiterals" => self
                .use_numeric_literals
                .as_ref()
                .map(|conf| (conf.level(), conf.get_options())),
            "useOptionalChain" => self
                .use_optional_chain
                .as_ref()
                .map(|conf| (conf.level(), conf.get_options())),
            "useRegexLiterals" => self
                .use_regex_literals
                .as_ref()
                .map(|conf| (conf.level(), conf.get_options())),
            "useSimpleNumberKeys" => self
                .use_simple_number_keys
                .as_ref()
                .map(|conf| (conf.level(), conf.get_options())),
            "useSimplifiedLogicExpression" => self
                .use_simplified_logic_expression
                .as_ref()
                .map(|conf| (conf.level(), conf.get_options())),
            "useWhile" => self
                .use_while
                .as_ref()
                .map(|conf| (conf.level(), conf.get_options())),
            _ => None,
        }
    }
}
impl From<GroupPlainConfiguration> for Complexity {
    fn from(value: GroupPlainConfiguration) -> Self {
        Self {
            recommended: None,
            no_adjacent_spaces_in_regex: Some(value.into()),
            no_arguments: Some(value.into()),
            no_banned_types: Some(value.into()),
            no_comma_operator: Some(value.into()),
            no_empty_type_parameters: Some(value.into()),
            no_excessive_cognitive_complexity: Some(value.into()),
            no_excessive_nested_test_suites: Some(value.into()),
            no_extra_boolean_cast: Some(value.into()),
            no_flat_map_identity: Some(value.into()),
            no_for_each: Some(value.into()),
            no_static_only_class: Some(value.into()),
            no_this_in_static: Some(value.into()),
            no_useless_catch: Some(value.into()),
            no_useless_constructor: Some(value.into()),
            no_useless_continue: Some(value.into()),
            no_useless_empty_export: Some(value.into()),
            no_useless_escape_in_regex: Some(value.into()),
            no_useless_fragments: Some(value.into()),
            no_useless_label: Some(value.into()),
            no_useless_lone_block_statements: Some(value.into()),
            no_useless_rename: Some(value.into()),
            no_useless_string_concat: Some(value.into()),
            no_useless_string_raw: Some(value.into()),
            no_useless_switch_case: Some(value.into()),
            no_useless_ternary: Some(value.into()),
            no_useless_this_alias: Some(value.into()),
            no_useless_type_constraint: Some(value.into()),
            no_useless_undefined_initialization: Some(value.into()),
            no_void: Some(value.into()),
            use_arrow_function: Some(value.into()),
            use_date_now: Some(value.into()),
            use_flat_map: Some(value.into()),
            use_literal_keys: Some(value.into()),
            use_numeric_literals: Some(value.into()),
            use_optional_chain: Some(value.into()),
            use_regex_literals: Some(value.into()),
            use_simple_number_keys: Some(value.into()),
            use_simplified_logic_expression: Some(value.into()),
            use_while: Some(value.into()),
        }
    }
}
#[derive(Clone, Debug, Default, Deserialize, Deserializable, Eq, Merge, PartialEq, Serialize)]
#[cfg_attr(feature = "schema", derive(JsonSchema))]
#[serde(rename_all = "camelCase", default, deny_unknown_fields)]
#[doc = r" A list of rules that belong to this group"]
pub struct Correctness {
    #[doc = r" It enables the recommended rules for this group"]
    #[serde(skip_serializing_if = "Option::is_none")]
    pub recommended: Option<bool>,
    #[doc = "Prevent passing of children as props."]
    #[serde(skip_serializing_if = "Option::is_none")]
    pub no_children_prop: Option<RuleConfiguration<biome_js_analyze::options::NoChildrenProp>>,
    #[doc = "Prevents from having const variables being re-assigned."]
    #[serde(skip_serializing_if = "Option::is_none")]
    pub no_const_assign: Option<RuleFixConfiguration<biome_js_analyze::options::NoConstAssign>>,
    #[doc = "Disallow constant expressions in conditions"]
    #[serde(skip_serializing_if = "Option::is_none")]
    pub no_constant_condition:
        Option<RuleConfiguration<biome_js_analyze::options::NoConstantCondition>>,
    #[doc = "Disallow the use of Math.min and Math.max to clamp a value where the result itself is constant."]
    #[serde(skip_serializing_if = "Option::is_none")]
    pub no_constant_math_min_max_clamp:
        Option<RuleFixConfiguration<biome_js_analyze::options::NoConstantMathMinMaxClamp>>,
    #[doc = "Disallow returning a value from a constructor."]
    #[serde(skip_serializing_if = "Option::is_none")]
    pub no_constructor_return:
        Option<RuleConfiguration<biome_js_analyze::options::NoConstructorReturn>>,
    #[doc = "Disallow empty character classes in regular expression literals."]
    #[serde(skip_serializing_if = "Option::is_none")]
    pub no_empty_character_class_in_regex:
        Option<RuleConfiguration<biome_js_analyze::options::NoEmptyCharacterClassInRegex>>,
    #[doc = "Disallows empty destructuring patterns."]
    #[serde(skip_serializing_if = "Option::is_none")]
    pub no_empty_pattern: Option<RuleConfiguration<biome_js_analyze::options::NoEmptyPattern>>,
    #[doc = "Disallow calling global object properties as functions"]
    #[serde(skip_serializing_if = "Option::is_none")]
    pub no_global_object_calls:
        Option<RuleConfiguration<biome_js_analyze::options::NoGlobalObjectCalls>>,
    #[doc = "Disallow function and var declarations that are accessible outside their block."]
    #[serde(skip_serializing_if = "Option::is_none")]
    pub no_inner_declarations:
        Option<RuleConfiguration<biome_js_analyze::options::NoInnerDeclarations>>,
    #[doc = "Ensure that builtins are correctly instantiated."]
    #[serde(skip_serializing_if = "Option::is_none")]
    pub no_invalid_builtin_instantiation:
        Option<RuleFixConfiguration<biome_js_analyze::options::NoInvalidBuiltinInstantiation>>,
    #[doc = "Prevents the incorrect use of super() inside classes. It also checks whether a call super() is missing from classes that extends other constructors."]
    #[serde(skip_serializing_if = "Option::is_none")]
    pub no_invalid_constructor_super:
        Option<RuleConfiguration<biome_js_analyze::options::NoInvalidConstructorSuper>>,
    #[doc = "Disallow non-standard direction values for linear gradient functions."]
    #[serde(skip_serializing_if = "Option::is_none")]
    pub no_invalid_direction_in_linear_gradient:
        Option<RuleConfiguration<biome_css_analyze::options::NoInvalidDirectionInLinearGradient>>,
    #[doc = "Disallows invalid named grid areas in CSS Grid Layouts."]
    #[serde(skip_serializing_if = "Option::is_none")]
    pub no_invalid_grid_areas:
        Option<RuleConfiguration<biome_css_analyze::options::NoInvalidGridAreas>>,
    #[doc = "Disallow the use of @import at-rules in invalid positions."]
    #[serde(skip_serializing_if = "Option::is_none")]
    pub no_invalid_position_at_import_rule:
        Option<RuleConfiguration<biome_css_analyze::options::NoInvalidPositionAtImportRule>>,
    #[doc = "Disallow the use of variables and function parameters before their declaration"]
    #[serde(skip_serializing_if = "Option::is_none")]
    pub no_invalid_use_before_declaration:
        Option<RuleConfiguration<biome_js_analyze::options::NoInvalidUseBeforeDeclaration>>,
    #[doc = "Disallow missing var function for css variables."]
    #[serde(skip_serializing_if = "Option::is_none")]
    pub no_missing_var_function:
        Option<RuleConfiguration<biome_css_analyze::options::NoMissingVarFunction>>,
    #[doc = "Forbid the use of Node.js builtin modules."]
    #[serde(skip_serializing_if = "Option::is_none")]
    pub no_nodejs_modules: Option<RuleConfiguration<biome_js_analyze::options::NoNodejsModules>>,
    #[doc = "Disallow \\8 and \\9 escape sequences in string literals."]
    #[serde(skip_serializing_if = "Option::is_none")]
    pub no_nonoctal_decimal_escape:
        Option<RuleFixConfiguration<biome_js_analyze::options::NoNonoctalDecimalEscape>>,
    #[doc = "Disallow literal numbers that lose precision"]
    #[serde(skip_serializing_if = "Option::is_none")]
    pub no_precision_loss: Option<RuleConfiguration<biome_js_analyze::options::NoPrecisionLoss>>,
    #[doc = "Restrict imports of private exports."]
    #[serde(skip_serializing_if = "Option::is_none")]
    pub no_private_imports: Option<RuleConfiguration<biome_js_analyze::options::NoPrivateImports>>,
    #[doc = "Prevent the usage of the return value of React.render."]
    #[serde(skip_serializing_if = "Option::is_none")]
    pub no_render_return_value:
        Option<RuleConfiguration<biome_js_analyze::options::NoRenderReturnValue>>,
    #[doc = "Disallow assignments where both sides are exactly the same."]
    #[serde(skip_serializing_if = "Option::is_none")]
    pub no_self_assign: Option<RuleConfiguration<biome_js_analyze::options::NoSelfAssign>>,
    #[doc = "Disallow returning a value from a setter"]
    #[serde(skip_serializing_if = "Option::is_none")]
    pub no_setter_return: Option<RuleConfiguration<biome_js_analyze::options::NoSetterReturn>>,
    #[doc = "Disallow comparison of expressions modifying the string case with non-compliant value."]
    #[serde(skip_serializing_if = "Option::is_none")]
    pub no_string_case_mismatch:
        Option<RuleFixConfiguration<biome_js_analyze::options::NoStringCaseMismatch>>,
    #[doc = "Disallow lexical declarations in switch clauses."]
    #[serde(skip_serializing_if = "Option::is_none")]
    pub no_switch_declarations:
        Option<RuleFixConfiguration<biome_js_analyze::options::NoSwitchDeclarations>>,
    #[doc = "Disallow the use of dependencies that aren't specified in the package.json."]
    #[serde(skip_serializing_if = "Option::is_none")]
    pub no_undeclared_dependencies:
        Option<RuleConfiguration<biome_js_analyze::options::NoUndeclaredDependencies>>,
    #[doc = "Prevents the usage of variables that haven't been declared inside the document."]
    #[serde(skip_serializing_if = "Option::is_none")]
    pub no_undeclared_variables:
        Option<RuleConfiguration<biome_js_analyze::options::NoUndeclaredVariables>>,
    #[doc = "Disallow unknown CSS value functions."]
    #[serde(skip_serializing_if = "Option::is_none")]
    pub no_unknown_function:
        Option<RuleConfiguration<biome_css_analyze::options::NoUnknownFunction>>,
    #[doc = "Disallow unknown media feature names."]
    #[serde(skip_serializing_if = "Option::is_none")]
    pub no_unknown_media_feature_name:
        Option<RuleConfiguration<biome_css_analyze::options::NoUnknownMediaFeatureName>>,
    #[doc = "Disallow unknown properties."]
    #[serde(skip_serializing_if = "Option::is_none")]
    pub no_unknown_property:
        Option<RuleConfiguration<biome_css_analyze::options::NoUnknownProperty>>,
    #[doc = "Disallow unknown pseudo-class selectors."]
    #[serde(skip_serializing_if = "Option::is_none")]
    pub no_unknown_pseudo_class:
        Option<RuleConfiguration<biome_css_analyze::options::NoUnknownPseudoClass>>,
    #[doc = "Disallow unknown pseudo-element selectors."]
    #[serde(skip_serializing_if = "Option::is_none")]
    pub no_unknown_pseudo_element:
        Option<RuleConfiguration<biome_css_analyze::options::NoUnknownPseudoElement>>,
    #[doc = "Disallow unknown type selectors."]
    #[serde(skip_serializing_if = "Option::is_none")]
    pub no_unknown_type_selector:
        Option<RuleConfiguration<biome_css_analyze::options::NoUnknownTypeSelector>>,
    #[doc = "Disallow unknown CSS units."]
    #[serde(skip_serializing_if = "Option::is_none")]
    pub no_unknown_unit: Option<RuleConfiguration<biome_css_analyze::options::NoUnknownUnit>>,
    #[doc = "Disallow unmatchable An+B selectors."]
    #[serde(skip_serializing_if = "Option::is_none")]
    pub no_unmatchable_anb_selector:
        Option<RuleConfiguration<biome_css_analyze::options::NoUnmatchableAnbSelector>>,
    #[doc = "Disallow unreachable code"]
    #[serde(skip_serializing_if = "Option::is_none")]
    pub no_unreachable: Option<RuleConfiguration<biome_js_analyze::options::NoUnreachable>>,
    #[doc = "Ensures the super() constructor is called exactly once on every code  path in a class constructor before this is accessed if the class has a superclass"]
    #[serde(skip_serializing_if = "Option::is_none")]
    pub no_unreachable_super:
        Option<RuleConfiguration<biome_js_analyze::options::NoUnreachableSuper>>,
    #[doc = "Disallow control flow statements in finally blocks."]
    #[serde(skip_serializing_if = "Option::is_none")]
    pub no_unsafe_finally: Option<RuleConfiguration<biome_js_analyze::options::NoUnsafeFinally>>,
    #[doc = "Disallow the use of optional chaining in contexts where the undefined value is not allowed."]
    #[serde(skip_serializing_if = "Option::is_none")]
    pub no_unsafe_optional_chaining:
        Option<RuleConfiguration<biome_js_analyze::options::NoUnsafeOptionalChaining>>,
    #[doc = "Disallow unused function parameters."]
    #[serde(skip_serializing_if = "Option::is_none")]
    pub no_unused_function_parameters:
        Option<RuleFixConfiguration<biome_js_analyze::options::NoUnusedFunctionParameters>>,
    #[doc = "Disallow unused imports."]
    #[serde(skip_serializing_if = "Option::is_none")]
    pub no_unused_imports: Option<RuleFixConfiguration<biome_js_analyze::options::NoUnusedImports>>,
    #[doc = "Disallow unused labels."]
    #[serde(skip_serializing_if = "Option::is_none")]
    pub no_unused_labels: Option<RuleFixConfiguration<biome_js_analyze::options::NoUnusedLabels>>,
    #[doc = "Disallow unused private class members"]
    #[serde(skip_serializing_if = "Option::is_none")]
    pub no_unused_private_class_members:
        Option<RuleFixConfiguration<biome_js_analyze::options::NoUnusedPrivateClassMembers>>,
    #[doc = "Disallow unused variables."]
    #[serde(skip_serializing_if = "Option::is_none")]
    pub no_unused_variables:
        Option<RuleFixConfiguration<biome_js_analyze::options::NoUnusedVariables>>,
    #[doc = "This rules prevents void elements (AKA self-closing elements) from having children."]
    #[serde(skip_serializing_if = "Option::is_none")]
    pub no_void_elements_with_children:
        Option<RuleFixConfiguration<biome_js_analyze::options::NoVoidElementsWithChildren>>,
    #[doc = "Disallow returning a value from a function with the return type 'void'"]
    #[serde(skip_serializing_if = "Option::is_none")]
    pub no_void_type_return: Option<RuleConfiguration<biome_js_analyze::options::NoVoidTypeReturn>>,
    #[doc = "Enforce all dependencies are correctly specified in a React hook."]
    #[serde(skip_serializing_if = "Option::is_none")]
    pub use_exhaustive_dependencies:
        Option<RuleFixConfiguration<biome_js_analyze::options::UseExhaustiveDependencies>>,
    #[doc = "Enforce that all React hooks are being called from the Top Level component functions."]
    #[serde(skip_serializing_if = "Option::is_none")]
    pub use_hook_at_top_level:
        Option<RuleConfiguration<biome_js_analyze::options::UseHookAtTopLevel>>,
    #[doc = "Enforce file extensions for relative imports."]
    #[serde(skip_serializing_if = "Option::is_none")]
    pub use_import_extensions:
        Option<RuleFixConfiguration<biome_js_analyze::options::UseImportExtensions>>,
    #[doc = "Require calls to isNaN() when checking for NaN."]
    #[serde(skip_serializing_if = "Option::is_none")]
    pub use_is_nan: Option<RuleFixConfiguration<biome_js_analyze::options::UseIsNan>>,
    #[doc = "Disallow missing key props in iterators/collection literals."]
    #[serde(skip_serializing_if = "Option::is_none")]
    pub use_jsx_key_in_iterable:
        Option<RuleConfiguration<biome_js_analyze::options::UseJsxKeyInIterable>>,
    #[doc = "Enforce \"for\" loop update clause moving the counter in the right direction."]
    #[serde(skip_serializing_if = "Option::is_none")]
    pub use_valid_for_direction:
        Option<RuleConfiguration<biome_js_analyze::options::UseValidForDirection>>,
    #[doc = "This rule checks that the result of a typeof expression is compared to a valid value."]
    #[serde(skip_serializing_if = "Option::is_none")]
    pub use_valid_typeof: Option<RuleFixConfiguration<biome_js_analyze::options::UseValidTypeof>>,
    #[doc = "Require generator functions to contain yield."]
    #[serde(skip_serializing_if = "Option::is_none")]
    pub use_yield: Option<RuleConfiguration<biome_js_analyze::options::UseYield>>,
}
impl Correctness {
    const GROUP_NAME: &'static str = "correctness";
    pub(crate) const GROUP_RULES: &'static [&'static str] = &[
        "noChildrenProp",
        "noConstAssign",
        "noConstantCondition",
        "noConstantMathMinMaxClamp",
        "noConstructorReturn",
        "noEmptyCharacterClassInRegex",
        "noEmptyPattern",
        "noGlobalObjectCalls",
        "noInnerDeclarations",
        "noInvalidBuiltinInstantiation",
        "noInvalidConstructorSuper",
        "noInvalidDirectionInLinearGradient",
        "noInvalidGridAreas",
        "noInvalidPositionAtImportRule",
        "noInvalidUseBeforeDeclaration",
        "noMissingVarFunction",
        "noNodejsModules",
        "noNonoctalDecimalEscape",
        "noPrecisionLoss",
        "noPrivateImports",
        "noRenderReturnValue",
        "noSelfAssign",
        "noSetterReturn",
        "noStringCaseMismatch",
        "noSwitchDeclarations",
        "noUndeclaredDependencies",
        "noUndeclaredVariables",
        "noUnknownFunction",
        "noUnknownMediaFeatureName",
        "noUnknownProperty",
        "noUnknownPseudoClass",
        "noUnknownPseudoElement",
        "noUnknownTypeSelector",
        "noUnknownUnit",
        "noUnmatchableAnbSelector",
        "noUnreachable",
        "noUnreachableSuper",
        "noUnsafeFinally",
        "noUnsafeOptionalChaining",
        "noUnusedFunctionParameters",
        "noUnusedImports",
        "noUnusedLabels",
        "noUnusedPrivateClassMembers",
        "noUnusedVariables",
        "noVoidElementsWithChildren",
        "noVoidTypeReturn",
        "useExhaustiveDependencies",
        "useHookAtTopLevel",
        "useImportExtensions",
        "useIsNan",
        "useJsxKeyInIterable",
        "useValidForDirection",
        "useValidTypeof",
        "useYield",
    ];
    const RECOMMENDED_RULES_AS_FILTERS: &'static [RuleFilter<'static>] = &[
        RuleFilter::Rule(Self::GROUP_NAME, Self::GROUP_RULES[0]),
        RuleFilter::Rule(Self::GROUP_NAME, Self::GROUP_RULES[1]),
        RuleFilter::Rule(Self::GROUP_NAME, Self::GROUP_RULES[2]),
        RuleFilter::Rule(Self::GROUP_NAME, Self::GROUP_RULES[3]),
        RuleFilter::Rule(Self::GROUP_NAME, Self::GROUP_RULES[4]),
        RuleFilter::Rule(Self::GROUP_NAME, Self::GROUP_RULES[5]),
        RuleFilter::Rule(Self::GROUP_NAME, Self::GROUP_RULES[6]),
        RuleFilter::Rule(Self::GROUP_NAME, Self::GROUP_RULES[7]),
        RuleFilter::Rule(Self::GROUP_NAME, Self::GROUP_RULES[8]),
        RuleFilter::Rule(Self::GROUP_NAME, Self::GROUP_RULES[9]),
        RuleFilter::Rule(Self::GROUP_NAME, Self::GROUP_RULES[10]),
        RuleFilter::Rule(Self::GROUP_NAME, Self::GROUP_RULES[11]),
        RuleFilter::Rule(Self::GROUP_NAME, Self::GROUP_RULES[12]),
        RuleFilter::Rule(Self::GROUP_NAME, Self::GROUP_RULES[13]),
        RuleFilter::Rule(Self::GROUP_NAME, Self::GROUP_RULES[14]),
        RuleFilter::Rule(Self::GROUP_NAME, Self::GROUP_RULES[15]),
        RuleFilter::Rule(Self::GROUP_NAME, Self::GROUP_RULES[17]),
        RuleFilter::Rule(Self::GROUP_NAME, Self::GROUP_RULES[18]),
        RuleFilter::Rule(Self::GROUP_NAME, Self::GROUP_RULES[21]),
        RuleFilter::Rule(Self::GROUP_NAME, Self::GROUP_RULES[22]),
        RuleFilter::Rule(Self::GROUP_NAME, Self::GROUP_RULES[23]),
        RuleFilter::Rule(Self::GROUP_NAME, Self::GROUP_RULES[24]),
        RuleFilter::Rule(Self::GROUP_NAME, Self::GROUP_RULES[27]),
        RuleFilter::Rule(Self::GROUP_NAME, Self::GROUP_RULES[28]),
        RuleFilter::Rule(Self::GROUP_NAME, Self::GROUP_RULES[29]),
        RuleFilter::Rule(Self::GROUP_NAME, Self::GROUP_RULES[30]),
        RuleFilter::Rule(Self::GROUP_NAME, Self::GROUP_RULES[31]),
        RuleFilter::Rule(Self::GROUP_NAME, Self::GROUP_RULES[32]),
        RuleFilter::Rule(Self::GROUP_NAME, Self::GROUP_RULES[33]),
        RuleFilter::Rule(Self::GROUP_NAME, Self::GROUP_RULES[34]),
        RuleFilter::Rule(Self::GROUP_NAME, Self::GROUP_RULES[35]),
        RuleFilter::Rule(Self::GROUP_NAME, Self::GROUP_RULES[36]),
        RuleFilter::Rule(Self::GROUP_NAME, Self::GROUP_RULES[37]),
        RuleFilter::Rule(Self::GROUP_NAME, Self::GROUP_RULES[38]),
        RuleFilter::Rule(Self::GROUP_NAME, Self::GROUP_RULES[39]),
        RuleFilter::Rule(Self::GROUP_NAME, Self::GROUP_RULES[40]),
        RuleFilter::Rule(Self::GROUP_NAME, Self::GROUP_RULES[41]),
        RuleFilter::Rule(Self::GROUP_NAME, Self::GROUP_RULES[42]),
        RuleFilter::Rule(Self::GROUP_NAME, Self::GROUP_RULES[43]),
        RuleFilter::Rule(Self::GROUP_NAME, Self::GROUP_RULES[44]),
        RuleFilter::Rule(Self::GROUP_NAME, Self::GROUP_RULES[45]),
        RuleFilter::Rule(Self::GROUP_NAME, Self::GROUP_RULES[49]),
        RuleFilter::Rule(Self::GROUP_NAME, Self::GROUP_RULES[51]),
        RuleFilter::Rule(Self::GROUP_NAME, Self::GROUP_RULES[52]),
        RuleFilter::Rule(Self::GROUP_NAME, Self::GROUP_RULES[53]),
    ];
    const ALL_RULES_AS_FILTERS: &'static [RuleFilter<'static>] = &[
        RuleFilter::Rule(Self::GROUP_NAME, Self::GROUP_RULES[0]),
        RuleFilter::Rule(Self::GROUP_NAME, Self::GROUP_RULES[1]),
        RuleFilter::Rule(Self::GROUP_NAME, Self::GROUP_RULES[2]),
        RuleFilter::Rule(Self::GROUP_NAME, Self::GROUP_RULES[3]),
        RuleFilter::Rule(Self::GROUP_NAME, Self::GROUP_RULES[4]),
        RuleFilter::Rule(Self::GROUP_NAME, Self::GROUP_RULES[5]),
        RuleFilter::Rule(Self::GROUP_NAME, Self::GROUP_RULES[6]),
        RuleFilter::Rule(Self::GROUP_NAME, Self::GROUP_RULES[7]),
        RuleFilter::Rule(Self::GROUP_NAME, Self::GROUP_RULES[8]),
        RuleFilter::Rule(Self::GROUP_NAME, Self::GROUP_RULES[9]),
        RuleFilter::Rule(Self::GROUP_NAME, Self::GROUP_RULES[10]),
        RuleFilter::Rule(Self::GROUP_NAME, Self::GROUP_RULES[11]),
        RuleFilter::Rule(Self::GROUP_NAME, Self::GROUP_RULES[12]),
        RuleFilter::Rule(Self::GROUP_NAME, Self::GROUP_RULES[13]),
        RuleFilter::Rule(Self::GROUP_NAME, Self::GROUP_RULES[14]),
        RuleFilter::Rule(Self::GROUP_NAME, Self::GROUP_RULES[15]),
        RuleFilter::Rule(Self::GROUP_NAME, Self::GROUP_RULES[16]),
        RuleFilter::Rule(Self::GROUP_NAME, Self::GROUP_RULES[17]),
        RuleFilter::Rule(Self::GROUP_NAME, Self::GROUP_RULES[18]),
        RuleFilter::Rule(Self::GROUP_NAME, Self::GROUP_RULES[19]),
        RuleFilter::Rule(Self::GROUP_NAME, Self::GROUP_RULES[20]),
        RuleFilter::Rule(Self::GROUP_NAME, Self::GROUP_RULES[21]),
        RuleFilter::Rule(Self::GROUP_NAME, Self::GROUP_RULES[22]),
        RuleFilter::Rule(Self::GROUP_NAME, Self::GROUP_RULES[23]),
        RuleFilter::Rule(Self::GROUP_NAME, Self::GROUP_RULES[24]),
        RuleFilter::Rule(Self::GROUP_NAME, Self::GROUP_RULES[25]),
        RuleFilter::Rule(Self::GROUP_NAME, Self::GROUP_RULES[26]),
        RuleFilter::Rule(Self::GROUP_NAME, Self::GROUP_RULES[27]),
        RuleFilter::Rule(Self::GROUP_NAME, Self::GROUP_RULES[28]),
        RuleFilter::Rule(Self::GROUP_NAME, Self::GROUP_RULES[29]),
        RuleFilter::Rule(Self::GROUP_NAME, Self::GROUP_RULES[30]),
        RuleFilter::Rule(Self::GROUP_NAME, Self::GROUP_RULES[31]),
        RuleFilter::Rule(Self::GROUP_NAME, Self::GROUP_RULES[32]),
        RuleFilter::Rule(Self::GROUP_NAME, Self::GROUP_RULES[33]),
        RuleFilter::Rule(Self::GROUP_NAME, Self::GROUP_RULES[34]),
        RuleFilter::Rule(Self::GROUP_NAME, Self::GROUP_RULES[35]),
        RuleFilter::Rule(Self::GROUP_NAME, Self::GROUP_RULES[36]),
        RuleFilter::Rule(Self::GROUP_NAME, Self::GROUP_RULES[37]),
        RuleFilter::Rule(Self::GROUP_NAME, Self::GROUP_RULES[38]),
        RuleFilter::Rule(Self::GROUP_NAME, Self::GROUP_RULES[39]),
        RuleFilter::Rule(Self::GROUP_NAME, Self::GROUP_RULES[40]),
        RuleFilter::Rule(Self::GROUP_NAME, Self::GROUP_RULES[41]),
        RuleFilter::Rule(Self::GROUP_NAME, Self::GROUP_RULES[42]),
        RuleFilter::Rule(Self::GROUP_NAME, Self::GROUP_RULES[43]),
        RuleFilter::Rule(Self::GROUP_NAME, Self::GROUP_RULES[44]),
        RuleFilter::Rule(Self::GROUP_NAME, Self::GROUP_RULES[45]),
        RuleFilter::Rule(Self::GROUP_NAME, Self::GROUP_RULES[46]),
        RuleFilter::Rule(Self::GROUP_NAME, Self::GROUP_RULES[47]),
        RuleFilter::Rule(Self::GROUP_NAME, Self::GROUP_RULES[48]),
        RuleFilter::Rule(Self::GROUP_NAME, Self::GROUP_RULES[49]),
        RuleFilter::Rule(Self::GROUP_NAME, Self::GROUP_RULES[50]),
        RuleFilter::Rule(Self::GROUP_NAME, Self::GROUP_RULES[51]),
        RuleFilter::Rule(Self::GROUP_NAME, Self::GROUP_RULES[52]),
        RuleFilter::Rule(Self::GROUP_NAME, Self::GROUP_RULES[53]),
    ];
}
impl RuleGroupExt for Correctness {
    fn is_recommended_true(&self) -> bool {
        matches!(self.recommended, Some(true))
    }
    fn is_recommended_unset(&self) -> bool {
        self.recommended.is_none()
    }
    fn get_enabled_rules(&self) -> FxHashSet<RuleFilter<'static>> {
        let mut index_set = FxHashSet::default();
        if let Some(rule) = self.no_children_prop.as_ref() {
            if rule.is_enabled() {
                index_set.insert(RuleFilter::Rule(Self::GROUP_NAME, Self::GROUP_RULES[0]));
            }
        }
        if let Some(rule) = self.no_const_assign.as_ref() {
            if rule.is_enabled() {
                index_set.insert(RuleFilter::Rule(Self::GROUP_NAME, Self::GROUP_RULES[1]));
            }
        }
        if let Some(rule) = self.no_constant_condition.as_ref() {
            if rule.is_enabled() {
                index_set.insert(RuleFilter::Rule(Self::GROUP_NAME, Self::GROUP_RULES[2]));
            }
        }
        if let Some(rule) = self.no_constant_math_min_max_clamp.as_ref() {
            if rule.is_enabled() {
                index_set.insert(RuleFilter::Rule(Self::GROUP_NAME, Self::GROUP_RULES[3]));
            }
        }
        if let Some(rule) = self.no_constructor_return.as_ref() {
            if rule.is_enabled() {
                index_set.insert(RuleFilter::Rule(Self::GROUP_NAME, Self::GROUP_RULES[4]));
            }
        }
        if let Some(rule) = self.no_empty_character_class_in_regex.as_ref() {
            if rule.is_enabled() {
                index_set.insert(RuleFilter::Rule(Self::GROUP_NAME, Self::GROUP_RULES[5]));
            }
        }
        if let Some(rule) = self.no_empty_pattern.as_ref() {
            if rule.is_enabled() {
                index_set.insert(RuleFilter::Rule(Self::GROUP_NAME, Self::GROUP_RULES[6]));
            }
        }
        if let Some(rule) = self.no_global_object_calls.as_ref() {
            if rule.is_enabled() {
                index_set.insert(RuleFilter::Rule(Self::GROUP_NAME, Self::GROUP_RULES[7]));
            }
        }
        if let Some(rule) = self.no_inner_declarations.as_ref() {
            if rule.is_enabled() {
                index_set.insert(RuleFilter::Rule(Self::GROUP_NAME, Self::GROUP_RULES[8]));
            }
        }
        if let Some(rule) = self.no_invalid_builtin_instantiation.as_ref() {
            if rule.is_enabled() {
                index_set.insert(RuleFilter::Rule(Self::GROUP_NAME, Self::GROUP_RULES[9]));
            }
        }
        if let Some(rule) = self.no_invalid_constructor_super.as_ref() {
            if rule.is_enabled() {
                index_set.insert(RuleFilter::Rule(Self::GROUP_NAME, Self::GROUP_RULES[10]));
            }
        }
        if let Some(rule) = self.no_invalid_direction_in_linear_gradient.as_ref() {
            if rule.is_enabled() {
                index_set.insert(RuleFilter::Rule(Self::GROUP_NAME, Self::GROUP_RULES[11]));
            }
        }
        if let Some(rule) = self.no_invalid_grid_areas.as_ref() {
            if rule.is_enabled() {
                index_set.insert(RuleFilter::Rule(Self::GROUP_NAME, Self::GROUP_RULES[12]));
            }
        }
        if let Some(rule) = self.no_invalid_position_at_import_rule.as_ref() {
            if rule.is_enabled() {
                index_set.insert(RuleFilter::Rule(Self::GROUP_NAME, Self::GROUP_RULES[13]));
            }
        }
        if let Some(rule) = self.no_invalid_use_before_declaration.as_ref() {
            if rule.is_enabled() {
                index_set.insert(RuleFilter::Rule(Self::GROUP_NAME, Self::GROUP_RULES[14]));
            }
        }
        if let Some(rule) = self.no_missing_var_function.as_ref() {
            if rule.is_enabled() {
                index_set.insert(RuleFilter::Rule(Self::GROUP_NAME, Self::GROUP_RULES[15]));
            }
        }
        if let Some(rule) = self.no_nodejs_modules.as_ref() {
            if rule.is_enabled() {
                index_set.insert(RuleFilter::Rule(Self::GROUP_NAME, Self::GROUP_RULES[16]));
            }
        }
        if let Some(rule) = self.no_nonoctal_decimal_escape.as_ref() {
            if rule.is_enabled() {
                index_set.insert(RuleFilter::Rule(Self::GROUP_NAME, Self::GROUP_RULES[17]));
            }
        }
        if let Some(rule) = self.no_precision_loss.as_ref() {
            if rule.is_enabled() {
                index_set.insert(RuleFilter::Rule(Self::GROUP_NAME, Self::GROUP_RULES[18]));
            }
        }
        if let Some(rule) = self.no_private_imports.as_ref() {
            if rule.is_enabled() {
                index_set.insert(RuleFilter::Rule(Self::GROUP_NAME, Self::GROUP_RULES[19]));
            }
        }
        if let Some(rule) = self.no_render_return_value.as_ref() {
            if rule.is_enabled() {
                index_set.insert(RuleFilter::Rule(Self::GROUP_NAME, Self::GROUP_RULES[20]));
            }
        }
        if let Some(rule) = self.no_self_assign.as_ref() {
            if rule.is_enabled() {
                index_set.insert(RuleFilter::Rule(Self::GROUP_NAME, Self::GROUP_RULES[21]));
            }
        }
        if let Some(rule) = self.no_setter_return.as_ref() {
            if rule.is_enabled() {
                index_set.insert(RuleFilter::Rule(Self::GROUP_NAME, Self::GROUP_RULES[22]));
            }
        }
        if let Some(rule) = self.no_string_case_mismatch.as_ref() {
            if rule.is_enabled() {
                index_set.insert(RuleFilter::Rule(Self::GROUP_NAME, Self::GROUP_RULES[23]));
            }
        }
        if let Some(rule) = self.no_switch_declarations.as_ref() {
            if rule.is_enabled() {
                index_set.insert(RuleFilter::Rule(Self::GROUP_NAME, Self::GROUP_RULES[24]));
            }
        }
        if let Some(rule) = self.no_undeclared_dependencies.as_ref() {
            if rule.is_enabled() {
                index_set.insert(RuleFilter::Rule(Self::GROUP_NAME, Self::GROUP_RULES[25]));
            }
        }
        if let Some(rule) = self.no_undeclared_variables.as_ref() {
            if rule.is_enabled() {
                index_set.insert(RuleFilter::Rule(Self::GROUP_NAME, Self::GROUP_RULES[26]));
            }
        }
        if let Some(rule) = self.no_unknown_function.as_ref() {
            if rule.is_enabled() {
                index_set.insert(RuleFilter::Rule(Self::GROUP_NAME, Self::GROUP_RULES[27]));
            }
        }
        if let Some(rule) = self.no_unknown_media_feature_name.as_ref() {
            if rule.is_enabled() {
                index_set.insert(RuleFilter::Rule(Self::GROUP_NAME, Self::GROUP_RULES[28]));
            }
        }
        if let Some(rule) = self.no_unknown_property.as_ref() {
            if rule.is_enabled() {
                index_set.insert(RuleFilter::Rule(Self::GROUP_NAME, Self::GROUP_RULES[29]));
            }
        }
        if let Some(rule) = self.no_unknown_pseudo_class.as_ref() {
            if rule.is_enabled() {
                index_set.insert(RuleFilter::Rule(Self::GROUP_NAME, Self::GROUP_RULES[30]));
            }
        }
        if let Some(rule) = self.no_unknown_pseudo_element.as_ref() {
            if rule.is_enabled() {
                index_set.insert(RuleFilter::Rule(Self::GROUP_NAME, Self::GROUP_RULES[31]));
            }
        }
        if let Some(rule) = self.no_unknown_type_selector.as_ref() {
            if rule.is_enabled() {
                index_set.insert(RuleFilter::Rule(Self::GROUP_NAME, Self::GROUP_RULES[32]));
            }
        }
        if let Some(rule) = self.no_unknown_unit.as_ref() {
            if rule.is_enabled() {
                index_set.insert(RuleFilter::Rule(Self::GROUP_NAME, Self::GROUP_RULES[33]));
            }
        }
        if let Some(rule) = self.no_unmatchable_anb_selector.as_ref() {
            if rule.is_enabled() {
                index_set.insert(RuleFilter::Rule(Self::GROUP_NAME, Self::GROUP_RULES[34]));
            }
        }
        if let Some(rule) = self.no_unreachable.as_ref() {
            if rule.is_enabled() {
                index_set.insert(RuleFilter::Rule(Self::GROUP_NAME, Self::GROUP_RULES[35]));
            }
        }
        if let Some(rule) = self.no_unreachable_super.as_ref() {
            if rule.is_enabled() {
                index_set.insert(RuleFilter::Rule(Self::GROUP_NAME, Self::GROUP_RULES[36]));
            }
        }
        if let Some(rule) = self.no_unsafe_finally.as_ref() {
            if rule.is_enabled() {
                index_set.insert(RuleFilter::Rule(Self::GROUP_NAME, Self::GROUP_RULES[37]));
            }
        }
        if let Some(rule) = self.no_unsafe_optional_chaining.as_ref() {
            if rule.is_enabled() {
                index_set.insert(RuleFilter::Rule(Self::GROUP_NAME, Self::GROUP_RULES[38]));
            }
        }
        if let Some(rule) = self.no_unused_function_parameters.as_ref() {
            if rule.is_enabled() {
                index_set.insert(RuleFilter::Rule(Self::GROUP_NAME, Self::GROUP_RULES[39]));
            }
        }
        if let Some(rule) = self.no_unused_imports.as_ref() {
            if rule.is_enabled() {
                index_set.insert(RuleFilter::Rule(Self::GROUP_NAME, Self::GROUP_RULES[40]));
            }
        }
        if let Some(rule) = self.no_unused_labels.as_ref() {
            if rule.is_enabled() {
                index_set.insert(RuleFilter::Rule(Self::GROUP_NAME, Self::GROUP_RULES[41]));
            }
        }
        if let Some(rule) = self.no_unused_private_class_members.as_ref() {
            if rule.is_enabled() {
                index_set.insert(RuleFilter::Rule(Self::GROUP_NAME, Self::GROUP_RULES[42]));
            }
        }
        if let Some(rule) = self.no_unused_variables.as_ref() {
            if rule.is_enabled() {
                index_set.insert(RuleFilter::Rule(Self::GROUP_NAME, Self::GROUP_RULES[43]));
            }
        }
        if let Some(rule) = self.no_void_elements_with_children.as_ref() {
            if rule.is_enabled() {
                index_set.insert(RuleFilter::Rule(Self::GROUP_NAME, Self::GROUP_RULES[44]));
            }
        }
        if let Some(rule) = self.no_void_type_return.as_ref() {
            if rule.is_enabled() {
                index_set.insert(RuleFilter::Rule(Self::GROUP_NAME, Self::GROUP_RULES[45]));
            }
        }
        if let Some(rule) = self.use_exhaustive_dependencies.as_ref() {
            if rule.is_enabled() {
                index_set.insert(RuleFilter::Rule(Self::GROUP_NAME, Self::GROUP_RULES[46]));
            }
        }
        if let Some(rule) = self.use_hook_at_top_level.as_ref() {
            if rule.is_enabled() {
                index_set.insert(RuleFilter::Rule(Self::GROUP_NAME, Self::GROUP_RULES[47]));
            }
        }
        if let Some(rule) = self.use_import_extensions.as_ref() {
            if rule.is_enabled() {
                index_set.insert(RuleFilter::Rule(Self::GROUP_NAME, Self::GROUP_RULES[48]));
            }
        }
        if let Some(rule) = self.use_is_nan.as_ref() {
            if rule.is_enabled() {
                index_set.insert(RuleFilter::Rule(Self::GROUP_NAME, Self::GROUP_RULES[49]));
            }
        }
        if let Some(rule) = self.use_jsx_key_in_iterable.as_ref() {
            if rule.is_enabled() {
                index_set.insert(RuleFilter::Rule(Self::GROUP_NAME, Self::GROUP_RULES[50]));
            }
        }
        if let Some(rule) = self.use_valid_for_direction.as_ref() {
            if rule.is_enabled() {
                index_set.insert(RuleFilter::Rule(Self::GROUP_NAME, Self::GROUP_RULES[51]));
            }
        }
        if let Some(rule) = self.use_valid_typeof.as_ref() {
            if rule.is_enabled() {
                index_set.insert(RuleFilter::Rule(Self::GROUP_NAME, Self::GROUP_RULES[52]));
            }
        }
        if let Some(rule) = self.use_yield.as_ref() {
            if rule.is_enabled() {
                index_set.insert(RuleFilter::Rule(Self::GROUP_NAME, Self::GROUP_RULES[53]));
            }
        }
        index_set
    }
    fn get_disabled_rules(&self) -> FxHashSet<RuleFilter<'static>> {
        let mut index_set = FxHashSet::default();
        if let Some(rule) = self.no_children_prop.as_ref() {
            if rule.is_disabled() {
                index_set.insert(RuleFilter::Rule(Self::GROUP_NAME, Self::GROUP_RULES[0]));
            }
        }
        if let Some(rule) = self.no_const_assign.as_ref() {
            if rule.is_disabled() {
                index_set.insert(RuleFilter::Rule(Self::GROUP_NAME, Self::GROUP_RULES[1]));
            }
        }
        if let Some(rule) = self.no_constant_condition.as_ref() {
            if rule.is_disabled() {
                index_set.insert(RuleFilter::Rule(Self::GROUP_NAME, Self::GROUP_RULES[2]));
            }
        }
        if let Some(rule) = self.no_constant_math_min_max_clamp.as_ref() {
            if rule.is_disabled() {
                index_set.insert(RuleFilter::Rule(Self::GROUP_NAME, Self::GROUP_RULES[3]));
            }
        }
        if let Some(rule) = self.no_constructor_return.as_ref() {
            if rule.is_disabled() {
                index_set.insert(RuleFilter::Rule(Self::GROUP_NAME, Self::GROUP_RULES[4]));
            }
        }
        if let Some(rule) = self.no_empty_character_class_in_regex.as_ref() {
            if rule.is_disabled() {
                index_set.insert(RuleFilter::Rule(Self::GROUP_NAME, Self::GROUP_RULES[5]));
            }
        }
        if let Some(rule) = self.no_empty_pattern.as_ref() {
            if rule.is_disabled() {
                index_set.insert(RuleFilter::Rule(Self::GROUP_NAME, Self::GROUP_RULES[6]));
            }
        }
        if let Some(rule) = self.no_global_object_calls.as_ref() {
            if rule.is_disabled() {
                index_set.insert(RuleFilter::Rule(Self::GROUP_NAME, Self::GROUP_RULES[7]));
            }
        }
        if let Some(rule) = self.no_inner_declarations.as_ref() {
            if rule.is_disabled() {
                index_set.insert(RuleFilter::Rule(Self::GROUP_NAME, Self::GROUP_RULES[8]));
            }
        }
        if let Some(rule) = self.no_invalid_builtin_instantiation.as_ref() {
            if rule.is_disabled() {
                index_set.insert(RuleFilter::Rule(Self::GROUP_NAME, Self::GROUP_RULES[9]));
            }
        }
        if let Some(rule) = self.no_invalid_constructor_super.as_ref() {
            if rule.is_disabled() {
                index_set.insert(RuleFilter::Rule(Self::GROUP_NAME, Self::GROUP_RULES[10]));
            }
        }
        if let Some(rule) = self.no_invalid_direction_in_linear_gradient.as_ref() {
            if rule.is_disabled() {
                index_set.insert(RuleFilter::Rule(Self::GROUP_NAME, Self::GROUP_RULES[11]));
            }
        }
        if let Some(rule) = self.no_invalid_grid_areas.as_ref() {
            if rule.is_disabled() {
                index_set.insert(RuleFilter::Rule(Self::GROUP_NAME, Self::GROUP_RULES[12]));
            }
        }
        if let Some(rule) = self.no_invalid_position_at_import_rule.as_ref() {
            if rule.is_disabled() {
                index_set.insert(RuleFilter::Rule(Self::GROUP_NAME, Self::GROUP_RULES[13]));
            }
        }
        if let Some(rule) = self.no_invalid_use_before_declaration.as_ref() {
            if rule.is_disabled() {
                index_set.insert(RuleFilter::Rule(Self::GROUP_NAME, Self::GROUP_RULES[14]));
            }
        }
        if let Some(rule) = self.no_missing_var_function.as_ref() {
            if rule.is_disabled() {
                index_set.insert(RuleFilter::Rule(Self::GROUP_NAME, Self::GROUP_RULES[15]));
            }
        }
        if let Some(rule) = self.no_nodejs_modules.as_ref() {
            if rule.is_disabled() {
                index_set.insert(RuleFilter::Rule(Self::GROUP_NAME, Self::GROUP_RULES[16]));
            }
        }
        if let Some(rule) = self.no_nonoctal_decimal_escape.as_ref() {
            if rule.is_disabled() {
                index_set.insert(RuleFilter::Rule(Self::GROUP_NAME, Self::GROUP_RULES[17]));
            }
        }
        if let Some(rule) = self.no_precision_loss.as_ref() {
            if rule.is_disabled() {
                index_set.insert(RuleFilter::Rule(Self::GROUP_NAME, Self::GROUP_RULES[18]));
            }
        }
        if let Some(rule) = self.no_private_imports.as_ref() {
            if rule.is_disabled() {
                index_set.insert(RuleFilter::Rule(Self::GROUP_NAME, Self::GROUP_RULES[19]));
            }
        }
        if let Some(rule) = self.no_render_return_value.as_ref() {
            if rule.is_disabled() {
                index_set.insert(RuleFilter::Rule(Self::GROUP_NAME, Self::GROUP_RULES[20]));
            }
        }
        if let Some(rule) = self.no_self_assign.as_ref() {
            if rule.is_disabled() {
                index_set.insert(RuleFilter::Rule(Self::GROUP_NAME, Self::GROUP_RULES[21]));
            }
        }
        if let Some(rule) = self.no_setter_return.as_ref() {
            if rule.is_disabled() {
                index_set.insert(RuleFilter::Rule(Self::GROUP_NAME, Self::GROUP_RULES[22]));
            }
        }
        if let Some(rule) = self.no_string_case_mismatch.as_ref() {
            if rule.is_disabled() {
                index_set.insert(RuleFilter::Rule(Self::GROUP_NAME, Self::GROUP_RULES[23]));
            }
        }
        if let Some(rule) = self.no_switch_declarations.as_ref() {
            if rule.is_disabled() {
                index_set.insert(RuleFilter::Rule(Self::GROUP_NAME, Self::GROUP_RULES[24]));
            }
        }
        if let Some(rule) = self.no_undeclared_dependencies.as_ref() {
            if rule.is_disabled() {
                index_set.insert(RuleFilter::Rule(Self::GROUP_NAME, Self::GROUP_RULES[25]));
            }
        }
        if let Some(rule) = self.no_undeclared_variables.as_ref() {
            if rule.is_disabled() {
                index_set.insert(RuleFilter::Rule(Self::GROUP_NAME, Self::GROUP_RULES[26]));
            }
        }
        if let Some(rule) = self.no_unknown_function.as_ref() {
            if rule.is_disabled() {
                index_set.insert(RuleFilter::Rule(Self::GROUP_NAME, Self::GROUP_RULES[27]));
            }
        }
        if let Some(rule) = self.no_unknown_media_feature_name.as_ref() {
            if rule.is_disabled() {
                index_set.insert(RuleFilter::Rule(Self::GROUP_NAME, Self::GROUP_RULES[28]));
            }
        }
        if let Some(rule) = self.no_unknown_property.as_ref() {
            if rule.is_disabled() {
                index_set.insert(RuleFilter::Rule(Self::GROUP_NAME, Self::GROUP_RULES[29]));
            }
        }
        if let Some(rule) = self.no_unknown_pseudo_class.as_ref() {
            if rule.is_disabled() {
                index_set.insert(RuleFilter::Rule(Self::GROUP_NAME, Self::GROUP_RULES[30]));
            }
        }
        if let Some(rule) = self.no_unknown_pseudo_element.as_ref() {
            if rule.is_disabled() {
                index_set.insert(RuleFilter::Rule(Self::GROUP_NAME, Self::GROUP_RULES[31]));
            }
        }
        if let Some(rule) = self.no_unknown_type_selector.as_ref() {
            if rule.is_disabled() {
                index_set.insert(RuleFilter::Rule(Self::GROUP_NAME, Self::GROUP_RULES[32]));
            }
        }
        if let Some(rule) = self.no_unknown_unit.as_ref() {
            if rule.is_disabled() {
                index_set.insert(RuleFilter::Rule(Self::GROUP_NAME, Self::GROUP_RULES[33]));
            }
        }
        if let Some(rule) = self.no_unmatchable_anb_selector.as_ref() {
            if rule.is_disabled() {
                index_set.insert(RuleFilter::Rule(Self::GROUP_NAME, Self::GROUP_RULES[34]));
            }
        }
        if let Some(rule) = self.no_unreachable.as_ref() {
            if rule.is_disabled() {
                index_set.insert(RuleFilter::Rule(Self::GROUP_NAME, Self::GROUP_RULES[35]));
            }
        }
        if let Some(rule) = self.no_unreachable_super.as_ref() {
            if rule.is_disabled() {
                index_set.insert(RuleFilter::Rule(Self::GROUP_NAME, Self::GROUP_RULES[36]));
            }
        }
        if let Some(rule) = self.no_unsafe_finally.as_ref() {
            if rule.is_disabled() {
                index_set.insert(RuleFilter::Rule(Self::GROUP_NAME, Self::GROUP_RULES[37]));
            }
        }
        if let Some(rule) = self.no_unsafe_optional_chaining.as_ref() {
            if rule.is_disabled() {
                index_set.insert(RuleFilter::Rule(Self::GROUP_NAME, Self::GROUP_RULES[38]));
            }
        }
        if let Some(rule) = self.no_unused_function_parameters.as_ref() {
            if rule.is_disabled() {
                index_set.insert(RuleFilter::Rule(Self::GROUP_NAME, Self::GROUP_RULES[39]));
            }
        }
        if let Some(rule) = self.no_unused_imports.as_ref() {
            if rule.is_disabled() {
                index_set.insert(RuleFilter::Rule(Self::GROUP_NAME, Self::GROUP_RULES[40]));
            }
        }
        if let Some(rule) = self.no_unused_labels.as_ref() {
            if rule.is_disabled() {
                index_set.insert(RuleFilter::Rule(Self::GROUP_NAME, Self::GROUP_RULES[41]));
            }
        }
        if let Some(rule) = self.no_unused_private_class_members.as_ref() {
            if rule.is_disabled() {
                index_set.insert(RuleFilter::Rule(Self::GROUP_NAME, Self::GROUP_RULES[42]));
            }
        }
        if let Some(rule) = self.no_unused_variables.as_ref() {
            if rule.is_disabled() {
                index_set.insert(RuleFilter::Rule(Self::GROUP_NAME, Self::GROUP_RULES[43]));
            }
        }
        if let Some(rule) = self.no_void_elements_with_children.as_ref() {
            if rule.is_disabled() {
                index_set.insert(RuleFilter::Rule(Self::GROUP_NAME, Self::GROUP_RULES[44]));
            }
        }
        if let Some(rule) = self.no_void_type_return.as_ref() {
            if rule.is_disabled() {
                index_set.insert(RuleFilter::Rule(Self::GROUP_NAME, Self::GROUP_RULES[45]));
            }
        }
        if let Some(rule) = self.use_exhaustive_dependencies.as_ref() {
            if rule.is_disabled() {
                index_set.insert(RuleFilter::Rule(Self::GROUP_NAME, Self::GROUP_RULES[46]));
            }
        }
        if let Some(rule) = self.use_hook_at_top_level.as_ref() {
            if rule.is_disabled() {
                index_set.insert(RuleFilter::Rule(Self::GROUP_NAME, Self::GROUP_RULES[47]));
            }
        }
        if let Some(rule) = self.use_import_extensions.as_ref() {
            if rule.is_disabled() {
                index_set.insert(RuleFilter::Rule(Self::GROUP_NAME, Self::GROUP_RULES[48]));
            }
        }
        if let Some(rule) = self.use_is_nan.as_ref() {
            if rule.is_disabled() {
                index_set.insert(RuleFilter::Rule(Self::GROUP_NAME, Self::GROUP_RULES[49]));
            }
        }
        if let Some(rule) = self.use_jsx_key_in_iterable.as_ref() {
            if rule.is_disabled() {
                index_set.insert(RuleFilter::Rule(Self::GROUP_NAME, Self::GROUP_RULES[50]));
            }
        }
        if let Some(rule) = self.use_valid_for_direction.as_ref() {
            if rule.is_disabled() {
                index_set.insert(RuleFilter::Rule(Self::GROUP_NAME, Self::GROUP_RULES[51]));
            }
        }
        if let Some(rule) = self.use_valid_typeof.as_ref() {
            if rule.is_disabled() {
                index_set.insert(RuleFilter::Rule(Self::GROUP_NAME, Self::GROUP_RULES[52]));
            }
        }
        if let Some(rule) = self.use_yield.as_ref() {
            if rule.is_disabled() {
                index_set.insert(RuleFilter::Rule(Self::GROUP_NAME, Self::GROUP_RULES[53]));
            }
        }
        index_set
    }
    #[doc = r" Checks if, given a rule name, matches one of the rules contained in this category"]
    fn has_rule(rule_name: &str) -> Option<&'static str> {
        Some(Self::GROUP_RULES[Self::GROUP_RULES.binary_search(&rule_name).ok()?])
    }
    fn recommended_rules_as_filters() -> &'static [RuleFilter<'static>] {
        Self::RECOMMENDED_RULES_AS_FILTERS
    }
    fn all_rules_as_filters() -> &'static [RuleFilter<'static>] {
        Self::ALL_RULES_AS_FILTERS
    }
    #[doc = r" Select preset rules"]
    fn collect_preset_rules(
        &self,
        parent_is_recommended: bool,
        enabled_rules: &mut FxHashSet<RuleFilter<'static>>,
    ) {
        if self.is_recommended_true() || self.is_recommended_unset() && parent_is_recommended {
            enabled_rules.extend(Self::recommended_rules_as_filters());
        }
    }
    fn set_recommended(&mut self, value: Option<bool>) {
        self.recommended = value;
    }
    fn get_rule_configuration(
        &self,
        rule_name: &str,
    ) -> Option<(RulePlainConfiguration, Option<RuleOptions>)> {
        match rule_name {
            "noChildrenProp" => self
                .no_children_prop
                .as_ref()
                .map(|conf| (conf.level(), conf.get_options())),
            "noConstAssign" => self
                .no_const_assign
                .as_ref()
                .map(|conf| (conf.level(), conf.get_options())),
            "noConstantCondition" => self
                .no_constant_condition
                .as_ref()
                .map(|conf| (conf.level(), conf.get_options())),
            "noConstantMathMinMaxClamp" => self
                .no_constant_math_min_max_clamp
                .as_ref()
                .map(|conf| (conf.level(), conf.get_options())),
            "noConstructorReturn" => self
                .no_constructor_return
                .as_ref()
                .map(|conf| (conf.level(), conf.get_options())),
            "noEmptyCharacterClassInRegex" => self
                .no_empty_character_class_in_regex
                .as_ref()
                .map(|conf| (conf.level(), conf.get_options())),
            "noEmptyPattern" => self
                .no_empty_pattern
                .as_ref()
                .map(|conf| (conf.level(), conf.get_options())),
            "noGlobalObjectCalls" => self
                .no_global_object_calls
                .as_ref()
                .map(|conf| (conf.level(), conf.get_options())),
            "noInnerDeclarations" => self
                .no_inner_declarations
                .as_ref()
                .map(|conf| (conf.level(), conf.get_options())),
            "noInvalidBuiltinInstantiation" => self
                .no_invalid_builtin_instantiation
                .as_ref()
                .map(|conf| (conf.level(), conf.get_options())),
            "noInvalidConstructorSuper" => self
                .no_invalid_constructor_super
                .as_ref()
                .map(|conf| (conf.level(), conf.get_options())),
            "noInvalidDirectionInLinearGradient" => self
                .no_invalid_direction_in_linear_gradient
                .as_ref()
                .map(|conf| (conf.level(), conf.get_options())),
            "noInvalidGridAreas" => self
                .no_invalid_grid_areas
                .as_ref()
                .map(|conf| (conf.level(), conf.get_options())),
            "noInvalidPositionAtImportRule" => self
                .no_invalid_position_at_import_rule
                .as_ref()
                .map(|conf| (conf.level(), conf.get_options())),
            "noInvalidUseBeforeDeclaration" => self
                .no_invalid_use_before_declaration
                .as_ref()
                .map(|conf| (conf.level(), conf.get_options())),
            "noMissingVarFunction" => self
                .no_missing_var_function
                .as_ref()
                .map(|conf| (conf.level(), conf.get_options())),
            "noNodejsModules" => self
                .no_nodejs_modules
                .as_ref()
                .map(|conf| (conf.level(), conf.get_options())),
            "noNonoctalDecimalEscape" => self
                .no_nonoctal_decimal_escape
                .as_ref()
                .map(|conf| (conf.level(), conf.get_options())),
            "noPrecisionLoss" => self
                .no_precision_loss
                .as_ref()
                .map(|conf| (conf.level(), conf.get_options())),
            "noPrivateImports" => self
                .no_private_imports
                .as_ref()
                .map(|conf| (conf.level(), conf.get_options())),
            "noRenderReturnValue" => self
                .no_render_return_value
                .as_ref()
                .map(|conf| (conf.level(), conf.get_options())),
            "noSelfAssign" => self
                .no_self_assign
                .as_ref()
                .map(|conf| (conf.level(), conf.get_options())),
            "noSetterReturn" => self
                .no_setter_return
                .as_ref()
                .map(|conf| (conf.level(), conf.get_options())),
            "noStringCaseMismatch" => self
                .no_string_case_mismatch
                .as_ref()
                .map(|conf| (conf.level(), conf.get_options())),
            "noSwitchDeclarations" => self
                .no_switch_declarations
                .as_ref()
                .map(|conf| (conf.level(), conf.get_options())),
            "noUndeclaredDependencies" => self
                .no_undeclared_dependencies
                .as_ref()
                .map(|conf| (conf.level(), conf.get_options())),
            "noUndeclaredVariables" => self
                .no_undeclared_variables
                .as_ref()
                .map(|conf| (conf.level(), conf.get_options())),
            "noUnknownFunction" => self
                .no_unknown_function
                .as_ref()
                .map(|conf| (conf.level(), conf.get_options())),
            "noUnknownMediaFeatureName" => self
                .no_unknown_media_feature_name
                .as_ref()
                .map(|conf| (conf.level(), conf.get_options())),
            "noUnknownProperty" => self
                .no_unknown_property
                .as_ref()
                .map(|conf| (conf.level(), conf.get_options())),
            "noUnknownPseudoClass" => self
                .no_unknown_pseudo_class
                .as_ref()
                .map(|conf| (conf.level(), conf.get_options())),
            "noUnknownPseudoElement" => self
                .no_unknown_pseudo_element
                .as_ref()
                .map(|conf| (conf.level(), conf.get_options())),
            "noUnknownTypeSelector" => self
                .no_unknown_type_selector
                .as_ref()
                .map(|conf| (conf.level(), conf.get_options())),
            "noUnknownUnit" => self
                .no_unknown_unit
                .as_ref()
                .map(|conf| (conf.level(), conf.get_options())),
            "noUnmatchableAnbSelector" => self
                .no_unmatchable_anb_selector
                .as_ref()
                .map(|conf| (conf.level(), conf.get_options())),
            "noUnreachable" => self
                .no_unreachable
                .as_ref()
                .map(|conf| (conf.level(), conf.get_options())),
            "noUnreachableSuper" => self
                .no_unreachable_super
                .as_ref()
                .map(|conf| (conf.level(), conf.get_options())),
            "noUnsafeFinally" => self
                .no_unsafe_finally
                .as_ref()
                .map(|conf| (conf.level(), conf.get_options())),
            "noUnsafeOptionalChaining" => self
                .no_unsafe_optional_chaining
                .as_ref()
                .map(|conf| (conf.level(), conf.get_options())),
            "noUnusedFunctionParameters" => self
                .no_unused_function_parameters
                .as_ref()
                .map(|conf| (conf.level(), conf.get_options())),
            "noUnusedImports" => self
                .no_unused_imports
                .as_ref()
                .map(|conf| (conf.level(), conf.get_options())),
            "noUnusedLabels" => self
                .no_unused_labels
                .as_ref()
                .map(|conf| (conf.level(), conf.get_options())),
            "noUnusedPrivateClassMembers" => self
                .no_unused_private_class_members
                .as_ref()
                .map(|conf| (conf.level(), conf.get_options())),
            "noUnusedVariables" => self
                .no_unused_variables
                .as_ref()
                .map(|conf| (conf.level(), conf.get_options())),
            "noVoidElementsWithChildren" => self
                .no_void_elements_with_children
                .as_ref()
                .map(|conf| (conf.level(), conf.get_options())),
            "noVoidTypeReturn" => self
                .no_void_type_return
                .as_ref()
                .map(|conf| (conf.level(), conf.get_options())),
            "useExhaustiveDependencies" => self
                .use_exhaustive_dependencies
                .as_ref()
                .map(|conf| (conf.level(), conf.get_options())),
            "useHookAtTopLevel" => self
                .use_hook_at_top_level
                .as_ref()
                .map(|conf| (conf.level(), conf.get_options())),
            "useImportExtensions" => self
                .use_import_extensions
                .as_ref()
                .map(|conf| (conf.level(), conf.get_options())),
            "useIsNan" => self
                .use_is_nan
                .as_ref()
                .map(|conf| (conf.level(), conf.get_options())),
            "useJsxKeyInIterable" => self
                .use_jsx_key_in_iterable
                .as_ref()
                .map(|conf| (conf.level(), conf.get_options())),
            "useValidForDirection" => self
                .use_valid_for_direction
                .as_ref()
                .map(|conf| (conf.level(), conf.get_options())),
            "useValidTypeof" => self
                .use_valid_typeof
                .as_ref()
                .map(|conf| (conf.level(), conf.get_options())),
            "useYield" => self
                .use_yield
                .as_ref()
                .map(|conf| (conf.level(), conf.get_options())),
            _ => None,
        }
    }
}
impl From<GroupPlainConfiguration> for Correctness {
    fn from(value: GroupPlainConfiguration) -> Self {
        Self {
            recommended: None,
            no_children_prop: Some(value.into()),
            no_const_assign: Some(value.into()),
            no_constant_condition: Some(value.into()),
            no_constant_math_min_max_clamp: Some(value.into()),
            no_constructor_return: Some(value.into()),
            no_empty_character_class_in_regex: Some(value.into()),
            no_empty_pattern: Some(value.into()),
            no_global_object_calls: Some(value.into()),
            no_inner_declarations: Some(value.into()),
            no_invalid_builtin_instantiation: Some(value.into()),
            no_invalid_constructor_super: Some(value.into()),
            no_invalid_direction_in_linear_gradient: Some(value.into()),
            no_invalid_grid_areas: Some(value.into()),
            no_invalid_position_at_import_rule: Some(value.into()),
            no_invalid_use_before_declaration: Some(value.into()),
            no_missing_var_function: Some(value.into()),
            no_nodejs_modules: Some(value.into()),
            no_nonoctal_decimal_escape: Some(value.into()),
            no_precision_loss: Some(value.into()),
            no_private_imports: Some(value.into()),
            no_render_return_value: Some(value.into()),
            no_self_assign: Some(value.into()),
            no_setter_return: Some(value.into()),
            no_string_case_mismatch: Some(value.into()),
            no_switch_declarations: Some(value.into()),
            no_undeclared_dependencies: Some(value.into()),
            no_undeclared_variables: Some(value.into()),
            no_unknown_function: Some(value.into()),
            no_unknown_media_feature_name: Some(value.into()),
            no_unknown_property: Some(value.into()),
            no_unknown_pseudo_class: Some(value.into()),
            no_unknown_pseudo_element: Some(value.into()),
            no_unknown_type_selector: Some(value.into()),
            no_unknown_unit: Some(value.into()),
            no_unmatchable_anb_selector: Some(value.into()),
            no_unreachable: Some(value.into()),
            no_unreachable_super: Some(value.into()),
            no_unsafe_finally: Some(value.into()),
            no_unsafe_optional_chaining: Some(value.into()),
            no_unused_function_parameters: Some(value.into()),
            no_unused_imports: Some(value.into()),
            no_unused_labels: Some(value.into()),
            no_unused_private_class_members: Some(value.into()),
            no_unused_variables: Some(value.into()),
            no_void_elements_with_children: Some(value.into()),
            no_void_type_return: Some(value.into()),
            use_exhaustive_dependencies: Some(value.into()),
            use_hook_at_top_level: Some(value.into()),
            use_import_extensions: Some(value.into()),
            use_is_nan: Some(value.into()),
            use_jsx_key_in_iterable: Some(value.into()),
            use_valid_for_direction: Some(value.into()),
            use_valid_typeof: Some(value.into()),
            use_yield: Some(value.into()),
        }
    }
}
#[derive(Clone, Debug, Default, Deserialize, Deserializable, Eq, Merge, PartialEq, Serialize)]
#[cfg_attr(feature = "schema", derive(JsonSchema))]
#[serde(rename_all = "camelCase", default, deny_unknown_fields)]
#[doc = r" A list of rules that belong to this group"]
pub struct Nursery {
    #[doc = r" It enables the recommended rules for this group"]
    #[serde(skip_serializing_if = "Option::is_none")]
    pub recommended: Option<bool>,
    #[doc = "Disallow await inside loops."]
    #[serde(skip_serializing_if = "Option::is_none")]
    pub no_await_in_loop: Option<RuleConfiguration<biome_js_analyze::options::NoAwaitInLoop>>,
    #[doc = "Disallow bitwise operators."]
    #[serde(skip_serializing_if = "Option::is_none")]
    pub no_bitwise_operators:
        Option<RuleConfiguration<biome_js_analyze::options::NoBitwiseOperators>>,
    #[doc = "Disallow expressions where the operation doesn't affect the value"]
    #[serde(skip_serializing_if = "Option::is_none")]
    pub no_constant_binary_expression:
        Option<RuleConfiguration<biome_js_analyze::options::NoConstantBinaryExpression>>,
    #[doc = "Disallow destructuring props inside JSX components in Solid projects."]
    #[serde(skip_serializing_if = "Option::is_none")]
    pub no_destructured_props:
        Option<RuleConfiguration<biome_js_analyze::options::NoDestructuredProps>>,
    #[doc = "Restrict the number of lines of code in a function."]
    #[serde(skip_serializing_if = "Option::is_none")]
    pub no_excessive_lines_per_function:
        Option<RuleConfiguration<biome_js_analyze::options::NoExcessiveLinesPerFunction>>,
    #[doc = "Require Promise-like statements to be handled appropriately."]
    #[serde(skip_serializing_if = "Option::is_none")]
    pub no_floating_promises:
        Option<RuleFixConfiguration<biome_js_analyze::options::NoFloatingPromises>>,
    #[doc = "Disallow the use of __dirname and __filename in the global scope."]
    #[serde(skip_serializing_if = "Option::is_none")]
    pub no_global_dirname_filename:
        Option<RuleFixConfiguration<biome_js_analyze::options::NoGlobalDirnameFilename>>,
    #[doc = "Disallow shorthand type conversions."]
    #[serde(skip_serializing_if = "Option::is_none")]
    pub no_implicit_coercion:
        Option<RuleFixConfiguration<biome_js_analyze::options::NoImplicitCoercion>>,
    #[doc = "Prevent import cycles."]
    #[serde(skip_serializing_if = "Option::is_none")]
    pub no_import_cycles: Option<RuleConfiguration<biome_js_analyze::options::NoImportCycles>>,
    #[doc = "Disallow the use of the !important style."]
    #[serde(skip_serializing_if = "Option::is_none")]
    pub no_important_styles:
        Option<RuleFixConfiguration<biome_css_analyze::options::NoImportantStyles>>,
<<<<<<< HEAD
    #[doc = "Disallow Promises to be used in places where they are almost certainly a mistake."]
    #[serde(skip_serializing_if = "Option::is_none")]
    pub no_misused_promises:
        Option<RuleFixConfiguration<biome_js_analyze::options::NoMisusedPromises>>,
=======
    #[doc = "Reports usage of \"magic numbers\" — numbers used directly instead of being assigned to named constants."]
    #[serde(skip_serializing_if = "Option::is_none")]
    pub no_magic_numbers: Option<RuleConfiguration<biome_js_analyze::options::NoMagicNumbers>>,
>>>>>>> 4b501d3a
    #[doc = "Disallows defining React components inside other components."]
    #[serde(skip_serializing_if = "Option::is_none")]
    pub no_nested_component_definitions:
        Option<RuleConfiguration<biome_js_analyze::options::NoNestedComponentDefinitions>>,
    #[doc = "Disallow use event handlers on non-interactive elements."]
    #[serde(skip_serializing_if = "Option::is_none")]
    pub no_noninteractive_element_interactions:
        Option<RuleConfiguration<biome_js_analyze::options::NoNoninteractiveElementInteractions>>,
    #[doc = "Disallow the use of process global."]
    #[serde(skip_serializing_if = "Option::is_none")]
    pub no_process_global: Option<RuleFixConfiguration<biome_js_analyze::options::NoProcessGlobal>>,
    #[doc = "Disallow assigning to React component props."]
    #[serde(skip_serializing_if = "Option::is_none")]
    pub no_react_prop_assign:
        Option<RuleConfiguration<biome_js_analyze::options::NoReactPropAssign>>,
    #[doc = "Disallow the use of configured elements."]
    #[serde(skip_serializing_if = "Option::is_none")]
    pub no_restricted_elements:
        Option<RuleConfiguration<biome_js_analyze::options::NoRestrictedElements>>,
    #[doc = "Disallow usage of sensitive data such as API keys and tokens."]
    #[serde(skip_serializing_if = "Option::is_none")]
    pub no_secrets: Option<RuleConfiguration<biome_js_analyze::options::NoSecrets>>,
    #[doc = "Disallow variable declarations from shadowing variables declared in the outer scope."]
    #[serde(skip_serializing_if = "Option::is_none")]
    pub no_shadow: Option<RuleConfiguration<biome_js_analyze::options::NoShadow>>,
    #[doc = "Prevents the use of the TypeScript directive @ts-ignore."]
    #[serde(skip_serializing_if = "Option::is_none")]
    pub no_ts_ignore: Option<RuleFixConfiguration<biome_js_analyze::options::NoTsIgnore>>,
    #[doc = "Disallow let or var variables that are read but never assigned."]
    #[serde(skip_serializing_if = "Option::is_none")]
    pub no_unassigned_variables:
        Option<RuleConfiguration<biome_js_analyze::options::NoUnassignedVariables>>,
    #[doc = "Disallow unknown at-rules."]
    #[serde(skip_serializing_if = "Option::is_none")]
    pub no_unknown_at_rule: Option<RuleConfiguration<biome_css_analyze::options::NoUnknownAtRule>>,
    #[doc = "Warn when importing non-existing exports."]
    #[serde(skip_serializing_if = "Option::is_none")]
    pub no_unresolved_imports:
        Option<RuleConfiguration<biome_js_analyze::options::NoUnresolvedImports>>,
    #[doc = "Prevent duplicate polyfills from Polyfill.io."]
    #[serde(skip_serializing_if = "Option::is_none")]
    pub no_unwanted_polyfillio:
        Option<RuleConfiguration<biome_js_analyze::options::NoUnwantedPolyfillio>>,
    #[doc = "Disallow useless backreferences in regular expression literals that always match an empty string."]
    #[serde(skip_serializing_if = "Option::is_none")]
    pub no_useless_backref_in_regex:
        Option<RuleConfiguration<biome_js_analyze::options::NoUselessBackrefInRegex>>,
    #[doc = "Disallow unnecessary escapes in string literals."]
    #[serde(skip_serializing_if = "Option::is_none")]
    pub no_useless_escape_in_string:
        Option<RuleFixConfiguration<biome_css_analyze::options::NoUselessEscapeInString>>,
    #[doc = "Disallow the use of useless undefined."]
    #[serde(skip_serializing_if = "Option::is_none")]
    pub no_useless_undefined:
        Option<RuleFixConfiguration<biome_js_analyze::options::NoUselessUndefined>>,
    #[doc = "Enforce that getters and setters for the same property are adjacent in class and object definitions."]
    #[serde(skip_serializing_if = "Option::is_none")]
    pub use_adjacent_getter_setter:
        Option<RuleConfiguration<biome_js_analyze::options::UseAdjacentGetterSetter>>,
    #[doc = "Require the consistent declaration of object literals. Defaults to explicit definitions."]
    #[serde(skip_serializing_if = "Option::is_none")]
    pub use_consistent_object_definition:
        Option<RuleFixConfiguration<biome_js_analyze::options::UseConsistentObjectDefinition>>,
    #[doc = "Use static Response methods instead of new Response() constructor when possible."]
    #[serde(skip_serializing_if = "Option::is_none")]
    pub use_consistent_response:
        Option<RuleFixConfiguration<biome_js_analyze::options::UseConsistentResponse>>,
    #[doc = "Require switch-case statements to be exhaustive."]
    #[serde(skip_serializing_if = "Option::is_none")]
    pub use_exhaustive_switch_cases:
        Option<RuleFixConfiguration<biome_js_analyze::options::UseExhaustiveSwitchCases>>,
    #[doc = "Enforce types in functions, methods, variables, and parameters."]
    #[serde(skip_serializing_if = "Option::is_none")]
    pub use_explicit_type: Option<RuleConfiguration<biome_js_analyze::options::UseExplicitType>>,
    #[doc = "Require that all exports are declared after all non-export statements."]
    #[serde(skip_serializing_if = "Option::is_none")]
    pub use_exports_last: Option<RuleConfiguration<biome_js_analyze::options::UseExportsLast>>,
    #[doc = "Enforce using Solid's \\<For /> component for mapping an array to JSX elements."]
    #[serde(skip_serializing_if = "Option::is_none")]
    pub use_for_component: Option<RuleConfiguration<biome_js_analyze::options::UseForComponent>>,
    #[doc = "Ensure the preconnect attribute is used when using Google Fonts."]
    #[serde(skip_serializing_if = "Option::is_none")]
    pub use_google_font_preconnect:
        Option<RuleFixConfiguration<biome_js_analyze::options::UseGoogleFontPreconnect>>,
    #[doc = "Prefer Array#{indexOf,lastIndexOf}() over Array#{findIndex,findLastIndex}() when looking for the index of an item."]
    #[serde(skip_serializing_if = "Option::is_none")]
    pub use_index_of: Option<RuleFixConfiguration<biome_js_analyze::options::UseIndexOf>>,
    #[doc = "Enforce consistent return values in iterable callbacks."]
    #[serde(skip_serializing_if = "Option::is_none")]
    pub use_iterable_callback_return:
        Option<RuleConfiguration<biome_js_analyze::options::UseIterableCallbackReturn>>,
    #[doc = "Enforces the use of with { type: \"json\" } for JSON module imports."]
    #[serde(skip_serializing_if = "Option::is_none")]
    pub use_json_import_attribute:
        Option<RuleFixConfiguration<biome_js_analyze::options::UseJsonImportAttribute>>,
    #[doc = "Enforce specifying the name of GraphQL operations."]
    #[serde(skip_serializing_if = "Option::is_none")]
    pub use_named_operation:
        Option<RuleFixConfiguration<biome_graphql_analyze::options::UseNamedOperation>>,
    #[doc = "Validates that all enum values are capitalized."]
    #[serde(skip_serializing_if = "Option::is_none")]
    pub use_naming_convention:
        Option<RuleConfiguration<biome_graphql_analyze::options::UseNamingConvention>>,
    #[doc = "Enforce the use of numeric separators in numeric literals."]
    #[serde(skip_serializing_if = "Option::is_none")]
    pub use_numeric_separators:
        Option<RuleFixConfiguration<biome_js_analyze::options::UseNumericSeparators>>,
    #[doc = "Prefer object spread over Object.assign() when constructing new objects."]
    #[serde(skip_serializing_if = "Option::is_none")]
    pub use_object_spread: Option<RuleFixConfiguration<biome_js_analyze::options::UseObjectSpread>>,
    #[doc = "Enforce the consistent use of the radix argument when using parseInt()."]
    #[serde(skip_serializing_if = "Option::is_none")]
    pub use_parse_int_radix:
        Option<RuleFixConfiguration<biome_js_analyze::options::UseParseIntRadix>>,
    #[doc = "Enforce marking members as readonly if they are never modified outside the constructor."]
    #[serde(skip_serializing_if = "Option::is_none")]
    pub use_readonly_class_properties:
        Option<RuleFixConfiguration<biome_js_analyze::options::UseReadonlyClassProperties>>,
    #[doc = "Enforce JSDoc comment lines to start with a single asterisk, except for the first one."]
    #[serde(skip_serializing_if = "Option::is_none")]
    pub use_single_js_doc_asterisk:
        Option<RuleFixConfiguration<biome_js_analyze::options::UseSingleJsDocAsterisk>>,
    #[doc = "Enforce the sorting of CSS utility classes."]
    #[serde(skip_serializing_if = "Option::is_none")]
    pub use_sorted_classes:
        Option<RuleFixConfiguration<biome_js_analyze::options::UseSortedClasses>>,
    #[doc = "Require a description parameter for the Symbol()."]
    #[serde(skip_serializing_if = "Option::is_none")]
    pub use_symbol_description:
        Option<RuleConfiguration<biome_js_analyze::options::UseSymbolDescription>>,
    #[doc = "Disallow overload signatures that can be unified into a single signature."]
    #[serde(skip_serializing_if = "Option::is_none")]
    pub use_unified_type_signature:
        Option<RuleFixConfiguration<biome_js_analyze::options::UseUnifiedTypeSignature>>,
    #[doc = "Prevent the usage of static string literal id attribute on elements."]
    #[serde(skip_serializing_if = "Option::is_none")]
    pub use_unique_element_ids:
        Option<RuleConfiguration<biome_js_analyze::options::UseUniqueElementIds>>,
}
impl Nursery {
    const GROUP_NAME: &'static str = "nursery";
    pub(crate) const GROUP_RULES: &'static [&'static str] = &[
        "noAwaitInLoop",
        "noBitwiseOperators",
        "noConstantBinaryExpression",
        "noDestructuredProps",
        "noExcessiveLinesPerFunction",
        "noFloatingPromises",
        "noGlobalDirnameFilename",
        "noImplicitCoercion",
        "noImportCycles",
        "noImportantStyles",
<<<<<<< HEAD
        "noMisusedPromises",
=======
        "noMagicNumbers",
>>>>>>> 4b501d3a
        "noNestedComponentDefinitions",
        "noNoninteractiveElementInteractions",
        "noProcessGlobal",
        "noReactPropAssign",
        "noRestrictedElements",
        "noSecrets",
        "noShadow",
        "noTsIgnore",
        "noUnassignedVariables",
        "noUnknownAtRule",
        "noUnresolvedImports",
        "noUnwantedPolyfillio",
        "noUselessBackrefInRegex",
        "noUselessEscapeInString",
        "noUselessUndefined",
        "useAdjacentGetterSetter",
        "useConsistentObjectDefinition",
        "useConsistentResponse",
        "useExhaustiveSwitchCases",
        "useExplicitType",
        "useExportsLast",
        "useForComponent",
        "useGoogleFontPreconnect",
        "useIndexOf",
        "useIterableCallbackReturn",
        "useJsonImportAttribute",
        "useNamedOperation",
        "useNamingConvention",
        "useNumericSeparators",
        "useObjectSpread",
        "useParseIntRadix",
        "useReadonlyClassProperties",
        "useSingleJsDocAsterisk",
        "useSortedClasses",
        "useSymbolDescription",
        "useUnifiedTypeSignature",
        "useUniqueElementIds",
    ];
    const RECOMMENDED_RULES_AS_FILTERS: &'static [RuleFilter<'static>] = &[
        RuleFilter::Rule(Self::GROUP_NAME, Self::GROUP_RULES[9]),
        RuleFilter::Rule(Self::GROUP_NAME, Self::GROUP_RULES[18]),
        RuleFilter::Rule(Self::GROUP_NAME, Self::GROUP_RULES[20]),
        RuleFilter::Rule(Self::GROUP_NAME, Self::GROUP_RULES[23]),
        RuleFilter::Rule(Self::GROUP_NAME, Self::GROUP_RULES[24]),
        RuleFilter::Rule(Self::GROUP_NAME, Self::GROUP_RULES[34]),
        RuleFilter::Rule(Self::GROUP_NAME, Self::GROUP_RULES[35]),
        RuleFilter::Rule(Self::GROUP_NAME, Self::GROUP_RULES[37]),
        RuleFilter::Rule(Self::GROUP_NAME, Self::GROUP_RULES[41]),
    ];
    const ALL_RULES_AS_FILTERS: &'static [RuleFilter<'static>] = &[
        RuleFilter::Rule(Self::GROUP_NAME, Self::GROUP_RULES[0]),
        RuleFilter::Rule(Self::GROUP_NAME, Self::GROUP_RULES[1]),
        RuleFilter::Rule(Self::GROUP_NAME, Self::GROUP_RULES[2]),
        RuleFilter::Rule(Self::GROUP_NAME, Self::GROUP_RULES[3]),
        RuleFilter::Rule(Self::GROUP_NAME, Self::GROUP_RULES[4]),
        RuleFilter::Rule(Self::GROUP_NAME, Self::GROUP_RULES[5]),
        RuleFilter::Rule(Self::GROUP_NAME, Self::GROUP_RULES[6]),
        RuleFilter::Rule(Self::GROUP_NAME, Self::GROUP_RULES[7]),
        RuleFilter::Rule(Self::GROUP_NAME, Self::GROUP_RULES[8]),
        RuleFilter::Rule(Self::GROUP_NAME, Self::GROUP_RULES[9]),
        RuleFilter::Rule(Self::GROUP_NAME, Self::GROUP_RULES[10]),
        RuleFilter::Rule(Self::GROUP_NAME, Self::GROUP_RULES[11]),
        RuleFilter::Rule(Self::GROUP_NAME, Self::GROUP_RULES[12]),
        RuleFilter::Rule(Self::GROUP_NAME, Self::GROUP_RULES[13]),
        RuleFilter::Rule(Self::GROUP_NAME, Self::GROUP_RULES[14]),
        RuleFilter::Rule(Self::GROUP_NAME, Self::GROUP_RULES[15]),
        RuleFilter::Rule(Self::GROUP_NAME, Self::GROUP_RULES[16]),
        RuleFilter::Rule(Self::GROUP_NAME, Self::GROUP_RULES[17]),
        RuleFilter::Rule(Self::GROUP_NAME, Self::GROUP_RULES[18]),
        RuleFilter::Rule(Self::GROUP_NAME, Self::GROUP_RULES[19]),
        RuleFilter::Rule(Self::GROUP_NAME, Self::GROUP_RULES[20]),
        RuleFilter::Rule(Self::GROUP_NAME, Self::GROUP_RULES[21]),
        RuleFilter::Rule(Self::GROUP_NAME, Self::GROUP_RULES[22]),
        RuleFilter::Rule(Self::GROUP_NAME, Self::GROUP_RULES[23]),
        RuleFilter::Rule(Self::GROUP_NAME, Self::GROUP_RULES[24]),
        RuleFilter::Rule(Self::GROUP_NAME, Self::GROUP_RULES[25]),
        RuleFilter::Rule(Self::GROUP_NAME, Self::GROUP_RULES[26]),
        RuleFilter::Rule(Self::GROUP_NAME, Self::GROUP_RULES[27]),
        RuleFilter::Rule(Self::GROUP_NAME, Self::GROUP_RULES[28]),
        RuleFilter::Rule(Self::GROUP_NAME, Self::GROUP_RULES[29]),
        RuleFilter::Rule(Self::GROUP_NAME, Self::GROUP_RULES[30]),
        RuleFilter::Rule(Self::GROUP_NAME, Self::GROUP_RULES[31]),
        RuleFilter::Rule(Self::GROUP_NAME, Self::GROUP_RULES[32]),
        RuleFilter::Rule(Self::GROUP_NAME, Self::GROUP_RULES[33]),
        RuleFilter::Rule(Self::GROUP_NAME, Self::GROUP_RULES[34]),
        RuleFilter::Rule(Self::GROUP_NAME, Self::GROUP_RULES[35]),
        RuleFilter::Rule(Self::GROUP_NAME, Self::GROUP_RULES[36]),
        RuleFilter::Rule(Self::GROUP_NAME, Self::GROUP_RULES[37]),
        RuleFilter::Rule(Self::GROUP_NAME, Self::GROUP_RULES[38]),
        RuleFilter::Rule(Self::GROUP_NAME, Self::GROUP_RULES[39]),
        RuleFilter::Rule(Self::GROUP_NAME, Self::GROUP_RULES[40]),
        RuleFilter::Rule(Self::GROUP_NAME, Self::GROUP_RULES[41]),
        RuleFilter::Rule(Self::GROUP_NAME, Self::GROUP_RULES[42]),
        RuleFilter::Rule(Self::GROUP_NAME, Self::GROUP_RULES[43]),
        RuleFilter::Rule(Self::GROUP_NAME, Self::GROUP_RULES[44]),
        RuleFilter::Rule(Self::GROUP_NAME, Self::GROUP_RULES[45]),
        RuleFilter::Rule(Self::GROUP_NAME, Self::GROUP_RULES[46]),
        RuleFilter::Rule(Self::GROUP_NAME, Self::GROUP_RULES[47]),
    ];
}
impl RuleGroupExt for Nursery {
    fn is_recommended_true(&self) -> bool {
        matches!(self.recommended, Some(true))
    }
    fn is_recommended_unset(&self) -> bool {
        self.recommended.is_none()
    }
    fn get_enabled_rules(&self) -> FxHashSet<RuleFilter<'static>> {
        let mut index_set = FxHashSet::default();
        if let Some(rule) = self.no_await_in_loop.as_ref() {
            if rule.is_enabled() {
                index_set.insert(RuleFilter::Rule(Self::GROUP_NAME, Self::GROUP_RULES[0]));
            }
        }
        if let Some(rule) = self.no_bitwise_operators.as_ref() {
            if rule.is_enabled() {
                index_set.insert(RuleFilter::Rule(Self::GROUP_NAME, Self::GROUP_RULES[1]));
            }
        }
        if let Some(rule) = self.no_constant_binary_expression.as_ref() {
            if rule.is_enabled() {
                index_set.insert(RuleFilter::Rule(Self::GROUP_NAME, Self::GROUP_RULES[2]));
            }
        }
        if let Some(rule) = self.no_destructured_props.as_ref() {
            if rule.is_enabled() {
                index_set.insert(RuleFilter::Rule(Self::GROUP_NAME, Self::GROUP_RULES[3]));
            }
        }
        if let Some(rule) = self.no_excessive_lines_per_function.as_ref() {
            if rule.is_enabled() {
                index_set.insert(RuleFilter::Rule(Self::GROUP_NAME, Self::GROUP_RULES[4]));
            }
        }
        if let Some(rule) = self.no_floating_promises.as_ref() {
            if rule.is_enabled() {
                index_set.insert(RuleFilter::Rule(Self::GROUP_NAME, Self::GROUP_RULES[5]));
            }
        }
        if let Some(rule) = self.no_global_dirname_filename.as_ref() {
            if rule.is_enabled() {
                index_set.insert(RuleFilter::Rule(Self::GROUP_NAME, Self::GROUP_RULES[6]));
            }
        }
        if let Some(rule) = self.no_implicit_coercion.as_ref() {
            if rule.is_enabled() {
                index_set.insert(RuleFilter::Rule(Self::GROUP_NAME, Self::GROUP_RULES[7]));
            }
        }
        if let Some(rule) = self.no_import_cycles.as_ref() {
            if rule.is_enabled() {
                index_set.insert(RuleFilter::Rule(Self::GROUP_NAME, Self::GROUP_RULES[8]));
            }
        }
        if let Some(rule) = self.no_important_styles.as_ref() {
            if rule.is_enabled() {
                index_set.insert(RuleFilter::Rule(Self::GROUP_NAME, Self::GROUP_RULES[9]));
            }
        }
<<<<<<< HEAD
        if let Some(rule) = self.no_misused_promises.as_ref() {
=======
        if let Some(rule) = self.no_magic_numbers.as_ref() {
>>>>>>> 4b501d3a
            if rule.is_enabled() {
                index_set.insert(RuleFilter::Rule(Self::GROUP_NAME, Self::GROUP_RULES[10]));
            }
        }
        if let Some(rule) = self.no_nested_component_definitions.as_ref() {
            if rule.is_enabled() {
                index_set.insert(RuleFilter::Rule(Self::GROUP_NAME, Self::GROUP_RULES[11]));
            }
        }
        if let Some(rule) = self.no_noninteractive_element_interactions.as_ref() {
            if rule.is_enabled() {
                index_set.insert(RuleFilter::Rule(Self::GROUP_NAME, Self::GROUP_RULES[12]));
            }
        }
        if let Some(rule) = self.no_process_global.as_ref() {
            if rule.is_enabled() {
                index_set.insert(RuleFilter::Rule(Self::GROUP_NAME, Self::GROUP_RULES[13]));
            }
        }
        if let Some(rule) = self.no_react_prop_assign.as_ref() {
            if rule.is_enabled() {
                index_set.insert(RuleFilter::Rule(Self::GROUP_NAME, Self::GROUP_RULES[14]));
            }
        }
        if let Some(rule) = self.no_restricted_elements.as_ref() {
            if rule.is_enabled() {
                index_set.insert(RuleFilter::Rule(Self::GROUP_NAME, Self::GROUP_RULES[15]));
            }
        }
        if let Some(rule) = self.no_secrets.as_ref() {
            if rule.is_enabled() {
                index_set.insert(RuleFilter::Rule(Self::GROUP_NAME, Self::GROUP_RULES[16]));
            }
        }
        if let Some(rule) = self.no_shadow.as_ref() {
            if rule.is_enabled() {
                index_set.insert(RuleFilter::Rule(Self::GROUP_NAME, Self::GROUP_RULES[17]));
            }
        }
        if let Some(rule) = self.no_ts_ignore.as_ref() {
            if rule.is_enabled() {
                index_set.insert(RuleFilter::Rule(Self::GROUP_NAME, Self::GROUP_RULES[18]));
            }
        }
        if let Some(rule) = self.no_unassigned_variables.as_ref() {
            if rule.is_enabled() {
                index_set.insert(RuleFilter::Rule(Self::GROUP_NAME, Self::GROUP_RULES[19]));
            }
        }
        if let Some(rule) = self.no_unknown_at_rule.as_ref() {
            if rule.is_enabled() {
                index_set.insert(RuleFilter::Rule(Self::GROUP_NAME, Self::GROUP_RULES[20]));
            }
        }
        if let Some(rule) = self.no_unresolved_imports.as_ref() {
            if rule.is_enabled() {
                index_set.insert(RuleFilter::Rule(Self::GROUP_NAME, Self::GROUP_RULES[21]));
            }
        }
        if let Some(rule) = self.no_unwanted_polyfillio.as_ref() {
            if rule.is_enabled() {
                index_set.insert(RuleFilter::Rule(Self::GROUP_NAME, Self::GROUP_RULES[22]));
            }
        }
        if let Some(rule) = self.no_useless_backref_in_regex.as_ref() {
            if rule.is_enabled() {
                index_set.insert(RuleFilter::Rule(Self::GROUP_NAME, Self::GROUP_RULES[23]));
            }
        }
        if let Some(rule) = self.no_useless_escape_in_string.as_ref() {
            if rule.is_enabled() {
                index_set.insert(RuleFilter::Rule(Self::GROUP_NAME, Self::GROUP_RULES[24]));
            }
        }
        if let Some(rule) = self.no_useless_undefined.as_ref() {
            if rule.is_enabled() {
                index_set.insert(RuleFilter::Rule(Self::GROUP_NAME, Self::GROUP_RULES[25]));
            }
        }
        if let Some(rule) = self.use_adjacent_getter_setter.as_ref() {
            if rule.is_enabled() {
                index_set.insert(RuleFilter::Rule(Self::GROUP_NAME, Self::GROUP_RULES[26]));
            }
        }
        if let Some(rule) = self.use_consistent_object_definition.as_ref() {
            if rule.is_enabled() {
                index_set.insert(RuleFilter::Rule(Self::GROUP_NAME, Self::GROUP_RULES[27]));
            }
        }
        if let Some(rule) = self.use_consistent_response.as_ref() {
            if rule.is_enabled() {
                index_set.insert(RuleFilter::Rule(Self::GROUP_NAME, Self::GROUP_RULES[28]));
            }
        }
        if let Some(rule) = self.use_exhaustive_switch_cases.as_ref() {
            if rule.is_enabled() {
                index_set.insert(RuleFilter::Rule(Self::GROUP_NAME, Self::GROUP_RULES[29]));
            }
        }
        if let Some(rule) = self.use_explicit_type.as_ref() {
            if rule.is_enabled() {
                index_set.insert(RuleFilter::Rule(Self::GROUP_NAME, Self::GROUP_RULES[30]));
            }
        }
        if let Some(rule) = self.use_exports_last.as_ref() {
            if rule.is_enabled() {
                index_set.insert(RuleFilter::Rule(Self::GROUP_NAME, Self::GROUP_RULES[31]));
            }
        }
        if let Some(rule) = self.use_for_component.as_ref() {
            if rule.is_enabled() {
                index_set.insert(RuleFilter::Rule(Self::GROUP_NAME, Self::GROUP_RULES[32]));
            }
        }
        if let Some(rule) = self.use_google_font_preconnect.as_ref() {
            if rule.is_enabled() {
                index_set.insert(RuleFilter::Rule(Self::GROUP_NAME, Self::GROUP_RULES[33]));
            }
        }
        if let Some(rule) = self.use_index_of.as_ref() {
            if rule.is_enabled() {
                index_set.insert(RuleFilter::Rule(Self::GROUP_NAME, Self::GROUP_RULES[34]));
            }
        }
        if let Some(rule) = self.use_iterable_callback_return.as_ref() {
            if rule.is_enabled() {
                index_set.insert(RuleFilter::Rule(Self::GROUP_NAME, Self::GROUP_RULES[35]));
            }
        }
        if let Some(rule) = self.use_json_import_attribute.as_ref() {
            if rule.is_enabled() {
                index_set.insert(RuleFilter::Rule(Self::GROUP_NAME, Self::GROUP_RULES[36]));
            }
        }
        if let Some(rule) = self.use_named_operation.as_ref() {
            if rule.is_enabled() {
                index_set.insert(RuleFilter::Rule(Self::GROUP_NAME, Self::GROUP_RULES[37]));
            }
        }
        if let Some(rule) = self.use_naming_convention.as_ref() {
            if rule.is_enabled() {
                index_set.insert(RuleFilter::Rule(Self::GROUP_NAME, Self::GROUP_RULES[38]));
            }
        }
        if let Some(rule) = self.use_numeric_separators.as_ref() {
            if rule.is_enabled() {
                index_set.insert(RuleFilter::Rule(Self::GROUP_NAME, Self::GROUP_RULES[39]));
            }
        }
        if let Some(rule) = self.use_object_spread.as_ref() {
            if rule.is_enabled() {
                index_set.insert(RuleFilter::Rule(Self::GROUP_NAME, Self::GROUP_RULES[40]));
            }
        }
        if let Some(rule) = self.use_parse_int_radix.as_ref() {
            if rule.is_enabled() {
                index_set.insert(RuleFilter::Rule(Self::GROUP_NAME, Self::GROUP_RULES[41]));
            }
        }
        if let Some(rule) = self.use_readonly_class_properties.as_ref() {
            if rule.is_enabled() {
                index_set.insert(RuleFilter::Rule(Self::GROUP_NAME, Self::GROUP_RULES[42]));
            }
        }
        if let Some(rule) = self.use_single_js_doc_asterisk.as_ref() {
            if rule.is_enabled() {
                index_set.insert(RuleFilter::Rule(Self::GROUP_NAME, Self::GROUP_RULES[43]));
            }
        }
        if let Some(rule) = self.use_sorted_classes.as_ref() {
            if rule.is_enabled() {
                index_set.insert(RuleFilter::Rule(Self::GROUP_NAME, Self::GROUP_RULES[44]));
            }
        }
        if let Some(rule) = self.use_symbol_description.as_ref() {
            if rule.is_enabled() {
                index_set.insert(RuleFilter::Rule(Self::GROUP_NAME, Self::GROUP_RULES[45]));
            }
        }
        if let Some(rule) = self.use_unified_type_signature.as_ref() {
            if rule.is_enabled() {
                index_set.insert(RuleFilter::Rule(Self::GROUP_NAME, Self::GROUP_RULES[46]));
            }
        }
        if let Some(rule) = self.use_unique_element_ids.as_ref() {
            if rule.is_enabled() {
                index_set.insert(RuleFilter::Rule(Self::GROUP_NAME, Self::GROUP_RULES[47]));
            }
        }
        index_set
    }
    fn get_disabled_rules(&self) -> FxHashSet<RuleFilter<'static>> {
        let mut index_set = FxHashSet::default();
        if let Some(rule) = self.no_await_in_loop.as_ref() {
            if rule.is_disabled() {
                index_set.insert(RuleFilter::Rule(Self::GROUP_NAME, Self::GROUP_RULES[0]));
            }
        }
        if let Some(rule) = self.no_bitwise_operators.as_ref() {
            if rule.is_disabled() {
                index_set.insert(RuleFilter::Rule(Self::GROUP_NAME, Self::GROUP_RULES[1]));
            }
        }
        if let Some(rule) = self.no_constant_binary_expression.as_ref() {
            if rule.is_disabled() {
                index_set.insert(RuleFilter::Rule(Self::GROUP_NAME, Self::GROUP_RULES[2]));
            }
        }
        if let Some(rule) = self.no_destructured_props.as_ref() {
            if rule.is_disabled() {
                index_set.insert(RuleFilter::Rule(Self::GROUP_NAME, Self::GROUP_RULES[3]));
            }
        }
        if let Some(rule) = self.no_excessive_lines_per_function.as_ref() {
            if rule.is_disabled() {
                index_set.insert(RuleFilter::Rule(Self::GROUP_NAME, Self::GROUP_RULES[4]));
            }
        }
        if let Some(rule) = self.no_floating_promises.as_ref() {
            if rule.is_disabled() {
                index_set.insert(RuleFilter::Rule(Self::GROUP_NAME, Self::GROUP_RULES[5]));
            }
        }
        if let Some(rule) = self.no_global_dirname_filename.as_ref() {
            if rule.is_disabled() {
                index_set.insert(RuleFilter::Rule(Self::GROUP_NAME, Self::GROUP_RULES[6]));
            }
        }
        if let Some(rule) = self.no_implicit_coercion.as_ref() {
            if rule.is_disabled() {
                index_set.insert(RuleFilter::Rule(Self::GROUP_NAME, Self::GROUP_RULES[7]));
            }
        }
        if let Some(rule) = self.no_import_cycles.as_ref() {
            if rule.is_disabled() {
                index_set.insert(RuleFilter::Rule(Self::GROUP_NAME, Self::GROUP_RULES[8]));
            }
        }
        if let Some(rule) = self.no_important_styles.as_ref() {
            if rule.is_disabled() {
                index_set.insert(RuleFilter::Rule(Self::GROUP_NAME, Self::GROUP_RULES[9]));
            }
        }
<<<<<<< HEAD
        if let Some(rule) = self.no_misused_promises.as_ref() {
=======
        if let Some(rule) = self.no_magic_numbers.as_ref() {
>>>>>>> 4b501d3a
            if rule.is_disabled() {
                index_set.insert(RuleFilter::Rule(Self::GROUP_NAME, Self::GROUP_RULES[10]));
            }
        }
        if let Some(rule) = self.no_nested_component_definitions.as_ref() {
            if rule.is_disabled() {
                index_set.insert(RuleFilter::Rule(Self::GROUP_NAME, Self::GROUP_RULES[11]));
            }
        }
        if let Some(rule) = self.no_noninteractive_element_interactions.as_ref() {
            if rule.is_disabled() {
                index_set.insert(RuleFilter::Rule(Self::GROUP_NAME, Self::GROUP_RULES[12]));
            }
        }
        if let Some(rule) = self.no_process_global.as_ref() {
            if rule.is_disabled() {
                index_set.insert(RuleFilter::Rule(Self::GROUP_NAME, Self::GROUP_RULES[13]));
            }
        }
        if let Some(rule) = self.no_react_prop_assign.as_ref() {
            if rule.is_disabled() {
                index_set.insert(RuleFilter::Rule(Self::GROUP_NAME, Self::GROUP_RULES[14]));
            }
        }
        if let Some(rule) = self.no_restricted_elements.as_ref() {
            if rule.is_disabled() {
                index_set.insert(RuleFilter::Rule(Self::GROUP_NAME, Self::GROUP_RULES[15]));
            }
        }
        if let Some(rule) = self.no_secrets.as_ref() {
            if rule.is_disabled() {
                index_set.insert(RuleFilter::Rule(Self::GROUP_NAME, Self::GROUP_RULES[16]));
            }
        }
        if let Some(rule) = self.no_shadow.as_ref() {
            if rule.is_disabled() {
                index_set.insert(RuleFilter::Rule(Self::GROUP_NAME, Self::GROUP_RULES[17]));
            }
        }
        if let Some(rule) = self.no_ts_ignore.as_ref() {
            if rule.is_disabled() {
                index_set.insert(RuleFilter::Rule(Self::GROUP_NAME, Self::GROUP_RULES[18]));
            }
        }
        if let Some(rule) = self.no_unassigned_variables.as_ref() {
            if rule.is_disabled() {
                index_set.insert(RuleFilter::Rule(Self::GROUP_NAME, Self::GROUP_RULES[19]));
            }
        }
        if let Some(rule) = self.no_unknown_at_rule.as_ref() {
            if rule.is_disabled() {
                index_set.insert(RuleFilter::Rule(Self::GROUP_NAME, Self::GROUP_RULES[20]));
            }
        }
        if let Some(rule) = self.no_unresolved_imports.as_ref() {
            if rule.is_disabled() {
                index_set.insert(RuleFilter::Rule(Self::GROUP_NAME, Self::GROUP_RULES[21]));
            }
        }
        if let Some(rule) = self.no_unwanted_polyfillio.as_ref() {
            if rule.is_disabled() {
                index_set.insert(RuleFilter::Rule(Self::GROUP_NAME, Self::GROUP_RULES[22]));
            }
        }
        if let Some(rule) = self.no_useless_backref_in_regex.as_ref() {
            if rule.is_disabled() {
                index_set.insert(RuleFilter::Rule(Self::GROUP_NAME, Self::GROUP_RULES[23]));
            }
        }
        if let Some(rule) = self.no_useless_escape_in_string.as_ref() {
            if rule.is_disabled() {
                index_set.insert(RuleFilter::Rule(Self::GROUP_NAME, Self::GROUP_RULES[24]));
            }
        }
        if let Some(rule) = self.no_useless_undefined.as_ref() {
            if rule.is_disabled() {
                index_set.insert(RuleFilter::Rule(Self::GROUP_NAME, Self::GROUP_RULES[25]));
            }
        }
        if let Some(rule) = self.use_adjacent_getter_setter.as_ref() {
            if rule.is_disabled() {
                index_set.insert(RuleFilter::Rule(Self::GROUP_NAME, Self::GROUP_RULES[26]));
            }
        }
        if let Some(rule) = self.use_consistent_object_definition.as_ref() {
            if rule.is_disabled() {
                index_set.insert(RuleFilter::Rule(Self::GROUP_NAME, Self::GROUP_RULES[27]));
            }
        }
        if let Some(rule) = self.use_consistent_response.as_ref() {
            if rule.is_disabled() {
                index_set.insert(RuleFilter::Rule(Self::GROUP_NAME, Self::GROUP_RULES[28]));
            }
        }
        if let Some(rule) = self.use_exhaustive_switch_cases.as_ref() {
            if rule.is_disabled() {
                index_set.insert(RuleFilter::Rule(Self::GROUP_NAME, Self::GROUP_RULES[29]));
            }
        }
        if let Some(rule) = self.use_explicit_type.as_ref() {
            if rule.is_disabled() {
                index_set.insert(RuleFilter::Rule(Self::GROUP_NAME, Self::GROUP_RULES[30]));
            }
        }
        if let Some(rule) = self.use_exports_last.as_ref() {
            if rule.is_disabled() {
                index_set.insert(RuleFilter::Rule(Self::GROUP_NAME, Self::GROUP_RULES[31]));
            }
        }
        if let Some(rule) = self.use_for_component.as_ref() {
            if rule.is_disabled() {
                index_set.insert(RuleFilter::Rule(Self::GROUP_NAME, Self::GROUP_RULES[32]));
            }
        }
        if let Some(rule) = self.use_google_font_preconnect.as_ref() {
            if rule.is_disabled() {
                index_set.insert(RuleFilter::Rule(Self::GROUP_NAME, Self::GROUP_RULES[33]));
            }
        }
        if let Some(rule) = self.use_index_of.as_ref() {
            if rule.is_disabled() {
                index_set.insert(RuleFilter::Rule(Self::GROUP_NAME, Self::GROUP_RULES[34]));
            }
        }
        if let Some(rule) = self.use_iterable_callback_return.as_ref() {
            if rule.is_disabled() {
                index_set.insert(RuleFilter::Rule(Self::GROUP_NAME, Self::GROUP_RULES[35]));
            }
        }
        if let Some(rule) = self.use_json_import_attribute.as_ref() {
            if rule.is_disabled() {
                index_set.insert(RuleFilter::Rule(Self::GROUP_NAME, Self::GROUP_RULES[36]));
            }
        }
        if let Some(rule) = self.use_named_operation.as_ref() {
            if rule.is_disabled() {
                index_set.insert(RuleFilter::Rule(Self::GROUP_NAME, Self::GROUP_RULES[37]));
            }
        }
        if let Some(rule) = self.use_naming_convention.as_ref() {
            if rule.is_disabled() {
                index_set.insert(RuleFilter::Rule(Self::GROUP_NAME, Self::GROUP_RULES[38]));
            }
        }
        if let Some(rule) = self.use_numeric_separators.as_ref() {
            if rule.is_disabled() {
                index_set.insert(RuleFilter::Rule(Self::GROUP_NAME, Self::GROUP_RULES[39]));
            }
        }
        if let Some(rule) = self.use_object_spread.as_ref() {
            if rule.is_disabled() {
                index_set.insert(RuleFilter::Rule(Self::GROUP_NAME, Self::GROUP_RULES[40]));
            }
        }
        if let Some(rule) = self.use_parse_int_radix.as_ref() {
            if rule.is_disabled() {
                index_set.insert(RuleFilter::Rule(Self::GROUP_NAME, Self::GROUP_RULES[41]));
            }
        }
        if let Some(rule) = self.use_readonly_class_properties.as_ref() {
            if rule.is_disabled() {
                index_set.insert(RuleFilter::Rule(Self::GROUP_NAME, Self::GROUP_RULES[42]));
            }
        }
        if let Some(rule) = self.use_single_js_doc_asterisk.as_ref() {
            if rule.is_disabled() {
                index_set.insert(RuleFilter::Rule(Self::GROUP_NAME, Self::GROUP_RULES[43]));
            }
        }
        if let Some(rule) = self.use_sorted_classes.as_ref() {
            if rule.is_disabled() {
                index_set.insert(RuleFilter::Rule(Self::GROUP_NAME, Self::GROUP_RULES[44]));
            }
        }
        if let Some(rule) = self.use_symbol_description.as_ref() {
            if rule.is_disabled() {
                index_set.insert(RuleFilter::Rule(Self::GROUP_NAME, Self::GROUP_RULES[45]));
            }
        }
        if let Some(rule) = self.use_unified_type_signature.as_ref() {
            if rule.is_disabled() {
                index_set.insert(RuleFilter::Rule(Self::GROUP_NAME, Self::GROUP_RULES[46]));
            }
        }
        if let Some(rule) = self.use_unique_element_ids.as_ref() {
            if rule.is_disabled() {
                index_set.insert(RuleFilter::Rule(Self::GROUP_NAME, Self::GROUP_RULES[47]));
            }
        }
        index_set
    }
    #[doc = r" Checks if, given a rule name, matches one of the rules contained in this category"]
    fn has_rule(rule_name: &str) -> Option<&'static str> {
        Some(Self::GROUP_RULES[Self::GROUP_RULES.binary_search(&rule_name).ok()?])
    }
    fn recommended_rules_as_filters() -> &'static [RuleFilter<'static>] {
        Self::RECOMMENDED_RULES_AS_FILTERS
    }
    fn all_rules_as_filters() -> &'static [RuleFilter<'static>] {
        Self::ALL_RULES_AS_FILTERS
    }
    #[doc = r" Select preset rules"]
    fn collect_preset_rules(
        &self,
        parent_is_recommended: bool,
        enabled_rules: &mut FxHashSet<RuleFilter<'static>>,
    ) {
        if self.is_recommended_true() || self.is_recommended_unset() && parent_is_recommended {
            enabled_rules.extend(Self::recommended_rules_as_filters());
        }
    }
    fn set_recommended(&mut self, value: Option<bool>) {
        self.recommended = value;
    }
    fn get_rule_configuration(
        &self,
        rule_name: &str,
    ) -> Option<(RulePlainConfiguration, Option<RuleOptions>)> {
        match rule_name {
            "noAwaitInLoop" => self
                .no_await_in_loop
                .as_ref()
                .map(|conf| (conf.level(), conf.get_options())),
            "noBitwiseOperators" => self
                .no_bitwise_operators
                .as_ref()
                .map(|conf| (conf.level(), conf.get_options())),
            "noConstantBinaryExpression" => self
                .no_constant_binary_expression
                .as_ref()
                .map(|conf| (conf.level(), conf.get_options())),
            "noDestructuredProps" => self
                .no_destructured_props
                .as_ref()
                .map(|conf| (conf.level(), conf.get_options())),
            "noExcessiveLinesPerFunction" => self
                .no_excessive_lines_per_function
                .as_ref()
                .map(|conf| (conf.level(), conf.get_options())),
            "noFloatingPromises" => self
                .no_floating_promises
                .as_ref()
                .map(|conf| (conf.level(), conf.get_options())),
            "noGlobalDirnameFilename" => self
                .no_global_dirname_filename
                .as_ref()
                .map(|conf| (conf.level(), conf.get_options())),
            "noImplicitCoercion" => self
                .no_implicit_coercion
                .as_ref()
                .map(|conf| (conf.level(), conf.get_options())),
            "noImportCycles" => self
                .no_import_cycles
                .as_ref()
                .map(|conf| (conf.level(), conf.get_options())),
            "noImportantStyles" => self
                .no_important_styles
                .as_ref()
                .map(|conf| (conf.level(), conf.get_options())),
<<<<<<< HEAD
            "noMisusedPromises" => self
                .no_misused_promises
=======
            "noMagicNumbers" => self
                .no_magic_numbers
>>>>>>> 4b501d3a
                .as_ref()
                .map(|conf| (conf.level(), conf.get_options())),
            "noNestedComponentDefinitions" => self
                .no_nested_component_definitions
                .as_ref()
                .map(|conf| (conf.level(), conf.get_options())),
            "noNoninteractiveElementInteractions" => self
                .no_noninteractive_element_interactions
                .as_ref()
                .map(|conf| (conf.level(), conf.get_options())),
            "noProcessGlobal" => self
                .no_process_global
                .as_ref()
                .map(|conf| (conf.level(), conf.get_options())),
            "noReactPropAssign" => self
                .no_react_prop_assign
                .as_ref()
                .map(|conf| (conf.level(), conf.get_options())),
            "noRestrictedElements" => self
                .no_restricted_elements
                .as_ref()
                .map(|conf| (conf.level(), conf.get_options())),
            "noSecrets" => self
                .no_secrets
                .as_ref()
                .map(|conf| (conf.level(), conf.get_options())),
            "noShadow" => self
                .no_shadow
                .as_ref()
                .map(|conf| (conf.level(), conf.get_options())),
            "noTsIgnore" => self
                .no_ts_ignore
                .as_ref()
                .map(|conf| (conf.level(), conf.get_options())),
            "noUnassignedVariables" => self
                .no_unassigned_variables
                .as_ref()
                .map(|conf| (conf.level(), conf.get_options())),
            "noUnknownAtRule" => self
                .no_unknown_at_rule
                .as_ref()
                .map(|conf| (conf.level(), conf.get_options())),
            "noUnresolvedImports" => self
                .no_unresolved_imports
                .as_ref()
                .map(|conf| (conf.level(), conf.get_options())),
            "noUnwantedPolyfillio" => self
                .no_unwanted_polyfillio
                .as_ref()
                .map(|conf| (conf.level(), conf.get_options())),
            "noUselessBackrefInRegex" => self
                .no_useless_backref_in_regex
                .as_ref()
                .map(|conf| (conf.level(), conf.get_options())),
            "noUselessEscapeInString" => self
                .no_useless_escape_in_string
                .as_ref()
                .map(|conf| (conf.level(), conf.get_options())),
            "noUselessUndefined" => self
                .no_useless_undefined
                .as_ref()
                .map(|conf| (conf.level(), conf.get_options())),
            "useAdjacentGetterSetter" => self
                .use_adjacent_getter_setter
                .as_ref()
                .map(|conf| (conf.level(), conf.get_options())),
            "useConsistentObjectDefinition" => self
                .use_consistent_object_definition
                .as_ref()
                .map(|conf| (conf.level(), conf.get_options())),
            "useConsistentResponse" => self
                .use_consistent_response
                .as_ref()
                .map(|conf| (conf.level(), conf.get_options())),
            "useExhaustiveSwitchCases" => self
                .use_exhaustive_switch_cases
                .as_ref()
                .map(|conf| (conf.level(), conf.get_options())),
            "useExplicitType" => self
                .use_explicit_type
                .as_ref()
                .map(|conf| (conf.level(), conf.get_options())),
            "useExportsLast" => self
                .use_exports_last
                .as_ref()
                .map(|conf| (conf.level(), conf.get_options())),
            "useForComponent" => self
                .use_for_component
                .as_ref()
                .map(|conf| (conf.level(), conf.get_options())),
            "useGoogleFontPreconnect" => self
                .use_google_font_preconnect
                .as_ref()
                .map(|conf| (conf.level(), conf.get_options())),
            "useIndexOf" => self
                .use_index_of
                .as_ref()
                .map(|conf| (conf.level(), conf.get_options())),
            "useIterableCallbackReturn" => self
                .use_iterable_callback_return
                .as_ref()
                .map(|conf| (conf.level(), conf.get_options())),
            "useJsonImportAttribute" => self
                .use_json_import_attribute
                .as_ref()
                .map(|conf| (conf.level(), conf.get_options())),
            "useNamedOperation" => self
                .use_named_operation
                .as_ref()
                .map(|conf| (conf.level(), conf.get_options())),
            "useNamingConvention" => self
                .use_naming_convention
                .as_ref()
                .map(|conf| (conf.level(), conf.get_options())),
            "useNumericSeparators" => self
                .use_numeric_separators
                .as_ref()
                .map(|conf| (conf.level(), conf.get_options())),
            "useObjectSpread" => self
                .use_object_spread
                .as_ref()
                .map(|conf| (conf.level(), conf.get_options())),
            "useParseIntRadix" => self
                .use_parse_int_radix
                .as_ref()
                .map(|conf| (conf.level(), conf.get_options())),
            "useReadonlyClassProperties" => self
                .use_readonly_class_properties
                .as_ref()
                .map(|conf| (conf.level(), conf.get_options())),
            "useSingleJsDocAsterisk" => self
                .use_single_js_doc_asterisk
                .as_ref()
                .map(|conf| (conf.level(), conf.get_options())),
            "useSortedClasses" => self
                .use_sorted_classes
                .as_ref()
                .map(|conf| (conf.level(), conf.get_options())),
            "useSymbolDescription" => self
                .use_symbol_description
                .as_ref()
                .map(|conf| (conf.level(), conf.get_options())),
            "useUnifiedTypeSignature" => self
                .use_unified_type_signature
                .as_ref()
                .map(|conf| (conf.level(), conf.get_options())),
            "useUniqueElementIds" => self
                .use_unique_element_ids
                .as_ref()
                .map(|conf| (conf.level(), conf.get_options())),
            _ => None,
        }
    }
}
impl From<GroupPlainConfiguration> for Nursery {
    fn from(value: GroupPlainConfiguration) -> Self {
        Self {
            recommended: None,
            no_await_in_loop: Some(value.into()),
            no_bitwise_operators: Some(value.into()),
            no_constant_binary_expression: Some(value.into()),
            no_destructured_props: Some(value.into()),
            no_excessive_lines_per_function: Some(value.into()),
            no_floating_promises: Some(value.into()),
            no_global_dirname_filename: Some(value.into()),
            no_implicit_coercion: Some(value.into()),
            no_import_cycles: Some(value.into()),
            no_important_styles: Some(value.into()),
<<<<<<< HEAD
            no_misused_promises: Some(value.into()),
=======
            no_magic_numbers: Some(value.into()),
>>>>>>> 4b501d3a
            no_nested_component_definitions: Some(value.into()),
            no_noninteractive_element_interactions: Some(value.into()),
            no_process_global: Some(value.into()),
            no_react_prop_assign: Some(value.into()),
            no_restricted_elements: Some(value.into()),
            no_secrets: Some(value.into()),
            no_shadow: Some(value.into()),
            no_ts_ignore: Some(value.into()),
            no_unassigned_variables: Some(value.into()),
            no_unknown_at_rule: Some(value.into()),
            no_unresolved_imports: Some(value.into()),
            no_unwanted_polyfillio: Some(value.into()),
            no_useless_backref_in_regex: Some(value.into()),
            no_useless_escape_in_string: Some(value.into()),
            no_useless_undefined: Some(value.into()),
            use_adjacent_getter_setter: Some(value.into()),
            use_consistent_object_definition: Some(value.into()),
            use_consistent_response: Some(value.into()),
            use_exhaustive_switch_cases: Some(value.into()),
            use_explicit_type: Some(value.into()),
            use_exports_last: Some(value.into()),
            use_for_component: Some(value.into()),
            use_google_font_preconnect: Some(value.into()),
            use_index_of: Some(value.into()),
            use_iterable_callback_return: Some(value.into()),
            use_json_import_attribute: Some(value.into()),
            use_named_operation: Some(value.into()),
            use_naming_convention: Some(value.into()),
            use_numeric_separators: Some(value.into()),
            use_object_spread: Some(value.into()),
            use_parse_int_radix: Some(value.into()),
            use_readonly_class_properties: Some(value.into()),
            use_single_js_doc_asterisk: Some(value.into()),
            use_sorted_classes: Some(value.into()),
            use_symbol_description: Some(value.into()),
            use_unified_type_signature: Some(value.into()),
            use_unique_element_ids: Some(value.into()),
        }
    }
}
#[derive(Clone, Debug, Default, Deserialize, Deserializable, Eq, Merge, PartialEq, Serialize)]
#[cfg_attr(feature = "schema", derive(JsonSchema))]
#[serde(rename_all = "camelCase", default, deny_unknown_fields)]
#[doc = r" A list of rules that belong to this group"]
pub struct Performance {
    #[doc = r" It enables the recommended rules for this group"]
    #[serde(skip_serializing_if = "Option::is_none")]
    pub recommended: Option<bool>,
    #[doc = "Disallow the use of spread (...) syntax on accumulators."]
    #[serde(skip_serializing_if = "Option::is_none")]
    pub no_accumulating_spread:
        Option<RuleConfiguration<biome_js_analyze::options::NoAccumulatingSpread>>,
    #[doc = "Disallow the use of barrel file."]
    #[serde(skip_serializing_if = "Option::is_none")]
    pub no_barrel_file: Option<RuleConfiguration<biome_js_analyze::options::NoBarrelFile>>,
    #[doc = "Disallow the use of the delete operator."]
    #[serde(skip_serializing_if = "Option::is_none")]
    pub no_delete: Option<RuleFixConfiguration<biome_js_analyze::options::NoDelete>>,
    #[doc = "Disallow accessing namespace imports dynamically."]
    #[serde(skip_serializing_if = "Option::is_none")]
    pub no_dynamic_namespace_import_access:
        Option<RuleConfiguration<biome_js_analyze::options::NoDynamicNamespaceImportAccess>>,
    #[doc = "Prevent usage of \\<img> element in a Next.js project."]
    #[serde(skip_serializing_if = "Option::is_none")]
    pub no_img_element: Option<RuleConfiguration<biome_js_analyze::options::NoImgElement>>,
    #[doc = "Disallow the use of namespace imports."]
    #[serde(skip_serializing_if = "Option::is_none")]
    pub no_namespace_import:
        Option<RuleConfiguration<biome_js_analyze::options::NoNamespaceImport>>,
    #[doc = "Avoid re-export all."]
    #[serde(skip_serializing_if = "Option::is_none")]
    pub no_re_export_all: Option<RuleConfiguration<biome_js_analyze::options::NoReExportAll>>,
    #[doc = "Require regex literals to be declared at the top level."]
    #[serde(skip_serializing_if = "Option::is_none")]
    pub use_top_level_regex: Option<RuleConfiguration<biome_js_analyze::options::UseTopLevelRegex>>,
}
impl Performance {
    const GROUP_NAME: &'static str = "performance";
    pub(crate) const GROUP_RULES: &'static [&'static str] = &[
        "noAccumulatingSpread",
        "noBarrelFile",
        "noDelete",
        "noDynamicNamespaceImportAccess",
        "noImgElement",
        "noNamespaceImport",
        "noReExportAll",
        "useTopLevelRegex",
    ];
    const RECOMMENDED_RULES_AS_FILTERS: &'static [RuleFilter<'static>] = &[
        RuleFilter::Rule(Self::GROUP_NAME, Self::GROUP_RULES[0]),
        RuleFilter::Rule(Self::GROUP_NAME, Self::GROUP_RULES[3]),
    ];
    const ALL_RULES_AS_FILTERS: &'static [RuleFilter<'static>] = &[
        RuleFilter::Rule(Self::GROUP_NAME, Self::GROUP_RULES[0]),
        RuleFilter::Rule(Self::GROUP_NAME, Self::GROUP_RULES[1]),
        RuleFilter::Rule(Self::GROUP_NAME, Self::GROUP_RULES[2]),
        RuleFilter::Rule(Self::GROUP_NAME, Self::GROUP_RULES[3]),
        RuleFilter::Rule(Self::GROUP_NAME, Self::GROUP_RULES[4]),
        RuleFilter::Rule(Self::GROUP_NAME, Self::GROUP_RULES[5]),
        RuleFilter::Rule(Self::GROUP_NAME, Self::GROUP_RULES[6]),
        RuleFilter::Rule(Self::GROUP_NAME, Self::GROUP_RULES[7]),
    ];
}
impl RuleGroupExt for Performance {
    fn is_recommended_true(&self) -> bool {
        matches!(self.recommended, Some(true))
    }
    fn is_recommended_unset(&self) -> bool {
        self.recommended.is_none()
    }
    fn get_enabled_rules(&self) -> FxHashSet<RuleFilter<'static>> {
        let mut index_set = FxHashSet::default();
        if let Some(rule) = self.no_accumulating_spread.as_ref() {
            if rule.is_enabled() {
                index_set.insert(RuleFilter::Rule(Self::GROUP_NAME, Self::GROUP_RULES[0]));
            }
        }
        if let Some(rule) = self.no_barrel_file.as_ref() {
            if rule.is_enabled() {
                index_set.insert(RuleFilter::Rule(Self::GROUP_NAME, Self::GROUP_RULES[1]));
            }
        }
        if let Some(rule) = self.no_delete.as_ref() {
            if rule.is_enabled() {
                index_set.insert(RuleFilter::Rule(Self::GROUP_NAME, Self::GROUP_RULES[2]));
            }
        }
        if let Some(rule) = self.no_dynamic_namespace_import_access.as_ref() {
            if rule.is_enabled() {
                index_set.insert(RuleFilter::Rule(Self::GROUP_NAME, Self::GROUP_RULES[3]));
            }
        }
        if let Some(rule) = self.no_img_element.as_ref() {
            if rule.is_enabled() {
                index_set.insert(RuleFilter::Rule(Self::GROUP_NAME, Self::GROUP_RULES[4]));
            }
        }
        if let Some(rule) = self.no_namespace_import.as_ref() {
            if rule.is_enabled() {
                index_set.insert(RuleFilter::Rule(Self::GROUP_NAME, Self::GROUP_RULES[5]));
            }
        }
        if let Some(rule) = self.no_re_export_all.as_ref() {
            if rule.is_enabled() {
                index_set.insert(RuleFilter::Rule(Self::GROUP_NAME, Self::GROUP_RULES[6]));
            }
        }
        if let Some(rule) = self.use_top_level_regex.as_ref() {
            if rule.is_enabled() {
                index_set.insert(RuleFilter::Rule(Self::GROUP_NAME, Self::GROUP_RULES[7]));
            }
        }
        index_set
    }
    fn get_disabled_rules(&self) -> FxHashSet<RuleFilter<'static>> {
        let mut index_set = FxHashSet::default();
        if let Some(rule) = self.no_accumulating_spread.as_ref() {
            if rule.is_disabled() {
                index_set.insert(RuleFilter::Rule(Self::GROUP_NAME, Self::GROUP_RULES[0]));
            }
        }
        if let Some(rule) = self.no_barrel_file.as_ref() {
            if rule.is_disabled() {
                index_set.insert(RuleFilter::Rule(Self::GROUP_NAME, Self::GROUP_RULES[1]));
            }
        }
        if let Some(rule) = self.no_delete.as_ref() {
            if rule.is_disabled() {
                index_set.insert(RuleFilter::Rule(Self::GROUP_NAME, Self::GROUP_RULES[2]));
            }
        }
        if let Some(rule) = self.no_dynamic_namespace_import_access.as_ref() {
            if rule.is_disabled() {
                index_set.insert(RuleFilter::Rule(Self::GROUP_NAME, Self::GROUP_RULES[3]));
            }
        }
        if let Some(rule) = self.no_img_element.as_ref() {
            if rule.is_disabled() {
                index_set.insert(RuleFilter::Rule(Self::GROUP_NAME, Self::GROUP_RULES[4]));
            }
        }
        if let Some(rule) = self.no_namespace_import.as_ref() {
            if rule.is_disabled() {
                index_set.insert(RuleFilter::Rule(Self::GROUP_NAME, Self::GROUP_RULES[5]));
            }
        }
        if let Some(rule) = self.no_re_export_all.as_ref() {
            if rule.is_disabled() {
                index_set.insert(RuleFilter::Rule(Self::GROUP_NAME, Self::GROUP_RULES[6]));
            }
        }
        if let Some(rule) = self.use_top_level_regex.as_ref() {
            if rule.is_disabled() {
                index_set.insert(RuleFilter::Rule(Self::GROUP_NAME, Self::GROUP_RULES[7]));
            }
        }
        index_set
    }
    #[doc = r" Checks if, given a rule name, matches one of the rules contained in this category"]
    fn has_rule(rule_name: &str) -> Option<&'static str> {
        Some(Self::GROUP_RULES[Self::GROUP_RULES.binary_search(&rule_name).ok()?])
    }
    fn recommended_rules_as_filters() -> &'static [RuleFilter<'static>] {
        Self::RECOMMENDED_RULES_AS_FILTERS
    }
    fn all_rules_as_filters() -> &'static [RuleFilter<'static>] {
        Self::ALL_RULES_AS_FILTERS
    }
    #[doc = r" Select preset rules"]
    fn collect_preset_rules(
        &self,
        parent_is_recommended: bool,
        enabled_rules: &mut FxHashSet<RuleFilter<'static>>,
    ) {
        if self.is_recommended_true() || self.is_recommended_unset() && parent_is_recommended {
            enabled_rules.extend(Self::recommended_rules_as_filters());
        }
    }
    fn set_recommended(&mut self, value: Option<bool>) {
        self.recommended = value;
    }
    fn get_rule_configuration(
        &self,
        rule_name: &str,
    ) -> Option<(RulePlainConfiguration, Option<RuleOptions>)> {
        match rule_name {
            "noAccumulatingSpread" => self
                .no_accumulating_spread
                .as_ref()
                .map(|conf| (conf.level(), conf.get_options())),
            "noBarrelFile" => self
                .no_barrel_file
                .as_ref()
                .map(|conf| (conf.level(), conf.get_options())),
            "noDelete" => self
                .no_delete
                .as_ref()
                .map(|conf| (conf.level(), conf.get_options())),
            "noDynamicNamespaceImportAccess" => self
                .no_dynamic_namespace_import_access
                .as_ref()
                .map(|conf| (conf.level(), conf.get_options())),
            "noImgElement" => self
                .no_img_element
                .as_ref()
                .map(|conf| (conf.level(), conf.get_options())),
            "noNamespaceImport" => self
                .no_namespace_import
                .as_ref()
                .map(|conf| (conf.level(), conf.get_options())),
            "noReExportAll" => self
                .no_re_export_all
                .as_ref()
                .map(|conf| (conf.level(), conf.get_options())),
            "useTopLevelRegex" => self
                .use_top_level_regex
                .as_ref()
                .map(|conf| (conf.level(), conf.get_options())),
            _ => None,
        }
    }
}
impl From<GroupPlainConfiguration> for Performance {
    fn from(value: GroupPlainConfiguration) -> Self {
        Self {
            recommended: None,
            no_accumulating_spread: Some(value.into()),
            no_barrel_file: Some(value.into()),
            no_delete: Some(value.into()),
            no_dynamic_namespace_import_access: Some(value.into()),
            no_img_element: Some(value.into()),
            no_namespace_import: Some(value.into()),
            no_re_export_all: Some(value.into()),
            use_top_level_regex: Some(value.into()),
        }
    }
}
#[derive(Clone, Debug, Default, Deserialize, Deserializable, Eq, Merge, PartialEq, Serialize)]
#[cfg_attr(feature = "schema", derive(JsonSchema))]
#[serde(rename_all = "camelCase", default, deny_unknown_fields)]
#[doc = r" A list of rules that belong to this group"]
pub struct Security {
    #[doc = r" It enables the recommended rules for this group"]
    #[serde(skip_serializing_if = "Option::is_none")]
    pub recommended: Option<bool>,
    #[doc = "Disallow target=\"_blank\" attribute without rel=\"noopener\"."]
    #[serde(skip_serializing_if = "Option::is_none")]
    pub no_blank_target: Option<RuleFixConfiguration<biome_js_analyze::options::NoBlankTarget>>,
    #[doc = "Prevent the usage of dangerous JSX props"]
    #[serde(skip_serializing_if = "Option::is_none")]
    pub no_dangerously_set_inner_html:
        Option<RuleConfiguration<biome_js_analyze::options::NoDangerouslySetInnerHtml>>,
    #[doc = "Report when a DOM element or a component uses both children and dangerouslySetInnerHTML prop."]
    #[serde(skip_serializing_if = "Option::is_none")]
    pub no_dangerously_set_inner_html_with_children:
        Option<RuleConfiguration<biome_js_analyze::options::NoDangerouslySetInnerHtmlWithChildren>>,
    #[doc = "Disallow the use of global eval()."]
    #[serde(skip_serializing_if = "Option::is_none")]
    pub no_global_eval: Option<RuleConfiguration<biome_js_analyze::options::NoGlobalEval>>,
}
impl Security {
    const GROUP_NAME: &'static str = "security";
    pub(crate) const GROUP_RULES: &'static [&'static str] = &[
        "noBlankTarget",
        "noDangerouslySetInnerHtml",
        "noDangerouslySetInnerHtmlWithChildren",
        "noGlobalEval",
    ];
    const RECOMMENDED_RULES_AS_FILTERS: &'static [RuleFilter<'static>] = &[
        RuleFilter::Rule(Self::GROUP_NAME, Self::GROUP_RULES[0]),
        RuleFilter::Rule(Self::GROUP_NAME, Self::GROUP_RULES[1]),
        RuleFilter::Rule(Self::GROUP_NAME, Self::GROUP_RULES[2]),
        RuleFilter::Rule(Self::GROUP_NAME, Self::GROUP_RULES[3]),
    ];
    const ALL_RULES_AS_FILTERS: &'static [RuleFilter<'static>] = &[
        RuleFilter::Rule(Self::GROUP_NAME, Self::GROUP_RULES[0]),
        RuleFilter::Rule(Self::GROUP_NAME, Self::GROUP_RULES[1]),
        RuleFilter::Rule(Self::GROUP_NAME, Self::GROUP_RULES[2]),
        RuleFilter::Rule(Self::GROUP_NAME, Self::GROUP_RULES[3]),
    ];
}
impl RuleGroupExt for Security {
    fn is_recommended_true(&self) -> bool {
        matches!(self.recommended, Some(true))
    }
    fn is_recommended_unset(&self) -> bool {
        self.recommended.is_none()
    }
    fn get_enabled_rules(&self) -> FxHashSet<RuleFilter<'static>> {
        let mut index_set = FxHashSet::default();
        if let Some(rule) = self.no_blank_target.as_ref() {
            if rule.is_enabled() {
                index_set.insert(RuleFilter::Rule(Self::GROUP_NAME, Self::GROUP_RULES[0]));
            }
        }
        if let Some(rule) = self.no_dangerously_set_inner_html.as_ref() {
            if rule.is_enabled() {
                index_set.insert(RuleFilter::Rule(Self::GROUP_NAME, Self::GROUP_RULES[1]));
            }
        }
        if let Some(rule) = self.no_dangerously_set_inner_html_with_children.as_ref() {
            if rule.is_enabled() {
                index_set.insert(RuleFilter::Rule(Self::GROUP_NAME, Self::GROUP_RULES[2]));
            }
        }
        if let Some(rule) = self.no_global_eval.as_ref() {
            if rule.is_enabled() {
                index_set.insert(RuleFilter::Rule(Self::GROUP_NAME, Self::GROUP_RULES[3]));
            }
        }
        index_set
    }
    fn get_disabled_rules(&self) -> FxHashSet<RuleFilter<'static>> {
        let mut index_set = FxHashSet::default();
        if let Some(rule) = self.no_blank_target.as_ref() {
            if rule.is_disabled() {
                index_set.insert(RuleFilter::Rule(Self::GROUP_NAME, Self::GROUP_RULES[0]));
            }
        }
        if let Some(rule) = self.no_dangerously_set_inner_html.as_ref() {
            if rule.is_disabled() {
                index_set.insert(RuleFilter::Rule(Self::GROUP_NAME, Self::GROUP_RULES[1]));
            }
        }
        if let Some(rule) = self.no_dangerously_set_inner_html_with_children.as_ref() {
            if rule.is_disabled() {
                index_set.insert(RuleFilter::Rule(Self::GROUP_NAME, Self::GROUP_RULES[2]));
            }
        }
        if let Some(rule) = self.no_global_eval.as_ref() {
            if rule.is_disabled() {
                index_set.insert(RuleFilter::Rule(Self::GROUP_NAME, Self::GROUP_RULES[3]));
            }
        }
        index_set
    }
    #[doc = r" Checks if, given a rule name, matches one of the rules contained in this category"]
    fn has_rule(rule_name: &str) -> Option<&'static str> {
        Some(Self::GROUP_RULES[Self::GROUP_RULES.binary_search(&rule_name).ok()?])
    }
    fn recommended_rules_as_filters() -> &'static [RuleFilter<'static>] {
        Self::RECOMMENDED_RULES_AS_FILTERS
    }
    fn all_rules_as_filters() -> &'static [RuleFilter<'static>] {
        Self::ALL_RULES_AS_FILTERS
    }
    #[doc = r" Select preset rules"]
    fn collect_preset_rules(
        &self,
        parent_is_recommended: bool,
        enabled_rules: &mut FxHashSet<RuleFilter<'static>>,
    ) {
        if self.is_recommended_true() || self.is_recommended_unset() && parent_is_recommended {
            enabled_rules.extend(Self::recommended_rules_as_filters());
        }
    }
    fn set_recommended(&mut self, value: Option<bool>) {
        self.recommended = value;
    }
    fn get_rule_configuration(
        &self,
        rule_name: &str,
    ) -> Option<(RulePlainConfiguration, Option<RuleOptions>)> {
        match rule_name {
            "noBlankTarget" => self
                .no_blank_target
                .as_ref()
                .map(|conf| (conf.level(), conf.get_options())),
            "noDangerouslySetInnerHtml" => self
                .no_dangerously_set_inner_html
                .as_ref()
                .map(|conf| (conf.level(), conf.get_options())),
            "noDangerouslySetInnerHtmlWithChildren" => self
                .no_dangerously_set_inner_html_with_children
                .as_ref()
                .map(|conf| (conf.level(), conf.get_options())),
            "noGlobalEval" => self
                .no_global_eval
                .as_ref()
                .map(|conf| (conf.level(), conf.get_options())),
            _ => None,
        }
    }
}
impl From<GroupPlainConfiguration> for Security {
    fn from(value: GroupPlainConfiguration) -> Self {
        Self {
            recommended: None,
            no_blank_target: Some(value.into()),
            no_dangerously_set_inner_html: Some(value.into()),
            no_dangerously_set_inner_html_with_children: Some(value.into()),
            no_global_eval: Some(value.into()),
        }
    }
}
#[derive(Clone, Debug, Default, Deserialize, Deserializable, Eq, Merge, PartialEq, Serialize)]
#[cfg_attr(feature = "schema", derive(JsonSchema))]
#[serde(rename_all = "camelCase", default, deny_unknown_fields)]
#[doc = r" A list of rules that belong to this group"]
pub struct Style {
    #[doc = r" It enables the recommended rules for this group"]
    #[serde(skip_serializing_if = "Option::is_none")]
    pub recommended: Option<bool>,
    #[doc = "Disallow use of CommonJs module system in favor of ESM style imports."]
    #[serde(skip_serializing_if = "Option::is_none")]
    pub no_common_js: Option<RuleConfiguration<biome_js_analyze::options::NoCommonJs>>,
    #[doc = "Disallow default exports."]
    #[serde(skip_serializing_if = "Option::is_none")]
    pub no_default_export: Option<RuleConfiguration<biome_js_analyze::options::NoDefaultExport>>,
    #[doc = "Disallow a lower specificity selector from coming after a higher specificity selector."]
    #[serde(skip_serializing_if = "Option::is_none")]
    pub no_descending_specificity:
        Option<RuleConfiguration<biome_css_analyze::options::NoDescendingSpecificity>>,
    #[doc = "Disallow using a callback in asynchronous tests and hooks."]
    #[serde(skip_serializing_if = "Option::is_none")]
    pub no_done_callback: Option<RuleConfiguration<biome_js_analyze::options::NoDoneCallback>>,
    #[doc = "Disallow TypeScript enum."]
    #[serde(skip_serializing_if = "Option::is_none")]
    pub no_enum: Option<RuleConfiguration<biome_js_analyze::options::NoEnum>>,
    #[doc = "Disallow exporting an imported variable."]
    #[serde(skip_serializing_if = "Option::is_none")]
    pub no_exported_imports:
        Option<RuleConfiguration<biome_js_analyze::options::NoExportedImports>>,
    #[doc = "Prevent usage of \\<head> element in a Next.js project."]
    #[serde(skip_serializing_if = "Option::is_none")]
    pub no_head_element: Option<RuleConfiguration<biome_js_analyze::options::NoHeadElement>>,
    #[doc = "Disallow implicit true values on JSX boolean attributes"]
    #[serde(skip_serializing_if = "Option::is_none")]
    pub no_implicit_boolean:
        Option<RuleFixConfiguration<biome_js_analyze::options::NoImplicitBoolean>>,
    #[doc = "Disallow type annotations for variables, parameters, and class properties initialized with a literal expression."]
    #[serde(skip_serializing_if = "Option::is_none")]
    pub no_inferrable_types:
        Option<RuleFixConfiguration<biome_js_analyze::options::NoInferrableTypes>>,
    #[doc = "Disallow the use of TypeScript's namespaces."]
    #[serde(skip_serializing_if = "Option::is_none")]
    pub no_namespace: Option<RuleConfiguration<biome_js_analyze::options::NoNamespace>>,
    #[doc = "Disallow negation in the condition of an if statement if it has an else clause."]
    #[serde(skip_serializing_if = "Option::is_none")]
    pub no_negation_else: Option<RuleFixConfiguration<biome_js_analyze::options::NoNegationElse>>,
    #[doc = "Disallow nested ternary expressions."]
    #[serde(skip_serializing_if = "Option::is_none")]
    pub no_nested_ternary: Option<RuleConfiguration<biome_js_analyze::options::NoNestedTernary>>,
    #[doc = "Disallow non-null assertions using the ! postfix operator."]
    #[serde(skip_serializing_if = "Option::is_none")]
    pub no_non_null_assertion:
        Option<RuleFixConfiguration<biome_js_analyze::options::NoNonNullAssertion>>,
    #[doc = "Disallow reassigning function parameters."]
    #[serde(skip_serializing_if = "Option::is_none")]
    pub no_parameter_assign:
        Option<RuleConfiguration<biome_js_analyze::options::NoParameterAssign>>,
    #[doc = "Disallow the use of parameter properties in class constructors."]
    #[serde(skip_serializing_if = "Option::is_none")]
    pub no_parameter_properties:
        Option<RuleConfiguration<biome_js_analyze::options::NoParameterProperties>>,
    #[doc = "Disallow the use of process.env."]
    #[serde(skip_serializing_if = "Option::is_none")]
    pub no_process_env: Option<RuleConfiguration<biome_js_analyze::options::NoProcessEnv>>,
    #[doc = "This rule allows you to specify global variable names that you don’t want to use in your application."]
    #[serde(skip_serializing_if = "Option::is_none")]
    pub no_restricted_globals:
        Option<RuleConfiguration<biome_js_analyze::options::NoRestrictedGlobals>>,
    #[doc = "Disallow specified modules when loaded by import or require."]
    #[serde(skip_serializing_if = "Option::is_none")]
    pub no_restricted_imports:
        Option<RuleConfiguration<biome_js_analyze::options::NoRestrictedImports>>,
    #[doc = "Disallow user defined types."]
    #[serde(skip_serializing_if = "Option::is_none")]
    pub no_restricted_types:
        Option<RuleFixConfiguration<biome_js_analyze::options::NoRestrictedTypes>>,
    #[doc = "Disallow the use of constants which its value is the upper-case version of its name."]
    #[serde(skip_serializing_if = "Option::is_none")]
    pub no_shouty_constants:
        Option<RuleFixConfiguration<biome_js_analyze::options::NoShoutyConstants>>,
    #[doc = "Enforce the use of String.slice() over String.substr() and String.substring()."]
    #[serde(skip_serializing_if = "Option::is_none")]
    pub no_substr: Option<RuleFixConfiguration<biome_js_analyze::options::NoSubstr>>,
    #[doc = "Disallow template literals if interpolation and special-character handling are not needed"]
    #[serde(skip_serializing_if = "Option::is_none")]
    pub no_unused_template_literal:
        Option<RuleFixConfiguration<biome_js_analyze::options::NoUnusedTemplateLiteral>>,
    #[doc = "Disallow else block when the if block breaks early."]
    #[serde(skip_serializing_if = "Option::is_none")]
    pub no_useless_else: Option<RuleFixConfiguration<biome_js_analyze::options::NoUselessElse>>,
    #[doc = "Disallow use of @value rule in css modules."]
    #[serde(skip_serializing_if = "Option::is_none")]
    pub no_value_at_rule: Option<RuleConfiguration<biome_css_analyze::options::NoValueAtRule>>,
    #[doc = "Disallow the use of yoda expressions."]
    #[serde(skip_serializing_if = "Option::is_none")]
    pub no_yoda_expression:
        Option<RuleFixConfiguration<biome_js_analyze::options::NoYodaExpression>>,
    #[doc = "Disallow Array constructors."]
    #[serde(skip_serializing_if = "Option::is_none")]
    pub use_array_literals:
        Option<RuleFixConfiguration<biome_js_analyze::options::UseArrayLiterals>>,
    #[doc = "Enforce the use of as const over literal type and type annotation."]
    #[serde(skip_serializing_if = "Option::is_none")]
    pub use_as_const_assertion:
        Option<RuleFixConfiguration<biome_js_analyze::options::UseAsConstAssertion>>,
    #[doc = "Use at() instead of integer index access."]
    #[serde(skip_serializing_if = "Option::is_none")]
    pub use_at_index: Option<RuleFixConfiguration<biome_js_analyze::options::UseAtIndex>>,
    #[doc = "Requires following curly brace conventions."]
    #[serde(skip_serializing_if = "Option::is_none")]
    pub use_block_statements:
        Option<RuleFixConfiguration<biome_js_analyze::options::UseBlockStatements>>,
    #[doc = "Enforce using else if instead of nested if in else clauses."]
    #[serde(skip_serializing_if = "Option::is_none")]
    pub use_collapsed_else_if:
        Option<RuleFixConfiguration<biome_js_analyze::options::UseCollapsedElseIf>>,
    #[doc = "Enforce using single if instead of nested if clauses."]
    #[serde(skip_serializing_if = "Option::is_none")]
    pub use_collapsed_if: Option<RuleFixConfiguration<biome_js_analyze::options::UseCollapsedIf>>,
    #[doc = "Enforce declaring components only within modules that export React Components exclusively."]
    #[serde(skip_serializing_if = "Option::is_none")]
    pub use_component_export_only_modules:
        Option<RuleConfiguration<biome_js_analyze::options::UseComponentExportOnlyModules>>,
    #[doc = "Require consistently using either T\\[] or Array\\<T>"]
    #[serde(skip_serializing_if = "Option::is_none")]
    pub use_consistent_array_type:
        Option<RuleFixConfiguration<biome_js_analyze::options::UseConsistentArrayType>>,
    #[doc = "Enforce the use of new for all builtins, except String, Number and Boolean."]
    #[serde(skip_serializing_if = "Option::is_none")]
    pub use_consistent_builtin_instantiation:
        Option<RuleFixConfiguration<biome_js_analyze::options::UseConsistentBuiltinInstantiation>>,
    #[doc = "This rule enforces consistent use of curly braces inside JSX attributes and JSX children."]
    #[serde(skip_serializing_if = "Option::is_none")]
    pub use_consistent_curly_braces:
        Option<RuleFixConfiguration<biome_js_analyze::options::UseConsistentCurlyBraces>>,
    #[doc = "Require consistent accessibility modifiers on class properties and methods."]
    #[serde(skip_serializing_if = "Option::is_none")]
    pub use_consistent_member_accessibility:
        Option<RuleConfiguration<biome_js_analyze::options::UseConsistentMemberAccessibility>>,
    #[doc = "Require const declarations for variables that are only assigned once."]
    #[serde(skip_serializing_if = "Option::is_none")]
    pub use_const: Option<RuleFixConfiguration<biome_js_analyze::options::UseConst>>,
    #[doc = "Enforce default function parameters and optional function parameters to be last."]
    #[serde(skip_serializing_if = "Option::is_none")]
    pub use_default_parameter_last:
        Option<RuleFixConfiguration<biome_js_analyze::options::UseDefaultParameterLast>>,
    #[doc = "Require the default clause in switch statements."]
    #[serde(skip_serializing_if = "Option::is_none")]
    pub use_default_switch_clause:
        Option<RuleConfiguration<biome_js_analyze::options::UseDefaultSwitchClause>>,
    #[doc = "Require specifying the reason argument when using @deprecated directive"]
    #[serde(skip_serializing_if = "Option::is_none")]
    pub use_deprecated_reason:
        Option<RuleConfiguration<biome_graphql_analyze::options::UseDeprecatedReason>>,
    #[doc = "Require that each enum member value be explicitly initialized."]
    #[serde(skip_serializing_if = "Option::is_none")]
    pub use_enum_initializers:
        Option<RuleFixConfiguration<biome_js_analyze::options::UseEnumInitializers>>,
    #[doc = "Enforce explicitly comparing the length, size, byteLength or byteOffset property of a value."]
    #[serde(skip_serializing_if = "Option::is_none")]
    pub use_explicit_length_check:
        Option<RuleFixConfiguration<biome_js_analyze::options::UseExplicitLengthCheck>>,
    #[doc = "Disallow the use of Math.pow in favor of the ** operator."]
    #[serde(skip_serializing_if = "Option::is_none")]
    pub use_exponentiation_operator:
        Option<RuleFixConfiguration<biome_js_analyze::options::UseExponentiationOperator>>,
    #[doc = "Promotes the use of export type for types."]
    #[serde(skip_serializing_if = "Option::is_none")]
    pub use_export_type: Option<RuleFixConfiguration<biome_js_analyze::options::UseExportType>>,
    #[doc = "Enforce naming conventions for JavaScript and TypeScript filenames."]
    #[serde(skip_serializing_if = "Option::is_none")]
    pub use_filenaming_convention:
        Option<RuleConfiguration<biome_js_analyze::options::UseFilenamingConvention>>,
    #[doc = "This rule recommends a for-of loop when in a for loop, the index used to extract an item from the iterated array."]
    #[serde(skip_serializing_if = "Option::is_none")]
    pub use_for_of: Option<RuleConfiguration<biome_js_analyze::options::UseForOf>>,
    #[doc = "This rule enforces the use of \\<>...\\</> over \\<Fragment>...\\</Fragment>."]
    #[serde(skip_serializing_if = "Option::is_none")]
    pub use_fragment_syntax:
        Option<RuleFixConfiguration<biome_js_analyze::options::UseFragmentSyntax>>,
    #[doc = "Promotes the use of import type for types."]
    #[serde(skip_serializing_if = "Option::is_none")]
    pub use_import_type: Option<RuleFixConfiguration<biome_js_analyze::options::UseImportType>>,
    #[doc = "Require all enum members to be literal values."]
    #[serde(skip_serializing_if = "Option::is_none")]
    pub use_literal_enum_members:
        Option<RuleConfiguration<biome_js_analyze::options::UseLiteralEnumMembers>>,
    #[doc = "Enforce naming conventions for everything across a codebase."]
    #[serde(skip_serializing_if = "Option::is_none")]
    pub use_naming_convention:
        Option<RuleFixConfiguration<biome_js_analyze::options::UseNamingConvention>>,
    #[doc = "Promotes the usage of node:assert/strict over node:assert."]
    #[serde(skip_serializing_if = "Option::is_none")]
    pub use_node_assert_strict:
        Option<RuleFixConfiguration<biome_js_analyze::options::UseNodeAssertStrict>>,
    #[doc = "Enforces using the node: protocol for Node.js builtin modules."]
    #[serde(skip_serializing_if = "Option::is_none")]
    pub use_nodejs_import_protocol:
        Option<RuleFixConfiguration<biome_js_analyze::options::UseNodejsImportProtocol>>,
    #[doc = "Use the Number properties instead of global ones."]
    #[serde(skip_serializing_if = "Option::is_none")]
    pub use_number_namespace:
        Option<RuleFixConfiguration<biome_js_analyze::options::UseNumberNamespace>>,
    #[doc = "Prevent extra closing tags for components without children."]
    #[serde(skip_serializing_if = "Option::is_none")]
    pub use_self_closing_elements:
        Option<RuleFixConfiguration<biome_js_analyze::options::UseSelfClosingElements>>,
    #[doc = "Require assignment operator shorthand where possible."]
    #[serde(skip_serializing_if = "Option::is_none")]
    pub use_shorthand_assign:
        Option<RuleFixConfiguration<biome_js_analyze::options::UseShorthandAssign>>,
    #[doc = "Enforce using function types instead of object type with call signatures."]
    #[serde(skip_serializing_if = "Option::is_none")]
    pub use_shorthand_function_type:
        Option<RuleFixConfiguration<biome_js_analyze::options::UseShorthandFunctionType>>,
    #[doc = "Disallow multiple variable declarations in the same variable statement"]
    #[serde(skip_serializing_if = "Option::is_none")]
    pub use_single_var_declarator:
        Option<RuleFixConfiguration<biome_js_analyze::options::UseSingleVarDeclarator>>,
    #[doc = "Prefer template literals over string concatenation."]
    #[serde(skip_serializing_if = "Option::is_none")]
    pub use_template: Option<RuleFixConfiguration<biome_js_analyze::options::UseTemplate>>,
    #[doc = "Require new when throwing an error."]
    #[serde(skip_serializing_if = "Option::is_none")]
    pub use_throw_new_error:
        Option<RuleFixConfiguration<biome_js_analyze::options::UseThrowNewError>>,
    #[doc = "Disallow throwing non-Error values."]
    #[serde(skip_serializing_if = "Option::is_none")]
    pub use_throw_only_error:
        Option<RuleConfiguration<biome_js_analyze::options::UseThrowOnlyError>>,
    #[doc = "Enforce the use of String.trimStart() and String.trimEnd() over String.trimLeft() and String.trimRight()."]
    #[serde(skip_serializing_if = "Option::is_none")]
    pub use_trim_start_end:
        Option<RuleFixConfiguration<biome_js_analyze::options::UseTrimStartEnd>>,
}
impl Style {
    const GROUP_NAME: &'static str = "style";
    pub(crate) const GROUP_RULES: &'static [&'static str] = &[
        "noCommonJs",
        "noDefaultExport",
        "noDescendingSpecificity",
        "noDoneCallback",
        "noEnum",
        "noExportedImports",
        "noHeadElement",
        "noImplicitBoolean",
        "noInferrableTypes",
        "noNamespace",
        "noNegationElse",
        "noNestedTernary",
        "noNonNullAssertion",
        "noParameterAssign",
        "noParameterProperties",
        "noProcessEnv",
        "noRestrictedGlobals",
        "noRestrictedImports",
        "noRestrictedTypes",
        "noShoutyConstants",
        "noSubstr",
        "noUnusedTemplateLiteral",
        "noUselessElse",
        "noValueAtRule",
        "noYodaExpression",
        "useArrayLiterals",
        "useAsConstAssertion",
        "useAtIndex",
        "useBlockStatements",
        "useCollapsedElseIf",
        "useCollapsedIf",
        "useComponentExportOnlyModules",
        "useConsistentArrayType",
        "useConsistentBuiltinInstantiation",
        "useConsistentCurlyBraces",
        "useConsistentMemberAccessibility",
        "useConst",
        "useDefaultParameterLast",
        "useDefaultSwitchClause",
        "useDeprecatedReason",
        "useEnumInitializers",
        "useExplicitLengthCheck",
        "useExponentiationOperator",
        "useExportType",
        "useFilenamingConvention",
        "useForOf",
        "useFragmentSyntax",
        "useImportType",
        "useLiteralEnumMembers",
        "useNamingConvention",
        "useNodeAssertStrict",
        "useNodejsImportProtocol",
        "useNumberNamespace",
        "useSelfClosingElements",
        "useShorthandAssign",
        "useShorthandFunctionType",
        "useSingleVarDeclarator",
        "useTemplate",
        "useThrowNewError",
        "useThrowOnlyError",
        "useTrimStartEnd",
    ];
    const RECOMMENDED_RULES_AS_FILTERS: &'static [RuleFilter<'static>] = &[
        RuleFilter::Rule(Self::GROUP_NAME, Self::GROUP_RULES[2]),
        RuleFilter::Rule(Self::GROUP_NAME, Self::GROUP_RULES[12]),
        RuleFilter::Rule(Self::GROUP_NAME, Self::GROUP_RULES[25]),
        RuleFilter::Rule(Self::GROUP_NAME, Self::GROUP_RULES[36]),
        RuleFilter::Rule(Self::GROUP_NAME, Self::GROUP_RULES[39]),
        RuleFilter::Rule(Self::GROUP_NAME, Self::GROUP_RULES[42]),
        RuleFilter::Rule(Self::GROUP_NAME, Self::GROUP_RULES[43]),
        RuleFilter::Rule(Self::GROUP_NAME, Self::GROUP_RULES[47]),
        RuleFilter::Rule(Self::GROUP_NAME, Self::GROUP_RULES[48]),
        RuleFilter::Rule(Self::GROUP_NAME, Self::GROUP_RULES[51]),
        RuleFilter::Rule(Self::GROUP_NAME, Self::GROUP_RULES[55]),
        RuleFilter::Rule(Self::GROUP_NAME, Self::GROUP_RULES[57]),
    ];
    const ALL_RULES_AS_FILTERS: &'static [RuleFilter<'static>] = &[
        RuleFilter::Rule(Self::GROUP_NAME, Self::GROUP_RULES[0]),
        RuleFilter::Rule(Self::GROUP_NAME, Self::GROUP_RULES[1]),
        RuleFilter::Rule(Self::GROUP_NAME, Self::GROUP_RULES[2]),
        RuleFilter::Rule(Self::GROUP_NAME, Self::GROUP_RULES[3]),
        RuleFilter::Rule(Self::GROUP_NAME, Self::GROUP_RULES[4]),
        RuleFilter::Rule(Self::GROUP_NAME, Self::GROUP_RULES[5]),
        RuleFilter::Rule(Self::GROUP_NAME, Self::GROUP_RULES[6]),
        RuleFilter::Rule(Self::GROUP_NAME, Self::GROUP_RULES[7]),
        RuleFilter::Rule(Self::GROUP_NAME, Self::GROUP_RULES[8]),
        RuleFilter::Rule(Self::GROUP_NAME, Self::GROUP_RULES[9]),
        RuleFilter::Rule(Self::GROUP_NAME, Self::GROUP_RULES[10]),
        RuleFilter::Rule(Self::GROUP_NAME, Self::GROUP_RULES[11]),
        RuleFilter::Rule(Self::GROUP_NAME, Self::GROUP_RULES[12]),
        RuleFilter::Rule(Self::GROUP_NAME, Self::GROUP_RULES[13]),
        RuleFilter::Rule(Self::GROUP_NAME, Self::GROUP_RULES[14]),
        RuleFilter::Rule(Self::GROUP_NAME, Self::GROUP_RULES[15]),
        RuleFilter::Rule(Self::GROUP_NAME, Self::GROUP_RULES[16]),
        RuleFilter::Rule(Self::GROUP_NAME, Self::GROUP_RULES[17]),
        RuleFilter::Rule(Self::GROUP_NAME, Self::GROUP_RULES[18]),
        RuleFilter::Rule(Self::GROUP_NAME, Self::GROUP_RULES[19]),
        RuleFilter::Rule(Self::GROUP_NAME, Self::GROUP_RULES[20]),
        RuleFilter::Rule(Self::GROUP_NAME, Self::GROUP_RULES[21]),
        RuleFilter::Rule(Self::GROUP_NAME, Self::GROUP_RULES[22]),
        RuleFilter::Rule(Self::GROUP_NAME, Self::GROUP_RULES[23]),
        RuleFilter::Rule(Self::GROUP_NAME, Self::GROUP_RULES[24]),
        RuleFilter::Rule(Self::GROUP_NAME, Self::GROUP_RULES[25]),
        RuleFilter::Rule(Self::GROUP_NAME, Self::GROUP_RULES[26]),
        RuleFilter::Rule(Self::GROUP_NAME, Self::GROUP_RULES[27]),
        RuleFilter::Rule(Self::GROUP_NAME, Self::GROUP_RULES[28]),
        RuleFilter::Rule(Self::GROUP_NAME, Self::GROUP_RULES[29]),
        RuleFilter::Rule(Self::GROUP_NAME, Self::GROUP_RULES[30]),
        RuleFilter::Rule(Self::GROUP_NAME, Self::GROUP_RULES[31]),
        RuleFilter::Rule(Self::GROUP_NAME, Self::GROUP_RULES[32]),
        RuleFilter::Rule(Self::GROUP_NAME, Self::GROUP_RULES[33]),
        RuleFilter::Rule(Self::GROUP_NAME, Self::GROUP_RULES[34]),
        RuleFilter::Rule(Self::GROUP_NAME, Self::GROUP_RULES[35]),
        RuleFilter::Rule(Self::GROUP_NAME, Self::GROUP_RULES[36]),
        RuleFilter::Rule(Self::GROUP_NAME, Self::GROUP_RULES[37]),
        RuleFilter::Rule(Self::GROUP_NAME, Self::GROUP_RULES[38]),
        RuleFilter::Rule(Self::GROUP_NAME, Self::GROUP_RULES[39]),
        RuleFilter::Rule(Self::GROUP_NAME, Self::GROUP_RULES[40]),
        RuleFilter::Rule(Self::GROUP_NAME, Self::GROUP_RULES[41]),
        RuleFilter::Rule(Self::GROUP_NAME, Self::GROUP_RULES[42]),
        RuleFilter::Rule(Self::GROUP_NAME, Self::GROUP_RULES[43]),
        RuleFilter::Rule(Self::GROUP_NAME, Self::GROUP_RULES[44]),
        RuleFilter::Rule(Self::GROUP_NAME, Self::GROUP_RULES[45]),
        RuleFilter::Rule(Self::GROUP_NAME, Self::GROUP_RULES[46]),
        RuleFilter::Rule(Self::GROUP_NAME, Self::GROUP_RULES[47]),
        RuleFilter::Rule(Self::GROUP_NAME, Self::GROUP_RULES[48]),
        RuleFilter::Rule(Self::GROUP_NAME, Self::GROUP_RULES[49]),
        RuleFilter::Rule(Self::GROUP_NAME, Self::GROUP_RULES[50]),
        RuleFilter::Rule(Self::GROUP_NAME, Self::GROUP_RULES[51]),
        RuleFilter::Rule(Self::GROUP_NAME, Self::GROUP_RULES[52]),
        RuleFilter::Rule(Self::GROUP_NAME, Self::GROUP_RULES[53]),
        RuleFilter::Rule(Self::GROUP_NAME, Self::GROUP_RULES[54]),
        RuleFilter::Rule(Self::GROUP_NAME, Self::GROUP_RULES[55]),
        RuleFilter::Rule(Self::GROUP_NAME, Self::GROUP_RULES[56]),
        RuleFilter::Rule(Self::GROUP_NAME, Self::GROUP_RULES[57]),
        RuleFilter::Rule(Self::GROUP_NAME, Self::GROUP_RULES[58]),
        RuleFilter::Rule(Self::GROUP_NAME, Self::GROUP_RULES[59]),
        RuleFilter::Rule(Self::GROUP_NAME, Self::GROUP_RULES[60]),
    ];
}
impl RuleGroupExt for Style {
    fn is_recommended_true(&self) -> bool {
        matches!(self.recommended, Some(true))
    }
    fn is_recommended_unset(&self) -> bool {
        self.recommended.is_none()
    }
    fn get_enabled_rules(&self) -> FxHashSet<RuleFilter<'static>> {
        let mut index_set = FxHashSet::default();
        if let Some(rule) = self.no_common_js.as_ref() {
            if rule.is_enabled() {
                index_set.insert(RuleFilter::Rule(Self::GROUP_NAME, Self::GROUP_RULES[0]));
            }
        }
        if let Some(rule) = self.no_default_export.as_ref() {
            if rule.is_enabled() {
                index_set.insert(RuleFilter::Rule(Self::GROUP_NAME, Self::GROUP_RULES[1]));
            }
        }
        if let Some(rule) = self.no_descending_specificity.as_ref() {
            if rule.is_enabled() {
                index_set.insert(RuleFilter::Rule(Self::GROUP_NAME, Self::GROUP_RULES[2]));
            }
        }
        if let Some(rule) = self.no_done_callback.as_ref() {
            if rule.is_enabled() {
                index_set.insert(RuleFilter::Rule(Self::GROUP_NAME, Self::GROUP_RULES[3]));
            }
        }
        if let Some(rule) = self.no_enum.as_ref() {
            if rule.is_enabled() {
                index_set.insert(RuleFilter::Rule(Self::GROUP_NAME, Self::GROUP_RULES[4]));
            }
        }
        if let Some(rule) = self.no_exported_imports.as_ref() {
            if rule.is_enabled() {
                index_set.insert(RuleFilter::Rule(Self::GROUP_NAME, Self::GROUP_RULES[5]));
            }
        }
        if let Some(rule) = self.no_head_element.as_ref() {
            if rule.is_enabled() {
                index_set.insert(RuleFilter::Rule(Self::GROUP_NAME, Self::GROUP_RULES[6]));
            }
        }
        if let Some(rule) = self.no_implicit_boolean.as_ref() {
            if rule.is_enabled() {
                index_set.insert(RuleFilter::Rule(Self::GROUP_NAME, Self::GROUP_RULES[7]));
            }
        }
        if let Some(rule) = self.no_inferrable_types.as_ref() {
            if rule.is_enabled() {
                index_set.insert(RuleFilter::Rule(Self::GROUP_NAME, Self::GROUP_RULES[8]));
            }
        }
        if let Some(rule) = self.no_namespace.as_ref() {
            if rule.is_enabled() {
                index_set.insert(RuleFilter::Rule(Self::GROUP_NAME, Self::GROUP_RULES[9]));
            }
        }
        if let Some(rule) = self.no_negation_else.as_ref() {
            if rule.is_enabled() {
                index_set.insert(RuleFilter::Rule(Self::GROUP_NAME, Self::GROUP_RULES[10]));
            }
        }
        if let Some(rule) = self.no_nested_ternary.as_ref() {
            if rule.is_enabled() {
                index_set.insert(RuleFilter::Rule(Self::GROUP_NAME, Self::GROUP_RULES[11]));
            }
        }
        if let Some(rule) = self.no_non_null_assertion.as_ref() {
            if rule.is_enabled() {
                index_set.insert(RuleFilter::Rule(Self::GROUP_NAME, Self::GROUP_RULES[12]));
            }
        }
        if let Some(rule) = self.no_parameter_assign.as_ref() {
            if rule.is_enabled() {
                index_set.insert(RuleFilter::Rule(Self::GROUP_NAME, Self::GROUP_RULES[13]));
            }
        }
        if let Some(rule) = self.no_parameter_properties.as_ref() {
            if rule.is_enabled() {
                index_set.insert(RuleFilter::Rule(Self::GROUP_NAME, Self::GROUP_RULES[14]));
            }
        }
        if let Some(rule) = self.no_process_env.as_ref() {
            if rule.is_enabled() {
                index_set.insert(RuleFilter::Rule(Self::GROUP_NAME, Self::GROUP_RULES[15]));
            }
        }
        if let Some(rule) = self.no_restricted_globals.as_ref() {
            if rule.is_enabled() {
                index_set.insert(RuleFilter::Rule(Self::GROUP_NAME, Self::GROUP_RULES[16]));
            }
        }
        if let Some(rule) = self.no_restricted_imports.as_ref() {
            if rule.is_enabled() {
                index_set.insert(RuleFilter::Rule(Self::GROUP_NAME, Self::GROUP_RULES[17]));
            }
        }
        if let Some(rule) = self.no_restricted_types.as_ref() {
            if rule.is_enabled() {
                index_set.insert(RuleFilter::Rule(Self::GROUP_NAME, Self::GROUP_RULES[18]));
            }
        }
        if let Some(rule) = self.no_shouty_constants.as_ref() {
            if rule.is_enabled() {
                index_set.insert(RuleFilter::Rule(Self::GROUP_NAME, Self::GROUP_RULES[19]));
            }
        }
        if let Some(rule) = self.no_substr.as_ref() {
            if rule.is_enabled() {
                index_set.insert(RuleFilter::Rule(Self::GROUP_NAME, Self::GROUP_RULES[20]));
            }
        }
        if let Some(rule) = self.no_unused_template_literal.as_ref() {
            if rule.is_enabled() {
                index_set.insert(RuleFilter::Rule(Self::GROUP_NAME, Self::GROUP_RULES[21]));
            }
        }
        if let Some(rule) = self.no_useless_else.as_ref() {
            if rule.is_enabled() {
                index_set.insert(RuleFilter::Rule(Self::GROUP_NAME, Self::GROUP_RULES[22]));
            }
        }
        if let Some(rule) = self.no_value_at_rule.as_ref() {
            if rule.is_enabled() {
                index_set.insert(RuleFilter::Rule(Self::GROUP_NAME, Self::GROUP_RULES[23]));
            }
        }
        if let Some(rule) = self.no_yoda_expression.as_ref() {
            if rule.is_enabled() {
                index_set.insert(RuleFilter::Rule(Self::GROUP_NAME, Self::GROUP_RULES[24]));
            }
        }
        if let Some(rule) = self.use_array_literals.as_ref() {
            if rule.is_enabled() {
                index_set.insert(RuleFilter::Rule(Self::GROUP_NAME, Self::GROUP_RULES[25]));
            }
        }
        if let Some(rule) = self.use_as_const_assertion.as_ref() {
            if rule.is_enabled() {
                index_set.insert(RuleFilter::Rule(Self::GROUP_NAME, Self::GROUP_RULES[26]));
            }
        }
        if let Some(rule) = self.use_at_index.as_ref() {
            if rule.is_enabled() {
                index_set.insert(RuleFilter::Rule(Self::GROUP_NAME, Self::GROUP_RULES[27]));
            }
        }
        if let Some(rule) = self.use_block_statements.as_ref() {
            if rule.is_enabled() {
                index_set.insert(RuleFilter::Rule(Self::GROUP_NAME, Self::GROUP_RULES[28]));
            }
        }
        if let Some(rule) = self.use_collapsed_else_if.as_ref() {
            if rule.is_enabled() {
                index_set.insert(RuleFilter::Rule(Self::GROUP_NAME, Self::GROUP_RULES[29]));
            }
        }
        if let Some(rule) = self.use_collapsed_if.as_ref() {
            if rule.is_enabled() {
                index_set.insert(RuleFilter::Rule(Self::GROUP_NAME, Self::GROUP_RULES[30]));
            }
        }
        if let Some(rule) = self.use_component_export_only_modules.as_ref() {
            if rule.is_enabled() {
                index_set.insert(RuleFilter::Rule(Self::GROUP_NAME, Self::GROUP_RULES[31]));
            }
        }
        if let Some(rule) = self.use_consistent_array_type.as_ref() {
            if rule.is_enabled() {
                index_set.insert(RuleFilter::Rule(Self::GROUP_NAME, Self::GROUP_RULES[32]));
            }
        }
        if let Some(rule) = self.use_consistent_builtin_instantiation.as_ref() {
            if rule.is_enabled() {
                index_set.insert(RuleFilter::Rule(Self::GROUP_NAME, Self::GROUP_RULES[33]));
            }
        }
        if let Some(rule) = self.use_consistent_curly_braces.as_ref() {
            if rule.is_enabled() {
                index_set.insert(RuleFilter::Rule(Self::GROUP_NAME, Self::GROUP_RULES[34]));
            }
        }
        if let Some(rule) = self.use_consistent_member_accessibility.as_ref() {
            if rule.is_enabled() {
                index_set.insert(RuleFilter::Rule(Self::GROUP_NAME, Self::GROUP_RULES[35]));
            }
        }
        if let Some(rule) = self.use_const.as_ref() {
            if rule.is_enabled() {
                index_set.insert(RuleFilter::Rule(Self::GROUP_NAME, Self::GROUP_RULES[36]));
            }
        }
        if let Some(rule) = self.use_default_parameter_last.as_ref() {
            if rule.is_enabled() {
                index_set.insert(RuleFilter::Rule(Self::GROUP_NAME, Self::GROUP_RULES[37]));
            }
        }
        if let Some(rule) = self.use_default_switch_clause.as_ref() {
            if rule.is_enabled() {
                index_set.insert(RuleFilter::Rule(Self::GROUP_NAME, Self::GROUP_RULES[38]));
            }
        }
        if let Some(rule) = self.use_deprecated_reason.as_ref() {
            if rule.is_enabled() {
                index_set.insert(RuleFilter::Rule(Self::GROUP_NAME, Self::GROUP_RULES[39]));
            }
        }
        if let Some(rule) = self.use_enum_initializers.as_ref() {
            if rule.is_enabled() {
                index_set.insert(RuleFilter::Rule(Self::GROUP_NAME, Self::GROUP_RULES[40]));
            }
        }
        if let Some(rule) = self.use_explicit_length_check.as_ref() {
            if rule.is_enabled() {
                index_set.insert(RuleFilter::Rule(Self::GROUP_NAME, Self::GROUP_RULES[41]));
            }
        }
        if let Some(rule) = self.use_exponentiation_operator.as_ref() {
            if rule.is_enabled() {
                index_set.insert(RuleFilter::Rule(Self::GROUP_NAME, Self::GROUP_RULES[42]));
            }
        }
        if let Some(rule) = self.use_export_type.as_ref() {
            if rule.is_enabled() {
                index_set.insert(RuleFilter::Rule(Self::GROUP_NAME, Self::GROUP_RULES[43]));
            }
        }
        if let Some(rule) = self.use_filenaming_convention.as_ref() {
            if rule.is_enabled() {
                index_set.insert(RuleFilter::Rule(Self::GROUP_NAME, Self::GROUP_RULES[44]));
            }
        }
        if let Some(rule) = self.use_for_of.as_ref() {
            if rule.is_enabled() {
                index_set.insert(RuleFilter::Rule(Self::GROUP_NAME, Self::GROUP_RULES[45]));
            }
        }
        if let Some(rule) = self.use_fragment_syntax.as_ref() {
            if rule.is_enabled() {
                index_set.insert(RuleFilter::Rule(Self::GROUP_NAME, Self::GROUP_RULES[46]));
            }
        }
        if let Some(rule) = self.use_import_type.as_ref() {
            if rule.is_enabled() {
                index_set.insert(RuleFilter::Rule(Self::GROUP_NAME, Self::GROUP_RULES[47]));
            }
        }
        if let Some(rule) = self.use_literal_enum_members.as_ref() {
            if rule.is_enabled() {
                index_set.insert(RuleFilter::Rule(Self::GROUP_NAME, Self::GROUP_RULES[48]));
            }
        }
        if let Some(rule) = self.use_naming_convention.as_ref() {
            if rule.is_enabled() {
                index_set.insert(RuleFilter::Rule(Self::GROUP_NAME, Self::GROUP_RULES[49]));
            }
        }
        if let Some(rule) = self.use_node_assert_strict.as_ref() {
            if rule.is_enabled() {
                index_set.insert(RuleFilter::Rule(Self::GROUP_NAME, Self::GROUP_RULES[50]));
            }
        }
        if let Some(rule) = self.use_nodejs_import_protocol.as_ref() {
            if rule.is_enabled() {
                index_set.insert(RuleFilter::Rule(Self::GROUP_NAME, Self::GROUP_RULES[51]));
            }
        }
        if let Some(rule) = self.use_number_namespace.as_ref() {
            if rule.is_enabled() {
                index_set.insert(RuleFilter::Rule(Self::GROUP_NAME, Self::GROUP_RULES[52]));
            }
        }
        if let Some(rule) = self.use_self_closing_elements.as_ref() {
            if rule.is_enabled() {
                index_set.insert(RuleFilter::Rule(Self::GROUP_NAME, Self::GROUP_RULES[53]));
            }
        }
        if let Some(rule) = self.use_shorthand_assign.as_ref() {
            if rule.is_enabled() {
                index_set.insert(RuleFilter::Rule(Self::GROUP_NAME, Self::GROUP_RULES[54]));
            }
        }
        if let Some(rule) = self.use_shorthand_function_type.as_ref() {
            if rule.is_enabled() {
                index_set.insert(RuleFilter::Rule(Self::GROUP_NAME, Self::GROUP_RULES[55]));
            }
        }
        if let Some(rule) = self.use_single_var_declarator.as_ref() {
            if rule.is_enabled() {
                index_set.insert(RuleFilter::Rule(Self::GROUP_NAME, Self::GROUP_RULES[56]));
            }
        }
        if let Some(rule) = self.use_template.as_ref() {
            if rule.is_enabled() {
                index_set.insert(RuleFilter::Rule(Self::GROUP_NAME, Self::GROUP_RULES[57]));
            }
        }
        if let Some(rule) = self.use_throw_new_error.as_ref() {
            if rule.is_enabled() {
                index_set.insert(RuleFilter::Rule(Self::GROUP_NAME, Self::GROUP_RULES[58]));
            }
        }
        if let Some(rule) = self.use_throw_only_error.as_ref() {
            if rule.is_enabled() {
                index_set.insert(RuleFilter::Rule(Self::GROUP_NAME, Self::GROUP_RULES[59]));
            }
        }
        if let Some(rule) = self.use_trim_start_end.as_ref() {
            if rule.is_enabled() {
                index_set.insert(RuleFilter::Rule(Self::GROUP_NAME, Self::GROUP_RULES[60]));
            }
        }
        index_set
    }
    fn get_disabled_rules(&self) -> FxHashSet<RuleFilter<'static>> {
        let mut index_set = FxHashSet::default();
        if let Some(rule) = self.no_common_js.as_ref() {
            if rule.is_disabled() {
                index_set.insert(RuleFilter::Rule(Self::GROUP_NAME, Self::GROUP_RULES[0]));
            }
        }
        if let Some(rule) = self.no_default_export.as_ref() {
            if rule.is_disabled() {
                index_set.insert(RuleFilter::Rule(Self::GROUP_NAME, Self::GROUP_RULES[1]));
            }
        }
        if let Some(rule) = self.no_descending_specificity.as_ref() {
            if rule.is_disabled() {
                index_set.insert(RuleFilter::Rule(Self::GROUP_NAME, Self::GROUP_RULES[2]));
            }
        }
        if let Some(rule) = self.no_done_callback.as_ref() {
            if rule.is_disabled() {
                index_set.insert(RuleFilter::Rule(Self::GROUP_NAME, Self::GROUP_RULES[3]));
            }
        }
        if let Some(rule) = self.no_enum.as_ref() {
            if rule.is_disabled() {
                index_set.insert(RuleFilter::Rule(Self::GROUP_NAME, Self::GROUP_RULES[4]));
            }
        }
        if let Some(rule) = self.no_exported_imports.as_ref() {
            if rule.is_disabled() {
                index_set.insert(RuleFilter::Rule(Self::GROUP_NAME, Self::GROUP_RULES[5]));
            }
        }
        if let Some(rule) = self.no_head_element.as_ref() {
            if rule.is_disabled() {
                index_set.insert(RuleFilter::Rule(Self::GROUP_NAME, Self::GROUP_RULES[6]));
            }
        }
        if let Some(rule) = self.no_implicit_boolean.as_ref() {
            if rule.is_disabled() {
                index_set.insert(RuleFilter::Rule(Self::GROUP_NAME, Self::GROUP_RULES[7]));
            }
        }
        if let Some(rule) = self.no_inferrable_types.as_ref() {
            if rule.is_disabled() {
                index_set.insert(RuleFilter::Rule(Self::GROUP_NAME, Self::GROUP_RULES[8]));
            }
        }
        if let Some(rule) = self.no_namespace.as_ref() {
            if rule.is_disabled() {
                index_set.insert(RuleFilter::Rule(Self::GROUP_NAME, Self::GROUP_RULES[9]));
            }
        }
        if let Some(rule) = self.no_negation_else.as_ref() {
            if rule.is_disabled() {
                index_set.insert(RuleFilter::Rule(Self::GROUP_NAME, Self::GROUP_RULES[10]));
            }
        }
        if let Some(rule) = self.no_nested_ternary.as_ref() {
            if rule.is_disabled() {
                index_set.insert(RuleFilter::Rule(Self::GROUP_NAME, Self::GROUP_RULES[11]));
            }
        }
        if let Some(rule) = self.no_non_null_assertion.as_ref() {
            if rule.is_disabled() {
                index_set.insert(RuleFilter::Rule(Self::GROUP_NAME, Self::GROUP_RULES[12]));
            }
        }
        if let Some(rule) = self.no_parameter_assign.as_ref() {
            if rule.is_disabled() {
                index_set.insert(RuleFilter::Rule(Self::GROUP_NAME, Self::GROUP_RULES[13]));
            }
        }
        if let Some(rule) = self.no_parameter_properties.as_ref() {
            if rule.is_disabled() {
                index_set.insert(RuleFilter::Rule(Self::GROUP_NAME, Self::GROUP_RULES[14]));
            }
        }
        if let Some(rule) = self.no_process_env.as_ref() {
            if rule.is_disabled() {
                index_set.insert(RuleFilter::Rule(Self::GROUP_NAME, Self::GROUP_RULES[15]));
            }
        }
        if let Some(rule) = self.no_restricted_globals.as_ref() {
            if rule.is_disabled() {
                index_set.insert(RuleFilter::Rule(Self::GROUP_NAME, Self::GROUP_RULES[16]));
            }
        }
        if let Some(rule) = self.no_restricted_imports.as_ref() {
            if rule.is_disabled() {
                index_set.insert(RuleFilter::Rule(Self::GROUP_NAME, Self::GROUP_RULES[17]));
            }
        }
        if let Some(rule) = self.no_restricted_types.as_ref() {
            if rule.is_disabled() {
                index_set.insert(RuleFilter::Rule(Self::GROUP_NAME, Self::GROUP_RULES[18]));
            }
        }
        if let Some(rule) = self.no_shouty_constants.as_ref() {
            if rule.is_disabled() {
                index_set.insert(RuleFilter::Rule(Self::GROUP_NAME, Self::GROUP_RULES[19]));
            }
        }
        if let Some(rule) = self.no_substr.as_ref() {
            if rule.is_disabled() {
                index_set.insert(RuleFilter::Rule(Self::GROUP_NAME, Self::GROUP_RULES[20]));
            }
        }
        if let Some(rule) = self.no_unused_template_literal.as_ref() {
            if rule.is_disabled() {
                index_set.insert(RuleFilter::Rule(Self::GROUP_NAME, Self::GROUP_RULES[21]));
            }
        }
        if let Some(rule) = self.no_useless_else.as_ref() {
            if rule.is_disabled() {
                index_set.insert(RuleFilter::Rule(Self::GROUP_NAME, Self::GROUP_RULES[22]));
            }
        }
        if let Some(rule) = self.no_value_at_rule.as_ref() {
            if rule.is_disabled() {
                index_set.insert(RuleFilter::Rule(Self::GROUP_NAME, Self::GROUP_RULES[23]));
            }
        }
        if let Some(rule) = self.no_yoda_expression.as_ref() {
            if rule.is_disabled() {
                index_set.insert(RuleFilter::Rule(Self::GROUP_NAME, Self::GROUP_RULES[24]));
            }
        }
        if let Some(rule) = self.use_array_literals.as_ref() {
            if rule.is_disabled() {
                index_set.insert(RuleFilter::Rule(Self::GROUP_NAME, Self::GROUP_RULES[25]));
            }
        }
        if let Some(rule) = self.use_as_const_assertion.as_ref() {
            if rule.is_disabled() {
                index_set.insert(RuleFilter::Rule(Self::GROUP_NAME, Self::GROUP_RULES[26]));
            }
        }
        if let Some(rule) = self.use_at_index.as_ref() {
            if rule.is_disabled() {
                index_set.insert(RuleFilter::Rule(Self::GROUP_NAME, Self::GROUP_RULES[27]));
            }
        }
        if let Some(rule) = self.use_block_statements.as_ref() {
            if rule.is_disabled() {
                index_set.insert(RuleFilter::Rule(Self::GROUP_NAME, Self::GROUP_RULES[28]));
            }
        }
        if let Some(rule) = self.use_collapsed_else_if.as_ref() {
            if rule.is_disabled() {
                index_set.insert(RuleFilter::Rule(Self::GROUP_NAME, Self::GROUP_RULES[29]));
            }
        }
        if let Some(rule) = self.use_collapsed_if.as_ref() {
            if rule.is_disabled() {
                index_set.insert(RuleFilter::Rule(Self::GROUP_NAME, Self::GROUP_RULES[30]));
            }
        }
        if let Some(rule) = self.use_component_export_only_modules.as_ref() {
            if rule.is_disabled() {
                index_set.insert(RuleFilter::Rule(Self::GROUP_NAME, Self::GROUP_RULES[31]));
            }
        }
        if let Some(rule) = self.use_consistent_array_type.as_ref() {
            if rule.is_disabled() {
                index_set.insert(RuleFilter::Rule(Self::GROUP_NAME, Self::GROUP_RULES[32]));
            }
        }
        if let Some(rule) = self.use_consistent_builtin_instantiation.as_ref() {
            if rule.is_disabled() {
                index_set.insert(RuleFilter::Rule(Self::GROUP_NAME, Self::GROUP_RULES[33]));
            }
        }
        if let Some(rule) = self.use_consistent_curly_braces.as_ref() {
            if rule.is_disabled() {
                index_set.insert(RuleFilter::Rule(Self::GROUP_NAME, Self::GROUP_RULES[34]));
            }
        }
        if let Some(rule) = self.use_consistent_member_accessibility.as_ref() {
            if rule.is_disabled() {
                index_set.insert(RuleFilter::Rule(Self::GROUP_NAME, Self::GROUP_RULES[35]));
            }
        }
        if let Some(rule) = self.use_const.as_ref() {
            if rule.is_disabled() {
                index_set.insert(RuleFilter::Rule(Self::GROUP_NAME, Self::GROUP_RULES[36]));
            }
        }
        if let Some(rule) = self.use_default_parameter_last.as_ref() {
            if rule.is_disabled() {
                index_set.insert(RuleFilter::Rule(Self::GROUP_NAME, Self::GROUP_RULES[37]));
            }
        }
        if let Some(rule) = self.use_default_switch_clause.as_ref() {
            if rule.is_disabled() {
                index_set.insert(RuleFilter::Rule(Self::GROUP_NAME, Self::GROUP_RULES[38]));
            }
        }
        if let Some(rule) = self.use_deprecated_reason.as_ref() {
            if rule.is_disabled() {
                index_set.insert(RuleFilter::Rule(Self::GROUP_NAME, Self::GROUP_RULES[39]));
            }
        }
        if let Some(rule) = self.use_enum_initializers.as_ref() {
            if rule.is_disabled() {
                index_set.insert(RuleFilter::Rule(Self::GROUP_NAME, Self::GROUP_RULES[40]));
            }
        }
        if let Some(rule) = self.use_explicit_length_check.as_ref() {
            if rule.is_disabled() {
                index_set.insert(RuleFilter::Rule(Self::GROUP_NAME, Self::GROUP_RULES[41]));
            }
        }
        if let Some(rule) = self.use_exponentiation_operator.as_ref() {
            if rule.is_disabled() {
                index_set.insert(RuleFilter::Rule(Self::GROUP_NAME, Self::GROUP_RULES[42]));
            }
        }
        if let Some(rule) = self.use_export_type.as_ref() {
            if rule.is_disabled() {
                index_set.insert(RuleFilter::Rule(Self::GROUP_NAME, Self::GROUP_RULES[43]));
            }
        }
        if let Some(rule) = self.use_filenaming_convention.as_ref() {
            if rule.is_disabled() {
                index_set.insert(RuleFilter::Rule(Self::GROUP_NAME, Self::GROUP_RULES[44]));
            }
        }
        if let Some(rule) = self.use_for_of.as_ref() {
            if rule.is_disabled() {
                index_set.insert(RuleFilter::Rule(Self::GROUP_NAME, Self::GROUP_RULES[45]));
            }
        }
        if let Some(rule) = self.use_fragment_syntax.as_ref() {
            if rule.is_disabled() {
                index_set.insert(RuleFilter::Rule(Self::GROUP_NAME, Self::GROUP_RULES[46]));
            }
        }
        if let Some(rule) = self.use_import_type.as_ref() {
            if rule.is_disabled() {
                index_set.insert(RuleFilter::Rule(Self::GROUP_NAME, Self::GROUP_RULES[47]));
            }
        }
        if let Some(rule) = self.use_literal_enum_members.as_ref() {
            if rule.is_disabled() {
                index_set.insert(RuleFilter::Rule(Self::GROUP_NAME, Self::GROUP_RULES[48]));
            }
        }
        if let Some(rule) = self.use_naming_convention.as_ref() {
            if rule.is_disabled() {
                index_set.insert(RuleFilter::Rule(Self::GROUP_NAME, Self::GROUP_RULES[49]));
            }
        }
        if let Some(rule) = self.use_node_assert_strict.as_ref() {
            if rule.is_disabled() {
                index_set.insert(RuleFilter::Rule(Self::GROUP_NAME, Self::GROUP_RULES[50]));
            }
        }
        if let Some(rule) = self.use_nodejs_import_protocol.as_ref() {
            if rule.is_disabled() {
                index_set.insert(RuleFilter::Rule(Self::GROUP_NAME, Self::GROUP_RULES[51]));
            }
        }
        if let Some(rule) = self.use_number_namespace.as_ref() {
            if rule.is_disabled() {
                index_set.insert(RuleFilter::Rule(Self::GROUP_NAME, Self::GROUP_RULES[52]));
            }
        }
        if let Some(rule) = self.use_self_closing_elements.as_ref() {
            if rule.is_disabled() {
                index_set.insert(RuleFilter::Rule(Self::GROUP_NAME, Self::GROUP_RULES[53]));
            }
        }
        if let Some(rule) = self.use_shorthand_assign.as_ref() {
            if rule.is_disabled() {
                index_set.insert(RuleFilter::Rule(Self::GROUP_NAME, Self::GROUP_RULES[54]));
            }
        }
        if let Some(rule) = self.use_shorthand_function_type.as_ref() {
            if rule.is_disabled() {
                index_set.insert(RuleFilter::Rule(Self::GROUP_NAME, Self::GROUP_RULES[55]));
            }
        }
        if let Some(rule) = self.use_single_var_declarator.as_ref() {
            if rule.is_disabled() {
                index_set.insert(RuleFilter::Rule(Self::GROUP_NAME, Self::GROUP_RULES[56]));
            }
        }
        if let Some(rule) = self.use_template.as_ref() {
            if rule.is_disabled() {
                index_set.insert(RuleFilter::Rule(Self::GROUP_NAME, Self::GROUP_RULES[57]));
            }
        }
        if let Some(rule) = self.use_throw_new_error.as_ref() {
            if rule.is_disabled() {
                index_set.insert(RuleFilter::Rule(Self::GROUP_NAME, Self::GROUP_RULES[58]));
            }
        }
        if let Some(rule) = self.use_throw_only_error.as_ref() {
            if rule.is_disabled() {
                index_set.insert(RuleFilter::Rule(Self::GROUP_NAME, Self::GROUP_RULES[59]));
            }
        }
        if let Some(rule) = self.use_trim_start_end.as_ref() {
            if rule.is_disabled() {
                index_set.insert(RuleFilter::Rule(Self::GROUP_NAME, Self::GROUP_RULES[60]));
            }
        }
        index_set
    }
    #[doc = r" Checks if, given a rule name, matches one of the rules contained in this category"]
    fn has_rule(rule_name: &str) -> Option<&'static str> {
        Some(Self::GROUP_RULES[Self::GROUP_RULES.binary_search(&rule_name).ok()?])
    }
    fn recommended_rules_as_filters() -> &'static [RuleFilter<'static>] {
        Self::RECOMMENDED_RULES_AS_FILTERS
    }
    fn all_rules_as_filters() -> &'static [RuleFilter<'static>] {
        Self::ALL_RULES_AS_FILTERS
    }
    #[doc = r" Select preset rules"]
    fn collect_preset_rules(
        &self,
        parent_is_recommended: bool,
        enabled_rules: &mut FxHashSet<RuleFilter<'static>>,
    ) {
        if self.is_recommended_true() || self.is_recommended_unset() && parent_is_recommended {
            enabled_rules.extend(Self::recommended_rules_as_filters());
        }
    }
    fn set_recommended(&mut self, value: Option<bool>) {
        self.recommended = value;
    }
    fn get_rule_configuration(
        &self,
        rule_name: &str,
    ) -> Option<(RulePlainConfiguration, Option<RuleOptions>)> {
        match rule_name {
            "noCommonJs" => self
                .no_common_js
                .as_ref()
                .map(|conf| (conf.level(), conf.get_options())),
            "noDefaultExport" => self
                .no_default_export
                .as_ref()
                .map(|conf| (conf.level(), conf.get_options())),
            "noDescendingSpecificity" => self
                .no_descending_specificity
                .as_ref()
                .map(|conf| (conf.level(), conf.get_options())),
            "noDoneCallback" => self
                .no_done_callback
                .as_ref()
                .map(|conf| (conf.level(), conf.get_options())),
            "noEnum" => self
                .no_enum
                .as_ref()
                .map(|conf| (conf.level(), conf.get_options())),
            "noExportedImports" => self
                .no_exported_imports
                .as_ref()
                .map(|conf| (conf.level(), conf.get_options())),
            "noHeadElement" => self
                .no_head_element
                .as_ref()
                .map(|conf| (conf.level(), conf.get_options())),
            "noImplicitBoolean" => self
                .no_implicit_boolean
                .as_ref()
                .map(|conf| (conf.level(), conf.get_options())),
            "noInferrableTypes" => self
                .no_inferrable_types
                .as_ref()
                .map(|conf| (conf.level(), conf.get_options())),
            "noNamespace" => self
                .no_namespace
                .as_ref()
                .map(|conf| (conf.level(), conf.get_options())),
            "noNegationElse" => self
                .no_negation_else
                .as_ref()
                .map(|conf| (conf.level(), conf.get_options())),
            "noNestedTernary" => self
                .no_nested_ternary
                .as_ref()
                .map(|conf| (conf.level(), conf.get_options())),
            "noNonNullAssertion" => self
                .no_non_null_assertion
                .as_ref()
                .map(|conf| (conf.level(), conf.get_options())),
            "noParameterAssign" => self
                .no_parameter_assign
                .as_ref()
                .map(|conf| (conf.level(), conf.get_options())),
            "noParameterProperties" => self
                .no_parameter_properties
                .as_ref()
                .map(|conf| (conf.level(), conf.get_options())),
            "noProcessEnv" => self
                .no_process_env
                .as_ref()
                .map(|conf| (conf.level(), conf.get_options())),
            "noRestrictedGlobals" => self
                .no_restricted_globals
                .as_ref()
                .map(|conf| (conf.level(), conf.get_options())),
            "noRestrictedImports" => self
                .no_restricted_imports
                .as_ref()
                .map(|conf| (conf.level(), conf.get_options())),
            "noRestrictedTypes" => self
                .no_restricted_types
                .as_ref()
                .map(|conf| (conf.level(), conf.get_options())),
            "noShoutyConstants" => self
                .no_shouty_constants
                .as_ref()
                .map(|conf| (conf.level(), conf.get_options())),
            "noSubstr" => self
                .no_substr
                .as_ref()
                .map(|conf| (conf.level(), conf.get_options())),
            "noUnusedTemplateLiteral" => self
                .no_unused_template_literal
                .as_ref()
                .map(|conf| (conf.level(), conf.get_options())),
            "noUselessElse" => self
                .no_useless_else
                .as_ref()
                .map(|conf| (conf.level(), conf.get_options())),
            "noValueAtRule" => self
                .no_value_at_rule
                .as_ref()
                .map(|conf| (conf.level(), conf.get_options())),
            "noYodaExpression" => self
                .no_yoda_expression
                .as_ref()
                .map(|conf| (conf.level(), conf.get_options())),
            "useArrayLiterals" => self
                .use_array_literals
                .as_ref()
                .map(|conf| (conf.level(), conf.get_options())),
            "useAsConstAssertion" => self
                .use_as_const_assertion
                .as_ref()
                .map(|conf| (conf.level(), conf.get_options())),
            "useAtIndex" => self
                .use_at_index
                .as_ref()
                .map(|conf| (conf.level(), conf.get_options())),
            "useBlockStatements" => self
                .use_block_statements
                .as_ref()
                .map(|conf| (conf.level(), conf.get_options())),
            "useCollapsedElseIf" => self
                .use_collapsed_else_if
                .as_ref()
                .map(|conf| (conf.level(), conf.get_options())),
            "useCollapsedIf" => self
                .use_collapsed_if
                .as_ref()
                .map(|conf| (conf.level(), conf.get_options())),
            "useComponentExportOnlyModules" => self
                .use_component_export_only_modules
                .as_ref()
                .map(|conf| (conf.level(), conf.get_options())),
            "useConsistentArrayType" => self
                .use_consistent_array_type
                .as_ref()
                .map(|conf| (conf.level(), conf.get_options())),
            "useConsistentBuiltinInstantiation" => self
                .use_consistent_builtin_instantiation
                .as_ref()
                .map(|conf| (conf.level(), conf.get_options())),
            "useConsistentCurlyBraces" => self
                .use_consistent_curly_braces
                .as_ref()
                .map(|conf| (conf.level(), conf.get_options())),
            "useConsistentMemberAccessibility" => self
                .use_consistent_member_accessibility
                .as_ref()
                .map(|conf| (conf.level(), conf.get_options())),
            "useConst" => self
                .use_const
                .as_ref()
                .map(|conf| (conf.level(), conf.get_options())),
            "useDefaultParameterLast" => self
                .use_default_parameter_last
                .as_ref()
                .map(|conf| (conf.level(), conf.get_options())),
            "useDefaultSwitchClause" => self
                .use_default_switch_clause
                .as_ref()
                .map(|conf| (conf.level(), conf.get_options())),
            "useDeprecatedReason" => self
                .use_deprecated_reason
                .as_ref()
                .map(|conf| (conf.level(), conf.get_options())),
            "useEnumInitializers" => self
                .use_enum_initializers
                .as_ref()
                .map(|conf| (conf.level(), conf.get_options())),
            "useExplicitLengthCheck" => self
                .use_explicit_length_check
                .as_ref()
                .map(|conf| (conf.level(), conf.get_options())),
            "useExponentiationOperator" => self
                .use_exponentiation_operator
                .as_ref()
                .map(|conf| (conf.level(), conf.get_options())),
            "useExportType" => self
                .use_export_type
                .as_ref()
                .map(|conf| (conf.level(), conf.get_options())),
            "useFilenamingConvention" => self
                .use_filenaming_convention
                .as_ref()
                .map(|conf| (conf.level(), conf.get_options())),
            "useForOf" => self
                .use_for_of
                .as_ref()
                .map(|conf| (conf.level(), conf.get_options())),
            "useFragmentSyntax" => self
                .use_fragment_syntax
                .as_ref()
                .map(|conf| (conf.level(), conf.get_options())),
            "useImportType" => self
                .use_import_type
                .as_ref()
                .map(|conf| (conf.level(), conf.get_options())),
            "useLiteralEnumMembers" => self
                .use_literal_enum_members
                .as_ref()
                .map(|conf| (conf.level(), conf.get_options())),
            "useNamingConvention" => self
                .use_naming_convention
                .as_ref()
                .map(|conf| (conf.level(), conf.get_options())),
            "useNodeAssertStrict" => self
                .use_node_assert_strict
                .as_ref()
                .map(|conf| (conf.level(), conf.get_options())),
            "useNodejsImportProtocol" => self
                .use_nodejs_import_protocol
                .as_ref()
                .map(|conf| (conf.level(), conf.get_options())),
            "useNumberNamespace" => self
                .use_number_namespace
                .as_ref()
                .map(|conf| (conf.level(), conf.get_options())),
            "useSelfClosingElements" => self
                .use_self_closing_elements
                .as_ref()
                .map(|conf| (conf.level(), conf.get_options())),
            "useShorthandAssign" => self
                .use_shorthand_assign
                .as_ref()
                .map(|conf| (conf.level(), conf.get_options())),
            "useShorthandFunctionType" => self
                .use_shorthand_function_type
                .as_ref()
                .map(|conf| (conf.level(), conf.get_options())),
            "useSingleVarDeclarator" => self
                .use_single_var_declarator
                .as_ref()
                .map(|conf| (conf.level(), conf.get_options())),
            "useTemplate" => self
                .use_template
                .as_ref()
                .map(|conf| (conf.level(), conf.get_options())),
            "useThrowNewError" => self
                .use_throw_new_error
                .as_ref()
                .map(|conf| (conf.level(), conf.get_options())),
            "useThrowOnlyError" => self
                .use_throw_only_error
                .as_ref()
                .map(|conf| (conf.level(), conf.get_options())),
            "useTrimStartEnd" => self
                .use_trim_start_end
                .as_ref()
                .map(|conf| (conf.level(), conf.get_options())),
            _ => None,
        }
    }
}
impl From<GroupPlainConfiguration> for Style {
    fn from(value: GroupPlainConfiguration) -> Self {
        Self {
            recommended: None,
            no_common_js: Some(value.into()),
            no_default_export: Some(value.into()),
            no_descending_specificity: Some(value.into()),
            no_done_callback: Some(value.into()),
            no_enum: Some(value.into()),
            no_exported_imports: Some(value.into()),
            no_head_element: Some(value.into()),
            no_implicit_boolean: Some(value.into()),
            no_inferrable_types: Some(value.into()),
            no_namespace: Some(value.into()),
            no_negation_else: Some(value.into()),
            no_nested_ternary: Some(value.into()),
            no_non_null_assertion: Some(value.into()),
            no_parameter_assign: Some(value.into()),
            no_parameter_properties: Some(value.into()),
            no_process_env: Some(value.into()),
            no_restricted_globals: Some(value.into()),
            no_restricted_imports: Some(value.into()),
            no_restricted_types: Some(value.into()),
            no_shouty_constants: Some(value.into()),
            no_substr: Some(value.into()),
            no_unused_template_literal: Some(value.into()),
            no_useless_else: Some(value.into()),
            no_value_at_rule: Some(value.into()),
            no_yoda_expression: Some(value.into()),
            use_array_literals: Some(value.into()),
            use_as_const_assertion: Some(value.into()),
            use_at_index: Some(value.into()),
            use_block_statements: Some(value.into()),
            use_collapsed_else_if: Some(value.into()),
            use_collapsed_if: Some(value.into()),
            use_component_export_only_modules: Some(value.into()),
            use_consistent_array_type: Some(value.into()),
            use_consistent_builtin_instantiation: Some(value.into()),
            use_consistent_curly_braces: Some(value.into()),
            use_consistent_member_accessibility: Some(value.into()),
            use_const: Some(value.into()),
            use_default_parameter_last: Some(value.into()),
            use_default_switch_clause: Some(value.into()),
            use_deprecated_reason: Some(value.into()),
            use_enum_initializers: Some(value.into()),
            use_explicit_length_check: Some(value.into()),
            use_exponentiation_operator: Some(value.into()),
            use_export_type: Some(value.into()),
            use_filenaming_convention: Some(value.into()),
            use_for_of: Some(value.into()),
            use_fragment_syntax: Some(value.into()),
            use_import_type: Some(value.into()),
            use_literal_enum_members: Some(value.into()),
            use_naming_convention: Some(value.into()),
            use_node_assert_strict: Some(value.into()),
            use_nodejs_import_protocol: Some(value.into()),
            use_number_namespace: Some(value.into()),
            use_self_closing_elements: Some(value.into()),
            use_shorthand_assign: Some(value.into()),
            use_shorthand_function_type: Some(value.into()),
            use_single_var_declarator: Some(value.into()),
            use_template: Some(value.into()),
            use_throw_new_error: Some(value.into()),
            use_throw_only_error: Some(value.into()),
            use_trim_start_end: Some(value.into()),
        }
    }
}
#[derive(Clone, Debug, Default, Deserialize, Deserializable, Eq, Merge, PartialEq, Serialize)]
#[cfg_attr(feature = "schema", derive(JsonSchema))]
#[serde(rename_all = "camelCase", default, deny_unknown_fields)]
#[doc = r" A list of rules that belong to this group"]
pub struct Suspicious {
    #[doc = r" It enables the recommended rules for this group"]
    #[serde(skip_serializing_if = "Option::is_none")]
    pub recommended: Option<bool>,
    #[doc = "Disallow the use of alert, confirm, and prompt."]
    #[serde(skip_serializing_if = "Option::is_none")]
    pub no_alert: Option<RuleConfiguration<biome_js_analyze::options::NoAlert>>,
    #[doc = "Use standard constants instead of approximated literals."]
    #[serde(skip_serializing_if = "Option::is_none")]
    pub no_approximative_numeric_constant:
        Option<RuleFixConfiguration<biome_js_analyze::options::NoApproximativeNumericConstant>>,
    #[doc = "Discourage the usage of Array index in keys."]
    #[serde(skip_serializing_if = "Option::is_none")]
    pub no_array_index_key: Option<RuleConfiguration<biome_js_analyze::options::NoArrayIndexKey>>,
    #[doc = "Disallow assignments in expressions."]
    #[serde(skip_serializing_if = "Option::is_none")]
    pub no_assign_in_expressions:
        Option<RuleConfiguration<biome_js_analyze::options::NoAssignInExpressions>>,
    #[doc = "Disallows using an async function as a Promise executor."]
    #[serde(skip_serializing_if = "Option::is_none")]
    pub no_async_promise_executor:
        Option<RuleConfiguration<biome_js_analyze::options::NoAsyncPromiseExecutor>>,
    #[doc = "Disallow reassigning exceptions in catch clauses."]
    #[serde(skip_serializing_if = "Option::is_none")]
    pub no_catch_assign: Option<RuleConfiguration<biome_js_analyze::options::NoCatchAssign>>,
    #[doc = "Disallow reassigning class members."]
    #[serde(skip_serializing_if = "Option::is_none")]
    pub no_class_assign: Option<RuleConfiguration<biome_js_analyze::options::NoClassAssign>>,
    #[doc = "Prevent comments from being inserted as text nodes"]
    #[serde(skip_serializing_if = "Option::is_none")]
    pub no_comment_text: Option<RuleFixConfiguration<biome_js_analyze::options::NoCommentText>>,
    #[doc = "Disallow comparing against -0"]
    #[serde(skip_serializing_if = "Option::is_none")]
    pub no_compare_neg_zero:
        Option<RuleFixConfiguration<biome_js_analyze::options::NoCompareNegZero>>,
    #[doc = "Disallow labeled statements that are not loops."]
    #[serde(skip_serializing_if = "Option::is_none")]
    pub no_confusing_labels:
        Option<RuleConfiguration<biome_js_analyze::options::NoConfusingLabels>>,
    #[doc = "Disallow void type outside of generic or return types."]
    #[serde(skip_serializing_if = "Option::is_none")]
    pub no_confusing_void_type:
        Option<RuleFixConfiguration<biome_js_analyze::options::NoConfusingVoidType>>,
    #[doc = "Disallow the use of console."]
    #[serde(skip_serializing_if = "Option::is_none")]
    pub no_console: Option<RuleFixConfiguration<biome_js_analyze::options::NoConsole>>,
    #[doc = "Disallow TypeScript const enum"]
    #[serde(skip_serializing_if = "Option::is_none")]
    pub no_const_enum: Option<RuleFixConfiguration<biome_js_analyze::options::NoConstEnum>>,
    #[doc = "Prevents from having control characters and some escape sequences that match control characters in regular expression literals."]
    #[serde(skip_serializing_if = "Option::is_none")]
    pub no_control_characters_in_regex:
        Option<RuleConfiguration<biome_js_analyze::options::NoControlCharactersInRegex>>,
    #[doc = "Disallow the use of debugger"]
    #[serde(skip_serializing_if = "Option::is_none")]
    pub no_debugger: Option<RuleFixConfiguration<biome_js_analyze::options::NoDebugger>>,
    #[doc = "Disallow direct assignments to document.cookie."]
    #[serde(skip_serializing_if = "Option::is_none")]
    pub no_document_cookie: Option<RuleConfiguration<biome_js_analyze::options::NoDocumentCookie>>,
    #[doc = "Prevents importing next/document outside of pages/_document.jsx in Next.js projects."]
    #[serde(skip_serializing_if = "Option::is_none")]
    pub no_document_import_in_page:
        Option<RuleConfiguration<biome_js_analyze::options::NoDocumentImportInPage>>,
    #[doc = "Require the use of === and !==."]
    #[serde(skip_serializing_if = "Option::is_none")]
    pub no_double_equals: Option<RuleFixConfiguration<biome_js_analyze::options::NoDoubleEquals>>,
    #[doc = "Disallow duplicate @import rules."]
    #[serde(skip_serializing_if = "Option::is_none")]
    pub no_duplicate_at_import_rules:
        Option<RuleConfiguration<biome_css_analyze::options::NoDuplicateAtImportRules>>,
    #[doc = "Disallow duplicate case labels."]
    #[serde(skip_serializing_if = "Option::is_none")]
    pub no_duplicate_case: Option<RuleConfiguration<biome_js_analyze::options::NoDuplicateCase>>,
    #[doc = "Disallow duplicate class members."]
    #[serde(skip_serializing_if = "Option::is_none")]
    pub no_duplicate_class_members:
        Option<RuleConfiguration<biome_js_analyze::options::NoDuplicateClassMembers>>,
    #[doc = "Disallow duplicate custom properties within declaration blocks."]
    #[serde(skip_serializing_if = "Option::is_none")]
    pub no_duplicate_custom_properties:
        Option<RuleConfiguration<biome_css_analyze::options::NoDuplicateCustomProperties>>,
    #[doc = "Disallow duplicate conditions in if-else-if chains"]
    #[serde(skip_serializing_if = "Option::is_none")]
    pub no_duplicate_else_if:
        Option<RuleConfiguration<biome_js_analyze::options::NoDuplicateElseIf>>,
    #[doc = "No duplicated fields in GraphQL operations."]
    #[serde(skip_serializing_if = "Option::is_none")]
    pub no_duplicate_fields:
        Option<RuleConfiguration<biome_graphql_analyze::options::NoDuplicateFields>>,
    #[doc = "Disallow duplicate names within font families."]
    #[serde(skip_serializing_if = "Option::is_none")]
    pub no_duplicate_font_names:
        Option<RuleConfiguration<biome_css_analyze::options::NoDuplicateFontNames>>,
    #[doc = "Prevents JSX properties to be assigned multiple times."]
    #[serde(skip_serializing_if = "Option::is_none")]
    pub no_duplicate_jsx_props:
        Option<RuleConfiguration<biome_js_analyze::options::NoDuplicateJsxProps>>,
    #[doc = "Disallow two keys with the same name inside objects."]
    #[serde(skip_serializing_if = "Option::is_none")]
    pub no_duplicate_object_keys:
        Option<RuleConfiguration<biome_json_analyze::options::NoDuplicateObjectKeys>>,
    #[doc = "Disallow duplicate function parameter name."]
    #[serde(skip_serializing_if = "Option::is_none")]
    pub no_duplicate_parameters:
        Option<RuleConfiguration<biome_js_analyze::options::NoDuplicateParameters>>,
    #[doc = "Disallow duplicate properties within declaration blocks."]
    #[serde(skip_serializing_if = "Option::is_none")]
    pub no_duplicate_properties:
        Option<RuleConfiguration<biome_css_analyze::options::NoDuplicateProperties>>,
    #[doc = "Disallow duplicate selectors within keyframe blocks."]
    #[serde(skip_serializing_if = "Option::is_none")]
    pub no_duplicate_selectors_keyframe_block:
        Option<RuleConfiguration<biome_css_analyze::options::NoDuplicateSelectorsKeyframeBlock>>,
    #[doc = "A describe block should not contain duplicate hooks."]
    #[serde(skip_serializing_if = "Option::is_none")]
    pub no_duplicate_test_hooks:
        Option<RuleConfiguration<biome_js_analyze::options::NoDuplicateTestHooks>>,
    #[doc = "Disallow CSS empty blocks."]
    #[serde(skip_serializing_if = "Option::is_none")]
    pub no_empty_block: Option<RuleConfiguration<biome_css_analyze::options::NoEmptyBlock>>,
    #[doc = "Disallow empty block statements and static blocks."]
    #[serde(skip_serializing_if = "Option::is_none")]
    pub no_empty_block_statements:
        Option<RuleConfiguration<biome_js_analyze::options::NoEmptyBlockStatements>>,
    #[doc = "Disallow the declaration of empty interfaces."]
    #[serde(skip_serializing_if = "Option::is_none")]
    pub no_empty_interface:
        Option<RuleFixConfiguration<biome_js_analyze::options::NoEmptyInterface>>,
    #[doc = "Disallow variables from evolving into any type through reassignments."]
    #[serde(skip_serializing_if = "Option::is_none")]
    pub no_evolving_types: Option<RuleConfiguration<biome_js_analyze::options::NoEvolvingTypes>>,
    #[doc = "Disallow the any type usage."]
    #[serde(skip_serializing_if = "Option::is_none")]
    pub no_explicit_any: Option<RuleConfiguration<biome_js_analyze::options::NoExplicitAny>>,
    #[doc = "Disallow using export or module.exports in files containing tests"]
    #[serde(skip_serializing_if = "Option::is_none")]
    pub no_exports_in_test: Option<RuleConfiguration<biome_js_analyze::options::NoExportsInTest>>,
    #[doc = "Prevents the wrong usage of the non-null assertion operator (!) in TypeScript files."]
    #[serde(skip_serializing_if = "Option::is_none")]
    pub no_extra_non_null_assertion:
        Option<RuleFixConfiguration<biome_js_analyze::options::NoExtraNonNullAssertion>>,
    #[doc = "Disallow fallthrough of switch clauses."]
    #[serde(skip_serializing_if = "Option::is_none")]
    pub no_fallthrough_switch_clause:
        Option<RuleConfiguration<biome_js_analyze::options::NoFallthroughSwitchClause>>,
    #[doc = "Disallow focused tests."]
    #[serde(skip_serializing_if = "Option::is_none")]
    pub no_focused_tests: Option<RuleFixConfiguration<biome_js_analyze::options::NoFocusedTests>>,
    #[doc = "Disallow reassigning function declarations."]
    #[serde(skip_serializing_if = "Option::is_none")]
    pub no_function_assign: Option<RuleConfiguration<biome_js_analyze::options::NoFunctionAssign>>,
    #[doc = "Disallow assignments to native objects and read-only global variables."]
    #[serde(skip_serializing_if = "Option::is_none")]
    pub no_global_assign: Option<RuleConfiguration<biome_js_analyze::options::NoGlobalAssign>>,
    #[doc = "Use Number.isFinite instead of global isFinite."]
    #[serde(skip_serializing_if = "Option::is_none")]
    pub no_global_is_finite:
        Option<RuleFixConfiguration<biome_js_analyze::options::NoGlobalIsFinite>>,
    #[doc = "Use Number.isNaN instead of global isNaN."]
    #[serde(skip_serializing_if = "Option::is_none")]
    pub no_global_is_nan: Option<RuleFixConfiguration<biome_js_analyze::options::NoGlobalIsNan>>,
    #[doc = "Prevent using the next/head module in pages/_document.js on Next.js projects."]
    #[serde(skip_serializing_if = "Option::is_none")]
    pub no_head_import_in_document:
        Option<RuleConfiguration<biome_js_analyze::options::NoHeadImportInDocument>>,
    #[doc = "Disallow use of implicit any type on variable declarations."]
    #[serde(skip_serializing_if = "Option::is_none")]
    pub no_implicit_any_let: Option<RuleConfiguration<biome_js_analyze::options::NoImplicitAnyLet>>,
    #[doc = "Disallow assigning to imported bindings"]
    #[serde(skip_serializing_if = "Option::is_none")]
    pub no_import_assign: Option<RuleConfiguration<biome_js_analyze::options::NoImportAssign>>,
    #[doc = "Disallow invalid !important within keyframe declarations"]
    #[serde(skip_serializing_if = "Option::is_none")]
    pub no_important_in_keyframe:
        Option<RuleConfiguration<biome_css_analyze::options::NoImportantInKeyframe>>,
    #[doc = "Disallows the use of irregular whitespace characters."]
    #[serde(skip_serializing_if = "Option::is_none")]
    pub no_irregular_whitespace:
        Option<RuleConfiguration<biome_css_analyze::options::NoIrregularWhitespace>>,
    #[doc = "Disallow labels that share a name with a variable"]
    #[serde(skip_serializing_if = "Option::is_none")]
    pub no_label_var: Option<RuleConfiguration<biome_js_analyze::options::NoLabelVar>>,
    #[doc = "Disallow characters made with multiple code points in character class syntax."]
    #[serde(skip_serializing_if = "Option::is_none")]
    pub no_misleading_character_class:
        Option<RuleFixConfiguration<biome_js_analyze::options::NoMisleadingCharacterClass>>,
    #[doc = "Enforce proper usage of new and constructor."]
    #[serde(skip_serializing_if = "Option::is_none")]
    pub no_misleading_instantiator:
        Option<RuleConfiguration<biome_js_analyze::options::NoMisleadingInstantiator>>,
    #[doc = "Checks that the assertion function, for example expect, is placed inside an it() function call."]
    #[serde(skip_serializing_if = "Option::is_none")]
    pub no_misplaced_assertion:
        Option<RuleConfiguration<biome_js_analyze::options::NoMisplacedAssertion>>,
    #[doc = "Disallow shorthand assign when variable appears on both sides."]
    #[serde(skip_serializing_if = "Option::is_none")]
    pub no_misrefactored_shorthand_assign:
        Option<RuleFixConfiguration<biome_js_analyze::options::NoMisrefactoredShorthandAssign>>,
    #[doc = "Disallow octal escape sequences in string literals"]
    #[serde(skip_serializing_if = "Option::is_none")]
    pub no_octal_escape: Option<RuleFixConfiguration<biome_js_analyze::options::NoOctalEscape>>,
    #[doc = "Disallow direct use of Object.prototype builtins."]
    #[serde(skip_serializing_if = "Option::is_none")]
    pub no_prototype_builtins:
        Option<RuleFixConfiguration<biome_js_analyze::options::NoPrototypeBuiltins>>,
    #[doc = "Prevents React-specific JSX properties from being used."]
    #[serde(skip_serializing_if = "Option::is_none")]
    pub no_react_specific_props:
        Option<RuleFixConfiguration<biome_js_analyze::options::NoReactSpecificProps>>,
    #[doc = "Disallow variable, function, class, and type redeclarations in the same scope."]
    #[serde(skip_serializing_if = "Option::is_none")]
    pub no_redeclare: Option<RuleConfiguration<biome_js_analyze::options::NoRedeclare>>,
    #[doc = "Prevents from having redundant \"use strict\"."]
    #[serde(skip_serializing_if = "Option::is_none")]
    pub no_redundant_use_strict:
        Option<RuleFixConfiguration<biome_js_analyze::options::NoRedundantUseStrict>>,
    #[doc = "Disallow comparisons where both sides are exactly the same."]
    #[serde(skip_serializing_if = "Option::is_none")]
    pub no_self_compare: Option<RuleConfiguration<biome_js_analyze::options::NoSelfCompare>>,
    #[doc = "Disallow identifiers from shadowing restricted names."]
    #[serde(skip_serializing_if = "Option::is_none")]
    pub no_shadow_restricted_names:
        Option<RuleConfiguration<biome_js_analyze::options::NoShadowRestrictedNames>>,
    #[doc = "Disallow shorthand properties that override related longhand properties."]
    #[serde(skip_serializing_if = "Option::is_none")]
    pub no_shorthand_property_overrides:
        Option<RuleConfiguration<biome_css_analyze::options::NoShorthandPropertyOverrides>>,
    #[doc = "Disallow disabled tests."]
    #[serde(skip_serializing_if = "Option::is_none")]
    pub no_skipped_tests: Option<RuleFixConfiguration<biome_js_analyze::options::NoSkippedTests>>,
    #[doc = "Prevents the use of sparse arrays (arrays with holes)."]
    #[serde(skip_serializing_if = "Option::is_none")]
    pub no_sparse_array: Option<RuleFixConfiguration<biome_js_analyze::options::NoSparseArray>>,
    #[doc = "It detects possible \"wrong\" semicolons inside JSX elements."]
    #[serde(skip_serializing_if = "Option::is_none")]
    pub no_suspicious_semicolon_in_jsx:
        Option<RuleConfiguration<biome_js_analyze::options::NoSuspiciousSemicolonInJsx>>,
    #[doc = "Disallow template literal placeholder syntax in regular strings."]
    #[serde(skip_serializing_if = "Option::is_none")]
    pub no_template_curly_in_string:
        Option<RuleConfiguration<biome_js_analyze::options::NoTemplateCurlyInString>>,
    #[doc = "Disallow then property."]
    #[serde(skip_serializing_if = "Option::is_none")]
    pub no_then_property: Option<RuleConfiguration<biome_js_analyze::options::NoThenProperty>>,
    #[doc = "Disallow unsafe declaration merging between interfaces and classes."]
    #[serde(skip_serializing_if = "Option::is_none")]
    pub no_unsafe_declaration_merging:
        Option<RuleConfiguration<biome_js_analyze::options::NoUnsafeDeclarationMerging>>,
    #[doc = "Disallow using unsafe negation."]
    #[serde(skip_serializing_if = "Option::is_none")]
    pub no_unsafe_negation:
        Option<RuleFixConfiguration<biome_js_analyze::options::NoUnsafeNegation>>,
    #[doc = "Disallow the use of var"]
    #[serde(skip_serializing_if = "Option::is_none")]
    pub no_var: Option<RuleFixConfiguration<biome_js_analyze::options::NoVar>>,
    #[doc = "Disallow with statements in non-strict contexts."]
    #[serde(skip_serializing_if = "Option::is_none")]
    pub no_with: Option<RuleConfiguration<biome_js_analyze::options::NoWith>>,
    #[doc = "Disallow the use of overload signatures that are not next to each other."]
    #[serde(skip_serializing_if = "Option::is_none")]
    pub use_adjacent_overload_signatures:
        Option<RuleConfiguration<biome_js_analyze::options::UseAdjacentOverloadSignatures>>,
    #[doc = "Ensure async functions utilize await."]
    #[serde(skip_serializing_if = "Option::is_none")]
    pub use_await: Option<RuleConfiguration<biome_js_analyze::options::UseAwait>>,
    #[doc = "Enforce default clauses in switch statements to be last"]
    #[serde(skip_serializing_if = "Option::is_none")]
    pub use_default_switch_clause_last:
        Option<RuleConfiguration<biome_js_analyze::options::UseDefaultSwitchClauseLast>>,
    #[doc = "Enforce passing a message value when creating a built-in error."]
    #[serde(skip_serializing_if = "Option::is_none")]
    pub use_error_message: Option<RuleConfiguration<biome_js_analyze::options::UseErrorMessage>>,
    #[doc = "Enforce get methods to always return a value."]
    #[serde(skip_serializing_if = "Option::is_none")]
    pub use_getter_return: Option<RuleConfiguration<biome_js_analyze::options::UseGetterReturn>>,
    #[doc = "Enforces the use of a recommended display strategy with Google Fonts."]
    #[serde(skip_serializing_if = "Option::is_none")]
    pub use_google_font_display:
        Option<RuleConfiguration<biome_js_analyze::options::UseGoogleFontDisplay>>,
    #[doc = "Require for-in loops to include an if statement."]
    #[serde(skip_serializing_if = "Option::is_none")]
    pub use_guard_for_in: Option<RuleConfiguration<biome_js_analyze::options::UseGuardForIn>>,
    #[doc = "Use Array.isArray() instead of instanceof Array."]
    #[serde(skip_serializing_if = "Option::is_none")]
    pub use_is_array: Option<RuleFixConfiguration<biome_js_analyze::options::UseIsArray>>,
    #[doc = "Require using the namespace keyword over the module keyword to declare TypeScript namespaces."]
    #[serde(skip_serializing_if = "Option::is_none")]
    pub use_namespace_keyword:
        Option<RuleFixConfiguration<biome_js_analyze::options::UseNamespaceKeyword>>,
    #[doc = "Enforce using the digits argument with Number#toFixed()."]
    #[serde(skip_serializing_if = "Option::is_none")]
    pub use_number_to_fixed_digits_argument:
        Option<RuleFixConfiguration<biome_js_analyze::options::UseNumberToFixedDigitsArgument>>,
    #[doc = "Enforce the use of the directive \"use strict\" in script files."]
    #[serde(skip_serializing_if = "Option::is_none")]
    pub use_strict_mode: Option<RuleFixConfiguration<biome_js_analyze::options::UseStrictMode>>,
}
impl Suspicious {
    const GROUP_NAME: &'static str = "suspicious";
    pub(crate) const GROUP_RULES: &'static [&'static str] = &[
        "noAlert",
        "noApproximativeNumericConstant",
        "noArrayIndexKey",
        "noAssignInExpressions",
        "noAsyncPromiseExecutor",
        "noCatchAssign",
        "noClassAssign",
        "noCommentText",
        "noCompareNegZero",
        "noConfusingLabels",
        "noConfusingVoidType",
        "noConsole",
        "noConstEnum",
        "noControlCharactersInRegex",
        "noDebugger",
        "noDocumentCookie",
        "noDocumentImportInPage",
        "noDoubleEquals",
        "noDuplicateAtImportRules",
        "noDuplicateCase",
        "noDuplicateClassMembers",
        "noDuplicateCustomProperties",
        "noDuplicateElseIf",
        "noDuplicateFields",
        "noDuplicateFontNames",
        "noDuplicateJsxProps",
        "noDuplicateObjectKeys",
        "noDuplicateParameters",
        "noDuplicateProperties",
        "noDuplicateSelectorsKeyframeBlock",
        "noDuplicateTestHooks",
        "noEmptyBlock",
        "noEmptyBlockStatements",
        "noEmptyInterface",
        "noEvolvingTypes",
        "noExplicitAny",
        "noExportsInTest",
        "noExtraNonNullAssertion",
        "noFallthroughSwitchClause",
        "noFocusedTests",
        "noFunctionAssign",
        "noGlobalAssign",
        "noGlobalIsFinite",
        "noGlobalIsNan",
        "noHeadImportInDocument",
        "noImplicitAnyLet",
        "noImportAssign",
        "noImportantInKeyframe",
        "noIrregularWhitespace",
        "noLabelVar",
        "noMisleadingCharacterClass",
        "noMisleadingInstantiator",
        "noMisplacedAssertion",
        "noMisrefactoredShorthandAssign",
        "noOctalEscape",
        "noPrototypeBuiltins",
        "noReactSpecificProps",
        "noRedeclare",
        "noRedundantUseStrict",
        "noSelfCompare",
        "noShadowRestrictedNames",
        "noShorthandPropertyOverrides",
        "noSkippedTests",
        "noSparseArray",
        "noSuspiciousSemicolonInJsx",
        "noTemplateCurlyInString",
        "noThenProperty",
        "noUnsafeDeclarationMerging",
        "noUnsafeNegation",
        "noVar",
        "noWith",
        "useAdjacentOverloadSignatures",
        "useAwait",
        "useDefaultSwitchClauseLast",
        "useErrorMessage",
        "useGetterReturn",
        "useGoogleFontDisplay",
        "useGuardForIn",
        "useIsArray",
        "useNamespaceKeyword",
        "useNumberToFixedDigitsArgument",
        "useStrictMode",
    ];
    const RECOMMENDED_RULES_AS_FILTERS: &'static [RuleFilter<'static>] = &[
        RuleFilter::Rule(Self::GROUP_NAME, Self::GROUP_RULES[1]),
        RuleFilter::Rule(Self::GROUP_NAME, Self::GROUP_RULES[2]),
        RuleFilter::Rule(Self::GROUP_NAME, Self::GROUP_RULES[3]),
        RuleFilter::Rule(Self::GROUP_NAME, Self::GROUP_RULES[4]),
        RuleFilter::Rule(Self::GROUP_NAME, Self::GROUP_RULES[5]),
        RuleFilter::Rule(Self::GROUP_NAME, Self::GROUP_RULES[6]),
        RuleFilter::Rule(Self::GROUP_NAME, Self::GROUP_RULES[7]),
        RuleFilter::Rule(Self::GROUP_NAME, Self::GROUP_RULES[8]),
        RuleFilter::Rule(Self::GROUP_NAME, Self::GROUP_RULES[9]),
        RuleFilter::Rule(Self::GROUP_NAME, Self::GROUP_RULES[10]),
        RuleFilter::Rule(Self::GROUP_NAME, Self::GROUP_RULES[12]),
        RuleFilter::Rule(Self::GROUP_NAME, Self::GROUP_RULES[13]),
        RuleFilter::Rule(Self::GROUP_NAME, Self::GROUP_RULES[14]),
        RuleFilter::Rule(Self::GROUP_NAME, Self::GROUP_RULES[15]),
        RuleFilter::Rule(Self::GROUP_NAME, Self::GROUP_RULES[17]),
        RuleFilter::Rule(Self::GROUP_NAME, Self::GROUP_RULES[18]),
        RuleFilter::Rule(Self::GROUP_NAME, Self::GROUP_RULES[19]),
        RuleFilter::Rule(Self::GROUP_NAME, Self::GROUP_RULES[20]),
        RuleFilter::Rule(Self::GROUP_NAME, Self::GROUP_RULES[21]),
        RuleFilter::Rule(Self::GROUP_NAME, Self::GROUP_RULES[22]),
        RuleFilter::Rule(Self::GROUP_NAME, Self::GROUP_RULES[23]),
        RuleFilter::Rule(Self::GROUP_NAME, Self::GROUP_RULES[24]),
        RuleFilter::Rule(Self::GROUP_NAME, Self::GROUP_RULES[25]),
        RuleFilter::Rule(Self::GROUP_NAME, Self::GROUP_RULES[26]),
        RuleFilter::Rule(Self::GROUP_NAME, Self::GROUP_RULES[27]),
        RuleFilter::Rule(Self::GROUP_NAME, Self::GROUP_RULES[28]),
        RuleFilter::Rule(Self::GROUP_NAME, Self::GROUP_RULES[29]),
        RuleFilter::Rule(Self::GROUP_NAME, Self::GROUP_RULES[31]),
        RuleFilter::Rule(Self::GROUP_NAME, Self::GROUP_RULES[33]),
        RuleFilter::Rule(Self::GROUP_NAME, Self::GROUP_RULES[35]),
        RuleFilter::Rule(Self::GROUP_NAME, Self::GROUP_RULES[37]),
        RuleFilter::Rule(Self::GROUP_NAME, Self::GROUP_RULES[38]),
        RuleFilter::Rule(Self::GROUP_NAME, Self::GROUP_RULES[40]),
        RuleFilter::Rule(Self::GROUP_NAME, Self::GROUP_RULES[41]),
        RuleFilter::Rule(Self::GROUP_NAME, Self::GROUP_RULES[42]),
        RuleFilter::Rule(Self::GROUP_NAME, Self::GROUP_RULES[43]),
        RuleFilter::Rule(Self::GROUP_NAME, Self::GROUP_RULES[45]),
        RuleFilter::Rule(Self::GROUP_NAME, Self::GROUP_RULES[46]),
        RuleFilter::Rule(Self::GROUP_NAME, Self::GROUP_RULES[47]),
        RuleFilter::Rule(Self::GROUP_NAME, Self::GROUP_RULES[48]),
        RuleFilter::Rule(Self::GROUP_NAME, Self::GROUP_RULES[49]),
        RuleFilter::Rule(Self::GROUP_NAME, Self::GROUP_RULES[50]),
        RuleFilter::Rule(Self::GROUP_NAME, Self::GROUP_RULES[51]),
        RuleFilter::Rule(Self::GROUP_NAME, Self::GROUP_RULES[53]),
        RuleFilter::Rule(Self::GROUP_NAME, Self::GROUP_RULES[54]),
        RuleFilter::Rule(Self::GROUP_NAME, Self::GROUP_RULES[55]),
        RuleFilter::Rule(Self::GROUP_NAME, Self::GROUP_RULES[57]),
        RuleFilter::Rule(Self::GROUP_NAME, Self::GROUP_RULES[58]),
        RuleFilter::Rule(Self::GROUP_NAME, Self::GROUP_RULES[59]),
        RuleFilter::Rule(Self::GROUP_NAME, Self::GROUP_RULES[60]),
        RuleFilter::Rule(Self::GROUP_NAME, Self::GROUP_RULES[61]),
        RuleFilter::Rule(Self::GROUP_NAME, Self::GROUP_RULES[63]),
        RuleFilter::Rule(Self::GROUP_NAME, Self::GROUP_RULES[64]),
        RuleFilter::Rule(Self::GROUP_NAME, Self::GROUP_RULES[65]),
        RuleFilter::Rule(Self::GROUP_NAME, Self::GROUP_RULES[66]),
        RuleFilter::Rule(Self::GROUP_NAME, Self::GROUP_RULES[67]),
        RuleFilter::Rule(Self::GROUP_NAME, Self::GROUP_RULES[68]),
        RuleFilter::Rule(Self::GROUP_NAME, Self::GROUP_RULES[70]),
        RuleFilter::Rule(Self::GROUP_NAME, Self::GROUP_RULES[71]),
        RuleFilter::Rule(Self::GROUP_NAME, Self::GROUP_RULES[73]),
        RuleFilter::Rule(Self::GROUP_NAME, Self::GROUP_RULES[75]),
        RuleFilter::Rule(Self::GROUP_NAME, Self::GROUP_RULES[76]),
        RuleFilter::Rule(Self::GROUP_NAME, Self::GROUP_RULES[78]),
        RuleFilter::Rule(Self::GROUP_NAME, Self::GROUP_RULES[79]),
    ];
    const ALL_RULES_AS_FILTERS: &'static [RuleFilter<'static>] = &[
        RuleFilter::Rule(Self::GROUP_NAME, Self::GROUP_RULES[0]),
        RuleFilter::Rule(Self::GROUP_NAME, Self::GROUP_RULES[1]),
        RuleFilter::Rule(Self::GROUP_NAME, Self::GROUP_RULES[2]),
        RuleFilter::Rule(Self::GROUP_NAME, Self::GROUP_RULES[3]),
        RuleFilter::Rule(Self::GROUP_NAME, Self::GROUP_RULES[4]),
        RuleFilter::Rule(Self::GROUP_NAME, Self::GROUP_RULES[5]),
        RuleFilter::Rule(Self::GROUP_NAME, Self::GROUP_RULES[6]),
        RuleFilter::Rule(Self::GROUP_NAME, Self::GROUP_RULES[7]),
        RuleFilter::Rule(Self::GROUP_NAME, Self::GROUP_RULES[8]),
        RuleFilter::Rule(Self::GROUP_NAME, Self::GROUP_RULES[9]),
        RuleFilter::Rule(Self::GROUP_NAME, Self::GROUP_RULES[10]),
        RuleFilter::Rule(Self::GROUP_NAME, Self::GROUP_RULES[11]),
        RuleFilter::Rule(Self::GROUP_NAME, Self::GROUP_RULES[12]),
        RuleFilter::Rule(Self::GROUP_NAME, Self::GROUP_RULES[13]),
        RuleFilter::Rule(Self::GROUP_NAME, Self::GROUP_RULES[14]),
        RuleFilter::Rule(Self::GROUP_NAME, Self::GROUP_RULES[15]),
        RuleFilter::Rule(Self::GROUP_NAME, Self::GROUP_RULES[16]),
        RuleFilter::Rule(Self::GROUP_NAME, Self::GROUP_RULES[17]),
        RuleFilter::Rule(Self::GROUP_NAME, Self::GROUP_RULES[18]),
        RuleFilter::Rule(Self::GROUP_NAME, Self::GROUP_RULES[19]),
        RuleFilter::Rule(Self::GROUP_NAME, Self::GROUP_RULES[20]),
        RuleFilter::Rule(Self::GROUP_NAME, Self::GROUP_RULES[21]),
        RuleFilter::Rule(Self::GROUP_NAME, Self::GROUP_RULES[22]),
        RuleFilter::Rule(Self::GROUP_NAME, Self::GROUP_RULES[23]),
        RuleFilter::Rule(Self::GROUP_NAME, Self::GROUP_RULES[24]),
        RuleFilter::Rule(Self::GROUP_NAME, Self::GROUP_RULES[25]),
        RuleFilter::Rule(Self::GROUP_NAME, Self::GROUP_RULES[26]),
        RuleFilter::Rule(Self::GROUP_NAME, Self::GROUP_RULES[27]),
        RuleFilter::Rule(Self::GROUP_NAME, Self::GROUP_RULES[28]),
        RuleFilter::Rule(Self::GROUP_NAME, Self::GROUP_RULES[29]),
        RuleFilter::Rule(Self::GROUP_NAME, Self::GROUP_RULES[30]),
        RuleFilter::Rule(Self::GROUP_NAME, Self::GROUP_RULES[31]),
        RuleFilter::Rule(Self::GROUP_NAME, Self::GROUP_RULES[32]),
        RuleFilter::Rule(Self::GROUP_NAME, Self::GROUP_RULES[33]),
        RuleFilter::Rule(Self::GROUP_NAME, Self::GROUP_RULES[34]),
        RuleFilter::Rule(Self::GROUP_NAME, Self::GROUP_RULES[35]),
        RuleFilter::Rule(Self::GROUP_NAME, Self::GROUP_RULES[36]),
        RuleFilter::Rule(Self::GROUP_NAME, Self::GROUP_RULES[37]),
        RuleFilter::Rule(Self::GROUP_NAME, Self::GROUP_RULES[38]),
        RuleFilter::Rule(Self::GROUP_NAME, Self::GROUP_RULES[39]),
        RuleFilter::Rule(Self::GROUP_NAME, Self::GROUP_RULES[40]),
        RuleFilter::Rule(Self::GROUP_NAME, Self::GROUP_RULES[41]),
        RuleFilter::Rule(Self::GROUP_NAME, Self::GROUP_RULES[42]),
        RuleFilter::Rule(Self::GROUP_NAME, Self::GROUP_RULES[43]),
        RuleFilter::Rule(Self::GROUP_NAME, Self::GROUP_RULES[44]),
        RuleFilter::Rule(Self::GROUP_NAME, Self::GROUP_RULES[45]),
        RuleFilter::Rule(Self::GROUP_NAME, Self::GROUP_RULES[46]),
        RuleFilter::Rule(Self::GROUP_NAME, Self::GROUP_RULES[47]),
        RuleFilter::Rule(Self::GROUP_NAME, Self::GROUP_RULES[48]),
        RuleFilter::Rule(Self::GROUP_NAME, Self::GROUP_RULES[49]),
        RuleFilter::Rule(Self::GROUP_NAME, Self::GROUP_RULES[50]),
        RuleFilter::Rule(Self::GROUP_NAME, Self::GROUP_RULES[51]),
        RuleFilter::Rule(Self::GROUP_NAME, Self::GROUP_RULES[52]),
        RuleFilter::Rule(Self::GROUP_NAME, Self::GROUP_RULES[53]),
        RuleFilter::Rule(Self::GROUP_NAME, Self::GROUP_RULES[54]),
        RuleFilter::Rule(Self::GROUP_NAME, Self::GROUP_RULES[55]),
        RuleFilter::Rule(Self::GROUP_NAME, Self::GROUP_RULES[56]),
        RuleFilter::Rule(Self::GROUP_NAME, Self::GROUP_RULES[57]),
        RuleFilter::Rule(Self::GROUP_NAME, Self::GROUP_RULES[58]),
        RuleFilter::Rule(Self::GROUP_NAME, Self::GROUP_RULES[59]),
        RuleFilter::Rule(Self::GROUP_NAME, Self::GROUP_RULES[60]),
        RuleFilter::Rule(Self::GROUP_NAME, Self::GROUP_RULES[61]),
        RuleFilter::Rule(Self::GROUP_NAME, Self::GROUP_RULES[62]),
        RuleFilter::Rule(Self::GROUP_NAME, Self::GROUP_RULES[63]),
        RuleFilter::Rule(Self::GROUP_NAME, Self::GROUP_RULES[64]),
        RuleFilter::Rule(Self::GROUP_NAME, Self::GROUP_RULES[65]),
        RuleFilter::Rule(Self::GROUP_NAME, Self::GROUP_RULES[66]),
        RuleFilter::Rule(Self::GROUP_NAME, Self::GROUP_RULES[67]),
        RuleFilter::Rule(Self::GROUP_NAME, Self::GROUP_RULES[68]),
        RuleFilter::Rule(Self::GROUP_NAME, Self::GROUP_RULES[69]),
        RuleFilter::Rule(Self::GROUP_NAME, Self::GROUP_RULES[70]),
        RuleFilter::Rule(Self::GROUP_NAME, Self::GROUP_RULES[71]),
        RuleFilter::Rule(Self::GROUP_NAME, Self::GROUP_RULES[72]),
        RuleFilter::Rule(Self::GROUP_NAME, Self::GROUP_RULES[73]),
        RuleFilter::Rule(Self::GROUP_NAME, Self::GROUP_RULES[74]),
        RuleFilter::Rule(Self::GROUP_NAME, Self::GROUP_RULES[75]),
        RuleFilter::Rule(Self::GROUP_NAME, Self::GROUP_RULES[76]),
        RuleFilter::Rule(Self::GROUP_NAME, Self::GROUP_RULES[77]),
        RuleFilter::Rule(Self::GROUP_NAME, Self::GROUP_RULES[78]),
        RuleFilter::Rule(Self::GROUP_NAME, Self::GROUP_RULES[79]),
        RuleFilter::Rule(Self::GROUP_NAME, Self::GROUP_RULES[80]),
        RuleFilter::Rule(Self::GROUP_NAME, Self::GROUP_RULES[81]),
    ];
}
impl RuleGroupExt for Suspicious {
    fn is_recommended_true(&self) -> bool {
        matches!(self.recommended, Some(true))
    }
    fn is_recommended_unset(&self) -> bool {
        self.recommended.is_none()
    }
    fn get_enabled_rules(&self) -> FxHashSet<RuleFilter<'static>> {
        let mut index_set = FxHashSet::default();
        if let Some(rule) = self.no_alert.as_ref() {
            if rule.is_enabled() {
                index_set.insert(RuleFilter::Rule(Self::GROUP_NAME, Self::GROUP_RULES[0]));
            }
        }
        if let Some(rule) = self.no_approximative_numeric_constant.as_ref() {
            if rule.is_enabled() {
                index_set.insert(RuleFilter::Rule(Self::GROUP_NAME, Self::GROUP_RULES[1]));
            }
        }
        if let Some(rule) = self.no_array_index_key.as_ref() {
            if rule.is_enabled() {
                index_set.insert(RuleFilter::Rule(Self::GROUP_NAME, Self::GROUP_RULES[2]));
            }
        }
        if let Some(rule) = self.no_assign_in_expressions.as_ref() {
            if rule.is_enabled() {
                index_set.insert(RuleFilter::Rule(Self::GROUP_NAME, Self::GROUP_RULES[3]));
            }
        }
        if let Some(rule) = self.no_async_promise_executor.as_ref() {
            if rule.is_enabled() {
                index_set.insert(RuleFilter::Rule(Self::GROUP_NAME, Self::GROUP_RULES[4]));
            }
        }
        if let Some(rule) = self.no_catch_assign.as_ref() {
            if rule.is_enabled() {
                index_set.insert(RuleFilter::Rule(Self::GROUP_NAME, Self::GROUP_RULES[5]));
            }
        }
        if let Some(rule) = self.no_class_assign.as_ref() {
            if rule.is_enabled() {
                index_set.insert(RuleFilter::Rule(Self::GROUP_NAME, Self::GROUP_RULES[6]));
            }
        }
        if let Some(rule) = self.no_comment_text.as_ref() {
            if rule.is_enabled() {
                index_set.insert(RuleFilter::Rule(Self::GROUP_NAME, Self::GROUP_RULES[7]));
            }
        }
        if let Some(rule) = self.no_compare_neg_zero.as_ref() {
            if rule.is_enabled() {
                index_set.insert(RuleFilter::Rule(Self::GROUP_NAME, Self::GROUP_RULES[8]));
            }
        }
        if let Some(rule) = self.no_confusing_labels.as_ref() {
            if rule.is_enabled() {
                index_set.insert(RuleFilter::Rule(Self::GROUP_NAME, Self::GROUP_RULES[9]));
            }
        }
        if let Some(rule) = self.no_confusing_void_type.as_ref() {
            if rule.is_enabled() {
                index_set.insert(RuleFilter::Rule(Self::GROUP_NAME, Self::GROUP_RULES[10]));
            }
        }
        if let Some(rule) = self.no_console.as_ref() {
            if rule.is_enabled() {
                index_set.insert(RuleFilter::Rule(Self::GROUP_NAME, Self::GROUP_RULES[11]));
            }
        }
        if let Some(rule) = self.no_const_enum.as_ref() {
            if rule.is_enabled() {
                index_set.insert(RuleFilter::Rule(Self::GROUP_NAME, Self::GROUP_RULES[12]));
            }
        }
        if let Some(rule) = self.no_control_characters_in_regex.as_ref() {
            if rule.is_enabled() {
                index_set.insert(RuleFilter::Rule(Self::GROUP_NAME, Self::GROUP_RULES[13]));
            }
        }
        if let Some(rule) = self.no_debugger.as_ref() {
            if rule.is_enabled() {
                index_set.insert(RuleFilter::Rule(Self::GROUP_NAME, Self::GROUP_RULES[14]));
            }
        }
        if let Some(rule) = self.no_document_cookie.as_ref() {
            if rule.is_enabled() {
                index_set.insert(RuleFilter::Rule(Self::GROUP_NAME, Self::GROUP_RULES[15]));
            }
        }
        if let Some(rule) = self.no_document_import_in_page.as_ref() {
            if rule.is_enabled() {
                index_set.insert(RuleFilter::Rule(Self::GROUP_NAME, Self::GROUP_RULES[16]));
            }
        }
        if let Some(rule) = self.no_double_equals.as_ref() {
            if rule.is_enabled() {
                index_set.insert(RuleFilter::Rule(Self::GROUP_NAME, Self::GROUP_RULES[17]));
            }
        }
        if let Some(rule) = self.no_duplicate_at_import_rules.as_ref() {
            if rule.is_enabled() {
                index_set.insert(RuleFilter::Rule(Self::GROUP_NAME, Self::GROUP_RULES[18]));
            }
        }
        if let Some(rule) = self.no_duplicate_case.as_ref() {
            if rule.is_enabled() {
                index_set.insert(RuleFilter::Rule(Self::GROUP_NAME, Self::GROUP_RULES[19]));
            }
        }
        if let Some(rule) = self.no_duplicate_class_members.as_ref() {
            if rule.is_enabled() {
                index_set.insert(RuleFilter::Rule(Self::GROUP_NAME, Self::GROUP_RULES[20]));
            }
        }
        if let Some(rule) = self.no_duplicate_custom_properties.as_ref() {
            if rule.is_enabled() {
                index_set.insert(RuleFilter::Rule(Self::GROUP_NAME, Self::GROUP_RULES[21]));
            }
        }
        if let Some(rule) = self.no_duplicate_else_if.as_ref() {
            if rule.is_enabled() {
                index_set.insert(RuleFilter::Rule(Self::GROUP_NAME, Self::GROUP_RULES[22]));
            }
        }
        if let Some(rule) = self.no_duplicate_fields.as_ref() {
            if rule.is_enabled() {
                index_set.insert(RuleFilter::Rule(Self::GROUP_NAME, Self::GROUP_RULES[23]));
            }
        }
        if let Some(rule) = self.no_duplicate_font_names.as_ref() {
            if rule.is_enabled() {
                index_set.insert(RuleFilter::Rule(Self::GROUP_NAME, Self::GROUP_RULES[24]));
            }
        }
        if let Some(rule) = self.no_duplicate_jsx_props.as_ref() {
            if rule.is_enabled() {
                index_set.insert(RuleFilter::Rule(Self::GROUP_NAME, Self::GROUP_RULES[25]));
            }
        }
        if let Some(rule) = self.no_duplicate_object_keys.as_ref() {
            if rule.is_enabled() {
                index_set.insert(RuleFilter::Rule(Self::GROUP_NAME, Self::GROUP_RULES[26]));
            }
        }
        if let Some(rule) = self.no_duplicate_parameters.as_ref() {
            if rule.is_enabled() {
                index_set.insert(RuleFilter::Rule(Self::GROUP_NAME, Self::GROUP_RULES[27]));
            }
        }
        if let Some(rule) = self.no_duplicate_properties.as_ref() {
            if rule.is_enabled() {
                index_set.insert(RuleFilter::Rule(Self::GROUP_NAME, Self::GROUP_RULES[28]));
            }
        }
        if let Some(rule) = self.no_duplicate_selectors_keyframe_block.as_ref() {
            if rule.is_enabled() {
                index_set.insert(RuleFilter::Rule(Self::GROUP_NAME, Self::GROUP_RULES[29]));
            }
        }
        if let Some(rule) = self.no_duplicate_test_hooks.as_ref() {
            if rule.is_enabled() {
                index_set.insert(RuleFilter::Rule(Self::GROUP_NAME, Self::GROUP_RULES[30]));
            }
        }
        if let Some(rule) = self.no_empty_block.as_ref() {
            if rule.is_enabled() {
                index_set.insert(RuleFilter::Rule(Self::GROUP_NAME, Self::GROUP_RULES[31]));
            }
        }
        if let Some(rule) = self.no_empty_block_statements.as_ref() {
            if rule.is_enabled() {
                index_set.insert(RuleFilter::Rule(Self::GROUP_NAME, Self::GROUP_RULES[32]));
            }
        }
        if let Some(rule) = self.no_empty_interface.as_ref() {
            if rule.is_enabled() {
                index_set.insert(RuleFilter::Rule(Self::GROUP_NAME, Self::GROUP_RULES[33]));
            }
        }
        if let Some(rule) = self.no_evolving_types.as_ref() {
            if rule.is_enabled() {
                index_set.insert(RuleFilter::Rule(Self::GROUP_NAME, Self::GROUP_RULES[34]));
            }
        }
        if let Some(rule) = self.no_explicit_any.as_ref() {
            if rule.is_enabled() {
                index_set.insert(RuleFilter::Rule(Self::GROUP_NAME, Self::GROUP_RULES[35]));
            }
        }
        if let Some(rule) = self.no_exports_in_test.as_ref() {
            if rule.is_enabled() {
                index_set.insert(RuleFilter::Rule(Self::GROUP_NAME, Self::GROUP_RULES[36]));
            }
        }
        if let Some(rule) = self.no_extra_non_null_assertion.as_ref() {
            if rule.is_enabled() {
                index_set.insert(RuleFilter::Rule(Self::GROUP_NAME, Self::GROUP_RULES[37]));
            }
        }
        if let Some(rule) = self.no_fallthrough_switch_clause.as_ref() {
            if rule.is_enabled() {
                index_set.insert(RuleFilter::Rule(Self::GROUP_NAME, Self::GROUP_RULES[38]));
            }
        }
        if let Some(rule) = self.no_focused_tests.as_ref() {
            if rule.is_enabled() {
                index_set.insert(RuleFilter::Rule(Self::GROUP_NAME, Self::GROUP_RULES[39]));
            }
        }
        if let Some(rule) = self.no_function_assign.as_ref() {
            if rule.is_enabled() {
                index_set.insert(RuleFilter::Rule(Self::GROUP_NAME, Self::GROUP_RULES[40]));
            }
        }
        if let Some(rule) = self.no_global_assign.as_ref() {
            if rule.is_enabled() {
                index_set.insert(RuleFilter::Rule(Self::GROUP_NAME, Self::GROUP_RULES[41]));
            }
        }
        if let Some(rule) = self.no_global_is_finite.as_ref() {
            if rule.is_enabled() {
                index_set.insert(RuleFilter::Rule(Self::GROUP_NAME, Self::GROUP_RULES[42]));
            }
        }
        if let Some(rule) = self.no_global_is_nan.as_ref() {
            if rule.is_enabled() {
                index_set.insert(RuleFilter::Rule(Self::GROUP_NAME, Self::GROUP_RULES[43]));
            }
        }
        if let Some(rule) = self.no_head_import_in_document.as_ref() {
            if rule.is_enabled() {
                index_set.insert(RuleFilter::Rule(Self::GROUP_NAME, Self::GROUP_RULES[44]));
            }
        }
        if let Some(rule) = self.no_implicit_any_let.as_ref() {
            if rule.is_enabled() {
                index_set.insert(RuleFilter::Rule(Self::GROUP_NAME, Self::GROUP_RULES[45]));
            }
        }
        if let Some(rule) = self.no_import_assign.as_ref() {
            if rule.is_enabled() {
                index_set.insert(RuleFilter::Rule(Self::GROUP_NAME, Self::GROUP_RULES[46]));
            }
        }
        if let Some(rule) = self.no_important_in_keyframe.as_ref() {
            if rule.is_enabled() {
                index_set.insert(RuleFilter::Rule(Self::GROUP_NAME, Self::GROUP_RULES[47]));
            }
        }
        if let Some(rule) = self.no_irregular_whitespace.as_ref() {
            if rule.is_enabled() {
                index_set.insert(RuleFilter::Rule(Self::GROUP_NAME, Self::GROUP_RULES[48]));
            }
        }
        if let Some(rule) = self.no_label_var.as_ref() {
            if rule.is_enabled() {
                index_set.insert(RuleFilter::Rule(Self::GROUP_NAME, Self::GROUP_RULES[49]));
            }
        }
        if let Some(rule) = self.no_misleading_character_class.as_ref() {
            if rule.is_enabled() {
                index_set.insert(RuleFilter::Rule(Self::GROUP_NAME, Self::GROUP_RULES[50]));
            }
        }
        if let Some(rule) = self.no_misleading_instantiator.as_ref() {
            if rule.is_enabled() {
                index_set.insert(RuleFilter::Rule(Self::GROUP_NAME, Self::GROUP_RULES[51]));
            }
        }
        if let Some(rule) = self.no_misplaced_assertion.as_ref() {
            if rule.is_enabled() {
                index_set.insert(RuleFilter::Rule(Self::GROUP_NAME, Self::GROUP_RULES[52]));
            }
        }
        if let Some(rule) = self.no_misrefactored_shorthand_assign.as_ref() {
            if rule.is_enabled() {
                index_set.insert(RuleFilter::Rule(Self::GROUP_NAME, Self::GROUP_RULES[53]));
            }
        }
        if let Some(rule) = self.no_octal_escape.as_ref() {
            if rule.is_enabled() {
                index_set.insert(RuleFilter::Rule(Self::GROUP_NAME, Self::GROUP_RULES[54]));
            }
        }
        if let Some(rule) = self.no_prototype_builtins.as_ref() {
            if rule.is_enabled() {
                index_set.insert(RuleFilter::Rule(Self::GROUP_NAME, Self::GROUP_RULES[55]));
            }
        }
        if let Some(rule) = self.no_react_specific_props.as_ref() {
            if rule.is_enabled() {
                index_set.insert(RuleFilter::Rule(Self::GROUP_NAME, Self::GROUP_RULES[56]));
            }
        }
        if let Some(rule) = self.no_redeclare.as_ref() {
            if rule.is_enabled() {
                index_set.insert(RuleFilter::Rule(Self::GROUP_NAME, Self::GROUP_RULES[57]));
            }
        }
        if let Some(rule) = self.no_redundant_use_strict.as_ref() {
            if rule.is_enabled() {
                index_set.insert(RuleFilter::Rule(Self::GROUP_NAME, Self::GROUP_RULES[58]));
            }
        }
        if let Some(rule) = self.no_self_compare.as_ref() {
            if rule.is_enabled() {
                index_set.insert(RuleFilter::Rule(Self::GROUP_NAME, Self::GROUP_RULES[59]));
            }
        }
        if let Some(rule) = self.no_shadow_restricted_names.as_ref() {
            if rule.is_enabled() {
                index_set.insert(RuleFilter::Rule(Self::GROUP_NAME, Self::GROUP_RULES[60]));
            }
        }
        if let Some(rule) = self.no_shorthand_property_overrides.as_ref() {
            if rule.is_enabled() {
                index_set.insert(RuleFilter::Rule(Self::GROUP_NAME, Self::GROUP_RULES[61]));
            }
        }
        if let Some(rule) = self.no_skipped_tests.as_ref() {
            if rule.is_enabled() {
                index_set.insert(RuleFilter::Rule(Self::GROUP_NAME, Self::GROUP_RULES[62]));
            }
        }
        if let Some(rule) = self.no_sparse_array.as_ref() {
            if rule.is_enabled() {
                index_set.insert(RuleFilter::Rule(Self::GROUP_NAME, Self::GROUP_RULES[63]));
            }
        }
        if let Some(rule) = self.no_suspicious_semicolon_in_jsx.as_ref() {
            if rule.is_enabled() {
                index_set.insert(RuleFilter::Rule(Self::GROUP_NAME, Self::GROUP_RULES[64]));
            }
        }
        if let Some(rule) = self.no_template_curly_in_string.as_ref() {
            if rule.is_enabled() {
                index_set.insert(RuleFilter::Rule(Self::GROUP_NAME, Self::GROUP_RULES[65]));
            }
        }
        if let Some(rule) = self.no_then_property.as_ref() {
            if rule.is_enabled() {
                index_set.insert(RuleFilter::Rule(Self::GROUP_NAME, Self::GROUP_RULES[66]));
            }
        }
        if let Some(rule) = self.no_unsafe_declaration_merging.as_ref() {
            if rule.is_enabled() {
                index_set.insert(RuleFilter::Rule(Self::GROUP_NAME, Self::GROUP_RULES[67]));
            }
        }
        if let Some(rule) = self.no_unsafe_negation.as_ref() {
            if rule.is_enabled() {
                index_set.insert(RuleFilter::Rule(Self::GROUP_NAME, Self::GROUP_RULES[68]));
            }
        }
        if let Some(rule) = self.no_var.as_ref() {
            if rule.is_enabled() {
                index_set.insert(RuleFilter::Rule(Self::GROUP_NAME, Self::GROUP_RULES[69]));
            }
        }
        if let Some(rule) = self.no_with.as_ref() {
            if rule.is_enabled() {
                index_set.insert(RuleFilter::Rule(Self::GROUP_NAME, Self::GROUP_RULES[70]));
            }
        }
        if let Some(rule) = self.use_adjacent_overload_signatures.as_ref() {
            if rule.is_enabled() {
                index_set.insert(RuleFilter::Rule(Self::GROUP_NAME, Self::GROUP_RULES[71]));
            }
        }
        if let Some(rule) = self.use_await.as_ref() {
            if rule.is_enabled() {
                index_set.insert(RuleFilter::Rule(Self::GROUP_NAME, Self::GROUP_RULES[72]));
            }
        }
        if let Some(rule) = self.use_default_switch_clause_last.as_ref() {
            if rule.is_enabled() {
                index_set.insert(RuleFilter::Rule(Self::GROUP_NAME, Self::GROUP_RULES[73]));
            }
        }
        if let Some(rule) = self.use_error_message.as_ref() {
            if rule.is_enabled() {
                index_set.insert(RuleFilter::Rule(Self::GROUP_NAME, Self::GROUP_RULES[74]));
            }
        }
        if let Some(rule) = self.use_getter_return.as_ref() {
            if rule.is_enabled() {
                index_set.insert(RuleFilter::Rule(Self::GROUP_NAME, Self::GROUP_RULES[75]));
            }
        }
        if let Some(rule) = self.use_google_font_display.as_ref() {
            if rule.is_enabled() {
                index_set.insert(RuleFilter::Rule(Self::GROUP_NAME, Self::GROUP_RULES[76]));
            }
        }
        if let Some(rule) = self.use_guard_for_in.as_ref() {
            if rule.is_enabled() {
                index_set.insert(RuleFilter::Rule(Self::GROUP_NAME, Self::GROUP_RULES[77]));
            }
        }
        if let Some(rule) = self.use_is_array.as_ref() {
            if rule.is_enabled() {
                index_set.insert(RuleFilter::Rule(Self::GROUP_NAME, Self::GROUP_RULES[78]));
            }
        }
        if let Some(rule) = self.use_namespace_keyword.as_ref() {
            if rule.is_enabled() {
                index_set.insert(RuleFilter::Rule(Self::GROUP_NAME, Self::GROUP_RULES[79]));
            }
        }
        if let Some(rule) = self.use_number_to_fixed_digits_argument.as_ref() {
            if rule.is_enabled() {
                index_set.insert(RuleFilter::Rule(Self::GROUP_NAME, Self::GROUP_RULES[80]));
            }
        }
        if let Some(rule) = self.use_strict_mode.as_ref() {
            if rule.is_enabled() {
                index_set.insert(RuleFilter::Rule(Self::GROUP_NAME, Self::GROUP_RULES[81]));
            }
        }
        index_set
    }
    fn get_disabled_rules(&self) -> FxHashSet<RuleFilter<'static>> {
        let mut index_set = FxHashSet::default();
        if let Some(rule) = self.no_alert.as_ref() {
            if rule.is_disabled() {
                index_set.insert(RuleFilter::Rule(Self::GROUP_NAME, Self::GROUP_RULES[0]));
            }
        }
        if let Some(rule) = self.no_approximative_numeric_constant.as_ref() {
            if rule.is_disabled() {
                index_set.insert(RuleFilter::Rule(Self::GROUP_NAME, Self::GROUP_RULES[1]));
            }
        }
        if let Some(rule) = self.no_array_index_key.as_ref() {
            if rule.is_disabled() {
                index_set.insert(RuleFilter::Rule(Self::GROUP_NAME, Self::GROUP_RULES[2]));
            }
        }
        if let Some(rule) = self.no_assign_in_expressions.as_ref() {
            if rule.is_disabled() {
                index_set.insert(RuleFilter::Rule(Self::GROUP_NAME, Self::GROUP_RULES[3]));
            }
        }
        if let Some(rule) = self.no_async_promise_executor.as_ref() {
            if rule.is_disabled() {
                index_set.insert(RuleFilter::Rule(Self::GROUP_NAME, Self::GROUP_RULES[4]));
            }
        }
        if let Some(rule) = self.no_catch_assign.as_ref() {
            if rule.is_disabled() {
                index_set.insert(RuleFilter::Rule(Self::GROUP_NAME, Self::GROUP_RULES[5]));
            }
        }
        if let Some(rule) = self.no_class_assign.as_ref() {
            if rule.is_disabled() {
                index_set.insert(RuleFilter::Rule(Self::GROUP_NAME, Self::GROUP_RULES[6]));
            }
        }
        if let Some(rule) = self.no_comment_text.as_ref() {
            if rule.is_disabled() {
                index_set.insert(RuleFilter::Rule(Self::GROUP_NAME, Self::GROUP_RULES[7]));
            }
        }
        if let Some(rule) = self.no_compare_neg_zero.as_ref() {
            if rule.is_disabled() {
                index_set.insert(RuleFilter::Rule(Self::GROUP_NAME, Self::GROUP_RULES[8]));
            }
        }
        if let Some(rule) = self.no_confusing_labels.as_ref() {
            if rule.is_disabled() {
                index_set.insert(RuleFilter::Rule(Self::GROUP_NAME, Self::GROUP_RULES[9]));
            }
        }
        if let Some(rule) = self.no_confusing_void_type.as_ref() {
            if rule.is_disabled() {
                index_set.insert(RuleFilter::Rule(Self::GROUP_NAME, Self::GROUP_RULES[10]));
            }
        }
        if let Some(rule) = self.no_console.as_ref() {
            if rule.is_disabled() {
                index_set.insert(RuleFilter::Rule(Self::GROUP_NAME, Self::GROUP_RULES[11]));
            }
        }
        if let Some(rule) = self.no_const_enum.as_ref() {
            if rule.is_disabled() {
                index_set.insert(RuleFilter::Rule(Self::GROUP_NAME, Self::GROUP_RULES[12]));
            }
        }
        if let Some(rule) = self.no_control_characters_in_regex.as_ref() {
            if rule.is_disabled() {
                index_set.insert(RuleFilter::Rule(Self::GROUP_NAME, Self::GROUP_RULES[13]));
            }
        }
        if let Some(rule) = self.no_debugger.as_ref() {
            if rule.is_disabled() {
                index_set.insert(RuleFilter::Rule(Self::GROUP_NAME, Self::GROUP_RULES[14]));
            }
        }
        if let Some(rule) = self.no_document_cookie.as_ref() {
            if rule.is_disabled() {
                index_set.insert(RuleFilter::Rule(Self::GROUP_NAME, Self::GROUP_RULES[15]));
            }
        }
        if let Some(rule) = self.no_document_import_in_page.as_ref() {
            if rule.is_disabled() {
                index_set.insert(RuleFilter::Rule(Self::GROUP_NAME, Self::GROUP_RULES[16]));
            }
        }
        if let Some(rule) = self.no_double_equals.as_ref() {
            if rule.is_disabled() {
                index_set.insert(RuleFilter::Rule(Self::GROUP_NAME, Self::GROUP_RULES[17]));
            }
        }
        if let Some(rule) = self.no_duplicate_at_import_rules.as_ref() {
            if rule.is_disabled() {
                index_set.insert(RuleFilter::Rule(Self::GROUP_NAME, Self::GROUP_RULES[18]));
            }
        }
        if let Some(rule) = self.no_duplicate_case.as_ref() {
            if rule.is_disabled() {
                index_set.insert(RuleFilter::Rule(Self::GROUP_NAME, Self::GROUP_RULES[19]));
            }
        }
        if let Some(rule) = self.no_duplicate_class_members.as_ref() {
            if rule.is_disabled() {
                index_set.insert(RuleFilter::Rule(Self::GROUP_NAME, Self::GROUP_RULES[20]));
            }
        }
        if let Some(rule) = self.no_duplicate_custom_properties.as_ref() {
            if rule.is_disabled() {
                index_set.insert(RuleFilter::Rule(Self::GROUP_NAME, Self::GROUP_RULES[21]));
            }
        }
        if let Some(rule) = self.no_duplicate_else_if.as_ref() {
            if rule.is_disabled() {
                index_set.insert(RuleFilter::Rule(Self::GROUP_NAME, Self::GROUP_RULES[22]));
            }
        }
        if let Some(rule) = self.no_duplicate_fields.as_ref() {
            if rule.is_disabled() {
                index_set.insert(RuleFilter::Rule(Self::GROUP_NAME, Self::GROUP_RULES[23]));
            }
        }
        if let Some(rule) = self.no_duplicate_font_names.as_ref() {
            if rule.is_disabled() {
                index_set.insert(RuleFilter::Rule(Self::GROUP_NAME, Self::GROUP_RULES[24]));
            }
        }
        if let Some(rule) = self.no_duplicate_jsx_props.as_ref() {
            if rule.is_disabled() {
                index_set.insert(RuleFilter::Rule(Self::GROUP_NAME, Self::GROUP_RULES[25]));
            }
        }
        if let Some(rule) = self.no_duplicate_object_keys.as_ref() {
            if rule.is_disabled() {
                index_set.insert(RuleFilter::Rule(Self::GROUP_NAME, Self::GROUP_RULES[26]));
            }
        }
        if let Some(rule) = self.no_duplicate_parameters.as_ref() {
            if rule.is_disabled() {
                index_set.insert(RuleFilter::Rule(Self::GROUP_NAME, Self::GROUP_RULES[27]));
            }
        }
        if let Some(rule) = self.no_duplicate_properties.as_ref() {
            if rule.is_disabled() {
                index_set.insert(RuleFilter::Rule(Self::GROUP_NAME, Self::GROUP_RULES[28]));
            }
        }
        if let Some(rule) = self.no_duplicate_selectors_keyframe_block.as_ref() {
            if rule.is_disabled() {
                index_set.insert(RuleFilter::Rule(Self::GROUP_NAME, Self::GROUP_RULES[29]));
            }
        }
        if let Some(rule) = self.no_duplicate_test_hooks.as_ref() {
            if rule.is_disabled() {
                index_set.insert(RuleFilter::Rule(Self::GROUP_NAME, Self::GROUP_RULES[30]));
            }
        }
        if let Some(rule) = self.no_empty_block.as_ref() {
            if rule.is_disabled() {
                index_set.insert(RuleFilter::Rule(Self::GROUP_NAME, Self::GROUP_RULES[31]));
            }
        }
        if let Some(rule) = self.no_empty_block_statements.as_ref() {
            if rule.is_disabled() {
                index_set.insert(RuleFilter::Rule(Self::GROUP_NAME, Self::GROUP_RULES[32]));
            }
        }
        if let Some(rule) = self.no_empty_interface.as_ref() {
            if rule.is_disabled() {
                index_set.insert(RuleFilter::Rule(Self::GROUP_NAME, Self::GROUP_RULES[33]));
            }
        }
        if let Some(rule) = self.no_evolving_types.as_ref() {
            if rule.is_disabled() {
                index_set.insert(RuleFilter::Rule(Self::GROUP_NAME, Self::GROUP_RULES[34]));
            }
        }
        if let Some(rule) = self.no_explicit_any.as_ref() {
            if rule.is_disabled() {
                index_set.insert(RuleFilter::Rule(Self::GROUP_NAME, Self::GROUP_RULES[35]));
            }
        }
        if let Some(rule) = self.no_exports_in_test.as_ref() {
            if rule.is_disabled() {
                index_set.insert(RuleFilter::Rule(Self::GROUP_NAME, Self::GROUP_RULES[36]));
            }
        }
        if let Some(rule) = self.no_extra_non_null_assertion.as_ref() {
            if rule.is_disabled() {
                index_set.insert(RuleFilter::Rule(Self::GROUP_NAME, Self::GROUP_RULES[37]));
            }
        }
        if let Some(rule) = self.no_fallthrough_switch_clause.as_ref() {
            if rule.is_disabled() {
                index_set.insert(RuleFilter::Rule(Self::GROUP_NAME, Self::GROUP_RULES[38]));
            }
        }
        if let Some(rule) = self.no_focused_tests.as_ref() {
            if rule.is_disabled() {
                index_set.insert(RuleFilter::Rule(Self::GROUP_NAME, Self::GROUP_RULES[39]));
            }
        }
        if let Some(rule) = self.no_function_assign.as_ref() {
            if rule.is_disabled() {
                index_set.insert(RuleFilter::Rule(Self::GROUP_NAME, Self::GROUP_RULES[40]));
            }
        }
        if let Some(rule) = self.no_global_assign.as_ref() {
            if rule.is_disabled() {
                index_set.insert(RuleFilter::Rule(Self::GROUP_NAME, Self::GROUP_RULES[41]));
            }
        }
        if let Some(rule) = self.no_global_is_finite.as_ref() {
            if rule.is_disabled() {
                index_set.insert(RuleFilter::Rule(Self::GROUP_NAME, Self::GROUP_RULES[42]));
            }
        }
        if let Some(rule) = self.no_global_is_nan.as_ref() {
            if rule.is_disabled() {
                index_set.insert(RuleFilter::Rule(Self::GROUP_NAME, Self::GROUP_RULES[43]));
            }
        }
        if let Some(rule) = self.no_head_import_in_document.as_ref() {
            if rule.is_disabled() {
                index_set.insert(RuleFilter::Rule(Self::GROUP_NAME, Self::GROUP_RULES[44]));
            }
        }
        if let Some(rule) = self.no_implicit_any_let.as_ref() {
            if rule.is_disabled() {
                index_set.insert(RuleFilter::Rule(Self::GROUP_NAME, Self::GROUP_RULES[45]));
            }
        }
        if let Some(rule) = self.no_import_assign.as_ref() {
            if rule.is_disabled() {
                index_set.insert(RuleFilter::Rule(Self::GROUP_NAME, Self::GROUP_RULES[46]));
            }
        }
        if let Some(rule) = self.no_important_in_keyframe.as_ref() {
            if rule.is_disabled() {
                index_set.insert(RuleFilter::Rule(Self::GROUP_NAME, Self::GROUP_RULES[47]));
            }
        }
        if let Some(rule) = self.no_irregular_whitespace.as_ref() {
            if rule.is_disabled() {
                index_set.insert(RuleFilter::Rule(Self::GROUP_NAME, Self::GROUP_RULES[48]));
            }
        }
        if let Some(rule) = self.no_label_var.as_ref() {
            if rule.is_disabled() {
                index_set.insert(RuleFilter::Rule(Self::GROUP_NAME, Self::GROUP_RULES[49]));
            }
        }
        if let Some(rule) = self.no_misleading_character_class.as_ref() {
            if rule.is_disabled() {
                index_set.insert(RuleFilter::Rule(Self::GROUP_NAME, Self::GROUP_RULES[50]));
            }
        }
        if let Some(rule) = self.no_misleading_instantiator.as_ref() {
            if rule.is_disabled() {
                index_set.insert(RuleFilter::Rule(Self::GROUP_NAME, Self::GROUP_RULES[51]));
            }
        }
        if let Some(rule) = self.no_misplaced_assertion.as_ref() {
            if rule.is_disabled() {
                index_set.insert(RuleFilter::Rule(Self::GROUP_NAME, Self::GROUP_RULES[52]));
            }
        }
        if let Some(rule) = self.no_misrefactored_shorthand_assign.as_ref() {
            if rule.is_disabled() {
                index_set.insert(RuleFilter::Rule(Self::GROUP_NAME, Self::GROUP_RULES[53]));
            }
        }
        if let Some(rule) = self.no_octal_escape.as_ref() {
            if rule.is_disabled() {
                index_set.insert(RuleFilter::Rule(Self::GROUP_NAME, Self::GROUP_RULES[54]));
            }
        }
        if let Some(rule) = self.no_prototype_builtins.as_ref() {
            if rule.is_disabled() {
                index_set.insert(RuleFilter::Rule(Self::GROUP_NAME, Self::GROUP_RULES[55]));
            }
        }
        if let Some(rule) = self.no_react_specific_props.as_ref() {
            if rule.is_disabled() {
                index_set.insert(RuleFilter::Rule(Self::GROUP_NAME, Self::GROUP_RULES[56]));
            }
        }
        if let Some(rule) = self.no_redeclare.as_ref() {
            if rule.is_disabled() {
                index_set.insert(RuleFilter::Rule(Self::GROUP_NAME, Self::GROUP_RULES[57]));
            }
        }
        if let Some(rule) = self.no_redundant_use_strict.as_ref() {
            if rule.is_disabled() {
                index_set.insert(RuleFilter::Rule(Self::GROUP_NAME, Self::GROUP_RULES[58]));
            }
        }
        if let Some(rule) = self.no_self_compare.as_ref() {
            if rule.is_disabled() {
                index_set.insert(RuleFilter::Rule(Self::GROUP_NAME, Self::GROUP_RULES[59]));
            }
        }
        if let Some(rule) = self.no_shadow_restricted_names.as_ref() {
            if rule.is_disabled() {
                index_set.insert(RuleFilter::Rule(Self::GROUP_NAME, Self::GROUP_RULES[60]));
            }
        }
        if let Some(rule) = self.no_shorthand_property_overrides.as_ref() {
            if rule.is_disabled() {
                index_set.insert(RuleFilter::Rule(Self::GROUP_NAME, Self::GROUP_RULES[61]));
            }
        }
        if let Some(rule) = self.no_skipped_tests.as_ref() {
            if rule.is_disabled() {
                index_set.insert(RuleFilter::Rule(Self::GROUP_NAME, Self::GROUP_RULES[62]));
            }
        }
        if let Some(rule) = self.no_sparse_array.as_ref() {
            if rule.is_disabled() {
                index_set.insert(RuleFilter::Rule(Self::GROUP_NAME, Self::GROUP_RULES[63]));
            }
        }
        if let Some(rule) = self.no_suspicious_semicolon_in_jsx.as_ref() {
            if rule.is_disabled() {
                index_set.insert(RuleFilter::Rule(Self::GROUP_NAME, Self::GROUP_RULES[64]));
            }
        }
        if let Some(rule) = self.no_template_curly_in_string.as_ref() {
            if rule.is_disabled() {
                index_set.insert(RuleFilter::Rule(Self::GROUP_NAME, Self::GROUP_RULES[65]));
            }
        }
        if let Some(rule) = self.no_then_property.as_ref() {
            if rule.is_disabled() {
                index_set.insert(RuleFilter::Rule(Self::GROUP_NAME, Self::GROUP_RULES[66]));
            }
        }
        if let Some(rule) = self.no_unsafe_declaration_merging.as_ref() {
            if rule.is_disabled() {
                index_set.insert(RuleFilter::Rule(Self::GROUP_NAME, Self::GROUP_RULES[67]));
            }
        }
        if let Some(rule) = self.no_unsafe_negation.as_ref() {
            if rule.is_disabled() {
                index_set.insert(RuleFilter::Rule(Self::GROUP_NAME, Self::GROUP_RULES[68]));
            }
        }
        if let Some(rule) = self.no_var.as_ref() {
            if rule.is_disabled() {
                index_set.insert(RuleFilter::Rule(Self::GROUP_NAME, Self::GROUP_RULES[69]));
            }
        }
        if let Some(rule) = self.no_with.as_ref() {
            if rule.is_disabled() {
                index_set.insert(RuleFilter::Rule(Self::GROUP_NAME, Self::GROUP_RULES[70]));
            }
        }
        if let Some(rule) = self.use_adjacent_overload_signatures.as_ref() {
            if rule.is_disabled() {
                index_set.insert(RuleFilter::Rule(Self::GROUP_NAME, Self::GROUP_RULES[71]));
            }
        }
        if let Some(rule) = self.use_await.as_ref() {
            if rule.is_disabled() {
                index_set.insert(RuleFilter::Rule(Self::GROUP_NAME, Self::GROUP_RULES[72]));
            }
        }
        if let Some(rule) = self.use_default_switch_clause_last.as_ref() {
            if rule.is_disabled() {
                index_set.insert(RuleFilter::Rule(Self::GROUP_NAME, Self::GROUP_RULES[73]));
            }
        }
        if let Some(rule) = self.use_error_message.as_ref() {
            if rule.is_disabled() {
                index_set.insert(RuleFilter::Rule(Self::GROUP_NAME, Self::GROUP_RULES[74]));
            }
        }
        if let Some(rule) = self.use_getter_return.as_ref() {
            if rule.is_disabled() {
                index_set.insert(RuleFilter::Rule(Self::GROUP_NAME, Self::GROUP_RULES[75]));
            }
        }
        if let Some(rule) = self.use_google_font_display.as_ref() {
            if rule.is_disabled() {
                index_set.insert(RuleFilter::Rule(Self::GROUP_NAME, Self::GROUP_RULES[76]));
            }
        }
        if let Some(rule) = self.use_guard_for_in.as_ref() {
            if rule.is_disabled() {
                index_set.insert(RuleFilter::Rule(Self::GROUP_NAME, Self::GROUP_RULES[77]));
            }
        }
        if let Some(rule) = self.use_is_array.as_ref() {
            if rule.is_disabled() {
                index_set.insert(RuleFilter::Rule(Self::GROUP_NAME, Self::GROUP_RULES[78]));
            }
        }
        if let Some(rule) = self.use_namespace_keyword.as_ref() {
            if rule.is_disabled() {
                index_set.insert(RuleFilter::Rule(Self::GROUP_NAME, Self::GROUP_RULES[79]));
            }
        }
        if let Some(rule) = self.use_number_to_fixed_digits_argument.as_ref() {
            if rule.is_disabled() {
                index_set.insert(RuleFilter::Rule(Self::GROUP_NAME, Self::GROUP_RULES[80]));
            }
        }
        if let Some(rule) = self.use_strict_mode.as_ref() {
            if rule.is_disabled() {
                index_set.insert(RuleFilter::Rule(Self::GROUP_NAME, Self::GROUP_RULES[81]));
            }
        }
        index_set
    }
    #[doc = r" Checks if, given a rule name, matches one of the rules contained in this category"]
    fn has_rule(rule_name: &str) -> Option<&'static str> {
        Some(Self::GROUP_RULES[Self::GROUP_RULES.binary_search(&rule_name).ok()?])
    }
    fn recommended_rules_as_filters() -> &'static [RuleFilter<'static>] {
        Self::RECOMMENDED_RULES_AS_FILTERS
    }
    fn all_rules_as_filters() -> &'static [RuleFilter<'static>] {
        Self::ALL_RULES_AS_FILTERS
    }
    #[doc = r" Select preset rules"]
    fn collect_preset_rules(
        &self,
        parent_is_recommended: bool,
        enabled_rules: &mut FxHashSet<RuleFilter<'static>>,
    ) {
        if self.is_recommended_true() || self.is_recommended_unset() && parent_is_recommended {
            enabled_rules.extend(Self::recommended_rules_as_filters());
        }
    }
    fn set_recommended(&mut self, value: Option<bool>) {
        self.recommended = value;
    }
    fn get_rule_configuration(
        &self,
        rule_name: &str,
    ) -> Option<(RulePlainConfiguration, Option<RuleOptions>)> {
        match rule_name {
            "noAlert" => self
                .no_alert
                .as_ref()
                .map(|conf| (conf.level(), conf.get_options())),
            "noApproximativeNumericConstant" => self
                .no_approximative_numeric_constant
                .as_ref()
                .map(|conf| (conf.level(), conf.get_options())),
            "noArrayIndexKey" => self
                .no_array_index_key
                .as_ref()
                .map(|conf| (conf.level(), conf.get_options())),
            "noAssignInExpressions" => self
                .no_assign_in_expressions
                .as_ref()
                .map(|conf| (conf.level(), conf.get_options())),
            "noAsyncPromiseExecutor" => self
                .no_async_promise_executor
                .as_ref()
                .map(|conf| (conf.level(), conf.get_options())),
            "noCatchAssign" => self
                .no_catch_assign
                .as_ref()
                .map(|conf| (conf.level(), conf.get_options())),
            "noClassAssign" => self
                .no_class_assign
                .as_ref()
                .map(|conf| (conf.level(), conf.get_options())),
            "noCommentText" => self
                .no_comment_text
                .as_ref()
                .map(|conf| (conf.level(), conf.get_options())),
            "noCompareNegZero" => self
                .no_compare_neg_zero
                .as_ref()
                .map(|conf| (conf.level(), conf.get_options())),
            "noConfusingLabels" => self
                .no_confusing_labels
                .as_ref()
                .map(|conf| (conf.level(), conf.get_options())),
            "noConfusingVoidType" => self
                .no_confusing_void_type
                .as_ref()
                .map(|conf| (conf.level(), conf.get_options())),
            "noConsole" => self
                .no_console
                .as_ref()
                .map(|conf| (conf.level(), conf.get_options())),
            "noConstEnum" => self
                .no_const_enum
                .as_ref()
                .map(|conf| (conf.level(), conf.get_options())),
            "noControlCharactersInRegex" => self
                .no_control_characters_in_regex
                .as_ref()
                .map(|conf| (conf.level(), conf.get_options())),
            "noDebugger" => self
                .no_debugger
                .as_ref()
                .map(|conf| (conf.level(), conf.get_options())),
            "noDocumentCookie" => self
                .no_document_cookie
                .as_ref()
                .map(|conf| (conf.level(), conf.get_options())),
            "noDocumentImportInPage" => self
                .no_document_import_in_page
                .as_ref()
                .map(|conf| (conf.level(), conf.get_options())),
            "noDoubleEquals" => self
                .no_double_equals
                .as_ref()
                .map(|conf| (conf.level(), conf.get_options())),
            "noDuplicateAtImportRules" => self
                .no_duplicate_at_import_rules
                .as_ref()
                .map(|conf| (conf.level(), conf.get_options())),
            "noDuplicateCase" => self
                .no_duplicate_case
                .as_ref()
                .map(|conf| (conf.level(), conf.get_options())),
            "noDuplicateClassMembers" => self
                .no_duplicate_class_members
                .as_ref()
                .map(|conf| (conf.level(), conf.get_options())),
            "noDuplicateCustomProperties" => self
                .no_duplicate_custom_properties
                .as_ref()
                .map(|conf| (conf.level(), conf.get_options())),
            "noDuplicateElseIf" => self
                .no_duplicate_else_if
                .as_ref()
                .map(|conf| (conf.level(), conf.get_options())),
            "noDuplicateFields" => self
                .no_duplicate_fields
                .as_ref()
                .map(|conf| (conf.level(), conf.get_options())),
            "noDuplicateFontNames" => self
                .no_duplicate_font_names
                .as_ref()
                .map(|conf| (conf.level(), conf.get_options())),
            "noDuplicateJsxProps" => self
                .no_duplicate_jsx_props
                .as_ref()
                .map(|conf| (conf.level(), conf.get_options())),
            "noDuplicateObjectKeys" => self
                .no_duplicate_object_keys
                .as_ref()
                .map(|conf| (conf.level(), conf.get_options())),
            "noDuplicateParameters" => self
                .no_duplicate_parameters
                .as_ref()
                .map(|conf| (conf.level(), conf.get_options())),
            "noDuplicateProperties" => self
                .no_duplicate_properties
                .as_ref()
                .map(|conf| (conf.level(), conf.get_options())),
            "noDuplicateSelectorsKeyframeBlock" => self
                .no_duplicate_selectors_keyframe_block
                .as_ref()
                .map(|conf| (conf.level(), conf.get_options())),
            "noDuplicateTestHooks" => self
                .no_duplicate_test_hooks
                .as_ref()
                .map(|conf| (conf.level(), conf.get_options())),
            "noEmptyBlock" => self
                .no_empty_block
                .as_ref()
                .map(|conf| (conf.level(), conf.get_options())),
            "noEmptyBlockStatements" => self
                .no_empty_block_statements
                .as_ref()
                .map(|conf| (conf.level(), conf.get_options())),
            "noEmptyInterface" => self
                .no_empty_interface
                .as_ref()
                .map(|conf| (conf.level(), conf.get_options())),
            "noEvolvingTypes" => self
                .no_evolving_types
                .as_ref()
                .map(|conf| (conf.level(), conf.get_options())),
            "noExplicitAny" => self
                .no_explicit_any
                .as_ref()
                .map(|conf| (conf.level(), conf.get_options())),
            "noExportsInTest" => self
                .no_exports_in_test
                .as_ref()
                .map(|conf| (conf.level(), conf.get_options())),
            "noExtraNonNullAssertion" => self
                .no_extra_non_null_assertion
                .as_ref()
                .map(|conf| (conf.level(), conf.get_options())),
            "noFallthroughSwitchClause" => self
                .no_fallthrough_switch_clause
                .as_ref()
                .map(|conf| (conf.level(), conf.get_options())),
            "noFocusedTests" => self
                .no_focused_tests
                .as_ref()
                .map(|conf| (conf.level(), conf.get_options())),
            "noFunctionAssign" => self
                .no_function_assign
                .as_ref()
                .map(|conf| (conf.level(), conf.get_options())),
            "noGlobalAssign" => self
                .no_global_assign
                .as_ref()
                .map(|conf| (conf.level(), conf.get_options())),
            "noGlobalIsFinite" => self
                .no_global_is_finite
                .as_ref()
                .map(|conf| (conf.level(), conf.get_options())),
            "noGlobalIsNan" => self
                .no_global_is_nan
                .as_ref()
                .map(|conf| (conf.level(), conf.get_options())),
            "noHeadImportInDocument" => self
                .no_head_import_in_document
                .as_ref()
                .map(|conf| (conf.level(), conf.get_options())),
            "noImplicitAnyLet" => self
                .no_implicit_any_let
                .as_ref()
                .map(|conf| (conf.level(), conf.get_options())),
            "noImportAssign" => self
                .no_import_assign
                .as_ref()
                .map(|conf| (conf.level(), conf.get_options())),
            "noImportantInKeyframe" => self
                .no_important_in_keyframe
                .as_ref()
                .map(|conf| (conf.level(), conf.get_options())),
            "noIrregularWhitespace" => self
                .no_irregular_whitespace
                .as_ref()
                .map(|conf| (conf.level(), conf.get_options())),
            "noLabelVar" => self
                .no_label_var
                .as_ref()
                .map(|conf| (conf.level(), conf.get_options())),
            "noMisleadingCharacterClass" => self
                .no_misleading_character_class
                .as_ref()
                .map(|conf| (conf.level(), conf.get_options())),
            "noMisleadingInstantiator" => self
                .no_misleading_instantiator
                .as_ref()
                .map(|conf| (conf.level(), conf.get_options())),
            "noMisplacedAssertion" => self
                .no_misplaced_assertion
                .as_ref()
                .map(|conf| (conf.level(), conf.get_options())),
            "noMisrefactoredShorthandAssign" => self
                .no_misrefactored_shorthand_assign
                .as_ref()
                .map(|conf| (conf.level(), conf.get_options())),
            "noOctalEscape" => self
                .no_octal_escape
                .as_ref()
                .map(|conf| (conf.level(), conf.get_options())),
            "noPrototypeBuiltins" => self
                .no_prototype_builtins
                .as_ref()
                .map(|conf| (conf.level(), conf.get_options())),
            "noReactSpecificProps" => self
                .no_react_specific_props
                .as_ref()
                .map(|conf| (conf.level(), conf.get_options())),
            "noRedeclare" => self
                .no_redeclare
                .as_ref()
                .map(|conf| (conf.level(), conf.get_options())),
            "noRedundantUseStrict" => self
                .no_redundant_use_strict
                .as_ref()
                .map(|conf| (conf.level(), conf.get_options())),
            "noSelfCompare" => self
                .no_self_compare
                .as_ref()
                .map(|conf| (conf.level(), conf.get_options())),
            "noShadowRestrictedNames" => self
                .no_shadow_restricted_names
                .as_ref()
                .map(|conf| (conf.level(), conf.get_options())),
            "noShorthandPropertyOverrides" => self
                .no_shorthand_property_overrides
                .as_ref()
                .map(|conf| (conf.level(), conf.get_options())),
            "noSkippedTests" => self
                .no_skipped_tests
                .as_ref()
                .map(|conf| (conf.level(), conf.get_options())),
            "noSparseArray" => self
                .no_sparse_array
                .as_ref()
                .map(|conf| (conf.level(), conf.get_options())),
            "noSuspiciousSemicolonInJsx" => self
                .no_suspicious_semicolon_in_jsx
                .as_ref()
                .map(|conf| (conf.level(), conf.get_options())),
            "noTemplateCurlyInString" => self
                .no_template_curly_in_string
                .as_ref()
                .map(|conf| (conf.level(), conf.get_options())),
            "noThenProperty" => self
                .no_then_property
                .as_ref()
                .map(|conf| (conf.level(), conf.get_options())),
            "noUnsafeDeclarationMerging" => self
                .no_unsafe_declaration_merging
                .as_ref()
                .map(|conf| (conf.level(), conf.get_options())),
            "noUnsafeNegation" => self
                .no_unsafe_negation
                .as_ref()
                .map(|conf| (conf.level(), conf.get_options())),
            "noVar" => self
                .no_var
                .as_ref()
                .map(|conf| (conf.level(), conf.get_options())),
            "noWith" => self
                .no_with
                .as_ref()
                .map(|conf| (conf.level(), conf.get_options())),
            "useAdjacentOverloadSignatures" => self
                .use_adjacent_overload_signatures
                .as_ref()
                .map(|conf| (conf.level(), conf.get_options())),
            "useAwait" => self
                .use_await
                .as_ref()
                .map(|conf| (conf.level(), conf.get_options())),
            "useDefaultSwitchClauseLast" => self
                .use_default_switch_clause_last
                .as_ref()
                .map(|conf| (conf.level(), conf.get_options())),
            "useErrorMessage" => self
                .use_error_message
                .as_ref()
                .map(|conf| (conf.level(), conf.get_options())),
            "useGetterReturn" => self
                .use_getter_return
                .as_ref()
                .map(|conf| (conf.level(), conf.get_options())),
            "useGoogleFontDisplay" => self
                .use_google_font_display
                .as_ref()
                .map(|conf| (conf.level(), conf.get_options())),
            "useGuardForIn" => self
                .use_guard_for_in
                .as_ref()
                .map(|conf| (conf.level(), conf.get_options())),
            "useIsArray" => self
                .use_is_array
                .as_ref()
                .map(|conf| (conf.level(), conf.get_options())),
            "useNamespaceKeyword" => self
                .use_namespace_keyword
                .as_ref()
                .map(|conf| (conf.level(), conf.get_options())),
            "useNumberToFixedDigitsArgument" => self
                .use_number_to_fixed_digits_argument
                .as_ref()
                .map(|conf| (conf.level(), conf.get_options())),
            "useStrictMode" => self
                .use_strict_mode
                .as_ref()
                .map(|conf| (conf.level(), conf.get_options())),
            _ => None,
        }
    }
}
impl From<GroupPlainConfiguration> for Suspicious {
    fn from(value: GroupPlainConfiguration) -> Self {
        Self {
            recommended: None,
            no_alert: Some(value.into()),
            no_approximative_numeric_constant: Some(value.into()),
            no_array_index_key: Some(value.into()),
            no_assign_in_expressions: Some(value.into()),
            no_async_promise_executor: Some(value.into()),
            no_catch_assign: Some(value.into()),
            no_class_assign: Some(value.into()),
            no_comment_text: Some(value.into()),
            no_compare_neg_zero: Some(value.into()),
            no_confusing_labels: Some(value.into()),
            no_confusing_void_type: Some(value.into()),
            no_console: Some(value.into()),
            no_const_enum: Some(value.into()),
            no_control_characters_in_regex: Some(value.into()),
            no_debugger: Some(value.into()),
            no_document_cookie: Some(value.into()),
            no_document_import_in_page: Some(value.into()),
            no_double_equals: Some(value.into()),
            no_duplicate_at_import_rules: Some(value.into()),
            no_duplicate_case: Some(value.into()),
            no_duplicate_class_members: Some(value.into()),
            no_duplicate_custom_properties: Some(value.into()),
            no_duplicate_else_if: Some(value.into()),
            no_duplicate_fields: Some(value.into()),
            no_duplicate_font_names: Some(value.into()),
            no_duplicate_jsx_props: Some(value.into()),
            no_duplicate_object_keys: Some(value.into()),
            no_duplicate_parameters: Some(value.into()),
            no_duplicate_properties: Some(value.into()),
            no_duplicate_selectors_keyframe_block: Some(value.into()),
            no_duplicate_test_hooks: Some(value.into()),
            no_empty_block: Some(value.into()),
            no_empty_block_statements: Some(value.into()),
            no_empty_interface: Some(value.into()),
            no_evolving_types: Some(value.into()),
            no_explicit_any: Some(value.into()),
            no_exports_in_test: Some(value.into()),
            no_extra_non_null_assertion: Some(value.into()),
            no_fallthrough_switch_clause: Some(value.into()),
            no_focused_tests: Some(value.into()),
            no_function_assign: Some(value.into()),
            no_global_assign: Some(value.into()),
            no_global_is_finite: Some(value.into()),
            no_global_is_nan: Some(value.into()),
            no_head_import_in_document: Some(value.into()),
            no_implicit_any_let: Some(value.into()),
            no_import_assign: Some(value.into()),
            no_important_in_keyframe: Some(value.into()),
            no_irregular_whitespace: Some(value.into()),
            no_label_var: Some(value.into()),
            no_misleading_character_class: Some(value.into()),
            no_misleading_instantiator: Some(value.into()),
            no_misplaced_assertion: Some(value.into()),
            no_misrefactored_shorthand_assign: Some(value.into()),
            no_octal_escape: Some(value.into()),
            no_prototype_builtins: Some(value.into()),
            no_react_specific_props: Some(value.into()),
            no_redeclare: Some(value.into()),
            no_redundant_use_strict: Some(value.into()),
            no_self_compare: Some(value.into()),
            no_shadow_restricted_names: Some(value.into()),
            no_shorthand_property_overrides: Some(value.into()),
            no_skipped_tests: Some(value.into()),
            no_sparse_array: Some(value.into()),
            no_suspicious_semicolon_in_jsx: Some(value.into()),
            no_template_curly_in_string: Some(value.into()),
            no_then_property: Some(value.into()),
            no_unsafe_declaration_merging: Some(value.into()),
            no_unsafe_negation: Some(value.into()),
            no_var: Some(value.into()),
            no_with: Some(value.into()),
            use_adjacent_overload_signatures: Some(value.into()),
            use_await: Some(value.into()),
            use_default_switch_clause_last: Some(value.into()),
            use_error_message: Some(value.into()),
            use_getter_return: Some(value.into()),
            use_google_font_display: Some(value.into()),
            use_guard_for_in: Some(value.into()),
            use_is_array: Some(value.into()),
            use_namespace_keyword: Some(value.into()),
            use_number_to_fixed_digits_argument: Some(value.into()),
            use_strict_mode: Some(value.into()),
        }
    }
}
#[test]
fn test_order() {
    for items in A11y::GROUP_RULES.windows(2) {
        assert!(items[0] < items[1], "{} < {}", items[0], items[1]);
    }
    for items in Complexity::GROUP_RULES.windows(2) {
        assert!(items[0] < items[1], "{} < {}", items[0], items[1]);
    }
    for items in Correctness::GROUP_RULES.windows(2) {
        assert!(items[0] < items[1], "{} < {}", items[0], items[1]);
    }
    for items in Nursery::GROUP_RULES.windows(2) {
        assert!(items[0] < items[1], "{} < {}", items[0], items[1]);
    }
    for items in Performance::GROUP_RULES.windows(2) {
        assert!(items[0] < items[1], "{} < {}", items[0], items[1]);
    }
    for items in Security::GROUP_RULES.windows(2) {
        assert!(items[0] < items[1], "{} < {}", items[0], items[1]);
    }
    for items in Style::GROUP_RULES.windows(2) {
        assert!(items[0] < items[1], "{} < {}", items[0], items[1]);
    }
    for items in Suspicious::GROUP_RULES.windows(2) {
        assert!(items[0] < items[1], "{} < {}", items[0], items[1]);
    }
}<|MERGE_RESOLUTION|>--- conflicted
+++ resolved
@@ -4782,16 +4782,13 @@
     #[serde(skip_serializing_if = "Option::is_none")]
     pub no_important_styles:
         Option<RuleFixConfiguration<biome_css_analyze::options::NoImportantStyles>>,
-<<<<<<< HEAD
+    #[doc = "Reports usage of \"magic numbers\" — numbers used directly instead of being assigned to named constants."]
+    #[serde(skip_serializing_if = "Option::is_none")]
+    pub no_magic_numbers: Option<RuleConfiguration<biome_js_analyze::options::NoMagicNumbers>>,
     #[doc = "Disallow Promises to be used in places where they are almost certainly a mistake."]
     #[serde(skip_serializing_if = "Option::is_none")]
     pub no_misused_promises:
         Option<RuleFixConfiguration<biome_js_analyze::options::NoMisusedPromises>>,
-=======
-    #[doc = "Reports usage of \"magic numbers\" — numbers used directly instead of being assigned to named constants."]
-    #[serde(skip_serializing_if = "Option::is_none")]
-    pub no_magic_numbers: Option<RuleConfiguration<biome_js_analyze::options::NoMagicNumbers>>,
->>>>>>> 4b501d3a
     #[doc = "Disallows defining React components inside other components."]
     #[serde(skip_serializing_if = "Option::is_none")]
     pub no_nested_component_definitions:
@@ -4944,11 +4941,8 @@
         "noImplicitCoercion",
         "noImportCycles",
         "noImportantStyles",
-<<<<<<< HEAD
+        "noMagicNumbers",
         "noMisusedPromises",
-=======
-        "noMagicNumbers",
->>>>>>> 4b501d3a
         "noNestedComponentDefinitions",
         "noNoninteractiveElementInteractions",
         "noProcessGlobal",
@@ -4989,14 +4983,14 @@
     ];
     const RECOMMENDED_RULES_AS_FILTERS: &'static [RuleFilter<'static>] = &[
         RuleFilter::Rule(Self::GROUP_NAME, Self::GROUP_RULES[9]),
-        RuleFilter::Rule(Self::GROUP_NAME, Self::GROUP_RULES[18]),
-        RuleFilter::Rule(Self::GROUP_NAME, Self::GROUP_RULES[20]),
-        RuleFilter::Rule(Self::GROUP_NAME, Self::GROUP_RULES[23]),
+        RuleFilter::Rule(Self::GROUP_NAME, Self::GROUP_RULES[19]),
+        RuleFilter::Rule(Self::GROUP_NAME, Self::GROUP_RULES[21]),
         RuleFilter::Rule(Self::GROUP_NAME, Self::GROUP_RULES[24]),
-        RuleFilter::Rule(Self::GROUP_NAME, Self::GROUP_RULES[34]),
+        RuleFilter::Rule(Self::GROUP_NAME, Self::GROUP_RULES[25]),
         RuleFilter::Rule(Self::GROUP_NAME, Self::GROUP_RULES[35]),
-        RuleFilter::Rule(Self::GROUP_NAME, Self::GROUP_RULES[37]),
-        RuleFilter::Rule(Self::GROUP_NAME, Self::GROUP_RULES[41]),
+        RuleFilter::Rule(Self::GROUP_NAME, Self::GROUP_RULES[36]),
+        RuleFilter::Rule(Self::GROUP_NAME, Self::GROUP_RULES[38]),
+        RuleFilter::Rule(Self::GROUP_NAME, Self::GROUP_RULES[42]),
     ];
     const ALL_RULES_AS_FILTERS: &'static [RuleFilter<'static>] = &[
         RuleFilter::Rule(Self::GROUP_NAME, Self::GROUP_RULES[0]),
@@ -5047,6 +5041,7 @@
         RuleFilter::Rule(Self::GROUP_NAME, Self::GROUP_RULES[45]),
         RuleFilter::Rule(Self::GROUP_NAME, Self::GROUP_RULES[46]),
         RuleFilter::Rule(Self::GROUP_NAME, Self::GROUP_RULES[47]),
+        RuleFilter::Rule(Self::GROUP_NAME, Self::GROUP_RULES[48]),
     ];
 }
 impl RuleGroupExt for Nursery {
@@ -5108,198 +5103,199 @@
                 index_set.insert(RuleFilter::Rule(Self::GROUP_NAME, Self::GROUP_RULES[9]));
             }
         }
-<<<<<<< HEAD
+        if let Some(rule) = self.no_magic_numbers.as_ref() {
+            if rule.is_enabled() {
+                index_set.insert(RuleFilter::Rule(Self::GROUP_NAME, Self::GROUP_RULES[10]));
+            }
+        }
         if let Some(rule) = self.no_misused_promises.as_ref() {
-=======
-        if let Some(rule) = self.no_magic_numbers.as_ref() {
->>>>>>> 4b501d3a
-            if rule.is_enabled() {
-                index_set.insert(RuleFilter::Rule(Self::GROUP_NAME, Self::GROUP_RULES[10]));
+            if rule.is_enabled() {
+                index_set.insert(RuleFilter::Rule(Self::GROUP_NAME, Self::GROUP_RULES[11]));
             }
         }
         if let Some(rule) = self.no_nested_component_definitions.as_ref() {
             if rule.is_enabled() {
-                index_set.insert(RuleFilter::Rule(Self::GROUP_NAME, Self::GROUP_RULES[11]));
+                index_set.insert(RuleFilter::Rule(Self::GROUP_NAME, Self::GROUP_RULES[12]));
             }
         }
         if let Some(rule) = self.no_noninteractive_element_interactions.as_ref() {
             if rule.is_enabled() {
-                index_set.insert(RuleFilter::Rule(Self::GROUP_NAME, Self::GROUP_RULES[12]));
+                index_set.insert(RuleFilter::Rule(Self::GROUP_NAME, Self::GROUP_RULES[13]));
             }
         }
         if let Some(rule) = self.no_process_global.as_ref() {
             if rule.is_enabled() {
-                index_set.insert(RuleFilter::Rule(Self::GROUP_NAME, Self::GROUP_RULES[13]));
+                index_set.insert(RuleFilter::Rule(Self::GROUP_NAME, Self::GROUP_RULES[14]));
             }
         }
         if let Some(rule) = self.no_react_prop_assign.as_ref() {
             if rule.is_enabled() {
-                index_set.insert(RuleFilter::Rule(Self::GROUP_NAME, Self::GROUP_RULES[14]));
+                index_set.insert(RuleFilter::Rule(Self::GROUP_NAME, Self::GROUP_RULES[15]));
             }
         }
         if let Some(rule) = self.no_restricted_elements.as_ref() {
             if rule.is_enabled() {
-                index_set.insert(RuleFilter::Rule(Self::GROUP_NAME, Self::GROUP_RULES[15]));
+                index_set.insert(RuleFilter::Rule(Self::GROUP_NAME, Self::GROUP_RULES[16]));
             }
         }
         if let Some(rule) = self.no_secrets.as_ref() {
             if rule.is_enabled() {
-                index_set.insert(RuleFilter::Rule(Self::GROUP_NAME, Self::GROUP_RULES[16]));
+                index_set.insert(RuleFilter::Rule(Self::GROUP_NAME, Self::GROUP_RULES[17]));
             }
         }
         if let Some(rule) = self.no_shadow.as_ref() {
             if rule.is_enabled() {
-                index_set.insert(RuleFilter::Rule(Self::GROUP_NAME, Self::GROUP_RULES[17]));
+                index_set.insert(RuleFilter::Rule(Self::GROUP_NAME, Self::GROUP_RULES[18]));
             }
         }
         if let Some(rule) = self.no_ts_ignore.as_ref() {
             if rule.is_enabled() {
-                index_set.insert(RuleFilter::Rule(Self::GROUP_NAME, Self::GROUP_RULES[18]));
+                index_set.insert(RuleFilter::Rule(Self::GROUP_NAME, Self::GROUP_RULES[19]));
             }
         }
         if let Some(rule) = self.no_unassigned_variables.as_ref() {
             if rule.is_enabled() {
-                index_set.insert(RuleFilter::Rule(Self::GROUP_NAME, Self::GROUP_RULES[19]));
+                index_set.insert(RuleFilter::Rule(Self::GROUP_NAME, Self::GROUP_RULES[20]));
             }
         }
         if let Some(rule) = self.no_unknown_at_rule.as_ref() {
             if rule.is_enabled() {
-                index_set.insert(RuleFilter::Rule(Self::GROUP_NAME, Self::GROUP_RULES[20]));
+                index_set.insert(RuleFilter::Rule(Self::GROUP_NAME, Self::GROUP_RULES[21]));
             }
         }
         if let Some(rule) = self.no_unresolved_imports.as_ref() {
             if rule.is_enabled() {
-                index_set.insert(RuleFilter::Rule(Self::GROUP_NAME, Self::GROUP_RULES[21]));
+                index_set.insert(RuleFilter::Rule(Self::GROUP_NAME, Self::GROUP_RULES[22]));
             }
         }
         if let Some(rule) = self.no_unwanted_polyfillio.as_ref() {
             if rule.is_enabled() {
-                index_set.insert(RuleFilter::Rule(Self::GROUP_NAME, Self::GROUP_RULES[22]));
+                index_set.insert(RuleFilter::Rule(Self::GROUP_NAME, Self::GROUP_RULES[23]));
             }
         }
         if let Some(rule) = self.no_useless_backref_in_regex.as_ref() {
             if rule.is_enabled() {
-                index_set.insert(RuleFilter::Rule(Self::GROUP_NAME, Self::GROUP_RULES[23]));
+                index_set.insert(RuleFilter::Rule(Self::GROUP_NAME, Self::GROUP_RULES[24]));
             }
         }
         if let Some(rule) = self.no_useless_escape_in_string.as_ref() {
             if rule.is_enabled() {
-                index_set.insert(RuleFilter::Rule(Self::GROUP_NAME, Self::GROUP_RULES[24]));
+                index_set.insert(RuleFilter::Rule(Self::GROUP_NAME, Self::GROUP_RULES[25]));
             }
         }
         if let Some(rule) = self.no_useless_undefined.as_ref() {
             if rule.is_enabled() {
-                index_set.insert(RuleFilter::Rule(Self::GROUP_NAME, Self::GROUP_RULES[25]));
+                index_set.insert(RuleFilter::Rule(Self::GROUP_NAME, Self::GROUP_RULES[26]));
             }
         }
         if let Some(rule) = self.use_adjacent_getter_setter.as_ref() {
             if rule.is_enabled() {
-                index_set.insert(RuleFilter::Rule(Self::GROUP_NAME, Self::GROUP_RULES[26]));
+                index_set.insert(RuleFilter::Rule(Self::GROUP_NAME, Self::GROUP_RULES[27]));
             }
         }
         if let Some(rule) = self.use_consistent_object_definition.as_ref() {
             if rule.is_enabled() {
-                index_set.insert(RuleFilter::Rule(Self::GROUP_NAME, Self::GROUP_RULES[27]));
+                index_set.insert(RuleFilter::Rule(Self::GROUP_NAME, Self::GROUP_RULES[28]));
             }
         }
         if let Some(rule) = self.use_consistent_response.as_ref() {
             if rule.is_enabled() {
-                index_set.insert(RuleFilter::Rule(Self::GROUP_NAME, Self::GROUP_RULES[28]));
+                index_set.insert(RuleFilter::Rule(Self::GROUP_NAME, Self::GROUP_RULES[29]));
             }
         }
         if let Some(rule) = self.use_exhaustive_switch_cases.as_ref() {
             if rule.is_enabled() {
-                index_set.insert(RuleFilter::Rule(Self::GROUP_NAME, Self::GROUP_RULES[29]));
+                index_set.insert(RuleFilter::Rule(Self::GROUP_NAME, Self::GROUP_RULES[30]));
             }
         }
         if let Some(rule) = self.use_explicit_type.as_ref() {
             if rule.is_enabled() {
-                index_set.insert(RuleFilter::Rule(Self::GROUP_NAME, Self::GROUP_RULES[30]));
+                index_set.insert(RuleFilter::Rule(Self::GROUP_NAME, Self::GROUP_RULES[31]));
             }
         }
         if let Some(rule) = self.use_exports_last.as_ref() {
             if rule.is_enabled() {
-                index_set.insert(RuleFilter::Rule(Self::GROUP_NAME, Self::GROUP_RULES[31]));
+                index_set.insert(RuleFilter::Rule(Self::GROUP_NAME, Self::GROUP_RULES[32]));
             }
         }
         if let Some(rule) = self.use_for_component.as_ref() {
             if rule.is_enabled() {
-                index_set.insert(RuleFilter::Rule(Self::GROUP_NAME, Self::GROUP_RULES[32]));
+                index_set.insert(RuleFilter::Rule(Self::GROUP_NAME, Self::GROUP_RULES[33]));
             }
         }
         if let Some(rule) = self.use_google_font_preconnect.as_ref() {
             if rule.is_enabled() {
-                index_set.insert(RuleFilter::Rule(Self::GROUP_NAME, Self::GROUP_RULES[33]));
+                index_set.insert(RuleFilter::Rule(Self::GROUP_NAME, Self::GROUP_RULES[34]));
             }
         }
         if let Some(rule) = self.use_index_of.as_ref() {
             if rule.is_enabled() {
-                index_set.insert(RuleFilter::Rule(Self::GROUP_NAME, Self::GROUP_RULES[34]));
+                index_set.insert(RuleFilter::Rule(Self::GROUP_NAME, Self::GROUP_RULES[35]));
             }
         }
         if let Some(rule) = self.use_iterable_callback_return.as_ref() {
             if rule.is_enabled() {
-                index_set.insert(RuleFilter::Rule(Self::GROUP_NAME, Self::GROUP_RULES[35]));
+                index_set.insert(RuleFilter::Rule(Self::GROUP_NAME, Self::GROUP_RULES[36]));
             }
         }
         if let Some(rule) = self.use_json_import_attribute.as_ref() {
             if rule.is_enabled() {
-                index_set.insert(RuleFilter::Rule(Self::GROUP_NAME, Self::GROUP_RULES[36]));
+                index_set.insert(RuleFilter::Rule(Self::GROUP_NAME, Self::GROUP_RULES[37]));
             }
         }
         if let Some(rule) = self.use_named_operation.as_ref() {
             if rule.is_enabled() {
-                index_set.insert(RuleFilter::Rule(Self::GROUP_NAME, Self::GROUP_RULES[37]));
+                index_set.insert(RuleFilter::Rule(Self::GROUP_NAME, Self::GROUP_RULES[38]));
             }
         }
         if let Some(rule) = self.use_naming_convention.as_ref() {
             if rule.is_enabled() {
-                index_set.insert(RuleFilter::Rule(Self::GROUP_NAME, Self::GROUP_RULES[38]));
+                index_set.insert(RuleFilter::Rule(Self::GROUP_NAME, Self::GROUP_RULES[39]));
             }
         }
         if let Some(rule) = self.use_numeric_separators.as_ref() {
             if rule.is_enabled() {
-                index_set.insert(RuleFilter::Rule(Self::GROUP_NAME, Self::GROUP_RULES[39]));
+                index_set.insert(RuleFilter::Rule(Self::GROUP_NAME, Self::GROUP_RULES[40]));
             }
         }
         if let Some(rule) = self.use_object_spread.as_ref() {
             if rule.is_enabled() {
-                index_set.insert(RuleFilter::Rule(Self::GROUP_NAME, Self::GROUP_RULES[40]));
+                index_set.insert(RuleFilter::Rule(Self::GROUP_NAME, Self::GROUP_RULES[41]));
             }
         }
         if let Some(rule) = self.use_parse_int_radix.as_ref() {
             if rule.is_enabled() {
-                index_set.insert(RuleFilter::Rule(Self::GROUP_NAME, Self::GROUP_RULES[41]));
+                index_set.insert(RuleFilter::Rule(Self::GROUP_NAME, Self::GROUP_RULES[42]));
             }
         }
         if let Some(rule) = self.use_readonly_class_properties.as_ref() {
             if rule.is_enabled() {
-                index_set.insert(RuleFilter::Rule(Self::GROUP_NAME, Self::GROUP_RULES[42]));
+                index_set.insert(RuleFilter::Rule(Self::GROUP_NAME, Self::GROUP_RULES[43]));
             }
         }
         if let Some(rule) = self.use_single_js_doc_asterisk.as_ref() {
             if rule.is_enabled() {
-                index_set.insert(RuleFilter::Rule(Self::GROUP_NAME, Self::GROUP_RULES[43]));
+                index_set.insert(RuleFilter::Rule(Self::GROUP_NAME, Self::GROUP_RULES[44]));
             }
         }
         if let Some(rule) = self.use_sorted_classes.as_ref() {
             if rule.is_enabled() {
-                index_set.insert(RuleFilter::Rule(Self::GROUP_NAME, Self::GROUP_RULES[44]));
+                index_set.insert(RuleFilter::Rule(Self::GROUP_NAME, Self::GROUP_RULES[45]));
             }
         }
         if let Some(rule) = self.use_symbol_description.as_ref() {
             if rule.is_enabled() {
-                index_set.insert(RuleFilter::Rule(Self::GROUP_NAME, Self::GROUP_RULES[45]));
+                index_set.insert(RuleFilter::Rule(Self::GROUP_NAME, Self::GROUP_RULES[46]));
             }
         }
         if let Some(rule) = self.use_unified_type_signature.as_ref() {
             if rule.is_enabled() {
-                index_set.insert(RuleFilter::Rule(Self::GROUP_NAME, Self::GROUP_RULES[46]));
+                index_set.insert(RuleFilter::Rule(Self::GROUP_NAME, Self::GROUP_RULES[47]));
             }
         }
         if let Some(rule) = self.use_unique_element_ids.as_ref() {
             if rule.is_enabled() {
-                index_set.insert(RuleFilter::Rule(Self::GROUP_NAME, Self::GROUP_RULES[47]));
+                index_set.insert(RuleFilter::Rule(Self::GROUP_NAME, Self::GROUP_RULES[48]));
             }
         }
         index_set
@@ -5356,198 +5352,199 @@
                 index_set.insert(RuleFilter::Rule(Self::GROUP_NAME, Self::GROUP_RULES[9]));
             }
         }
-<<<<<<< HEAD
+        if let Some(rule) = self.no_magic_numbers.as_ref() {
+            if rule.is_disabled() {
+                index_set.insert(RuleFilter::Rule(Self::GROUP_NAME, Self::GROUP_RULES[10]));
+            }
+        }
         if let Some(rule) = self.no_misused_promises.as_ref() {
-=======
-        if let Some(rule) = self.no_magic_numbers.as_ref() {
->>>>>>> 4b501d3a
-            if rule.is_disabled() {
-                index_set.insert(RuleFilter::Rule(Self::GROUP_NAME, Self::GROUP_RULES[10]));
+            if rule.is_disabled() {
+                index_set.insert(RuleFilter::Rule(Self::GROUP_NAME, Self::GROUP_RULES[11]));
             }
         }
         if let Some(rule) = self.no_nested_component_definitions.as_ref() {
             if rule.is_disabled() {
-                index_set.insert(RuleFilter::Rule(Self::GROUP_NAME, Self::GROUP_RULES[11]));
+                index_set.insert(RuleFilter::Rule(Self::GROUP_NAME, Self::GROUP_RULES[12]));
             }
         }
         if let Some(rule) = self.no_noninteractive_element_interactions.as_ref() {
             if rule.is_disabled() {
-                index_set.insert(RuleFilter::Rule(Self::GROUP_NAME, Self::GROUP_RULES[12]));
+                index_set.insert(RuleFilter::Rule(Self::GROUP_NAME, Self::GROUP_RULES[13]));
             }
         }
         if let Some(rule) = self.no_process_global.as_ref() {
             if rule.is_disabled() {
-                index_set.insert(RuleFilter::Rule(Self::GROUP_NAME, Self::GROUP_RULES[13]));
+                index_set.insert(RuleFilter::Rule(Self::GROUP_NAME, Self::GROUP_RULES[14]));
             }
         }
         if let Some(rule) = self.no_react_prop_assign.as_ref() {
             if rule.is_disabled() {
-                index_set.insert(RuleFilter::Rule(Self::GROUP_NAME, Self::GROUP_RULES[14]));
+                index_set.insert(RuleFilter::Rule(Self::GROUP_NAME, Self::GROUP_RULES[15]));
             }
         }
         if let Some(rule) = self.no_restricted_elements.as_ref() {
             if rule.is_disabled() {
-                index_set.insert(RuleFilter::Rule(Self::GROUP_NAME, Self::GROUP_RULES[15]));
+                index_set.insert(RuleFilter::Rule(Self::GROUP_NAME, Self::GROUP_RULES[16]));
             }
         }
         if let Some(rule) = self.no_secrets.as_ref() {
             if rule.is_disabled() {
-                index_set.insert(RuleFilter::Rule(Self::GROUP_NAME, Self::GROUP_RULES[16]));
+                index_set.insert(RuleFilter::Rule(Self::GROUP_NAME, Self::GROUP_RULES[17]));
             }
         }
         if let Some(rule) = self.no_shadow.as_ref() {
             if rule.is_disabled() {
-                index_set.insert(RuleFilter::Rule(Self::GROUP_NAME, Self::GROUP_RULES[17]));
+                index_set.insert(RuleFilter::Rule(Self::GROUP_NAME, Self::GROUP_RULES[18]));
             }
         }
         if let Some(rule) = self.no_ts_ignore.as_ref() {
             if rule.is_disabled() {
-                index_set.insert(RuleFilter::Rule(Self::GROUP_NAME, Self::GROUP_RULES[18]));
+                index_set.insert(RuleFilter::Rule(Self::GROUP_NAME, Self::GROUP_RULES[19]));
             }
         }
         if let Some(rule) = self.no_unassigned_variables.as_ref() {
             if rule.is_disabled() {
-                index_set.insert(RuleFilter::Rule(Self::GROUP_NAME, Self::GROUP_RULES[19]));
+                index_set.insert(RuleFilter::Rule(Self::GROUP_NAME, Self::GROUP_RULES[20]));
             }
         }
         if let Some(rule) = self.no_unknown_at_rule.as_ref() {
             if rule.is_disabled() {
-                index_set.insert(RuleFilter::Rule(Self::GROUP_NAME, Self::GROUP_RULES[20]));
+                index_set.insert(RuleFilter::Rule(Self::GROUP_NAME, Self::GROUP_RULES[21]));
             }
         }
         if let Some(rule) = self.no_unresolved_imports.as_ref() {
             if rule.is_disabled() {
-                index_set.insert(RuleFilter::Rule(Self::GROUP_NAME, Self::GROUP_RULES[21]));
+                index_set.insert(RuleFilter::Rule(Self::GROUP_NAME, Self::GROUP_RULES[22]));
             }
         }
         if let Some(rule) = self.no_unwanted_polyfillio.as_ref() {
             if rule.is_disabled() {
-                index_set.insert(RuleFilter::Rule(Self::GROUP_NAME, Self::GROUP_RULES[22]));
+                index_set.insert(RuleFilter::Rule(Self::GROUP_NAME, Self::GROUP_RULES[23]));
             }
         }
         if let Some(rule) = self.no_useless_backref_in_regex.as_ref() {
             if rule.is_disabled() {
-                index_set.insert(RuleFilter::Rule(Self::GROUP_NAME, Self::GROUP_RULES[23]));
+                index_set.insert(RuleFilter::Rule(Self::GROUP_NAME, Self::GROUP_RULES[24]));
             }
         }
         if let Some(rule) = self.no_useless_escape_in_string.as_ref() {
             if rule.is_disabled() {
-                index_set.insert(RuleFilter::Rule(Self::GROUP_NAME, Self::GROUP_RULES[24]));
+                index_set.insert(RuleFilter::Rule(Self::GROUP_NAME, Self::GROUP_RULES[25]));
             }
         }
         if let Some(rule) = self.no_useless_undefined.as_ref() {
             if rule.is_disabled() {
-                index_set.insert(RuleFilter::Rule(Self::GROUP_NAME, Self::GROUP_RULES[25]));
+                index_set.insert(RuleFilter::Rule(Self::GROUP_NAME, Self::GROUP_RULES[26]));
             }
         }
         if let Some(rule) = self.use_adjacent_getter_setter.as_ref() {
             if rule.is_disabled() {
-                index_set.insert(RuleFilter::Rule(Self::GROUP_NAME, Self::GROUP_RULES[26]));
+                index_set.insert(RuleFilter::Rule(Self::GROUP_NAME, Self::GROUP_RULES[27]));
             }
         }
         if let Some(rule) = self.use_consistent_object_definition.as_ref() {
             if rule.is_disabled() {
-                index_set.insert(RuleFilter::Rule(Self::GROUP_NAME, Self::GROUP_RULES[27]));
+                index_set.insert(RuleFilter::Rule(Self::GROUP_NAME, Self::GROUP_RULES[28]));
             }
         }
         if let Some(rule) = self.use_consistent_response.as_ref() {
             if rule.is_disabled() {
-                index_set.insert(RuleFilter::Rule(Self::GROUP_NAME, Self::GROUP_RULES[28]));
+                index_set.insert(RuleFilter::Rule(Self::GROUP_NAME, Self::GROUP_RULES[29]));
             }
         }
         if let Some(rule) = self.use_exhaustive_switch_cases.as_ref() {
             if rule.is_disabled() {
-                index_set.insert(RuleFilter::Rule(Self::GROUP_NAME, Self::GROUP_RULES[29]));
+                index_set.insert(RuleFilter::Rule(Self::GROUP_NAME, Self::GROUP_RULES[30]));
             }
         }
         if let Some(rule) = self.use_explicit_type.as_ref() {
             if rule.is_disabled() {
-                index_set.insert(RuleFilter::Rule(Self::GROUP_NAME, Self::GROUP_RULES[30]));
+                index_set.insert(RuleFilter::Rule(Self::GROUP_NAME, Self::GROUP_RULES[31]));
             }
         }
         if let Some(rule) = self.use_exports_last.as_ref() {
             if rule.is_disabled() {
-                index_set.insert(RuleFilter::Rule(Self::GROUP_NAME, Self::GROUP_RULES[31]));
+                index_set.insert(RuleFilter::Rule(Self::GROUP_NAME, Self::GROUP_RULES[32]));
             }
         }
         if let Some(rule) = self.use_for_component.as_ref() {
             if rule.is_disabled() {
-                index_set.insert(RuleFilter::Rule(Self::GROUP_NAME, Self::GROUP_RULES[32]));
+                index_set.insert(RuleFilter::Rule(Self::GROUP_NAME, Self::GROUP_RULES[33]));
             }
         }
         if let Some(rule) = self.use_google_font_preconnect.as_ref() {
             if rule.is_disabled() {
-                index_set.insert(RuleFilter::Rule(Self::GROUP_NAME, Self::GROUP_RULES[33]));
+                index_set.insert(RuleFilter::Rule(Self::GROUP_NAME, Self::GROUP_RULES[34]));
             }
         }
         if let Some(rule) = self.use_index_of.as_ref() {
             if rule.is_disabled() {
-                index_set.insert(RuleFilter::Rule(Self::GROUP_NAME, Self::GROUP_RULES[34]));
+                index_set.insert(RuleFilter::Rule(Self::GROUP_NAME, Self::GROUP_RULES[35]));
             }
         }
         if let Some(rule) = self.use_iterable_callback_return.as_ref() {
             if rule.is_disabled() {
-                index_set.insert(RuleFilter::Rule(Self::GROUP_NAME, Self::GROUP_RULES[35]));
+                index_set.insert(RuleFilter::Rule(Self::GROUP_NAME, Self::GROUP_RULES[36]));
             }
         }
         if let Some(rule) = self.use_json_import_attribute.as_ref() {
             if rule.is_disabled() {
-                index_set.insert(RuleFilter::Rule(Self::GROUP_NAME, Self::GROUP_RULES[36]));
+                index_set.insert(RuleFilter::Rule(Self::GROUP_NAME, Self::GROUP_RULES[37]));
             }
         }
         if let Some(rule) = self.use_named_operation.as_ref() {
             if rule.is_disabled() {
-                index_set.insert(RuleFilter::Rule(Self::GROUP_NAME, Self::GROUP_RULES[37]));
+                index_set.insert(RuleFilter::Rule(Self::GROUP_NAME, Self::GROUP_RULES[38]));
             }
         }
         if let Some(rule) = self.use_naming_convention.as_ref() {
             if rule.is_disabled() {
-                index_set.insert(RuleFilter::Rule(Self::GROUP_NAME, Self::GROUP_RULES[38]));
+                index_set.insert(RuleFilter::Rule(Self::GROUP_NAME, Self::GROUP_RULES[39]));
             }
         }
         if let Some(rule) = self.use_numeric_separators.as_ref() {
             if rule.is_disabled() {
-                index_set.insert(RuleFilter::Rule(Self::GROUP_NAME, Self::GROUP_RULES[39]));
+                index_set.insert(RuleFilter::Rule(Self::GROUP_NAME, Self::GROUP_RULES[40]));
             }
         }
         if let Some(rule) = self.use_object_spread.as_ref() {
             if rule.is_disabled() {
-                index_set.insert(RuleFilter::Rule(Self::GROUP_NAME, Self::GROUP_RULES[40]));
+                index_set.insert(RuleFilter::Rule(Self::GROUP_NAME, Self::GROUP_RULES[41]));
             }
         }
         if let Some(rule) = self.use_parse_int_radix.as_ref() {
             if rule.is_disabled() {
-                index_set.insert(RuleFilter::Rule(Self::GROUP_NAME, Self::GROUP_RULES[41]));
+                index_set.insert(RuleFilter::Rule(Self::GROUP_NAME, Self::GROUP_RULES[42]));
             }
         }
         if let Some(rule) = self.use_readonly_class_properties.as_ref() {
             if rule.is_disabled() {
-                index_set.insert(RuleFilter::Rule(Self::GROUP_NAME, Self::GROUP_RULES[42]));
+                index_set.insert(RuleFilter::Rule(Self::GROUP_NAME, Self::GROUP_RULES[43]));
             }
         }
         if let Some(rule) = self.use_single_js_doc_asterisk.as_ref() {
             if rule.is_disabled() {
-                index_set.insert(RuleFilter::Rule(Self::GROUP_NAME, Self::GROUP_RULES[43]));
+                index_set.insert(RuleFilter::Rule(Self::GROUP_NAME, Self::GROUP_RULES[44]));
             }
         }
         if let Some(rule) = self.use_sorted_classes.as_ref() {
             if rule.is_disabled() {
-                index_set.insert(RuleFilter::Rule(Self::GROUP_NAME, Self::GROUP_RULES[44]));
+                index_set.insert(RuleFilter::Rule(Self::GROUP_NAME, Self::GROUP_RULES[45]));
             }
         }
         if let Some(rule) = self.use_symbol_description.as_ref() {
             if rule.is_disabled() {
-                index_set.insert(RuleFilter::Rule(Self::GROUP_NAME, Self::GROUP_RULES[45]));
+                index_set.insert(RuleFilter::Rule(Self::GROUP_NAME, Self::GROUP_RULES[46]));
             }
         }
         if let Some(rule) = self.use_unified_type_signature.as_ref() {
             if rule.is_disabled() {
-                index_set.insert(RuleFilter::Rule(Self::GROUP_NAME, Self::GROUP_RULES[46]));
+                index_set.insert(RuleFilter::Rule(Self::GROUP_NAME, Self::GROUP_RULES[47]));
             }
         }
         if let Some(rule) = self.use_unique_element_ids.as_ref() {
             if rule.is_disabled() {
-                index_set.insert(RuleFilter::Rule(Self::GROUP_NAME, Self::GROUP_RULES[47]));
+                index_set.insert(RuleFilter::Rule(Self::GROUP_NAME, Self::GROUP_RULES[48]));
             }
         }
         index_set
@@ -5620,13 +5617,12 @@
                 .no_important_styles
                 .as_ref()
                 .map(|conf| (conf.level(), conf.get_options())),
-<<<<<<< HEAD
+            "noMagicNumbers" => self
+                .no_magic_numbers
+                .as_ref()
+                .map(|conf| (conf.level(), conf.get_options())),
             "noMisusedPromises" => self
                 .no_misused_promises
-=======
-            "noMagicNumbers" => self
-                .no_magic_numbers
->>>>>>> 4b501d3a
                 .as_ref()
                 .map(|conf| (conf.level(), conf.get_options())),
             "noNestedComponentDefinitions" => self
@@ -5795,11 +5791,8 @@
             no_implicit_coercion: Some(value.into()),
             no_import_cycles: Some(value.into()),
             no_important_styles: Some(value.into()),
-<<<<<<< HEAD
+            no_magic_numbers: Some(value.into()),
             no_misused_promises: Some(value.into()),
-=======
-            no_magic_numbers: Some(value.into()),
->>>>>>> 4b501d3a
             no_nested_component_definitions: Some(value.into()),
             no_noninteractive_element_interactions: Some(value.into()),
             no_process_global: Some(value.into()),
