//! Generated file, do not edit by hand, see `xtask/codegen`

use crate::analyzer::{RuleConfiguration, RuleFixConfiguration, RulePlainConfiguration};
use biome_analyze::{options::RuleOptions, RuleFilter};
use biome_console::markup;
use biome_deserialize::{DeserializableValidator, DeserializationDiagnostic};
use biome_deserialize_macros::{Deserializable, Merge};
use biome_diagnostics::{Category, Severity};
use biome_rowan::TextRange;
use rustc_hash::FxHashSet;
#[cfg(feature = "schema")]
use schemars::JsonSchema;
use serde::{Deserialize, Serialize};
#[derive(
    Clone,
    Copy,
    Debug,
    Deserializable,
    Eq,
    Hash,
    Merge,
    Ord,
    PartialEq,
    PartialOrd,
    serde :: Deserialize,
    serde :: Serialize,
)]
#[cfg_attr(feature = "schema", derive(JsonSchema))]
#[serde(rename_all = "camelCase")]
pub enum RuleGroup {
    A11y,
    Complexity,
    Correctness,
    Nursery,
    Performance,
    Security,
    Style,
    Suspicious,
}
impl RuleGroup {
    pub const fn as_str(self) -> &'static str {
        match self {
            Self::A11y => A11y::GROUP_NAME,
            Self::Complexity => Complexity::GROUP_NAME,
            Self::Correctness => Correctness::GROUP_NAME,
            Self::Nursery => Nursery::GROUP_NAME,
            Self::Performance => Performance::GROUP_NAME,
            Self::Security => Security::GROUP_NAME,
            Self::Style => Style::GROUP_NAME,
            Self::Suspicious => Suspicious::GROUP_NAME,
        }
    }
}
impl std::str::FromStr for RuleGroup {
    type Err = &'static str;
    fn from_str(s: &str) -> Result<Self, Self::Err> {
        match s {
            A11y::GROUP_NAME => Ok(Self::A11y),
            Complexity::GROUP_NAME => Ok(Self::Complexity),
            Correctness::GROUP_NAME => Ok(Self::Correctness),
            Nursery::GROUP_NAME => Ok(Self::Nursery),
            Performance::GROUP_NAME => Ok(Self::Performance),
            Security::GROUP_NAME => Ok(Self::Security),
            Style::GROUP_NAME => Ok(Self::Style),
            Suspicious::GROUP_NAME => Ok(Self::Suspicious),
            _ => Err("This rule group doesn't exist."),
        }
    }
}
#[derive(Clone, Debug, Default, Deserialize, Deserializable, Eq, Merge, PartialEq, Serialize)]
#[deserializable(with_validator)]
#[cfg_attr(feature = "schema", derive(JsonSchema))]
#[serde(rename_all = "camelCase", deny_unknown_fields)]
pub struct Rules {
    #[doc = r" It enables the lint rules recommended by Biome. `true` by default."]
    #[serde(skip_serializing_if = "Option::is_none")]
    pub recommended: Option<bool>,
    #[doc = r" It enables ALL rules. The rules that belong to `nursery` won't be enabled."]
    #[serde(skip_serializing_if = "Option::is_none")]
    pub all: Option<bool>,
    #[deserializable(rename = "a11y")]
    #[serde(skip_serializing_if = "Option::is_none")]
    pub a11y: Option<A11y>,
    #[deserializable(rename = "complexity")]
    #[serde(skip_serializing_if = "Option::is_none")]
    pub complexity: Option<Complexity>,
    #[deserializable(rename = "correctness")]
    #[serde(skip_serializing_if = "Option::is_none")]
    pub correctness: Option<Correctness>,
    #[deserializable(rename = "nursery")]
    #[serde(skip_serializing_if = "Option::is_none")]
    pub nursery: Option<Nursery>,
    #[deserializable(rename = "performance")]
    #[serde(skip_serializing_if = "Option::is_none")]
    pub performance: Option<Performance>,
    #[deserializable(rename = "security")]
    #[serde(skip_serializing_if = "Option::is_none")]
    pub security: Option<Security>,
    #[deserializable(rename = "style")]
    #[serde(skip_serializing_if = "Option::is_none")]
    pub style: Option<Style>,
    #[deserializable(rename = "suspicious")]
    #[serde(skip_serializing_if = "Option::is_none")]
    pub suspicious: Option<Suspicious>,
}
impl DeserializableValidator for Rules {
    fn validate(
        &mut self,
        _name: &str,
        range: TextRange,
        diagnostics: &mut Vec<DeserializationDiagnostic>,
    ) -> bool {
        if self.recommended == Some(true) && self.all == Some(true) {
            diagnostics . push (DeserializationDiagnostic :: new (markup ! (< Emphasis > "'recommended'" < / Emphasis > " and " < Emphasis > "'all'" < / Emphasis > " can't be both " < Emphasis > "'true'" < / Emphasis > ". You should choose only one of them.")) . with_range (range) . with_note (markup ! ("Biome will fallback to its defaults for this section."))) ;
            return false;
        }
        true
    }
}
impl Rules {
    #[doc = r" Checks if the code coming from [biome_diagnostics::Diagnostic] corresponds to a rule."]
    #[doc = r" Usually the code is built like {group}/{rule_name}"]
    pub fn has_rule(group: RuleGroup, rule_name: &str) -> Option<&'static str> {
        match group {
            RuleGroup::A11y => A11y::has_rule(rule_name),
            RuleGroup::Complexity => Complexity::has_rule(rule_name),
            RuleGroup::Correctness => Correctness::has_rule(rule_name),
            RuleGroup::Nursery => Nursery::has_rule(rule_name),
            RuleGroup::Performance => Performance::has_rule(rule_name),
            RuleGroup::Security => Security::has_rule(rule_name),
            RuleGroup::Style => Style::has_rule(rule_name),
            RuleGroup::Suspicious => Suspicious::has_rule(rule_name),
        }
    }
    #[doc = r" Given a category coming from [Diagnostic](biome_diagnostics::Diagnostic), this function returns"]
    #[doc = r" the [Severity](biome_diagnostics::Severity) associated to the rule, if the configuration changed it."]
    #[doc = r" If the severity is off or not set, then the function returns the default severity of the rule:"]
    #[doc = r" [Severity::Error] for recommended rules and [Severity::Warning] for other rules."]
    #[doc = r""]
    #[doc = r" If not, the function returns [None]."]
    pub fn get_severity_from_code(&self, category: &Category) -> Option<Severity> {
        let mut split_code = category.name().split('/');
        let _lint = split_code.next();
        debug_assert_eq!(_lint, Some("lint"));
        let group = <RuleGroup as std::str::FromStr>::from_str(split_code.next()?).ok()?;
        let rule_name = split_code.next()?;
        let rule_name = Self::has_rule(group, rule_name)?;
        let severity = match group {
            RuleGroup::A11y => self
                .a11y
                .as_ref()
                .and_then(|group| group.get_rule_configuration(rule_name))
                .filter(|(level, _)| !matches!(level, RulePlainConfiguration::Off))
                .map_or_else(
                    || {
                        if A11y::is_recommended_rule(rule_name) {
                            Severity::Error
                        } else {
                            Severity::Warning
                        }
                    },
                    |(level, _)| level.into(),
                ),
            RuleGroup::Complexity => self
                .complexity
                .as_ref()
                .and_then(|group| group.get_rule_configuration(rule_name))
                .filter(|(level, _)| !matches!(level, RulePlainConfiguration::Off))
                .map_or_else(
                    || {
                        if Complexity::is_recommended_rule(rule_name) {
                            Severity::Error
                        } else {
                            Severity::Warning
                        }
                    },
                    |(level, _)| level.into(),
                ),
            RuleGroup::Correctness => self
                .correctness
                .as_ref()
                .and_then(|group| group.get_rule_configuration(rule_name))
                .filter(|(level, _)| !matches!(level, RulePlainConfiguration::Off))
                .map_or_else(
                    || {
                        if Correctness::is_recommended_rule(rule_name) {
                            Severity::Error
                        } else {
                            Severity::Warning
                        }
                    },
                    |(level, _)| level.into(),
                ),
            RuleGroup::Nursery => self
                .nursery
                .as_ref()
                .and_then(|group| group.get_rule_configuration(rule_name))
                .filter(|(level, _)| !matches!(level, RulePlainConfiguration::Off))
                .map_or_else(
                    || {
                        if Nursery::is_recommended_rule(rule_name) {
                            Severity::Error
                        } else {
                            Severity::Warning
                        }
                    },
                    |(level, _)| level.into(),
                ),
            RuleGroup::Performance => self
                .performance
                .as_ref()
                .and_then(|group| group.get_rule_configuration(rule_name))
                .filter(|(level, _)| !matches!(level, RulePlainConfiguration::Off))
                .map_or_else(
                    || {
                        if Performance::is_recommended_rule(rule_name) {
                            Severity::Error
                        } else {
                            Severity::Warning
                        }
                    },
                    |(level, _)| level.into(),
                ),
            RuleGroup::Security => self
                .security
                .as_ref()
                .and_then(|group| group.get_rule_configuration(rule_name))
                .filter(|(level, _)| !matches!(level, RulePlainConfiguration::Off))
                .map_or_else(
                    || {
                        if Security::is_recommended_rule(rule_name) {
                            Severity::Error
                        } else {
                            Severity::Warning
                        }
                    },
                    |(level, _)| level.into(),
                ),
            RuleGroup::Style => self
                .style
                .as_ref()
                .and_then(|group| group.get_rule_configuration(rule_name))
                .filter(|(level, _)| !matches!(level, RulePlainConfiguration::Off))
                .map_or_else(
                    || {
                        if Style::is_recommended_rule(rule_name) {
                            Severity::Error
                        } else {
                            Severity::Warning
                        }
                    },
                    |(level, _)| level.into(),
                ),
            RuleGroup::Suspicious => self
                .suspicious
                .as_ref()
                .and_then(|group| group.get_rule_configuration(rule_name))
                .filter(|(level, _)| !matches!(level, RulePlainConfiguration::Off))
                .map_or_else(
                    || {
                        if Suspicious::is_recommended_rule(rule_name) {
                            Severity::Error
                        } else {
                            Severity::Warning
                        }
                    },
                    |(level, _)| level.into(),
                ),
        };
        Some(severity)
    }
    #[doc = r" Ensure that `recommended` is set to `true` or implied."]
    pub fn set_recommended(&mut self) {
        if self.all != Some(true) && self.recommended == Some(false) {
            self.recommended = Some(true)
        }
        if let Some(group) = &mut self.a11y {
            group.recommended = None;
        }
        if let Some(group) = &mut self.complexity {
            group.recommended = None;
        }
        if let Some(group) = &mut self.correctness {
            group.recommended = None;
        }
        if let Some(group) = &mut self.nursery {
            group.recommended = None;
        }
        if let Some(group) = &mut self.performance {
            group.recommended = None;
        }
        if let Some(group) = &mut self.security {
            group.recommended = None;
        }
        if let Some(group) = &mut self.style {
            group.recommended = None;
        }
        if let Some(group) = &mut self.suspicious {
            group.recommended = None;
        }
    }
    pub(crate) const fn is_recommended_false(&self) -> bool {
        matches!(self.recommended, Some(false))
    }
    pub(crate) const fn is_all_true(&self) -> bool {
        matches!(self.all, Some(true))
    }
    #[doc = r" It returns the enabled rules by default."]
    #[doc = r""]
    #[doc = r" The enabled rules are calculated from the difference with the disabled rules."]
    pub fn as_enabled_rules(&self) -> FxHashSet<RuleFilter<'static>> {
        let mut enabled_rules = FxHashSet::default();
        let mut disabled_rules = FxHashSet::default();
        if let Some(group) = self.a11y.as_ref() {
            group.collect_preset_rules(
                self.is_all_true(),
                !self.is_recommended_false(),
                &mut enabled_rules,
            );
            enabled_rules.extend(&group.get_enabled_rules());
            disabled_rules.extend(&group.get_disabled_rules());
        } else if self.is_all_true() {
            enabled_rules.extend(A11y::all_rules_as_filters());
        } else if !self.is_recommended_false() {
            enabled_rules.extend(A11y::recommended_rules_as_filters());
        }
        if let Some(group) = self.complexity.as_ref() {
            group.collect_preset_rules(
                self.is_all_true(),
                !self.is_recommended_false(),
                &mut enabled_rules,
            );
            enabled_rules.extend(&group.get_enabled_rules());
            disabled_rules.extend(&group.get_disabled_rules());
        } else if self.is_all_true() {
            enabled_rules.extend(Complexity::all_rules_as_filters());
        } else if !self.is_recommended_false() {
            enabled_rules.extend(Complexity::recommended_rules_as_filters());
        }
        if let Some(group) = self.correctness.as_ref() {
            group.collect_preset_rules(
                self.is_all_true(),
                !self.is_recommended_false(),
                &mut enabled_rules,
            );
            enabled_rules.extend(&group.get_enabled_rules());
            disabled_rules.extend(&group.get_disabled_rules());
        } else if self.is_all_true() {
            enabled_rules.extend(Correctness::all_rules_as_filters());
        } else if !self.is_recommended_false() {
            enabled_rules.extend(Correctness::recommended_rules_as_filters());
        }
        if let Some(group) = self.nursery.as_ref() {
            group.collect_preset_rules(
                self.is_all_true() && biome_flags::is_unstable(),
                !self.is_recommended_false() && biome_flags::is_unstable(),
                &mut enabled_rules,
            );
            enabled_rules.extend(&group.get_enabled_rules());
            disabled_rules.extend(&group.get_disabled_rules());
        } else if self.is_all_true() && biome_flags::is_unstable() {
            enabled_rules.extend(Nursery::all_rules_as_filters());
        } else if !self.is_recommended_false() && biome_flags::is_unstable() {
            enabled_rules.extend(Nursery::recommended_rules_as_filters());
        }
        if let Some(group) = self.performance.as_ref() {
            group.collect_preset_rules(
                self.is_all_true(),
                !self.is_recommended_false(),
                &mut enabled_rules,
            );
            enabled_rules.extend(&group.get_enabled_rules());
            disabled_rules.extend(&group.get_disabled_rules());
        } else if self.is_all_true() {
            enabled_rules.extend(Performance::all_rules_as_filters());
        } else if !self.is_recommended_false() {
            enabled_rules.extend(Performance::recommended_rules_as_filters());
        }
        if let Some(group) = self.security.as_ref() {
            group.collect_preset_rules(
                self.is_all_true(),
                !self.is_recommended_false(),
                &mut enabled_rules,
            );
            enabled_rules.extend(&group.get_enabled_rules());
            disabled_rules.extend(&group.get_disabled_rules());
        } else if self.is_all_true() {
            enabled_rules.extend(Security::all_rules_as_filters());
        } else if !self.is_recommended_false() {
            enabled_rules.extend(Security::recommended_rules_as_filters());
        }
        if let Some(group) = self.style.as_ref() {
            group.collect_preset_rules(
                self.is_all_true(),
                !self.is_recommended_false(),
                &mut enabled_rules,
            );
            enabled_rules.extend(&group.get_enabled_rules());
            disabled_rules.extend(&group.get_disabled_rules());
        } else if self.is_all_true() {
            enabled_rules.extend(Style::all_rules_as_filters());
        } else if !self.is_recommended_false() {
            enabled_rules.extend(Style::recommended_rules_as_filters());
        }
        if let Some(group) = self.suspicious.as_ref() {
            group.collect_preset_rules(
                self.is_all_true(),
                !self.is_recommended_false(),
                &mut enabled_rules,
            );
            enabled_rules.extend(&group.get_enabled_rules());
            disabled_rules.extend(&group.get_disabled_rules());
        } else if self.is_all_true() {
            enabled_rules.extend(Suspicious::all_rules_as_filters());
        } else if !self.is_recommended_false() {
            enabled_rules.extend(Suspicious::recommended_rules_as_filters());
        }
        enabled_rules.difference(&disabled_rules).copied().collect()
    }
}
#[derive(Clone, Debug, Default, Deserialize, Deserializable, Eq, Merge, PartialEq, Serialize)]
#[deserializable(with_validator)]
#[cfg_attr(feature = "schema", derive(JsonSchema))]
#[serde(rename_all = "camelCase", default, deny_unknown_fields)]
#[doc = r" A list of rules that belong to this group"]
pub struct A11y {
    #[doc = r" It enables the recommended rules for this group"]
    #[serde(skip_serializing_if = "Option::is_none")]
    pub recommended: Option<bool>,
    #[doc = r" It enables ALL rules for this group."]
    #[serde(skip_serializing_if = "Option::is_none")]
    pub all: Option<bool>,
    #[doc = "Enforce that the accessKey attribute is not used on any HTML element."]
    #[serde(skip_serializing_if = "Option::is_none")]
    pub no_access_key: Option<RuleFixConfiguration<biome_js_analyze::options::NoAccessKey>>,
    #[doc = "Enforce that aria-hidden=\"true\" is not set on focusable elements."]
    #[serde(skip_serializing_if = "Option::is_none")]
    pub no_aria_hidden_on_focusable:
        Option<RuleFixConfiguration<biome_js_analyze::options::NoAriaHiddenOnFocusable>>,
    #[doc = "Enforce that elements that do not support ARIA roles, states, and properties do not have those attributes."]
    #[serde(skip_serializing_if = "Option::is_none")]
    pub no_aria_unsupported_elements:
        Option<RuleFixConfiguration<biome_js_analyze::options::NoAriaUnsupportedElements>>,
    #[doc = "Enforce that autoFocus prop is not used on elements."]
    #[serde(skip_serializing_if = "Option::is_none")]
    pub no_autofocus: Option<RuleFixConfiguration<biome_js_analyze::options::NoAutofocus>>,
    #[doc = "Disallow target=\"_blank\" attribute without rel=\"noreferrer\""]
    #[serde(skip_serializing_if = "Option::is_none")]
    pub no_blank_target: Option<RuleFixConfiguration<biome_js_analyze::options::NoBlankTarget>>,
    #[doc = "Enforces that no distracting elements are used."]
    #[serde(skip_serializing_if = "Option::is_none")]
    pub no_distracting_elements:
        Option<RuleFixConfiguration<biome_js_analyze::options::NoDistractingElements>>,
    #[doc = "The scope prop should be used only on \\<th> elements."]
    #[serde(skip_serializing_if = "Option::is_none")]
    pub no_header_scope: Option<RuleFixConfiguration<biome_js_analyze::options::NoHeaderScope>>,
    #[doc = "Enforce that non-interactive ARIA roles are not assigned to interactive HTML elements."]
    #[serde(skip_serializing_if = "Option::is_none")]
    pub no_interactive_element_to_noninteractive_role: Option<
        RuleFixConfiguration<biome_js_analyze::options::NoInteractiveElementToNoninteractiveRole>,
    >,
    #[doc = "Enforce that a label element or component has a text label and an associated input."]
    #[serde(skip_serializing_if = "Option::is_none")]
    pub no_label_without_control:
        Option<RuleConfiguration<biome_js_analyze::options::NoLabelWithoutControl>>,
    #[doc = "Enforce that interactive ARIA roles are not assigned to non-interactive HTML elements."]
    #[serde(skip_serializing_if = "Option::is_none")]
    pub no_noninteractive_element_to_interactive_role: Option<
        RuleFixConfiguration<biome_js_analyze::options::NoNoninteractiveElementToInteractiveRole>,
    >,
    #[doc = "Enforce that tabIndex is not assigned to non-interactive HTML elements."]
    #[serde(skip_serializing_if = "Option::is_none")]
    pub no_noninteractive_tabindex:
        Option<RuleFixConfiguration<biome_js_analyze::options::NoNoninteractiveTabindex>>,
    #[doc = "Prevent the usage of positive integers on tabIndex property"]
    #[serde(skip_serializing_if = "Option::is_none")]
    pub no_positive_tabindex:
        Option<RuleFixConfiguration<biome_js_analyze::options::NoPositiveTabindex>>,
    #[doc = "Enforce img alt prop does not contain the word \"image\", \"picture\", or \"photo\"."]
    #[serde(skip_serializing_if = "Option::is_none")]
    pub no_redundant_alt: Option<RuleConfiguration<biome_js_analyze::options::NoRedundantAlt>>,
    #[doc = "Enforce explicit role property is not the same as implicit/default role property on an element."]
    #[serde(skip_serializing_if = "Option::is_none")]
    pub no_redundant_roles:
        Option<RuleFixConfiguration<biome_js_analyze::options::NoRedundantRoles>>,
    #[doc = "Enforces the usage of the title element for the svg element."]
    #[serde(skip_serializing_if = "Option::is_none")]
    pub no_svg_without_title:
        Option<RuleConfiguration<biome_js_analyze::options::NoSvgWithoutTitle>>,
    #[doc = "Enforce that all elements that require alternative text have meaningful information to relay back to the end user."]
    #[serde(skip_serializing_if = "Option::is_none")]
    pub use_alt_text: Option<RuleConfiguration<biome_js_analyze::options::UseAltText>>,
    #[doc = "Enforce that anchors have content and that the content is accessible to screen readers."]
    #[serde(skip_serializing_if = "Option::is_none")]
    pub use_anchor_content:
        Option<RuleFixConfiguration<biome_js_analyze::options::UseAnchorContent>>,
    #[doc = "Enforce that tabIndex is assigned to non-interactive HTML elements with aria-activedescendant."]
    #[serde(skip_serializing_if = "Option::is_none")]
    pub use_aria_activedescendant_with_tabindex: Option<
        RuleFixConfiguration<biome_js_analyze::options::UseAriaActivedescendantWithTabindex>,
    >,
    #[doc = "Enforce that elements with ARIA roles must have all required ARIA attributes for that role."]
    #[serde(skip_serializing_if = "Option::is_none")]
    pub use_aria_props_for_role:
        Option<RuleConfiguration<biome_js_analyze::options::UseAriaPropsForRole>>,
    #[doc = "Enforces the usage of the attribute type for the element button"]
    #[serde(skip_serializing_if = "Option::is_none")]
    pub use_button_type: Option<RuleConfiguration<biome_js_analyze::options::UseButtonType>>,
    #[doc = "Elements with an interactive role and interaction handlers must be focusable."]
    #[serde(skip_serializing_if = "Option::is_none")]
    pub use_focusable_interactive:
        Option<RuleConfiguration<biome_js_analyze::options::UseFocusableInteractive>>,
    #[doc = "Disallow a missing generic family keyword within font families."]
    #[serde(skip_serializing_if = "Option::is_none")]
    pub use_generic_font_names:
        Option<RuleConfiguration<biome_css_analyze::options::UseGenericFontNames>>,
    #[doc = "Enforce that heading elements (h1, h2, etc.) have content and that the content is accessible to screen readers. Accessible means that it is not hidden using the aria-hidden prop."]
    #[serde(skip_serializing_if = "Option::is_none")]
    pub use_heading_content:
        Option<RuleConfiguration<biome_js_analyze::options::UseHeadingContent>>,
    #[doc = "Enforce that html element has lang attribute."]
    #[serde(skip_serializing_if = "Option::is_none")]
    pub use_html_lang: Option<RuleConfiguration<biome_js_analyze::options::UseHtmlLang>>,
    #[doc = "Enforces the usage of the attribute title for the element iframe."]
    #[serde(skip_serializing_if = "Option::is_none")]
    pub use_iframe_title: Option<RuleConfiguration<biome_js_analyze::options::UseIframeTitle>>,
    #[doc = "Enforce onClick is accompanied by at least one of the following: onKeyUp, onKeyDown, onKeyPress."]
    #[serde(skip_serializing_if = "Option::is_none")]
    pub use_key_with_click_events:
        Option<RuleConfiguration<biome_js_analyze::options::UseKeyWithClickEvents>>,
    #[doc = "Enforce onMouseOver / onMouseOut are accompanied by onFocus / onBlur."]
    #[serde(skip_serializing_if = "Option::is_none")]
    pub use_key_with_mouse_events:
        Option<RuleConfiguration<biome_js_analyze::options::UseKeyWithMouseEvents>>,
    #[doc = "Enforces that audio and video elements must have a track for captions."]
    #[serde(skip_serializing_if = "Option::is_none")]
    pub use_media_caption: Option<RuleConfiguration<biome_js_analyze::options::UseMediaCaption>>,
    #[doc = "It detects the use of role attributes in JSX elements and suggests using semantic elements instead."]
    #[serde(skip_serializing_if = "Option::is_none")]
    pub use_semantic_elements:
        Option<RuleConfiguration<biome_js_analyze::options::UseSemanticElements>>,
    #[doc = "Enforce that all anchors are valid, and they are navigable elements."]
    #[serde(skip_serializing_if = "Option::is_none")]
    pub use_valid_anchor: Option<RuleConfiguration<biome_js_analyze::options::UseValidAnchor>>,
    #[doc = "Ensures that ARIA properties aria-* are all valid."]
    #[serde(skip_serializing_if = "Option::is_none")]
    pub use_valid_aria_props:
        Option<RuleFixConfiguration<biome_js_analyze::options::UseValidAriaProps>>,
    #[doc = "Elements with ARIA roles must use a valid, non-abstract ARIA role."]
    #[serde(skip_serializing_if = "Option::is_none")]
    pub use_valid_aria_role:
        Option<RuleFixConfiguration<biome_js_analyze::options::UseValidAriaRole>>,
    #[doc = "Enforce that ARIA state and property values are valid."]
    #[serde(skip_serializing_if = "Option::is_none")]
    pub use_valid_aria_values:
        Option<RuleConfiguration<biome_js_analyze::options::UseValidAriaValues>>,
    #[doc = "Ensure that the attribute passed to the lang attribute is a correct ISO language and/or country."]
    #[serde(skip_serializing_if = "Option::is_none")]
    pub use_valid_lang: Option<RuleConfiguration<biome_js_analyze::options::UseValidLang>>,
}
impl DeserializableValidator for A11y {
    fn validate(
        &mut self,
        _name: &str,
        range: TextRange,
        diagnostics: &mut Vec<DeserializationDiagnostic>,
    ) -> bool {
        if self.recommended == Some(true) && self.all == Some(true) {
            diagnostics . push (DeserializationDiagnostic :: new (markup ! (< Emphasis > "'recommended'" < / Emphasis > " and " < Emphasis > "'all'" < / Emphasis > " can't be both " < Emphasis > "'true'" < / Emphasis > ". You should choose only one of them.")) . with_range (range) . with_note (markup ! ("Biome will fallback to its defaults for this section."))) ;
            return false;
        }
        true
    }
}
impl A11y {
    const GROUP_NAME: &'static str = "a11y";
    pub(crate) const GROUP_RULES: &'static [&'static str] = &[
        "noAccessKey",
        "noAriaHiddenOnFocusable",
        "noAriaUnsupportedElements",
        "noAutofocus",
        "noBlankTarget",
        "noDistractingElements",
        "noHeaderScope",
        "noInteractiveElementToNoninteractiveRole",
        "noLabelWithoutControl",
        "noNoninteractiveElementToInteractiveRole",
        "noNoninteractiveTabindex",
        "noPositiveTabindex",
        "noRedundantAlt",
        "noRedundantRoles",
        "noSvgWithoutTitle",
        "useAltText",
        "useAnchorContent",
        "useAriaActivedescendantWithTabindex",
        "useAriaPropsForRole",
        "useButtonType",
        "useFocusableInteractive",
        "useGenericFontNames",
        "useHeadingContent",
        "useHtmlLang",
        "useIframeTitle",
        "useKeyWithClickEvents",
        "useKeyWithMouseEvents",
        "useMediaCaption",
        "useSemanticElements",
        "useValidAnchor",
        "useValidAriaProps",
        "useValidAriaRole",
        "useValidAriaValues",
        "useValidLang",
    ];
    const RECOMMENDED_RULES: &'static [&'static str] = &[
        "noAccessKey",
        "noAriaHiddenOnFocusable",
        "noAriaUnsupportedElements",
        "noAutofocus",
        "noBlankTarget",
        "noDistractingElements",
        "noHeaderScope",
        "noInteractiveElementToNoninteractiveRole",
        "noLabelWithoutControl",
        "noNoninteractiveElementToInteractiveRole",
        "noNoninteractiveTabindex",
        "noPositiveTabindex",
        "noRedundantAlt",
        "noRedundantRoles",
        "noSvgWithoutTitle",
        "useAltText",
        "useAnchorContent",
        "useAriaActivedescendantWithTabindex",
        "useAriaPropsForRole",
        "useButtonType",
        "useFocusableInteractive",
        "useGenericFontNames",
        "useHeadingContent",
        "useHtmlLang",
        "useIframeTitle",
        "useKeyWithClickEvents",
        "useKeyWithMouseEvents",
        "useMediaCaption",
        "useSemanticElements",
        "useValidAnchor",
        "useValidAriaProps",
        "useValidAriaRole",
        "useValidAriaValues",
        "useValidLang",
    ];
    const RECOMMENDED_RULES_AS_FILTERS: &'static [RuleFilter<'static>] = &[
        RuleFilter::Rule(Self::GROUP_NAME, Self::GROUP_RULES[0]),
        RuleFilter::Rule(Self::GROUP_NAME, Self::GROUP_RULES[1]),
        RuleFilter::Rule(Self::GROUP_NAME, Self::GROUP_RULES[2]),
        RuleFilter::Rule(Self::GROUP_NAME, Self::GROUP_RULES[3]),
        RuleFilter::Rule(Self::GROUP_NAME, Self::GROUP_RULES[4]),
        RuleFilter::Rule(Self::GROUP_NAME, Self::GROUP_RULES[5]),
        RuleFilter::Rule(Self::GROUP_NAME, Self::GROUP_RULES[6]),
        RuleFilter::Rule(Self::GROUP_NAME, Self::GROUP_RULES[7]),
        RuleFilter::Rule(Self::GROUP_NAME, Self::GROUP_RULES[8]),
        RuleFilter::Rule(Self::GROUP_NAME, Self::GROUP_RULES[9]),
        RuleFilter::Rule(Self::GROUP_NAME, Self::GROUP_RULES[10]),
        RuleFilter::Rule(Self::GROUP_NAME, Self::GROUP_RULES[11]),
        RuleFilter::Rule(Self::GROUP_NAME, Self::GROUP_RULES[12]),
        RuleFilter::Rule(Self::GROUP_NAME, Self::GROUP_RULES[13]),
        RuleFilter::Rule(Self::GROUP_NAME, Self::GROUP_RULES[14]),
        RuleFilter::Rule(Self::GROUP_NAME, Self::GROUP_RULES[15]),
        RuleFilter::Rule(Self::GROUP_NAME, Self::GROUP_RULES[16]),
        RuleFilter::Rule(Self::GROUP_NAME, Self::GROUP_RULES[17]),
        RuleFilter::Rule(Self::GROUP_NAME, Self::GROUP_RULES[18]),
        RuleFilter::Rule(Self::GROUP_NAME, Self::GROUP_RULES[19]),
        RuleFilter::Rule(Self::GROUP_NAME, Self::GROUP_RULES[20]),
        RuleFilter::Rule(Self::GROUP_NAME, Self::GROUP_RULES[21]),
        RuleFilter::Rule(Self::GROUP_NAME, Self::GROUP_RULES[22]),
        RuleFilter::Rule(Self::GROUP_NAME, Self::GROUP_RULES[23]),
        RuleFilter::Rule(Self::GROUP_NAME, Self::GROUP_RULES[24]),
        RuleFilter::Rule(Self::GROUP_NAME, Self::GROUP_RULES[25]),
        RuleFilter::Rule(Self::GROUP_NAME, Self::GROUP_RULES[26]),
        RuleFilter::Rule(Self::GROUP_NAME, Self::GROUP_RULES[27]),
        RuleFilter::Rule(Self::GROUP_NAME, Self::GROUP_RULES[28]),
        RuleFilter::Rule(Self::GROUP_NAME, Self::GROUP_RULES[29]),
        RuleFilter::Rule(Self::GROUP_NAME, Self::GROUP_RULES[30]),
        RuleFilter::Rule(Self::GROUP_NAME, Self::GROUP_RULES[31]),
        RuleFilter::Rule(Self::GROUP_NAME, Self::GROUP_RULES[32]),
        RuleFilter::Rule(Self::GROUP_NAME, Self::GROUP_RULES[33]),
    ];
    const ALL_RULES_AS_FILTERS: &'static [RuleFilter<'static>] = &[
        RuleFilter::Rule(Self::GROUP_NAME, Self::GROUP_RULES[0]),
        RuleFilter::Rule(Self::GROUP_NAME, Self::GROUP_RULES[1]),
        RuleFilter::Rule(Self::GROUP_NAME, Self::GROUP_RULES[2]),
        RuleFilter::Rule(Self::GROUP_NAME, Self::GROUP_RULES[3]),
        RuleFilter::Rule(Self::GROUP_NAME, Self::GROUP_RULES[4]),
        RuleFilter::Rule(Self::GROUP_NAME, Self::GROUP_RULES[5]),
        RuleFilter::Rule(Self::GROUP_NAME, Self::GROUP_RULES[6]),
        RuleFilter::Rule(Self::GROUP_NAME, Self::GROUP_RULES[7]),
        RuleFilter::Rule(Self::GROUP_NAME, Self::GROUP_RULES[8]),
        RuleFilter::Rule(Self::GROUP_NAME, Self::GROUP_RULES[9]),
        RuleFilter::Rule(Self::GROUP_NAME, Self::GROUP_RULES[10]),
        RuleFilter::Rule(Self::GROUP_NAME, Self::GROUP_RULES[11]),
        RuleFilter::Rule(Self::GROUP_NAME, Self::GROUP_RULES[12]),
        RuleFilter::Rule(Self::GROUP_NAME, Self::GROUP_RULES[13]),
        RuleFilter::Rule(Self::GROUP_NAME, Self::GROUP_RULES[14]),
        RuleFilter::Rule(Self::GROUP_NAME, Self::GROUP_RULES[15]),
        RuleFilter::Rule(Self::GROUP_NAME, Self::GROUP_RULES[16]),
        RuleFilter::Rule(Self::GROUP_NAME, Self::GROUP_RULES[17]),
        RuleFilter::Rule(Self::GROUP_NAME, Self::GROUP_RULES[18]),
        RuleFilter::Rule(Self::GROUP_NAME, Self::GROUP_RULES[19]),
        RuleFilter::Rule(Self::GROUP_NAME, Self::GROUP_RULES[20]),
        RuleFilter::Rule(Self::GROUP_NAME, Self::GROUP_RULES[21]),
        RuleFilter::Rule(Self::GROUP_NAME, Self::GROUP_RULES[22]),
        RuleFilter::Rule(Self::GROUP_NAME, Self::GROUP_RULES[23]),
        RuleFilter::Rule(Self::GROUP_NAME, Self::GROUP_RULES[24]),
        RuleFilter::Rule(Self::GROUP_NAME, Self::GROUP_RULES[25]),
        RuleFilter::Rule(Self::GROUP_NAME, Self::GROUP_RULES[26]),
        RuleFilter::Rule(Self::GROUP_NAME, Self::GROUP_RULES[27]),
        RuleFilter::Rule(Self::GROUP_NAME, Self::GROUP_RULES[28]),
        RuleFilter::Rule(Self::GROUP_NAME, Self::GROUP_RULES[29]),
        RuleFilter::Rule(Self::GROUP_NAME, Self::GROUP_RULES[30]),
        RuleFilter::Rule(Self::GROUP_NAME, Self::GROUP_RULES[31]),
        RuleFilter::Rule(Self::GROUP_NAME, Self::GROUP_RULES[32]),
        RuleFilter::Rule(Self::GROUP_NAME, Self::GROUP_RULES[33]),
    ];
    #[doc = r" Retrieves the recommended rules"]
    pub(crate) fn is_recommended_true(&self) -> bool {
        matches!(self.recommended, Some(true))
    }
    pub(crate) fn is_recommended_unset(&self) -> bool {
        self.recommended.is_none()
    }
    pub(crate) fn is_all_true(&self) -> bool {
        matches!(self.all, Some(true))
    }
    pub(crate) fn is_all_unset(&self) -> bool {
        self.all.is_none()
    }
    pub(crate) fn get_enabled_rules(&self) -> FxHashSet<RuleFilter<'static>> {
        let mut index_set = FxHashSet::default();
        if let Some(rule) = self.no_access_key.as_ref() {
            if rule.is_enabled() {
                index_set.insert(RuleFilter::Rule(Self::GROUP_NAME, Self::GROUP_RULES[0]));
            }
        }
        if let Some(rule) = self.no_aria_hidden_on_focusable.as_ref() {
            if rule.is_enabled() {
                index_set.insert(RuleFilter::Rule(Self::GROUP_NAME, Self::GROUP_RULES[1]));
            }
        }
        if let Some(rule) = self.no_aria_unsupported_elements.as_ref() {
            if rule.is_enabled() {
                index_set.insert(RuleFilter::Rule(Self::GROUP_NAME, Self::GROUP_RULES[2]));
            }
        }
        if let Some(rule) = self.no_autofocus.as_ref() {
            if rule.is_enabled() {
                index_set.insert(RuleFilter::Rule(Self::GROUP_NAME, Self::GROUP_RULES[3]));
            }
        }
        if let Some(rule) = self.no_blank_target.as_ref() {
            if rule.is_enabled() {
                index_set.insert(RuleFilter::Rule(Self::GROUP_NAME, Self::GROUP_RULES[4]));
            }
        }
        if let Some(rule) = self.no_distracting_elements.as_ref() {
            if rule.is_enabled() {
                index_set.insert(RuleFilter::Rule(Self::GROUP_NAME, Self::GROUP_RULES[5]));
            }
        }
        if let Some(rule) = self.no_header_scope.as_ref() {
            if rule.is_enabled() {
                index_set.insert(RuleFilter::Rule(Self::GROUP_NAME, Self::GROUP_RULES[6]));
            }
        }
        if let Some(rule) = self.no_interactive_element_to_noninteractive_role.as_ref() {
            if rule.is_enabled() {
                index_set.insert(RuleFilter::Rule(Self::GROUP_NAME, Self::GROUP_RULES[7]));
            }
        }
        if let Some(rule) = self.no_label_without_control.as_ref() {
            if rule.is_enabled() {
                index_set.insert(RuleFilter::Rule(Self::GROUP_NAME, Self::GROUP_RULES[8]));
            }
        }
        if let Some(rule) = self.no_noninteractive_element_to_interactive_role.as_ref() {
            if rule.is_enabled() {
                index_set.insert(RuleFilter::Rule(Self::GROUP_NAME, Self::GROUP_RULES[9]));
            }
        }
        if let Some(rule) = self.no_noninteractive_tabindex.as_ref() {
            if rule.is_enabled() {
                index_set.insert(RuleFilter::Rule(Self::GROUP_NAME, Self::GROUP_RULES[10]));
            }
        }
        if let Some(rule) = self.no_positive_tabindex.as_ref() {
            if rule.is_enabled() {
                index_set.insert(RuleFilter::Rule(Self::GROUP_NAME, Self::GROUP_RULES[11]));
            }
        }
        if let Some(rule) = self.no_redundant_alt.as_ref() {
            if rule.is_enabled() {
                index_set.insert(RuleFilter::Rule(Self::GROUP_NAME, Self::GROUP_RULES[12]));
            }
        }
        if let Some(rule) = self.no_redundant_roles.as_ref() {
            if rule.is_enabled() {
                index_set.insert(RuleFilter::Rule(Self::GROUP_NAME, Self::GROUP_RULES[13]));
            }
        }
        if let Some(rule) = self.no_svg_without_title.as_ref() {
            if rule.is_enabled() {
                index_set.insert(RuleFilter::Rule(Self::GROUP_NAME, Self::GROUP_RULES[14]));
            }
        }
        if let Some(rule) = self.use_alt_text.as_ref() {
            if rule.is_enabled() {
                index_set.insert(RuleFilter::Rule(Self::GROUP_NAME, Self::GROUP_RULES[15]));
            }
        }
        if let Some(rule) = self.use_anchor_content.as_ref() {
            if rule.is_enabled() {
                index_set.insert(RuleFilter::Rule(Self::GROUP_NAME, Self::GROUP_RULES[16]));
            }
        }
        if let Some(rule) = self.use_aria_activedescendant_with_tabindex.as_ref() {
            if rule.is_enabled() {
                index_set.insert(RuleFilter::Rule(Self::GROUP_NAME, Self::GROUP_RULES[17]));
            }
        }
        if let Some(rule) = self.use_aria_props_for_role.as_ref() {
            if rule.is_enabled() {
                index_set.insert(RuleFilter::Rule(Self::GROUP_NAME, Self::GROUP_RULES[18]));
            }
        }
        if let Some(rule) = self.use_button_type.as_ref() {
            if rule.is_enabled() {
                index_set.insert(RuleFilter::Rule(Self::GROUP_NAME, Self::GROUP_RULES[19]));
            }
        }
        if let Some(rule) = self.use_focusable_interactive.as_ref() {
            if rule.is_enabled() {
                index_set.insert(RuleFilter::Rule(Self::GROUP_NAME, Self::GROUP_RULES[20]));
            }
        }
        if let Some(rule) = self.use_generic_font_names.as_ref() {
            if rule.is_enabled() {
                index_set.insert(RuleFilter::Rule(Self::GROUP_NAME, Self::GROUP_RULES[21]));
            }
        }
        if let Some(rule) = self.use_heading_content.as_ref() {
            if rule.is_enabled() {
                index_set.insert(RuleFilter::Rule(Self::GROUP_NAME, Self::GROUP_RULES[22]));
            }
        }
        if let Some(rule) = self.use_html_lang.as_ref() {
            if rule.is_enabled() {
                index_set.insert(RuleFilter::Rule(Self::GROUP_NAME, Self::GROUP_RULES[23]));
            }
        }
        if let Some(rule) = self.use_iframe_title.as_ref() {
            if rule.is_enabled() {
                index_set.insert(RuleFilter::Rule(Self::GROUP_NAME, Self::GROUP_RULES[24]));
            }
        }
        if let Some(rule) = self.use_key_with_click_events.as_ref() {
            if rule.is_enabled() {
                index_set.insert(RuleFilter::Rule(Self::GROUP_NAME, Self::GROUP_RULES[25]));
            }
        }
        if let Some(rule) = self.use_key_with_mouse_events.as_ref() {
            if rule.is_enabled() {
                index_set.insert(RuleFilter::Rule(Self::GROUP_NAME, Self::GROUP_RULES[26]));
            }
        }
        if let Some(rule) = self.use_media_caption.as_ref() {
            if rule.is_enabled() {
                index_set.insert(RuleFilter::Rule(Self::GROUP_NAME, Self::GROUP_RULES[27]));
            }
        }
        if let Some(rule) = self.use_semantic_elements.as_ref() {
            if rule.is_enabled() {
                index_set.insert(RuleFilter::Rule(Self::GROUP_NAME, Self::GROUP_RULES[28]));
            }
        }
        if let Some(rule) = self.use_valid_anchor.as_ref() {
            if rule.is_enabled() {
                index_set.insert(RuleFilter::Rule(Self::GROUP_NAME, Self::GROUP_RULES[29]));
            }
        }
        if let Some(rule) = self.use_valid_aria_props.as_ref() {
            if rule.is_enabled() {
                index_set.insert(RuleFilter::Rule(Self::GROUP_NAME, Self::GROUP_RULES[30]));
            }
        }
        if let Some(rule) = self.use_valid_aria_role.as_ref() {
            if rule.is_enabled() {
                index_set.insert(RuleFilter::Rule(Self::GROUP_NAME, Self::GROUP_RULES[31]));
            }
        }
        if let Some(rule) = self.use_valid_aria_values.as_ref() {
            if rule.is_enabled() {
                index_set.insert(RuleFilter::Rule(Self::GROUP_NAME, Self::GROUP_RULES[32]));
            }
        }
        if let Some(rule) = self.use_valid_lang.as_ref() {
            if rule.is_enabled() {
                index_set.insert(RuleFilter::Rule(Self::GROUP_NAME, Self::GROUP_RULES[33]));
            }
        }
        index_set
    }
    pub(crate) fn get_disabled_rules(&self) -> FxHashSet<RuleFilter<'static>> {
        let mut index_set = FxHashSet::default();
        if let Some(rule) = self.no_access_key.as_ref() {
            if rule.is_disabled() {
                index_set.insert(RuleFilter::Rule(Self::GROUP_NAME, Self::GROUP_RULES[0]));
            }
        }
        if let Some(rule) = self.no_aria_hidden_on_focusable.as_ref() {
            if rule.is_disabled() {
                index_set.insert(RuleFilter::Rule(Self::GROUP_NAME, Self::GROUP_RULES[1]));
            }
        }
        if let Some(rule) = self.no_aria_unsupported_elements.as_ref() {
            if rule.is_disabled() {
                index_set.insert(RuleFilter::Rule(Self::GROUP_NAME, Self::GROUP_RULES[2]));
            }
        }
        if let Some(rule) = self.no_autofocus.as_ref() {
            if rule.is_disabled() {
                index_set.insert(RuleFilter::Rule(Self::GROUP_NAME, Self::GROUP_RULES[3]));
            }
        }
        if let Some(rule) = self.no_blank_target.as_ref() {
            if rule.is_disabled() {
                index_set.insert(RuleFilter::Rule(Self::GROUP_NAME, Self::GROUP_RULES[4]));
            }
        }
        if let Some(rule) = self.no_distracting_elements.as_ref() {
            if rule.is_disabled() {
                index_set.insert(RuleFilter::Rule(Self::GROUP_NAME, Self::GROUP_RULES[5]));
            }
        }
        if let Some(rule) = self.no_header_scope.as_ref() {
            if rule.is_disabled() {
                index_set.insert(RuleFilter::Rule(Self::GROUP_NAME, Self::GROUP_RULES[6]));
            }
        }
        if let Some(rule) = self.no_interactive_element_to_noninteractive_role.as_ref() {
            if rule.is_disabled() {
                index_set.insert(RuleFilter::Rule(Self::GROUP_NAME, Self::GROUP_RULES[7]));
            }
        }
        if let Some(rule) = self.no_label_without_control.as_ref() {
            if rule.is_disabled() {
                index_set.insert(RuleFilter::Rule(Self::GROUP_NAME, Self::GROUP_RULES[8]));
            }
        }
        if let Some(rule) = self.no_noninteractive_element_to_interactive_role.as_ref() {
            if rule.is_disabled() {
                index_set.insert(RuleFilter::Rule(Self::GROUP_NAME, Self::GROUP_RULES[9]));
            }
        }
        if let Some(rule) = self.no_noninteractive_tabindex.as_ref() {
            if rule.is_disabled() {
                index_set.insert(RuleFilter::Rule(Self::GROUP_NAME, Self::GROUP_RULES[10]));
            }
        }
        if let Some(rule) = self.no_positive_tabindex.as_ref() {
            if rule.is_disabled() {
                index_set.insert(RuleFilter::Rule(Self::GROUP_NAME, Self::GROUP_RULES[11]));
            }
        }
        if let Some(rule) = self.no_redundant_alt.as_ref() {
            if rule.is_disabled() {
                index_set.insert(RuleFilter::Rule(Self::GROUP_NAME, Self::GROUP_RULES[12]));
            }
        }
        if let Some(rule) = self.no_redundant_roles.as_ref() {
            if rule.is_disabled() {
                index_set.insert(RuleFilter::Rule(Self::GROUP_NAME, Self::GROUP_RULES[13]));
            }
        }
        if let Some(rule) = self.no_svg_without_title.as_ref() {
            if rule.is_disabled() {
                index_set.insert(RuleFilter::Rule(Self::GROUP_NAME, Self::GROUP_RULES[14]));
            }
        }
        if let Some(rule) = self.use_alt_text.as_ref() {
            if rule.is_disabled() {
                index_set.insert(RuleFilter::Rule(Self::GROUP_NAME, Self::GROUP_RULES[15]));
            }
        }
        if let Some(rule) = self.use_anchor_content.as_ref() {
            if rule.is_disabled() {
                index_set.insert(RuleFilter::Rule(Self::GROUP_NAME, Self::GROUP_RULES[16]));
            }
        }
        if let Some(rule) = self.use_aria_activedescendant_with_tabindex.as_ref() {
            if rule.is_disabled() {
                index_set.insert(RuleFilter::Rule(Self::GROUP_NAME, Self::GROUP_RULES[17]));
            }
        }
        if let Some(rule) = self.use_aria_props_for_role.as_ref() {
            if rule.is_disabled() {
                index_set.insert(RuleFilter::Rule(Self::GROUP_NAME, Self::GROUP_RULES[18]));
            }
        }
        if let Some(rule) = self.use_button_type.as_ref() {
            if rule.is_disabled() {
                index_set.insert(RuleFilter::Rule(Self::GROUP_NAME, Self::GROUP_RULES[19]));
            }
        }
        if let Some(rule) = self.use_focusable_interactive.as_ref() {
            if rule.is_disabled() {
                index_set.insert(RuleFilter::Rule(Self::GROUP_NAME, Self::GROUP_RULES[20]));
            }
        }
        if let Some(rule) = self.use_generic_font_names.as_ref() {
            if rule.is_disabled() {
                index_set.insert(RuleFilter::Rule(Self::GROUP_NAME, Self::GROUP_RULES[21]));
            }
        }
        if let Some(rule) = self.use_heading_content.as_ref() {
            if rule.is_disabled() {
                index_set.insert(RuleFilter::Rule(Self::GROUP_NAME, Self::GROUP_RULES[22]));
            }
        }
        if let Some(rule) = self.use_html_lang.as_ref() {
            if rule.is_disabled() {
                index_set.insert(RuleFilter::Rule(Self::GROUP_NAME, Self::GROUP_RULES[23]));
            }
        }
        if let Some(rule) = self.use_iframe_title.as_ref() {
            if rule.is_disabled() {
                index_set.insert(RuleFilter::Rule(Self::GROUP_NAME, Self::GROUP_RULES[24]));
            }
        }
        if let Some(rule) = self.use_key_with_click_events.as_ref() {
            if rule.is_disabled() {
                index_set.insert(RuleFilter::Rule(Self::GROUP_NAME, Self::GROUP_RULES[25]));
            }
        }
        if let Some(rule) = self.use_key_with_mouse_events.as_ref() {
            if rule.is_disabled() {
                index_set.insert(RuleFilter::Rule(Self::GROUP_NAME, Self::GROUP_RULES[26]));
            }
        }
        if let Some(rule) = self.use_media_caption.as_ref() {
            if rule.is_disabled() {
                index_set.insert(RuleFilter::Rule(Self::GROUP_NAME, Self::GROUP_RULES[27]));
            }
        }
        if let Some(rule) = self.use_semantic_elements.as_ref() {
            if rule.is_disabled() {
                index_set.insert(RuleFilter::Rule(Self::GROUP_NAME, Self::GROUP_RULES[28]));
            }
        }
        if let Some(rule) = self.use_valid_anchor.as_ref() {
            if rule.is_disabled() {
                index_set.insert(RuleFilter::Rule(Self::GROUP_NAME, Self::GROUP_RULES[29]));
            }
        }
        if let Some(rule) = self.use_valid_aria_props.as_ref() {
            if rule.is_disabled() {
                index_set.insert(RuleFilter::Rule(Self::GROUP_NAME, Self::GROUP_RULES[30]));
            }
        }
        if let Some(rule) = self.use_valid_aria_role.as_ref() {
            if rule.is_disabled() {
                index_set.insert(RuleFilter::Rule(Self::GROUP_NAME, Self::GROUP_RULES[31]));
            }
        }
        if let Some(rule) = self.use_valid_aria_values.as_ref() {
            if rule.is_disabled() {
                index_set.insert(RuleFilter::Rule(Self::GROUP_NAME, Self::GROUP_RULES[32]));
            }
        }
        if let Some(rule) = self.use_valid_lang.as_ref() {
            if rule.is_disabled() {
                index_set.insert(RuleFilter::Rule(Self::GROUP_NAME, Self::GROUP_RULES[33]));
            }
        }
        index_set
    }
    #[doc = r" Checks if, given a rule name, matches one of the rules contained in this category"]
    pub(crate) fn has_rule(rule_name: &str) -> Option<&'static str> {
        Some(Self::GROUP_RULES[Self::GROUP_RULES.binary_search(&rule_name).ok()?])
    }
    #[doc = r" Checks if, given a rule name, it is marked as recommended"]
    pub(crate) fn is_recommended_rule(rule_name: &str) -> bool {
        Self::RECOMMENDED_RULES.contains(&rule_name)
    }
    pub(crate) fn recommended_rules_as_filters() -> &'static [RuleFilter<'static>] {
        Self::RECOMMENDED_RULES_AS_FILTERS
    }
    pub(crate) fn all_rules_as_filters() -> &'static [RuleFilter<'static>] {
        Self::ALL_RULES_AS_FILTERS
    }
    #[doc = r" Select preset rules"]
    pub(crate) fn collect_preset_rules(
        &self,
        parent_is_all: bool,
        parent_is_recommended: bool,
        enabled_rules: &mut FxHashSet<RuleFilter<'static>>,
    ) {
        if self.is_all_true() || self.is_all_unset() && parent_is_all {
            enabled_rules.extend(Self::all_rules_as_filters());
        } else if self.is_recommended_true()
            || self.is_recommended_unset() && self.is_all_unset() && parent_is_recommended
        {
            enabled_rules.extend(Self::recommended_rules_as_filters());
        }
    }
    pub(crate) fn get_rule_configuration(
        &self,
        rule_name: &str,
    ) -> Option<(RulePlainConfiguration, Option<RuleOptions>)> {
        match rule_name {
            "noAccessKey" => self
                .no_access_key
                .as_ref()
                .map(|conf| (conf.level(), conf.get_options())),
            "noAriaHiddenOnFocusable" => self
                .no_aria_hidden_on_focusable
                .as_ref()
                .map(|conf| (conf.level(), conf.get_options())),
            "noAriaUnsupportedElements" => self
                .no_aria_unsupported_elements
                .as_ref()
                .map(|conf| (conf.level(), conf.get_options())),
            "noAutofocus" => self
                .no_autofocus
                .as_ref()
                .map(|conf| (conf.level(), conf.get_options())),
            "noBlankTarget" => self
                .no_blank_target
                .as_ref()
                .map(|conf| (conf.level(), conf.get_options())),
            "noDistractingElements" => self
                .no_distracting_elements
                .as_ref()
                .map(|conf| (conf.level(), conf.get_options())),
            "noHeaderScope" => self
                .no_header_scope
                .as_ref()
                .map(|conf| (conf.level(), conf.get_options())),
            "noInteractiveElementToNoninteractiveRole" => self
                .no_interactive_element_to_noninteractive_role
                .as_ref()
                .map(|conf| (conf.level(), conf.get_options())),
            "noLabelWithoutControl" => self
                .no_label_without_control
                .as_ref()
                .map(|conf| (conf.level(), conf.get_options())),
            "noNoninteractiveElementToInteractiveRole" => self
                .no_noninteractive_element_to_interactive_role
                .as_ref()
                .map(|conf| (conf.level(), conf.get_options())),
            "noNoninteractiveTabindex" => self
                .no_noninteractive_tabindex
                .as_ref()
                .map(|conf| (conf.level(), conf.get_options())),
            "noPositiveTabindex" => self
                .no_positive_tabindex
                .as_ref()
                .map(|conf| (conf.level(), conf.get_options())),
            "noRedundantAlt" => self
                .no_redundant_alt
                .as_ref()
                .map(|conf| (conf.level(), conf.get_options())),
            "noRedundantRoles" => self
                .no_redundant_roles
                .as_ref()
                .map(|conf| (conf.level(), conf.get_options())),
            "noSvgWithoutTitle" => self
                .no_svg_without_title
                .as_ref()
                .map(|conf| (conf.level(), conf.get_options())),
            "useAltText" => self
                .use_alt_text
                .as_ref()
                .map(|conf| (conf.level(), conf.get_options())),
            "useAnchorContent" => self
                .use_anchor_content
                .as_ref()
                .map(|conf| (conf.level(), conf.get_options())),
            "useAriaActivedescendantWithTabindex" => self
                .use_aria_activedescendant_with_tabindex
                .as_ref()
                .map(|conf| (conf.level(), conf.get_options())),
            "useAriaPropsForRole" => self
                .use_aria_props_for_role
                .as_ref()
                .map(|conf| (conf.level(), conf.get_options())),
            "useButtonType" => self
                .use_button_type
                .as_ref()
                .map(|conf| (conf.level(), conf.get_options())),
            "useFocusableInteractive" => self
                .use_focusable_interactive
                .as_ref()
                .map(|conf| (conf.level(), conf.get_options())),
            "useGenericFontNames" => self
                .use_generic_font_names
                .as_ref()
                .map(|conf| (conf.level(), conf.get_options())),
            "useHeadingContent" => self
                .use_heading_content
                .as_ref()
                .map(|conf| (conf.level(), conf.get_options())),
            "useHtmlLang" => self
                .use_html_lang
                .as_ref()
                .map(|conf| (conf.level(), conf.get_options())),
            "useIframeTitle" => self
                .use_iframe_title
                .as_ref()
                .map(|conf| (conf.level(), conf.get_options())),
            "useKeyWithClickEvents" => self
                .use_key_with_click_events
                .as_ref()
                .map(|conf| (conf.level(), conf.get_options())),
            "useKeyWithMouseEvents" => self
                .use_key_with_mouse_events
                .as_ref()
                .map(|conf| (conf.level(), conf.get_options())),
            "useMediaCaption" => self
                .use_media_caption
                .as_ref()
                .map(|conf| (conf.level(), conf.get_options())),
            "useSemanticElements" => self
                .use_semantic_elements
                .as_ref()
                .map(|conf| (conf.level(), conf.get_options())),
            "useValidAnchor" => self
                .use_valid_anchor
                .as_ref()
                .map(|conf| (conf.level(), conf.get_options())),
            "useValidAriaProps" => self
                .use_valid_aria_props
                .as_ref()
                .map(|conf| (conf.level(), conf.get_options())),
            "useValidAriaRole" => self
                .use_valid_aria_role
                .as_ref()
                .map(|conf| (conf.level(), conf.get_options())),
            "useValidAriaValues" => self
                .use_valid_aria_values
                .as_ref()
                .map(|conf| (conf.level(), conf.get_options())),
            "useValidLang" => self
                .use_valid_lang
                .as_ref()
                .map(|conf| (conf.level(), conf.get_options())),
            _ => None,
        }
    }
}
#[derive(Clone, Debug, Default, Deserialize, Deserializable, Eq, Merge, PartialEq, Serialize)]
#[deserializable(with_validator)]
#[cfg_attr(feature = "schema", derive(JsonSchema))]
#[serde(rename_all = "camelCase", default, deny_unknown_fields)]
#[doc = r" A list of rules that belong to this group"]
pub struct Complexity {
    #[doc = r" It enables the recommended rules for this group"]
    #[serde(skip_serializing_if = "Option::is_none")]
    pub recommended: Option<bool>,
    #[doc = r" It enables ALL rules for this group."]
    #[serde(skip_serializing_if = "Option::is_none")]
    pub all: Option<bool>,
    #[doc = "Disallow primitive type aliases and misleading types."]
    #[serde(skip_serializing_if = "Option::is_none")]
    pub no_banned_types: Option<RuleFixConfiguration<biome_js_analyze::options::NoBannedTypes>>,
    #[doc = "Disallow empty type parameters in type aliases and interfaces."]
    #[serde(skip_serializing_if = "Option::is_none")]
    pub no_empty_type_parameters:
        Option<RuleConfiguration<biome_js_analyze::options::NoEmptyTypeParameters>>,
    #[doc = "Disallow functions that exceed a given Cognitive Complexity score."]
    #[serde(skip_serializing_if = "Option::is_none")]
    pub no_excessive_cognitive_complexity:
        Option<RuleConfiguration<biome_js_analyze::options::NoExcessiveCognitiveComplexity>>,
    #[doc = "This rule enforces a maximum depth to nested describe() in test files."]
    #[serde(skip_serializing_if = "Option::is_none")]
    pub no_excessive_nested_test_suites:
        Option<RuleConfiguration<biome_js_analyze::options::NoExcessiveNestedTestSuites>>,
    #[doc = "Disallow unnecessary boolean casts"]
    #[serde(skip_serializing_if = "Option::is_none")]
    pub no_extra_boolean_cast:
        Option<RuleFixConfiguration<biome_js_analyze::options::NoExtraBooleanCast>>,
    #[doc = "Prefer for...of statement instead of Array.forEach."]
    #[serde(skip_serializing_if = "Option::is_none")]
    pub no_for_each: Option<RuleConfiguration<biome_js_analyze::options::NoForEach>>,
    #[doc = "Disallow unclear usage of consecutive space characters in regular expression literals"]
    #[serde(skip_serializing_if = "Option::is_none")]
    pub no_multiple_spaces_in_regular_expression_literals: Option<
        RuleFixConfiguration<
            biome_js_analyze::options::NoMultipleSpacesInRegularExpressionLiterals,
        >,
    >,
    #[doc = "This rule reports when a class has no non-static members, such as for a class used exclusively as a static namespace."]
    #[serde(skip_serializing_if = "Option::is_none")]
    pub no_static_only_class:
        Option<RuleConfiguration<biome_js_analyze::options::NoStaticOnlyClass>>,
    #[doc = "Disallow this and super in static contexts."]
    #[serde(skip_serializing_if = "Option::is_none")]
    pub no_this_in_static: Option<RuleFixConfiguration<biome_js_analyze::options::NoThisInStatic>>,
    #[doc = "Disallow unnecessary catch clauses."]
    #[serde(skip_serializing_if = "Option::is_none")]
    pub no_useless_catch: Option<RuleFixConfiguration<biome_js_analyze::options::NoUselessCatch>>,
    #[doc = "Disallow unnecessary constructors."]
    #[serde(skip_serializing_if = "Option::is_none")]
    pub no_useless_constructor:
        Option<RuleFixConfiguration<biome_js_analyze::options::NoUselessConstructor>>,
    #[doc = "Disallow empty exports that don't change anything in a module file."]
    #[serde(skip_serializing_if = "Option::is_none")]
    pub no_useless_empty_export:
        Option<RuleFixConfiguration<biome_js_analyze::options::NoUselessEmptyExport>>,
    #[doc = "Disallow unnecessary fragments"]
    #[serde(skip_serializing_if = "Option::is_none")]
    pub no_useless_fragments:
        Option<RuleFixConfiguration<biome_js_analyze::options::NoUselessFragments>>,
    #[doc = "Disallow unnecessary labels."]
    #[serde(skip_serializing_if = "Option::is_none")]
    pub no_useless_label: Option<RuleFixConfiguration<biome_js_analyze::options::NoUselessLabel>>,
    #[doc = "Disallow unnecessary nested block statements."]
    #[serde(skip_serializing_if = "Option::is_none")]
    pub no_useless_lone_block_statements:
        Option<RuleFixConfiguration<biome_js_analyze::options::NoUselessLoneBlockStatements>>,
    #[doc = "Disallow renaming import, export, and destructured assignments to the same name."]
    #[serde(skip_serializing_if = "Option::is_none")]
    pub no_useless_rename: Option<RuleFixConfiguration<biome_js_analyze::options::NoUselessRename>>,
    #[doc = "Disallow unnecessary concatenation of string or template literals."]
    #[serde(skip_serializing_if = "Option::is_none")]
    pub no_useless_string_concat:
        Option<RuleFixConfiguration<biome_js_analyze::options::NoUselessStringConcat>>,
    #[doc = "Disallow useless case in switch statements."]
    #[serde(skip_serializing_if = "Option::is_none")]
    pub no_useless_switch_case:
        Option<RuleFixConfiguration<biome_js_analyze::options::NoUselessSwitchCase>>,
    #[doc = "Disallow ternary operators when simpler alternatives exist."]
    #[serde(skip_serializing_if = "Option::is_none")]
    pub no_useless_ternary:
        Option<RuleFixConfiguration<biome_js_analyze::options::NoUselessTernary>>,
    #[doc = "Disallow useless this aliasing."]
    #[serde(skip_serializing_if = "Option::is_none")]
    pub no_useless_this_alias:
        Option<RuleFixConfiguration<biome_js_analyze::options::NoUselessThisAlias>>,
    #[doc = "Disallow using any or unknown as type constraint."]
    #[serde(skip_serializing_if = "Option::is_none")]
    pub no_useless_type_constraint:
        Option<RuleFixConfiguration<biome_js_analyze::options::NoUselessTypeConstraint>>,
    #[doc = "Disallow initializing variables to undefined."]
    #[serde(skip_serializing_if = "Option::is_none")]
    pub no_useless_undefined_initialization:
        Option<RuleFixConfiguration<biome_js_analyze::options::NoUselessUndefinedInitialization>>,
    #[doc = "Disallow the use of void operators, which is not a familiar operator."]
    #[serde(skip_serializing_if = "Option::is_none")]
    pub no_void: Option<RuleConfiguration<biome_js_analyze::options::NoVoid>>,
    #[doc = "Disallow with statements in non-strict contexts."]
    #[serde(skip_serializing_if = "Option::is_none")]
    pub no_with: Option<RuleConfiguration<biome_js_analyze::options::NoWith>>,
    #[doc = "Use arrow functions over function expressions."]
    #[serde(skip_serializing_if = "Option::is_none")]
    pub use_arrow_function:
        Option<RuleFixConfiguration<biome_js_analyze::options::UseArrowFunction>>,
    #[doc = "Use Date.now() to get the number of milliseconds since the Unix Epoch."]
    #[serde(skip_serializing_if = "Option::is_none")]
    pub use_date_now: Option<RuleFixConfiguration<biome_js_analyze::options::UseDateNow>>,
    #[doc = "Promotes the use of .flatMap() when map().flat() are used together."]
    #[serde(skip_serializing_if = "Option::is_none")]
    pub use_flat_map: Option<RuleFixConfiguration<biome_js_analyze::options::UseFlatMap>>,
    #[doc = "Enforce the usage of a literal access to properties over computed property access."]
    #[serde(skip_serializing_if = "Option::is_none")]
    pub use_literal_keys: Option<RuleFixConfiguration<biome_js_analyze::options::UseLiteralKeys>>,
    #[doc = "Enforce using concise optional chain instead of chained logical expressions."]
    #[serde(skip_serializing_if = "Option::is_none")]
    pub use_optional_chain:
        Option<RuleFixConfiguration<biome_js_analyze::options::UseOptionalChain>>,
    #[doc = "Enforce the use of the regular expression literals instead of the RegExp constructor if possible."]
    #[serde(skip_serializing_if = "Option::is_none")]
    pub use_regex_literals:
        Option<RuleFixConfiguration<biome_js_analyze::options::UseRegexLiterals>>,
    #[doc = "Disallow number literal object member names which are not base10 or uses underscore as separator"]
    #[serde(skip_serializing_if = "Option::is_none")]
    pub use_simple_number_keys:
        Option<RuleFixConfiguration<biome_js_analyze::options::UseSimpleNumberKeys>>,
    #[doc = "Discard redundant terms from logical expressions."]
    #[serde(skip_serializing_if = "Option::is_none")]
    pub use_simplified_logic_expression:
        Option<RuleFixConfiguration<biome_js_analyze::options::UseSimplifiedLogicExpression>>,
}
impl DeserializableValidator for Complexity {
    fn validate(
        &mut self,
        _name: &str,
        range: TextRange,
        diagnostics: &mut Vec<DeserializationDiagnostic>,
    ) -> bool {
        if self.recommended == Some(true) && self.all == Some(true) {
            diagnostics . push (DeserializationDiagnostic :: new (markup ! (< Emphasis > "'recommended'" < / Emphasis > " and " < Emphasis > "'all'" < / Emphasis > " can't be both " < Emphasis > "'true'" < / Emphasis > ". You should choose only one of them.")) . with_range (range) . with_note (markup ! ("Biome will fallback to its defaults for this section."))) ;
            return false;
        }
        true
    }
}
impl Complexity {
    const GROUP_NAME: &'static str = "complexity";
    pub(crate) const GROUP_RULES: &'static [&'static str] = &[
        "noBannedTypes",
        "noEmptyTypeParameters",
        "noExcessiveCognitiveComplexity",
        "noExcessiveNestedTestSuites",
        "noExtraBooleanCast",
        "noForEach",
        "noMultipleSpacesInRegularExpressionLiterals",
        "noStaticOnlyClass",
        "noThisInStatic",
        "noUselessCatch",
        "noUselessConstructor",
        "noUselessEmptyExport",
        "noUselessFragments",
        "noUselessLabel",
        "noUselessLoneBlockStatements",
        "noUselessRename",
        "noUselessStringConcat",
        "noUselessSwitchCase",
        "noUselessTernary",
        "noUselessThisAlias",
        "noUselessTypeConstraint",
        "noUselessUndefinedInitialization",
        "noVoid",
        "noWith",
        "useArrowFunction",
        "useDateNow",
        "useFlatMap",
        "useLiteralKeys",
        "useOptionalChain",
        "useRegexLiterals",
        "useSimpleNumberKeys",
        "useSimplifiedLogicExpression",
    ];
    const RECOMMENDED_RULES: &'static [&'static str] = &[
        "noBannedTypes",
        "noEmptyTypeParameters",
        "noExcessiveNestedTestSuites",
        "noExtraBooleanCast",
        "noForEach",
        "noMultipleSpacesInRegularExpressionLiterals",
        "noStaticOnlyClass",
        "noThisInStatic",
        "noUselessCatch",
        "noUselessConstructor",
        "noUselessEmptyExport",
        "noUselessFragments",
        "noUselessLabel",
        "noUselessLoneBlockStatements",
        "noUselessRename",
        "noUselessSwitchCase",
        "noUselessTernary",
        "noUselessThisAlias",
        "noUselessTypeConstraint",
        "noWith",
        "useArrowFunction",
        "useFlatMap",
        "useLiteralKeys",
        "useOptionalChain",
        "useRegexLiterals",
        "useSimpleNumberKeys",
    ];
    const RECOMMENDED_RULES_AS_FILTERS: &'static [RuleFilter<'static>] = &[
        RuleFilter::Rule(Self::GROUP_NAME, Self::GROUP_RULES[0]),
        RuleFilter::Rule(Self::GROUP_NAME, Self::GROUP_RULES[1]),
        RuleFilter::Rule(Self::GROUP_NAME, Self::GROUP_RULES[3]),
        RuleFilter::Rule(Self::GROUP_NAME, Self::GROUP_RULES[4]),
        RuleFilter::Rule(Self::GROUP_NAME, Self::GROUP_RULES[5]),
        RuleFilter::Rule(Self::GROUP_NAME, Self::GROUP_RULES[6]),
        RuleFilter::Rule(Self::GROUP_NAME, Self::GROUP_RULES[7]),
        RuleFilter::Rule(Self::GROUP_NAME, Self::GROUP_RULES[8]),
        RuleFilter::Rule(Self::GROUP_NAME, Self::GROUP_RULES[9]),
        RuleFilter::Rule(Self::GROUP_NAME, Self::GROUP_RULES[10]),
        RuleFilter::Rule(Self::GROUP_NAME, Self::GROUP_RULES[11]),
        RuleFilter::Rule(Self::GROUP_NAME, Self::GROUP_RULES[12]),
        RuleFilter::Rule(Self::GROUP_NAME, Self::GROUP_RULES[13]),
        RuleFilter::Rule(Self::GROUP_NAME, Self::GROUP_RULES[14]),
        RuleFilter::Rule(Self::GROUP_NAME, Self::GROUP_RULES[15]),
        RuleFilter::Rule(Self::GROUP_NAME, Self::GROUP_RULES[17]),
        RuleFilter::Rule(Self::GROUP_NAME, Self::GROUP_RULES[18]),
        RuleFilter::Rule(Self::GROUP_NAME, Self::GROUP_RULES[19]),
        RuleFilter::Rule(Self::GROUP_NAME, Self::GROUP_RULES[20]),
        RuleFilter::Rule(Self::GROUP_NAME, Self::GROUP_RULES[23]),
        RuleFilter::Rule(Self::GROUP_NAME, Self::GROUP_RULES[24]),
        RuleFilter::Rule(Self::GROUP_NAME, Self::GROUP_RULES[26]),
        RuleFilter::Rule(Self::GROUP_NAME, Self::GROUP_RULES[27]),
        RuleFilter::Rule(Self::GROUP_NAME, Self::GROUP_RULES[28]),
        RuleFilter::Rule(Self::GROUP_NAME, Self::GROUP_RULES[29]),
        RuleFilter::Rule(Self::GROUP_NAME, Self::GROUP_RULES[30]),
    ];
    const ALL_RULES_AS_FILTERS: &'static [RuleFilter<'static>] = &[
        RuleFilter::Rule(Self::GROUP_NAME, Self::GROUP_RULES[0]),
        RuleFilter::Rule(Self::GROUP_NAME, Self::GROUP_RULES[1]),
        RuleFilter::Rule(Self::GROUP_NAME, Self::GROUP_RULES[2]),
        RuleFilter::Rule(Self::GROUP_NAME, Self::GROUP_RULES[3]),
        RuleFilter::Rule(Self::GROUP_NAME, Self::GROUP_RULES[4]),
        RuleFilter::Rule(Self::GROUP_NAME, Self::GROUP_RULES[5]),
        RuleFilter::Rule(Self::GROUP_NAME, Self::GROUP_RULES[6]),
        RuleFilter::Rule(Self::GROUP_NAME, Self::GROUP_RULES[7]),
        RuleFilter::Rule(Self::GROUP_NAME, Self::GROUP_RULES[8]),
        RuleFilter::Rule(Self::GROUP_NAME, Self::GROUP_RULES[9]),
        RuleFilter::Rule(Self::GROUP_NAME, Self::GROUP_RULES[10]),
        RuleFilter::Rule(Self::GROUP_NAME, Self::GROUP_RULES[11]),
        RuleFilter::Rule(Self::GROUP_NAME, Self::GROUP_RULES[12]),
        RuleFilter::Rule(Self::GROUP_NAME, Self::GROUP_RULES[13]),
        RuleFilter::Rule(Self::GROUP_NAME, Self::GROUP_RULES[14]),
        RuleFilter::Rule(Self::GROUP_NAME, Self::GROUP_RULES[15]),
        RuleFilter::Rule(Self::GROUP_NAME, Self::GROUP_RULES[16]),
        RuleFilter::Rule(Self::GROUP_NAME, Self::GROUP_RULES[17]),
        RuleFilter::Rule(Self::GROUP_NAME, Self::GROUP_RULES[18]),
        RuleFilter::Rule(Self::GROUP_NAME, Self::GROUP_RULES[19]),
        RuleFilter::Rule(Self::GROUP_NAME, Self::GROUP_RULES[20]),
        RuleFilter::Rule(Self::GROUP_NAME, Self::GROUP_RULES[21]),
        RuleFilter::Rule(Self::GROUP_NAME, Self::GROUP_RULES[22]),
        RuleFilter::Rule(Self::GROUP_NAME, Self::GROUP_RULES[23]),
        RuleFilter::Rule(Self::GROUP_NAME, Self::GROUP_RULES[24]),
        RuleFilter::Rule(Self::GROUP_NAME, Self::GROUP_RULES[25]),
        RuleFilter::Rule(Self::GROUP_NAME, Self::GROUP_RULES[26]),
        RuleFilter::Rule(Self::GROUP_NAME, Self::GROUP_RULES[27]),
        RuleFilter::Rule(Self::GROUP_NAME, Self::GROUP_RULES[28]),
        RuleFilter::Rule(Self::GROUP_NAME, Self::GROUP_RULES[29]),
        RuleFilter::Rule(Self::GROUP_NAME, Self::GROUP_RULES[30]),
        RuleFilter::Rule(Self::GROUP_NAME, Self::GROUP_RULES[31]),
    ];
    #[doc = r" Retrieves the recommended rules"]
    pub(crate) fn is_recommended_true(&self) -> bool {
        matches!(self.recommended, Some(true))
    }
    pub(crate) fn is_recommended_unset(&self) -> bool {
        self.recommended.is_none()
    }
    pub(crate) fn is_all_true(&self) -> bool {
        matches!(self.all, Some(true))
    }
    pub(crate) fn is_all_unset(&self) -> bool {
        self.all.is_none()
    }
    pub(crate) fn get_enabled_rules(&self) -> FxHashSet<RuleFilter<'static>> {
        let mut index_set = FxHashSet::default();
        if let Some(rule) = self.no_banned_types.as_ref() {
            if rule.is_enabled() {
                index_set.insert(RuleFilter::Rule(Self::GROUP_NAME, Self::GROUP_RULES[0]));
            }
        }
        if let Some(rule) = self.no_empty_type_parameters.as_ref() {
            if rule.is_enabled() {
                index_set.insert(RuleFilter::Rule(Self::GROUP_NAME, Self::GROUP_RULES[1]));
            }
        }
        if let Some(rule) = self.no_excessive_cognitive_complexity.as_ref() {
            if rule.is_enabled() {
                index_set.insert(RuleFilter::Rule(Self::GROUP_NAME, Self::GROUP_RULES[2]));
            }
        }
        if let Some(rule) = self.no_excessive_nested_test_suites.as_ref() {
            if rule.is_enabled() {
                index_set.insert(RuleFilter::Rule(Self::GROUP_NAME, Self::GROUP_RULES[3]));
            }
        }
        if let Some(rule) = self.no_extra_boolean_cast.as_ref() {
            if rule.is_enabled() {
                index_set.insert(RuleFilter::Rule(Self::GROUP_NAME, Self::GROUP_RULES[4]));
            }
        }
        if let Some(rule) = self.no_for_each.as_ref() {
            if rule.is_enabled() {
                index_set.insert(RuleFilter::Rule(Self::GROUP_NAME, Self::GROUP_RULES[5]));
            }
        }
        if let Some(rule) = self
            .no_multiple_spaces_in_regular_expression_literals
            .as_ref()
        {
            if rule.is_enabled() {
                index_set.insert(RuleFilter::Rule(Self::GROUP_NAME, Self::GROUP_RULES[6]));
            }
        }
        if let Some(rule) = self.no_static_only_class.as_ref() {
            if rule.is_enabled() {
                index_set.insert(RuleFilter::Rule(Self::GROUP_NAME, Self::GROUP_RULES[7]));
            }
        }
        if let Some(rule) = self.no_this_in_static.as_ref() {
            if rule.is_enabled() {
                index_set.insert(RuleFilter::Rule(Self::GROUP_NAME, Self::GROUP_RULES[8]));
            }
        }
        if let Some(rule) = self.no_useless_catch.as_ref() {
            if rule.is_enabled() {
                index_set.insert(RuleFilter::Rule(Self::GROUP_NAME, Self::GROUP_RULES[9]));
            }
        }
        if let Some(rule) = self.no_useless_constructor.as_ref() {
            if rule.is_enabled() {
                index_set.insert(RuleFilter::Rule(Self::GROUP_NAME, Self::GROUP_RULES[10]));
            }
        }
        if let Some(rule) = self.no_useless_empty_export.as_ref() {
            if rule.is_enabled() {
                index_set.insert(RuleFilter::Rule(Self::GROUP_NAME, Self::GROUP_RULES[11]));
            }
        }
        if let Some(rule) = self.no_useless_fragments.as_ref() {
            if rule.is_enabled() {
                index_set.insert(RuleFilter::Rule(Self::GROUP_NAME, Self::GROUP_RULES[12]));
            }
        }
        if let Some(rule) = self.no_useless_label.as_ref() {
            if rule.is_enabled() {
                index_set.insert(RuleFilter::Rule(Self::GROUP_NAME, Self::GROUP_RULES[13]));
            }
        }
        if let Some(rule) = self.no_useless_lone_block_statements.as_ref() {
            if rule.is_enabled() {
                index_set.insert(RuleFilter::Rule(Self::GROUP_NAME, Self::GROUP_RULES[14]));
            }
        }
        if let Some(rule) = self.no_useless_rename.as_ref() {
            if rule.is_enabled() {
                index_set.insert(RuleFilter::Rule(Self::GROUP_NAME, Self::GROUP_RULES[15]));
            }
        }
        if let Some(rule) = self.no_useless_string_concat.as_ref() {
            if rule.is_enabled() {
                index_set.insert(RuleFilter::Rule(Self::GROUP_NAME, Self::GROUP_RULES[16]));
            }
        }
        if let Some(rule) = self.no_useless_switch_case.as_ref() {
            if rule.is_enabled() {
                index_set.insert(RuleFilter::Rule(Self::GROUP_NAME, Self::GROUP_RULES[17]));
            }
        }
        if let Some(rule) = self.no_useless_ternary.as_ref() {
            if rule.is_enabled() {
                index_set.insert(RuleFilter::Rule(Self::GROUP_NAME, Self::GROUP_RULES[18]));
            }
        }
        if let Some(rule) = self.no_useless_this_alias.as_ref() {
            if rule.is_enabled() {
                index_set.insert(RuleFilter::Rule(Self::GROUP_NAME, Self::GROUP_RULES[19]));
            }
        }
        if let Some(rule) = self.no_useless_type_constraint.as_ref() {
            if rule.is_enabled() {
                index_set.insert(RuleFilter::Rule(Self::GROUP_NAME, Self::GROUP_RULES[20]));
            }
        }
        if let Some(rule) = self.no_useless_undefined_initialization.as_ref() {
            if rule.is_enabled() {
                index_set.insert(RuleFilter::Rule(Self::GROUP_NAME, Self::GROUP_RULES[21]));
            }
        }
        if let Some(rule) = self.no_void.as_ref() {
            if rule.is_enabled() {
                index_set.insert(RuleFilter::Rule(Self::GROUP_NAME, Self::GROUP_RULES[22]));
            }
        }
        if let Some(rule) = self.no_with.as_ref() {
            if rule.is_enabled() {
                index_set.insert(RuleFilter::Rule(Self::GROUP_NAME, Self::GROUP_RULES[23]));
            }
        }
        if let Some(rule) = self.use_arrow_function.as_ref() {
            if rule.is_enabled() {
                index_set.insert(RuleFilter::Rule(Self::GROUP_NAME, Self::GROUP_RULES[24]));
            }
        }
        if let Some(rule) = self.use_date_now.as_ref() {
            if rule.is_enabled() {
                index_set.insert(RuleFilter::Rule(Self::GROUP_NAME, Self::GROUP_RULES[25]));
            }
        }
        if let Some(rule) = self.use_flat_map.as_ref() {
            if rule.is_enabled() {
                index_set.insert(RuleFilter::Rule(Self::GROUP_NAME, Self::GROUP_RULES[26]));
            }
        }
        if let Some(rule) = self.use_literal_keys.as_ref() {
            if rule.is_enabled() {
                index_set.insert(RuleFilter::Rule(Self::GROUP_NAME, Self::GROUP_RULES[27]));
            }
        }
        if let Some(rule) = self.use_optional_chain.as_ref() {
            if rule.is_enabled() {
                index_set.insert(RuleFilter::Rule(Self::GROUP_NAME, Self::GROUP_RULES[28]));
            }
        }
        if let Some(rule) = self.use_regex_literals.as_ref() {
            if rule.is_enabled() {
                index_set.insert(RuleFilter::Rule(Self::GROUP_NAME, Self::GROUP_RULES[29]));
            }
        }
        if let Some(rule) = self.use_simple_number_keys.as_ref() {
            if rule.is_enabled() {
                index_set.insert(RuleFilter::Rule(Self::GROUP_NAME, Self::GROUP_RULES[30]));
            }
        }
        if let Some(rule) = self.use_simplified_logic_expression.as_ref() {
            if rule.is_enabled() {
                index_set.insert(RuleFilter::Rule(Self::GROUP_NAME, Self::GROUP_RULES[31]));
            }
        }
        index_set
    }
    pub(crate) fn get_disabled_rules(&self) -> FxHashSet<RuleFilter<'static>> {
        let mut index_set = FxHashSet::default();
        if let Some(rule) = self.no_banned_types.as_ref() {
            if rule.is_disabled() {
                index_set.insert(RuleFilter::Rule(Self::GROUP_NAME, Self::GROUP_RULES[0]));
            }
        }
        if let Some(rule) = self.no_empty_type_parameters.as_ref() {
            if rule.is_disabled() {
                index_set.insert(RuleFilter::Rule(Self::GROUP_NAME, Self::GROUP_RULES[1]));
            }
        }
        if let Some(rule) = self.no_excessive_cognitive_complexity.as_ref() {
            if rule.is_disabled() {
                index_set.insert(RuleFilter::Rule(Self::GROUP_NAME, Self::GROUP_RULES[2]));
            }
        }
        if let Some(rule) = self.no_excessive_nested_test_suites.as_ref() {
            if rule.is_disabled() {
                index_set.insert(RuleFilter::Rule(Self::GROUP_NAME, Self::GROUP_RULES[3]));
            }
        }
        if let Some(rule) = self.no_extra_boolean_cast.as_ref() {
            if rule.is_disabled() {
                index_set.insert(RuleFilter::Rule(Self::GROUP_NAME, Self::GROUP_RULES[4]));
            }
        }
        if let Some(rule) = self.no_for_each.as_ref() {
            if rule.is_disabled() {
                index_set.insert(RuleFilter::Rule(Self::GROUP_NAME, Self::GROUP_RULES[5]));
            }
        }
        if let Some(rule) = self
            .no_multiple_spaces_in_regular_expression_literals
            .as_ref()
        {
            if rule.is_disabled() {
                index_set.insert(RuleFilter::Rule(Self::GROUP_NAME, Self::GROUP_RULES[6]));
            }
        }
        if let Some(rule) = self.no_static_only_class.as_ref() {
            if rule.is_disabled() {
                index_set.insert(RuleFilter::Rule(Self::GROUP_NAME, Self::GROUP_RULES[7]));
            }
        }
        if let Some(rule) = self.no_this_in_static.as_ref() {
            if rule.is_disabled() {
                index_set.insert(RuleFilter::Rule(Self::GROUP_NAME, Self::GROUP_RULES[8]));
            }
        }
        if let Some(rule) = self.no_useless_catch.as_ref() {
            if rule.is_disabled() {
                index_set.insert(RuleFilter::Rule(Self::GROUP_NAME, Self::GROUP_RULES[9]));
            }
        }
        if let Some(rule) = self.no_useless_constructor.as_ref() {
            if rule.is_disabled() {
                index_set.insert(RuleFilter::Rule(Self::GROUP_NAME, Self::GROUP_RULES[10]));
            }
        }
        if let Some(rule) = self.no_useless_empty_export.as_ref() {
            if rule.is_disabled() {
                index_set.insert(RuleFilter::Rule(Self::GROUP_NAME, Self::GROUP_RULES[11]));
            }
        }
        if let Some(rule) = self.no_useless_fragments.as_ref() {
            if rule.is_disabled() {
                index_set.insert(RuleFilter::Rule(Self::GROUP_NAME, Self::GROUP_RULES[12]));
            }
        }
        if let Some(rule) = self.no_useless_label.as_ref() {
            if rule.is_disabled() {
                index_set.insert(RuleFilter::Rule(Self::GROUP_NAME, Self::GROUP_RULES[13]));
            }
        }
        if let Some(rule) = self.no_useless_lone_block_statements.as_ref() {
            if rule.is_disabled() {
                index_set.insert(RuleFilter::Rule(Self::GROUP_NAME, Self::GROUP_RULES[14]));
            }
        }
        if let Some(rule) = self.no_useless_rename.as_ref() {
            if rule.is_disabled() {
                index_set.insert(RuleFilter::Rule(Self::GROUP_NAME, Self::GROUP_RULES[15]));
            }
        }
        if let Some(rule) = self.no_useless_string_concat.as_ref() {
            if rule.is_disabled() {
                index_set.insert(RuleFilter::Rule(Self::GROUP_NAME, Self::GROUP_RULES[16]));
            }
        }
        if let Some(rule) = self.no_useless_switch_case.as_ref() {
            if rule.is_disabled() {
                index_set.insert(RuleFilter::Rule(Self::GROUP_NAME, Self::GROUP_RULES[17]));
            }
        }
        if let Some(rule) = self.no_useless_ternary.as_ref() {
            if rule.is_disabled() {
                index_set.insert(RuleFilter::Rule(Self::GROUP_NAME, Self::GROUP_RULES[18]));
            }
        }
        if let Some(rule) = self.no_useless_this_alias.as_ref() {
            if rule.is_disabled() {
                index_set.insert(RuleFilter::Rule(Self::GROUP_NAME, Self::GROUP_RULES[19]));
            }
        }
        if let Some(rule) = self.no_useless_type_constraint.as_ref() {
            if rule.is_disabled() {
                index_set.insert(RuleFilter::Rule(Self::GROUP_NAME, Self::GROUP_RULES[20]));
            }
        }
        if let Some(rule) = self.no_useless_undefined_initialization.as_ref() {
            if rule.is_disabled() {
                index_set.insert(RuleFilter::Rule(Self::GROUP_NAME, Self::GROUP_RULES[21]));
            }
        }
        if let Some(rule) = self.no_void.as_ref() {
            if rule.is_disabled() {
                index_set.insert(RuleFilter::Rule(Self::GROUP_NAME, Self::GROUP_RULES[22]));
            }
        }
        if let Some(rule) = self.no_with.as_ref() {
            if rule.is_disabled() {
                index_set.insert(RuleFilter::Rule(Self::GROUP_NAME, Self::GROUP_RULES[23]));
            }
        }
        if let Some(rule) = self.use_arrow_function.as_ref() {
            if rule.is_disabled() {
                index_set.insert(RuleFilter::Rule(Self::GROUP_NAME, Self::GROUP_RULES[24]));
            }
        }
        if let Some(rule) = self.use_date_now.as_ref() {
            if rule.is_disabled() {
                index_set.insert(RuleFilter::Rule(Self::GROUP_NAME, Self::GROUP_RULES[25]));
            }
        }
        if let Some(rule) = self.use_flat_map.as_ref() {
            if rule.is_disabled() {
                index_set.insert(RuleFilter::Rule(Self::GROUP_NAME, Self::GROUP_RULES[26]));
            }
        }
        if let Some(rule) = self.use_literal_keys.as_ref() {
            if rule.is_disabled() {
                index_set.insert(RuleFilter::Rule(Self::GROUP_NAME, Self::GROUP_RULES[27]));
            }
        }
        if let Some(rule) = self.use_optional_chain.as_ref() {
            if rule.is_disabled() {
                index_set.insert(RuleFilter::Rule(Self::GROUP_NAME, Self::GROUP_RULES[28]));
            }
        }
        if let Some(rule) = self.use_regex_literals.as_ref() {
            if rule.is_disabled() {
                index_set.insert(RuleFilter::Rule(Self::GROUP_NAME, Self::GROUP_RULES[29]));
            }
        }
        if let Some(rule) = self.use_simple_number_keys.as_ref() {
            if rule.is_disabled() {
                index_set.insert(RuleFilter::Rule(Self::GROUP_NAME, Self::GROUP_RULES[30]));
            }
        }
        if let Some(rule) = self.use_simplified_logic_expression.as_ref() {
            if rule.is_disabled() {
                index_set.insert(RuleFilter::Rule(Self::GROUP_NAME, Self::GROUP_RULES[31]));
            }
        }
        index_set
    }
    #[doc = r" Checks if, given a rule name, matches one of the rules contained in this category"]
    pub(crate) fn has_rule(rule_name: &str) -> Option<&'static str> {
        Some(Self::GROUP_RULES[Self::GROUP_RULES.binary_search(&rule_name).ok()?])
    }
    #[doc = r" Checks if, given a rule name, it is marked as recommended"]
    pub(crate) fn is_recommended_rule(rule_name: &str) -> bool {
        Self::RECOMMENDED_RULES.contains(&rule_name)
    }
    pub(crate) fn recommended_rules_as_filters() -> &'static [RuleFilter<'static>] {
        Self::RECOMMENDED_RULES_AS_FILTERS
    }
    pub(crate) fn all_rules_as_filters() -> &'static [RuleFilter<'static>] {
        Self::ALL_RULES_AS_FILTERS
    }
    #[doc = r" Select preset rules"]
    pub(crate) fn collect_preset_rules(
        &self,
        parent_is_all: bool,
        parent_is_recommended: bool,
        enabled_rules: &mut FxHashSet<RuleFilter<'static>>,
    ) {
        if self.is_all_true() || self.is_all_unset() && parent_is_all {
            enabled_rules.extend(Self::all_rules_as_filters());
        } else if self.is_recommended_true()
            || self.is_recommended_unset() && self.is_all_unset() && parent_is_recommended
        {
            enabled_rules.extend(Self::recommended_rules_as_filters());
        }
    }
    pub(crate) fn get_rule_configuration(
        &self,
        rule_name: &str,
    ) -> Option<(RulePlainConfiguration, Option<RuleOptions>)> {
        match rule_name {
            "noBannedTypes" => self
                .no_banned_types
                .as_ref()
                .map(|conf| (conf.level(), conf.get_options())),
            "noEmptyTypeParameters" => self
                .no_empty_type_parameters
                .as_ref()
                .map(|conf| (conf.level(), conf.get_options())),
            "noExcessiveCognitiveComplexity" => self
                .no_excessive_cognitive_complexity
                .as_ref()
                .map(|conf| (conf.level(), conf.get_options())),
            "noExcessiveNestedTestSuites" => self
                .no_excessive_nested_test_suites
                .as_ref()
                .map(|conf| (conf.level(), conf.get_options())),
            "noExtraBooleanCast" => self
                .no_extra_boolean_cast
                .as_ref()
                .map(|conf| (conf.level(), conf.get_options())),
            "noForEach" => self
                .no_for_each
                .as_ref()
                .map(|conf| (conf.level(), conf.get_options())),
            "noMultipleSpacesInRegularExpressionLiterals" => self
                .no_multiple_spaces_in_regular_expression_literals
                .as_ref()
                .map(|conf| (conf.level(), conf.get_options())),
            "noStaticOnlyClass" => self
                .no_static_only_class
                .as_ref()
                .map(|conf| (conf.level(), conf.get_options())),
            "noThisInStatic" => self
                .no_this_in_static
                .as_ref()
                .map(|conf| (conf.level(), conf.get_options())),
            "noUselessCatch" => self
                .no_useless_catch
                .as_ref()
                .map(|conf| (conf.level(), conf.get_options())),
            "noUselessConstructor" => self
                .no_useless_constructor
                .as_ref()
                .map(|conf| (conf.level(), conf.get_options())),
            "noUselessEmptyExport" => self
                .no_useless_empty_export
                .as_ref()
                .map(|conf| (conf.level(), conf.get_options())),
            "noUselessFragments" => self
                .no_useless_fragments
                .as_ref()
                .map(|conf| (conf.level(), conf.get_options())),
            "noUselessLabel" => self
                .no_useless_label
                .as_ref()
                .map(|conf| (conf.level(), conf.get_options())),
            "noUselessLoneBlockStatements" => self
                .no_useless_lone_block_statements
                .as_ref()
                .map(|conf| (conf.level(), conf.get_options())),
            "noUselessRename" => self
                .no_useless_rename
                .as_ref()
                .map(|conf| (conf.level(), conf.get_options())),
            "noUselessStringConcat" => self
                .no_useless_string_concat
                .as_ref()
                .map(|conf| (conf.level(), conf.get_options())),
            "noUselessSwitchCase" => self
                .no_useless_switch_case
                .as_ref()
                .map(|conf| (conf.level(), conf.get_options())),
            "noUselessTernary" => self
                .no_useless_ternary
                .as_ref()
                .map(|conf| (conf.level(), conf.get_options())),
            "noUselessThisAlias" => self
                .no_useless_this_alias
                .as_ref()
                .map(|conf| (conf.level(), conf.get_options())),
            "noUselessTypeConstraint" => self
                .no_useless_type_constraint
                .as_ref()
                .map(|conf| (conf.level(), conf.get_options())),
            "noUselessUndefinedInitialization" => self
                .no_useless_undefined_initialization
                .as_ref()
                .map(|conf| (conf.level(), conf.get_options())),
            "noVoid" => self
                .no_void
                .as_ref()
                .map(|conf| (conf.level(), conf.get_options())),
            "noWith" => self
                .no_with
                .as_ref()
                .map(|conf| (conf.level(), conf.get_options())),
            "useArrowFunction" => self
                .use_arrow_function
                .as_ref()
                .map(|conf| (conf.level(), conf.get_options())),
            "useDateNow" => self
                .use_date_now
                .as_ref()
                .map(|conf| (conf.level(), conf.get_options())),
            "useFlatMap" => self
                .use_flat_map
                .as_ref()
                .map(|conf| (conf.level(), conf.get_options())),
            "useLiteralKeys" => self
                .use_literal_keys
                .as_ref()
                .map(|conf| (conf.level(), conf.get_options())),
            "useOptionalChain" => self
                .use_optional_chain
                .as_ref()
                .map(|conf| (conf.level(), conf.get_options())),
            "useRegexLiterals" => self
                .use_regex_literals
                .as_ref()
                .map(|conf| (conf.level(), conf.get_options())),
            "useSimpleNumberKeys" => self
                .use_simple_number_keys
                .as_ref()
                .map(|conf| (conf.level(), conf.get_options())),
            "useSimplifiedLogicExpression" => self
                .use_simplified_logic_expression
                .as_ref()
                .map(|conf| (conf.level(), conf.get_options())),
            _ => None,
        }
    }
}
#[derive(Clone, Debug, Default, Deserialize, Deserializable, Eq, Merge, PartialEq, Serialize)]
#[deserializable(with_validator)]
#[cfg_attr(feature = "schema", derive(JsonSchema))]
#[serde(rename_all = "camelCase", default, deny_unknown_fields)]
#[doc = r" A list of rules that belong to this group"]
pub struct Correctness {
    #[doc = r" It enables the recommended rules for this group"]
    #[serde(skip_serializing_if = "Option::is_none")]
    pub recommended: Option<bool>,
    #[doc = r" It enables ALL rules for this group."]
    #[serde(skip_serializing_if = "Option::is_none")]
    pub all: Option<bool>,
    #[doc = "Prevent passing of children as props."]
    #[serde(skip_serializing_if = "Option::is_none")]
    pub no_children_prop: Option<RuleConfiguration<biome_js_analyze::options::NoChildrenProp>>,
    #[doc = "Prevents from having const variables being re-assigned."]
    #[serde(skip_serializing_if = "Option::is_none")]
    pub no_const_assign: Option<RuleFixConfiguration<biome_js_analyze::options::NoConstAssign>>,
    #[doc = "Disallow constant expressions in conditions"]
    #[serde(skip_serializing_if = "Option::is_none")]
    pub no_constant_condition:
        Option<RuleConfiguration<biome_js_analyze::options::NoConstantCondition>>,
    #[doc = "Disallow the use of Math.min and Math.max to clamp a value where the result itself is constant."]
    #[serde(skip_serializing_if = "Option::is_none")]
    pub no_constant_math_min_max_clamp:
        Option<RuleFixConfiguration<biome_js_analyze::options::NoConstantMathMinMaxClamp>>,
    #[doc = "Disallow returning a value from a constructor."]
    #[serde(skip_serializing_if = "Option::is_none")]
    pub no_constructor_return:
        Option<RuleConfiguration<biome_js_analyze::options::NoConstructorReturn>>,
    #[doc = "Disallow empty character classes in regular expression literals."]
    #[serde(skip_serializing_if = "Option::is_none")]
    pub no_empty_character_class_in_regex:
        Option<RuleConfiguration<biome_js_analyze::options::NoEmptyCharacterClassInRegex>>,
    #[doc = "Disallows empty destructuring patterns."]
    #[serde(skip_serializing_if = "Option::is_none")]
    pub no_empty_pattern: Option<RuleConfiguration<biome_js_analyze::options::NoEmptyPattern>>,
    #[doc = "Disallow to use unnecessary callback on flatMap."]
    #[serde(skip_serializing_if = "Option::is_none")]
    pub no_flat_map_identity:
        Option<RuleFixConfiguration<biome_js_analyze::options::NoFlatMapIdentity>>,
    #[doc = "Disallow calling global object properties as functions"]
    #[serde(skip_serializing_if = "Option::is_none")]
    pub no_global_object_calls:
        Option<RuleConfiguration<biome_js_analyze::options::NoGlobalObjectCalls>>,
    #[doc = "Disallow function and var declarations that are accessible outside their block."]
    #[serde(skip_serializing_if = "Option::is_none")]
    pub no_inner_declarations:
        Option<RuleConfiguration<biome_js_analyze::options::NoInnerDeclarations>>,
    #[doc = "Ensure that builtins are correctly instantiated."]
    #[serde(skip_serializing_if = "Option::is_none")]
    pub no_invalid_builtin_instantiation:
        Option<RuleFixConfiguration<biome_js_analyze::options::NoInvalidBuiltinInstantiation>>,
    #[doc = "Prevents the incorrect use of super() inside classes. It also checks whether a call super() is missing from classes that extends other constructors."]
    #[serde(skip_serializing_if = "Option::is_none")]
    pub no_invalid_constructor_super:
        Option<RuleConfiguration<biome_js_analyze::options::NoInvalidConstructorSuper>>,
    #[doc = "Disallow non-standard direction values for linear gradient functions."]
    #[serde(skip_serializing_if = "Option::is_none")]
    pub no_invalid_direction_in_linear_gradient:
        Option<RuleConfiguration<biome_css_analyze::options::NoInvalidDirectionInLinearGradient>>,
    #[doc = "Disallows invalid named grid areas in CSS Grid Layouts."]
    #[serde(skip_serializing_if = "Option::is_none")]
    pub no_invalid_grid_areas:
        Option<RuleConfiguration<biome_css_analyze::options::NoInvalidGridAreas>>,
    #[doc = "Disallow new operators with global non-constructor functions."]
    #[serde(skip_serializing_if = "Option::is_none")]
    pub no_invalid_new_builtin:
        Option<RuleFixConfiguration<biome_js_analyze::options::NoInvalidNewBuiltin>>,
    #[doc = "Disallow the use of @import at-rules in invalid positions."]
    #[serde(skip_serializing_if = "Option::is_none")]
    pub no_invalid_position_at_import_rule:
        Option<RuleConfiguration<biome_css_analyze::options::NoInvalidPositionAtImportRule>>,
    #[doc = "Disallow the use of variables and function parameters before their declaration"]
    #[serde(skip_serializing_if = "Option::is_none")]
    pub no_invalid_use_before_declaration:
        Option<RuleConfiguration<biome_js_analyze::options::NoInvalidUseBeforeDeclaration>>,
    #[doc = "Disallow new operators with the Symbol object."]
    #[serde(skip_serializing_if = "Option::is_none")]
    pub no_new_symbol: Option<RuleFixConfiguration<biome_js_analyze::options::NoNewSymbol>>,
    #[doc = "Forbid the use of Node.js builtin modules."]
    #[serde(skip_serializing_if = "Option::is_none")]
    pub no_nodejs_modules: Option<RuleConfiguration<biome_js_analyze::options::NoNodejsModules>>,
    #[doc = "Disallow \\8 and \\9 escape sequences in string literals."]
    #[serde(skip_serializing_if = "Option::is_none")]
    pub no_nonoctal_decimal_escape:
        Option<RuleFixConfiguration<biome_js_analyze::options::NoNonoctalDecimalEscape>>,
    #[doc = "Disallow literal numbers that lose precision"]
    #[serde(skip_serializing_if = "Option::is_none")]
    pub no_precision_loss: Option<RuleConfiguration<biome_js_analyze::options::NoPrecisionLoss>>,
    #[doc = "Prevent the usage of the return value of React.render."]
    #[serde(skip_serializing_if = "Option::is_none")]
    pub no_render_return_value:
        Option<RuleConfiguration<biome_js_analyze::options::NoRenderReturnValue>>,
    #[doc = "Disallow assignments where both sides are exactly the same."]
    #[serde(skip_serializing_if = "Option::is_none")]
    pub no_self_assign: Option<RuleConfiguration<biome_js_analyze::options::NoSelfAssign>>,
    #[doc = "Disallow returning a value from a setter"]
    #[serde(skip_serializing_if = "Option::is_none")]
    pub no_setter_return: Option<RuleConfiguration<biome_js_analyze::options::NoSetterReturn>>,
    #[doc = "Disallow comparison of expressions modifying the string case with non-compliant value."]
    #[serde(skip_serializing_if = "Option::is_none")]
    pub no_string_case_mismatch:
        Option<RuleFixConfiguration<biome_js_analyze::options::NoStringCaseMismatch>>,
    #[doc = "Disallow lexical declarations in switch clauses."]
    #[serde(skip_serializing_if = "Option::is_none")]
    pub no_switch_declarations:
        Option<RuleFixConfiguration<biome_js_analyze::options::NoSwitchDeclarations>>,
    #[doc = "Disallow the use of dependencies that aren't specified in the package.json."]
    #[serde(skip_serializing_if = "Option::is_none")]
    pub no_undeclared_dependencies:
        Option<RuleConfiguration<biome_js_analyze::options::NoUndeclaredDependencies>>,
    #[doc = "Prevents the usage of variables that haven't been declared inside the document."]
    #[serde(skip_serializing_if = "Option::is_none")]
    pub no_undeclared_variables:
        Option<RuleConfiguration<biome_js_analyze::options::NoUndeclaredVariables>>,
    #[doc = "Disallow unknown CSS value functions."]
    #[serde(skip_serializing_if = "Option::is_none")]
    pub no_unknown_function:
        Option<RuleConfiguration<biome_css_analyze::options::NoUnknownFunction>>,
    #[doc = "Disallow unknown media feature names."]
    #[serde(skip_serializing_if = "Option::is_none")]
    pub no_unknown_media_feature_name:
        Option<RuleConfiguration<biome_css_analyze::options::NoUnknownMediaFeatureName>>,
    #[doc = "Disallow unknown properties."]
    #[serde(skip_serializing_if = "Option::is_none")]
    pub no_unknown_property:
        Option<RuleConfiguration<biome_css_analyze::options::NoUnknownProperty>>,
    #[doc = "Disallow unknown CSS units."]
    #[serde(skip_serializing_if = "Option::is_none")]
    pub no_unknown_unit: Option<RuleConfiguration<biome_css_analyze::options::NoUnknownUnit>>,
    #[doc = "Disallow unmatchable An+B selectors."]
    #[serde(skip_serializing_if = "Option::is_none")]
    pub no_unmatchable_anb_selector:
        Option<RuleConfiguration<biome_css_analyze::options::NoUnmatchableAnbSelector>>,
    #[doc = "Avoid using unnecessary continue."]
    #[serde(skip_serializing_if = "Option::is_none")]
    pub no_unnecessary_continue:
        Option<RuleFixConfiguration<biome_js_analyze::options::NoUnnecessaryContinue>>,
    #[doc = "Disallow unreachable code"]
    #[serde(skip_serializing_if = "Option::is_none")]
    pub no_unreachable: Option<RuleConfiguration<biome_js_analyze::options::NoUnreachable>>,
    #[doc = "Ensures the super() constructor is called exactly once on every code  path in a class constructor before this is accessed if the class has a superclass"]
    #[serde(skip_serializing_if = "Option::is_none")]
    pub no_unreachable_super:
        Option<RuleConfiguration<biome_js_analyze::options::NoUnreachableSuper>>,
    #[doc = "Disallow control flow statements in finally blocks."]
    #[serde(skip_serializing_if = "Option::is_none")]
    pub no_unsafe_finally: Option<RuleConfiguration<biome_js_analyze::options::NoUnsafeFinally>>,
    #[doc = "Disallow the use of optional chaining in contexts where the undefined value is not allowed."]
    #[serde(skip_serializing_if = "Option::is_none")]
    pub no_unsafe_optional_chaining:
        Option<RuleConfiguration<biome_js_analyze::options::NoUnsafeOptionalChaining>>,
    #[doc = "Disallow unused function parameters."]
    #[serde(skip_serializing_if = "Option::is_none")]
    pub no_unused_function_parameters:
        Option<RuleFixConfiguration<biome_js_analyze::options::NoUnusedFunctionParameters>>,
    #[doc = "Disallow unused imports."]
    #[serde(skip_serializing_if = "Option::is_none")]
    pub no_unused_imports: Option<RuleFixConfiguration<biome_js_analyze::options::NoUnusedImports>>,
    #[doc = "Disallow unused labels."]
    #[serde(skip_serializing_if = "Option::is_none")]
    pub no_unused_labels: Option<RuleFixConfiguration<biome_js_analyze::options::NoUnusedLabels>>,
    #[doc = "Disallow unused private class members"]
    #[serde(skip_serializing_if = "Option::is_none")]
    pub no_unused_private_class_members:
        Option<RuleFixConfiguration<biome_js_analyze::options::NoUnusedPrivateClassMembers>>,
    #[doc = "Disallow unused variables."]
    #[serde(skip_serializing_if = "Option::is_none")]
    pub no_unused_variables:
        Option<RuleFixConfiguration<biome_js_analyze::options::NoUnusedVariables>>,
    #[doc = "This rules prevents void elements (AKA self-closing elements) from having children."]
    #[serde(skip_serializing_if = "Option::is_none")]
    pub no_void_elements_with_children:
        Option<RuleFixConfiguration<biome_js_analyze::options::NoVoidElementsWithChildren>>,
    #[doc = "Disallow returning a value from a function with the return type 'void'"]
    #[serde(skip_serializing_if = "Option::is_none")]
    pub no_void_type_return: Option<RuleConfiguration<biome_js_analyze::options::NoVoidTypeReturn>>,
    #[doc = "Disallow Array constructors."]
    #[serde(skip_serializing_if = "Option::is_none")]
    pub use_array_literals:
        Option<RuleFixConfiguration<biome_js_analyze::options::UseArrayLiterals>>,
    #[doc = "Enforce all dependencies are correctly specified in a React hook."]
    #[serde(skip_serializing_if = "Option::is_none")]
    pub use_exhaustive_dependencies:
        Option<RuleConfiguration<biome_js_analyze::options::UseExhaustiveDependencies>>,
    #[doc = "Enforce that all React hooks are being called from the Top Level component functions."]
    #[serde(skip_serializing_if = "Option::is_none")]
    pub use_hook_at_top_level:
        Option<RuleConfiguration<biome_js_analyze::options::UseHookAtTopLevel>>,
    #[doc = "Enforce file extensions for relative imports."]
    #[serde(skip_serializing_if = "Option::is_none")]
    pub use_import_extensions:
        Option<RuleFixConfiguration<biome_js_analyze::options::UseImportExtensions>>,
    #[doc = "Require calls to isNaN() when checking for NaN."]
    #[serde(skip_serializing_if = "Option::is_none")]
    pub use_is_nan: Option<RuleFixConfiguration<biome_js_analyze::options::UseIsNan>>,
    #[doc = "Disallow missing key props in iterators/collection literals."]
    #[serde(skip_serializing_if = "Option::is_none")]
    pub use_jsx_key_in_iterable:
        Option<RuleConfiguration<biome_js_analyze::options::UseJsxKeyInIterable>>,
    #[doc = "Enforce \"for\" loop update clause moving the counter in the right direction."]
    #[serde(skip_serializing_if = "Option::is_none")]
    pub use_valid_for_direction:
        Option<RuleConfiguration<biome_js_analyze::options::UseValidForDirection>>,
    #[doc = "Require generator functions to contain yield."]
    #[serde(skip_serializing_if = "Option::is_none")]
    pub use_yield: Option<RuleConfiguration<biome_js_analyze::options::UseYield>>,
}
impl DeserializableValidator for Correctness {
    fn validate(
        &mut self,
        _name: &str,
        range: TextRange,
        diagnostics: &mut Vec<DeserializationDiagnostic>,
    ) -> bool {
        if self.recommended == Some(true) && self.all == Some(true) {
            diagnostics . push (DeserializationDiagnostic :: new (markup ! (< Emphasis > "'recommended'" < / Emphasis > " and " < Emphasis > "'all'" < / Emphasis > " can't be both " < Emphasis > "'true'" < / Emphasis > ". You should choose only one of them.")) . with_range (range) . with_note (markup ! ("Biome will fallback to its defaults for this section."))) ;
            return false;
        }
        true
    }
}
impl Correctness {
    const GROUP_NAME: &'static str = "correctness";
    pub(crate) const GROUP_RULES: &'static [&'static str] = &[
        "noChildrenProp",
        "noConstAssign",
        "noConstantCondition",
        "noConstantMathMinMaxClamp",
        "noConstructorReturn",
        "noEmptyCharacterClassInRegex",
        "noEmptyPattern",
        "noFlatMapIdentity",
        "noGlobalObjectCalls",
        "noInnerDeclarations",
        "noInvalidBuiltinInstantiation",
        "noInvalidConstructorSuper",
        "noInvalidDirectionInLinearGradient",
        "noInvalidGridAreas",
        "noInvalidNewBuiltin",
        "noInvalidPositionAtImportRule",
        "noInvalidUseBeforeDeclaration",
        "noNewSymbol",
        "noNodejsModules",
        "noNonoctalDecimalEscape",
        "noPrecisionLoss",
        "noRenderReturnValue",
        "noSelfAssign",
        "noSetterReturn",
        "noStringCaseMismatch",
        "noSwitchDeclarations",
        "noUndeclaredDependencies",
        "noUndeclaredVariables",
        "noUnknownFunction",
        "noUnknownMediaFeatureName",
        "noUnknownProperty",
        "noUnknownUnit",
        "noUnmatchableAnbSelector",
        "noUnnecessaryContinue",
        "noUnreachable",
        "noUnreachableSuper",
        "noUnsafeFinally",
        "noUnsafeOptionalChaining",
        "noUnusedFunctionParameters",
        "noUnusedImports",
        "noUnusedLabels",
        "noUnusedPrivateClassMembers",
        "noUnusedVariables",
        "noVoidElementsWithChildren",
        "noVoidTypeReturn",
        "useArrayLiterals",
        "useExhaustiveDependencies",
        "useHookAtTopLevel",
        "useImportExtensions",
        "useIsNan",
        "useJsxKeyInIterable",
        "useValidForDirection",
        "useYield",
    ];
    const RECOMMENDED_RULES: &'static [&'static str] = &[
        "noChildrenProp",
        "noConstAssign",
        "noConstantCondition",
        "noConstructorReturn",
        "noEmptyCharacterClassInRegex",
        "noEmptyPattern",
        "noFlatMapIdentity",
        "noGlobalObjectCalls",
        "noInnerDeclarations",
        "noInvalidBuiltinInstantiation",
        "noInvalidConstructorSuper",
        "noInvalidDirectionInLinearGradient",
        "noInvalidGridAreas",
        "noInvalidPositionAtImportRule",
        "noInvalidUseBeforeDeclaration",
        "noNonoctalDecimalEscape",
        "noPrecisionLoss",
        "noRenderReturnValue",
        "noSelfAssign",
        "noSetterReturn",
        "noStringCaseMismatch",
        "noSwitchDeclarations",
        "noUnknownFunction",
        "noUnknownMediaFeatureName",
        "noUnknownProperty",
        "noUnknownUnit",
        "noUnmatchableAnbSelector",
        "noUnnecessaryContinue",
        "noUnreachable",
        "noUnreachableSuper",
        "noUnsafeFinally",
        "noUnsafeOptionalChaining",
        "noUnusedLabels",
        "noVoidElementsWithChildren",
        "noVoidTypeReturn",
        "useExhaustiveDependencies",
        "useIsNan",
        "useJsxKeyInIterable",
        "useValidForDirection",
        "useYield",
    ];
    const RECOMMENDED_RULES_AS_FILTERS: &'static [RuleFilter<'static>] = &[
        RuleFilter::Rule(Self::GROUP_NAME, Self::GROUP_RULES[0]),
        RuleFilter::Rule(Self::GROUP_NAME, Self::GROUP_RULES[1]),
        RuleFilter::Rule(Self::GROUP_NAME, Self::GROUP_RULES[2]),
        RuleFilter::Rule(Self::GROUP_NAME, Self::GROUP_RULES[4]),
        RuleFilter::Rule(Self::GROUP_NAME, Self::GROUP_RULES[5]),
        RuleFilter::Rule(Self::GROUP_NAME, Self::GROUP_RULES[6]),
        RuleFilter::Rule(Self::GROUP_NAME, Self::GROUP_RULES[7]),
        RuleFilter::Rule(Self::GROUP_NAME, Self::GROUP_RULES[8]),
        RuleFilter::Rule(Self::GROUP_NAME, Self::GROUP_RULES[9]),
        RuleFilter::Rule(Self::GROUP_NAME, Self::GROUP_RULES[10]),
        RuleFilter::Rule(Self::GROUP_NAME, Self::GROUP_RULES[11]),
        RuleFilter::Rule(Self::GROUP_NAME, Self::GROUP_RULES[12]),
        RuleFilter::Rule(Self::GROUP_NAME, Self::GROUP_RULES[13]),
        RuleFilter::Rule(Self::GROUP_NAME, Self::GROUP_RULES[15]),
        RuleFilter::Rule(Self::GROUP_NAME, Self::GROUP_RULES[16]),
        RuleFilter::Rule(Self::GROUP_NAME, Self::GROUP_RULES[19]),
        RuleFilter::Rule(Self::GROUP_NAME, Self::GROUP_RULES[20]),
        RuleFilter::Rule(Self::GROUP_NAME, Self::GROUP_RULES[21]),
        RuleFilter::Rule(Self::GROUP_NAME, Self::GROUP_RULES[22]),
        RuleFilter::Rule(Self::GROUP_NAME, Self::GROUP_RULES[23]),
        RuleFilter::Rule(Self::GROUP_NAME, Self::GROUP_RULES[24]),
        RuleFilter::Rule(Self::GROUP_NAME, Self::GROUP_RULES[25]),
        RuleFilter::Rule(Self::GROUP_NAME, Self::GROUP_RULES[28]),
        RuleFilter::Rule(Self::GROUP_NAME, Self::GROUP_RULES[29]),
        RuleFilter::Rule(Self::GROUP_NAME, Self::GROUP_RULES[30]),
        RuleFilter::Rule(Self::GROUP_NAME, Self::GROUP_RULES[31]),
        RuleFilter::Rule(Self::GROUP_NAME, Self::GROUP_RULES[32]),
        RuleFilter::Rule(Self::GROUP_NAME, Self::GROUP_RULES[33]),
        RuleFilter::Rule(Self::GROUP_NAME, Self::GROUP_RULES[34]),
        RuleFilter::Rule(Self::GROUP_NAME, Self::GROUP_RULES[35]),
        RuleFilter::Rule(Self::GROUP_NAME, Self::GROUP_RULES[36]),
        RuleFilter::Rule(Self::GROUP_NAME, Self::GROUP_RULES[37]),
        RuleFilter::Rule(Self::GROUP_NAME, Self::GROUP_RULES[40]),
        RuleFilter::Rule(Self::GROUP_NAME, Self::GROUP_RULES[43]),
        RuleFilter::Rule(Self::GROUP_NAME, Self::GROUP_RULES[44]),
        RuleFilter::Rule(Self::GROUP_NAME, Self::GROUP_RULES[46]),
        RuleFilter::Rule(Self::GROUP_NAME, Self::GROUP_RULES[49]),
        RuleFilter::Rule(Self::GROUP_NAME, Self::GROUP_RULES[50]),
        RuleFilter::Rule(Self::GROUP_NAME, Self::GROUP_RULES[51]),
        RuleFilter::Rule(Self::GROUP_NAME, Self::GROUP_RULES[52]),
    ];
    const ALL_RULES_AS_FILTERS: &'static [RuleFilter<'static>] = &[
        RuleFilter::Rule(Self::GROUP_NAME, Self::GROUP_RULES[0]),
        RuleFilter::Rule(Self::GROUP_NAME, Self::GROUP_RULES[1]),
        RuleFilter::Rule(Self::GROUP_NAME, Self::GROUP_RULES[2]),
        RuleFilter::Rule(Self::GROUP_NAME, Self::GROUP_RULES[3]),
        RuleFilter::Rule(Self::GROUP_NAME, Self::GROUP_RULES[4]),
        RuleFilter::Rule(Self::GROUP_NAME, Self::GROUP_RULES[5]),
        RuleFilter::Rule(Self::GROUP_NAME, Self::GROUP_RULES[6]),
        RuleFilter::Rule(Self::GROUP_NAME, Self::GROUP_RULES[7]),
        RuleFilter::Rule(Self::GROUP_NAME, Self::GROUP_RULES[8]),
        RuleFilter::Rule(Self::GROUP_NAME, Self::GROUP_RULES[9]),
        RuleFilter::Rule(Self::GROUP_NAME, Self::GROUP_RULES[10]),
        RuleFilter::Rule(Self::GROUP_NAME, Self::GROUP_RULES[11]),
        RuleFilter::Rule(Self::GROUP_NAME, Self::GROUP_RULES[12]),
        RuleFilter::Rule(Self::GROUP_NAME, Self::GROUP_RULES[13]),
        RuleFilter::Rule(Self::GROUP_NAME, Self::GROUP_RULES[14]),
        RuleFilter::Rule(Self::GROUP_NAME, Self::GROUP_RULES[15]),
        RuleFilter::Rule(Self::GROUP_NAME, Self::GROUP_RULES[16]),
        RuleFilter::Rule(Self::GROUP_NAME, Self::GROUP_RULES[17]),
        RuleFilter::Rule(Self::GROUP_NAME, Self::GROUP_RULES[18]),
        RuleFilter::Rule(Self::GROUP_NAME, Self::GROUP_RULES[19]),
        RuleFilter::Rule(Self::GROUP_NAME, Self::GROUP_RULES[20]),
        RuleFilter::Rule(Self::GROUP_NAME, Self::GROUP_RULES[21]),
        RuleFilter::Rule(Self::GROUP_NAME, Self::GROUP_RULES[22]),
        RuleFilter::Rule(Self::GROUP_NAME, Self::GROUP_RULES[23]),
        RuleFilter::Rule(Self::GROUP_NAME, Self::GROUP_RULES[24]),
        RuleFilter::Rule(Self::GROUP_NAME, Self::GROUP_RULES[25]),
        RuleFilter::Rule(Self::GROUP_NAME, Self::GROUP_RULES[26]),
        RuleFilter::Rule(Self::GROUP_NAME, Self::GROUP_RULES[27]),
        RuleFilter::Rule(Self::GROUP_NAME, Self::GROUP_RULES[28]),
        RuleFilter::Rule(Self::GROUP_NAME, Self::GROUP_RULES[29]),
        RuleFilter::Rule(Self::GROUP_NAME, Self::GROUP_RULES[30]),
        RuleFilter::Rule(Self::GROUP_NAME, Self::GROUP_RULES[31]),
        RuleFilter::Rule(Self::GROUP_NAME, Self::GROUP_RULES[32]),
        RuleFilter::Rule(Self::GROUP_NAME, Self::GROUP_RULES[33]),
        RuleFilter::Rule(Self::GROUP_NAME, Self::GROUP_RULES[34]),
        RuleFilter::Rule(Self::GROUP_NAME, Self::GROUP_RULES[35]),
        RuleFilter::Rule(Self::GROUP_NAME, Self::GROUP_RULES[36]),
        RuleFilter::Rule(Self::GROUP_NAME, Self::GROUP_RULES[37]),
        RuleFilter::Rule(Self::GROUP_NAME, Self::GROUP_RULES[38]),
        RuleFilter::Rule(Self::GROUP_NAME, Self::GROUP_RULES[39]),
        RuleFilter::Rule(Self::GROUP_NAME, Self::GROUP_RULES[40]),
        RuleFilter::Rule(Self::GROUP_NAME, Self::GROUP_RULES[41]),
        RuleFilter::Rule(Self::GROUP_NAME, Self::GROUP_RULES[42]),
        RuleFilter::Rule(Self::GROUP_NAME, Self::GROUP_RULES[43]),
        RuleFilter::Rule(Self::GROUP_NAME, Self::GROUP_RULES[44]),
        RuleFilter::Rule(Self::GROUP_NAME, Self::GROUP_RULES[45]),
        RuleFilter::Rule(Self::GROUP_NAME, Self::GROUP_RULES[46]),
        RuleFilter::Rule(Self::GROUP_NAME, Self::GROUP_RULES[47]),
        RuleFilter::Rule(Self::GROUP_NAME, Self::GROUP_RULES[48]),
        RuleFilter::Rule(Self::GROUP_NAME, Self::GROUP_RULES[49]),
        RuleFilter::Rule(Self::GROUP_NAME, Self::GROUP_RULES[50]),
        RuleFilter::Rule(Self::GROUP_NAME, Self::GROUP_RULES[51]),
        RuleFilter::Rule(Self::GROUP_NAME, Self::GROUP_RULES[52]),
    ];
    #[doc = r" Retrieves the recommended rules"]
    pub(crate) fn is_recommended_true(&self) -> bool {
        matches!(self.recommended, Some(true))
    }
    pub(crate) fn is_recommended_unset(&self) -> bool {
        self.recommended.is_none()
    }
    pub(crate) fn is_all_true(&self) -> bool {
        matches!(self.all, Some(true))
    }
    pub(crate) fn is_all_unset(&self) -> bool {
        self.all.is_none()
    }
    pub(crate) fn get_enabled_rules(&self) -> FxHashSet<RuleFilter<'static>> {
        let mut index_set = FxHashSet::default();
        if let Some(rule) = self.no_children_prop.as_ref() {
            if rule.is_enabled() {
                index_set.insert(RuleFilter::Rule(Self::GROUP_NAME, Self::GROUP_RULES[0]));
            }
        }
        if let Some(rule) = self.no_const_assign.as_ref() {
            if rule.is_enabled() {
                index_set.insert(RuleFilter::Rule(Self::GROUP_NAME, Self::GROUP_RULES[1]));
            }
        }
        if let Some(rule) = self.no_constant_condition.as_ref() {
            if rule.is_enabled() {
                index_set.insert(RuleFilter::Rule(Self::GROUP_NAME, Self::GROUP_RULES[2]));
            }
        }
        if let Some(rule) = self.no_constant_math_min_max_clamp.as_ref() {
            if rule.is_enabled() {
                index_set.insert(RuleFilter::Rule(Self::GROUP_NAME, Self::GROUP_RULES[3]));
            }
        }
        if let Some(rule) = self.no_constructor_return.as_ref() {
            if rule.is_enabled() {
                index_set.insert(RuleFilter::Rule(Self::GROUP_NAME, Self::GROUP_RULES[4]));
            }
        }
        if let Some(rule) = self.no_empty_character_class_in_regex.as_ref() {
            if rule.is_enabled() {
                index_set.insert(RuleFilter::Rule(Self::GROUP_NAME, Self::GROUP_RULES[5]));
            }
        }
        if let Some(rule) = self.no_empty_pattern.as_ref() {
            if rule.is_enabled() {
                index_set.insert(RuleFilter::Rule(Self::GROUP_NAME, Self::GROUP_RULES[6]));
            }
        }
        if let Some(rule) = self.no_flat_map_identity.as_ref() {
            if rule.is_enabled() {
                index_set.insert(RuleFilter::Rule(Self::GROUP_NAME, Self::GROUP_RULES[7]));
            }
        }
        if let Some(rule) = self.no_global_object_calls.as_ref() {
            if rule.is_enabled() {
                index_set.insert(RuleFilter::Rule(Self::GROUP_NAME, Self::GROUP_RULES[8]));
            }
        }
        if let Some(rule) = self.no_inner_declarations.as_ref() {
            if rule.is_enabled() {
                index_set.insert(RuleFilter::Rule(Self::GROUP_NAME, Self::GROUP_RULES[9]));
            }
        }
        if let Some(rule) = self.no_invalid_builtin_instantiation.as_ref() {
            if rule.is_enabled() {
                index_set.insert(RuleFilter::Rule(Self::GROUP_NAME, Self::GROUP_RULES[10]));
            }
        }
        if let Some(rule) = self.no_invalid_constructor_super.as_ref() {
            if rule.is_enabled() {
                index_set.insert(RuleFilter::Rule(Self::GROUP_NAME, Self::GROUP_RULES[11]));
            }
        }
        if let Some(rule) = self.no_invalid_direction_in_linear_gradient.as_ref() {
            if rule.is_enabled() {
                index_set.insert(RuleFilter::Rule(Self::GROUP_NAME, Self::GROUP_RULES[12]));
            }
        }
        if let Some(rule) = self.no_invalid_grid_areas.as_ref() {
            if rule.is_enabled() {
                index_set.insert(RuleFilter::Rule(Self::GROUP_NAME, Self::GROUP_RULES[13]));
            }
        }
        if let Some(rule) = self.no_invalid_new_builtin.as_ref() {
            if rule.is_enabled() {
                index_set.insert(RuleFilter::Rule(Self::GROUP_NAME, Self::GROUP_RULES[14]));
            }
        }
        if let Some(rule) = self.no_invalid_position_at_import_rule.as_ref() {
            if rule.is_enabled() {
                index_set.insert(RuleFilter::Rule(Self::GROUP_NAME, Self::GROUP_RULES[15]));
            }
        }
        if let Some(rule) = self.no_invalid_use_before_declaration.as_ref() {
            if rule.is_enabled() {
                index_set.insert(RuleFilter::Rule(Self::GROUP_NAME, Self::GROUP_RULES[16]));
            }
        }
        if let Some(rule) = self.no_new_symbol.as_ref() {
            if rule.is_enabled() {
                index_set.insert(RuleFilter::Rule(Self::GROUP_NAME, Self::GROUP_RULES[17]));
            }
        }
        if let Some(rule) = self.no_nodejs_modules.as_ref() {
            if rule.is_enabled() {
                index_set.insert(RuleFilter::Rule(Self::GROUP_NAME, Self::GROUP_RULES[18]));
            }
        }
        if let Some(rule) = self.no_nonoctal_decimal_escape.as_ref() {
            if rule.is_enabled() {
                index_set.insert(RuleFilter::Rule(Self::GROUP_NAME, Self::GROUP_RULES[19]));
            }
        }
        if let Some(rule) = self.no_precision_loss.as_ref() {
            if rule.is_enabled() {
                index_set.insert(RuleFilter::Rule(Self::GROUP_NAME, Self::GROUP_RULES[20]));
            }
        }
        if let Some(rule) = self.no_render_return_value.as_ref() {
            if rule.is_enabled() {
                index_set.insert(RuleFilter::Rule(Self::GROUP_NAME, Self::GROUP_RULES[21]));
            }
        }
        if let Some(rule) = self.no_self_assign.as_ref() {
            if rule.is_enabled() {
                index_set.insert(RuleFilter::Rule(Self::GROUP_NAME, Self::GROUP_RULES[22]));
            }
        }
        if let Some(rule) = self.no_setter_return.as_ref() {
            if rule.is_enabled() {
                index_set.insert(RuleFilter::Rule(Self::GROUP_NAME, Self::GROUP_RULES[23]));
            }
        }
        if let Some(rule) = self.no_string_case_mismatch.as_ref() {
            if rule.is_enabled() {
                index_set.insert(RuleFilter::Rule(Self::GROUP_NAME, Self::GROUP_RULES[24]));
            }
        }
        if let Some(rule) = self.no_switch_declarations.as_ref() {
            if rule.is_enabled() {
                index_set.insert(RuleFilter::Rule(Self::GROUP_NAME, Self::GROUP_RULES[25]));
            }
        }
        if let Some(rule) = self.no_undeclared_dependencies.as_ref() {
            if rule.is_enabled() {
                index_set.insert(RuleFilter::Rule(Self::GROUP_NAME, Self::GROUP_RULES[26]));
            }
        }
        if let Some(rule) = self.no_undeclared_variables.as_ref() {
            if rule.is_enabled() {
                index_set.insert(RuleFilter::Rule(Self::GROUP_NAME, Self::GROUP_RULES[27]));
            }
        }
        if let Some(rule) = self.no_unknown_function.as_ref() {
            if rule.is_enabled() {
                index_set.insert(RuleFilter::Rule(Self::GROUP_NAME, Self::GROUP_RULES[28]));
            }
        }
        if let Some(rule) = self.no_unknown_media_feature_name.as_ref() {
            if rule.is_enabled() {
                index_set.insert(RuleFilter::Rule(Self::GROUP_NAME, Self::GROUP_RULES[29]));
            }
        }
        if let Some(rule) = self.no_unknown_property.as_ref() {
            if rule.is_enabled() {
                index_set.insert(RuleFilter::Rule(Self::GROUP_NAME, Self::GROUP_RULES[30]));
            }
        }
        if let Some(rule) = self.no_unknown_unit.as_ref() {
            if rule.is_enabled() {
                index_set.insert(RuleFilter::Rule(Self::GROUP_NAME, Self::GROUP_RULES[31]));
            }
        }
        if let Some(rule) = self.no_unmatchable_anb_selector.as_ref() {
            if rule.is_enabled() {
                index_set.insert(RuleFilter::Rule(Self::GROUP_NAME, Self::GROUP_RULES[32]));
            }
        }
        if let Some(rule) = self.no_unnecessary_continue.as_ref() {
            if rule.is_enabled() {
                index_set.insert(RuleFilter::Rule(Self::GROUP_NAME, Self::GROUP_RULES[33]));
            }
        }
        if let Some(rule) = self.no_unreachable.as_ref() {
            if rule.is_enabled() {
                index_set.insert(RuleFilter::Rule(Self::GROUP_NAME, Self::GROUP_RULES[34]));
            }
        }
        if let Some(rule) = self.no_unreachable_super.as_ref() {
            if rule.is_enabled() {
                index_set.insert(RuleFilter::Rule(Self::GROUP_NAME, Self::GROUP_RULES[35]));
            }
        }
        if let Some(rule) = self.no_unsafe_finally.as_ref() {
            if rule.is_enabled() {
                index_set.insert(RuleFilter::Rule(Self::GROUP_NAME, Self::GROUP_RULES[36]));
            }
        }
        if let Some(rule) = self.no_unsafe_optional_chaining.as_ref() {
            if rule.is_enabled() {
                index_set.insert(RuleFilter::Rule(Self::GROUP_NAME, Self::GROUP_RULES[37]));
            }
        }
        if let Some(rule) = self.no_unused_function_parameters.as_ref() {
            if rule.is_enabled() {
                index_set.insert(RuleFilter::Rule(Self::GROUP_NAME, Self::GROUP_RULES[38]));
            }
        }
        if let Some(rule) = self.no_unused_imports.as_ref() {
            if rule.is_enabled() {
                index_set.insert(RuleFilter::Rule(Self::GROUP_NAME, Self::GROUP_RULES[39]));
            }
        }
        if let Some(rule) = self.no_unused_labels.as_ref() {
            if rule.is_enabled() {
                index_set.insert(RuleFilter::Rule(Self::GROUP_NAME, Self::GROUP_RULES[40]));
            }
        }
        if let Some(rule) = self.no_unused_private_class_members.as_ref() {
            if rule.is_enabled() {
                index_set.insert(RuleFilter::Rule(Self::GROUP_NAME, Self::GROUP_RULES[41]));
            }
        }
        if let Some(rule) = self.no_unused_variables.as_ref() {
            if rule.is_enabled() {
                index_set.insert(RuleFilter::Rule(Self::GROUP_NAME, Self::GROUP_RULES[42]));
            }
        }
        if let Some(rule) = self.no_void_elements_with_children.as_ref() {
            if rule.is_enabled() {
                index_set.insert(RuleFilter::Rule(Self::GROUP_NAME, Self::GROUP_RULES[43]));
            }
        }
        if let Some(rule) = self.no_void_type_return.as_ref() {
            if rule.is_enabled() {
                index_set.insert(RuleFilter::Rule(Self::GROUP_NAME, Self::GROUP_RULES[44]));
            }
        }
        if let Some(rule) = self.use_array_literals.as_ref() {
            if rule.is_enabled() {
                index_set.insert(RuleFilter::Rule(Self::GROUP_NAME, Self::GROUP_RULES[45]));
            }
        }
        if let Some(rule) = self.use_exhaustive_dependencies.as_ref() {
            if rule.is_enabled() {
                index_set.insert(RuleFilter::Rule(Self::GROUP_NAME, Self::GROUP_RULES[46]));
            }
        }
        if let Some(rule) = self.use_hook_at_top_level.as_ref() {
            if rule.is_enabled() {
                index_set.insert(RuleFilter::Rule(Self::GROUP_NAME, Self::GROUP_RULES[47]));
            }
        }
        if let Some(rule) = self.use_import_extensions.as_ref() {
            if rule.is_enabled() {
                index_set.insert(RuleFilter::Rule(Self::GROUP_NAME, Self::GROUP_RULES[48]));
            }
        }
        if let Some(rule) = self.use_is_nan.as_ref() {
            if rule.is_enabled() {
                index_set.insert(RuleFilter::Rule(Self::GROUP_NAME, Self::GROUP_RULES[49]));
            }
        }
        if let Some(rule) = self.use_jsx_key_in_iterable.as_ref() {
            if rule.is_enabled() {
                index_set.insert(RuleFilter::Rule(Self::GROUP_NAME, Self::GROUP_RULES[50]));
            }
        }
        if let Some(rule) = self.use_valid_for_direction.as_ref() {
            if rule.is_enabled() {
                index_set.insert(RuleFilter::Rule(Self::GROUP_NAME, Self::GROUP_RULES[51]));
            }
        }
        if let Some(rule) = self.use_yield.as_ref() {
            if rule.is_enabled() {
                index_set.insert(RuleFilter::Rule(Self::GROUP_NAME, Self::GROUP_RULES[52]));
            }
        }
        index_set
    }
    pub(crate) fn get_disabled_rules(&self) -> FxHashSet<RuleFilter<'static>> {
        let mut index_set = FxHashSet::default();
        if let Some(rule) = self.no_children_prop.as_ref() {
            if rule.is_disabled() {
                index_set.insert(RuleFilter::Rule(Self::GROUP_NAME, Self::GROUP_RULES[0]));
            }
        }
        if let Some(rule) = self.no_const_assign.as_ref() {
            if rule.is_disabled() {
                index_set.insert(RuleFilter::Rule(Self::GROUP_NAME, Self::GROUP_RULES[1]));
            }
        }
        if let Some(rule) = self.no_constant_condition.as_ref() {
            if rule.is_disabled() {
                index_set.insert(RuleFilter::Rule(Self::GROUP_NAME, Self::GROUP_RULES[2]));
            }
        }
        if let Some(rule) = self.no_constant_math_min_max_clamp.as_ref() {
            if rule.is_disabled() {
                index_set.insert(RuleFilter::Rule(Self::GROUP_NAME, Self::GROUP_RULES[3]));
            }
        }
        if let Some(rule) = self.no_constructor_return.as_ref() {
            if rule.is_disabled() {
                index_set.insert(RuleFilter::Rule(Self::GROUP_NAME, Self::GROUP_RULES[4]));
            }
        }
        if let Some(rule) = self.no_empty_character_class_in_regex.as_ref() {
            if rule.is_disabled() {
                index_set.insert(RuleFilter::Rule(Self::GROUP_NAME, Self::GROUP_RULES[5]));
            }
        }
        if let Some(rule) = self.no_empty_pattern.as_ref() {
            if rule.is_disabled() {
                index_set.insert(RuleFilter::Rule(Self::GROUP_NAME, Self::GROUP_RULES[6]));
            }
        }
        if let Some(rule) = self.no_flat_map_identity.as_ref() {
            if rule.is_disabled() {
                index_set.insert(RuleFilter::Rule(Self::GROUP_NAME, Self::GROUP_RULES[7]));
            }
        }
        if let Some(rule) = self.no_global_object_calls.as_ref() {
            if rule.is_disabled() {
                index_set.insert(RuleFilter::Rule(Self::GROUP_NAME, Self::GROUP_RULES[8]));
            }
        }
        if let Some(rule) = self.no_inner_declarations.as_ref() {
            if rule.is_disabled() {
                index_set.insert(RuleFilter::Rule(Self::GROUP_NAME, Self::GROUP_RULES[9]));
            }
        }
        if let Some(rule) = self.no_invalid_builtin_instantiation.as_ref() {
            if rule.is_disabled() {
                index_set.insert(RuleFilter::Rule(Self::GROUP_NAME, Self::GROUP_RULES[10]));
            }
        }
        if let Some(rule) = self.no_invalid_constructor_super.as_ref() {
            if rule.is_disabled() {
                index_set.insert(RuleFilter::Rule(Self::GROUP_NAME, Self::GROUP_RULES[11]));
            }
        }
        if let Some(rule) = self.no_invalid_direction_in_linear_gradient.as_ref() {
            if rule.is_disabled() {
                index_set.insert(RuleFilter::Rule(Self::GROUP_NAME, Self::GROUP_RULES[12]));
            }
        }
        if let Some(rule) = self.no_invalid_grid_areas.as_ref() {
            if rule.is_disabled() {
                index_set.insert(RuleFilter::Rule(Self::GROUP_NAME, Self::GROUP_RULES[13]));
            }
        }
        if let Some(rule) = self.no_invalid_new_builtin.as_ref() {
            if rule.is_disabled() {
                index_set.insert(RuleFilter::Rule(Self::GROUP_NAME, Self::GROUP_RULES[14]));
            }
        }
        if let Some(rule) = self.no_invalid_position_at_import_rule.as_ref() {
            if rule.is_disabled() {
                index_set.insert(RuleFilter::Rule(Self::GROUP_NAME, Self::GROUP_RULES[15]));
            }
        }
        if let Some(rule) = self.no_invalid_use_before_declaration.as_ref() {
            if rule.is_disabled() {
                index_set.insert(RuleFilter::Rule(Self::GROUP_NAME, Self::GROUP_RULES[16]));
            }
        }
        if let Some(rule) = self.no_new_symbol.as_ref() {
            if rule.is_disabled() {
                index_set.insert(RuleFilter::Rule(Self::GROUP_NAME, Self::GROUP_RULES[17]));
            }
        }
        if let Some(rule) = self.no_nodejs_modules.as_ref() {
            if rule.is_disabled() {
                index_set.insert(RuleFilter::Rule(Self::GROUP_NAME, Self::GROUP_RULES[18]));
            }
        }
        if let Some(rule) = self.no_nonoctal_decimal_escape.as_ref() {
            if rule.is_disabled() {
                index_set.insert(RuleFilter::Rule(Self::GROUP_NAME, Self::GROUP_RULES[19]));
            }
        }
        if let Some(rule) = self.no_precision_loss.as_ref() {
            if rule.is_disabled() {
                index_set.insert(RuleFilter::Rule(Self::GROUP_NAME, Self::GROUP_RULES[20]));
            }
        }
        if let Some(rule) = self.no_render_return_value.as_ref() {
            if rule.is_disabled() {
                index_set.insert(RuleFilter::Rule(Self::GROUP_NAME, Self::GROUP_RULES[21]));
            }
        }
        if let Some(rule) = self.no_self_assign.as_ref() {
            if rule.is_disabled() {
                index_set.insert(RuleFilter::Rule(Self::GROUP_NAME, Self::GROUP_RULES[22]));
            }
        }
        if let Some(rule) = self.no_setter_return.as_ref() {
            if rule.is_disabled() {
                index_set.insert(RuleFilter::Rule(Self::GROUP_NAME, Self::GROUP_RULES[23]));
            }
        }
        if let Some(rule) = self.no_string_case_mismatch.as_ref() {
            if rule.is_disabled() {
                index_set.insert(RuleFilter::Rule(Self::GROUP_NAME, Self::GROUP_RULES[24]));
            }
        }
        if let Some(rule) = self.no_switch_declarations.as_ref() {
            if rule.is_disabled() {
                index_set.insert(RuleFilter::Rule(Self::GROUP_NAME, Self::GROUP_RULES[25]));
            }
        }
        if let Some(rule) = self.no_undeclared_dependencies.as_ref() {
            if rule.is_disabled() {
                index_set.insert(RuleFilter::Rule(Self::GROUP_NAME, Self::GROUP_RULES[26]));
            }
        }
        if let Some(rule) = self.no_undeclared_variables.as_ref() {
            if rule.is_disabled() {
                index_set.insert(RuleFilter::Rule(Self::GROUP_NAME, Self::GROUP_RULES[27]));
            }
        }
        if let Some(rule) = self.no_unknown_function.as_ref() {
            if rule.is_disabled() {
                index_set.insert(RuleFilter::Rule(Self::GROUP_NAME, Self::GROUP_RULES[28]));
            }
        }
        if let Some(rule) = self.no_unknown_media_feature_name.as_ref() {
            if rule.is_disabled() {
                index_set.insert(RuleFilter::Rule(Self::GROUP_NAME, Self::GROUP_RULES[29]));
            }
        }
        if let Some(rule) = self.no_unknown_property.as_ref() {
            if rule.is_disabled() {
                index_set.insert(RuleFilter::Rule(Self::GROUP_NAME, Self::GROUP_RULES[30]));
            }
        }
        if let Some(rule) = self.no_unknown_unit.as_ref() {
            if rule.is_disabled() {
                index_set.insert(RuleFilter::Rule(Self::GROUP_NAME, Self::GROUP_RULES[31]));
            }
        }
        if let Some(rule) = self.no_unmatchable_anb_selector.as_ref() {
            if rule.is_disabled() {
                index_set.insert(RuleFilter::Rule(Self::GROUP_NAME, Self::GROUP_RULES[32]));
            }
        }
        if let Some(rule) = self.no_unnecessary_continue.as_ref() {
            if rule.is_disabled() {
                index_set.insert(RuleFilter::Rule(Self::GROUP_NAME, Self::GROUP_RULES[33]));
            }
        }
        if let Some(rule) = self.no_unreachable.as_ref() {
            if rule.is_disabled() {
                index_set.insert(RuleFilter::Rule(Self::GROUP_NAME, Self::GROUP_RULES[34]));
            }
        }
        if let Some(rule) = self.no_unreachable_super.as_ref() {
            if rule.is_disabled() {
                index_set.insert(RuleFilter::Rule(Self::GROUP_NAME, Self::GROUP_RULES[35]));
            }
        }
        if let Some(rule) = self.no_unsafe_finally.as_ref() {
            if rule.is_disabled() {
                index_set.insert(RuleFilter::Rule(Self::GROUP_NAME, Self::GROUP_RULES[36]));
            }
        }
        if let Some(rule) = self.no_unsafe_optional_chaining.as_ref() {
            if rule.is_disabled() {
                index_set.insert(RuleFilter::Rule(Self::GROUP_NAME, Self::GROUP_RULES[37]));
            }
        }
        if let Some(rule) = self.no_unused_function_parameters.as_ref() {
            if rule.is_disabled() {
                index_set.insert(RuleFilter::Rule(Self::GROUP_NAME, Self::GROUP_RULES[38]));
            }
        }
        if let Some(rule) = self.no_unused_imports.as_ref() {
            if rule.is_disabled() {
                index_set.insert(RuleFilter::Rule(Self::GROUP_NAME, Self::GROUP_RULES[39]));
            }
        }
        if let Some(rule) = self.no_unused_labels.as_ref() {
            if rule.is_disabled() {
                index_set.insert(RuleFilter::Rule(Self::GROUP_NAME, Self::GROUP_RULES[40]));
            }
        }
        if let Some(rule) = self.no_unused_private_class_members.as_ref() {
            if rule.is_disabled() {
                index_set.insert(RuleFilter::Rule(Self::GROUP_NAME, Self::GROUP_RULES[41]));
            }
        }
        if let Some(rule) = self.no_unused_variables.as_ref() {
            if rule.is_disabled() {
                index_set.insert(RuleFilter::Rule(Self::GROUP_NAME, Self::GROUP_RULES[42]));
            }
        }
        if let Some(rule) = self.no_void_elements_with_children.as_ref() {
            if rule.is_disabled() {
                index_set.insert(RuleFilter::Rule(Self::GROUP_NAME, Self::GROUP_RULES[43]));
            }
        }
        if let Some(rule) = self.no_void_type_return.as_ref() {
            if rule.is_disabled() {
                index_set.insert(RuleFilter::Rule(Self::GROUP_NAME, Self::GROUP_RULES[44]));
            }
        }
        if let Some(rule) = self.use_array_literals.as_ref() {
            if rule.is_disabled() {
                index_set.insert(RuleFilter::Rule(Self::GROUP_NAME, Self::GROUP_RULES[45]));
            }
        }
        if let Some(rule) = self.use_exhaustive_dependencies.as_ref() {
            if rule.is_disabled() {
                index_set.insert(RuleFilter::Rule(Self::GROUP_NAME, Self::GROUP_RULES[46]));
            }
        }
        if let Some(rule) = self.use_hook_at_top_level.as_ref() {
            if rule.is_disabled() {
                index_set.insert(RuleFilter::Rule(Self::GROUP_NAME, Self::GROUP_RULES[47]));
            }
        }
        if let Some(rule) = self.use_import_extensions.as_ref() {
            if rule.is_disabled() {
                index_set.insert(RuleFilter::Rule(Self::GROUP_NAME, Self::GROUP_RULES[48]));
            }
        }
        if let Some(rule) = self.use_is_nan.as_ref() {
            if rule.is_disabled() {
                index_set.insert(RuleFilter::Rule(Self::GROUP_NAME, Self::GROUP_RULES[49]));
            }
        }
        if let Some(rule) = self.use_jsx_key_in_iterable.as_ref() {
            if rule.is_disabled() {
                index_set.insert(RuleFilter::Rule(Self::GROUP_NAME, Self::GROUP_RULES[50]));
            }
        }
        if let Some(rule) = self.use_valid_for_direction.as_ref() {
            if rule.is_disabled() {
                index_set.insert(RuleFilter::Rule(Self::GROUP_NAME, Self::GROUP_RULES[51]));
            }
        }
        if let Some(rule) = self.use_yield.as_ref() {
            if rule.is_disabled() {
                index_set.insert(RuleFilter::Rule(Self::GROUP_NAME, Self::GROUP_RULES[52]));
            }
        }
        index_set
    }
    #[doc = r" Checks if, given a rule name, matches one of the rules contained in this category"]
    pub(crate) fn has_rule(rule_name: &str) -> Option<&'static str> {
        Some(Self::GROUP_RULES[Self::GROUP_RULES.binary_search(&rule_name).ok()?])
    }
    #[doc = r" Checks if, given a rule name, it is marked as recommended"]
    pub(crate) fn is_recommended_rule(rule_name: &str) -> bool {
        Self::RECOMMENDED_RULES.contains(&rule_name)
    }
    pub(crate) fn recommended_rules_as_filters() -> &'static [RuleFilter<'static>] {
        Self::RECOMMENDED_RULES_AS_FILTERS
    }
    pub(crate) fn all_rules_as_filters() -> &'static [RuleFilter<'static>] {
        Self::ALL_RULES_AS_FILTERS
    }
    #[doc = r" Select preset rules"]
    pub(crate) fn collect_preset_rules(
        &self,
        parent_is_all: bool,
        parent_is_recommended: bool,
        enabled_rules: &mut FxHashSet<RuleFilter<'static>>,
    ) {
        if self.is_all_true() || self.is_all_unset() && parent_is_all {
            enabled_rules.extend(Self::all_rules_as_filters());
        } else if self.is_recommended_true()
            || self.is_recommended_unset() && self.is_all_unset() && parent_is_recommended
        {
            enabled_rules.extend(Self::recommended_rules_as_filters());
        }
    }
    pub(crate) fn get_rule_configuration(
        &self,
        rule_name: &str,
    ) -> Option<(RulePlainConfiguration, Option<RuleOptions>)> {
        match rule_name {
            "noChildrenProp" => self
                .no_children_prop
                .as_ref()
                .map(|conf| (conf.level(), conf.get_options())),
            "noConstAssign" => self
                .no_const_assign
                .as_ref()
                .map(|conf| (conf.level(), conf.get_options())),
            "noConstantCondition" => self
                .no_constant_condition
                .as_ref()
                .map(|conf| (conf.level(), conf.get_options())),
            "noConstantMathMinMaxClamp" => self
                .no_constant_math_min_max_clamp
                .as_ref()
                .map(|conf| (conf.level(), conf.get_options())),
            "noConstructorReturn" => self
                .no_constructor_return
                .as_ref()
                .map(|conf| (conf.level(), conf.get_options())),
            "noEmptyCharacterClassInRegex" => self
                .no_empty_character_class_in_regex
                .as_ref()
                .map(|conf| (conf.level(), conf.get_options())),
            "noEmptyPattern" => self
                .no_empty_pattern
                .as_ref()
                .map(|conf| (conf.level(), conf.get_options())),
            "noFlatMapIdentity" => self
                .no_flat_map_identity
                .as_ref()
                .map(|conf| (conf.level(), conf.get_options())),
            "noGlobalObjectCalls" => self
                .no_global_object_calls
                .as_ref()
                .map(|conf| (conf.level(), conf.get_options())),
            "noInnerDeclarations" => self
                .no_inner_declarations
                .as_ref()
                .map(|conf| (conf.level(), conf.get_options())),
            "noInvalidBuiltinInstantiation" => self
                .no_invalid_builtin_instantiation
                .as_ref()
                .map(|conf| (conf.level(), conf.get_options())),
            "noInvalidConstructorSuper" => self
                .no_invalid_constructor_super
                .as_ref()
                .map(|conf| (conf.level(), conf.get_options())),
            "noInvalidDirectionInLinearGradient" => self
                .no_invalid_direction_in_linear_gradient
                .as_ref()
                .map(|conf| (conf.level(), conf.get_options())),
            "noInvalidGridAreas" => self
                .no_invalid_grid_areas
                .as_ref()
                .map(|conf| (conf.level(), conf.get_options())),
            "noInvalidNewBuiltin" => self
                .no_invalid_new_builtin
                .as_ref()
                .map(|conf| (conf.level(), conf.get_options())),
            "noInvalidPositionAtImportRule" => self
                .no_invalid_position_at_import_rule
                .as_ref()
                .map(|conf| (conf.level(), conf.get_options())),
            "noInvalidUseBeforeDeclaration" => self
                .no_invalid_use_before_declaration
                .as_ref()
                .map(|conf| (conf.level(), conf.get_options())),
            "noNewSymbol" => self
                .no_new_symbol
                .as_ref()
                .map(|conf| (conf.level(), conf.get_options())),
            "noNodejsModules" => self
                .no_nodejs_modules
                .as_ref()
                .map(|conf| (conf.level(), conf.get_options())),
            "noNonoctalDecimalEscape" => self
                .no_nonoctal_decimal_escape
                .as_ref()
                .map(|conf| (conf.level(), conf.get_options())),
            "noPrecisionLoss" => self
                .no_precision_loss
                .as_ref()
                .map(|conf| (conf.level(), conf.get_options())),
            "noRenderReturnValue" => self
                .no_render_return_value
                .as_ref()
                .map(|conf| (conf.level(), conf.get_options())),
            "noSelfAssign" => self
                .no_self_assign
                .as_ref()
                .map(|conf| (conf.level(), conf.get_options())),
            "noSetterReturn" => self
                .no_setter_return
                .as_ref()
                .map(|conf| (conf.level(), conf.get_options())),
            "noStringCaseMismatch" => self
                .no_string_case_mismatch
                .as_ref()
                .map(|conf| (conf.level(), conf.get_options())),
            "noSwitchDeclarations" => self
                .no_switch_declarations
                .as_ref()
                .map(|conf| (conf.level(), conf.get_options())),
            "noUndeclaredDependencies" => self
                .no_undeclared_dependencies
                .as_ref()
                .map(|conf| (conf.level(), conf.get_options())),
            "noUndeclaredVariables" => self
                .no_undeclared_variables
                .as_ref()
                .map(|conf| (conf.level(), conf.get_options())),
            "noUnknownFunction" => self
                .no_unknown_function
                .as_ref()
                .map(|conf| (conf.level(), conf.get_options())),
            "noUnknownMediaFeatureName" => self
                .no_unknown_media_feature_name
                .as_ref()
                .map(|conf| (conf.level(), conf.get_options())),
            "noUnknownProperty" => self
                .no_unknown_property
                .as_ref()
                .map(|conf| (conf.level(), conf.get_options())),
            "noUnknownUnit" => self
                .no_unknown_unit
                .as_ref()
                .map(|conf| (conf.level(), conf.get_options())),
            "noUnmatchableAnbSelector" => self
                .no_unmatchable_anb_selector
                .as_ref()
                .map(|conf| (conf.level(), conf.get_options())),
            "noUnnecessaryContinue" => self
                .no_unnecessary_continue
                .as_ref()
                .map(|conf| (conf.level(), conf.get_options())),
            "noUnreachable" => self
                .no_unreachable
                .as_ref()
                .map(|conf| (conf.level(), conf.get_options())),
            "noUnreachableSuper" => self
                .no_unreachable_super
                .as_ref()
                .map(|conf| (conf.level(), conf.get_options())),
            "noUnsafeFinally" => self
                .no_unsafe_finally
                .as_ref()
                .map(|conf| (conf.level(), conf.get_options())),
            "noUnsafeOptionalChaining" => self
                .no_unsafe_optional_chaining
                .as_ref()
                .map(|conf| (conf.level(), conf.get_options())),
            "noUnusedFunctionParameters" => self
                .no_unused_function_parameters
                .as_ref()
                .map(|conf| (conf.level(), conf.get_options())),
            "noUnusedImports" => self
                .no_unused_imports
                .as_ref()
                .map(|conf| (conf.level(), conf.get_options())),
            "noUnusedLabels" => self
                .no_unused_labels
                .as_ref()
                .map(|conf| (conf.level(), conf.get_options())),
            "noUnusedPrivateClassMembers" => self
                .no_unused_private_class_members
                .as_ref()
                .map(|conf| (conf.level(), conf.get_options())),
            "noUnusedVariables" => self
                .no_unused_variables
                .as_ref()
                .map(|conf| (conf.level(), conf.get_options())),
            "noVoidElementsWithChildren" => self
                .no_void_elements_with_children
                .as_ref()
                .map(|conf| (conf.level(), conf.get_options())),
            "noVoidTypeReturn" => self
                .no_void_type_return
                .as_ref()
                .map(|conf| (conf.level(), conf.get_options())),
            "useArrayLiterals" => self
                .use_array_literals
                .as_ref()
                .map(|conf| (conf.level(), conf.get_options())),
            "useExhaustiveDependencies" => self
                .use_exhaustive_dependencies
                .as_ref()
                .map(|conf| (conf.level(), conf.get_options())),
            "useHookAtTopLevel" => self
                .use_hook_at_top_level
                .as_ref()
                .map(|conf| (conf.level(), conf.get_options())),
            "useImportExtensions" => self
                .use_import_extensions
                .as_ref()
                .map(|conf| (conf.level(), conf.get_options())),
            "useIsNan" => self
                .use_is_nan
                .as_ref()
                .map(|conf| (conf.level(), conf.get_options())),
            "useJsxKeyInIterable" => self
                .use_jsx_key_in_iterable
                .as_ref()
                .map(|conf| (conf.level(), conf.get_options())),
            "useValidForDirection" => self
                .use_valid_for_direction
                .as_ref()
                .map(|conf| (conf.level(), conf.get_options())),
            "useYield" => self
                .use_yield
                .as_ref()
                .map(|conf| (conf.level(), conf.get_options())),
            _ => None,
        }
    }
}
#[derive(Clone, Debug, Default, Deserialize, Deserializable, Eq, Merge, PartialEq, Serialize)]
#[deserializable(with_validator)]
#[cfg_attr(feature = "schema", derive(JsonSchema))]
#[serde(rename_all = "camelCase", default, deny_unknown_fields)]
#[doc = r" A list of rules that belong to this group"]
pub struct Nursery {
    #[doc = r" It enables the recommended rules for this group"]
    #[serde(skip_serializing_if = "Option::is_none")]
    pub recommended: Option<bool>,
    #[doc = r" It enables ALL rules for this group."]
    #[serde(skip_serializing_if = "Option::is_none")]
    pub all: Option<bool>,
    #[doc = "Disallow use of CommonJs module system in favor of ESM style imports."]
    #[serde(skip_serializing_if = "Option::is_none")]
    pub no_common_js: Option<RuleConfiguration<biome_js_analyze::options::NoCommonJs>>,
    #[doc = "Disallow duplicate custom properties within declaration blocks."]
    #[serde(skip_serializing_if = "Option::is_none")]
    pub no_duplicate_custom_properties:
        Option<RuleConfiguration<biome_css_analyze::options::NoDuplicateCustomProperties>>,
    #[doc = "Disallow duplicate conditions in if-else-if chains"]
    #[serde(skip_serializing_if = "Option::is_none")]
    pub no_duplicate_else_if:
        Option<RuleConfiguration<biome_js_analyze::options::NoDuplicateElseIf>>,
    #[doc = "No duplicated fields in GraphQL operations."]
    #[serde(skip_serializing_if = "Option::is_none")]
    pub no_duplicated_fields:
        Option<RuleConfiguration<biome_graphql_analyze::options::NoDuplicatedFields>>,
    #[doc = "Disallow accessing namespace imports dynamically."]
    #[serde(skip_serializing_if = "Option::is_none")]
    pub no_dynamic_namespace_import_access:
        Option<RuleConfiguration<biome_js_analyze::options::NoDynamicNamespaceImportAccess>>,
    #[doc = "Disallow TypeScript enum."]
    #[serde(skip_serializing_if = "Option::is_none")]
    pub no_enum: Option<RuleConfiguration<biome_js_analyze::options::NoEnum>>,
    #[doc = "Disallow exporting an imported variable."]
    #[serde(skip_serializing_if = "Option::is_none")]
    pub no_exported_imports:
        Option<RuleConfiguration<biome_js_analyze::options::NoExportedImports>>,
    #[doc = "Disallows the use of irregular whitespace characters."]
    #[serde(skip_serializing_if = "Option::is_none")]
    pub no_irregular_whitespace:
        Option<RuleConfiguration<biome_css_analyze::options::NoIrregularWhitespace>>,
    #[doc = "Disallow missing var function for css variables."]
    #[serde(skip_serializing_if = "Option::is_none")]
    pub no_missing_var_function:
        Option<RuleConfiguration<biome_css_analyze::options::NoMissingVarFunction>>,
    #[doc = "Disallow the use of process.env."]
    #[serde(skip_serializing_if = "Option::is_none")]
    pub no_process_env: Option<RuleConfiguration<biome_js_analyze::options::NoProcessEnv>>,
    #[doc = "Disallow specified modules when loaded by import or require."]
    #[serde(skip_serializing_if = "Option::is_none")]
    pub no_restricted_imports:
        Option<RuleConfiguration<biome_js_analyze::options::NoRestrictedImports>>,
    #[doc = "Disallow user defined types."]
    #[serde(skip_serializing_if = "Option::is_none")]
    pub no_restricted_types:
        Option<RuleFixConfiguration<biome_js_analyze::options::NoRestrictedTypes>>,
    #[doc = "Disallow usage of sensitive data such as API keys and tokens."]
    #[serde(skip_serializing_if = "Option::is_none")]
    pub no_secrets: Option<RuleConfiguration<biome_js_analyze::options::NoSecrets>>,
    #[doc = "Enforce that static, visible elements (such as \\<div>) that have click handlers use the valid role attribute."]
    #[serde(skip_serializing_if = "Option::is_none")]
    pub no_static_element_interactions:
        Option<RuleConfiguration<biome_js_analyze::options::NoStaticElementInteractions>>,
    #[doc = "Enforce the use of String.slice() over String.substr() and String.substring()."]
    #[serde(skip_serializing_if = "Option::is_none")]
    pub no_substr: Option<RuleFixConfiguration<biome_js_analyze::options::NoSubstr>>,
    #[doc = "Disallow unknown pseudo-class selectors."]
    #[serde(skip_serializing_if = "Option::is_none")]
    pub no_unknown_pseudo_class:
        Option<RuleConfiguration<biome_css_analyze::options::NoUnknownPseudoClass>>,
    #[doc = "Disallow unknown pseudo-element selectors."]
    #[serde(skip_serializing_if = "Option::is_none")]
    pub no_unknown_pseudo_element:
        Option<RuleConfiguration<biome_css_analyze::options::NoUnknownPseudoElement>>,
    #[doc = "Disallow unnecessary escape sequence in regular expression literals."]
    #[serde(skip_serializing_if = "Option::is_none")]
    pub no_useless_escape_in_regex:
        Option<RuleFixConfiguration<biome_js_analyze::options::NoUselessEscapeInRegex>>,
    #[doc = "Disallow use of @value rule in css modules."]
    #[serde(skip_serializing_if = "Option::is_none")]
    pub no_value_at_rule: Option<RuleConfiguration<biome_css_analyze::options::NoValueAtRule>>,
    #[doc = "Disallow the use of overload signatures that are not next to each other."]
    #[serde(skip_serializing_if = "Option::is_none")]
    pub use_adjacent_overload_signatures:
        Option<RuleConfiguration<biome_js_analyze::options::UseAdjacentOverloadSignatures>>,
    #[doc = "Enforce that ARIA properties are valid for the roles that are supported by the element."]
    #[serde(skip_serializing_if = "Option::is_none")]
    pub use_aria_props_supported_by_role:
        Option<RuleConfiguration<biome_js_analyze::options::UseAriaPropsSupportedByRole>>,
    #[doc = "Enforce declaring components only within modules that export React Components exclusively."]
    #[serde(skip_serializing_if = "Option::is_none")]
    pub use_component_export_only_modules:
        Option<RuleConfiguration<biome_js_analyze::options::UseComponentExportOnlyModules>>,
    #[doc = "This rule enforces consistent use of curly braces inside JSX attributes and JSX children."]
    #[serde(skip_serializing_if = "Option::is_none")]
    pub use_consistent_curly_braces:
        Option<RuleFixConfiguration<biome_js_analyze::options::UseConsistentCurlyBraces>>,
    #[doc = "Require consistent accessibility modifiers on class properties and methods."]
    #[serde(skip_serializing_if = "Option::is_none")]
    pub use_consistent_member_accessibility:
        Option<RuleConfiguration<biome_js_analyze::options::UseConsistentMemberAccessibility>>,
    #[doc = "Require specifying the reason argument when using @deprecated directive"]
    #[serde(skip_serializing_if = "Option::is_none")]
    pub use_deprecated_reason:
        Option<RuleConfiguration<biome_graphql_analyze::options::UseDeprecatedReason>>,
    #[doc = "Succinct description of the rule."]
    #[serde(skip_serializing_if = "Option::is_none")]
    pub use_explicit_function_return_type:
        Option<RuleConfiguration<biome_js_analyze::options::UseExplicitFunctionReturnType>>,
    #[doc = "Disallows package private imports."]
    #[serde(skip_serializing_if = "Option::is_none")]
    pub use_import_restrictions:
        Option<RuleConfiguration<biome_js_analyze::options::UseImportRestrictions>>,
    #[doc = "Enforce the sorting of CSS utility classes."]
    #[serde(skip_serializing_if = "Option::is_none")]
    pub use_sorted_classes:
        Option<RuleFixConfiguration<biome_js_analyze::options::UseSortedClasses>>,
    #[doc = "Enforce the use of the directive \"use strict\" in script files."]
    #[serde(skip_serializing_if = "Option::is_none")]
    pub use_strict_mode: Option<RuleFixConfiguration<biome_js_analyze::options::UseStrictMode>>,
    #[doc = "Enforce the use of String.trimStart() and String.trimEnd() over String.trimLeft() and String.trimRight()."]
    #[serde(skip_serializing_if = "Option::is_none")]
    pub use_trim_start_end:
        Option<RuleFixConfiguration<biome_js_analyze::options::UseTrimStartEnd>>,
    #[doc = "Use valid values for the autocomplete attribute on input elements."]
    #[serde(skip_serializing_if = "Option::is_none")]
    pub use_valid_autocomplete:
        Option<RuleConfiguration<biome_js_analyze::options::UseValidAutocomplete>>,
}
impl DeserializableValidator for Nursery {
    fn validate(
        &mut self,
        _name: &str,
        range: TextRange,
        diagnostics: &mut Vec<DeserializationDiagnostic>,
    ) -> bool {
        if self.recommended == Some(true) && self.all == Some(true) {
            diagnostics . push (DeserializationDiagnostic :: new (markup ! (< Emphasis > "'recommended'" < / Emphasis > " and " < Emphasis > "'all'" < / Emphasis > " can't be both " < Emphasis > "'true'" < / Emphasis > ". You should choose only one of them.")) . with_range (range) . with_note (markup ! ("Biome will fallback to its defaults for this section."))) ;
            return false;
        }
        true
    }
}
impl Nursery {
    const GROUP_NAME: &'static str = "nursery";
    pub(crate) const GROUP_RULES: &'static [&'static str] = &[
        "noCommonJs",
        "noDuplicateCustomProperties",
        "noDuplicateElseIf",
        "noDuplicatedFields",
        "noDynamicNamespaceImportAccess",
        "noEnum",
        "noExportedImports",
        "noIrregularWhitespace",
        "noMissingVarFunction",
        "noProcessEnv",
        "noRestrictedImports",
        "noRestrictedTypes",
        "noSecrets",
        "noStaticElementInteractions",
        "noSubstr",
        "noUnknownPseudoClass",
        "noUnknownPseudoElement",
        "noUselessEscapeInRegex",
        "noValueAtRule",
        "useAdjacentOverloadSignatures",
        "useAriaPropsSupportedByRole",
        "useComponentExportOnlyModules",
        "useConsistentCurlyBraces",
        "useConsistentMemberAccessibility",
        "useDeprecatedReason",
        "useExplicitFunctionReturnType",
        "useImportRestrictions",
        "useSortedClasses",
        "useStrictMode",
        "useTrimStartEnd",
        "useValidAutocomplete",
    ];
    const RECOMMENDED_RULES: &'static [&'static str] = &[
        "noDuplicateCustomProperties",
        "noDuplicateElseIf",
        "noDuplicatedFields",
        "noMissingVarFunction",
        "noUnknownPseudoClass",
        "noUnknownPseudoElement",
        "noUselessEscapeInRegex",
        "useAriaPropsSupportedByRole",
        "useConsistentMemberAccessibility",
        "useDeprecatedReason",
        "useStrictMode",
    ];
    const RECOMMENDED_RULES_AS_FILTERS: &'static [RuleFilter<'static>] = &[
        RuleFilter::Rule(Self::GROUP_NAME, Self::GROUP_RULES[1]),
        RuleFilter::Rule(Self::GROUP_NAME, Self::GROUP_RULES[2]),
        RuleFilter::Rule(Self::GROUP_NAME, Self::GROUP_RULES[3]),
        RuleFilter::Rule(Self::GROUP_NAME, Self::GROUP_RULES[8]),
        RuleFilter::Rule(Self::GROUP_NAME, Self::GROUP_RULES[15]),
        RuleFilter::Rule(Self::GROUP_NAME, Self::GROUP_RULES[16]),
<<<<<<< HEAD
        RuleFilter::Rule(Self::GROUP_NAME, Self::GROUP_RULES[19]),
        RuleFilter::Rule(Self::GROUP_NAME, Self::GROUP_RULES[21]),
        RuleFilter::Rule(Self::GROUP_NAME, Self::GROUP_RULES[22]),
        RuleFilter::Rule(Self::GROUP_NAME, Self::GROUP_RULES[26]),
=======
        RuleFilter::Rule(Self::GROUP_NAME, Self::GROUP_RULES[17]),
        RuleFilter::Rule(Self::GROUP_NAME, Self::GROUP_RULES[20]),
        RuleFilter::Rule(Self::GROUP_NAME, Self::GROUP_RULES[23]),
        RuleFilter::Rule(Self::GROUP_NAME, Self::GROUP_RULES[24]),
        RuleFilter::Rule(Self::GROUP_NAME, Self::GROUP_RULES[27]),
>>>>>>> 38159059
    ];
    const ALL_RULES_AS_FILTERS: &'static [RuleFilter<'static>] = &[
        RuleFilter::Rule(Self::GROUP_NAME, Self::GROUP_RULES[0]),
        RuleFilter::Rule(Self::GROUP_NAME, Self::GROUP_RULES[1]),
        RuleFilter::Rule(Self::GROUP_NAME, Self::GROUP_RULES[2]),
        RuleFilter::Rule(Self::GROUP_NAME, Self::GROUP_RULES[3]),
        RuleFilter::Rule(Self::GROUP_NAME, Self::GROUP_RULES[4]),
        RuleFilter::Rule(Self::GROUP_NAME, Self::GROUP_RULES[5]),
        RuleFilter::Rule(Self::GROUP_NAME, Self::GROUP_RULES[6]),
        RuleFilter::Rule(Self::GROUP_NAME, Self::GROUP_RULES[7]),
        RuleFilter::Rule(Self::GROUP_NAME, Self::GROUP_RULES[8]),
        RuleFilter::Rule(Self::GROUP_NAME, Self::GROUP_RULES[9]),
        RuleFilter::Rule(Self::GROUP_NAME, Self::GROUP_RULES[10]),
        RuleFilter::Rule(Self::GROUP_NAME, Self::GROUP_RULES[11]),
        RuleFilter::Rule(Self::GROUP_NAME, Self::GROUP_RULES[12]),
        RuleFilter::Rule(Self::GROUP_NAME, Self::GROUP_RULES[13]),
        RuleFilter::Rule(Self::GROUP_NAME, Self::GROUP_RULES[14]),
        RuleFilter::Rule(Self::GROUP_NAME, Self::GROUP_RULES[15]),
        RuleFilter::Rule(Self::GROUP_NAME, Self::GROUP_RULES[16]),
        RuleFilter::Rule(Self::GROUP_NAME, Self::GROUP_RULES[17]),
        RuleFilter::Rule(Self::GROUP_NAME, Self::GROUP_RULES[18]),
        RuleFilter::Rule(Self::GROUP_NAME, Self::GROUP_RULES[19]),
        RuleFilter::Rule(Self::GROUP_NAME, Self::GROUP_RULES[20]),
        RuleFilter::Rule(Self::GROUP_NAME, Self::GROUP_RULES[21]),
        RuleFilter::Rule(Self::GROUP_NAME, Self::GROUP_RULES[22]),
        RuleFilter::Rule(Self::GROUP_NAME, Self::GROUP_RULES[23]),
        RuleFilter::Rule(Self::GROUP_NAME, Self::GROUP_RULES[24]),
        RuleFilter::Rule(Self::GROUP_NAME, Self::GROUP_RULES[25]),
        RuleFilter::Rule(Self::GROUP_NAME, Self::GROUP_RULES[26]),
        RuleFilter::Rule(Self::GROUP_NAME, Self::GROUP_RULES[27]),
        RuleFilter::Rule(Self::GROUP_NAME, Self::GROUP_RULES[28]),
<<<<<<< HEAD
=======
        RuleFilter::Rule(Self::GROUP_NAME, Self::GROUP_RULES[29]),
>>>>>>> 38159059
    ];
    #[doc = r" Retrieves the recommended rules"]
    pub(crate) fn is_recommended_true(&self) -> bool {
        matches!(self.recommended, Some(true))
    }
    pub(crate) fn is_recommended_unset(&self) -> bool {
        self.recommended.is_none()
    }
    pub(crate) fn is_all_true(&self) -> bool {
        matches!(self.all, Some(true))
    }
    pub(crate) fn is_all_unset(&self) -> bool {
        self.all.is_none()
    }
    pub(crate) fn get_enabled_rules(&self) -> FxHashSet<RuleFilter<'static>> {
        let mut index_set = FxHashSet::default();
        if let Some(rule) = self.no_common_js.as_ref() {
            if rule.is_enabled() {
                index_set.insert(RuleFilter::Rule(Self::GROUP_NAME, Self::GROUP_RULES[0]));
            }
        }
        if let Some(rule) = self.no_duplicate_custom_properties.as_ref() {
            if rule.is_enabled() {
                index_set.insert(RuleFilter::Rule(Self::GROUP_NAME, Self::GROUP_RULES[1]));
            }
        }
        if let Some(rule) = self.no_duplicate_else_if.as_ref() {
            if rule.is_enabled() {
                index_set.insert(RuleFilter::Rule(Self::GROUP_NAME, Self::GROUP_RULES[2]));
            }
        }
        if let Some(rule) = self.no_duplicated_fields.as_ref() {
            if rule.is_enabled() {
                index_set.insert(RuleFilter::Rule(Self::GROUP_NAME, Self::GROUP_RULES[3]));
            }
        }
        if let Some(rule) = self.no_dynamic_namespace_import_access.as_ref() {
            if rule.is_enabled() {
                index_set.insert(RuleFilter::Rule(Self::GROUP_NAME, Self::GROUP_RULES[4]));
            }
        }
        if let Some(rule) = self.no_enum.as_ref() {
            if rule.is_enabled() {
                index_set.insert(RuleFilter::Rule(Self::GROUP_NAME, Self::GROUP_RULES[5]));
            }
        }
        if let Some(rule) = self.no_exported_imports.as_ref() {
            if rule.is_enabled() {
                index_set.insert(RuleFilter::Rule(Self::GROUP_NAME, Self::GROUP_RULES[6]));
            }
        }
        if let Some(rule) = self.no_irregular_whitespace.as_ref() {
            if rule.is_enabled() {
                index_set.insert(RuleFilter::Rule(Self::GROUP_NAME, Self::GROUP_RULES[7]));
            }
        }
        if let Some(rule) = self.no_missing_var_function.as_ref() {
            if rule.is_enabled() {
                index_set.insert(RuleFilter::Rule(Self::GROUP_NAME, Self::GROUP_RULES[8]));
            }
        }
        if let Some(rule) = self.no_process_env.as_ref() {
            if rule.is_enabled() {
                index_set.insert(RuleFilter::Rule(Self::GROUP_NAME, Self::GROUP_RULES[9]));
            }
        }
        if let Some(rule) = self.no_restricted_imports.as_ref() {
            if rule.is_enabled() {
                index_set.insert(RuleFilter::Rule(Self::GROUP_NAME, Self::GROUP_RULES[10]));
            }
        }
        if let Some(rule) = self.no_restricted_types.as_ref() {
            if rule.is_enabled() {
                index_set.insert(RuleFilter::Rule(Self::GROUP_NAME, Self::GROUP_RULES[11]));
            }
        }
        if let Some(rule) = self.no_secrets.as_ref() {
            if rule.is_enabled() {
                index_set.insert(RuleFilter::Rule(Self::GROUP_NAME, Self::GROUP_RULES[12]));
            }
        }
        if let Some(rule) = self.no_static_element_interactions.as_ref() {
            if rule.is_enabled() {
                index_set.insert(RuleFilter::Rule(Self::GROUP_NAME, Self::GROUP_RULES[13]));
            }
        }
        if let Some(rule) = self.no_substr.as_ref() {
            if rule.is_enabled() {
                index_set.insert(RuleFilter::Rule(Self::GROUP_NAME, Self::GROUP_RULES[14]));
            }
        }
        if let Some(rule) = self.no_unknown_pseudo_class.as_ref() {
            if rule.is_enabled() {
                index_set.insert(RuleFilter::Rule(Self::GROUP_NAME, Self::GROUP_RULES[15]));
            }
        }
        if let Some(rule) = self.no_unknown_pseudo_element.as_ref() {
            if rule.is_enabled() {
                index_set.insert(RuleFilter::Rule(Self::GROUP_NAME, Self::GROUP_RULES[16]));
            }
        }
        if let Some(rule) = self.no_useless_escape_in_regex.as_ref() {
            if rule.is_enabled() {
                index_set.insert(RuleFilter::Rule(Self::GROUP_NAME, Self::GROUP_RULES[17]));
            }
        }
        if let Some(rule) = self.no_value_at_rule.as_ref() {
            if rule.is_enabled() {
                index_set.insert(RuleFilter::Rule(Self::GROUP_NAME, Self::GROUP_RULES[18]));
            }
        }
        if let Some(rule) = self.use_adjacent_overload_signatures.as_ref() {
            if rule.is_enabled() {
                index_set.insert(RuleFilter::Rule(Self::GROUP_NAME, Self::GROUP_RULES[19]));
            }
        }
        if let Some(rule) = self.use_aria_props_supported_by_role.as_ref() {
            if rule.is_enabled() {
                index_set.insert(RuleFilter::Rule(Self::GROUP_NAME, Self::GROUP_RULES[20]));
            }
        }
        if let Some(rule) = self.use_component_export_only_modules.as_ref() {
            if rule.is_enabled() {
                index_set.insert(RuleFilter::Rule(Self::GROUP_NAME, Self::GROUP_RULES[21]));
            }
        }
        if let Some(rule) = self.use_consistent_curly_braces.as_ref() {
            if rule.is_enabled() {
                index_set.insert(RuleFilter::Rule(Self::GROUP_NAME, Self::GROUP_RULES[22]));
            }
        }
<<<<<<< HEAD
        if let Some(rule) = self.use_explicit_function_return_type.as_ref() {
=======
        if let Some(rule) = self.use_consistent_member_accessibility.as_ref() {
>>>>>>> 38159059
            if rule.is_enabled() {
                index_set.insert(RuleFilter::Rule(Self::GROUP_NAME, Self::GROUP_RULES[23]));
            }
        }
<<<<<<< HEAD
        if let Some(rule) = self.use_import_restrictions.as_ref() {
=======
        if let Some(rule) = self.use_deprecated_reason.as_ref() {
>>>>>>> 38159059
            if rule.is_enabled() {
                index_set.insert(RuleFilter::Rule(Self::GROUP_NAME, Self::GROUP_RULES[24]));
            }
        }
<<<<<<< HEAD
        if let Some(rule) = self.use_sorted_classes.as_ref() {
=======
        if let Some(rule) = self.use_import_restrictions.as_ref() {
>>>>>>> 38159059
            if rule.is_enabled() {
                index_set.insert(RuleFilter::Rule(Self::GROUP_NAME, Self::GROUP_RULES[25]));
            }
        }
<<<<<<< HEAD
        if let Some(rule) = self.use_strict_mode.as_ref() {
=======
        if let Some(rule) = self.use_sorted_classes.as_ref() {
>>>>>>> 38159059
            if rule.is_enabled() {
                index_set.insert(RuleFilter::Rule(Self::GROUP_NAME, Self::GROUP_RULES[26]));
            }
        }
<<<<<<< HEAD
        if let Some(rule) = self.use_trim_start_end.as_ref() {
=======
        if let Some(rule) = self.use_strict_mode.as_ref() {
>>>>>>> 38159059
            if rule.is_enabled() {
                index_set.insert(RuleFilter::Rule(Self::GROUP_NAME, Self::GROUP_RULES[27]));
            }
        }
<<<<<<< HEAD
        if let Some(rule) = self.use_valid_autocomplete.as_ref() {
=======
        if let Some(rule) = self.use_trim_start_end.as_ref() {
>>>>>>> 38159059
            if rule.is_enabled() {
                index_set.insert(RuleFilter::Rule(Self::GROUP_NAME, Self::GROUP_RULES[28]));
            }
        }
<<<<<<< HEAD
=======
        if let Some(rule) = self.use_valid_autocomplete.as_ref() {
            if rule.is_enabled() {
                index_set.insert(RuleFilter::Rule(Self::GROUP_NAME, Self::GROUP_RULES[29]));
            }
        }
>>>>>>> 38159059
        index_set
    }
    pub(crate) fn get_disabled_rules(&self) -> FxHashSet<RuleFilter<'static>> {
        let mut index_set = FxHashSet::default();
        if let Some(rule) = self.no_common_js.as_ref() {
            if rule.is_disabled() {
                index_set.insert(RuleFilter::Rule(Self::GROUP_NAME, Self::GROUP_RULES[0]));
            }
        }
        if let Some(rule) = self.no_duplicate_custom_properties.as_ref() {
            if rule.is_disabled() {
                index_set.insert(RuleFilter::Rule(Self::GROUP_NAME, Self::GROUP_RULES[1]));
            }
        }
        if let Some(rule) = self.no_duplicate_else_if.as_ref() {
            if rule.is_disabled() {
                index_set.insert(RuleFilter::Rule(Self::GROUP_NAME, Self::GROUP_RULES[2]));
            }
        }
        if let Some(rule) = self.no_duplicated_fields.as_ref() {
            if rule.is_disabled() {
                index_set.insert(RuleFilter::Rule(Self::GROUP_NAME, Self::GROUP_RULES[3]));
            }
        }
        if let Some(rule) = self.no_dynamic_namespace_import_access.as_ref() {
            if rule.is_disabled() {
                index_set.insert(RuleFilter::Rule(Self::GROUP_NAME, Self::GROUP_RULES[4]));
            }
        }
        if let Some(rule) = self.no_enum.as_ref() {
            if rule.is_disabled() {
                index_set.insert(RuleFilter::Rule(Self::GROUP_NAME, Self::GROUP_RULES[5]));
            }
        }
        if let Some(rule) = self.no_exported_imports.as_ref() {
            if rule.is_disabled() {
                index_set.insert(RuleFilter::Rule(Self::GROUP_NAME, Self::GROUP_RULES[6]));
            }
        }
        if let Some(rule) = self.no_irregular_whitespace.as_ref() {
            if rule.is_disabled() {
                index_set.insert(RuleFilter::Rule(Self::GROUP_NAME, Self::GROUP_RULES[7]));
            }
        }
        if let Some(rule) = self.no_missing_var_function.as_ref() {
            if rule.is_disabled() {
                index_set.insert(RuleFilter::Rule(Self::GROUP_NAME, Self::GROUP_RULES[8]));
            }
        }
        if let Some(rule) = self.no_process_env.as_ref() {
            if rule.is_disabled() {
                index_set.insert(RuleFilter::Rule(Self::GROUP_NAME, Self::GROUP_RULES[9]));
            }
        }
        if let Some(rule) = self.no_restricted_imports.as_ref() {
            if rule.is_disabled() {
                index_set.insert(RuleFilter::Rule(Self::GROUP_NAME, Self::GROUP_RULES[10]));
            }
        }
        if let Some(rule) = self.no_restricted_types.as_ref() {
            if rule.is_disabled() {
                index_set.insert(RuleFilter::Rule(Self::GROUP_NAME, Self::GROUP_RULES[11]));
            }
        }
        if let Some(rule) = self.no_secrets.as_ref() {
            if rule.is_disabled() {
                index_set.insert(RuleFilter::Rule(Self::GROUP_NAME, Self::GROUP_RULES[12]));
            }
        }
        if let Some(rule) = self.no_static_element_interactions.as_ref() {
            if rule.is_disabled() {
                index_set.insert(RuleFilter::Rule(Self::GROUP_NAME, Self::GROUP_RULES[13]));
            }
        }
        if let Some(rule) = self.no_substr.as_ref() {
            if rule.is_disabled() {
                index_set.insert(RuleFilter::Rule(Self::GROUP_NAME, Self::GROUP_RULES[14]));
            }
        }
        if let Some(rule) = self.no_unknown_pseudo_class.as_ref() {
            if rule.is_disabled() {
                index_set.insert(RuleFilter::Rule(Self::GROUP_NAME, Self::GROUP_RULES[15]));
            }
        }
        if let Some(rule) = self.no_unknown_pseudo_element.as_ref() {
            if rule.is_disabled() {
                index_set.insert(RuleFilter::Rule(Self::GROUP_NAME, Self::GROUP_RULES[16]));
            }
        }
        if let Some(rule) = self.no_useless_escape_in_regex.as_ref() {
            if rule.is_disabled() {
                index_set.insert(RuleFilter::Rule(Self::GROUP_NAME, Self::GROUP_RULES[17]));
            }
        }
        if let Some(rule) = self.no_value_at_rule.as_ref() {
            if rule.is_disabled() {
                index_set.insert(RuleFilter::Rule(Self::GROUP_NAME, Self::GROUP_RULES[18]));
            }
        }
        if let Some(rule) = self.use_adjacent_overload_signatures.as_ref() {
            if rule.is_disabled() {
                index_set.insert(RuleFilter::Rule(Self::GROUP_NAME, Self::GROUP_RULES[19]));
            }
        }
        if let Some(rule) = self.use_aria_props_supported_by_role.as_ref() {
            if rule.is_disabled() {
                index_set.insert(RuleFilter::Rule(Self::GROUP_NAME, Self::GROUP_RULES[20]));
            }
        }
        if let Some(rule) = self.use_component_export_only_modules.as_ref() {
            if rule.is_disabled() {
                index_set.insert(RuleFilter::Rule(Self::GROUP_NAME, Self::GROUP_RULES[21]));
            }
        }
        if let Some(rule) = self.use_consistent_curly_braces.as_ref() {
            if rule.is_disabled() {
                index_set.insert(RuleFilter::Rule(Self::GROUP_NAME, Self::GROUP_RULES[22]));
            }
        }
<<<<<<< HEAD
        if let Some(rule) = self.use_explicit_function_return_type.as_ref() {
=======
        if let Some(rule) = self.use_consistent_member_accessibility.as_ref() {
>>>>>>> 38159059
            if rule.is_disabled() {
                index_set.insert(RuleFilter::Rule(Self::GROUP_NAME, Self::GROUP_RULES[23]));
            }
        }
<<<<<<< HEAD
        if let Some(rule) = self.use_import_restrictions.as_ref() {
=======
        if let Some(rule) = self.use_deprecated_reason.as_ref() {
>>>>>>> 38159059
            if rule.is_disabled() {
                index_set.insert(RuleFilter::Rule(Self::GROUP_NAME, Self::GROUP_RULES[24]));
            }
        }
<<<<<<< HEAD
        if let Some(rule) = self.use_sorted_classes.as_ref() {
=======
        if let Some(rule) = self.use_import_restrictions.as_ref() {
>>>>>>> 38159059
            if rule.is_disabled() {
                index_set.insert(RuleFilter::Rule(Self::GROUP_NAME, Self::GROUP_RULES[25]));
            }
        }
<<<<<<< HEAD
        if let Some(rule) = self.use_strict_mode.as_ref() {
=======
        if let Some(rule) = self.use_sorted_classes.as_ref() {
>>>>>>> 38159059
            if rule.is_disabled() {
                index_set.insert(RuleFilter::Rule(Self::GROUP_NAME, Self::GROUP_RULES[26]));
            }
        }
<<<<<<< HEAD
        if let Some(rule) = self.use_trim_start_end.as_ref() {
=======
        if let Some(rule) = self.use_strict_mode.as_ref() {
>>>>>>> 38159059
            if rule.is_disabled() {
                index_set.insert(RuleFilter::Rule(Self::GROUP_NAME, Self::GROUP_RULES[27]));
            }
        }
<<<<<<< HEAD
        if let Some(rule) = self.use_valid_autocomplete.as_ref() {
=======
        if let Some(rule) = self.use_trim_start_end.as_ref() {
>>>>>>> 38159059
            if rule.is_disabled() {
                index_set.insert(RuleFilter::Rule(Self::GROUP_NAME, Self::GROUP_RULES[28]));
            }
        }
<<<<<<< HEAD
=======
        if let Some(rule) = self.use_valid_autocomplete.as_ref() {
            if rule.is_disabled() {
                index_set.insert(RuleFilter::Rule(Self::GROUP_NAME, Self::GROUP_RULES[29]));
            }
        }
>>>>>>> 38159059
        index_set
    }
    #[doc = r" Checks if, given a rule name, matches one of the rules contained in this category"]
    pub(crate) fn has_rule(rule_name: &str) -> Option<&'static str> {
        Some(Self::GROUP_RULES[Self::GROUP_RULES.binary_search(&rule_name).ok()?])
    }
    #[doc = r" Checks if, given a rule name, it is marked as recommended"]
    pub(crate) fn is_recommended_rule(rule_name: &str) -> bool {
        Self::RECOMMENDED_RULES.contains(&rule_name)
    }
    pub(crate) fn recommended_rules_as_filters() -> &'static [RuleFilter<'static>] {
        Self::RECOMMENDED_RULES_AS_FILTERS
    }
    pub(crate) fn all_rules_as_filters() -> &'static [RuleFilter<'static>] {
        Self::ALL_RULES_AS_FILTERS
    }
    #[doc = r" Select preset rules"]
    pub(crate) fn collect_preset_rules(
        &self,
        parent_is_all: bool,
        parent_is_recommended: bool,
        enabled_rules: &mut FxHashSet<RuleFilter<'static>>,
    ) {
        if self.is_all_true() || self.is_all_unset() && parent_is_all {
            enabled_rules.extend(Self::all_rules_as_filters());
        } else if self.is_recommended_true()
            || self.is_recommended_unset() && self.is_all_unset() && parent_is_recommended
        {
            enabled_rules.extend(Self::recommended_rules_as_filters());
        }
    }
    pub(crate) fn get_rule_configuration(
        &self,
        rule_name: &str,
    ) -> Option<(RulePlainConfiguration, Option<RuleOptions>)> {
        match rule_name {
            "noCommonJs" => self
                .no_common_js
                .as_ref()
                .map(|conf| (conf.level(), conf.get_options())),
            "noDuplicateCustomProperties" => self
                .no_duplicate_custom_properties
                .as_ref()
                .map(|conf| (conf.level(), conf.get_options())),
            "noDuplicateElseIf" => self
                .no_duplicate_else_if
                .as_ref()
                .map(|conf| (conf.level(), conf.get_options())),
            "noDuplicatedFields" => self
                .no_duplicated_fields
                .as_ref()
                .map(|conf| (conf.level(), conf.get_options())),
            "noDynamicNamespaceImportAccess" => self
                .no_dynamic_namespace_import_access
                .as_ref()
                .map(|conf| (conf.level(), conf.get_options())),
            "noEnum" => self
                .no_enum
                .as_ref()
                .map(|conf| (conf.level(), conf.get_options())),
            "noExportedImports" => self
                .no_exported_imports
                .as_ref()
                .map(|conf| (conf.level(), conf.get_options())),
            "noIrregularWhitespace" => self
                .no_irregular_whitespace
                .as_ref()
                .map(|conf| (conf.level(), conf.get_options())),
            "noMissingVarFunction" => self
                .no_missing_var_function
                .as_ref()
                .map(|conf| (conf.level(), conf.get_options())),
            "noProcessEnv" => self
                .no_process_env
                .as_ref()
                .map(|conf| (conf.level(), conf.get_options())),
            "noRestrictedImports" => self
                .no_restricted_imports
                .as_ref()
                .map(|conf| (conf.level(), conf.get_options())),
            "noRestrictedTypes" => self
                .no_restricted_types
                .as_ref()
                .map(|conf| (conf.level(), conf.get_options())),
            "noSecrets" => self
                .no_secrets
                .as_ref()
                .map(|conf| (conf.level(), conf.get_options())),
            "noStaticElementInteractions" => self
                .no_static_element_interactions
                .as_ref()
                .map(|conf| (conf.level(), conf.get_options())),
            "noSubstr" => self
                .no_substr
                .as_ref()
                .map(|conf| (conf.level(), conf.get_options())),
            "noUnknownPseudoClass" => self
                .no_unknown_pseudo_class
                .as_ref()
                .map(|conf| (conf.level(), conf.get_options())),
            "noUnknownPseudoElement" => self
                .no_unknown_pseudo_element
                .as_ref()
                .map(|conf| (conf.level(), conf.get_options())),
            "noUselessEscapeInRegex" => self
                .no_useless_escape_in_regex
                .as_ref()
                .map(|conf| (conf.level(), conf.get_options())),
            "noValueAtRule" => self
                .no_value_at_rule
                .as_ref()
                .map(|conf| (conf.level(), conf.get_options())),
            "useAdjacentOverloadSignatures" => self
                .use_adjacent_overload_signatures
                .as_ref()
                .map(|conf| (conf.level(), conf.get_options())),
            "useAriaPropsSupportedByRole" => self
                .use_aria_props_supported_by_role
                .as_ref()
                .map(|conf| (conf.level(), conf.get_options())),
            "useComponentExportOnlyModules" => self
                .use_component_export_only_modules
                .as_ref()
                .map(|conf| (conf.level(), conf.get_options())),
            "useConsistentCurlyBraces" => self
                .use_consistent_curly_braces
                .as_ref()
                .map(|conf| (conf.level(), conf.get_options())),
            "useConsistentMemberAccessibility" => self
                .use_consistent_member_accessibility
                .as_ref()
                .map(|conf| (conf.level(), conf.get_options())),
            "useDeprecatedReason" => self
                .use_deprecated_reason
                .as_ref()
                .map(|conf| (conf.level(), conf.get_options())),
            "useExplicitFunctionReturnType" => self
                .use_explicit_function_return_type
                .as_ref()
                .map(|conf| (conf.level(), conf.get_options())),
            "useImportRestrictions" => self
                .use_import_restrictions
                .as_ref()
                .map(|conf| (conf.level(), conf.get_options())),
            "useSortedClasses" => self
                .use_sorted_classes
                .as_ref()
                .map(|conf| (conf.level(), conf.get_options())),
            "useStrictMode" => self
                .use_strict_mode
                .as_ref()
                .map(|conf| (conf.level(), conf.get_options())),
            "useTrimStartEnd" => self
                .use_trim_start_end
                .as_ref()
                .map(|conf| (conf.level(), conf.get_options())),
            "useValidAutocomplete" => self
                .use_valid_autocomplete
                .as_ref()
                .map(|conf| (conf.level(), conf.get_options())),
            _ => None,
        }
    }
}
#[derive(Clone, Debug, Default, Deserialize, Deserializable, Eq, Merge, PartialEq, Serialize)]
#[deserializable(with_validator)]
#[cfg_attr(feature = "schema", derive(JsonSchema))]
#[serde(rename_all = "camelCase", default, deny_unknown_fields)]
#[doc = r" A list of rules that belong to this group"]
pub struct Performance {
    #[doc = r" It enables the recommended rules for this group"]
    #[serde(skip_serializing_if = "Option::is_none")]
    pub recommended: Option<bool>,
    #[doc = r" It enables ALL rules for this group."]
    #[serde(skip_serializing_if = "Option::is_none")]
    pub all: Option<bool>,
    #[doc = "Disallow the use of spread (...) syntax on accumulators."]
    #[serde(skip_serializing_if = "Option::is_none")]
    pub no_accumulating_spread:
        Option<RuleConfiguration<biome_js_analyze::options::NoAccumulatingSpread>>,
    #[doc = "Disallow the use of barrel file."]
    #[serde(skip_serializing_if = "Option::is_none")]
    pub no_barrel_file: Option<RuleConfiguration<biome_js_analyze::options::NoBarrelFile>>,
    #[doc = "Disallow the use of the delete operator."]
    #[serde(skip_serializing_if = "Option::is_none")]
    pub no_delete: Option<RuleFixConfiguration<biome_js_analyze::options::NoDelete>>,
    #[doc = "Avoid re-export all."]
    #[serde(skip_serializing_if = "Option::is_none")]
    pub no_re_export_all: Option<RuleConfiguration<biome_js_analyze::options::NoReExportAll>>,
    #[doc = "Require regex literals to be declared at the top level."]
    #[serde(skip_serializing_if = "Option::is_none")]
    pub use_top_level_regex: Option<RuleConfiguration<biome_js_analyze::options::UseTopLevelRegex>>,
}
impl DeserializableValidator for Performance {
    fn validate(
        &mut self,
        _name: &str,
        range: TextRange,
        diagnostics: &mut Vec<DeserializationDiagnostic>,
    ) -> bool {
        if self.recommended == Some(true) && self.all == Some(true) {
            diagnostics . push (DeserializationDiagnostic :: new (markup ! (< Emphasis > "'recommended'" < / Emphasis > " and " < Emphasis > "'all'" < / Emphasis > " can't be both " < Emphasis > "'true'" < / Emphasis > ". You should choose only one of them.")) . with_range (range) . with_note (markup ! ("Biome will fallback to its defaults for this section."))) ;
            return false;
        }
        true
    }
}
impl Performance {
    const GROUP_NAME: &'static str = "performance";
    pub(crate) const GROUP_RULES: &'static [&'static str] = &[
        "noAccumulatingSpread",
        "noBarrelFile",
        "noDelete",
        "noReExportAll",
        "useTopLevelRegex",
    ];
    const RECOMMENDED_RULES: &'static [&'static str] = &["noAccumulatingSpread", "noDelete"];
    const RECOMMENDED_RULES_AS_FILTERS: &'static [RuleFilter<'static>] = &[
        RuleFilter::Rule(Self::GROUP_NAME, Self::GROUP_RULES[0]),
        RuleFilter::Rule(Self::GROUP_NAME, Self::GROUP_RULES[2]),
    ];
    const ALL_RULES_AS_FILTERS: &'static [RuleFilter<'static>] = &[
        RuleFilter::Rule(Self::GROUP_NAME, Self::GROUP_RULES[0]),
        RuleFilter::Rule(Self::GROUP_NAME, Self::GROUP_RULES[1]),
        RuleFilter::Rule(Self::GROUP_NAME, Self::GROUP_RULES[2]),
        RuleFilter::Rule(Self::GROUP_NAME, Self::GROUP_RULES[3]),
        RuleFilter::Rule(Self::GROUP_NAME, Self::GROUP_RULES[4]),
    ];
    #[doc = r" Retrieves the recommended rules"]
    pub(crate) fn is_recommended_true(&self) -> bool {
        matches!(self.recommended, Some(true))
    }
    pub(crate) fn is_recommended_unset(&self) -> bool {
        self.recommended.is_none()
    }
    pub(crate) fn is_all_true(&self) -> bool {
        matches!(self.all, Some(true))
    }
    pub(crate) fn is_all_unset(&self) -> bool {
        self.all.is_none()
    }
    pub(crate) fn get_enabled_rules(&self) -> FxHashSet<RuleFilter<'static>> {
        let mut index_set = FxHashSet::default();
        if let Some(rule) = self.no_accumulating_spread.as_ref() {
            if rule.is_enabled() {
                index_set.insert(RuleFilter::Rule(Self::GROUP_NAME, Self::GROUP_RULES[0]));
            }
        }
        if let Some(rule) = self.no_barrel_file.as_ref() {
            if rule.is_enabled() {
                index_set.insert(RuleFilter::Rule(Self::GROUP_NAME, Self::GROUP_RULES[1]));
            }
        }
        if let Some(rule) = self.no_delete.as_ref() {
            if rule.is_enabled() {
                index_set.insert(RuleFilter::Rule(Self::GROUP_NAME, Self::GROUP_RULES[2]));
            }
        }
        if let Some(rule) = self.no_re_export_all.as_ref() {
            if rule.is_enabled() {
                index_set.insert(RuleFilter::Rule(Self::GROUP_NAME, Self::GROUP_RULES[3]));
            }
        }
        if let Some(rule) = self.use_top_level_regex.as_ref() {
            if rule.is_enabled() {
                index_set.insert(RuleFilter::Rule(Self::GROUP_NAME, Self::GROUP_RULES[4]));
            }
        }
        index_set
    }
    pub(crate) fn get_disabled_rules(&self) -> FxHashSet<RuleFilter<'static>> {
        let mut index_set = FxHashSet::default();
        if let Some(rule) = self.no_accumulating_spread.as_ref() {
            if rule.is_disabled() {
                index_set.insert(RuleFilter::Rule(Self::GROUP_NAME, Self::GROUP_RULES[0]));
            }
        }
        if let Some(rule) = self.no_barrel_file.as_ref() {
            if rule.is_disabled() {
                index_set.insert(RuleFilter::Rule(Self::GROUP_NAME, Self::GROUP_RULES[1]));
            }
        }
        if let Some(rule) = self.no_delete.as_ref() {
            if rule.is_disabled() {
                index_set.insert(RuleFilter::Rule(Self::GROUP_NAME, Self::GROUP_RULES[2]));
            }
        }
        if let Some(rule) = self.no_re_export_all.as_ref() {
            if rule.is_disabled() {
                index_set.insert(RuleFilter::Rule(Self::GROUP_NAME, Self::GROUP_RULES[3]));
            }
        }
        if let Some(rule) = self.use_top_level_regex.as_ref() {
            if rule.is_disabled() {
                index_set.insert(RuleFilter::Rule(Self::GROUP_NAME, Self::GROUP_RULES[4]));
            }
        }
        index_set
    }
    #[doc = r" Checks if, given a rule name, matches one of the rules contained in this category"]
    pub(crate) fn has_rule(rule_name: &str) -> Option<&'static str> {
        Some(Self::GROUP_RULES[Self::GROUP_RULES.binary_search(&rule_name).ok()?])
    }
    #[doc = r" Checks if, given a rule name, it is marked as recommended"]
    pub(crate) fn is_recommended_rule(rule_name: &str) -> bool {
        Self::RECOMMENDED_RULES.contains(&rule_name)
    }
    pub(crate) fn recommended_rules_as_filters() -> &'static [RuleFilter<'static>] {
        Self::RECOMMENDED_RULES_AS_FILTERS
    }
    pub(crate) fn all_rules_as_filters() -> &'static [RuleFilter<'static>] {
        Self::ALL_RULES_AS_FILTERS
    }
    #[doc = r" Select preset rules"]
    pub(crate) fn collect_preset_rules(
        &self,
        parent_is_all: bool,
        parent_is_recommended: bool,
        enabled_rules: &mut FxHashSet<RuleFilter<'static>>,
    ) {
        if self.is_all_true() || self.is_all_unset() && parent_is_all {
            enabled_rules.extend(Self::all_rules_as_filters());
        } else if self.is_recommended_true()
            || self.is_recommended_unset() && self.is_all_unset() && parent_is_recommended
        {
            enabled_rules.extend(Self::recommended_rules_as_filters());
        }
    }
    pub(crate) fn get_rule_configuration(
        &self,
        rule_name: &str,
    ) -> Option<(RulePlainConfiguration, Option<RuleOptions>)> {
        match rule_name {
            "noAccumulatingSpread" => self
                .no_accumulating_spread
                .as_ref()
                .map(|conf| (conf.level(), conf.get_options())),
            "noBarrelFile" => self
                .no_barrel_file
                .as_ref()
                .map(|conf| (conf.level(), conf.get_options())),
            "noDelete" => self
                .no_delete
                .as_ref()
                .map(|conf| (conf.level(), conf.get_options())),
            "noReExportAll" => self
                .no_re_export_all
                .as_ref()
                .map(|conf| (conf.level(), conf.get_options())),
            "useTopLevelRegex" => self
                .use_top_level_regex
                .as_ref()
                .map(|conf| (conf.level(), conf.get_options())),
            _ => None,
        }
    }
}
#[derive(Clone, Debug, Default, Deserialize, Deserializable, Eq, Merge, PartialEq, Serialize)]
#[deserializable(with_validator)]
#[cfg_attr(feature = "schema", derive(JsonSchema))]
#[serde(rename_all = "camelCase", default, deny_unknown_fields)]
#[doc = r" A list of rules that belong to this group"]
pub struct Security {
    #[doc = r" It enables the recommended rules for this group"]
    #[serde(skip_serializing_if = "Option::is_none")]
    pub recommended: Option<bool>,
    #[doc = r" It enables ALL rules for this group."]
    #[serde(skip_serializing_if = "Option::is_none")]
    pub all: Option<bool>,
    #[doc = "Prevent the usage of dangerous JSX props"]
    #[serde(skip_serializing_if = "Option::is_none")]
    pub no_dangerously_set_inner_html:
        Option<RuleConfiguration<biome_js_analyze::options::NoDangerouslySetInnerHtml>>,
    #[doc = "Report when a DOM element or a component uses both children and dangerouslySetInnerHTML prop."]
    #[serde(skip_serializing_if = "Option::is_none")]
    pub no_dangerously_set_inner_html_with_children:
        Option<RuleConfiguration<biome_js_analyze::options::NoDangerouslySetInnerHtmlWithChildren>>,
    #[doc = "Disallow the use of global eval()."]
    #[serde(skip_serializing_if = "Option::is_none")]
    pub no_global_eval: Option<RuleConfiguration<biome_js_analyze::options::NoGlobalEval>>,
}
impl DeserializableValidator for Security {
    fn validate(
        &mut self,
        _name: &str,
        range: TextRange,
        diagnostics: &mut Vec<DeserializationDiagnostic>,
    ) -> bool {
        if self.recommended == Some(true) && self.all == Some(true) {
            diagnostics . push (DeserializationDiagnostic :: new (markup ! (< Emphasis > "'recommended'" < / Emphasis > " and " < Emphasis > "'all'" < / Emphasis > " can't be both " < Emphasis > "'true'" < / Emphasis > ". You should choose only one of them.")) . with_range (range) . with_note (markup ! ("Biome will fallback to its defaults for this section."))) ;
            return false;
        }
        true
    }
}
impl Security {
    const GROUP_NAME: &'static str = "security";
    pub(crate) const GROUP_RULES: &'static [&'static str] = &[
        "noDangerouslySetInnerHtml",
        "noDangerouslySetInnerHtmlWithChildren",
        "noGlobalEval",
    ];
    const RECOMMENDED_RULES: &'static [&'static str] = &[
        "noDangerouslySetInnerHtml",
        "noDangerouslySetInnerHtmlWithChildren",
        "noGlobalEval",
    ];
    const RECOMMENDED_RULES_AS_FILTERS: &'static [RuleFilter<'static>] = &[
        RuleFilter::Rule(Self::GROUP_NAME, Self::GROUP_RULES[0]),
        RuleFilter::Rule(Self::GROUP_NAME, Self::GROUP_RULES[1]),
        RuleFilter::Rule(Self::GROUP_NAME, Self::GROUP_RULES[2]),
    ];
    const ALL_RULES_AS_FILTERS: &'static [RuleFilter<'static>] = &[
        RuleFilter::Rule(Self::GROUP_NAME, Self::GROUP_RULES[0]),
        RuleFilter::Rule(Self::GROUP_NAME, Self::GROUP_RULES[1]),
        RuleFilter::Rule(Self::GROUP_NAME, Self::GROUP_RULES[2]),
    ];
    #[doc = r" Retrieves the recommended rules"]
    pub(crate) fn is_recommended_true(&self) -> bool {
        matches!(self.recommended, Some(true))
    }
    pub(crate) fn is_recommended_unset(&self) -> bool {
        self.recommended.is_none()
    }
    pub(crate) fn is_all_true(&self) -> bool {
        matches!(self.all, Some(true))
    }
    pub(crate) fn is_all_unset(&self) -> bool {
        self.all.is_none()
    }
    pub(crate) fn get_enabled_rules(&self) -> FxHashSet<RuleFilter<'static>> {
        let mut index_set = FxHashSet::default();
        if let Some(rule) = self.no_dangerously_set_inner_html.as_ref() {
            if rule.is_enabled() {
                index_set.insert(RuleFilter::Rule(Self::GROUP_NAME, Self::GROUP_RULES[0]));
            }
        }
        if let Some(rule) = self.no_dangerously_set_inner_html_with_children.as_ref() {
            if rule.is_enabled() {
                index_set.insert(RuleFilter::Rule(Self::GROUP_NAME, Self::GROUP_RULES[1]));
            }
        }
        if let Some(rule) = self.no_global_eval.as_ref() {
            if rule.is_enabled() {
                index_set.insert(RuleFilter::Rule(Self::GROUP_NAME, Self::GROUP_RULES[2]));
            }
        }
        index_set
    }
    pub(crate) fn get_disabled_rules(&self) -> FxHashSet<RuleFilter<'static>> {
        let mut index_set = FxHashSet::default();
        if let Some(rule) = self.no_dangerously_set_inner_html.as_ref() {
            if rule.is_disabled() {
                index_set.insert(RuleFilter::Rule(Self::GROUP_NAME, Self::GROUP_RULES[0]));
            }
        }
        if let Some(rule) = self.no_dangerously_set_inner_html_with_children.as_ref() {
            if rule.is_disabled() {
                index_set.insert(RuleFilter::Rule(Self::GROUP_NAME, Self::GROUP_RULES[1]));
            }
        }
        if let Some(rule) = self.no_global_eval.as_ref() {
            if rule.is_disabled() {
                index_set.insert(RuleFilter::Rule(Self::GROUP_NAME, Self::GROUP_RULES[2]));
            }
        }
        index_set
    }
    #[doc = r" Checks if, given a rule name, matches one of the rules contained in this category"]
    pub(crate) fn has_rule(rule_name: &str) -> Option<&'static str> {
        Some(Self::GROUP_RULES[Self::GROUP_RULES.binary_search(&rule_name).ok()?])
    }
    #[doc = r" Checks if, given a rule name, it is marked as recommended"]
    pub(crate) fn is_recommended_rule(rule_name: &str) -> bool {
        Self::RECOMMENDED_RULES.contains(&rule_name)
    }
    pub(crate) fn recommended_rules_as_filters() -> &'static [RuleFilter<'static>] {
        Self::RECOMMENDED_RULES_AS_FILTERS
    }
    pub(crate) fn all_rules_as_filters() -> &'static [RuleFilter<'static>] {
        Self::ALL_RULES_AS_FILTERS
    }
    #[doc = r" Select preset rules"]
    pub(crate) fn collect_preset_rules(
        &self,
        parent_is_all: bool,
        parent_is_recommended: bool,
        enabled_rules: &mut FxHashSet<RuleFilter<'static>>,
    ) {
        if self.is_all_true() || self.is_all_unset() && parent_is_all {
            enabled_rules.extend(Self::all_rules_as_filters());
        } else if self.is_recommended_true()
            || self.is_recommended_unset() && self.is_all_unset() && parent_is_recommended
        {
            enabled_rules.extend(Self::recommended_rules_as_filters());
        }
    }
    pub(crate) fn get_rule_configuration(
        &self,
        rule_name: &str,
    ) -> Option<(RulePlainConfiguration, Option<RuleOptions>)> {
        match rule_name {
            "noDangerouslySetInnerHtml" => self
                .no_dangerously_set_inner_html
                .as_ref()
                .map(|conf| (conf.level(), conf.get_options())),
            "noDangerouslySetInnerHtmlWithChildren" => self
                .no_dangerously_set_inner_html_with_children
                .as_ref()
                .map(|conf| (conf.level(), conf.get_options())),
            "noGlobalEval" => self
                .no_global_eval
                .as_ref()
                .map(|conf| (conf.level(), conf.get_options())),
            _ => None,
        }
    }
}
#[derive(Clone, Debug, Default, Deserialize, Deserializable, Eq, Merge, PartialEq, Serialize)]
#[deserializable(with_validator)]
#[cfg_attr(feature = "schema", derive(JsonSchema))]
#[serde(rename_all = "camelCase", default, deny_unknown_fields)]
#[doc = r" A list of rules that belong to this group"]
pub struct Style {
    #[doc = r" It enables the recommended rules for this group"]
    #[serde(skip_serializing_if = "Option::is_none")]
    pub recommended: Option<bool>,
    #[doc = r" It enables ALL rules for this group."]
    #[serde(skip_serializing_if = "Option::is_none")]
    pub all: Option<bool>,
    #[doc = "Disallow the use of arguments."]
    #[serde(skip_serializing_if = "Option::is_none")]
    pub no_arguments: Option<RuleConfiguration<biome_js_analyze::options::NoArguments>>,
    #[doc = "Disallow comma operator."]
    #[serde(skip_serializing_if = "Option::is_none")]
    pub no_comma_operator: Option<RuleConfiguration<biome_js_analyze::options::NoCommaOperator>>,
    #[doc = "Disallow default exports."]
    #[serde(skip_serializing_if = "Option::is_none")]
    pub no_default_export: Option<RuleConfiguration<biome_js_analyze::options::NoDefaultExport>>,
    #[doc = "Disallow using a callback in asynchronous tests and hooks."]
    #[serde(skip_serializing_if = "Option::is_none")]
    pub no_done_callback: Option<RuleConfiguration<biome_js_analyze::options::NoDoneCallback>>,
    #[doc = "Disallow implicit true values on JSX boolean attributes"]
    #[serde(skip_serializing_if = "Option::is_none")]
    pub no_implicit_boolean:
        Option<RuleFixConfiguration<biome_js_analyze::options::NoImplicitBoolean>>,
    #[doc = "Disallow type annotations for variables, parameters, and class properties initialized with a literal expression."]
    #[serde(skip_serializing_if = "Option::is_none")]
    pub no_inferrable_types:
        Option<RuleFixConfiguration<biome_js_analyze::options::NoInferrableTypes>>,
    #[doc = "Disallow the use of TypeScript's namespaces."]
    #[serde(skip_serializing_if = "Option::is_none")]
    pub no_namespace: Option<RuleConfiguration<biome_js_analyze::options::NoNamespace>>,
    #[doc = "Disallow the use of namespace imports."]
    #[serde(skip_serializing_if = "Option::is_none")]
    pub no_namespace_import:
        Option<RuleConfiguration<biome_js_analyze::options::NoNamespaceImport>>,
    #[doc = "Disallow negation in the condition of an if statement if it has an else clause."]
    #[serde(skip_serializing_if = "Option::is_none")]
    pub no_negation_else: Option<RuleFixConfiguration<biome_js_analyze::options::NoNegationElse>>,
    #[doc = "Disallow non-null assertions using the ! postfix operator."]
    #[serde(skip_serializing_if = "Option::is_none")]
    pub no_non_null_assertion:
        Option<RuleFixConfiguration<biome_js_analyze::options::NoNonNullAssertion>>,
    #[doc = "Disallow reassigning function parameters."]
    #[serde(skip_serializing_if = "Option::is_none")]
    pub no_parameter_assign:
        Option<RuleConfiguration<biome_js_analyze::options::NoParameterAssign>>,
    #[doc = "Disallow the use of parameter properties in class constructors."]
    #[serde(skip_serializing_if = "Option::is_none")]
    pub no_parameter_properties:
        Option<RuleConfiguration<biome_js_analyze::options::NoParameterProperties>>,
    #[doc = "This rule allows you to specify global variable names that you don’t want to use in your application."]
    #[serde(skip_serializing_if = "Option::is_none")]
    pub no_restricted_globals:
        Option<RuleConfiguration<biome_js_analyze::options::NoRestrictedGlobals>>,
    #[doc = "Disallow the use of constants which its value is the upper-case version of its name."]
    #[serde(skip_serializing_if = "Option::is_none")]
    pub no_shouty_constants:
        Option<RuleFixConfiguration<biome_js_analyze::options::NoShoutyConstants>>,
    #[doc = "Disallow template literals if interpolation and special-character handling are not needed"]
    #[serde(skip_serializing_if = "Option::is_none")]
    pub no_unused_template_literal:
        Option<RuleFixConfiguration<biome_js_analyze::options::NoUnusedTemplateLiteral>>,
    #[doc = "Disallow else block when the if block breaks early."]
    #[serde(skip_serializing_if = "Option::is_none")]
    pub no_useless_else: Option<RuleFixConfiguration<biome_js_analyze::options::NoUselessElse>>,
    #[doc = "Disallow the use of var"]
    #[serde(skip_serializing_if = "Option::is_none")]
    pub no_var: Option<RuleFixConfiguration<biome_js_analyze::options::NoVar>>,
    #[doc = "Disallow the use of yoda expressions."]
    #[serde(skip_serializing_if = "Option::is_none")]
    pub no_yoda_expression:
        Option<RuleFixConfiguration<biome_js_analyze::options::NoYodaExpression>>,
    #[doc = "Enforce the use of as const over literal type and type annotation."]
    #[serde(skip_serializing_if = "Option::is_none")]
    pub use_as_const_assertion:
        Option<RuleFixConfiguration<biome_js_analyze::options::UseAsConstAssertion>>,
    #[doc = "Requires following curly brace conventions."]
    #[serde(skip_serializing_if = "Option::is_none")]
    pub use_block_statements:
        Option<RuleFixConfiguration<biome_js_analyze::options::UseBlockStatements>>,
    #[doc = "Enforce using else if instead of nested if in else clauses."]
    #[serde(skip_serializing_if = "Option::is_none")]
    pub use_collapsed_else_if:
        Option<RuleFixConfiguration<biome_js_analyze::options::UseCollapsedElseIf>>,
    #[doc = "Require consistently using either T\\[] or Array\\<T>"]
    #[serde(skip_serializing_if = "Option::is_none")]
    pub use_consistent_array_type:
        Option<RuleFixConfiguration<biome_js_analyze::options::UseConsistentArrayType>>,
    #[doc = "Enforce the use of new for all builtins, except String, Number and Boolean."]
    #[serde(skip_serializing_if = "Option::is_none")]
    pub use_consistent_builtin_instantiation:
        Option<RuleFixConfiguration<biome_js_analyze::options::UseConsistentBuiltinInstantiation>>,
    #[doc = "Require const declarations for variables that are only assigned once."]
    #[serde(skip_serializing_if = "Option::is_none")]
    pub use_const: Option<RuleFixConfiguration<biome_js_analyze::options::UseConst>>,
    #[doc = "Enforce default function parameters and optional function parameters to be last."]
    #[serde(skip_serializing_if = "Option::is_none")]
    pub use_default_parameter_last:
        Option<RuleFixConfiguration<biome_js_analyze::options::UseDefaultParameterLast>>,
    #[doc = "Require the default clause in switch statements."]
    #[serde(skip_serializing_if = "Option::is_none")]
    pub use_default_switch_clause:
        Option<RuleConfiguration<biome_js_analyze::options::UseDefaultSwitchClause>>,
    #[doc = "Require that each enum member value be explicitly initialized."]
    #[serde(skip_serializing_if = "Option::is_none")]
    pub use_enum_initializers:
        Option<RuleFixConfiguration<biome_js_analyze::options::UseEnumInitializers>>,
    #[doc = "Enforce explicitly comparing the length, size, byteLength or byteOffset property of a value."]
    #[serde(skip_serializing_if = "Option::is_none")]
    pub use_explicit_length_check:
        Option<RuleFixConfiguration<biome_js_analyze::options::UseExplicitLengthCheck>>,
    #[doc = "Disallow the use of Math.pow in favor of the ** operator."]
    #[serde(skip_serializing_if = "Option::is_none")]
    pub use_exponentiation_operator:
        Option<RuleFixConfiguration<biome_js_analyze::options::UseExponentiationOperator>>,
    #[doc = "Promotes the use of export type for types."]
    #[serde(skip_serializing_if = "Option::is_none")]
    pub use_export_type: Option<RuleFixConfiguration<biome_js_analyze::options::UseExportType>>,
    #[doc = "Enforce naming conventions for JavaScript and TypeScript filenames."]
    #[serde(skip_serializing_if = "Option::is_none")]
    pub use_filenaming_convention:
        Option<RuleConfiguration<biome_js_analyze::options::UseFilenamingConvention>>,
    #[doc = "This rule recommends a for-of loop when in a for loop, the index used to extract an item from the iterated array."]
    #[serde(skip_serializing_if = "Option::is_none")]
    pub use_for_of: Option<RuleConfiguration<biome_js_analyze::options::UseForOf>>,
    #[doc = "This rule enforces the use of \\<>...\\</> over \\<Fragment>...\\</Fragment>."]
    #[serde(skip_serializing_if = "Option::is_none")]
    pub use_fragment_syntax:
        Option<RuleFixConfiguration<biome_js_analyze::options::UseFragmentSyntax>>,
    #[doc = "Promotes the use of import type for types."]
    #[serde(skip_serializing_if = "Option::is_none")]
    pub use_import_type: Option<RuleFixConfiguration<biome_js_analyze::options::UseImportType>>,
    #[doc = "Require all enum members to be literal values."]
    #[serde(skip_serializing_if = "Option::is_none")]
    pub use_literal_enum_members:
        Option<RuleConfiguration<biome_js_analyze::options::UseLiteralEnumMembers>>,
    #[doc = "Enforce naming conventions for everything across a codebase."]
    #[serde(skip_serializing_if = "Option::is_none")]
    pub use_naming_convention:
        Option<RuleFixConfiguration<biome_js_analyze::options::UseNamingConvention>>,
    #[doc = "Promotes the usage of node:assert/strict over node:assert."]
    #[serde(skip_serializing_if = "Option::is_none")]
    pub use_node_assert_strict:
        Option<RuleFixConfiguration<biome_js_analyze::options::UseNodeAssertStrict>>,
    #[doc = "Enforces using the node: protocol for Node.js builtin modules."]
    #[serde(skip_serializing_if = "Option::is_none")]
    pub use_nodejs_import_protocol:
        Option<RuleFixConfiguration<biome_js_analyze::options::UseNodejsImportProtocol>>,
    #[doc = "Use the Number properties instead of global ones."]
    #[serde(skip_serializing_if = "Option::is_none")]
    pub use_number_namespace:
        Option<RuleFixConfiguration<biome_js_analyze::options::UseNumberNamespace>>,
    #[doc = "Disallow parseInt() and Number.parseInt() in favor of binary, octal, and hexadecimal literals"]
    #[serde(skip_serializing_if = "Option::is_none")]
    pub use_numeric_literals:
        Option<RuleFixConfiguration<biome_js_analyze::options::UseNumericLiterals>>,
    #[doc = "Prevent extra closing tags for components without children"]
    #[serde(skip_serializing_if = "Option::is_none")]
    pub use_self_closing_elements:
        Option<RuleFixConfiguration<biome_js_analyze::options::UseSelfClosingElements>>,
    #[doc = "When expressing array types, this rule promotes the usage of T\\[] shorthand instead of Array\\<T>."]
    #[serde(skip_serializing_if = "Option::is_none")]
    pub use_shorthand_array_type:
        Option<RuleFixConfiguration<biome_js_analyze::options::UseShorthandArrayType>>,
    #[doc = "Require assignment operator shorthand where possible."]
    #[serde(skip_serializing_if = "Option::is_none")]
    pub use_shorthand_assign:
        Option<RuleFixConfiguration<biome_js_analyze::options::UseShorthandAssign>>,
    #[doc = "Enforce using function types instead of object type with call signatures."]
    #[serde(skip_serializing_if = "Option::is_none")]
    pub use_shorthand_function_type:
        Option<RuleFixConfiguration<biome_js_analyze::options::UseShorthandFunctionType>>,
    #[doc = "Enforces switch clauses have a single statement, emits a quick fix wrapping the statements in a block."]
    #[serde(skip_serializing_if = "Option::is_none")]
    pub use_single_case_statement:
        Option<RuleFixConfiguration<biome_js_analyze::options::UseSingleCaseStatement>>,
    #[doc = "Disallow multiple variable declarations in the same variable statement"]
    #[serde(skip_serializing_if = "Option::is_none")]
    pub use_single_var_declarator:
        Option<RuleFixConfiguration<biome_js_analyze::options::UseSingleVarDeclarator>>,
    #[doc = "Prefer template literals over string concatenation."]
    #[serde(skip_serializing_if = "Option::is_none")]
    pub use_template: Option<RuleFixConfiguration<biome_js_analyze::options::UseTemplate>>,
    #[doc = "Require new when throwing an error."]
    #[serde(skip_serializing_if = "Option::is_none")]
    pub use_throw_new_error:
        Option<RuleFixConfiguration<biome_js_analyze::options::UseThrowNewError>>,
    #[doc = "Disallow throwing non-Error values."]
    #[serde(skip_serializing_if = "Option::is_none")]
    pub use_throw_only_error:
        Option<RuleConfiguration<biome_js_analyze::options::UseThrowOnlyError>>,
    #[doc = "Enforce the use of while loops instead of for loops when the initializer and update expressions are not needed."]
    #[serde(skip_serializing_if = "Option::is_none")]
    pub use_while: Option<RuleFixConfiguration<biome_js_analyze::options::UseWhile>>,
}
impl DeserializableValidator for Style {
    fn validate(
        &mut self,
        _name: &str,
        range: TextRange,
        diagnostics: &mut Vec<DeserializationDiagnostic>,
    ) -> bool {
        if self.recommended == Some(true) && self.all == Some(true) {
            diagnostics . push (DeserializationDiagnostic :: new (markup ! (< Emphasis > "'recommended'" < / Emphasis > " and " < Emphasis > "'all'" < / Emphasis > " can't be both " < Emphasis > "'true'" < / Emphasis > ". You should choose only one of them.")) . with_range (range) . with_note (markup ! ("Biome will fallback to its defaults for this section."))) ;
            return false;
        }
        true
    }
}
impl Style {
    const GROUP_NAME: &'static str = "style";
    pub(crate) const GROUP_RULES: &'static [&'static str] = &[
        "noArguments",
        "noCommaOperator",
        "noDefaultExport",
        "noDoneCallback",
        "noImplicitBoolean",
        "noInferrableTypes",
        "noNamespace",
        "noNamespaceImport",
        "noNegationElse",
        "noNonNullAssertion",
        "noParameterAssign",
        "noParameterProperties",
        "noRestrictedGlobals",
        "noShoutyConstants",
        "noUnusedTemplateLiteral",
        "noUselessElse",
        "noVar",
        "noYodaExpression",
        "useAsConstAssertion",
        "useBlockStatements",
        "useCollapsedElseIf",
        "useConsistentArrayType",
        "useConsistentBuiltinInstantiation",
        "useConst",
        "useDefaultParameterLast",
        "useDefaultSwitchClause",
        "useEnumInitializers",
        "useExplicitLengthCheck",
        "useExponentiationOperator",
        "useExportType",
        "useFilenamingConvention",
        "useForOf",
        "useFragmentSyntax",
        "useImportType",
        "useLiteralEnumMembers",
        "useNamingConvention",
        "useNodeAssertStrict",
        "useNodejsImportProtocol",
        "useNumberNamespace",
        "useNumericLiterals",
        "useSelfClosingElements",
        "useShorthandArrayType",
        "useShorthandAssign",
        "useShorthandFunctionType",
        "useSingleCaseStatement",
        "useSingleVarDeclarator",
        "useTemplate",
        "useThrowNewError",
        "useThrowOnlyError",
        "useWhile",
    ];
    const RECOMMENDED_RULES: &'static [&'static str] = &[
        "noArguments",
        "noCommaOperator",
        "noInferrableTypes",
        "noNonNullAssertion",
        "noParameterAssign",
        "noUnusedTemplateLiteral",
        "noUselessElse",
        "noVar",
        "useAsConstAssertion",
        "useConst",
        "useDefaultParameterLast",
        "useEnumInitializers",
        "useExponentiationOperator",
        "useExportType",
        "useImportType",
        "useLiteralEnumMembers",
        "useNodejsImportProtocol",
        "useNumberNamespace",
        "useNumericLiterals",
        "useSelfClosingElements",
        "useShorthandFunctionType",
        "useSingleVarDeclarator",
        "useTemplate",
        "useWhile",
    ];
    const RECOMMENDED_RULES_AS_FILTERS: &'static [RuleFilter<'static>] = &[
        RuleFilter::Rule(Self::GROUP_NAME, Self::GROUP_RULES[0]),
        RuleFilter::Rule(Self::GROUP_NAME, Self::GROUP_RULES[1]),
        RuleFilter::Rule(Self::GROUP_NAME, Self::GROUP_RULES[5]),
        RuleFilter::Rule(Self::GROUP_NAME, Self::GROUP_RULES[9]),
        RuleFilter::Rule(Self::GROUP_NAME, Self::GROUP_RULES[10]),
        RuleFilter::Rule(Self::GROUP_NAME, Self::GROUP_RULES[14]),
        RuleFilter::Rule(Self::GROUP_NAME, Self::GROUP_RULES[15]),
        RuleFilter::Rule(Self::GROUP_NAME, Self::GROUP_RULES[16]),
        RuleFilter::Rule(Self::GROUP_NAME, Self::GROUP_RULES[18]),
        RuleFilter::Rule(Self::GROUP_NAME, Self::GROUP_RULES[23]),
        RuleFilter::Rule(Self::GROUP_NAME, Self::GROUP_RULES[24]),
        RuleFilter::Rule(Self::GROUP_NAME, Self::GROUP_RULES[26]),
        RuleFilter::Rule(Self::GROUP_NAME, Self::GROUP_RULES[28]),
        RuleFilter::Rule(Self::GROUP_NAME, Self::GROUP_RULES[29]),
        RuleFilter::Rule(Self::GROUP_NAME, Self::GROUP_RULES[33]),
        RuleFilter::Rule(Self::GROUP_NAME, Self::GROUP_RULES[34]),
        RuleFilter::Rule(Self::GROUP_NAME, Self::GROUP_RULES[37]),
        RuleFilter::Rule(Self::GROUP_NAME, Self::GROUP_RULES[38]),
        RuleFilter::Rule(Self::GROUP_NAME, Self::GROUP_RULES[39]),
        RuleFilter::Rule(Self::GROUP_NAME, Self::GROUP_RULES[40]),
        RuleFilter::Rule(Self::GROUP_NAME, Self::GROUP_RULES[43]),
        RuleFilter::Rule(Self::GROUP_NAME, Self::GROUP_RULES[45]),
        RuleFilter::Rule(Self::GROUP_NAME, Self::GROUP_RULES[46]),
        RuleFilter::Rule(Self::GROUP_NAME, Self::GROUP_RULES[49]),
    ];
    const ALL_RULES_AS_FILTERS: &'static [RuleFilter<'static>] = &[
        RuleFilter::Rule(Self::GROUP_NAME, Self::GROUP_RULES[0]),
        RuleFilter::Rule(Self::GROUP_NAME, Self::GROUP_RULES[1]),
        RuleFilter::Rule(Self::GROUP_NAME, Self::GROUP_RULES[2]),
        RuleFilter::Rule(Self::GROUP_NAME, Self::GROUP_RULES[3]),
        RuleFilter::Rule(Self::GROUP_NAME, Self::GROUP_RULES[4]),
        RuleFilter::Rule(Self::GROUP_NAME, Self::GROUP_RULES[5]),
        RuleFilter::Rule(Self::GROUP_NAME, Self::GROUP_RULES[6]),
        RuleFilter::Rule(Self::GROUP_NAME, Self::GROUP_RULES[7]),
        RuleFilter::Rule(Self::GROUP_NAME, Self::GROUP_RULES[8]),
        RuleFilter::Rule(Self::GROUP_NAME, Self::GROUP_RULES[9]),
        RuleFilter::Rule(Self::GROUP_NAME, Self::GROUP_RULES[10]),
        RuleFilter::Rule(Self::GROUP_NAME, Self::GROUP_RULES[11]),
        RuleFilter::Rule(Self::GROUP_NAME, Self::GROUP_RULES[12]),
        RuleFilter::Rule(Self::GROUP_NAME, Self::GROUP_RULES[13]),
        RuleFilter::Rule(Self::GROUP_NAME, Self::GROUP_RULES[14]),
        RuleFilter::Rule(Self::GROUP_NAME, Self::GROUP_RULES[15]),
        RuleFilter::Rule(Self::GROUP_NAME, Self::GROUP_RULES[16]),
        RuleFilter::Rule(Self::GROUP_NAME, Self::GROUP_RULES[17]),
        RuleFilter::Rule(Self::GROUP_NAME, Self::GROUP_RULES[18]),
        RuleFilter::Rule(Self::GROUP_NAME, Self::GROUP_RULES[19]),
        RuleFilter::Rule(Self::GROUP_NAME, Self::GROUP_RULES[20]),
        RuleFilter::Rule(Self::GROUP_NAME, Self::GROUP_RULES[21]),
        RuleFilter::Rule(Self::GROUP_NAME, Self::GROUP_RULES[22]),
        RuleFilter::Rule(Self::GROUP_NAME, Self::GROUP_RULES[23]),
        RuleFilter::Rule(Self::GROUP_NAME, Self::GROUP_RULES[24]),
        RuleFilter::Rule(Self::GROUP_NAME, Self::GROUP_RULES[25]),
        RuleFilter::Rule(Self::GROUP_NAME, Self::GROUP_RULES[26]),
        RuleFilter::Rule(Self::GROUP_NAME, Self::GROUP_RULES[27]),
        RuleFilter::Rule(Self::GROUP_NAME, Self::GROUP_RULES[28]),
        RuleFilter::Rule(Self::GROUP_NAME, Self::GROUP_RULES[29]),
        RuleFilter::Rule(Self::GROUP_NAME, Self::GROUP_RULES[30]),
        RuleFilter::Rule(Self::GROUP_NAME, Self::GROUP_RULES[31]),
        RuleFilter::Rule(Self::GROUP_NAME, Self::GROUP_RULES[32]),
        RuleFilter::Rule(Self::GROUP_NAME, Self::GROUP_RULES[33]),
        RuleFilter::Rule(Self::GROUP_NAME, Self::GROUP_RULES[34]),
        RuleFilter::Rule(Self::GROUP_NAME, Self::GROUP_RULES[35]),
        RuleFilter::Rule(Self::GROUP_NAME, Self::GROUP_RULES[36]),
        RuleFilter::Rule(Self::GROUP_NAME, Self::GROUP_RULES[37]),
        RuleFilter::Rule(Self::GROUP_NAME, Self::GROUP_RULES[38]),
        RuleFilter::Rule(Self::GROUP_NAME, Self::GROUP_RULES[39]),
        RuleFilter::Rule(Self::GROUP_NAME, Self::GROUP_RULES[40]),
        RuleFilter::Rule(Self::GROUP_NAME, Self::GROUP_RULES[41]),
        RuleFilter::Rule(Self::GROUP_NAME, Self::GROUP_RULES[42]),
        RuleFilter::Rule(Self::GROUP_NAME, Self::GROUP_RULES[43]),
        RuleFilter::Rule(Self::GROUP_NAME, Self::GROUP_RULES[44]),
        RuleFilter::Rule(Self::GROUP_NAME, Self::GROUP_RULES[45]),
        RuleFilter::Rule(Self::GROUP_NAME, Self::GROUP_RULES[46]),
        RuleFilter::Rule(Self::GROUP_NAME, Self::GROUP_RULES[47]),
        RuleFilter::Rule(Self::GROUP_NAME, Self::GROUP_RULES[48]),
        RuleFilter::Rule(Self::GROUP_NAME, Self::GROUP_RULES[49]),
    ];
    #[doc = r" Retrieves the recommended rules"]
    pub(crate) fn is_recommended_true(&self) -> bool {
        matches!(self.recommended, Some(true))
    }
    pub(crate) fn is_recommended_unset(&self) -> bool {
        self.recommended.is_none()
    }
    pub(crate) fn is_all_true(&self) -> bool {
        matches!(self.all, Some(true))
    }
    pub(crate) fn is_all_unset(&self) -> bool {
        self.all.is_none()
    }
    pub(crate) fn get_enabled_rules(&self) -> FxHashSet<RuleFilter<'static>> {
        let mut index_set = FxHashSet::default();
        if let Some(rule) = self.no_arguments.as_ref() {
            if rule.is_enabled() {
                index_set.insert(RuleFilter::Rule(Self::GROUP_NAME, Self::GROUP_RULES[0]));
            }
        }
        if let Some(rule) = self.no_comma_operator.as_ref() {
            if rule.is_enabled() {
                index_set.insert(RuleFilter::Rule(Self::GROUP_NAME, Self::GROUP_RULES[1]));
            }
        }
        if let Some(rule) = self.no_default_export.as_ref() {
            if rule.is_enabled() {
                index_set.insert(RuleFilter::Rule(Self::GROUP_NAME, Self::GROUP_RULES[2]));
            }
        }
        if let Some(rule) = self.no_done_callback.as_ref() {
            if rule.is_enabled() {
                index_set.insert(RuleFilter::Rule(Self::GROUP_NAME, Self::GROUP_RULES[3]));
            }
        }
        if let Some(rule) = self.no_implicit_boolean.as_ref() {
            if rule.is_enabled() {
                index_set.insert(RuleFilter::Rule(Self::GROUP_NAME, Self::GROUP_RULES[4]));
            }
        }
        if let Some(rule) = self.no_inferrable_types.as_ref() {
            if rule.is_enabled() {
                index_set.insert(RuleFilter::Rule(Self::GROUP_NAME, Self::GROUP_RULES[5]));
            }
        }
        if let Some(rule) = self.no_namespace.as_ref() {
            if rule.is_enabled() {
                index_set.insert(RuleFilter::Rule(Self::GROUP_NAME, Self::GROUP_RULES[6]));
            }
        }
        if let Some(rule) = self.no_namespace_import.as_ref() {
            if rule.is_enabled() {
                index_set.insert(RuleFilter::Rule(Self::GROUP_NAME, Self::GROUP_RULES[7]));
            }
        }
        if let Some(rule) = self.no_negation_else.as_ref() {
            if rule.is_enabled() {
                index_set.insert(RuleFilter::Rule(Self::GROUP_NAME, Self::GROUP_RULES[8]));
            }
        }
        if let Some(rule) = self.no_non_null_assertion.as_ref() {
            if rule.is_enabled() {
                index_set.insert(RuleFilter::Rule(Self::GROUP_NAME, Self::GROUP_RULES[9]));
            }
        }
        if let Some(rule) = self.no_parameter_assign.as_ref() {
            if rule.is_enabled() {
                index_set.insert(RuleFilter::Rule(Self::GROUP_NAME, Self::GROUP_RULES[10]));
            }
        }
        if let Some(rule) = self.no_parameter_properties.as_ref() {
            if rule.is_enabled() {
                index_set.insert(RuleFilter::Rule(Self::GROUP_NAME, Self::GROUP_RULES[11]));
            }
        }
        if let Some(rule) = self.no_restricted_globals.as_ref() {
            if rule.is_enabled() {
                index_set.insert(RuleFilter::Rule(Self::GROUP_NAME, Self::GROUP_RULES[12]));
            }
        }
        if let Some(rule) = self.no_shouty_constants.as_ref() {
            if rule.is_enabled() {
                index_set.insert(RuleFilter::Rule(Self::GROUP_NAME, Self::GROUP_RULES[13]));
            }
        }
        if let Some(rule) = self.no_unused_template_literal.as_ref() {
            if rule.is_enabled() {
                index_set.insert(RuleFilter::Rule(Self::GROUP_NAME, Self::GROUP_RULES[14]));
            }
        }
        if let Some(rule) = self.no_useless_else.as_ref() {
            if rule.is_enabled() {
                index_set.insert(RuleFilter::Rule(Self::GROUP_NAME, Self::GROUP_RULES[15]));
            }
        }
        if let Some(rule) = self.no_var.as_ref() {
            if rule.is_enabled() {
                index_set.insert(RuleFilter::Rule(Self::GROUP_NAME, Self::GROUP_RULES[16]));
            }
        }
        if let Some(rule) = self.no_yoda_expression.as_ref() {
            if rule.is_enabled() {
                index_set.insert(RuleFilter::Rule(Self::GROUP_NAME, Self::GROUP_RULES[17]));
            }
        }
        if let Some(rule) = self.use_as_const_assertion.as_ref() {
            if rule.is_enabled() {
                index_set.insert(RuleFilter::Rule(Self::GROUP_NAME, Self::GROUP_RULES[18]));
            }
        }
        if let Some(rule) = self.use_block_statements.as_ref() {
            if rule.is_enabled() {
                index_set.insert(RuleFilter::Rule(Self::GROUP_NAME, Self::GROUP_RULES[19]));
            }
        }
        if let Some(rule) = self.use_collapsed_else_if.as_ref() {
            if rule.is_enabled() {
                index_set.insert(RuleFilter::Rule(Self::GROUP_NAME, Self::GROUP_RULES[20]));
            }
        }
        if let Some(rule) = self.use_consistent_array_type.as_ref() {
            if rule.is_enabled() {
                index_set.insert(RuleFilter::Rule(Self::GROUP_NAME, Self::GROUP_RULES[21]));
            }
        }
        if let Some(rule) = self.use_consistent_builtin_instantiation.as_ref() {
            if rule.is_enabled() {
                index_set.insert(RuleFilter::Rule(Self::GROUP_NAME, Self::GROUP_RULES[22]));
            }
        }
        if let Some(rule) = self.use_const.as_ref() {
            if rule.is_enabled() {
                index_set.insert(RuleFilter::Rule(Self::GROUP_NAME, Self::GROUP_RULES[23]));
            }
        }
        if let Some(rule) = self.use_default_parameter_last.as_ref() {
            if rule.is_enabled() {
                index_set.insert(RuleFilter::Rule(Self::GROUP_NAME, Self::GROUP_RULES[24]));
            }
        }
        if let Some(rule) = self.use_default_switch_clause.as_ref() {
            if rule.is_enabled() {
                index_set.insert(RuleFilter::Rule(Self::GROUP_NAME, Self::GROUP_RULES[25]));
            }
        }
        if let Some(rule) = self.use_enum_initializers.as_ref() {
            if rule.is_enabled() {
                index_set.insert(RuleFilter::Rule(Self::GROUP_NAME, Self::GROUP_RULES[26]));
            }
        }
        if let Some(rule) = self.use_explicit_length_check.as_ref() {
            if rule.is_enabled() {
                index_set.insert(RuleFilter::Rule(Self::GROUP_NAME, Self::GROUP_RULES[27]));
            }
        }
        if let Some(rule) = self.use_exponentiation_operator.as_ref() {
            if rule.is_enabled() {
                index_set.insert(RuleFilter::Rule(Self::GROUP_NAME, Self::GROUP_RULES[28]));
            }
        }
        if let Some(rule) = self.use_export_type.as_ref() {
            if rule.is_enabled() {
                index_set.insert(RuleFilter::Rule(Self::GROUP_NAME, Self::GROUP_RULES[29]));
            }
        }
        if let Some(rule) = self.use_filenaming_convention.as_ref() {
            if rule.is_enabled() {
                index_set.insert(RuleFilter::Rule(Self::GROUP_NAME, Self::GROUP_RULES[30]));
            }
        }
        if let Some(rule) = self.use_for_of.as_ref() {
            if rule.is_enabled() {
                index_set.insert(RuleFilter::Rule(Self::GROUP_NAME, Self::GROUP_RULES[31]));
            }
        }
        if let Some(rule) = self.use_fragment_syntax.as_ref() {
            if rule.is_enabled() {
                index_set.insert(RuleFilter::Rule(Self::GROUP_NAME, Self::GROUP_RULES[32]));
            }
        }
        if let Some(rule) = self.use_import_type.as_ref() {
            if rule.is_enabled() {
                index_set.insert(RuleFilter::Rule(Self::GROUP_NAME, Self::GROUP_RULES[33]));
            }
        }
        if let Some(rule) = self.use_literal_enum_members.as_ref() {
            if rule.is_enabled() {
                index_set.insert(RuleFilter::Rule(Self::GROUP_NAME, Self::GROUP_RULES[34]));
            }
        }
        if let Some(rule) = self.use_naming_convention.as_ref() {
            if rule.is_enabled() {
                index_set.insert(RuleFilter::Rule(Self::GROUP_NAME, Self::GROUP_RULES[35]));
            }
        }
        if let Some(rule) = self.use_node_assert_strict.as_ref() {
            if rule.is_enabled() {
                index_set.insert(RuleFilter::Rule(Self::GROUP_NAME, Self::GROUP_RULES[36]));
            }
        }
        if let Some(rule) = self.use_nodejs_import_protocol.as_ref() {
            if rule.is_enabled() {
                index_set.insert(RuleFilter::Rule(Self::GROUP_NAME, Self::GROUP_RULES[37]));
            }
        }
        if let Some(rule) = self.use_number_namespace.as_ref() {
            if rule.is_enabled() {
                index_set.insert(RuleFilter::Rule(Self::GROUP_NAME, Self::GROUP_RULES[38]));
            }
        }
        if let Some(rule) = self.use_numeric_literals.as_ref() {
            if rule.is_enabled() {
                index_set.insert(RuleFilter::Rule(Self::GROUP_NAME, Self::GROUP_RULES[39]));
            }
        }
        if let Some(rule) = self.use_self_closing_elements.as_ref() {
            if rule.is_enabled() {
                index_set.insert(RuleFilter::Rule(Self::GROUP_NAME, Self::GROUP_RULES[40]));
            }
        }
        if let Some(rule) = self.use_shorthand_array_type.as_ref() {
            if rule.is_enabled() {
                index_set.insert(RuleFilter::Rule(Self::GROUP_NAME, Self::GROUP_RULES[41]));
            }
        }
        if let Some(rule) = self.use_shorthand_assign.as_ref() {
            if rule.is_enabled() {
                index_set.insert(RuleFilter::Rule(Self::GROUP_NAME, Self::GROUP_RULES[42]));
            }
        }
        if let Some(rule) = self.use_shorthand_function_type.as_ref() {
            if rule.is_enabled() {
                index_set.insert(RuleFilter::Rule(Self::GROUP_NAME, Self::GROUP_RULES[43]));
            }
        }
        if let Some(rule) = self.use_single_case_statement.as_ref() {
            if rule.is_enabled() {
                index_set.insert(RuleFilter::Rule(Self::GROUP_NAME, Self::GROUP_RULES[44]));
            }
        }
        if let Some(rule) = self.use_single_var_declarator.as_ref() {
            if rule.is_enabled() {
                index_set.insert(RuleFilter::Rule(Self::GROUP_NAME, Self::GROUP_RULES[45]));
            }
        }
        if let Some(rule) = self.use_template.as_ref() {
            if rule.is_enabled() {
                index_set.insert(RuleFilter::Rule(Self::GROUP_NAME, Self::GROUP_RULES[46]));
            }
        }
        if let Some(rule) = self.use_throw_new_error.as_ref() {
            if rule.is_enabled() {
                index_set.insert(RuleFilter::Rule(Self::GROUP_NAME, Self::GROUP_RULES[47]));
            }
        }
        if let Some(rule) = self.use_throw_only_error.as_ref() {
            if rule.is_enabled() {
                index_set.insert(RuleFilter::Rule(Self::GROUP_NAME, Self::GROUP_RULES[48]));
            }
        }
        if let Some(rule) = self.use_while.as_ref() {
            if rule.is_enabled() {
                index_set.insert(RuleFilter::Rule(Self::GROUP_NAME, Self::GROUP_RULES[49]));
            }
        }
        index_set
    }
    pub(crate) fn get_disabled_rules(&self) -> FxHashSet<RuleFilter<'static>> {
        let mut index_set = FxHashSet::default();
        if let Some(rule) = self.no_arguments.as_ref() {
            if rule.is_disabled() {
                index_set.insert(RuleFilter::Rule(Self::GROUP_NAME, Self::GROUP_RULES[0]));
            }
        }
        if let Some(rule) = self.no_comma_operator.as_ref() {
            if rule.is_disabled() {
                index_set.insert(RuleFilter::Rule(Self::GROUP_NAME, Self::GROUP_RULES[1]));
            }
        }
        if let Some(rule) = self.no_default_export.as_ref() {
            if rule.is_disabled() {
                index_set.insert(RuleFilter::Rule(Self::GROUP_NAME, Self::GROUP_RULES[2]));
            }
        }
        if let Some(rule) = self.no_done_callback.as_ref() {
            if rule.is_disabled() {
                index_set.insert(RuleFilter::Rule(Self::GROUP_NAME, Self::GROUP_RULES[3]));
            }
        }
        if let Some(rule) = self.no_implicit_boolean.as_ref() {
            if rule.is_disabled() {
                index_set.insert(RuleFilter::Rule(Self::GROUP_NAME, Self::GROUP_RULES[4]));
            }
        }
        if let Some(rule) = self.no_inferrable_types.as_ref() {
            if rule.is_disabled() {
                index_set.insert(RuleFilter::Rule(Self::GROUP_NAME, Self::GROUP_RULES[5]));
            }
        }
        if let Some(rule) = self.no_namespace.as_ref() {
            if rule.is_disabled() {
                index_set.insert(RuleFilter::Rule(Self::GROUP_NAME, Self::GROUP_RULES[6]));
            }
        }
        if let Some(rule) = self.no_namespace_import.as_ref() {
            if rule.is_disabled() {
                index_set.insert(RuleFilter::Rule(Self::GROUP_NAME, Self::GROUP_RULES[7]));
            }
        }
        if let Some(rule) = self.no_negation_else.as_ref() {
            if rule.is_disabled() {
                index_set.insert(RuleFilter::Rule(Self::GROUP_NAME, Self::GROUP_RULES[8]));
            }
        }
        if let Some(rule) = self.no_non_null_assertion.as_ref() {
            if rule.is_disabled() {
                index_set.insert(RuleFilter::Rule(Self::GROUP_NAME, Self::GROUP_RULES[9]));
            }
        }
        if let Some(rule) = self.no_parameter_assign.as_ref() {
            if rule.is_disabled() {
                index_set.insert(RuleFilter::Rule(Self::GROUP_NAME, Self::GROUP_RULES[10]));
            }
        }
        if let Some(rule) = self.no_parameter_properties.as_ref() {
            if rule.is_disabled() {
                index_set.insert(RuleFilter::Rule(Self::GROUP_NAME, Self::GROUP_RULES[11]));
            }
        }
        if let Some(rule) = self.no_restricted_globals.as_ref() {
            if rule.is_disabled() {
                index_set.insert(RuleFilter::Rule(Self::GROUP_NAME, Self::GROUP_RULES[12]));
            }
        }
        if let Some(rule) = self.no_shouty_constants.as_ref() {
            if rule.is_disabled() {
                index_set.insert(RuleFilter::Rule(Self::GROUP_NAME, Self::GROUP_RULES[13]));
            }
        }
        if let Some(rule) = self.no_unused_template_literal.as_ref() {
            if rule.is_disabled() {
                index_set.insert(RuleFilter::Rule(Self::GROUP_NAME, Self::GROUP_RULES[14]));
            }
        }
        if let Some(rule) = self.no_useless_else.as_ref() {
            if rule.is_disabled() {
                index_set.insert(RuleFilter::Rule(Self::GROUP_NAME, Self::GROUP_RULES[15]));
            }
        }
        if let Some(rule) = self.no_var.as_ref() {
            if rule.is_disabled() {
                index_set.insert(RuleFilter::Rule(Self::GROUP_NAME, Self::GROUP_RULES[16]));
            }
        }
        if let Some(rule) = self.no_yoda_expression.as_ref() {
            if rule.is_disabled() {
                index_set.insert(RuleFilter::Rule(Self::GROUP_NAME, Self::GROUP_RULES[17]));
            }
        }
        if let Some(rule) = self.use_as_const_assertion.as_ref() {
            if rule.is_disabled() {
                index_set.insert(RuleFilter::Rule(Self::GROUP_NAME, Self::GROUP_RULES[18]));
            }
        }
        if let Some(rule) = self.use_block_statements.as_ref() {
            if rule.is_disabled() {
                index_set.insert(RuleFilter::Rule(Self::GROUP_NAME, Self::GROUP_RULES[19]));
            }
        }
        if let Some(rule) = self.use_collapsed_else_if.as_ref() {
            if rule.is_disabled() {
                index_set.insert(RuleFilter::Rule(Self::GROUP_NAME, Self::GROUP_RULES[20]));
            }
        }
        if let Some(rule) = self.use_consistent_array_type.as_ref() {
            if rule.is_disabled() {
                index_set.insert(RuleFilter::Rule(Self::GROUP_NAME, Self::GROUP_RULES[21]));
            }
        }
        if let Some(rule) = self.use_consistent_builtin_instantiation.as_ref() {
            if rule.is_disabled() {
                index_set.insert(RuleFilter::Rule(Self::GROUP_NAME, Self::GROUP_RULES[22]));
            }
        }
        if let Some(rule) = self.use_const.as_ref() {
            if rule.is_disabled() {
                index_set.insert(RuleFilter::Rule(Self::GROUP_NAME, Self::GROUP_RULES[23]));
            }
        }
        if let Some(rule) = self.use_default_parameter_last.as_ref() {
            if rule.is_disabled() {
                index_set.insert(RuleFilter::Rule(Self::GROUP_NAME, Self::GROUP_RULES[24]));
            }
        }
        if let Some(rule) = self.use_default_switch_clause.as_ref() {
            if rule.is_disabled() {
                index_set.insert(RuleFilter::Rule(Self::GROUP_NAME, Self::GROUP_RULES[25]));
            }
        }
        if let Some(rule) = self.use_enum_initializers.as_ref() {
            if rule.is_disabled() {
                index_set.insert(RuleFilter::Rule(Self::GROUP_NAME, Self::GROUP_RULES[26]));
            }
        }
        if let Some(rule) = self.use_explicit_length_check.as_ref() {
            if rule.is_disabled() {
                index_set.insert(RuleFilter::Rule(Self::GROUP_NAME, Self::GROUP_RULES[27]));
            }
        }
        if let Some(rule) = self.use_exponentiation_operator.as_ref() {
            if rule.is_disabled() {
                index_set.insert(RuleFilter::Rule(Self::GROUP_NAME, Self::GROUP_RULES[28]));
            }
        }
        if let Some(rule) = self.use_export_type.as_ref() {
            if rule.is_disabled() {
                index_set.insert(RuleFilter::Rule(Self::GROUP_NAME, Self::GROUP_RULES[29]));
            }
        }
        if let Some(rule) = self.use_filenaming_convention.as_ref() {
            if rule.is_disabled() {
                index_set.insert(RuleFilter::Rule(Self::GROUP_NAME, Self::GROUP_RULES[30]));
            }
        }
        if let Some(rule) = self.use_for_of.as_ref() {
            if rule.is_disabled() {
                index_set.insert(RuleFilter::Rule(Self::GROUP_NAME, Self::GROUP_RULES[31]));
            }
        }
        if let Some(rule) = self.use_fragment_syntax.as_ref() {
            if rule.is_disabled() {
                index_set.insert(RuleFilter::Rule(Self::GROUP_NAME, Self::GROUP_RULES[32]));
            }
        }
        if let Some(rule) = self.use_import_type.as_ref() {
            if rule.is_disabled() {
                index_set.insert(RuleFilter::Rule(Self::GROUP_NAME, Self::GROUP_RULES[33]));
            }
        }
        if let Some(rule) = self.use_literal_enum_members.as_ref() {
            if rule.is_disabled() {
                index_set.insert(RuleFilter::Rule(Self::GROUP_NAME, Self::GROUP_RULES[34]));
            }
        }
        if let Some(rule) = self.use_naming_convention.as_ref() {
            if rule.is_disabled() {
                index_set.insert(RuleFilter::Rule(Self::GROUP_NAME, Self::GROUP_RULES[35]));
            }
        }
        if let Some(rule) = self.use_node_assert_strict.as_ref() {
            if rule.is_disabled() {
                index_set.insert(RuleFilter::Rule(Self::GROUP_NAME, Self::GROUP_RULES[36]));
            }
        }
        if let Some(rule) = self.use_nodejs_import_protocol.as_ref() {
            if rule.is_disabled() {
                index_set.insert(RuleFilter::Rule(Self::GROUP_NAME, Self::GROUP_RULES[37]));
            }
        }
        if let Some(rule) = self.use_number_namespace.as_ref() {
            if rule.is_disabled() {
                index_set.insert(RuleFilter::Rule(Self::GROUP_NAME, Self::GROUP_RULES[38]));
            }
        }
        if let Some(rule) = self.use_numeric_literals.as_ref() {
            if rule.is_disabled() {
                index_set.insert(RuleFilter::Rule(Self::GROUP_NAME, Self::GROUP_RULES[39]));
            }
        }
        if let Some(rule) = self.use_self_closing_elements.as_ref() {
            if rule.is_disabled() {
                index_set.insert(RuleFilter::Rule(Self::GROUP_NAME, Self::GROUP_RULES[40]));
            }
        }
        if let Some(rule) = self.use_shorthand_array_type.as_ref() {
            if rule.is_disabled() {
                index_set.insert(RuleFilter::Rule(Self::GROUP_NAME, Self::GROUP_RULES[41]));
            }
        }
        if let Some(rule) = self.use_shorthand_assign.as_ref() {
            if rule.is_disabled() {
                index_set.insert(RuleFilter::Rule(Self::GROUP_NAME, Self::GROUP_RULES[42]));
            }
        }
        if let Some(rule) = self.use_shorthand_function_type.as_ref() {
            if rule.is_disabled() {
                index_set.insert(RuleFilter::Rule(Self::GROUP_NAME, Self::GROUP_RULES[43]));
            }
        }
        if let Some(rule) = self.use_single_case_statement.as_ref() {
            if rule.is_disabled() {
                index_set.insert(RuleFilter::Rule(Self::GROUP_NAME, Self::GROUP_RULES[44]));
            }
        }
        if let Some(rule) = self.use_single_var_declarator.as_ref() {
            if rule.is_disabled() {
                index_set.insert(RuleFilter::Rule(Self::GROUP_NAME, Self::GROUP_RULES[45]));
            }
        }
        if let Some(rule) = self.use_template.as_ref() {
            if rule.is_disabled() {
                index_set.insert(RuleFilter::Rule(Self::GROUP_NAME, Self::GROUP_RULES[46]));
            }
        }
        if let Some(rule) = self.use_throw_new_error.as_ref() {
            if rule.is_disabled() {
                index_set.insert(RuleFilter::Rule(Self::GROUP_NAME, Self::GROUP_RULES[47]));
            }
        }
        if let Some(rule) = self.use_throw_only_error.as_ref() {
            if rule.is_disabled() {
                index_set.insert(RuleFilter::Rule(Self::GROUP_NAME, Self::GROUP_RULES[48]));
            }
        }
        if let Some(rule) = self.use_while.as_ref() {
            if rule.is_disabled() {
                index_set.insert(RuleFilter::Rule(Self::GROUP_NAME, Self::GROUP_RULES[49]));
            }
        }
        index_set
    }
    #[doc = r" Checks if, given a rule name, matches one of the rules contained in this category"]
    pub(crate) fn has_rule(rule_name: &str) -> Option<&'static str> {
        Some(Self::GROUP_RULES[Self::GROUP_RULES.binary_search(&rule_name).ok()?])
    }
    #[doc = r" Checks if, given a rule name, it is marked as recommended"]
    pub(crate) fn is_recommended_rule(rule_name: &str) -> bool {
        Self::RECOMMENDED_RULES.contains(&rule_name)
    }
    pub(crate) fn recommended_rules_as_filters() -> &'static [RuleFilter<'static>] {
        Self::RECOMMENDED_RULES_AS_FILTERS
    }
    pub(crate) fn all_rules_as_filters() -> &'static [RuleFilter<'static>] {
        Self::ALL_RULES_AS_FILTERS
    }
    #[doc = r" Select preset rules"]
    pub(crate) fn collect_preset_rules(
        &self,
        parent_is_all: bool,
        parent_is_recommended: bool,
        enabled_rules: &mut FxHashSet<RuleFilter<'static>>,
    ) {
        if self.is_all_true() || self.is_all_unset() && parent_is_all {
            enabled_rules.extend(Self::all_rules_as_filters());
        } else if self.is_recommended_true()
            || self.is_recommended_unset() && self.is_all_unset() && parent_is_recommended
        {
            enabled_rules.extend(Self::recommended_rules_as_filters());
        }
    }
    pub(crate) fn get_rule_configuration(
        &self,
        rule_name: &str,
    ) -> Option<(RulePlainConfiguration, Option<RuleOptions>)> {
        match rule_name {
            "noArguments" => self
                .no_arguments
                .as_ref()
                .map(|conf| (conf.level(), conf.get_options())),
            "noCommaOperator" => self
                .no_comma_operator
                .as_ref()
                .map(|conf| (conf.level(), conf.get_options())),
            "noDefaultExport" => self
                .no_default_export
                .as_ref()
                .map(|conf| (conf.level(), conf.get_options())),
            "noDoneCallback" => self
                .no_done_callback
                .as_ref()
                .map(|conf| (conf.level(), conf.get_options())),
            "noImplicitBoolean" => self
                .no_implicit_boolean
                .as_ref()
                .map(|conf| (conf.level(), conf.get_options())),
            "noInferrableTypes" => self
                .no_inferrable_types
                .as_ref()
                .map(|conf| (conf.level(), conf.get_options())),
            "noNamespace" => self
                .no_namespace
                .as_ref()
                .map(|conf| (conf.level(), conf.get_options())),
            "noNamespaceImport" => self
                .no_namespace_import
                .as_ref()
                .map(|conf| (conf.level(), conf.get_options())),
            "noNegationElse" => self
                .no_negation_else
                .as_ref()
                .map(|conf| (conf.level(), conf.get_options())),
            "noNonNullAssertion" => self
                .no_non_null_assertion
                .as_ref()
                .map(|conf| (conf.level(), conf.get_options())),
            "noParameterAssign" => self
                .no_parameter_assign
                .as_ref()
                .map(|conf| (conf.level(), conf.get_options())),
            "noParameterProperties" => self
                .no_parameter_properties
                .as_ref()
                .map(|conf| (conf.level(), conf.get_options())),
            "noRestrictedGlobals" => self
                .no_restricted_globals
                .as_ref()
                .map(|conf| (conf.level(), conf.get_options())),
            "noShoutyConstants" => self
                .no_shouty_constants
                .as_ref()
                .map(|conf| (conf.level(), conf.get_options())),
            "noUnusedTemplateLiteral" => self
                .no_unused_template_literal
                .as_ref()
                .map(|conf| (conf.level(), conf.get_options())),
            "noUselessElse" => self
                .no_useless_else
                .as_ref()
                .map(|conf| (conf.level(), conf.get_options())),
            "noVar" => self
                .no_var
                .as_ref()
                .map(|conf| (conf.level(), conf.get_options())),
            "noYodaExpression" => self
                .no_yoda_expression
                .as_ref()
                .map(|conf| (conf.level(), conf.get_options())),
            "useAsConstAssertion" => self
                .use_as_const_assertion
                .as_ref()
                .map(|conf| (conf.level(), conf.get_options())),
            "useBlockStatements" => self
                .use_block_statements
                .as_ref()
                .map(|conf| (conf.level(), conf.get_options())),
            "useCollapsedElseIf" => self
                .use_collapsed_else_if
                .as_ref()
                .map(|conf| (conf.level(), conf.get_options())),
            "useConsistentArrayType" => self
                .use_consistent_array_type
                .as_ref()
                .map(|conf| (conf.level(), conf.get_options())),
            "useConsistentBuiltinInstantiation" => self
                .use_consistent_builtin_instantiation
                .as_ref()
                .map(|conf| (conf.level(), conf.get_options())),
            "useConst" => self
                .use_const
                .as_ref()
                .map(|conf| (conf.level(), conf.get_options())),
            "useDefaultParameterLast" => self
                .use_default_parameter_last
                .as_ref()
                .map(|conf| (conf.level(), conf.get_options())),
            "useDefaultSwitchClause" => self
                .use_default_switch_clause
                .as_ref()
                .map(|conf| (conf.level(), conf.get_options())),
            "useEnumInitializers" => self
                .use_enum_initializers
                .as_ref()
                .map(|conf| (conf.level(), conf.get_options())),
            "useExplicitLengthCheck" => self
                .use_explicit_length_check
                .as_ref()
                .map(|conf| (conf.level(), conf.get_options())),
            "useExponentiationOperator" => self
                .use_exponentiation_operator
                .as_ref()
                .map(|conf| (conf.level(), conf.get_options())),
            "useExportType" => self
                .use_export_type
                .as_ref()
                .map(|conf| (conf.level(), conf.get_options())),
            "useFilenamingConvention" => self
                .use_filenaming_convention
                .as_ref()
                .map(|conf| (conf.level(), conf.get_options())),
            "useForOf" => self
                .use_for_of
                .as_ref()
                .map(|conf| (conf.level(), conf.get_options())),
            "useFragmentSyntax" => self
                .use_fragment_syntax
                .as_ref()
                .map(|conf| (conf.level(), conf.get_options())),
            "useImportType" => self
                .use_import_type
                .as_ref()
                .map(|conf| (conf.level(), conf.get_options())),
            "useLiteralEnumMembers" => self
                .use_literal_enum_members
                .as_ref()
                .map(|conf| (conf.level(), conf.get_options())),
            "useNamingConvention" => self
                .use_naming_convention
                .as_ref()
                .map(|conf| (conf.level(), conf.get_options())),
            "useNodeAssertStrict" => self
                .use_node_assert_strict
                .as_ref()
                .map(|conf| (conf.level(), conf.get_options())),
            "useNodejsImportProtocol" => self
                .use_nodejs_import_protocol
                .as_ref()
                .map(|conf| (conf.level(), conf.get_options())),
            "useNumberNamespace" => self
                .use_number_namespace
                .as_ref()
                .map(|conf| (conf.level(), conf.get_options())),
            "useNumericLiterals" => self
                .use_numeric_literals
                .as_ref()
                .map(|conf| (conf.level(), conf.get_options())),
            "useSelfClosingElements" => self
                .use_self_closing_elements
                .as_ref()
                .map(|conf| (conf.level(), conf.get_options())),
            "useShorthandArrayType" => self
                .use_shorthand_array_type
                .as_ref()
                .map(|conf| (conf.level(), conf.get_options())),
            "useShorthandAssign" => self
                .use_shorthand_assign
                .as_ref()
                .map(|conf| (conf.level(), conf.get_options())),
            "useShorthandFunctionType" => self
                .use_shorthand_function_type
                .as_ref()
                .map(|conf| (conf.level(), conf.get_options())),
            "useSingleCaseStatement" => self
                .use_single_case_statement
                .as_ref()
                .map(|conf| (conf.level(), conf.get_options())),
            "useSingleVarDeclarator" => self
                .use_single_var_declarator
                .as_ref()
                .map(|conf| (conf.level(), conf.get_options())),
            "useTemplate" => self
                .use_template
                .as_ref()
                .map(|conf| (conf.level(), conf.get_options())),
            "useThrowNewError" => self
                .use_throw_new_error
                .as_ref()
                .map(|conf| (conf.level(), conf.get_options())),
            "useThrowOnlyError" => self
                .use_throw_only_error
                .as_ref()
                .map(|conf| (conf.level(), conf.get_options())),
            "useWhile" => self
                .use_while
                .as_ref()
                .map(|conf| (conf.level(), conf.get_options())),
            _ => None,
        }
    }
}
#[derive(Clone, Debug, Default, Deserialize, Deserializable, Eq, Merge, PartialEq, Serialize)]
#[deserializable(with_validator)]
#[cfg_attr(feature = "schema", derive(JsonSchema))]
#[serde(rename_all = "camelCase", default, deny_unknown_fields)]
#[doc = r" A list of rules that belong to this group"]
pub struct Suspicious {
    #[doc = r" It enables the recommended rules for this group"]
    #[serde(skip_serializing_if = "Option::is_none")]
    pub recommended: Option<bool>,
    #[doc = r" It enables ALL rules for this group."]
    #[serde(skip_serializing_if = "Option::is_none")]
    pub all: Option<bool>,
    #[doc = "Use standard constants instead of approximated literals."]
    #[serde(skip_serializing_if = "Option::is_none")]
    pub no_approximative_numeric_constant:
        Option<RuleFixConfiguration<biome_js_analyze::options::NoApproximativeNumericConstant>>,
    #[doc = "Discourage the usage of Array index in keys."]
    #[serde(skip_serializing_if = "Option::is_none")]
    pub no_array_index_key: Option<RuleConfiguration<biome_js_analyze::options::NoArrayIndexKey>>,
    #[doc = "Disallow assignments in expressions."]
    #[serde(skip_serializing_if = "Option::is_none")]
    pub no_assign_in_expressions:
        Option<RuleConfiguration<biome_js_analyze::options::NoAssignInExpressions>>,
    #[doc = "Disallows using an async function as a Promise executor."]
    #[serde(skip_serializing_if = "Option::is_none")]
    pub no_async_promise_executor:
        Option<RuleConfiguration<biome_js_analyze::options::NoAsyncPromiseExecutor>>,
    #[doc = "Disallow reassigning exceptions in catch clauses."]
    #[serde(skip_serializing_if = "Option::is_none")]
    pub no_catch_assign: Option<RuleConfiguration<biome_js_analyze::options::NoCatchAssign>>,
    #[doc = "Disallow reassigning class members."]
    #[serde(skip_serializing_if = "Option::is_none")]
    pub no_class_assign: Option<RuleConfiguration<biome_js_analyze::options::NoClassAssign>>,
    #[doc = "Prevent comments from being inserted as text nodes"]
    #[serde(skip_serializing_if = "Option::is_none")]
    pub no_comment_text: Option<RuleFixConfiguration<biome_js_analyze::options::NoCommentText>>,
    #[doc = "Disallow comparing against -0"]
    #[serde(skip_serializing_if = "Option::is_none")]
    pub no_compare_neg_zero:
        Option<RuleFixConfiguration<biome_js_analyze::options::NoCompareNegZero>>,
    #[doc = "Disallow labeled statements that are not loops."]
    #[serde(skip_serializing_if = "Option::is_none")]
    pub no_confusing_labels:
        Option<RuleConfiguration<biome_js_analyze::options::NoConfusingLabels>>,
    #[doc = "Disallow void type outside of generic or return types."]
    #[serde(skip_serializing_if = "Option::is_none")]
    pub no_confusing_void_type:
        Option<RuleFixConfiguration<biome_js_analyze::options::NoConfusingVoidType>>,
    #[doc = "Disallow the use of console."]
    #[serde(skip_serializing_if = "Option::is_none")]
    pub no_console: Option<RuleFixConfiguration<biome_js_analyze::options::NoConsole>>,
    #[doc = "Disallow the use of console.log"]
    #[serde(skip_serializing_if = "Option::is_none")]
    pub no_console_log: Option<RuleFixConfiguration<biome_js_analyze::options::NoConsoleLog>>,
    #[doc = "Disallow TypeScript const enum"]
    #[serde(skip_serializing_if = "Option::is_none")]
    pub no_const_enum: Option<RuleFixConfiguration<biome_js_analyze::options::NoConstEnum>>,
    #[doc = "Prevents from having control characters and some escape sequences that match control characters in regular expressions."]
    #[serde(skip_serializing_if = "Option::is_none")]
    pub no_control_characters_in_regex:
        Option<RuleConfiguration<biome_js_analyze::options::NoControlCharactersInRegex>>,
    #[doc = "Disallow the use of debugger"]
    #[serde(skip_serializing_if = "Option::is_none")]
    pub no_debugger: Option<RuleFixConfiguration<biome_js_analyze::options::NoDebugger>>,
    #[doc = "Require the use of === and !==."]
    #[serde(skip_serializing_if = "Option::is_none")]
    pub no_double_equals: Option<RuleFixConfiguration<biome_js_analyze::options::NoDoubleEquals>>,
    #[doc = "Disallow duplicate @import rules."]
    #[serde(skip_serializing_if = "Option::is_none")]
    pub no_duplicate_at_import_rules:
        Option<RuleConfiguration<biome_css_analyze::options::NoDuplicateAtImportRules>>,
    #[doc = "Disallow duplicate case labels."]
    #[serde(skip_serializing_if = "Option::is_none")]
    pub no_duplicate_case: Option<RuleConfiguration<biome_js_analyze::options::NoDuplicateCase>>,
    #[doc = "Disallow duplicate class members."]
    #[serde(skip_serializing_if = "Option::is_none")]
    pub no_duplicate_class_members:
        Option<RuleConfiguration<biome_js_analyze::options::NoDuplicateClassMembers>>,
    #[doc = "Disallow duplicate names within font families."]
    #[serde(skip_serializing_if = "Option::is_none")]
    pub no_duplicate_font_names:
        Option<RuleConfiguration<biome_css_analyze::options::NoDuplicateFontNames>>,
    #[doc = "Prevents JSX properties to be assigned multiple times."]
    #[serde(skip_serializing_if = "Option::is_none")]
    pub no_duplicate_jsx_props:
        Option<RuleConfiguration<biome_js_analyze::options::NoDuplicateJsxProps>>,
    #[doc = "Disallow two keys with the same name inside objects."]
    #[serde(skip_serializing_if = "Option::is_none")]
    pub no_duplicate_object_keys:
        Option<RuleConfiguration<biome_json_analyze::options::NoDuplicateObjectKeys>>,
    #[doc = "Disallow duplicate function parameter name."]
    #[serde(skip_serializing_if = "Option::is_none")]
    pub no_duplicate_parameters:
        Option<RuleConfiguration<biome_js_analyze::options::NoDuplicateParameters>>,
    #[doc = "Disallow duplicate selectors within keyframe blocks."]
    #[serde(skip_serializing_if = "Option::is_none")]
    pub no_duplicate_selectors_keyframe_block:
        Option<RuleConfiguration<biome_css_analyze::options::NoDuplicateSelectorsKeyframeBlock>>,
    #[doc = "A describe block should not contain duplicate hooks."]
    #[serde(skip_serializing_if = "Option::is_none")]
    pub no_duplicate_test_hooks:
        Option<RuleConfiguration<biome_js_analyze::options::NoDuplicateTestHooks>>,
    #[doc = "Disallow CSS empty blocks."]
    #[serde(skip_serializing_if = "Option::is_none")]
    pub no_empty_block: Option<RuleConfiguration<biome_css_analyze::options::NoEmptyBlock>>,
    #[doc = "Disallow empty block statements and static blocks."]
    #[serde(skip_serializing_if = "Option::is_none")]
    pub no_empty_block_statements:
        Option<RuleConfiguration<biome_js_analyze::options::NoEmptyBlockStatements>>,
    #[doc = "Disallow the declaration of empty interfaces."]
    #[serde(skip_serializing_if = "Option::is_none")]
    pub no_empty_interface:
        Option<RuleFixConfiguration<biome_js_analyze::options::NoEmptyInterface>>,
    #[doc = "Disallow variables from evolving into any type through reassignments."]
    #[serde(skip_serializing_if = "Option::is_none")]
    pub no_evolving_types: Option<RuleConfiguration<biome_js_analyze::options::NoEvolvingTypes>>,
    #[doc = "Disallow the any type usage."]
    #[serde(skip_serializing_if = "Option::is_none")]
    pub no_explicit_any: Option<RuleConfiguration<biome_js_analyze::options::NoExplicitAny>>,
    #[doc = "Disallow using export or module.exports in files containing tests"]
    #[serde(skip_serializing_if = "Option::is_none")]
    pub no_exports_in_test: Option<RuleConfiguration<biome_js_analyze::options::NoExportsInTest>>,
    #[doc = "Prevents the wrong usage of the non-null assertion operator (!) in TypeScript files."]
    #[serde(skip_serializing_if = "Option::is_none")]
    pub no_extra_non_null_assertion:
        Option<RuleFixConfiguration<biome_js_analyze::options::NoExtraNonNullAssertion>>,
    #[doc = "Disallow fallthrough of switch clauses."]
    #[serde(skip_serializing_if = "Option::is_none")]
    pub no_fallthrough_switch_clause:
        Option<RuleConfiguration<biome_js_analyze::options::NoFallthroughSwitchClause>>,
    #[doc = "Disallow focused tests."]
    #[serde(skip_serializing_if = "Option::is_none")]
    pub no_focused_tests: Option<RuleFixConfiguration<biome_js_analyze::options::NoFocusedTests>>,
    #[doc = "Disallow reassigning function declarations."]
    #[serde(skip_serializing_if = "Option::is_none")]
    pub no_function_assign: Option<RuleConfiguration<biome_js_analyze::options::NoFunctionAssign>>,
    #[doc = "Disallow assignments to native objects and read-only global variables."]
    #[serde(skip_serializing_if = "Option::is_none")]
    pub no_global_assign: Option<RuleConfiguration<biome_js_analyze::options::NoGlobalAssign>>,
    #[doc = "Use Number.isFinite instead of global isFinite."]
    #[serde(skip_serializing_if = "Option::is_none")]
    pub no_global_is_finite:
        Option<RuleFixConfiguration<biome_js_analyze::options::NoGlobalIsFinite>>,
    #[doc = "Use Number.isNaN instead of global isNaN."]
    #[serde(skip_serializing_if = "Option::is_none")]
    pub no_global_is_nan: Option<RuleFixConfiguration<biome_js_analyze::options::NoGlobalIsNan>>,
    #[doc = "Disallow use of implicit any type on variable declarations."]
    #[serde(skip_serializing_if = "Option::is_none")]
    pub no_implicit_any_let: Option<RuleConfiguration<biome_js_analyze::options::NoImplicitAnyLet>>,
    #[doc = "Disallow assigning to imported bindings"]
    #[serde(skip_serializing_if = "Option::is_none")]
    pub no_import_assign: Option<RuleConfiguration<biome_js_analyze::options::NoImportAssign>>,
    #[doc = "Disallow invalid !important within keyframe declarations"]
    #[serde(skip_serializing_if = "Option::is_none")]
    pub no_important_in_keyframe:
        Option<RuleConfiguration<biome_css_analyze::options::NoImportantInKeyframe>>,
    #[doc = "Disallow labels that share a name with a variable"]
    #[serde(skip_serializing_if = "Option::is_none")]
    pub no_label_var: Option<RuleConfiguration<biome_js_analyze::options::NoLabelVar>>,
    #[doc = "Disallow characters made with multiple code points in character class syntax."]
    #[serde(skip_serializing_if = "Option::is_none")]
    pub no_misleading_character_class:
        Option<RuleFixConfiguration<biome_js_analyze::options::NoMisleadingCharacterClass>>,
    #[doc = "Enforce proper usage of new and constructor."]
    #[serde(skip_serializing_if = "Option::is_none")]
    pub no_misleading_instantiator:
        Option<RuleConfiguration<biome_js_analyze::options::NoMisleadingInstantiator>>,
    #[doc = "Checks that the assertion function, for example expect, is placed inside an it() function call."]
    #[serde(skip_serializing_if = "Option::is_none")]
    pub no_misplaced_assertion:
        Option<RuleConfiguration<biome_js_analyze::options::NoMisplacedAssertion>>,
    #[doc = "Disallow shorthand assign when variable appears on both sides."]
    #[serde(skip_serializing_if = "Option::is_none")]
    pub no_misrefactored_shorthand_assign:
        Option<RuleFixConfiguration<biome_js_analyze::options::NoMisrefactoredShorthandAssign>>,
    #[doc = "Disallow direct use of Object.prototype builtins."]
    #[serde(skip_serializing_if = "Option::is_none")]
    pub no_prototype_builtins:
        Option<RuleConfiguration<biome_js_analyze::options::NoPrototypeBuiltins>>,
    #[doc = "Prevents React-specific JSX properties from being used."]
    #[serde(skip_serializing_if = "Option::is_none")]
    pub no_react_specific_props:
        Option<RuleFixConfiguration<biome_js_analyze::options::NoReactSpecificProps>>,
    #[doc = "Disallow variable, function, class, and type redeclarations in the same scope."]
    #[serde(skip_serializing_if = "Option::is_none")]
    pub no_redeclare: Option<RuleConfiguration<biome_js_analyze::options::NoRedeclare>>,
    #[doc = "Prevents from having redundant \"use strict\"."]
    #[serde(skip_serializing_if = "Option::is_none")]
    pub no_redundant_use_strict:
        Option<RuleFixConfiguration<biome_js_analyze::options::NoRedundantUseStrict>>,
    #[doc = "Disallow comparisons where both sides are exactly the same."]
    #[serde(skip_serializing_if = "Option::is_none")]
    pub no_self_compare: Option<RuleConfiguration<biome_js_analyze::options::NoSelfCompare>>,
    #[doc = "Disallow identifiers from shadowing restricted names."]
    #[serde(skip_serializing_if = "Option::is_none")]
    pub no_shadow_restricted_names:
        Option<RuleConfiguration<biome_js_analyze::options::NoShadowRestrictedNames>>,
    #[doc = "Disallow shorthand properties that override related longhand properties."]
    #[serde(skip_serializing_if = "Option::is_none")]
    pub no_shorthand_property_overrides:
        Option<RuleConfiguration<biome_css_analyze::options::NoShorthandPropertyOverrides>>,
    #[doc = "Disallow disabled tests."]
    #[serde(skip_serializing_if = "Option::is_none")]
    pub no_skipped_tests: Option<RuleFixConfiguration<biome_js_analyze::options::NoSkippedTests>>,
    #[doc = "Disallow sparse arrays"]
    #[serde(skip_serializing_if = "Option::is_none")]
    pub no_sparse_array: Option<RuleFixConfiguration<biome_js_analyze::options::NoSparseArray>>,
    #[doc = "It detects possible \"wrong\" semicolons inside JSX elements."]
    #[serde(skip_serializing_if = "Option::is_none")]
    pub no_suspicious_semicolon_in_jsx:
        Option<RuleConfiguration<biome_js_analyze::options::NoSuspiciousSemicolonInJsx>>,
    #[doc = "Disallow then property."]
    #[serde(skip_serializing_if = "Option::is_none")]
    pub no_then_property: Option<RuleConfiguration<biome_js_analyze::options::NoThenProperty>>,
    #[doc = "Disallow unsafe declaration merging between interfaces and classes."]
    #[serde(skip_serializing_if = "Option::is_none")]
    pub no_unsafe_declaration_merging:
        Option<RuleConfiguration<biome_js_analyze::options::NoUnsafeDeclarationMerging>>,
    #[doc = "Disallow using unsafe negation."]
    #[serde(skip_serializing_if = "Option::is_none")]
    pub no_unsafe_negation:
        Option<RuleFixConfiguration<biome_js_analyze::options::NoUnsafeNegation>>,
    #[doc = "Ensure async functions utilize await."]
    #[serde(skip_serializing_if = "Option::is_none")]
    pub use_await: Option<RuleConfiguration<biome_js_analyze::options::UseAwait>>,
    #[doc = "Enforce default clauses in switch statements to be last"]
    #[serde(skip_serializing_if = "Option::is_none")]
    pub use_default_switch_clause_last:
        Option<RuleConfiguration<biome_js_analyze::options::UseDefaultSwitchClauseLast>>,
    #[doc = "Enforce passing a message value when creating a built-in error."]
    #[serde(skip_serializing_if = "Option::is_none")]
    pub use_error_message: Option<RuleConfiguration<biome_js_analyze::options::UseErrorMessage>>,
    #[doc = "Enforce get methods to always return a value."]
    #[serde(skip_serializing_if = "Option::is_none")]
    pub use_getter_return: Option<RuleConfiguration<biome_js_analyze::options::UseGetterReturn>>,
    #[doc = "Use Array.isArray() instead of instanceof Array."]
    #[serde(skip_serializing_if = "Option::is_none")]
    pub use_is_array: Option<RuleFixConfiguration<biome_js_analyze::options::UseIsArray>>,
    #[doc = "Require using the namespace keyword over the module keyword to declare TypeScript namespaces."]
    #[serde(skip_serializing_if = "Option::is_none")]
    pub use_namespace_keyword:
        Option<RuleFixConfiguration<biome_js_analyze::options::UseNamespaceKeyword>>,
    #[doc = "Enforce using the digits argument with Number#toFixed()."]
    #[serde(skip_serializing_if = "Option::is_none")]
    pub use_number_to_fixed_digits_argument:
        Option<RuleFixConfiguration<biome_js_analyze::options::UseNumberToFixedDigitsArgument>>,
    #[doc = "This rule verifies the result of typeof $expr unary expressions is being compared to valid values, either string literals containing valid type names or other typeof expressions"]
    #[serde(skip_serializing_if = "Option::is_none")]
    pub use_valid_typeof: Option<RuleFixConfiguration<biome_js_analyze::options::UseValidTypeof>>,
}
impl DeserializableValidator for Suspicious {
    fn validate(
        &mut self,
        _name: &str,
        range: TextRange,
        diagnostics: &mut Vec<DeserializationDiagnostic>,
    ) -> bool {
        if self.recommended == Some(true) && self.all == Some(true) {
            diagnostics . push (DeserializationDiagnostic :: new (markup ! (< Emphasis > "'recommended'" < / Emphasis > " and " < Emphasis > "'all'" < / Emphasis > " can't be both " < Emphasis > "'true'" < / Emphasis > ". You should choose only one of them.")) . with_range (range) . with_note (markup ! ("Biome will fallback to its defaults for this section."))) ;
            return false;
        }
        true
    }
}
impl Suspicious {
    const GROUP_NAME: &'static str = "suspicious";
    pub(crate) const GROUP_RULES: &'static [&'static str] = &[
        "noApproximativeNumericConstant",
        "noArrayIndexKey",
        "noAssignInExpressions",
        "noAsyncPromiseExecutor",
        "noCatchAssign",
        "noClassAssign",
        "noCommentText",
        "noCompareNegZero",
        "noConfusingLabels",
        "noConfusingVoidType",
        "noConsole",
        "noConsoleLog",
        "noConstEnum",
        "noControlCharactersInRegex",
        "noDebugger",
        "noDoubleEquals",
        "noDuplicateAtImportRules",
        "noDuplicateCase",
        "noDuplicateClassMembers",
        "noDuplicateFontNames",
        "noDuplicateJsxProps",
        "noDuplicateObjectKeys",
        "noDuplicateParameters",
        "noDuplicateSelectorsKeyframeBlock",
        "noDuplicateTestHooks",
        "noEmptyBlock",
        "noEmptyBlockStatements",
        "noEmptyInterface",
        "noEvolvingTypes",
        "noExplicitAny",
        "noExportsInTest",
        "noExtraNonNullAssertion",
        "noFallthroughSwitchClause",
        "noFocusedTests",
        "noFunctionAssign",
        "noGlobalAssign",
        "noGlobalIsFinite",
        "noGlobalIsNan",
        "noImplicitAnyLet",
        "noImportAssign",
        "noImportantInKeyframe",
        "noLabelVar",
        "noMisleadingCharacterClass",
        "noMisleadingInstantiator",
        "noMisplacedAssertion",
        "noMisrefactoredShorthandAssign",
        "noPrototypeBuiltins",
        "noReactSpecificProps",
        "noRedeclare",
        "noRedundantUseStrict",
        "noSelfCompare",
        "noShadowRestrictedNames",
        "noShorthandPropertyOverrides",
        "noSkippedTests",
        "noSparseArray",
        "noSuspiciousSemicolonInJsx",
        "noThenProperty",
        "noUnsafeDeclarationMerging",
        "noUnsafeNegation",
        "useAwait",
        "useDefaultSwitchClauseLast",
        "useErrorMessage",
        "useGetterReturn",
        "useIsArray",
        "useNamespaceKeyword",
        "useNumberToFixedDigitsArgument",
        "useValidTypeof",
    ];
    const RECOMMENDED_RULES: &'static [&'static str] = &[
        "noApproximativeNumericConstant",
        "noArrayIndexKey",
        "noAssignInExpressions",
        "noAsyncPromiseExecutor",
        "noCatchAssign",
        "noClassAssign",
        "noCommentText",
        "noCompareNegZero",
        "noConfusingLabels",
        "noConfusingVoidType",
        "noConstEnum",
        "noControlCharactersInRegex",
        "noDebugger",
        "noDoubleEquals",
        "noDuplicateAtImportRules",
        "noDuplicateCase",
        "noDuplicateClassMembers",
        "noDuplicateFontNames",
        "noDuplicateJsxProps",
        "noDuplicateObjectKeys",
        "noDuplicateParameters",
        "noDuplicateSelectorsKeyframeBlock",
        "noDuplicateTestHooks",
        "noEmptyBlock",
        "noEmptyInterface",
        "noExplicitAny",
        "noExportsInTest",
        "noExtraNonNullAssertion",
        "noFallthroughSwitchClause",
        "noFocusedTests",
        "noFunctionAssign",
        "noGlobalAssign",
        "noGlobalIsFinite",
        "noGlobalIsNan",
        "noImplicitAnyLet",
        "noImportAssign",
        "noImportantInKeyframe",
        "noLabelVar",
        "noMisleadingCharacterClass",
        "noMisleadingInstantiator",
        "noMisrefactoredShorthandAssign",
        "noPrototypeBuiltins",
        "noRedeclare",
        "noRedundantUseStrict",
        "noSelfCompare",
        "noShadowRestrictedNames",
        "noShorthandPropertyOverrides",
        "noSparseArray",
        "noSuspiciousSemicolonInJsx",
        "noThenProperty",
        "noUnsafeDeclarationMerging",
        "noUnsafeNegation",
        "useDefaultSwitchClauseLast",
        "useGetterReturn",
        "useIsArray",
        "useNamespaceKeyword",
        "useValidTypeof",
    ];
    const RECOMMENDED_RULES_AS_FILTERS: &'static [RuleFilter<'static>] = &[
        RuleFilter::Rule(Self::GROUP_NAME, Self::GROUP_RULES[0]),
        RuleFilter::Rule(Self::GROUP_NAME, Self::GROUP_RULES[1]),
        RuleFilter::Rule(Self::GROUP_NAME, Self::GROUP_RULES[2]),
        RuleFilter::Rule(Self::GROUP_NAME, Self::GROUP_RULES[3]),
        RuleFilter::Rule(Self::GROUP_NAME, Self::GROUP_RULES[4]),
        RuleFilter::Rule(Self::GROUP_NAME, Self::GROUP_RULES[5]),
        RuleFilter::Rule(Self::GROUP_NAME, Self::GROUP_RULES[6]),
        RuleFilter::Rule(Self::GROUP_NAME, Self::GROUP_RULES[7]),
        RuleFilter::Rule(Self::GROUP_NAME, Self::GROUP_RULES[8]),
        RuleFilter::Rule(Self::GROUP_NAME, Self::GROUP_RULES[9]),
        RuleFilter::Rule(Self::GROUP_NAME, Self::GROUP_RULES[12]),
        RuleFilter::Rule(Self::GROUP_NAME, Self::GROUP_RULES[13]),
        RuleFilter::Rule(Self::GROUP_NAME, Self::GROUP_RULES[14]),
        RuleFilter::Rule(Self::GROUP_NAME, Self::GROUP_RULES[15]),
        RuleFilter::Rule(Self::GROUP_NAME, Self::GROUP_RULES[16]),
        RuleFilter::Rule(Self::GROUP_NAME, Self::GROUP_RULES[17]),
        RuleFilter::Rule(Self::GROUP_NAME, Self::GROUP_RULES[18]),
        RuleFilter::Rule(Self::GROUP_NAME, Self::GROUP_RULES[19]),
        RuleFilter::Rule(Self::GROUP_NAME, Self::GROUP_RULES[20]),
        RuleFilter::Rule(Self::GROUP_NAME, Self::GROUP_RULES[21]),
        RuleFilter::Rule(Self::GROUP_NAME, Self::GROUP_RULES[22]),
        RuleFilter::Rule(Self::GROUP_NAME, Self::GROUP_RULES[23]),
        RuleFilter::Rule(Self::GROUP_NAME, Self::GROUP_RULES[24]),
        RuleFilter::Rule(Self::GROUP_NAME, Self::GROUP_RULES[25]),
        RuleFilter::Rule(Self::GROUP_NAME, Self::GROUP_RULES[27]),
        RuleFilter::Rule(Self::GROUP_NAME, Self::GROUP_RULES[29]),
        RuleFilter::Rule(Self::GROUP_NAME, Self::GROUP_RULES[30]),
        RuleFilter::Rule(Self::GROUP_NAME, Self::GROUP_RULES[31]),
        RuleFilter::Rule(Self::GROUP_NAME, Self::GROUP_RULES[32]),
        RuleFilter::Rule(Self::GROUP_NAME, Self::GROUP_RULES[33]),
        RuleFilter::Rule(Self::GROUP_NAME, Self::GROUP_RULES[34]),
        RuleFilter::Rule(Self::GROUP_NAME, Self::GROUP_RULES[35]),
        RuleFilter::Rule(Self::GROUP_NAME, Self::GROUP_RULES[36]),
        RuleFilter::Rule(Self::GROUP_NAME, Self::GROUP_RULES[37]),
        RuleFilter::Rule(Self::GROUP_NAME, Self::GROUP_RULES[38]),
        RuleFilter::Rule(Self::GROUP_NAME, Self::GROUP_RULES[39]),
        RuleFilter::Rule(Self::GROUP_NAME, Self::GROUP_RULES[40]),
        RuleFilter::Rule(Self::GROUP_NAME, Self::GROUP_RULES[41]),
        RuleFilter::Rule(Self::GROUP_NAME, Self::GROUP_RULES[42]),
        RuleFilter::Rule(Self::GROUP_NAME, Self::GROUP_RULES[43]),
        RuleFilter::Rule(Self::GROUP_NAME, Self::GROUP_RULES[45]),
        RuleFilter::Rule(Self::GROUP_NAME, Self::GROUP_RULES[46]),
        RuleFilter::Rule(Self::GROUP_NAME, Self::GROUP_RULES[48]),
        RuleFilter::Rule(Self::GROUP_NAME, Self::GROUP_RULES[49]),
        RuleFilter::Rule(Self::GROUP_NAME, Self::GROUP_RULES[50]),
        RuleFilter::Rule(Self::GROUP_NAME, Self::GROUP_RULES[51]),
        RuleFilter::Rule(Self::GROUP_NAME, Self::GROUP_RULES[52]),
        RuleFilter::Rule(Self::GROUP_NAME, Self::GROUP_RULES[54]),
        RuleFilter::Rule(Self::GROUP_NAME, Self::GROUP_RULES[55]),
        RuleFilter::Rule(Self::GROUP_NAME, Self::GROUP_RULES[56]),
        RuleFilter::Rule(Self::GROUP_NAME, Self::GROUP_RULES[57]),
        RuleFilter::Rule(Self::GROUP_NAME, Self::GROUP_RULES[58]),
        RuleFilter::Rule(Self::GROUP_NAME, Self::GROUP_RULES[60]),
        RuleFilter::Rule(Self::GROUP_NAME, Self::GROUP_RULES[62]),
        RuleFilter::Rule(Self::GROUP_NAME, Self::GROUP_RULES[63]),
        RuleFilter::Rule(Self::GROUP_NAME, Self::GROUP_RULES[64]),
        RuleFilter::Rule(Self::GROUP_NAME, Self::GROUP_RULES[66]),
    ];
    const ALL_RULES_AS_FILTERS: &'static [RuleFilter<'static>] = &[
        RuleFilter::Rule(Self::GROUP_NAME, Self::GROUP_RULES[0]),
        RuleFilter::Rule(Self::GROUP_NAME, Self::GROUP_RULES[1]),
        RuleFilter::Rule(Self::GROUP_NAME, Self::GROUP_RULES[2]),
        RuleFilter::Rule(Self::GROUP_NAME, Self::GROUP_RULES[3]),
        RuleFilter::Rule(Self::GROUP_NAME, Self::GROUP_RULES[4]),
        RuleFilter::Rule(Self::GROUP_NAME, Self::GROUP_RULES[5]),
        RuleFilter::Rule(Self::GROUP_NAME, Self::GROUP_RULES[6]),
        RuleFilter::Rule(Self::GROUP_NAME, Self::GROUP_RULES[7]),
        RuleFilter::Rule(Self::GROUP_NAME, Self::GROUP_RULES[8]),
        RuleFilter::Rule(Self::GROUP_NAME, Self::GROUP_RULES[9]),
        RuleFilter::Rule(Self::GROUP_NAME, Self::GROUP_RULES[10]),
        RuleFilter::Rule(Self::GROUP_NAME, Self::GROUP_RULES[11]),
        RuleFilter::Rule(Self::GROUP_NAME, Self::GROUP_RULES[12]),
        RuleFilter::Rule(Self::GROUP_NAME, Self::GROUP_RULES[13]),
        RuleFilter::Rule(Self::GROUP_NAME, Self::GROUP_RULES[14]),
        RuleFilter::Rule(Self::GROUP_NAME, Self::GROUP_RULES[15]),
        RuleFilter::Rule(Self::GROUP_NAME, Self::GROUP_RULES[16]),
        RuleFilter::Rule(Self::GROUP_NAME, Self::GROUP_RULES[17]),
        RuleFilter::Rule(Self::GROUP_NAME, Self::GROUP_RULES[18]),
        RuleFilter::Rule(Self::GROUP_NAME, Self::GROUP_RULES[19]),
        RuleFilter::Rule(Self::GROUP_NAME, Self::GROUP_RULES[20]),
        RuleFilter::Rule(Self::GROUP_NAME, Self::GROUP_RULES[21]),
        RuleFilter::Rule(Self::GROUP_NAME, Self::GROUP_RULES[22]),
        RuleFilter::Rule(Self::GROUP_NAME, Self::GROUP_RULES[23]),
        RuleFilter::Rule(Self::GROUP_NAME, Self::GROUP_RULES[24]),
        RuleFilter::Rule(Self::GROUP_NAME, Self::GROUP_RULES[25]),
        RuleFilter::Rule(Self::GROUP_NAME, Self::GROUP_RULES[26]),
        RuleFilter::Rule(Self::GROUP_NAME, Self::GROUP_RULES[27]),
        RuleFilter::Rule(Self::GROUP_NAME, Self::GROUP_RULES[28]),
        RuleFilter::Rule(Self::GROUP_NAME, Self::GROUP_RULES[29]),
        RuleFilter::Rule(Self::GROUP_NAME, Self::GROUP_RULES[30]),
        RuleFilter::Rule(Self::GROUP_NAME, Self::GROUP_RULES[31]),
        RuleFilter::Rule(Self::GROUP_NAME, Self::GROUP_RULES[32]),
        RuleFilter::Rule(Self::GROUP_NAME, Self::GROUP_RULES[33]),
        RuleFilter::Rule(Self::GROUP_NAME, Self::GROUP_RULES[34]),
        RuleFilter::Rule(Self::GROUP_NAME, Self::GROUP_RULES[35]),
        RuleFilter::Rule(Self::GROUP_NAME, Self::GROUP_RULES[36]),
        RuleFilter::Rule(Self::GROUP_NAME, Self::GROUP_RULES[37]),
        RuleFilter::Rule(Self::GROUP_NAME, Self::GROUP_RULES[38]),
        RuleFilter::Rule(Self::GROUP_NAME, Self::GROUP_RULES[39]),
        RuleFilter::Rule(Self::GROUP_NAME, Self::GROUP_RULES[40]),
        RuleFilter::Rule(Self::GROUP_NAME, Self::GROUP_RULES[41]),
        RuleFilter::Rule(Self::GROUP_NAME, Self::GROUP_RULES[42]),
        RuleFilter::Rule(Self::GROUP_NAME, Self::GROUP_RULES[43]),
        RuleFilter::Rule(Self::GROUP_NAME, Self::GROUP_RULES[44]),
        RuleFilter::Rule(Self::GROUP_NAME, Self::GROUP_RULES[45]),
        RuleFilter::Rule(Self::GROUP_NAME, Self::GROUP_RULES[46]),
        RuleFilter::Rule(Self::GROUP_NAME, Self::GROUP_RULES[47]),
        RuleFilter::Rule(Self::GROUP_NAME, Self::GROUP_RULES[48]),
        RuleFilter::Rule(Self::GROUP_NAME, Self::GROUP_RULES[49]),
        RuleFilter::Rule(Self::GROUP_NAME, Self::GROUP_RULES[50]),
        RuleFilter::Rule(Self::GROUP_NAME, Self::GROUP_RULES[51]),
        RuleFilter::Rule(Self::GROUP_NAME, Self::GROUP_RULES[52]),
        RuleFilter::Rule(Self::GROUP_NAME, Self::GROUP_RULES[53]),
        RuleFilter::Rule(Self::GROUP_NAME, Self::GROUP_RULES[54]),
        RuleFilter::Rule(Self::GROUP_NAME, Self::GROUP_RULES[55]),
        RuleFilter::Rule(Self::GROUP_NAME, Self::GROUP_RULES[56]),
        RuleFilter::Rule(Self::GROUP_NAME, Self::GROUP_RULES[57]),
        RuleFilter::Rule(Self::GROUP_NAME, Self::GROUP_RULES[58]),
        RuleFilter::Rule(Self::GROUP_NAME, Self::GROUP_RULES[59]),
        RuleFilter::Rule(Self::GROUP_NAME, Self::GROUP_RULES[60]),
        RuleFilter::Rule(Self::GROUP_NAME, Self::GROUP_RULES[61]),
        RuleFilter::Rule(Self::GROUP_NAME, Self::GROUP_RULES[62]),
        RuleFilter::Rule(Self::GROUP_NAME, Self::GROUP_RULES[63]),
        RuleFilter::Rule(Self::GROUP_NAME, Self::GROUP_RULES[64]),
        RuleFilter::Rule(Self::GROUP_NAME, Self::GROUP_RULES[65]),
        RuleFilter::Rule(Self::GROUP_NAME, Self::GROUP_RULES[66]),
    ];
    #[doc = r" Retrieves the recommended rules"]
    pub(crate) fn is_recommended_true(&self) -> bool {
        matches!(self.recommended, Some(true))
    }
    pub(crate) fn is_recommended_unset(&self) -> bool {
        self.recommended.is_none()
    }
    pub(crate) fn is_all_true(&self) -> bool {
        matches!(self.all, Some(true))
    }
    pub(crate) fn is_all_unset(&self) -> bool {
        self.all.is_none()
    }
    pub(crate) fn get_enabled_rules(&self) -> FxHashSet<RuleFilter<'static>> {
        let mut index_set = FxHashSet::default();
        if let Some(rule) = self.no_approximative_numeric_constant.as_ref() {
            if rule.is_enabled() {
                index_set.insert(RuleFilter::Rule(Self::GROUP_NAME, Self::GROUP_RULES[0]));
            }
        }
        if let Some(rule) = self.no_array_index_key.as_ref() {
            if rule.is_enabled() {
                index_set.insert(RuleFilter::Rule(Self::GROUP_NAME, Self::GROUP_RULES[1]));
            }
        }
        if let Some(rule) = self.no_assign_in_expressions.as_ref() {
            if rule.is_enabled() {
                index_set.insert(RuleFilter::Rule(Self::GROUP_NAME, Self::GROUP_RULES[2]));
            }
        }
        if let Some(rule) = self.no_async_promise_executor.as_ref() {
            if rule.is_enabled() {
                index_set.insert(RuleFilter::Rule(Self::GROUP_NAME, Self::GROUP_RULES[3]));
            }
        }
        if let Some(rule) = self.no_catch_assign.as_ref() {
            if rule.is_enabled() {
                index_set.insert(RuleFilter::Rule(Self::GROUP_NAME, Self::GROUP_RULES[4]));
            }
        }
        if let Some(rule) = self.no_class_assign.as_ref() {
            if rule.is_enabled() {
                index_set.insert(RuleFilter::Rule(Self::GROUP_NAME, Self::GROUP_RULES[5]));
            }
        }
        if let Some(rule) = self.no_comment_text.as_ref() {
            if rule.is_enabled() {
                index_set.insert(RuleFilter::Rule(Self::GROUP_NAME, Self::GROUP_RULES[6]));
            }
        }
        if let Some(rule) = self.no_compare_neg_zero.as_ref() {
            if rule.is_enabled() {
                index_set.insert(RuleFilter::Rule(Self::GROUP_NAME, Self::GROUP_RULES[7]));
            }
        }
        if let Some(rule) = self.no_confusing_labels.as_ref() {
            if rule.is_enabled() {
                index_set.insert(RuleFilter::Rule(Self::GROUP_NAME, Self::GROUP_RULES[8]));
            }
        }
        if let Some(rule) = self.no_confusing_void_type.as_ref() {
            if rule.is_enabled() {
                index_set.insert(RuleFilter::Rule(Self::GROUP_NAME, Self::GROUP_RULES[9]));
            }
        }
        if let Some(rule) = self.no_console.as_ref() {
            if rule.is_enabled() {
                index_set.insert(RuleFilter::Rule(Self::GROUP_NAME, Self::GROUP_RULES[10]));
            }
        }
        if let Some(rule) = self.no_console_log.as_ref() {
            if rule.is_enabled() {
                index_set.insert(RuleFilter::Rule(Self::GROUP_NAME, Self::GROUP_RULES[11]));
            }
        }
        if let Some(rule) = self.no_const_enum.as_ref() {
            if rule.is_enabled() {
                index_set.insert(RuleFilter::Rule(Self::GROUP_NAME, Self::GROUP_RULES[12]));
            }
        }
        if let Some(rule) = self.no_control_characters_in_regex.as_ref() {
            if rule.is_enabled() {
                index_set.insert(RuleFilter::Rule(Self::GROUP_NAME, Self::GROUP_RULES[13]));
            }
        }
        if let Some(rule) = self.no_debugger.as_ref() {
            if rule.is_enabled() {
                index_set.insert(RuleFilter::Rule(Self::GROUP_NAME, Self::GROUP_RULES[14]));
            }
        }
        if let Some(rule) = self.no_double_equals.as_ref() {
            if rule.is_enabled() {
                index_set.insert(RuleFilter::Rule(Self::GROUP_NAME, Self::GROUP_RULES[15]));
            }
        }
        if let Some(rule) = self.no_duplicate_at_import_rules.as_ref() {
            if rule.is_enabled() {
                index_set.insert(RuleFilter::Rule(Self::GROUP_NAME, Self::GROUP_RULES[16]));
            }
        }
        if let Some(rule) = self.no_duplicate_case.as_ref() {
            if rule.is_enabled() {
                index_set.insert(RuleFilter::Rule(Self::GROUP_NAME, Self::GROUP_RULES[17]));
            }
        }
        if let Some(rule) = self.no_duplicate_class_members.as_ref() {
            if rule.is_enabled() {
                index_set.insert(RuleFilter::Rule(Self::GROUP_NAME, Self::GROUP_RULES[18]));
            }
        }
        if let Some(rule) = self.no_duplicate_font_names.as_ref() {
            if rule.is_enabled() {
                index_set.insert(RuleFilter::Rule(Self::GROUP_NAME, Self::GROUP_RULES[19]));
            }
        }
        if let Some(rule) = self.no_duplicate_jsx_props.as_ref() {
            if rule.is_enabled() {
                index_set.insert(RuleFilter::Rule(Self::GROUP_NAME, Self::GROUP_RULES[20]));
            }
        }
        if let Some(rule) = self.no_duplicate_object_keys.as_ref() {
            if rule.is_enabled() {
                index_set.insert(RuleFilter::Rule(Self::GROUP_NAME, Self::GROUP_RULES[21]));
            }
        }
        if let Some(rule) = self.no_duplicate_parameters.as_ref() {
            if rule.is_enabled() {
                index_set.insert(RuleFilter::Rule(Self::GROUP_NAME, Self::GROUP_RULES[22]));
            }
        }
        if let Some(rule) = self.no_duplicate_selectors_keyframe_block.as_ref() {
            if rule.is_enabled() {
                index_set.insert(RuleFilter::Rule(Self::GROUP_NAME, Self::GROUP_RULES[23]));
            }
        }
        if let Some(rule) = self.no_duplicate_test_hooks.as_ref() {
            if rule.is_enabled() {
                index_set.insert(RuleFilter::Rule(Self::GROUP_NAME, Self::GROUP_RULES[24]));
            }
        }
        if let Some(rule) = self.no_empty_block.as_ref() {
            if rule.is_enabled() {
                index_set.insert(RuleFilter::Rule(Self::GROUP_NAME, Self::GROUP_RULES[25]));
            }
        }
        if let Some(rule) = self.no_empty_block_statements.as_ref() {
            if rule.is_enabled() {
                index_set.insert(RuleFilter::Rule(Self::GROUP_NAME, Self::GROUP_RULES[26]));
            }
        }
        if let Some(rule) = self.no_empty_interface.as_ref() {
            if rule.is_enabled() {
                index_set.insert(RuleFilter::Rule(Self::GROUP_NAME, Self::GROUP_RULES[27]));
            }
        }
        if let Some(rule) = self.no_evolving_types.as_ref() {
            if rule.is_enabled() {
                index_set.insert(RuleFilter::Rule(Self::GROUP_NAME, Self::GROUP_RULES[28]));
            }
        }
        if let Some(rule) = self.no_explicit_any.as_ref() {
            if rule.is_enabled() {
                index_set.insert(RuleFilter::Rule(Self::GROUP_NAME, Self::GROUP_RULES[29]));
            }
        }
        if let Some(rule) = self.no_exports_in_test.as_ref() {
            if rule.is_enabled() {
                index_set.insert(RuleFilter::Rule(Self::GROUP_NAME, Self::GROUP_RULES[30]));
            }
        }
        if let Some(rule) = self.no_extra_non_null_assertion.as_ref() {
            if rule.is_enabled() {
                index_set.insert(RuleFilter::Rule(Self::GROUP_NAME, Self::GROUP_RULES[31]));
            }
        }
        if let Some(rule) = self.no_fallthrough_switch_clause.as_ref() {
            if rule.is_enabled() {
                index_set.insert(RuleFilter::Rule(Self::GROUP_NAME, Self::GROUP_RULES[32]));
            }
        }
        if let Some(rule) = self.no_focused_tests.as_ref() {
            if rule.is_enabled() {
                index_set.insert(RuleFilter::Rule(Self::GROUP_NAME, Self::GROUP_RULES[33]));
            }
        }
        if let Some(rule) = self.no_function_assign.as_ref() {
            if rule.is_enabled() {
                index_set.insert(RuleFilter::Rule(Self::GROUP_NAME, Self::GROUP_RULES[34]));
            }
        }
        if let Some(rule) = self.no_global_assign.as_ref() {
            if rule.is_enabled() {
                index_set.insert(RuleFilter::Rule(Self::GROUP_NAME, Self::GROUP_RULES[35]));
            }
        }
        if let Some(rule) = self.no_global_is_finite.as_ref() {
            if rule.is_enabled() {
                index_set.insert(RuleFilter::Rule(Self::GROUP_NAME, Self::GROUP_RULES[36]));
            }
        }
        if let Some(rule) = self.no_global_is_nan.as_ref() {
            if rule.is_enabled() {
                index_set.insert(RuleFilter::Rule(Self::GROUP_NAME, Self::GROUP_RULES[37]));
            }
        }
        if let Some(rule) = self.no_implicit_any_let.as_ref() {
            if rule.is_enabled() {
                index_set.insert(RuleFilter::Rule(Self::GROUP_NAME, Self::GROUP_RULES[38]));
            }
        }
        if let Some(rule) = self.no_import_assign.as_ref() {
            if rule.is_enabled() {
                index_set.insert(RuleFilter::Rule(Self::GROUP_NAME, Self::GROUP_RULES[39]));
            }
        }
        if let Some(rule) = self.no_important_in_keyframe.as_ref() {
            if rule.is_enabled() {
                index_set.insert(RuleFilter::Rule(Self::GROUP_NAME, Self::GROUP_RULES[40]));
            }
        }
        if let Some(rule) = self.no_label_var.as_ref() {
            if rule.is_enabled() {
                index_set.insert(RuleFilter::Rule(Self::GROUP_NAME, Self::GROUP_RULES[41]));
            }
        }
        if let Some(rule) = self.no_misleading_character_class.as_ref() {
            if rule.is_enabled() {
                index_set.insert(RuleFilter::Rule(Self::GROUP_NAME, Self::GROUP_RULES[42]));
            }
        }
        if let Some(rule) = self.no_misleading_instantiator.as_ref() {
            if rule.is_enabled() {
                index_set.insert(RuleFilter::Rule(Self::GROUP_NAME, Self::GROUP_RULES[43]));
            }
        }
        if let Some(rule) = self.no_misplaced_assertion.as_ref() {
            if rule.is_enabled() {
                index_set.insert(RuleFilter::Rule(Self::GROUP_NAME, Self::GROUP_RULES[44]));
            }
        }
        if let Some(rule) = self.no_misrefactored_shorthand_assign.as_ref() {
            if rule.is_enabled() {
                index_set.insert(RuleFilter::Rule(Self::GROUP_NAME, Self::GROUP_RULES[45]));
            }
        }
        if let Some(rule) = self.no_prototype_builtins.as_ref() {
            if rule.is_enabled() {
                index_set.insert(RuleFilter::Rule(Self::GROUP_NAME, Self::GROUP_RULES[46]));
            }
        }
        if let Some(rule) = self.no_react_specific_props.as_ref() {
            if rule.is_enabled() {
                index_set.insert(RuleFilter::Rule(Self::GROUP_NAME, Self::GROUP_RULES[47]));
            }
        }
        if let Some(rule) = self.no_redeclare.as_ref() {
            if rule.is_enabled() {
                index_set.insert(RuleFilter::Rule(Self::GROUP_NAME, Self::GROUP_RULES[48]));
            }
        }
        if let Some(rule) = self.no_redundant_use_strict.as_ref() {
            if rule.is_enabled() {
                index_set.insert(RuleFilter::Rule(Self::GROUP_NAME, Self::GROUP_RULES[49]));
            }
        }
        if let Some(rule) = self.no_self_compare.as_ref() {
            if rule.is_enabled() {
                index_set.insert(RuleFilter::Rule(Self::GROUP_NAME, Self::GROUP_RULES[50]));
            }
        }
        if let Some(rule) = self.no_shadow_restricted_names.as_ref() {
            if rule.is_enabled() {
                index_set.insert(RuleFilter::Rule(Self::GROUP_NAME, Self::GROUP_RULES[51]));
            }
        }
        if let Some(rule) = self.no_shorthand_property_overrides.as_ref() {
            if rule.is_enabled() {
                index_set.insert(RuleFilter::Rule(Self::GROUP_NAME, Self::GROUP_RULES[52]));
            }
        }
        if let Some(rule) = self.no_skipped_tests.as_ref() {
            if rule.is_enabled() {
                index_set.insert(RuleFilter::Rule(Self::GROUP_NAME, Self::GROUP_RULES[53]));
            }
        }
        if let Some(rule) = self.no_sparse_array.as_ref() {
            if rule.is_enabled() {
                index_set.insert(RuleFilter::Rule(Self::GROUP_NAME, Self::GROUP_RULES[54]));
            }
        }
        if let Some(rule) = self.no_suspicious_semicolon_in_jsx.as_ref() {
            if rule.is_enabled() {
                index_set.insert(RuleFilter::Rule(Self::GROUP_NAME, Self::GROUP_RULES[55]));
            }
        }
        if let Some(rule) = self.no_then_property.as_ref() {
            if rule.is_enabled() {
                index_set.insert(RuleFilter::Rule(Self::GROUP_NAME, Self::GROUP_RULES[56]));
            }
        }
        if let Some(rule) = self.no_unsafe_declaration_merging.as_ref() {
            if rule.is_enabled() {
                index_set.insert(RuleFilter::Rule(Self::GROUP_NAME, Self::GROUP_RULES[57]));
            }
        }
        if let Some(rule) = self.no_unsafe_negation.as_ref() {
            if rule.is_enabled() {
                index_set.insert(RuleFilter::Rule(Self::GROUP_NAME, Self::GROUP_RULES[58]));
            }
        }
        if let Some(rule) = self.use_await.as_ref() {
            if rule.is_enabled() {
                index_set.insert(RuleFilter::Rule(Self::GROUP_NAME, Self::GROUP_RULES[59]));
            }
        }
        if let Some(rule) = self.use_default_switch_clause_last.as_ref() {
            if rule.is_enabled() {
                index_set.insert(RuleFilter::Rule(Self::GROUP_NAME, Self::GROUP_RULES[60]));
            }
        }
        if let Some(rule) = self.use_error_message.as_ref() {
            if rule.is_enabled() {
                index_set.insert(RuleFilter::Rule(Self::GROUP_NAME, Self::GROUP_RULES[61]));
            }
        }
        if let Some(rule) = self.use_getter_return.as_ref() {
            if rule.is_enabled() {
                index_set.insert(RuleFilter::Rule(Self::GROUP_NAME, Self::GROUP_RULES[62]));
            }
        }
        if let Some(rule) = self.use_is_array.as_ref() {
            if rule.is_enabled() {
                index_set.insert(RuleFilter::Rule(Self::GROUP_NAME, Self::GROUP_RULES[63]));
            }
        }
        if let Some(rule) = self.use_namespace_keyword.as_ref() {
            if rule.is_enabled() {
                index_set.insert(RuleFilter::Rule(Self::GROUP_NAME, Self::GROUP_RULES[64]));
            }
        }
        if let Some(rule) = self.use_number_to_fixed_digits_argument.as_ref() {
            if rule.is_enabled() {
                index_set.insert(RuleFilter::Rule(Self::GROUP_NAME, Self::GROUP_RULES[65]));
            }
        }
        if let Some(rule) = self.use_valid_typeof.as_ref() {
            if rule.is_enabled() {
                index_set.insert(RuleFilter::Rule(Self::GROUP_NAME, Self::GROUP_RULES[66]));
            }
        }
        index_set
    }
    pub(crate) fn get_disabled_rules(&self) -> FxHashSet<RuleFilter<'static>> {
        let mut index_set = FxHashSet::default();
        if let Some(rule) = self.no_approximative_numeric_constant.as_ref() {
            if rule.is_disabled() {
                index_set.insert(RuleFilter::Rule(Self::GROUP_NAME, Self::GROUP_RULES[0]));
            }
        }
        if let Some(rule) = self.no_array_index_key.as_ref() {
            if rule.is_disabled() {
                index_set.insert(RuleFilter::Rule(Self::GROUP_NAME, Self::GROUP_RULES[1]));
            }
        }
        if let Some(rule) = self.no_assign_in_expressions.as_ref() {
            if rule.is_disabled() {
                index_set.insert(RuleFilter::Rule(Self::GROUP_NAME, Self::GROUP_RULES[2]));
            }
        }
        if let Some(rule) = self.no_async_promise_executor.as_ref() {
            if rule.is_disabled() {
                index_set.insert(RuleFilter::Rule(Self::GROUP_NAME, Self::GROUP_RULES[3]));
            }
        }
        if let Some(rule) = self.no_catch_assign.as_ref() {
            if rule.is_disabled() {
                index_set.insert(RuleFilter::Rule(Self::GROUP_NAME, Self::GROUP_RULES[4]));
            }
        }
        if let Some(rule) = self.no_class_assign.as_ref() {
            if rule.is_disabled() {
                index_set.insert(RuleFilter::Rule(Self::GROUP_NAME, Self::GROUP_RULES[5]));
            }
        }
        if let Some(rule) = self.no_comment_text.as_ref() {
            if rule.is_disabled() {
                index_set.insert(RuleFilter::Rule(Self::GROUP_NAME, Self::GROUP_RULES[6]));
            }
        }
        if let Some(rule) = self.no_compare_neg_zero.as_ref() {
            if rule.is_disabled() {
                index_set.insert(RuleFilter::Rule(Self::GROUP_NAME, Self::GROUP_RULES[7]));
            }
        }
        if let Some(rule) = self.no_confusing_labels.as_ref() {
            if rule.is_disabled() {
                index_set.insert(RuleFilter::Rule(Self::GROUP_NAME, Self::GROUP_RULES[8]));
            }
        }
        if let Some(rule) = self.no_confusing_void_type.as_ref() {
            if rule.is_disabled() {
                index_set.insert(RuleFilter::Rule(Self::GROUP_NAME, Self::GROUP_RULES[9]));
            }
        }
        if let Some(rule) = self.no_console.as_ref() {
            if rule.is_disabled() {
                index_set.insert(RuleFilter::Rule(Self::GROUP_NAME, Self::GROUP_RULES[10]));
            }
        }
        if let Some(rule) = self.no_console_log.as_ref() {
            if rule.is_disabled() {
                index_set.insert(RuleFilter::Rule(Self::GROUP_NAME, Self::GROUP_RULES[11]));
            }
        }
        if let Some(rule) = self.no_const_enum.as_ref() {
            if rule.is_disabled() {
                index_set.insert(RuleFilter::Rule(Self::GROUP_NAME, Self::GROUP_RULES[12]));
            }
        }
        if let Some(rule) = self.no_control_characters_in_regex.as_ref() {
            if rule.is_disabled() {
                index_set.insert(RuleFilter::Rule(Self::GROUP_NAME, Self::GROUP_RULES[13]));
            }
        }
        if let Some(rule) = self.no_debugger.as_ref() {
            if rule.is_disabled() {
                index_set.insert(RuleFilter::Rule(Self::GROUP_NAME, Self::GROUP_RULES[14]));
            }
        }
        if let Some(rule) = self.no_double_equals.as_ref() {
            if rule.is_disabled() {
                index_set.insert(RuleFilter::Rule(Self::GROUP_NAME, Self::GROUP_RULES[15]));
            }
        }
        if let Some(rule) = self.no_duplicate_at_import_rules.as_ref() {
            if rule.is_disabled() {
                index_set.insert(RuleFilter::Rule(Self::GROUP_NAME, Self::GROUP_RULES[16]));
            }
        }
        if let Some(rule) = self.no_duplicate_case.as_ref() {
            if rule.is_disabled() {
                index_set.insert(RuleFilter::Rule(Self::GROUP_NAME, Self::GROUP_RULES[17]));
            }
        }
        if let Some(rule) = self.no_duplicate_class_members.as_ref() {
            if rule.is_disabled() {
                index_set.insert(RuleFilter::Rule(Self::GROUP_NAME, Self::GROUP_RULES[18]));
            }
        }
        if let Some(rule) = self.no_duplicate_font_names.as_ref() {
            if rule.is_disabled() {
                index_set.insert(RuleFilter::Rule(Self::GROUP_NAME, Self::GROUP_RULES[19]));
            }
        }
        if let Some(rule) = self.no_duplicate_jsx_props.as_ref() {
            if rule.is_disabled() {
                index_set.insert(RuleFilter::Rule(Self::GROUP_NAME, Self::GROUP_RULES[20]));
            }
        }
        if let Some(rule) = self.no_duplicate_object_keys.as_ref() {
            if rule.is_disabled() {
                index_set.insert(RuleFilter::Rule(Self::GROUP_NAME, Self::GROUP_RULES[21]));
            }
        }
        if let Some(rule) = self.no_duplicate_parameters.as_ref() {
            if rule.is_disabled() {
                index_set.insert(RuleFilter::Rule(Self::GROUP_NAME, Self::GROUP_RULES[22]));
            }
        }
        if let Some(rule) = self.no_duplicate_selectors_keyframe_block.as_ref() {
            if rule.is_disabled() {
                index_set.insert(RuleFilter::Rule(Self::GROUP_NAME, Self::GROUP_RULES[23]));
            }
        }
        if let Some(rule) = self.no_duplicate_test_hooks.as_ref() {
            if rule.is_disabled() {
                index_set.insert(RuleFilter::Rule(Self::GROUP_NAME, Self::GROUP_RULES[24]));
            }
        }
        if let Some(rule) = self.no_empty_block.as_ref() {
            if rule.is_disabled() {
                index_set.insert(RuleFilter::Rule(Self::GROUP_NAME, Self::GROUP_RULES[25]));
            }
        }
        if let Some(rule) = self.no_empty_block_statements.as_ref() {
            if rule.is_disabled() {
                index_set.insert(RuleFilter::Rule(Self::GROUP_NAME, Self::GROUP_RULES[26]));
            }
        }
        if let Some(rule) = self.no_empty_interface.as_ref() {
            if rule.is_disabled() {
                index_set.insert(RuleFilter::Rule(Self::GROUP_NAME, Self::GROUP_RULES[27]));
            }
        }
        if let Some(rule) = self.no_evolving_types.as_ref() {
            if rule.is_disabled() {
                index_set.insert(RuleFilter::Rule(Self::GROUP_NAME, Self::GROUP_RULES[28]));
            }
        }
        if let Some(rule) = self.no_explicit_any.as_ref() {
            if rule.is_disabled() {
                index_set.insert(RuleFilter::Rule(Self::GROUP_NAME, Self::GROUP_RULES[29]));
            }
        }
        if let Some(rule) = self.no_exports_in_test.as_ref() {
            if rule.is_disabled() {
                index_set.insert(RuleFilter::Rule(Self::GROUP_NAME, Self::GROUP_RULES[30]));
            }
        }
        if let Some(rule) = self.no_extra_non_null_assertion.as_ref() {
            if rule.is_disabled() {
                index_set.insert(RuleFilter::Rule(Self::GROUP_NAME, Self::GROUP_RULES[31]));
            }
        }
        if let Some(rule) = self.no_fallthrough_switch_clause.as_ref() {
            if rule.is_disabled() {
                index_set.insert(RuleFilter::Rule(Self::GROUP_NAME, Self::GROUP_RULES[32]));
            }
        }
        if let Some(rule) = self.no_focused_tests.as_ref() {
            if rule.is_disabled() {
                index_set.insert(RuleFilter::Rule(Self::GROUP_NAME, Self::GROUP_RULES[33]));
            }
        }
        if let Some(rule) = self.no_function_assign.as_ref() {
            if rule.is_disabled() {
                index_set.insert(RuleFilter::Rule(Self::GROUP_NAME, Self::GROUP_RULES[34]));
            }
        }
        if let Some(rule) = self.no_global_assign.as_ref() {
            if rule.is_disabled() {
                index_set.insert(RuleFilter::Rule(Self::GROUP_NAME, Self::GROUP_RULES[35]));
            }
        }
        if let Some(rule) = self.no_global_is_finite.as_ref() {
            if rule.is_disabled() {
                index_set.insert(RuleFilter::Rule(Self::GROUP_NAME, Self::GROUP_RULES[36]));
            }
        }
        if let Some(rule) = self.no_global_is_nan.as_ref() {
            if rule.is_disabled() {
                index_set.insert(RuleFilter::Rule(Self::GROUP_NAME, Self::GROUP_RULES[37]));
            }
        }
        if let Some(rule) = self.no_implicit_any_let.as_ref() {
            if rule.is_disabled() {
                index_set.insert(RuleFilter::Rule(Self::GROUP_NAME, Self::GROUP_RULES[38]));
            }
        }
        if let Some(rule) = self.no_import_assign.as_ref() {
            if rule.is_disabled() {
                index_set.insert(RuleFilter::Rule(Self::GROUP_NAME, Self::GROUP_RULES[39]));
            }
        }
        if let Some(rule) = self.no_important_in_keyframe.as_ref() {
            if rule.is_disabled() {
                index_set.insert(RuleFilter::Rule(Self::GROUP_NAME, Self::GROUP_RULES[40]));
            }
        }
        if let Some(rule) = self.no_label_var.as_ref() {
            if rule.is_disabled() {
                index_set.insert(RuleFilter::Rule(Self::GROUP_NAME, Self::GROUP_RULES[41]));
            }
        }
        if let Some(rule) = self.no_misleading_character_class.as_ref() {
            if rule.is_disabled() {
                index_set.insert(RuleFilter::Rule(Self::GROUP_NAME, Self::GROUP_RULES[42]));
            }
        }
        if let Some(rule) = self.no_misleading_instantiator.as_ref() {
            if rule.is_disabled() {
                index_set.insert(RuleFilter::Rule(Self::GROUP_NAME, Self::GROUP_RULES[43]));
            }
        }
        if let Some(rule) = self.no_misplaced_assertion.as_ref() {
            if rule.is_disabled() {
                index_set.insert(RuleFilter::Rule(Self::GROUP_NAME, Self::GROUP_RULES[44]));
            }
        }
        if let Some(rule) = self.no_misrefactored_shorthand_assign.as_ref() {
            if rule.is_disabled() {
                index_set.insert(RuleFilter::Rule(Self::GROUP_NAME, Self::GROUP_RULES[45]));
            }
        }
        if let Some(rule) = self.no_prototype_builtins.as_ref() {
            if rule.is_disabled() {
                index_set.insert(RuleFilter::Rule(Self::GROUP_NAME, Self::GROUP_RULES[46]));
            }
        }
        if let Some(rule) = self.no_react_specific_props.as_ref() {
            if rule.is_disabled() {
                index_set.insert(RuleFilter::Rule(Self::GROUP_NAME, Self::GROUP_RULES[47]));
            }
        }
        if let Some(rule) = self.no_redeclare.as_ref() {
            if rule.is_disabled() {
                index_set.insert(RuleFilter::Rule(Self::GROUP_NAME, Self::GROUP_RULES[48]));
            }
        }
        if let Some(rule) = self.no_redundant_use_strict.as_ref() {
            if rule.is_disabled() {
                index_set.insert(RuleFilter::Rule(Self::GROUP_NAME, Self::GROUP_RULES[49]));
            }
        }
        if let Some(rule) = self.no_self_compare.as_ref() {
            if rule.is_disabled() {
                index_set.insert(RuleFilter::Rule(Self::GROUP_NAME, Self::GROUP_RULES[50]));
            }
        }
        if let Some(rule) = self.no_shadow_restricted_names.as_ref() {
            if rule.is_disabled() {
                index_set.insert(RuleFilter::Rule(Self::GROUP_NAME, Self::GROUP_RULES[51]));
            }
        }
        if let Some(rule) = self.no_shorthand_property_overrides.as_ref() {
            if rule.is_disabled() {
                index_set.insert(RuleFilter::Rule(Self::GROUP_NAME, Self::GROUP_RULES[52]));
            }
        }
        if let Some(rule) = self.no_skipped_tests.as_ref() {
            if rule.is_disabled() {
                index_set.insert(RuleFilter::Rule(Self::GROUP_NAME, Self::GROUP_RULES[53]));
            }
        }
        if let Some(rule) = self.no_sparse_array.as_ref() {
            if rule.is_disabled() {
                index_set.insert(RuleFilter::Rule(Self::GROUP_NAME, Self::GROUP_RULES[54]));
            }
        }
        if let Some(rule) = self.no_suspicious_semicolon_in_jsx.as_ref() {
            if rule.is_disabled() {
                index_set.insert(RuleFilter::Rule(Self::GROUP_NAME, Self::GROUP_RULES[55]));
            }
        }
        if let Some(rule) = self.no_then_property.as_ref() {
            if rule.is_disabled() {
                index_set.insert(RuleFilter::Rule(Self::GROUP_NAME, Self::GROUP_RULES[56]));
            }
        }
        if let Some(rule) = self.no_unsafe_declaration_merging.as_ref() {
            if rule.is_disabled() {
                index_set.insert(RuleFilter::Rule(Self::GROUP_NAME, Self::GROUP_RULES[57]));
            }
        }
        if let Some(rule) = self.no_unsafe_negation.as_ref() {
            if rule.is_disabled() {
                index_set.insert(RuleFilter::Rule(Self::GROUP_NAME, Self::GROUP_RULES[58]));
            }
        }
        if let Some(rule) = self.use_await.as_ref() {
            if rule.is_disabled() {
                index_set.insert(RuleFilter::Rule(Self::GROUP_NAME, Self::GROUP_RULES[59]));
            }
        }
        if let Some(rule) = self.use_default_switch_clause_last.as_ref() {
            if rule.is_disabled() {
                index_set.insert(RuleFilter::Rule(Self::GROUP_NAME, Self::GROUP_RULES[60]));
            }
        }
        if let Some(rule) = self.use_error_message.as_ref() {
            if rule.is_disabled() {
                index_set.insert(RuleFilter::Rule(Self::GROUP_NAME, Self::GROUP_RULES[61]));
            }
        }
        if let Some(rule) = self.use_getter_return.as_ref() {
            if rule.is_disabled() {
                index_set.insert(RuleFilter::Rule(Self::GROUP_NAME, Self::GROUP_RULES[62]));
            }
        }
        if let Some(rule) = self.use_is_array.as_ref() {
            if rule.is_disabled() {
                index_set.insert(RuleFilter::Rule(Self::GROUP_NAME, Self::GROUP_RULES[63]));
            }
        }
        if let Some(rule) = self.use_namespace_keyword.as_ref() {
            if rule.is_disabled() {
                index_set.insert(RuleFilter::Rule(Self::GROUP_NAME, Self::GROUP_RULES[64]));
            }
        }
        if let Some(rule) = self.use_number_to_fixed_digits_argument.as_ref() {
            if rule.is_disabled() {
                index_set.insert(RuleFilter::Rule(Self::GROUP_NAME, Self::GROUP_RULES[65]));
            }
        }
        if let Some(rule) = self.use_valid_typeof.as_ref() {
            if rule.is_disabled() {
                index_set.insert(RuleFilter::Rule(Self::GROUP_NAME, Self::GROUP_RULES[66]));
            }
        }
        index_set
    }
    #[doc = r" Checks if, given a rule name, matches one of the rules contained in this category"]
    pub(crate) fn has_rule(rule_name: &str) -> Option<&'static str> {
        Some(Self::GROUP_RULES[Self::GROUP_RULES.binary_search(&rule_name).ok()?])
    }
    #[doc = r" Checks if, given a rule name, it is marked as recommended"]
    pub(crate) fn is_recommended_rule(rule_name: &str) -> bool {
        Self::RECOMMENDED_RULES.contains(&rule_name)
    }
    pub(crate) fn recommended_rules_as_filters() -> &'static [RuleFilter<'static>] {
        Self::RECOMMENDED_RULES_AS_FILTERS
    }
    pub(crate) fn all_rules_as_filters() -> &'static [RuleFilter<'static>] {
        Self::ALL_RULES_AS_FILTERS
    }
    #[doc = r" Select preset rules"]
    pub(crate) fn collect_preset_rules(
        &self,
        parent_is_all: bool,
        parent_is_recommended: bool,
        enabled_rules: &mut FxHashSet<RuleFilter<'static>>,
    ) {
        if self.is_all_true() || self.is_all_unset() && parent_is_all {
            enabled_rules.extend(Self::all_rules_as_filters());
        } else if self.is_recommended_true()
            || self.is_recommended_unset() && self.is_all_unset() && parent_is_recommended
        {
            enabled_rules.extend(Self::recommended_rules_as_filters());
        }
    }
    pub(crate) fn get_rule_configuration(
        &self,
        rule_name: &str,
    ) -> Option<(RulePlainConfiguration, Option<RuleOptions>)> {
        match rule_name {
            "noApproximativeNumericConstant" => self
                .no_approximative_numeric_constant
                .as_ref()
                .map(|conf| (conf.level(), conf.get_options())),
            "noArrayIndexKey" => self
                .no_array_index_key
                .as_ref()
                .map(|conf| (conf.level(), conf.get_options())),
            "noAssignInExpressions" => self
                .no_assign_in_expressions
                .as_ref()
                .map(|conf| (conf.level(), conf.get_options())),
            "noAsyncPromiseExecutor" => self
                .no_async_promise_executor
                .as_ref()
                .map(|conf| (conf.level(), conf.get_options())),
            "noCatchAssign" => self
                .no_catch_assign
                .as_ref()
                .map(|conf| (conf.level(), conf.get_options())),
            "noClassAssign" => self
                .no_class_assign
                .as_ref()
                .map(|conf| (conf.level(), conf.get_options())),
            "noCommentText" => self
                .no_comment_text
                .as_ref()
                .map(|conf| (conf.level(), conf.get_options())),
            "noCompareNegZero" => self
                .no_compare_neg_zero
                .as_ref()
                .map(|conf| (conf.level(), conf.get_options())),
            "noConfusingLabels" => self
                .no_confusing_labels
                .as_ref()
                .map(|conf| (conf.level(), conf.get_options())),
            "noConfusingVoidType" => self
                .no_confusing_void_type
                .as_ref()
                .map(|conf| (conf.level(), conf.get_options())),
            "noConsole" => self
                .no_console
                .as_ref()
                .map(|conf| (conf.level(), conf.get_options())),
            "noConsoleLog" => self
                .no_console_log
                .as_ref()
                .map(|conf| (conf.level(), conf.get_options())),
            "noConstEnum" => self
                .no_const_enum
                .as_ref()
                .map(|conf| (conf.level(), conf.get_options())),
            "noControlCharactersInRegex" => self
                .no_control_characters_in_regex
                .as_ref()
                .map(|conf| (conf.level(), conf.get_options())),
            "noDebugger" => self
                .no_debugger
                .as_ref()
                .map(|conf| (conf.level(), conf.get_options())),
            "noDoubleEquals" => self
                .no_double_equals
                .as_ref()
                .map(|conf| (conf.level(), conf.get_options())),
            "noDuplicateAtImportRules" => self
                .no_duplicate_at_import_rules
                .as_ref()
                .map(|conf| (conf.level(), conf.get_options())),
            "noDuplicateCase" => self
                .no_duplicate_case
                .as_ref()
                .map(|conf| (conf.level(), conf.get_options())),
            "noDuplicateClassMembers" => self
                .no_duplicate_class_members
                .as_ref()
                .map(|conf| (conf.level(), conf.get_options())),
            "noDuplicateFontNames" => self
                .no_duplicate_font_names
                .as_ref()
                .map(|conf| (conf.level(), conf.get_options())),
            "noDuplicateJsxProps" => self
                .no_duplicate_jsx_props
                .as_ref()
                .map(|conf| (conf.level(), conf.get_options())),
            "noDuplicateObjectKeys" => self
                .no_duplicate_object_keys
                .as_ref()
                .map(|conf| (conf.level(), conf.get_options())),
            "noDuplicateParameters" => self
                .no_duplicate_parameters
                .as_ref()
                .map(|conf| (conf.level(), conf.get_options())),
            "noDuplicateSelectorsKeyframeBlock" => self
                .no_duplicate_selectors_keyframe_block
                .as_ref()
                .map(|conf| (conf.level(), conf.get_options())),
            "noDuplicateTestHooks" => self
                .no_duplicate_test_hooks
                .as_ref()
                .map(|conf| (conf.level(), conf.get_options())),
            "noEmptyBlock" => self
                .no_empty_block
                .as_ref()
                .map(|conf| (conf.level(), conf.get_options())),
            "noEmptyBlockStatements" => self
                .no_empty_block_statements
                .as_ref()
                .map(|conf| (conf.level(), conf.get_options())),
            "noEmptyInterface" => self
                .no_empty_interface
                .as_ref()
                .map(|conf| (conf.level(), conf.get_options())),
            "noEvolvingTypes" => self
                .no_evolving_types
                .as_ref()
                .map(|conf| (conf.level(), conf.get_options())),
            "noExplicitAny" => self
                .no_explicit_any
                .as_ref()
                .map(|conf| (conf.level(), conf.get_options())),
            "noExportsInTest" => self
                .no_exports_in_test
                .as_ref()
                .map(|conf| (conf.level(), conf.get_options())),
            "noExtraNonNullAssertion" => self
                .no_extra_non_null_assertion
                .as_ref()
                .map(|conf| (conf.level(), conf.get_options())),
            "noFallthroughSwitchClause" => self
                .no_fallthrough_switch_clause
                .as_ref()
                .map(|conf| (conf.level(), conf.get_options())),
            "noFocusedTests" => self
                .no_focused_tests
                .as_ref()
                .map(|conf| (conf.level(), conf.get_options())),
            "noFunctionAssign" => self
                .no_function_assign
                .as_ref()
                .map(|conf| (conf.level(), conf.get_options())),
            "noGlobalAssign" => self
                .no_global_assign
                .as_ref()
                .map(|conf| (conf.level(), conf.get_options())),
            "noGlobalIsFinite" => self
                .no_global_is_finite
                .as_ref()
                .map(|conf| (conf.level(), conf.get_options())),
            "noGlobalIsNan" => self
                .no_global_is_nan
                .as_ref()
                .map(|conf| (conf.level(), conf.get_options())),
            "noImplicitAnyLet" => self
                .no_implicit_any_let
                .as_ref()
                .map(|conf| (conf.level(), conf.get_options())),
            "noImportAssign" => self
                .no_import_assign
                .as_ref()
                .map(|conf| (conf.level(), conf.get_options())),
            "noImportantInKeyframe" => self
                .no_important_in_keyframe
                .as_ref()
                .map(|conf| (conf.level(), conf.get_options())),
            "noLabelVar" => self
                .no_label_var
                .as_ref()
                .map(|conf| (conf.level(), conf.get_options())),
            "noMisleadingCharacterClass" => self
                .no_misleading_character_class
                .as_ref()
                .map(|conf| (conf.level(), conf.get_options())),
            "noMisleadingInstantiator" => self
                .no_misleading_instantiator
                .as_ref()
                .map(|conf| (conf.level(), conf.get_options())),
            "noMisplacedAssertion" => self
                .no_misplaced_assertion
                .as_ref()
                .map(|conf| (conf.level(), conf.get_options())),
            "noMisrefactoredShorthandAssign" => self
                .no_misrefactored_shorthand_assign
                .as_ref()
                .map(|conf| (conf.level(), conf.get_options())),
            "noPrototypeBuiltins" => self
                .no_prototype_builtins
                .as_ref()
                .map(|conf| (conf.level(), conf.get_options())),
            "noReactSpecificProps" => self
                .no_react_specific_props
                .as_ref()
                .map(|conf| (conf.level(), conf.get_options())),
            "noRedeclare" => self
                .no_redeclare
                .as_ref()
                .map(|conf| (conf.level(), conf.get_options())),
            "noRedundantUseStrict" => self
                .no_redundant_use_strict
                .as_ref()
                .map(|conf| (conf.level(), conf.get_options())),
            "noSelfCompare" => self
                .no_self_compare
                .as_ref()
                .map(|conf| (conf.level(), conf.get_options())),
            "noShadowRestrictedNames" => self
                .no_shadow_restricted_names
                .as_ref()
                .map(|conf| (conf.level(), conf.get_options())),
            "noShorthandPropertyOverrides" => self
                .no_shorthand_property_overrides
                .as_ref()
                .map(|conf| (conf.level(), conf.get_options())),
            "noSkippedTests" => self
                .no_skipped_tests
                .as_ref()
                .map(|conf| (conf.level(), conf.get_options())),
            "noSparseArray" => self
                .no_sparse_array
                .as_ref()
                .map(|conf| (conf.level(), conf.get_options())),
            "noSuspiciousSemicolonInJsx" => self
                .no_suspicious_semicolon_in_jsx
                .as_ref()
                .map(|conf| (conf.level(), conf.get_options())),
            "noThenProperty" => self
                .no_then_property
                .as_ref()
                .map(|conf| (conf.level(), conf.get_options())),
            "noUnsafeDeclarationMerging" => self
                .no_unsafe_declaration_merging
                .as_ref()
                .map(|conf| (conf.level(), conf.get_options())),
            "noUnsafeNegation" => self
                .no_unsafe_negation
                .as_ref()
                .map(|conf| (conf.level(), conf.get_options())),
            "useAwait" => self
                .use_await
                .as_ref()
                .map(|conf| (conf.level(), conf.get_options())),
            "useDefaultSwitchClauseLast" => self
                .use_default_switch_clause_last
                .as_ref()
                .map(|conf| (conf.level(), conf.get_options())),
            "useErrorMessage" => self
                .use_error_message
                .as_ref()
                .map(|conf| (conf.level(), conf.get_options())),
            "useGetterReturn" => self
                .use_getter_return
                .as_ref()
                .map(|conf| (conf.level(), conf.get_options())),
            "useIsArray" => self
                .use_is_array
                .as_ref()
                .map(|conf| (conf.level(), conf.get_options())),
            "useNamespaceKeyword" => self
                .use_namespace_keyword
                .as_ref()
                .map(|conf| (conf.level(), conf.get_options())),
            "useNumberToFixedDigitsArgument" => self
                .use_number_to_fixed_digits_argument
                .as_ref()
                .map(|conf| (conf.level(), conf.get_options())),
            "useValidTypeof" => self
                .use_valid_typeof
                .as_ref()
                .map(|conf| (conf.level(), conf.get_options())),
            _ => None,
        }
    }
}
#[test]
fn test_order() {
    for items in A11y::GROUP_RULES.windows(2) {
        assert!(items[0] < items[1], "{} < {}", items[0], items[1]);
    }
    for items in Complexity::GROUP_RULES.windows(2) {
        assert!(items[0] < items[1], "{} < {}", items[0], items[1]);
    }
    for items in Correctness::GROUP_RULES.windows(2) {
        assert!(items[0] < items[1], "{} < {}", items[0], items[1]);
    }
    for items in Nursery::GROUP_RULES.windows(2) {
        assert!(items[0] < items[1], "{} < {}", items[0], items[1]);
    }
    for items in Performance::GROUP_RULES.windows(2) {
        assert!(items[0] < items[1], "{} < {}", items[0], items[1]);
    }
    for items in Security::GROUP_RULES.windows(2) {
        assert!(items[0] < items[1], "{} < {}", items[0], items[1]);
    }
    for items in Style::GROUP_RULES.windows(2) {
        assert!(items[0] < items[1], "{} < {}", items[0], items[1]);
    }
    for items in Suspicious::GROUP_RULES.windows(2) {
        assert!(items[0] < items[1], "{} < {}", items[0], items[1]);
    }
}<|MERGE_RESOLUTION|>--- conflicted
+++ resolved
@@ -3458,18 +3458,11 @@
         RuleFilter::Rule(Self::GROUP_NAME, Self::GROUP_RULES[8]),
         RuleFilter::Rule(Self::GROUP_NAME, Self::GROUP_RULES[15]),
         RuleFilter::Rule(Self::GROUP_NAME, Self::GROUP_RULES[16]),
-<<<<<<< HEAD
-        RuleFilter::Rule(Self::GROUP_NAME, Self::GROUP_RULES[19]),
-        RuleFilter::Rule(Self::GROUP_NAME, Self::GROUP_RULES[21]),
-        RuleFilter::Rule(Self::GROUP_NAME, Self::GROUP_RULES[22]),
-        RuleFilter::Rule(Self::GROUP_NAME, Self::GROUP_RULES[26]),
-=======
         RuleFilter::Rule(Self::GROUP_NAME, Self::GROUP_RULES[17]),
         RuleFilter::Rule(Self::GROUP_NAME, Self::GROUP_RULES[20]),
         RuleFilter::Rule(Self::GROUP_NAME, Self::GROUP_RULES[23]),
         RuleFilter::Rule(Self::GROUP_NAME, Self::GROUP_RULES[24]),
-        RuleFilter::Rule(Self::GROUP_NAME, Self::GROUP_RULES[27]),
->>>>>>> 38159059
+        RuleFilter::Rule(Self::GROUP_NAME, Self::GROUP_RULES[28]),
     ];
     const ALL_RULES_AS_FILTERS: &'static [RuleFilter<'static>] = &[
         RuleFilter::Rule(Self::GROUP_NAME, Self::GROUP_RULES[0]),
@@ -3501,10 +3494,8 @@
         RuleFilter::Rule(Self::GROUP_NAME, Self::GROUP_RULES[26]),
         RuleFilter::Rule(Self::GROUP_NAME, Self::GROUP_RULES[27]),
         RuleFilter::Rule(Self::GROUP_NAME, Self::GROUP_RULES[28]),
-<<<<<<< HEAD
-=======
         RuleFilter::Rule(Self::GROUP_NAME, Self::GROUP_RULES[29]),
->>>>>>> 38159059
+        RuleFilter::Rule(Self::GROUP_NAME, Self::GROUP_RULES[30]),
     ];
     #[doc = r" Retrieves the recommended rules"]
     pub(crate) fn is_recommended_true(&self) -> bool {
@@ -3636,68 +3627,46 @@
                 index_set.insert(RuleFilter::Rule(Self::GROUP_NAME, Self::GROUP_RULES[22]));
             }
         }
-<<<<<<< HEAD
+        if let Some(rule) = self.use_consistent_member_accessibility.as_ref() {
+            if rule.is_enabled() {
+                index_set.insert(RuleFilter::Rule(Self::GROUP_NAME, Self::GROUP_RULES[23]));
+            }
+        }
+        if let Some(rule) = self.use_deprecated_reason.as_ref() {
+            if rule.is_enabled() {
+                index_set.insert(RuleFilter::Rule(Self::GROUP_NAME, Self::GROUP_RULES[24]));
+            }
+        }
         if let Some(rule) = self.use_explicit_function_return_type.as_ref() {
-=======
-        if let Some(rule) = self.use_consistent_member_accessibility.as_ref() {
->>>>>>> 38159059
-            if rule.is_enabled() {
-                index_set.insert(RuleFilter::Rule(Self::GROUP_NAME, Self::GROUP_RULES[23]));
-            }
-        }
-<<<<<<< HEAD
+            if rule.is_enabled() {
+                index_set.insert(RuleFilter::Rule(Self::GROUP_NAME, Self::GROUP_RULES[25]));
+            }
+        }
         if let Some(rule) = self.use_import_restrictions.as_ref() {
-=======
-        if let Some(rule) = self.use_deprecated_reason.as_ref() {
->>>>>>> 38159059
-            if rule.is_enabled() {
-                index_set.insert(RuleFilter::Rule(Self::GROUP_NAME, Self::GROUP_RULES[24]));
-            }
-        }
-<<<<<<< HEAD
+            if rule.is_enabled() {
+                index_set.insert(RuleFilter::Rule(Self::GROUP_NAME, Self::GROUP_RULES[26]));
+            }
+        }
         if let Some(rule) = self.use_sorted_classes.as_ref() {
-=======
-        if let Some(rule) = self.use_import_restrictions.as_ref() {
->>>>>>> 38159059
-            if rule.is_enabled() {
-                index_set.insert(RuleFilter::Rule(Self::GROUP_NAME, Self::GROUP_RULES[25]));
-            }
-        }
-<<<<<<< HEAD
+            if rule.is_enabled() {
+                index_set.insert(RuleFilter::Rule(Self::GROUP_NAME, Self::GROUP_RULES[27]));
+            }
+        }
         if let Some(rule) = self.use_strict_mode.as_ref() {
-=======
-        if let Some(rule) = self.use_sorted_classes.as_ref() {
->>>>>>> 38159059
-            if rule.is_enabled() {
-                index_set.insert(RuleFilter::Rule(Self::GROUP_NAME, Self::GROUP_RULES[26]));
-            }
-        }
-<<<<<<< HEAD
+            if rule.is_enabled() {
+                index_set.insert(RuleFilter::Rule(Self::GROUP_NAME, Self::GROUP_RULES[28]));
+            }
+        }
         if let Some(rule) = self.use_trim_start_end.as_ref() {
-=======
-        if let Some(rule) = self.use_strict_mode.as_ref() {
->>>>>>> 38159059
-            if rule.is_enabled() {
-                index_set.insert(RuleFilter::Rule(Self::GROUP_NAME, Self::GROUP_RULES[27]));
-            }
-        }
-<<<<<<< HEAD
+            if rule.is_enabled() {
+                index_set.insert(RuleFilter::Rule(Self::GROUP_NAME, Self::GROUP_RULES[29]));
+            }
+        }
         if let Some(rule) = self.use_valid_autocomplete.as_ref() {
-=======
-        if let Some(rule) = self.use_trim_start_end.as_ref() {
->>>>>>> 38159059
-            if rule.is_enabled() {
-                index_set.insert(RuleFilter::Rule(Self::GROUP_NAME, Self::GROUP_RULES[28]));
-            }
-        }
-<<<<<<< HEAD
-=======
-        if let Some(rule) = self.use_valid_autocomplete.as_ref() {
-            if rule.is_enabled() {
-                index_set.insert(RuleFilter::Rule(Self::GROUP_NAME, Self::GROUP_RULES[29]));
-            }
-        }
->>>>>>> 38159059
+            if rule.is_enabled() {
+                index_set.insert(RuleFilter::Rule(Self::GROUP_NAME, Self::GROUP_RULES[30]));
+            }
+        }
         index_set
     }
     pub(crate) fn get_disabled_rules(&self) -> FxHashSet<RuleFilter<'static>> {
@@ -3817,68 +3786,46 @@
                 index_set.insert(RuleFilter::Rule(Self::GROUP_NAME, Self::GROUP_RULES[22]));
             }
         }
-<<<<<<< HEAD
+        if let Some(rule) = self.use_consistent_member_accessibility.as_ref() {
+            if rule.is_disabled() {
+                index_set.insert(RuleFilter::Rule(Self::GROUP_NAME, Self::GROUP_RULES[23]));
+            }
+        }
+        if let Some(rule) = self.use_deprecated_reason.as_ref() {
+            if rule.is_disabled() {
+                index_set.insert(RuleFilter::Rule(Self::GROUP_NAME, Self::GROUP_RULES[24]));
+            }
+        }
         if let Some(rule) = self.use_explicit_function_return_type.as_ref() {
-=======
-        if let Some(rule) = self.use_consistent_member_accessibility.as_ref() {
->>>>>>> 38159059
-            if rule.is_disabled() {
-                index_set.insert(RuleFilter::Rule(Self::GROUP_NAME, Self::GROUP_RULES[23]));
-            }
-        }
-<<<<<<< HEAD
+            if rule.is_disabled() {
+                index_set.insert(RuleFilter::Rule(Self::GROUP_NAME, Self::GROUP_RULES[25]));
+            }
+        }
         if let Some(rule) = self.use_import_restrictions.as_ref() {
-=======
-        if let Some(rule) = self.use_deprecated_reason.as_ref() {
->>>>>>> 38159059
-            if rule.is_disabled() {
-                index_set.insert(RuleFilter::Rule(Self::GROUP_NAME, Self::GROUP_RULES[24]));
-            }
-        }
-<<<<<<< HEAD
+            if rule.is_disabled() {
+                index_set.insert(RuleFilter::Rule(Self::GROUP_NAME, Self::GROUP_RULES[26]));
+            }
+        }
         if let Some(rule) = self.use_sorted_classes.as_ref() {
-=======
-        if let Some(rule) = self.use_import_restrictions.as_ref() {
->>>>>>> 38159059
-            if rule.is_disabled() {
-                index_set.insert(RuleFilter::Rule(Self::GROUP_NAME, Self::GROUP_RULES[25]));
-            }
-        }
-<<<<<<< HEAD
+            if rule.is_disabled() {
+                index_set.insert(RuleFilter::Rule(Self::GROUP_NAME, Self::GROUP_RULES[27]));
+            }
+        }
         if let Some(rule) = self.use_strict_mode.as_ref() {
-=======
-        if let Some(rule) = self.use_sorted_classes.as_ref() {
->>>>>>> 38159059
-            if rule.is_disabled() {
-                index_set.insert(RuleFilter::Rule(Self::GROUP_NAME, Self::GROUP_RULES[26]));
-            }
-        }
-<<<<<<< HEAD
+            if rule.is_disabled() {
+                index_set.insert(RuleFilter::Rule(Self::GROUP_NAME, Self::GROUP_RULES[28]));
+            }
+        }
         if let Some(rule) = self.use_trim_start_end.as_ref() {
-=======
-        if let Some(rule) = self.use_strict_mode.as_ref() {
->>>>>>> 38159059
-            if rule.is_disabled() {
-                index_set.insert(RuleFilter::Rule(Self::GROUP_NAME, Self::GROUP_RULES[27]));
-            }
-        }
-<<<<<<< HEAD
+            if rule.is_disabled() {
+                index_set.insert(RuleFilter::Rule(Self::GROUP_NAME, Self::GROUP_RULES[29]));
+            }
+        }
         if let Some(rule) = self.use_valid_autocomplete.as_ref() {
-=======
-        if let Some(rule) = self.use_trim_start_end.as_ref() {
->>>>>>> 38159059
-            if rule.is_disabled() {
-                index_set.insert(RuleFilter::Rule(Self::GROUP_NAME, Self::GROUP_RULES[28]));
-            }
-        }
-<<<<<<< HEAD
-=======
-        if let Some(rule) = self.use_valid_autocomplete.as_ref() {
-            if rule.is_disabled() {
-                index_set.insert(RuleFilter::Rule(Self::GROUP_NAME, Self::GROUP_RULES[29]));
-            }
-        }
->>>>>>> 38159059
+            if rule.is_disabled() {
+                index_set.insert(RuleFilter::Rule(Self::GROUP_NAME, Self::GROUP_RULES[30]));
+            }
+        }
         index_set
     }
     #[doc = r" Checks if, given a rule name, matches one of the rules contained in this category"]
