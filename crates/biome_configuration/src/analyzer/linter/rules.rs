//! Generated file, do not edit by hand, see `xtask/codegen`

use crate::analyzer::{RuleConfiguration, RuleFixConfiguration, RulePlainConfiguration};
use biome_analyze::{options::RuleOptions, RuleFilter};
use biome_console::markup;
use biome_deserialize::{DeserializableValidator, DeserializationDiagnostic};
use biome_deserialize_macros::{Deserializable, Merge};
use biome_diagnostics::{Category, Severity};
use biome_rowan::TextRange;
use rustc_hash::FxHashSet;
#[cfg(feature = "schema")]
use schemars::JsonSchema;
use serde::{Deserialize, Serialize};
#[derive(
    Clone,
    Copy,
    Debug,
    Deserializable,
    Eq,
    Hash,
    Merge,
    Ord,
    PartialEq,
    PartialOrd,
    serde :: Deserialize,
    serde :: Serialize,
)]
#[cfg_attr(feature = "schema", derive(JsonSchema))]
#[serde(rename_all = "camelCase")]
pub enum RuleGroup {
    A11y,
    Complexity,
    Correctness,
    Nursery,
    Performance,
    Security,
    Style,
    Suspicious,
}
impl RuleGroup {
    pub const fn as_str(self) -> &'static str {
        match self {
            Self::A11y => A11y::GROUP_NAME,
            Self::Complexity => Complexity::GROUP_NAME,
            Self::Correctness => Correctness::GROUP_NAME,
            Self::Nursery => Nursery::GROUP_NAME,
            Self::Performance => Performance::GROUP_NAME,
            Self::Security => Security::GROUP_NAME,
            Self::Style => Style::GROUP_NAME,
            Self::Suspicious => Suspicious::GROUP_NAME,
        }
    }
}
impl std::str::FromStr for RuleGroup {
    type Err = &'static str;
    fn from_str(s: &str) -> Result<Self, Self::Err> {
        match s {
            A11y::GROUP_NAME => Ok(Self::A11y),
            Complexity::GROUP_NAME => Ok(Self::Complexity),
            Correctness::GROUP_NAME => Ok(Self::Correctness),
            Nursery::GROUP_NAME => Ok(Self::Nursery),
            Performance::GROUP_NAME => Ok(Self::Performance),
            Security::GROUP_NAME => Ok(Self::Security),
            Style::GROUP_NAME => Ok(Self::Style),
            Suspicious::GROUP_NAME => Ok(Self::Suspicious),
            _ => Err("This rule group doesn't exist."),
        }
    }
}
#[derive(Clone, Debug, Default, Deserialize, Deserializable, Eq, Merge, PartialEq, Serialize)]
#[deserializable(with_validator)]
#[cfg_attr(feature = "schema", derive(JsonSchema))]
#[serde(rename_all = "camelCase", deny_unknown_fields)]
pub struct Rules {
    #[doc = r" It enables the lint rules recommended by Biome. `true` by default."]
    #[serde(skip_serializing_if = "Option::is_none")]
    pub recommended: Option<bool>,
    #[doc = r" It enables ALL rules. The rules that belong to `nursery` won't be enabled."]
    #[serde(skip_serializing_if = "Option::is_none")]
    pub all: Option<bool>,
    #[deserializable(rename = "a11y")]
    #[serde(skip_serializing_if = "Option::is_none")]
    pub a11y: Option<A11y>,
    #[deserializable(rename = "complexity")]
    #[serde(skip_serializing_if = "Option::is_none")]
    pub complexity: Option<Complexity>,
    #[deserializable(rename = "correctness")]
    #[serde(skip_serializing_if = "Option::is_none")]
    pub correctness: Option<Correctness>,
    #[deserializable(rename = "nursery")]
    #[serde(skip_serializing_if = "Option::is_none")]
    pub nursery: Option<Nursery>,
    #[deserializable(rename = "performance")]
    #[serde(skip_serializing_if = "Option::is_none")]
    pub performance: Option<Performance>,
    #[deserializable(rename = "security")]
    #[serde(skip_serializing_if = "Option::is_none")]
    pub security: Option<Security>,
    #[deserializable(rename = "style")]
    #[serde(skip_serializing_if = "Option::is_none")]
    pub style: Option<Style>,
    #[deserializable(rename = "suspicious")]
    #[serde(skip_serializing_if = "Option::is_none")]
    pub suspicious: Option<Suspicious>,
}
impl DeserializableValidator for Rules {
    fn validate(
        &mut self,
        _name: &str,
        range: TextRange,
        diagnostics: &mut Vec<DeserializationDiagnostic>,
    ) -> bool {
        if self.recommended == Some(true) && self.all == Some(true) {
            diagnostics . push (DeserializationDiagnostic :: new (markup ! (< Emphasis > "'recommended'" < / Emphasis > " and " < Emphasis > "'all'" < / Emphasis > " can't be both " < Emphasis > "'true'" < / Emphasis > ". You should choose only one of them.")) . with_range (range) . with_note (markup ! ("Biome will fallback to its defaults for this section."))) ;
            return false;
        }
        true
    }
}
impl Rules {
    #[doc = r" Checks if the code coming from [biome_diagnostics::Diagnostic] corresponds to a rule."]
    #[doc = r" Usually the code is built like {group}/{rule_name}"]
    pub fn has_rule(group: RuleGroup, rule_name: &str) -> Option<&'static str> {
        match group {
            RuleGroup::A11y => A11y::has_rule(rule_name),
            RuleGroup::Complexity => Complexity::has_rule(rule_name),
            RuleGroup::Correctness => Correctness::has_rule(rule_name),
            RuleGroup::Nursery => Nursery::has_rule(rule_name),
            RuleGroup::Performance => Performance::has_rule(rule_name),
            RuleGroup::Security => Security::has_rule(rule_name),
            RuleGroup::Style => Style::has_rule(rule_name),
            RuleGroup::Suspicious => Suspicious::has_rule(rule_name),
        }
    }
    #[doc = r" Given a category coming from [Diagnostic](biome_diagnostics::Diagnostic), this function returns"]
    #[doc = r" the [Severity](biome_diagnostics::Severity) associated to the rule, if the configuration changed it."]
    #[doc = r" If the severity is off or not set, then the function returns the default severity of the rule:"]
    #[doc = r" [Severity::Error] for recommended rules and [Severity::Warning] for other rules."]
    #[doc = r""]
    #[doc = r" If not, the function returns [None]."]
    pub fn get_severity_from_code(&self, category: &Category) -> Option<Severity> {
        let mut split_code = category.name().split('/');
        let _lint = split_code.next();
        debug_assert_eq!(_lint, Some("lint"));
        let group = <RuleGroup as std::str::FromStr>::from_str(split_code.next()?).ok()?;
        let rule_name = split_code.next()?;
        let rule_name = Self::has_rule(group, rule_name)?;
        let severity = match group {
            RuleGroup::A11y => self
                .a11y
                .as_ref()
                .and_then(|group| group.get_rule_configuration(rule_name))
                .filter(|(level, _)| !matches!(level, RulePlainConfiguration::Off))
                .map_or_else(
                    || {
                        if A11y::is_recommended_rule(rule_name) {
                            Severity::Error
                        } else {
                            Severity::Warning
                        }
                    },
                    |(level, _)| level.into(),
                ),
            RuleGroup::Complexity => self
                .complexity
                .as_ref()
                .and_then(|group| group.get_rule_configuration(rule_name))
                .filter(|(level, _)| !matches!(level, RulePlainConfiguration::Off))
                .map_or_else(
                    || {
                        if Complexity::is_recommended_rule(rule_name) {
                            Severity::Error
                        } else {
                            Severity::Warning
                        }
                    },
                    |(level, _)| level.into(),
                ),
            RuleGroup::Correctness => self
                .correctness
                .as_ref()
                .and_then(|group| group.get_rule_configuration(rule_name))
                .filter(|(level, _)| !matches!(level, RulePlainConfiguration::Off))
                .map_or_else(
                    || {
                        if Correctness::is_recommended_rule(rule_name) {
                            Severity::Error
                        } else {
                            Severity::Warning
                        }
                    },
                    |(level, _)| level.into(),
                ),
            RuleGroup::Nursery => self
                .nursery
                .as_ref()
                .and_then(|group| group.get_rule_configuration(rule_name))
                .filter(|(level, _)| !matches!(level, RulePlainConfiguration::Off))
                .map_or_else(
                    || {
                        if Nursery::is_recommended_rule(rule_name) {
                            Severity::Error
                        } else {
                            Severity::Warning
                        }
                    },
                    |(level, _)| level.into(),
                ),
            RuleGroup::Performance => self
                .performance
                .as_ref()
                .and_then(|group| group.get_rule_configuration(rule_name))
                .filter(|(level, _)| !matches!(level, RulePlainConfiguration::Off))
                .map_or_else(
                    || {
                        if Performance::is_recommended_rule(rule_name) {
                            Severity::Error
                        } else {
                            Severity::Warning
                        }
                    },
                    |(level, _)| level.into(),
                ),
            RuleGroup::Security => self
                .security
                .as_ref()
                .and_then(|group| group.get_rule_configuration(rule_name))
                .filter(|(level, _)| !matches!(level, RulePlainConfiguration::Off))
                .map_or_else(
                    || {
                        if Security::is_recommended_rule(rule_name) {
                            Severity::Error
                        } else {
                            Severity::Warning
                        }
                    },
                    |(level, _)| level.into(),
                ),
            RuleGroup::Style => self
                .style
                .as_ref()
                .and_then(|group| group.get_rule_configuration(rule_name))
                .filter(|(level, _)| !matches!(level, RulePlainConfiguration::Off))
                .map_or_else(
                    || {
                        if Style::is_recommended_rule(rule_name) {
                            Severity::Error
                        } else {
                            Severity::Warning
                        }
                    },
                    |(level, _)| level.into(),
                ),
            RuleGroup::Suspicious => self
                .suspicious
                .as_ref()
                .and_then(|group| group.get_rule_configuration(rule_name))
                .filter(|(level, _)| !matches!(level, RulePlainConfiguration::Off))
                .map_or_else(
                    || {
                        if Suspicious::is_recommended_rule(rule_name) {
                            Severity::Error
                        } else {
                            Severity::Warning
                        }
                    },
                    |(level, _)| level.into(),
                ),
        };
        Some(severity)
    }
    #[doc = r" Ensure that `recommended` is set to `true` or implied."]
    pub fn set_recommended(&mut self) {
        if self.all != Some(true) && self.recommended == Some(false) {
            self.recommended = Some(true)
        }
        if let Some(group) = &mut self.a11y {
            group.recommended = None;
        }
        if let Some(group) = &mut self.complexity {
            group.recommended = None;
        }
        if let Some(group) = &mut self.correctness {
            group.recommended = None;
        }
        if let Some(group) = &mut self.nursery {
            group.recommended = None;
        }
        if let Some(group) = &mut self.performance {
            group.recommended = None;
        }
        if let Some(group) = &mut self.security {
            group.recommended = None;
        }
        if let Some(group) = &mut self.style {
            group.recommended = None;
        }
        if let Some(group) = &mut self.suspicious {
            group.recommended = None;
        }
    }
    pub(crate) const fn is_recommended_false(&self) -> bool {
        matches!(self.recommended, Some(false))
    }
    pub(crate) const fn is_all_true(&self) -> bool {
        matches!(self.all, Some(true))
    }
    #[doc = r" It returns the enabled rules by default."]
    #[doc = r""]
    #[doc = r" The enabled rules are calculated from the difference with the disabled rules."]
    pub fn as_enabled_rules(&self) -> FxHashSet<RuleFilter<'static>> {
        let mut enabled_rules = FxHashSet::default();
        let mut disabled_rules = FxHashSet::default();
        if let Some(group) = self.a11y.as_ref() {
            group.collect_preset_rules(
                self.is_all_true(),
                !self.is_recommended_false(),
                &mut enabled_rules,
            );
            enabled_rules.extend(&group.get_enabled_rules());
            disabled_rules.extend(&group.get_disabled_rules());
        } else if self.is_all_true() {
            enabled_rules.extend(A11y::all_rules_as_filters());
        } else if !self.is_recommended_false() {
            enabled_rules.extend(A11y::recommended_rules_as_filters());
        }
        if let Some(group) = self.complexity.as_ref() {
            group.collect_preset_rules(
                self.is_all_true(),
                !self.is_recommended_false(),
                &mut enabled_rules,
            );
            enabled_rules.extend(&group.get_enabled_rules());
            disabled_rules.extend(&group.get_disabled_rules());
        } else if self.is_all_true() {
            enabled_rules.extend(Complexity::all_rules_as_filters());
        } else if !self.is_recommended_false() {
            enabled_rules.extend(Complexity::recommended_rules_as_filters());
        }
        if let Some(group) = self.correctness.as_ref() {
            group.collect_preset_rules(
                self.is_all_true(),
                !self.is_recommended_false(),
                &mut enabled_rules,
            );
            enabled_rules.extend(&group.get_enabled_rules());
            disabled_rules.extend(&group.get_disabled_rules());
        } else if self.is_all_true() {
            enabled_rules.extend(Correctness::all_rules_as_filters());
        } else if !self.is_recommended_false() {
            enabled_rules.extend(Correctness::recommended_rules_as_filters());
        }
        if let Some(group) = self.nursery.as_ref() {
            group.collect_preset_rules(
                self.is_all_true() && biome_flags::is_unstable(),
                !self.is_recommended_false() && biome_flags::is_unstable(),
                &mut enabled_rules,
            );
            enabled_rules.extend(&group.get_enabled_rules());
            disabled_rules.extend(&group.get_disabled_rules());
        } else if self.is_all_true() && biome_flags::is_unstable() {
            enabled_rules.extend(Nursery::all_rules_as_filters());
        } else if !self.is_recommended_false() && biome_flags::is_unstable() {
            enabled_rules.extend(Nursery::recommended_rules_as_filters());
        }
        if let Some(group) = self.performance.as_ref() {
            group.collect_preset_rules(
                self.is_all_true(),
                !self.is_recommended_false(),
                &mut enabled_rules,
            );
            enabled_rules.extend(&group.get_enabled_rules());
            disabled_rules.extend(&group.get_disabled_rules());
        } else if self.is_all_true() {
            enabled_rules.extend(Performance::all_rules_as_filters());
        } else if !self.is_recommended_false() {
            enabled_rules.extend(Performance::recommended_rules_as_filters());
        }
        if let Some(group) = self.security.as_ref() {
            group.collect_preset_rules(
                self.is_all_true(),
                !self.is_recommended_false(),
                &mut enabled_rules,
            );
            enabled_rules.extend(&group.get_enabled_rules());
            disabled_rules.extend(&group.get_disabled_rules());
        } else if self.is_all_true() {
            enabled_rules.extend(Security::all_rules_as_filters());
        } else if !self.is_recommended_false() {
            enabled_rules.extend(Security::recommended_rules_as_filters());
        }
        if let Some(group) = self.style.as_ref() {
            group.collect_preset_rules(
                self.is_all_true(),
                !self.is_recommended_false(),
                &mut enabled_rules,
            );
            enabled_rules.extend(&group.get_enabled_rules());
            disabled_rules.extend(&group.get_disabled_rules());
        } else if self.is_all_true() {
            enabled_rules.extend(Style::all_rules_as_filters());
        } else if !self.is_recommended_false() {
            enabled_rules.extend(Style::recommended_rules_as_filters());
        }
        if let Some(group) = self.suspicious.as_ref() {
            group.collect_preset_rules(
                self.is_all_true(),
                !self.is_recommended_false(),
                &mut enabled_rules,
            );
            enabled_rules.extend(&group.get_enabled_rules());
            disabled_rules.extend(&group.get_disabled_rules());
        } else if self.is_all_true() {
            enabled_rules.extend(Suspicious::all_rules_as_filters());
        } else if !self.is_recommended_false() {
            enabled_rules.extend(Suspicious::recommended_rules_as_filters());
        }
        enabled_rules.difference(&disabled_rules).copied().collect()
    }
}
#[derive(Clone, Debug, Default, Deserialize, Deserializable, Eq, Merge, PartialEq, Serialize)]
#[deserializable(with_validator)]
#[cfg_attr(feature = "schema", derive(JsonSchema))]
#[serde(rename_all = "camelCase", default, deny_unknown_fields)]
#[doc = r" A list of rules that belong to this group"]
pub struct A11y {
    #[doc = r" It enables the recommended rules for this group"]
    #[serde(skip_serializing_if = "Option::is_none")]
    pub recommended: Option<bool>,
    #[doc = r" It enables ALL rules for this group."]
    #[serde(skip_serializing_if = "Option::is_none")]
    pub all: Option<bool>,
    #[doc = "Enforce that the accessKey attribute is not used on any HTML element."]
    #[serde(skip_serializing_if = "Option::is_none")]
    pub no_access_key: Option<RuleFixConfiguration<biome_js_analyze::options::NoAccessKey>>,
    #[doc = "Enforce that aria-hidden=\"true\" is not set on focusable elements."]
    #[serde(skip_serializing_if = "Option::is_none")]
    pub no_aria_hidden_on_focusable:
        Option<RuleFixConfiguration<biome_js_analyze::options::NoAriaHiddenOnFocusable>>,
    #[doc = "Enforce that elements that do not support ARIA roles, states, and properties do not have those attributes."]
    #[serde(skip_serializing_if = "Option::is_none")]
    pub no_aria_unsupported_elements:
        Option<RuleFixConfiguration<biome_js_analyze::options::NoAriaUnsupportedElements>>,
    #[doc = "Enforce that autoFocus prop is not used on elements."]
    #[serde(skip_serializing_if = "Option::is_none")]
    pub no_autofocus: Option<RuleFixConfiguration<biome_js_analyze::options::NoAutofocus>>,
    #[doc = "Disallow target=\"_blank\" attribute without rel=\"noreferrer\""]
    #[serde(skip_serializing_if = "Option::is_none")]
    pub no_blank_target: Option<RuleFixConfiguration<biome_js_analyze::options::NoBlankTarget>>,
    #[doc = "Enforces that no distracting elements are used."]
    #[serde(skip_serializing_if = "Option::is_none")]
    pub no_distracting_elements:
        Option<RuleFixConfiguration<biome_js_analyze::options::NoDistractingElements>>,
    #[doc = "The scope prop should be used only on \\<th> elements."]
    #[serde(skip_serializing_if = "Option::is_none")]
    pub no_header_scope: Option<RuleFixConfiguration<biome_js_analyze::options::NoHeaderScope>>,
    #[doc = "Enforce that non-interactive ARIA roles are not assigned to interactive HTML elements."]
    #[serde(skip_serializing_if = "Option::is_none")]
    pub no_interactive_element_to_noninteractive_role: Option<
        RuleFixConfiguration<biome_js_analyze::options::NoInteractiveElementToNoninteractiveRole>,
    >,
    #[doc = "Enforce that a label element or component has a text label and an associated input."]
    #[serde(skip_serializing_if = "Option::is_none")]
    pub no_label_without_control:
        Option<RuleConfiguration<biome_js_analyze::options::NoLabelWithoutControl>>,
    #[doc = "Enforce that interactive ARIA roles are not assigned to non-interactive HTML elements."]
    #[serde(skip_serializing_if = "Option::is_none")]
    pub no_noninteractive_element_to_interactive_role: Option<
        RuleFixConfiguration<biome_js_analyze::options::NoNoninteractiveElementToInteractiveRole>,
    >,
    #[doc = "Enforce that tabIndex is not assigned to non-interactive HTML elements."]
    #[serde(skip_serializing_if = "Option::is_none")]
    pub no_noninteractive_tabindex:
        Option<RuleFixConfiguration<biome_js_analyze::options::NoNoninteractiveTabindex>>,
    #[doc = "Prevent the usage of positive integers on tabIndex property"]
    #[serde(skip_serializing_if = "Option::is_none")]
    pub no_positive_tabindex:
        Option<RuleFixConfiguration<biome_js_analyze::options::NoPositiveTabindex>>,
    #[doc = "Enforce img alt prop does not contain the word \"image\", \"picture\", or \"photo\"."]
    #[serde(skip_serializing_if = "Option::is_none")]
    pub no_redundant_alt: Option<RuleConfiguration<biome_js_analyze::options::NoRedundantAlt>>,
    #[doc = "Enforce explicit role property is not the same as implicit/default role property on an element."]
    #[serde(skip_serializing_if = "Option::is_none")]
    pub no_redundant_roles:
        Option<RuleFixConfiguration<biome_js_analyze::options::NoRedundantRoles>>,
    #[doc = "Enforces the usage of the title element for the svg element."]
    #[serde(skip_serializing_if = "Option::is_none")]
    pub no_svg_without_title:
        Option<RuleConfiguration<biome_js_analyze::options::NoSvgWithoutTitle>>,
    #[doc = "Enforce that all elements that require alternative text have meaningful information to relay back to the end user."]
    #[serde(skip_serializing_if = "Option::is_none")]
    pub use_alt_text: Option<RuleConfiguration<biome_js_analyze::options::UseAltText>>,
    #[doc = "Enforce that anchors have content and that the content is accessible to screen readers."]
    #[serde(skip_serializing_if = "Option::is_none")]
    pub use_anchor_content:
        Option<RuleFixConfiguration<biome_js_analyze::options::UseAnchorContent>>,
    #[doc = "Enforce that tabIndex is assigned to non-interactive HTML elements with aria-activedescendant."]
    #[serde(skip_serializing_if = "Option::is_none")]
    pub use_aria_activedescendant_with_tabindex: Option<
        RuleFixConfiguration<biome_js_analyze::options::UseAriaActivedescendantWithTabindex>,
    >,
    #[doc = "Enforce that elements with ARIA roles must have all required ARIA attributes for that role."]
    #[serde(skip_serializing_if = "Option::is_none")]
    pub use_aria_props_for_role:
        Option<RuleConfiguration<biome_js_analyze::options::UseAriaPropsForRole>>,
    #[doc = "Enforces the usage of the attribute type for the element button"]
    #[serde(skip_serializing_if = "Option::is_none")]
    pub use_button_type: Option<RuleConfiguration<biome_js_analyze::options::UseButtonType>>,
    #[doc = "Elements with an interactive role and interaction handlers must be focusable."]
    #[serde(skip_serializing_if = "Option::is_none")]
    pub use_focusable_interactive:
        Option<RuleConfiguration<biome_js_analyze::options::UseFocusableInteractive>>,
    #[doc = "Disallow a missing generic family keyword within font families."]
    #[serde(skip_serializing_if = "Option::is_none")]
    pub use_generic_font_names:
        Option<RuleConfiguration<biome_css_analyze::options::UseGenericFontNames>>,
    #[doc = "Enforce that heading elements (h1, h2, etc.) have content and that the content is accessible to screen readers. Accessible means that it is not hidden using the aria-hidden prop."]
    #[serde(skip_serializing_if = "Option::is_none")]
    pub use_heading_content:
        Option<RuleConfiguration<biome_js_analyze::options::UseHeadingContent>>,
    #[doc = "Enforce that html element has lang attribute."]
    #[serde(skip_serializing_if = "Option::is_none")]
    pub use_html_lang: Option<RuleConfiguration<biome_js_analyze::options::UseHtmlLang>>,
    #[doc = "Enforces the usage of the attribute title for the element iframe."]
    #[serde(skip_serializing_if = "Option::is_none")]
    pub use_iframe_title: Option<RuleConfiguration<biome_js_analyze::options::UseIframeTitle>>,
    #[doc = "Enforce onClick is accompanied by at least one of the following: onKeyUp, onKeyDown, onKeyPress."]
    #[serde(skip_serializing_if = "Option::is_none")]
    pub use_key_with_click_events:
        Option<RuleConfiguration<biome_js_analyze::options::UseKeyWithClickEvents>>,
    #[doc = "Enforce onMouseOver / onMouseOut are accompanied by onFocus / onBlur."]
    #[serde(skip_serializing_if = "Option::is_none")]
    pub use_key_with_mouse_events:
        Option<RuleConfiguration<biome_js_analyze::options::UseKeyWithMouseEvents>>,
    #[doc = "Enforces that audio and video elements must have a track for captions."]
    #[serde(skip_serializing_if = "Option::is_none")]
    pub use_media_caption: Option<RuleConfiguration<biome_js_analyze::options::UseMediaCaption>>,
    #[doc = "It detects the use of role attributes in JSX elements and suggests using semantic elements instead."]
    #[serde(skip_serializing_if = "Option::is_none")]
    pub use_semantic_elements:
        Option<RuleConfiguration<biome_js_analyze::options::UseSemanticElements>>,
    #[doc = "Enforce that all anchors are valid, and they are navigable elements."]
    #[serde(skip_serializing_if = "Option::is_none")]
    pub use_valid_anchor: Option<RuleConfiguration<biome_js_analyze::options::UseValidAnchor>>,
    #[doc = "Ensures that ARIA properties aria-* are all valid."]
    #[serde(skip_serializing_if = "Option::is_none")]
    pub use_valid_aria_props:
        Option<RuleFixConfiguration<biome_js_analyze::options::UseValidAriaProps>>,
    #[doc = "Elements with ARIA roles must use a valid, non-abstract ARIA role."]
    #[serde(skip_serializing_if = "Option::is_none")]
    pub use_valid_aria_role:
        Option<RuleFixConfiguration<biome_js_analyze::options::UseValidAriaRole>>,
    #[doc = "Enforce that ARIA state and property values are valid."]
    #[serde(skip_serializing_if = "Option::is_none")]
    pub use_valid_aria_values:
        Option<RuleConfiguration<biome_js_analyze::options::UseValidAriaValues>>,
    #[doc = "Ensure that the attribute passed to the lang attribute is a correct ISO language and/or country."]
    #[serde(skip_serializing_if = "Option::is_none")]
    pub use_valid_lang: Option<RuleConfiguration<biome_js_analyze::options::UseValidLang>>,
}
impl DeserializableValidator for A11y {
    fn validate(
        &mut self,
        _name: &str,
        range: TextRange,
        diagnostics: &mut Vec<DeserializationDiagnostic>,
    ) -> bool {
        if self.recommended == Some(true) && self.all == Some(true) {
            diagnostics . push (DeserializationDiagnostic :: new (markup ! (< Emphasis > "'recommended'" < / Emphasis > " and " < Emphasis > "'all'" < / Emphasis > " can't be both " < Emphasis > "'true'" < / Emphasis > ". You should choose only one of them.")) . with_range (range) . with_note (markup ! ("Biome will fallback to its defaults for this section."))) ;
            return false;
        }
        true
    }
}
impl A11y {
    const GROUP_NAME: &'static str = "a11y";
    pub(crate) const GROUP_RULES: &'static [&'static str] = &[
        "noAccessKey",
        "noAriaHiddenOnFocusable",
        "noAriaUnsupportedElements",
        "noAutofocus",
        "noBlankTarget",
        "noDistractingElements",
        "noHeaderScope",
        "noInteractiveElementToNoninteractiveRole",
        "noLabelWithoutControl",
        "noNoninteractiveElementToInteractiveRole",
        "noNoninteractiveTabindex",
        "noPositiveTabindex",
        "noRedundantAlt",
        "noRedundantRoles",
        "noSvgWithoutTitle",
        "useAltText",
        "useAnchorContent",
        "useAriaActivedescendantWithTabindex",
        "useAriaPropsForRole",
        "useButtonType",
        "useFocusableInteractive",
        "useGenericFontNames",
        "useHeadingContent",
        "useHtmlLang",
        "useIframeTitle",
        "useKeyWithClickEvents",
        "useKeyWithMouseEvents",
        "useMediaCaption",
        "useSemanticElements",
        "useValidAnchor",
        "useValidAriaProps",
        "useValidAriaRole",
        "useValidAriaValues",
        "useValidLang",
    ];
    const RECOMMENDED_RULES: &'static [&'static str] = &[
        "noAccessKey",
        "noAriaHiddenOnFocusable",
        "noAriaUnsupportedElements",
        "noAutofocus",
        "noBlankTarget",
        "noDistractingElements",
        "noHeaderScope",
        "noInteractiveElementToNoninteractiveRole",
        "noLabelWithoutControl",
        "noNoninteractiveElementToInteractiveRole",
        "noNoninteractiveTabindex",
        "noPositiveTabindex",
        "noRedundantAlt",
        "noRedundantRoles",
        "noSvgWithoutTitle",
        "useAltText",
        "useAnchorContent",
        "useAriaActivedescendantWithTabindex",
        "useAriaPropsForRole",
        "useButtonType",
        "useFocusableInteractive",
        "useGenericFontNames",
        "useHeadingContent",
        "useHtmlLang",
        "useIframeTitle",
        "useKeyWithClickEvents",
        "useKeyWithMouseEvents",
        "useMediaCaption",
        "useSemanticElements",
        "useValidAnchor",
        "useValidAriaProps",
        "useValidAriaRole",
        "useValidAriaValues",
        "useValidLang",
    ];
    const RECOMMENDED_RULES_AS_FILTERS: &'static [RuleFilter<'static>] = &[
        RuleFilter::Rule(Self::GROUP_NAME, Self::GROUP_RULES[0]),
        RuleFilter::Rule(Self::GROUP_NAME, Self::GROUP_RULES[1]),
        RuleFilter::Rule(Self::GROUP_NAME, Self::GROUP_RULES[2]),
        RuleFilter::Rule(Self::GROUP_NAME, Self::GROUP_RULES[3]),
        RuleFilter::Rule(Self::GROUP_NAME, Self::GROUP_RULES[4]),
        RuleFilter::Rule(Self::GROUP_NAME, Self::GROUP_RULES[5]),
        RuleFilter::Rule(Self::GROUP_NAME, Self::GROUP_RULES[6]),
        RuleFilter::Rule(Self::GROUP_NAME, Self::GROUP_RULES[7]),
        RuleFilter::Rule(Self::GROUP_NAME, Self::GROUP_RULES[8]),
        RuleFilter::Rule(Self::GROUP_NAME, Self::GROUP_RULES[9]),
        RuleFilter::Rule(Self::GROUP_NAME, Self::GROUP_RULES[10]),
        RuleFilter::Rule(Self::GROUP_NAME, Self::GROUP_RULES[11]),
        RuleFilter::Rule(Self::GROUP_NAME, Self::GROUP_RULES[12]),
        RuleFilter::Rule(Self::GROUP_NAME, Self::GROUP_RULES[13]),
        RuleFilter::Rule(Self::GROUP_NAME, Self::GROUP_RULES[14]),
        RuleFilter::Rule(Self::GROUP_NAME, Self::GROUP_RULES[15]),
        RuleFilter::Rule(Self::GROUP_NAME, Self::GROUP_RULES[16]),
        RuleFilter::Rule(Self::GROUP_NAME, Self::GROUP_RULES[17]),
        RuleFilter::Rule(Self::GROUP_NAME, Self::GROUP_RULES[18]),
        RuleFilter::Rule(Self::GROUP_NAME, Self::GROUP_RULES[19]),
        RuleFilter::Rule(Self::GROUP_NAME, Self::GROUP_RULES[20]),
        RuleFilter::Rule(Self::GROUP_NAME, Self::GROUP_RULES[21]),
        RuleFilter::Rule(Self::GROUP_NAME, Self::GROUP_RULES[22]),
        RuleFilter::Rule(Self::GROUP_NAME, Self::GROUP_RULES[23]),
        RuleFilter::Rule(Self::GROUP_NAME, Self::GROUP_RULES[24]),
        RuleFilter::Rule(Self::GROUP_NAME, Self::GROUP_RULES[25]),
        RuleFilter::Rule(Self::GROUP_NAME, Self::GROUP_RULES[26]),
        RuleFilter::Rule(Self::GROUP_NAME, Self::GROUP_RULES[27]),
        RuleFilter::Rule(Self::GROUP_NAME, Self::GROUP_RULES[28]),
        RuleFilter::Rule(Self::GROUP_NAME, Self::GROUP_RULES[29]),
        RuleFilter::Rule(Self::GROUP_NAME, Self::GROUP_RULES[30]),
        RuleFilter::Rule(Self::GROUP_NAME, Self::GROUP_RULES[31]),
        RuleFilter::Rule(Self::GROUP_NAME, Self::GROUP_RULES[32]),
        RuleFilter::Rule(Self::GROUP_NAME, Self::GROUP_RULES[33]),
    ];
    const ALL_RULES_AS_FILTERS: &'static [RuleFilter<'static>] = &[
        RuleFilter::Rule(Self::GROUP_NAME, Self::GROUP_RULES[0]),
        RuleFilter::Rule(Self::GROUP_NAME, Self::GROUP_RULES[1]),
        RuleFilter::Rule(Self::GROUP_NAME, Self::GROUP_RULES[2]),
        RuleFilter::Rule(Self::GROUP_NAME, Self::GROUP_RULES[3]),
        RuleFilter::Rule(Self::GROUP_NAME, Self::GROUP_RULES[4]),
        RuleFilter::Rule(Self::GROUP_NAME, Self::GROUP_RULES[5]),
        RuleFilter::Rule(Self::GROUP_NAME, Self::GROUP_RULES[6]),
        RuleFilter::Rule(Self::GROUP_NAME, Self::GROUP_RULES[7]),
        RuleFilter::Rule(Self::GROUP_NAME, Self::GROUP_RULES[8]),
        RuleFilter::Rule(Self::GROUP_NAME, Self::GROUP_RULES[9]),
        RuleFilter::Rule(Self::GROUP_NAME, Self::GROUP_RULES[10]),
        RuleFilter::Rule(Self::GROUP_NAME, Self::GROUP_RULES[11]),
        RuleFilter::Rule(Self::GROUP_NAME, Self::GROUP_RULES[12]),
        RuleFilter::Rule(Self::GROUP_NAME, Self::GROUP_RULES[13]),
        RuleFilter::Rule(Self::GROUP_NAME, Self::GROUP_RULES[14]),
        RuleFilter::Rule(Self::GROUP_NAME, Self::GROUP_RULES[15]),
        RuleFilter::Rule(Self::GROUP_NAME, Self::GROUP_RULES[16]),
        RuleFilter::Rule(Self::GROUP_NAME, Self::GROUP_RULES[17]),
        RuleFilter::Rule(Self::GROUP_NAME, Self::GROUP_RULES[18]),
        RuleFilter::Rule(Self::GROUP_NAME, Self::GROUP_RULES[19]),
        RuleFilter::Rule(Self::GROUP_NAME, Self::GROUP_RULES[20]),
        RuleFilter::Rule(Self::GROUP_NAME, Self::GROUP_RULES[21]),
        RuleFilter::Rule(Self::GROUP_NAME, Self::GROUP_RULES[22]),
        RuleFilter::Rule(Self::GROUP_NAME, Self::GROUP_RULES[23]),
        RuleFilter::Rule(Self::GROUP_NAME, Self::GROUP_RULES[24]),
        RuleFilter::Rule(Self::GROUP_NAME, Self::GROUP_RULES[25]),
        RuleFilter::Rule(Self::GROUP_NAME, Self::GROUP_RULES[26]),
        RuleFilter::Rule(Self::GROUP_NAME, Self::GROUP_RULES[27]),
        RuleFilter::Rule(Self::GROUP_NAME, Self::GROUP_RULES[28]),
        RuleFilter::Rule(Self::GROUP_NAME, Self::GROUP_RULES[29]),
        RuleFilter::Rule(Self::GROUP_NAME, Self::GROUP_RULES[30]),
        RuleFilter::Rule(Self::GROUP_NAME, Self::GROUP_RULES[31]),
        RuleFilter::Rule(Self::GROUP_NAME, Self::GROUP_RULES[32]),
        RuleFilter::Rule(Self::GROUP_NAME, Self::GROUP_RULES[33]),
    ];
    #[doc = r" Retrieves the recommended rules"]
    pub(crate) fn is_recommended_true(&self) -> bool {
        matches!(self.recommended, Some(true))
    }
    pub(crate) fn is_recommended_unset(&self) -> bool {
        self.recommended.is_none()
    }
    pub(crate) fn is_all_true(&self) -> bool {
        matches!(self.all, Some(true))
    }
    pub(crate) fn is_all_unset(&self) -> bool {
        self.all.is_none()
    }
    pub(crate) fn get_enabled_rules(&self) -> FxHashSet<RuleFilter<'static>> {
        let mut index_set = FxHashSet::default();
        if let Some(rule) = self.no_access_key.as_ref() {
            if rule.is_enabled() {
                index_set.insert(RuleFilter::Rule(Self::GROUP_NAME, Self::GROUP_RULES[0]));
            }
        }
        if let Some(rule) = self.no_aria_hidden_on_focusable.as_ref() {
            if rule.is_enabled() {
                index_set.insert(RuleFilter::Rule(Self::GROUP_NAME, Self::GROUP_RULES[1]));
            }
        }
        if let Some(rule) = self.no_aria_unsupported_elements.as_ref() {
            if rule.is_enabled() {
                index_set.insert(RuleFilter::Rule(Self::GROUP_NAME, Self::GROUP_RULES[2]));
            }
        }
        if let Some(rule) = self.no_autofocus.as_ref() {
            if rule.is_enabled() {
                index_set.insert(RuleFilter::Rule(Self::GROUP_NAME, Self::GROUP_RULES[3]));
            }
        }
        if let Some(rule) = self.no_blank_target.as_ref() {
            if rule.is_enabled() {
                index_set.insert(RuleFilter::Rule(Self::GROUP_NAME, Self::GROUP_RULES[4]));
            }
        }
        if let Some(rule) = self.no_distracting_elements.as_ref() {
            if rule.is_enabled() {
                index_set.insert(RuleFilter::Rule(Self::GROUP_NAME, Self::GROUP_RULES[5]));
            }
        }
        if let Some(rule) = self.no_header_scope.as_ref() {
            if rule.is_enabled() {
                index_set.insert(RuleFilter::Rule(Self::GROUP_NAME, Self::GROUP_RULES[6]));
            }
        }
        if let Some(rule) = self.no_interactive_element_to_noninteractive_role.as_ref() {
            if rule.is_enabled() {
                index_set.insert(RuleFilter::Rule(Self::GROUP_NAME, Self::GROUP_RULES[7]));
            }
        }
        if let Some(rule) = self.no_label_without_control.as_ref() {
            if rule.is_enabled() {
                index_set.insert(RuleFilter::Rule(Self::GROUP_NAME, Self::GROUP_RULES[8]));
            }
        }
        if let Some(rule) = self.no_noninteractive_element_to_interactive_role.as_ref() {
            if rule.is_enabled() {
                index_set.insert(RuleFilter::Rule(Self::GROUP_NAME, Self::GROUP_RULES[9]));
            }
        }
        if let Some(rule) = self.no_noninteractive_tabindex.as_ref() {
            if rule.is_enabled() {
                index_set.insert(RuleFilter::Rule(Self::GROUP_NAME, Self::GROUP_RULES[10]));
            }
        }
        if let Some(rule) = self.no_positive_tabindex.as_ref() {
            if rule.is_enabled() {
                index_set.insert(RuleFilter::Rule(Self::GROUP_NAME, Self::GROUP_RULES[11]));
            }
        }
        if let Some(rule) = self.no_redundant_alt.as_ref() {
            if rule.is_enabled() {
                index_set.insert(RuleFilter::Rule(Self::GROUP_NAME, Self::GROUP_RULES[12]));
            }
        }
        if let Some(rule) = self.no_redundant_roles.as_ref() {
            if rule.is_enabled() {
                index_set.insert(RuleFilter::Rule(Self::GROUP_NAME, Self::GROUP_RULES[13]));
            }
        }
        if let Some(rule) = self.no_svg_without_title.as_ref() {
            if rule.is_enabled() {
                index_set.insert(RuleFilter::Rule(Self::GROUP_NAME, Self::GROUP_RULES[14]));
            }
        }
        if let Some(rule) = self.use_alt_text.as_ref() {
            if rule.is_enabled() {
                index_set.insert(RuleFilter::Rule(Self::GROUP_NAME, Self::GROUP_RULES[15]));
            }
        }
        if let Some(rule) = self.use_anchor_content.as_ref() {
            if rule.is_enabled() {
                index_set.insert(RuleFilter::Rule(Self::GROUP_NAME, Self::GROUP_RULES[16]));
            }
        }
        if let Some(rule) = self.use_aria_activedescendant_with_tabindex.as_ref() {
            if rule.is_enabled() {
                index_set.insert(RuleFilter::Rule(Self::GROUP_NAME, Self::GROUP_RULES[17]));
            }
        }
        if let Some(rule) = self.use_aria_props_for_role.as_ref() {
            if rule.is_enabled() {
                index_set.insert(RuleFilter::Rule(Self::GROUP_NAME, Self::GROUP_RULES[18]));
            }
        }
        if let Some(rule) = self.use_button_type.as_ref() {
            if rule.is_enabled() {
                index_set.insert(RuleFilter::Rule(Self::GROUP_NAME, Self::GROUP_RULES[19]));
            }
        }
        if let Some(rule) = self.use_focusable_interactive.as_ref() {
            if rule.is_enabled() {
                index_set.insert(RuleFilter::Rule(Self::GROUP_NAME, Self::GROUP_RULES[20]));
            }
        }
        if let Some(rule) = self.use_generic_font_names.as_ref() {
            if rule.is_enabled() {
                index_set.insert(RuleFilter::Rule(Self::GROUP_NAME, Self::GROUP_RULES[21]));
            }
        }
        if let Some(rule) = self.use_heading_content.as_ref() {
            if rule.is_enabled() {
                index_set.insert(RuleFilter::Rule(Self::GROUP_NAME, Self::GROUP_RULES[22]));
            }
        }
        if let Some(rule) = self.use_html_lang.as_ref() {
            if rule.is_enabled() {
                index_set.insert(RuleFilter::Rule(Self::GROUP_NAME, Self::GROUP_RULES[23]));
            }
        }
        if let Some(rule) = self.use_iframe_title.as_ref() {
            if rule.is_enabled() {
                index_set.insert(RuleFilter::Rule(Self::GROUP_NAME, Self::GROUP_RULES[24]));
            }
        }
        if let Some(rule) = self.use_key_with_click_events.as_ref() {
            if rule.is_enabled() {
                index_set.insert(RuleFilter::Rule(Self::GROUP_NAME, Self::GROUP_RULES[25]));
            }
        }
        if let Some(rule) = self.use_key_with_mouse_events.as_ref() {
            if rule.is_enabled() {
                index_set.insert(RuleFilter::Rule(Self::GROUP_NAME, Self::GROUP_RULES[26]));
            }
        }
        if let Some(rule) = self.use_media_caption.as_ref() {
            if rule.is_enabled() {
                index_set.insert(RuleFilter::Rule(Self::GROUP_NAME, Self::GROUP_RULES[27]));
            }
        }
        if let Some(rule) = self.use_semantic_elements.as_ref() {
            if rule.is_enabled() {
                index_set.insert(RuleFilter::Rule(Self::GROUP_NAME, Self::GROUP_RULES[28]));
            }
        }
        if let Some(rule) = self.use_valid_anchor.as_ref() {
            if rule.is_enabled() {
                index_set.insert(RuleFilter::Rule(Self::GROUP_NAME, Self::GROUP_RULES[29]));
            }
        }
        if let Some(rule) = self.use_valid_aria_props.as_ref() {
            if rule.is_enabled() {
                index_set.insert(RuleFilter::Rule(Self::GROUP_NAME, Self::GROUP_RULES[30]));
            }
        }
        if let Some(rule) = self.use_valid_aria_role.as_ref() {
            if rule.is_enabled() {
                index_set.insert(RuleFilter::Rule(Self::GROUP_NAME, Self::GROUP_RULES[31]));
            }
        }
        if let Some(rule) = self.use_valid_aria_values.as_ref() {
            if rule.is_enabled() {
                index_set.insert(RuleFilter::Rule(Self::GROUP_NAME, Self::GROUP_RULES[32]));
            }
        }
        if let Some(rule) = self.use_valid_lang.as_ref() {
            if rule.is_enabled() {
                index_set.insert(RuleFilter::Rule(Self::GROUP_NAME, Self::GROUP_RULES[33]));
            }
        }
        index_set
    }
    pub(crate) fn get_disabled_rules(&self) -> FxHashSet<RuleFilter<'static>> {
        let mut index_set = FxHashSet::default();
        if let Some(rule) = self.no_access_key.as_ref() {
            if rule.is_disabled() {
                index_set.insert(RuleFilter::Rule(Self::GROUP_NAME, Self::GROUP_RULES[0]));
            }
        }
        if let Some(rule) = self.no_aria_hidden_on_focusable.as_ref() {
            if rule.is_disabled() {
                index_set.insert(RuleFilter::Rule(Self::GROUP_NAME, Self::GROUP_RULES[1]));
            }
        }
        if let Some(rule) = self.no_aria_unsupported_elements.as_ref() {
            if rule.is_disabled() {
                index_set.insert(RuleFilter::Rule(Self::GROUP_NAME, Self::GROUP_RULES[2]));
            }
        }
        if let Some(rule) = self.no_autofocus.as_ref() {
            if rule.is_disabled() {
                index_set.insert(RuleFilter::Rule(Self::GROUP_NAME, Self::GROUP_RULES[3]));
            }
        }
        if let Some(rule) = self.no_blank_target.as_ref() {
            if rule.is_disabled() {
                index_set.insert(RuleFilter::Rule(Self::GROUP_NAME, Self::GROUP_RULES[4]));
            }
        }
        if let Some(rule) = self.no_distracting_elements.as_ref() {
            if rule.is_disabled() {
                index_set.insert(RuleFilter::Rule(Self::GROUP_NAME, Self::GROUP_RULES[5]));
            }
        }
        if let Some(rule) = self.no_header_scope.as_ref() {
            if rule.is_disabled() {
                index_set.insert(RuleFilter::Rule(Self::GROUP_NAME, Self::GROUP_RULES[6]));
            }
        }
        if let Some(rule) = self.no_interactive_element_to_noninteractive_role.as_ref() {
            if rule.is_disabled() {
                index_set.insert(RuleFilter::Rule(Self::GROUP_NAME, Self::GROUP_RULES[7]));
            }
        }
        if let Some(rule) = self.no_label_without_control.as_ref() {
            if rule.is_disabled() {
                index_set.insert(RuleFilter::Rule(Self::GROUP_NAME, Self::GROUP_RULES[8]));
            }
        }
        if let Some(rule) = self.no_noninteractive_element_to_interactive_role.as_ref() {
            if rule.is_disabled() {
                index_set.insert(RuleFilter::Rule(Self::GROUP_NAME, Self::GROUP_RULES[9]));
            }
        }
        if let Some(rule) = self.no_noninteractive_tabindex.as_ref() {
            if rule.is_disabled() {
                index_set.insert(RuleFilter::Rule(Self::GROUP_NAME, Self::GROUP_RULES[10]));
            }
        }
        if let Some(rule) = self.no_positive_tabindex.as_ref() {
            if rule.is_disabled() {
                index_set.insert(RuleFilter::Rule(Self::GROUP_NAME, Self::GROUP_RULES[11]));
            }
        }
        if let Some(rule) = self.no_redundant_alt.as_ref() {
            if rule.is_disabled() {
                index_set.insert(RuleFilter::Rule(Self::GROUP_NAME, Self::GROUP_RULES[12]));
            }
        }
        if let Some(rule) = self.no_redundant_roles.as_ref() {
            if rule.is_disabled() {
                index_set.insert(RuleFilter::Rule(Self::GROUP_NAME, Self::GROUP_RULES[13]));
            }
        }
        if let Some(rule) = self.no_svg_without_title.as_ref() {
            if rule.is_disabled() {
                index_set.insert(RuleFilter::Rule(Self::GROUP_NAME, Self::GROUP_RULES[14]));
            }
        }
        if let Some(rule) = self.use_alt_text.as_ref() {
            if rule.is_disabled() {
                index_set.insert(RuleFilter::Rule(Self::GROUP_NAME, Self::GROUP_RULES[15]));
            }
        }
        if let Some(rule) = self.use_anchor_content.as_ref() {
            if rule.is_disabled() {
                index_set.insert(RuleFilter::Rule(Self::GROUP_NAME, Self::GROUP_RULES[16]));
            }
        }
        if let Some(rule) = self.use_aria_activedescendant_with_tabindex.as_ref() {
            if rule.is_disabled() {
                index_set.insert(RuleFilter::Rule(Self::GROUP_NAME, Self::GROUP_RULES[17]));
            }
        }
        if let Some(rule) = self.use_aria_props_for_role.as_ref() {
            if rule.is_disabled() {
                index_set.insert(RuleFilter::Rule(Self::GROUP_NAME, Self::GROUP_RULES[18]));
            }
        }
        if let Some(rule) = self.use_button_type.as_ref() {
            if rule.is_disabled() {
                index_set.insert(RuleFilter::Rule(Self::GROUP_NAME, Self::GROUP_RULES[19]));
            }
        }
        if let Some(rule) = self.use_focusable_interactive.as_ref() {
            if rule.is_disabled() {
                index_set.insert(RuleFilter::Rule(Self::GROUP_NAME, Self::GROUP_RULES[20]));
            }
        }
        if let Some(rule) = self.use_generic_font_names.as_ref() {
            if rule.is_disabled() {
                index_set.insert(RuleFilter::Rule(Self::GROUP_NAME, Self::GROUP_RULES[21]));
            }
        }
        if let Some(rule) = self.use_heading_content.as_ref() {
            if rule.is_disabled() {
                index_set.insert(RuleFilter::Rule(Self::GROUP_NAME, Self::GROUP_RULES[22]));
            }
        }
        if let Some(rule) = self.use_html_lang.as_ref() {
            if rule.is_disabled() {
                index_set.insert(RuleFilter::Rule(Self::GROUP_NAME, Self::GROUP_RULES[23]));
            }
        }
        if let Some(rule) = self.use_iframe_title.as_ref() {
            if rule.is_disabled() {
                index_set.insert(RuleFilter::Rule(Self::GROUP_NAME, Self::GROUP_RULES[24]));
            }
        }
        if let Some(rule) = self.use_key_with_click_events.as_ref() {
            if rule.is_disabled() {
                index_set.insert(RuleFilter::Rule(Self::GROUP_NAME, Self::GROUP_RULES[25]));
            }
        }
        if let Some(rule) = self.use_key_with_mouse_events.as_ref() {
            if rule.is_disabled() {
                index_set.insert(RuleFilter::Rule(Self::GROUP_NAME, Self::GROUP_RULES[26]));
            }
        }
        if let Some(rule) = self.use_media_caption.as_ref() {
            if rule.is_disabled() {
                index_set.insert(RuleFilter::Rule(Self::GROUP_NAME, Self::GROUP_RULES[27]));
            }
        }
        if let Some(rule) = self.use_semantic_elements.as_ref() {
            if rule.is_disabled() {
                index_set.insert(RuleFilter::Rule(Self::GROUP_NAME, Self::GROUP_RULES[28]));
            }
        }
        if let Some(rule) = self.use_valid_anchor.as_ref() {
            if rule.is_disabled() {
                index_set.insert(RuleFilter::Rule(Self::GROUP_NAME, Self::GROUP_RULES[29]));
            }
        }
        if let Some(rule) = self.use_valid_aria_props.as_ref() {
            if rule.is_disabled() {
                index_set.insert(RuleFilter::Rule(Self::GROUP_NAME, Self::GROUP_RULES[30]));
            }
        }
        if let Some(rule) = self.use_valid_aria_role.as_ref() {
            if rule.is_disabled() {
                index_set.insert(RuleFilter::Rule(Self::GROUP_NAME, Self::GROUP_RULES[31]));
            }
        }
        if let Some(rule) = self.use_valid_aria_values.as_ref() {
            if rule.is_disabled() {
                index_set.insert(RuleFilter::Rule(Self::GROUP_NAME, Self::GROUP_RULES[32]));
            }
        }
        if let Some(rule) = self.use_valid_lang.as_ref() {
            if rule.is_disabled() {
                index_set.insert(RuleFilter::Rule(Self::GROUP_NAME, Self::GROUP_RULES[33]));
            }
        }
        index_set
    }
    #[doc = r" Checks if, given a rule name, matches one of the rules contained in this category"]
    pub(crate) fn has_rule(rule_name: &str) -> Option<&'static str> {
        Some(Self::GROUP_RULES[Self::GROUP_RULES.binary_search(&rule_name).ok()?])
    }
    #[doc = r" Checks if, given a rule name, it is marked as recommended"]
    pub(crate) fn is_recommended_rule(rule_name: &str) -> bool {
        Self::RECOMMENDED_RULES.contains(&rule_name)
    }
    pub(crate) fn recommended_rules_as_filters() -> &'static [RuleFilter<'static>] {
        Self::RECOMMENDED_RULES_AS_FILTERS
    }
    pub(crate) fn all_rules_as_filters() -> &'static [RuleFilter<'static>] {
        Self::ALL_RULES_AS_FILTERS
    }
    #[doc = r" Select preset rules"]
    pub(crate) fn collect_preset_rules(
        &self,
        parent_is_all: bool,
        parent_is_recommended: bool,
        enabled_rules: &mut FxHashSet<RuleFilter<'static>>,
    ) {
        if self.is_all_true() || self.is_all_unset() && parent_is_all {
            enabled_rules.extend(Self::all_rules_as_filters());
        } else if self.is_recommended_true()
            || self.is_recommended_unset() && self.is_all_unset() && parent_is_recommended
        {
            enabled_rules.extend(Self::recommended_rules_as_filters());
        }
    }
    pub(crate) fn get_rule_configuration(
        &self,
        rule_name: &str,
    ) -> Option<(RulePlainConfiguration, Option<RuleOptions>)> {
        match rule_name {
            "noAccessKey" => self
                .no_access_key
                .as_ref()
                .map(|conf| (conf.level(), conf.get_options())),
            "noAriaHiddenOnFocusable" => self
                .no_aria_hidden_on_focusable
                .as_ref()
                .map(|conf| (conf.level(), conf.get_options())),
            "noAriaUnsupportedElements" => self
                .no_aria_unsupported_elements
                .as_ref()
                .map(|conf| (conf.level(), conf.get_options())),
            "noAutofocus" => self
                .no_autofocus
                .as_ref()
                .map(|conf| (conf.level(), conf.get_options())),
            "noBlankTarget" => self
                .no_blank_target
                .as_ref()
                .map(|conf| (conf.level(), conf.get_options())),
            "noDistractingElements" => self
                .no_distracting_elements
                .as_ref()
                .map(|conf| (conf.level(), conf.get_options())),
            "noHeaderScope" => self
                .no_header_scope
                .as_ref()
                .map(|conf| (conf.level(), conf.get_options())),
            "noInteractiveElementToNoninteractiveRole" => self
                .no_interactive_element_to_noninteractive_role
                .as_ref()
                .map(|conf| (conf.level(), conf.get_options())),
            "noLabelWithoutControl" => self
                .no_label_without_control
                .as_ref()
                .map(|conf| (conf.level(), conf.get_options())),
            "noNoninteractiveElementToInteractiveRole" => self
                .no_noninteractive_element_to_interactive_role
                .as_ref()
                .map(|conf| (conf.level(), conf.get_options())),
            "noNoninteractiveTabindex" => self
                .no_noninteractive_tabindex
                .as_ref()
                .map(|conf| (conf.level(), conf.get_options())),
            "noPositiveTabindex" => self
                .no_positive_tabindex
                .as_ref()
                .map(|conf| (conf.level(), conf.get_options())),
            "noRedundantAlt" => self
                .no_redundant_alt
                .as_ref()
                .map(|conf| (conf.level(), conf.get_options())),
            "noRedundantRoles" => self
                .no_redundant_roles
                .as_ref()
                .map(|conf| (conf.level(), conf.get_options())),
            "noSvgWithoutTitle" => self
                .no_svg_without_title
                .as_ref()
                .map(|conf| (conf.level(), conf.get_options())),
            "useAltText" => self
                .use_alt_text
                .as_ref()
                .map(|conf| (conf.level(), conf.get_options())),
            "useAnchorContent" => self
                .use_anchor_content
                .as_ref()
                .map(|conf| (conf.level(), conf.get_options())),
            "useAriaActivedescendantWithTabindex" => self
                .use_aria_activedescendant_with_tabindex
                .as_ref()
                .map(|conf| (conf.level(), conf.get_options())),
            "useAriaPropsForRole" => self
                .use_aria_props_for_role
                .as_ref()
                .map(|conf| (conf.level(), conf.get_options())),
            "useButtonType" => self
                .use_button_type
                .as_ref()
                .map(|conf| (conf.level(), conf.get_options())),
            "useFocusableInteractive" => self
                .use_focusable_interactive
                .as_ref()
                .map(|conf| (conf.level(), conf.get_options())),
            "useGenericFontNames" => self
                .use_generic_font_names
                .as_ref()
                .map(|conf| (conf.level(), conf.get_options())),
            "useHeadingContent" => self
                .use_heading_content
                .as_ref()
                .map(|conf| (conf.level(), conf.get_options())),
            "useHtmlLang" => self
                .use_html_lang
                .as_ref()
                .map(|conf| (conf.level(), conf.get_options())),
            "useIframeTitle" => self
                .use_iframe_title
                .as_ref()
                .map(|conf| (conf.level(), conf.get_options())),
            "useKeyWithClickEvents" => self
                .use_key_with_click_events
                .as_ref()
                .map(|conf| (conf.level(), conf.get_options())),
            "useKeyWithMouseEvents" => self
                .use_key_with_mouse_events
                .as_ref()
                .map(|conf| (conf.level(), conf.get_options())),
            "useMediaCaption" => self
                .use_media_caption
                .as_ref()
                .map(|conf| (conf.level(), conf.get_options())),
            "useSemanticElements" => self
                .use_semantic_elements
                .as_ref()
                .map(|conf| (conf.level(), conf.get_options())),
            "useValidAnchor" => self
                .use_valid_anchor
                .as_ref()
                .map(|conf| (conf.level(), conf.get_options())),
            "useValidAriaProps" => self
                .use_valid_aria_props
                .as_ref()
                .map(|conf| (conf.level(), conf.get_options())),
            "useValidAriaRole" => self
                .use_valid_aria_role
                .as_ref()
                .map(|conf| (conf.level(), conf.get_options())),
            "useValidAriaValues" => self
                .use_valid_aria_values
                .as_ref()
                .map(|conf| (conf.level(), conf.get_options())),
            "useValidLang" => self
                .use_valid_lang
                .as_ref()
                .map(|conf| (conf.level(), conf.get_options())),
            _ => None,
        }
    }
}
#[derive(Clone, Debug, Default, Deserialize, Deserializable, Eq, Merge, PartialEq, Serialize)]
#[deserializable(with_validator)]
#[cfg_attr(feature = "schema", derive(JsonSchema))]
#[serde(rename_all = "camelCase", default, deny_unknown_fields)]
#[doc = r" A list of rules that belong to this group"]
pub struct Complexity {
    #[doc = r" It enables the recommended rules for this group"]
    #[serde(skip_serializing_if = "Option::is_none")]
    pub recommended: Option<bool>,
    #[doc = r" It enables ALL rules for this group."]
    #[serde(skip_serializing_if = "Option::is_none")]
    pub all: Option<bool>,
    #[doc = "Disallow primitive type aliases and misleading types."]
    #[serde(skip_serializing_if = "Option::is_none")]
    pub no_banned_types: Option<RuleFixConfiguration<biome_js_analyze::options::NoBannedTypes>>,
    #[doc = "Disallow empty type parameters in type aliases and interfaces."]
    #[serde(skip_serializing_if = "Option::is_none")]
    pub no_empty_type_parameters:
        Option<RuleConfiguration<biome_js_analyze::options::NoEmptyTypeParameters>>,
    #[doc = "Disallow functions that exceed a given Cognitive Complexity score."]
    #[serde(skip_serializing_if = "Option::is_none")]
    pub no_excessive_cognitive_complexity:
        Option<RuleConfiguration<biome_js_analyze::options::NoExcessiveCognitiveComplexity>>,
    #[doc = "This rule enforces a maximum depth to nested describe() in test files."]
    #[serde(skip_serializing_if = "Option::is_none")]
    pub no_excessive_nested_test_suites:
        Option<RuleConfiguration<biome_js_analyze::options::NoExcessiveNestedTestSuites>>,
    #[doc = "Disallow unnecessary boolean casts"]
    #[serde(skip_serializing_if = "Option::is_none")]
    pub no_extra_boolean_cast:
        Option<RuleFixConfiguration<biome_js_analyze::options::NoExtraBooleanCast>>,
    #[doc = "Prefer for...of statement instead of Array.forEach."]
    #[serde(skip_serializing_if = "Option::is_none")]
    pub no_for_each: Option<RuleConfiguration<biome_js_analyze::options::NoForEach>>,
    #[doc = "Disallow unclear usage of consecutive space characters in regular expression literals"]
    #[serde(skip_serializing_if = "Option::is_none")]
    pub no_multiple_spaces_in_regular_expression_literals: Option<
        RuleFixConfiguration<
            biome_js_analyze::options::NoMultipleSpacesInRegularExpressionLiterals,
        >,
    >,
    #[doc = "This rule reports when a class has no non-static members, such as for a class used exclusively as a static namespace."]
    #[serde(skip_serializing_if = "Option::is_none")]
    pub no_static_only_class:
        Option<RuleConfiguration<biome_js_analyze::options::NoStaticOnlyClass>>,
    #[doc = "Disallow this and super in static contexts."]
    #[serde(skip_serializing_if = "Option::is_none")]
    pub no_this_in_static: Option<RuleFixConfiguration<biome_js_analyze::options::NoThisInStatic>>,
    #[doc = "Disallow unnecessary catch clauses."]
    #[serde(skip_serializing_if = "Option::is_none")]
    pub no_useless_catch: Option<RuleFixConfiguration<biome_js_analyze::options::NoUselessCatch>>,
    #[doc = "Disallow unnecessary constructors."]
    #[serde(skip_serializing_if = "Option::is_none")]
    pub no_useless_constructor:
        Option<RuleFixConfiguration<biome_js_analyze::options::NoUselessConstructor>>,
    #[doc = "Disallow empty exports that don't change anything in a module file."]
    #[serde(skip_serializing_if = "Option::is_none")]
    pub no_useless_empty_export:
        Option<RuleFixConfiguration<biome_js_analyze::options::NoUselessEmptyExport>>,
    #[doc = "Disallow unnecessary fragments"]
    #[serde(skip_serializing_if = "Option::is_none")]
    pub no_useless_fragments:
        Option<RuleFixConfiguration<biome_js_analyze::options::NoUselessFragments>>,
    #[doc = "Disallow unnecessary labels."]
    #[serde(skip_serializing_if = "Option::is_none")]
    pub no_useless_label: Option<RuleFixConfiguration<biome_js_analyze::options::NoUselessLabel>>,
    #[doc = "Disallow unnecessary nested block statements."]
    #[serde(skip_serializing_if = "Option::is_none")]
    pub no_useless_lone_block_statements:
        Option<RuleFixConfiguration<biome_js_analyze::options::NoUselessLoneBlockStatements>>,
    #[doc = "Disallow renaming import, export, and destructured assignments to the same name."]
    #[serde(skip_serializing_if = "Option::is_none")]
    pub no_useless_rename: Option<RuleFixConfiguration<biome_js_analyze::options::NoUselessRename>>,
    #[doc = "Disallow unnecessary concatenation of string or template literals."]
    #[serde(skip_serializing_if = "Option::is_none")]
    pub no_useless_string_concat:
        Option<RuleFixConfiguration<biome_js_analyze::options::NoUselessStringConcat>>,
    #[doc = "Disallow useless case in switch statements."]
    #[serde(skip_serializing_if = "Option::is_none")]
    pub no_useless_switch_case:
        Option<RuleFixConfiguration<biome_js_analyze::options::NoUselessSwitchCase>>,
    #[doc = "Disallow ternary operators when simpler alternatives exist."]
    #[serde(skip_serializing_if = "Option::is_none")]
    pub no_useless_ternary:
        Option<RuleFixConfiguration<biome_js_analyze::options::NoUselessTernary>>,
    #[doc = "Disallow useless this aliasing."]
    #[serde(skip_serializing_if = "Option::is_none")]
    pub no_useless_this_alias:
        Option<RuleFixConfiguration<biome_js_analyze::options::NoUselessThisAlias>>,
    #[doc = "Disallow using any or unknown as type constraint."]
    #[serde(skip_serializing_if = "Option::is_none")]
    pub no_useless_type_constraint:
        Option<RuleFixConfiguration<biome_js_analyze::options::NoUselessTypeConstraint>>,
    #[doc = "Disallow initializing variables to undefined."]
    #[serde(skip_serializing_if = "Option::is_none")]
    pub no_useless_undefined_initialization:
        Option<RuleFixConfiguration<biome_js_analyze::options::NoUselessUndefinedInitialization>>,
    #[doc = "Disallow the use of void operators, which is not a familiar operator."]
    #[serde(skip_serializing_if = "Option::is_none")]
    pub no_void: Option<RuleConfiguration<biome_js_analyze::options::NoVoid>>,
    #[doc = "Disallow with statements in non-strict contexts."]
    #[serde(skip_serializing_if = "Option::is_none")]
    pub no_with: Option<RuleConfiguration<biome_js_analyze::options::NoWith>>,
    #[doc = "Use arrow functions over function expressions."]
    #[serde(skip_serializing_if = "Option::is_none")]
    pub use_arrow_function:
        Option<RuleFixConfiguration<biome_js_analyze::options::UseArrowFunction>>,
    #[doc = "Use Date.now() to get the number of milliseconds since the Unix Epoch."]
    #[serde(skip_serializing_if = "Option::is_none")]
    pub use_date_now: Option<RuleFixConfiguration<biome_js_analyze::options::UseDateNow>>,
    #[doc = "Promotes the use of .flatMap() when map().flat() are used together."]
    #[serde(skip_serializing_if = "Option::is_none")]
    pub use_flat_map: Option<RuleFixConfiguration<biome_js_analyze::options::UseFlatMap>>,
    #[doc = "Enforce the usage of a literal access to properties over computed property access."]
    #[serde(skip_serializing_if = "Option::is_none")]
    pub use_literal_keys: Option<RuleFixConfiguration<biome_js_analyze::options::UseLiteralKeys>>,
    #[doc = "Enforce using concise optional chain instead of chained logical expressions."]
    #[serde(skip_serializing_if = "Option::is_none")]
    pub use_optional_chain:
        Option<RuleFixConfiguration<biome_js_analyze::options::UseOptionalChain>>,
    #[doc = "Enforce the use of the regular expression literals instead of the RegExp constructor if possible."]
    #[serde(skip_serializing_if = "Option::is_none")]
    pub use_regex_literals:
        Option<RuleFixConfiguration<biome_js_analyze::options::UseRegexLiterals>>,
    #[doc = "Disallow number literal object member names which are not base10 or uses underscore as separator"]
    #[serde(skip_serializing_if = "Option::is_none")]
    pub use_simple_number_keys:
        Option<RuleFixConfiguration<biome_js_analyze::options::UseSimpleNumberKeys>>,
    #[doc = "Discard redundant terms from logical expressions."]
    #[serde(skip_serializing_if = "Option::is_none")]
    pub use_simplified_logic_expression:
        Option<RuleFixConfiguration<biome_js_analyze::options::UseSimplifiedLogicExpression>>,
}
impl DeserializableValidator for Complexity {
    fn validate(
        &mut self,
        _name: &str,
        range: TextRange,
        diagnostics: &mut Vec<DeserializationDiagnostic>,
    ) -> bool {
        if self.recommended == Some(true) && self.all == Some(true) {
            diagnostics . push (DeserializationDiagnostic :: new (markup ! (< Emphasis > "'recommended'" < / Emphasis > " and " < Emphasis > "'all'" < / Emphasis > " can't be both " < Emphasis > "'true'" < / Emphasis > ". You should choose only one of them.")) . with_range (range) . with_note (markup ! ("Biome will fallback to its defaults for this section."))) ;
            return false;
        }
        true
    }
}
impl Complexity {
    const GROUP_NAME: &'static str = "complexity";
    pub(crate) const GROUP_RULES: &'static [&'static str] = &[
        "noBannedTypes",
        "noEmptyTypeParameters",
        "noExcessiveCognitiveComplexity",
        "noExcessiveNestedTestSuites",
        "noExtraBooleanCast",
        "noForEach",
        "noMultipleSpacesInRegularExpressionLiterals",
        "noStaticOnlyClass",
        "noThisInStatic",
        "noUselessCatch",
        "noUselessConstructor",
        "noUselessEmptyExport",
        "noUselessFragments",
        "noUselessLabel",
        "noUselessLoneBlockStatements",
        "noUselessRename",
        "noUselessStringConcat",
        "noUselessSwitchCase",
        "noUselessTernary",
        "noUselessThisAlias",
        "noUselessTypeConstraint",
        "noUselessUndefinedInitialization",
        "noVoid",
        "noWith",
        "useArrowFunction",
        "useDateNow",
        "useFlatMap",
        "useLiteralKeys",
        "useOptionalChain",
        "useRegexLiterals",
        "useSimpleNumberKeys",
        "useSimplifiedLogicExpression",
    ];
    const RECOMMENDED_RULES: &'static [&'static str] = &[
        "noBannedTypes",
        "noEmptyTypeParameters",
        "noExcessiveNestedTestSuites",
        "noExtraBooleanCast",
        "noForEach",
        "noMultipleSpacesInRegularExpressionLiterals",
        "noStaticOnlyClass",
        "noThisInStatic",
        "noUselessCatch",
        "noUselessConstructor",
        "noUselessEmptyExport",
        "noUselessFragments",
        "noUselessLabel",
        "noUselessLoneBlockStatements",
        "noUselessRename",
        "noUselessSwitchCase",
        "noUselessTernary",
        "noUselessThisAlias",
        "noUselessTypeConstraint",
        "noWith",
        "useArrowFunction",
        "useFlatMap",
        "useLiteralKeys",
        "useOptionalChain",
        "useRegexLiterals",
        "useSimpleNumberKeys",
    ];
    const RECOMMENDED_RULES_AS_FILTERS: &'static [RuleFilter<'static>] = &[
        RuleFilter::Rule(Self::GROUP_NAME, Self::GROUP_RULES[0]),
        RuleFilter::Rule(Self::GROUP_NAME, Self::GROUP_RULES[1]),
        RuleFilter::Rule(Self::GROUP_NAME, Self::GROUP_RULES[3]),
        RuleFilter::Rule(Self::GROUP_NAME, Self::GROUP_RULES[4]),
        RuleFilter::Rule(Self::GROUP_NAME, Self::GROUP_RULES[5]),
        RuleFilter::Rule(Self::GROUP_NAME, Self::GROUP_RULES[6]),
        RuleFilter::Rule(Self::GROUP_NAME, Self::GROUP_RULES[7]),
        RuleFilter::Rule(Self::GROUP_NAME, Self::GROUP_RULES[8]),
        RuleFilter::Rule(Self::GROUP_NAME, Self::GROUP_RULES[9]),
        RuleFilter::Rule(Self::GROUP_NAME, Self::GROUP_RULES[10]),
        RuleFilter::Rule(Self::GROUP_NAME, Self::GROUP_RULES[11]),
        RuleFilter::Rule(Self::GROUP_NAME, Self::GROUP_RULES[12]),
        RuleFilter::Rule(Self::GROUP_NAME, Self::GROUP_RULES[13]),
        RuleFilter::Rule(Self::GROUP_NAME, Self::GROUP_RULES[14]),
        RuleFilter::Rule(Self::GROUP_NAME, Self::GROUP_RULES[15]),
        RuleFilter::Rule(Self::GROUP_NAME, Self::GROUP_RULES[17]),
        RuleFilter::Rule(Self::GROUP_NAME, Self::GROUP_RULES[18]),
        RuleFilter::Rule(Self::GROUP_NAME, Self::GROUP_RULES[19]),
        RuleFilter::Rule(Self::GROUP_NAME, Self::GROUP_RULES[20]),
        RuleFilter::Rule(Self::GROUP_NAME, Self::GROUP_RULES[23]),
        RuleFilter::Rule(Self::GROUP_NAME, Self::GROUP_RULES[24]),
        RuleFilter::Rule(Self::GROUP_NAME, Self::GROUP_RULES[26]),
        RuleFilter::Rule(Self::GROUP_NAME, Self::GROUP_RULES[27]),
        RuleFilter::Rule(Self::GROUP_NAME, Self::GROUP_RULES[28]),
        RuleFilter::Rule(Self::GROUP_NAME, Self::GROUP_RULES[29]),
        RuleFilter::Rule(Self::GROUP_NAME, Self::GROUP_RULES[30]),
    ];
    const ALL_RULES_AS_FILTERS: &'static [RuleFilter<'static>] = &[
        RuleFilter::Rule(Self::GROUP_NAME, Self::GROUP_RULES[0]),
        RuleFilter::Rule(Self::GROUP_NAME, Self::GROUP_RULES[1]),
        RuleFilter::Rule(Self::GROUP_NAME, Self::GROUP_RULES[2]),
        RuleFilter::Rule(Self::GROUP_NAME, Self::GROUP_RULES[3]),
        RuleFilter::Rule(Self::GROUP_NAME, Self::GROUP_RULES[4]),
        RuleFilter::Rule(Self::GROUP_NAME, Self::GROUP_RULES[5]),
        RuleFilter::Rule(Self::GROUP_NAME, Self::GROUP_RULES[6]),
        RuleFilter::Rule(Self::GROUP_NAME, Self::GROUP_RULES[7]),
        RuleFilter::Rule(Self::GROUP_NAME, Self::GROUP_RULES[8]),
        RuleFilter::Rule(Self::GROUP_NAME, Self::GROUP_RULES[9]),
        RuleFilter::Rule(Self::GROUP_NAME, Self::GROUP_RULES[10]),
        RuleFilter::Rule(Self::GROUP_NAME, Self::GROUP_RULES[11]),
        RuleFilter::Rule(Self::GROUP_NAME, Self::GROUP_RULES[12]),
        RuleFilter::Rule(Self::GROUP_NAME, Self::GROUP_RULES[13]),
        RuleFilter::Rule(Self::GROUP_NAME, Self::GROUP_RULES[14]),
        RuleFilter::Rule(Self::GROUP_NAME, Self::GROUP_RULES[15]),
        RuleFilter::Rule(Self::GROUP_NAME, Self::GROUP_RULES[16]),
        RuleFilter::Rule(Self::GROUP_NAME, Self::GROUP_RULES[17]),
        RuleFilter::Rule(Self::GROUP_NAME, Self::GROUP_RULES[18]),
        RuleFilter::Rule(Self::GROUP_NAME, Self::GROUP_RULES[19]),
        RuleFilter::Rule(Self::GROUP_NAME, Self::GROUP_RULES[20]),
        RuleFilter::Rule(Self::GROUP_NAME, Self::GROUP_RULES[21]),
        RuleFilter::Rule(Self::GROUP_NAME, Self::GROUP_RULES[22]),
        RuleFilter::Rule(Self::GROUP_NAME, Self::GROUP_RULES[23]),
        RuleFilter::Rule(Self::GROUP_NAME, Self::GROUP_RULES[24]),
        RuleFilter::Rule(Self::GROUP_NAME, Self::GROUP_RULES[25]),
        RuleFilter::Rule(Self::GROUP_NAME, Self::GROUP_RULES[26]),
        RuleFilter::Rule(Self::GROUP_NAME, Self::GROUP_RULES[27]),
        RuleFilter::Rule(Self::GROUP_NAME, Self::GROUP_RULES[28]),
        RuleFilter::Rule(Self::GROUP_NAME, Self::GROUP_RULES[29]),
        RuleFilter::Rule(Self::GROUP_NAME, Self::GROUP_RULES[30]),
        RuleFilter::Rule(Self::GROUP_NAME, Self::GROUP_RULES[31]),
    ];
    #[doc = r" Retrieves the recommended rules"]
    pub(crate) fn is_recommended_true(&self) -> bool {
        matches!(self.recommended, Some(true))
    }
    pub(crate) fn is_recommended_unset(&self) -> bool {
        self.recommended.is_none()
    }
    pub(crate) fn is_all_true(&self) -> bool {
        matches!(self.all, Some(true))
    }
    pub(crate) fn is_all_unset(&self) -> bool {
        self.all.is_none()
    }
    pub(crate) fn get_enabled_rules(&self) -> FxHashSet<RuleFilter<'static>> {
        let mut index_set = FxHashSet::default();
        if let Some(rule) = self.no_banned_types.as_ref() {
            if rule.is_enabled() {
                index_set.insert(RuleFilter::Rule(Self::GROUP_NAME, Self::GROUP_RULES[0]));
            }
        }
        if let Some(rule) = self.no_empty_type_parameters.as_ref() {
            if rule.is_enabled() {
                index_set.insert(RuleFilter::Rule(Self::GROUP_NAME, Self::GROUP_RULES[1]));
            }
        }
        if let Some(rule) = self.no_excessive_cognitive_complexity.as_ref() {
            if rule.is_enabled() {
                index_set.insert(RuleFilter::Rule(Self::GROUP_NAME, Self::GROUP_RULES[2]));
            }
        }
        if let Some(rule) = self.no_excessive_nested_test_suites.as_ref() {
            if rule.is_enabled() {
                index_set.insert(RuleFilter::Rule(Self::GROUP_NAME, Self::GROUP_RULES[3]));
            }
        }
        if let Some(rule) = self.no_extra_boolean_cast.as_ref() {
            if rule.is_enabled() {
                index_set.insert(RuleFilter::Rule(Self::GROUP_NAME, Self::GROUP_RULES[4]));
            }
        }
        if let Some(rule) = self.no_for_each.as_ref() {
            if rule.is_enabled() {
                index_set.insert(RuleFilter::Rule(Self::GROUP_NAME, Self::GROUP_RULES[5]));
            }
        }
        if let Some(rule) = self
            .no_multiple_spaces_in_regular_expression_literals
            .as_ref()
        {
            if rule.is_enabled() {
                index_set.insert(RuleFilter::Rule(Self::GROUP_NAME, Self::GROUP_RULES[6]));
            }
        }
        if let Some(rule) = self.no_static_only_class.as_ref() {
            if rule.is_enabled() {
                index_set.insert(RuleFilter::Rule(Self::GROUP_NAME, Self::GROUP_RULES[7]));
            }
        }
        if let Some(rule) = self.no_this_in_static.as_ref() {
            if rule.is_enabled() {
                index_set.insert(RuleFilter::Rule(Self::GROUP_NAME, Self::GROUP_RULES[8]));
            }
        }
        if let Some(rule) = self.no_useless_catch.as_ref() {
            if rule.is_enabled() {
                index_set.insert(RuleFilter::Rule(Self::GROUP_NAME, Self::GROUP_RULES[9]));
            }
        }
        if let Some(rule) = self.no_useless_constructor.as_ref() {
            if rule.is_enabled() {
                index_set.insert(RuleFilter::Rule(Self::GROUP_NAME, Self::GROUP_RULES[10]));
            }
        }
        if let Some(rule) = self.no_useless_empty_export.as_ref() {
            if rule.is_enabled() {
                index_set.insert(RuleFilter::Rule(Self::GROUP_NAME, Self::GROUP_RULES[11]));
            }
        }
        if let Some(rule) = self.no_useless_fragments.as_ref() {
            if rule.is_enabled() {
                index_set.insert(RuleFilter::Rule(Self::GROUP_NAME, Self::GROUP_RULES[12]));
            }
        }
        if let Some(rule) = self.no_useless_label.as_ref() {
            if rule.is_enabled() {
                index_set.insert(RuleFilter::Rule(Self::GROUP_NAME, Self::GROUP_RULES[13]));
            }
        }
        if let Some(rule) = self.no_useless_lone_block_statements.as_ref() {
            if rule.is_enabled() {
                index_set.insert(RuleFilter::Rule(Self::GROUP_NAME, Self::GROUP_RULES[14]));
            }
        }
        if let Some(rule) = self.no_useless_rename.as_ref() {
            if rule.is_enabled() {
                index_set.insert(RuleFilter::Rule(Self::GROUP_NAME, Self::GROUP_RULES[15]));
            }
        }
        if let Some(rule) = self.no_useless_string_concat.as_ref() {
            if rule.is_enabled() {
                index_set.insert(RuleFilter::Rule(Self::GROUP_NAME, Self::GROUP_RULES[16]));
            }
        }
        if let Some(rule) = self.no_useless_switch_case.as_ref() {
            if rule.is_enabled() {
                index_set.insert(RuleFilter::Rule(Self::GROUP_NAME, Self::GROUP_RULES[17]));
            }
        }
        if let Some(rule) = self.no_useless_ternary.as_ref() {
            if rule.is_enabled() {
                index_set.insert(RuleFilter::Rule(Self::GROUP_NAME, Self::GROUP_RULES[18]));
            }
        }
        if let Some(rule) = self.no_useless_this_alias.as_ref() {
            if rule.is_enabled() {
                index_set.insert(RuleFilter::Rule(Self::GROUP_NAME, Self::GROUP_RULES[19]));
            }
        }
        if let Some(rule) = self.no_useless_type_constraint.as_ref() {
            if rule.is_enabled() {
                index_set.insert(RuleFilter::Rule(Self::GROUP_NAME, Self::GROUP_RULES[20]));
            }
        }
        if let Some(rule) = self.no_useless_undefined_initialization.as_ref() {
            if rule.is_enabled() {
                index_set.insert(RuleFilter::Rule(Self::GROUP_NAME, Self::GROUP_RULES[21]));
            }
        }
        if let Some(rule) = self.no_void.as_ref() {
            if rule.is_enabled() {
                index_set.insert(RuleFilter::Rule(Self::GROUP_NAME, Self::GROUP_RULES[22]));
            }
        }
        if let Some(rule) = self.no_with.as_ref() {
            if rule.is_enabled() {
                index_set.insert(RuleFilter::Rule(Self::GROUP_NAME, Self::GROUP_RULES[23]));
            }
        }
        if let Some(rule) = self.use_arrow_function.as_ref() {
            if rule.is_enabled() {
                index_set.insert(RuleFilter::Rule(Self::GROUP_NAME, Self::GROUP_RULES[24]));
            }
        }
        if let Some(rule) = self.use_date_now.as_ref() {
            if rule.is_enabled() {
                index_set.insert(RuleFilter::Rule(Self::GROUP_NAME, Self::GROUP_RULES[25]));
            }
        }
        if let Some(rule) = self.use_flat_map.as_ref() {
            if rule.is_enabled() {
                index_set.insert(RuleFilter::Rule(Self::GROUP_NAME, Self::GROUP_RULES[26]));
            }
        }
        if let Some(rule) = self.use_literal_keys.as_ref() {
            if rule.is_enabled() {
                index_set.insert(RuleFilter::Rule(Self::GROUP_NAME, Self::GROUP_RULES[27]));
            }
        }
        if let Some(rule) = self.use_optional_chain.as_ref() {
            if rule.is_enabled() {
                index_set.insert(RuleFilter::Rule(Self::GROUP_NAME, Self::GROUP_RULES[28]));
            }
        }
        if let Some(rule) = self.use_regex_literals.as_ref() {
            if rule.is_enabled() {
                index_set.insert(RuleFilter::Rule(Self::GROUP_NAME, Self::GROUP_RULES[29]));
            }
        }
        if let Some(rule) = self.use_simple_number_keys.as_ref() {
            if rule.is_enabled() {
                index_set.insert(RuleFilter::Rule(Self::GROUP_NAME, Self::GROUP_RULES[30]));
            }
        }
        if let Some(rule) = self.use_simplified_logic_expression.as_ref() {
            if rule.is_enabled() {
                index_set.insert(RuleFilter::Rule(Self::GROUP_NAME, Self::GROUP_RULES[31]));
            }
        }
        index_set
    }
    pub(crate) fn get_disabled_rules(&self) -> FxHashSet<RuleFilter<'static>> {
        let mut index_set = FxHashSet::default();
        if let Some(rule) = self.no_banned_types.as_ref() {
            if rule.is_disabled() {
                index_set.insert(RuleFilter::Rule(Self::GROUP_NAME, Self::GROUP_RULES[0]));
            }
        }
        if let Some(rule) = self.no_empty_type_parameters.as_ref() {
            if rule.is_disabled() {
                index_set.insert(RuleFilter::Rule(Self::GROUP_NAME, Self::GROUP_RULES[1]));
            }
        }
        if let Some(rule) = self.no_excessive_cognitive_complexity.as_ref() {
            if rule.is_disabled() {
                index_set.insert(RuleFilter::Rule(Self::GROUP_NAME, Self::GROUP_RULES[2]));
            }
        }
        if let Some(rule) = self.no_excessive_nested_test_suites.as_ref() {
            if rule.is_disabled() {
                index_set.insert(RuleFilter::Rule(Self::GROUP_NAME, Self::GROUP_RULES[3]));
            }
        }
        if let Some(rule) = self.no_extra_boolean_cast.as_ref() {
            if rule.is_disabled() {
                index_set.insert(RuleFilter::Rule(Self::GROUP_NAME, Self::GROUP_RULES[4]));
            }
        }
        if let Some(rule) = self.no_for_each.as_ref() {
            if rule.is_disabled() {
                index_set.insert(RuleFilter::Rule(Self::GROUP_NAME, Self::GROUP_RULES[5]));
            }
        }
        if let Some(rule) = self
            .no_multiple_spaces_in_regular_expression_literals
            .as_ref()
        {
            if rule.is_disabled() {
                index_set.insert(RuleFilter::Rule(Self::GROUP_NAME, Self::GROUP_RULES[6]));
            }
        }
        if let Some(rule) = self.no_static_only_class.as_ref() {
            if rule.is_disabled() {
                index_set.insert(RuleFilter::Rule(Self::GROUP_NAME, Self::GROUP_RULES[7]));
            }
        }
        if let Some(rule) = self.no_this_in_static.as_ref() {
            if rule.is_disabled() {
                index_set.insert(RuleFilter::Rule(Self::GROUP_NAME, Self::GROUP_RULES[8]));
            }
        }
        if let Some(rule) = self.no_useless_catch.as_ref() {
            if rule.is_disabled() {
                index_set.insert(RuleFilter::Rule(Self::GROUP_NAME, Self::GROUP_RULES[9]));
            }
        }
        if let Some(rule) = self.no_useless_constructor.as_ref() {
            if rule.is_disabled() {
                index_set.insert(RuleFilter::Rule(Self::GROUP_NAME, Self::GROUP_RULES[10]));
            }
        }
        if let Some(rule) = self.no_useless_empty_export.as_ref() {
            if rule.is_disabled() {
                index_set.insert(RuleFilter::Rule(Self::GROUP_NAME, Self::GROUP_RULES[11]));
            }
        }
        if let Some(rule) = self.no_useless_fragments.as_ref() {
            if rule.is_disabled() {
                index_set.insert(RuleFilter::Rule(Self::GROUP_NAME, Self::GROUP_RULES[12]));
            }
        }
        if let Some(rule) = self.no_useless_label.as_ref() {
            if rule.is_disabled() {
                index_set.insert(RuleFilter::Rule(Self::GROUP_NAME, Self::GROUP_RULES[13]));
            }
        }
        if let Some(rule) = self.no_useless_lone_block_statements.as_ref() {
            if rule.is_disabled() {
                index_set.insert(RuleFilter::Rule(Self::GROUP_NAME, Self::GROUP_RULES[14]));
            }
        }
        if let Some(rule) = self.no_useless_rename.as_ref() {
            if rule.is_disabled() {
                index_set.insert(RuleFilter::Rule(Self::GROUP_NAME, Self::GROUP_RULES[15]));
            }
        }
        if let Some(rule) = self.no_useless_string_concat.as_ref() {
            if rule.is_disabled() {
                index_set.insert(RuleFilter::Rule(Self::GROUP_NAME, Self::GROUP_RULES[16]));
            }
        }
        if let Some(rule) = self.no_useless_switch_case.as_ref() {
            if rule.is_disabled() {
                index_set.insert(RuleFilter::Rule(Self::GROUP_NAME, Self::GROUP_RULES[17]));
            }
        }
        if let Some(rule) = self.no_useless_ternary.as_ref() {
            if rule.is_disabled() {
                index_set.insert(RuleFilter::Rule(Self::GROUP_NAME, Self::GROUP_RULES[18]));
            }
        }
        if let Some(rule) = self.no_useless_this_alias.as_ref() {
            if rule.is_disabled() {
                index_set.insert(RuleFilter::Rule(Self::GROUP_NAME, Self::GROUP_RULES[19]));
            }
        }
        if let Some(rule) = self.no_useless_type_constraint.as_ref() {
            if rule.is_disabled() {
                index_set.insert(RuleFilter::Rule(Self::GROUP_NAME, Self::GROUP_RULES[20]));
            }
        }
        if let Some(rule) = self.no_useless_undefined_initialization.as_ref() {
            if rule.is_disabled() {
                index_set.insert(RuleFilter::Rule(Self::GROUP_NAME, Self::GROUP_RULES[21]));
            }
        }
        if let Some(rule) = self.no_void.as_ref() {
            if rule.is_disabled() {
                index_set.insert(RuleFilter::Rule(Self::GROUP_NAME, Self::GROUP_RULES[22]));
            }
        }
        if let Some(rule) = self.no_with.as_ref() {
            if rule.is_disabled() {
                index_set.insert(RuleFilter::Rule(Self::GROUP_NAME, Self::GROUP_RULES[23]));
            }
        }
        if let Some(rule) = self.use_arrow_function.as_ref() {
            if rule.is_disabled() {
                index_set.insert(RuleFilter::Rule(Self::GROUP_NAME, Self::GROUP_RULES[24]));
            }
        }
        if let Some(rule) = self.use_date_now.as_ref() {
            if rule.is_disabled() {
                index_set.insert(RuleFilter::Rule(Self::GROUP_NAME, Self::GROUP_RULES[25]));
            }
        }
        if let Some(rule) = self.use_flat_map.as_ref() {
            if rule.is_disabled() {
                index_set.insert(RuleFilter::Rule(Self::GROUP_NAME, Self::GROUP_RULES[26]));
            }
        }
        if let Some(rule) = self.use_literal_keys.as_ref() {
            if rule.is_disabled() {
                index_set.insert(RuleFilter::Rule(Self::GROUP_NAME, Self::GROUP_RULES[27]));
            }
        }
        if let Some(rule) = self.use_optional_chain.as_ref() {
            if rule.is_disabled() {
                index_set.insert(RuleFilter::Rule(Self::GROUP_NAME, Self::GROUP_RULES[28]));
            }
        }
        if let Some(rule) = self.use_regex_literals.as_ref() {
            if rule.is_disabled() {
                index_set.insert(RuleFilter::Rule(Self::GROUP_NAME, Self::GROUP_RULES[29]));
            }
        }
        if let Some(rule) = self.use_simple_number_keys.as_ref() {
            if rule.is_disabled() {
                index_set.insert(RuleFilter::Rule(Self::GROUP_NAME, Self::GROUP_RULES[30]));
            }
        }
        if let Some(rule) = self.use_simplified_logic_expression.as_ref() {
            if rule.is_disabled() {
                index_set.insert(RuleFilter::Rule(Self::GROUP_NAME, Self::GROUP_RULES[31]));
            }
        }
        index_set
    }
    #[doc = r" Checks if, given a rule name, matches one of the rules contained in this category"]
    pub(crate) fn has_rule(rule_name: &str) -> Option<&'static str> {
        Some(Self::GROUP_RULES[Self::GROUP_RULES.binary_search(&rule_name).ok()?])
    }
    #[doc = r" Checks if, given a rule name, it is marked as recommended"]
    pub(crate) fn is_recommended_rule(rule_name: &str) -> bool {
        Self::RECOMMENDED_RULES.contains(&rule_name)
    }
    pub(crate) fn recommended_rules_as_filters() -> &'static [RuleFilter<'static>] {
        Self::RECOMMENDED_RULES_AS_FILTERS
    }
    pub(crate) fn all_rules_as_filters() -> &'static [RuleFilter<'static>] {
        Self::ALL_RULES_AS_FILTERS
    }
    #[doc = r" Select preset rules"]
    pub(crate) fn collect_preset_rules(
        &self,
        parent_is_all: bool,
        parent_is_recommended: bool,
        enabled_rules: &mut FxHashSet<RuleFilter<'static>>,
    ) {
        if self.is_all_true() || self.is_all_unset() && parent_is_all {
            enabled_rules.extend(Self::all_rules_as_filters());
        } else if self.is_recommended_true()
            || self.is_recommended_unset() && self.is_all_unset() && parent_is_recommended
        {
            enabled_rules.extend(Self::recommended_rules_as_filters());
        }
    }
    pub(crate) fn get_rule_configuration(
        &self,
        rule_name: &str,
    ) -> Option<(RulePlainConfiguration, Option<RuleOptions>)> {
        match rule_name {
            "noBannedTypes" => self
                .no_banned_types
                .as_ref()
                .map(|conf| (conf.level(), conf.get_options())),
            "noEmptyTypeParameters" => self
                .no_empty_type_parameters
                .as_ref()
                .map(|conf| (conf.level(), conf.get_options())),
            "noExcessiveCognitiveComplexity" => self
                .no_excessive_cognitive_complexity
                .as_ref()
                .map(|conf| (conf.level(), conf.get_options())),
            "noExcessiveNestedTestSuites" => self
                .no_excessive_nested_test_suites
                .as_ref()
                .map(|conf| (conf.level(), conf.get_options())),
            "noExtraBooleanCast" => self
                .no_extra_boolean_cast
                .as_ref()
                .map(|conf| (conf.level(), conf.get_options())),
            "noForEach" => self
                .no_for_each
                .as_ref()
                .map(|conf| (conf.level(), conf.get_options())),
            "noMultipleSpacesInRegularExpressionLiterals" => self
                .no_multiple_spaces_in_regular_expression_literals
                .as_ref()
                .map(|conf| (conf.level(), conf.get_options())),
            "noStaticOnlyClass" => self
                .no_static_only_class
                .as_ref()
                .map(|conf| (conf.level(), conf.get_options())),
            "noThisInStatic" => self
                .no_this_in_static
                .as_ref()
                .map(|conf| (conf.level(), conf.get_options())),
            "noUselessCatch" => self
                .no_useless_catch
                .as_ref()
                .map(|conf| (conf.level(), conf.get_options())),
            "noUselessConstructor" => self
                .no_useless_constructor
                .as_ref()
                .map(|conf| (conf.level(), conf.get_options())),
            "noUselessEmptyExport" => self
                .no_useless_empty_export
                .as_ref()
                .map(|conf| (conf.level(), conf.get_options())),
            "noUselessFragments" => self
                .no_useless_fragments
                .as_ref()
                .map(|conf| (conf.level(), conf.get_options())),
            "noUselessLabel" => self
                .no_useless_label
                .as_ref()
                .map(|conf| (conf.level(), conf.get_options())),
            "noUselessLoneBlockStatements" => self
                .no_useless_lone_block_statements
                .as_ref()
                .map(|conf| (conf.level(), conf.get_options())),
            "noUselessRename" => self
                .no_useless_rename
                .as_ref()
                .map(|conf| (conf.level(), conf.get_options())),
            "noUselessStringConcat" => self
                .no_useless_string_concat
                .as_ref()
                .map(|conf| (conf.level(), conf.get_options())),
            "noUselessSwitchCase" => self
                .no_useless_switch_case
                .as_ref()
                .map(|conf| (conf.level(), conf.get_options())),
            "noUselessTernary" => self
                .no_useless_ternary
                .as_ref()
                .map(|conf| (conf.level(), conf.get_options())),
            "noUselessThisAlias" => self
                .no_useless_this_alias
                .as_ref()
                .map(|conf| (conf.level(), conf.get_options())),
            "noUselessTypeConstraint" => self
                .no_useless_type_constraint
                .as_ref()
                .map(|conf| (conf.level(), conf.get_options())),
            "noUselessUndefinedInitialization" => self
                .no_useless_undefined_initialization
                .as_ref()
                .map(|conf| (conf.level(), conf.get_options())),
            "noVoid" => self
                .no_void
                .as_ref()
                .map(|conf| (conf.level(), conf.get_options())),
            "noWith" => self
                .no_with
                .as_ref()
                .map(|conf| (conf.level(), conf.get_options())),
            "useArrowFunction" => self
                .use_arrow_function
                .as_ref()
                .map(|conf| (conf.level(), conf.get_options())),
            "useDateNow" => self
                .use_date_now
                .as_ref()
                .map(|conf| (conf.level(), conf.get_options())),
            "useFlatMap" => self
                .use_flat_map
                .as_ref()
                .map(|conf| (conf.level(), conf.get_options())),
            "useLiteralKeys" => self
                .use_literal_keys
                .as_ref()
                .map(|conf| (conf.level(), conf.get_options())),
            "useOptionalChain" => self
                .use_optional_chain
                .as_ref()
                .map(|conf| (conf.level(), conf.get_options())),
            "useRegexLiterals" => self
                .use_regex_literals
                .as_ref()
                .map(|conf| (conf.level(), conf.get_options())),
            "useSimpleNumberKeys" => self
                .use_simple_number_keys
                .as_ref()
                .map(|conf| (conf.level(), conf.get_options())),
            "useSimplifiedLogicExpression" => self
                .use_simplified_logic_expression
                .as_ref()
                .map(|conf| (conf.level(), conf.get_options())),
            _ => None,
        }
    }
}
#[derive(Clone, Debug, Default, Deserialize, Deserializable, Eq, Merge, PartialEq, Serialize)]
#[deserializable(with_validator)]
#[cfg_attr(feature = "schema", derive(JsonSchema))]
#[serde(rename_all = "camelCase", default, deny_unknown_fields)]
#[doc = r" A list of rules that belong to this group"]
pub struct Correctness {
    #[doc = r" It enables the recommended rules for this group"]
    #[serde(skip_serializing_if = "Option::is_none")]
    pub recommended: Option<bool>,
    #[doc = r" It enables ALL rules for this group."]
    #[serde(skip_serializing_if = "Option::is_none")]
    pub all: Option<bool>,
    #[doc = "Prevent passing of children as props."]
    #[serde(skip_serializing_if = "Option::is_none")]
    pub no_children_prop: Option<RuleConfiguration<biome_js_analyze::options::NoChildrenProp>>,
    #[doc = "Prevents from having const variables being re-assigned."]
    #[serde(skip_serializing_if = "Option::is_none")]
    pub no_const_assign: Option<RuleFixConfiguration<biome_js_analyze::options::NoConstAssign>>,
    #[doc = "Disallow constant expressions in conditions"]
    #[serde(skip_serializing_if = "Option::is_none")]
    pub no_constant_condition:
        Option<RuleConfiguration<biome_js_analyze::options::NoConstantCondition>>,
    #[doc = "Disallow the use of Math.min and Math.max to clamp a value where the result itself is constant."]
    #[serde(skip_serializing_if = "Option::is_none")]
    pub no_constant_math_min_max_clamp:
        Option<RuleFixConfiguration<biome_js_analyze::options::NoConstantMathMinMaxClamp>>,
    #[doc = "Disallow returning a value from a constructor."]
    #[serde(skip_serializing_if = "Option::is_none")]
    pub no_constructor_return:
        Option<RuleConfiguration<biome_js_analyze::options::NoConstructorReturn>>,
    #[doc = "Disallow empty character classes in regular expression literals."]
    #[serde(skip_serializing_if = "Option::is_none")]
    pub no_empty_character_class_in_regex:
        Option<RuleConfiguration<biome_js_analyze::options::NoEmptyCharacterClassInRegex>>,
    #[doc = "Disallows empty destructuring patterns."]
    #[serde(skip_serializing_if = "Option::is_none")]
    pub no_empty_pattern: Option<RuleConfiguration<biome_js_analyze::options::NoEmptyPattern>>,
    #[doc = "Disallow to use unnecessary callback on flatMap."]
    #[serde(skip_serializing_if = "Option::is_none")]
    pub no_flat_map_identity:
        Option<RuleFixConfiguration<biome_js_analyze::options::NoFlatMapIdentity>>,
    #[doc = "Disallow calling global object properties as functions"]
    #[serde(skip_serializing_if = "Option::is_none")]
    pub no_global_object_calls:
        Option<RuleConfiguration<biome_js_analyze::options::NoGlobalObjectCalls>>,
    #[doc = "Disallow function and var declarations that are accessible outside their block."]
    #[serde(skip_serializing_if = "Option::is_none")]
    pub no_inner_declarations:
        Option<RuleConfiguration<biome_js_analyze::options::NoInnerDeclarations>>,
    #[doc = "Ensure that builtins are correctly instantiated."]
    #[serde(skip_serializing_if = "Option::is_none")]
    pub no_invalid_builtin_instantiation:
        Option<RuleFixConfiguration<biome_js_analyze::options::NoInvalidBuiltinInstantiation>>,
    #[doc = "Prevents the incorrect use of super() inside classes. It also checks whether a call super() is missing from classes that extends other constructors."]
    #[serde(skip_serializing_if = "Option::is_none")]
    pub no_invalid_constructor_super:
        Option<RuleConfiguration<biome_js_analyze::options::NoInvalidConstructorSuper>>,
    #[doc = "Disallow non-standard direction values for linear gradient functions."]
    #[serde(skip_serializing_if = "Option::is_none")]
    pub no_invalid_direction_in_linear_gradient:
        Option<RuleConfiguration<biome_css_analyze::options::NoInvalidDirectionInLinearGradient>>,
    #[doc = "Disallows invalid named grid areas in CSS Grid Layouts."]
    #[serde(skip_serializing_if = "Option::is_none")]
    pub no_invalid_grid_areas:
        Option<RuleConfiguration<biome_css_analyze::options::NoInvalidGridAreas>>,
    #[doc = "Disallow new operators with global non-constructor functions."]
    #[serde(skip_serializing_if = "Option::is_none")]
    pub no_invalid_new_builtin:
        Option<RuleFixConfiguration<biome_js_analyze::options::NoInvalidNewBuiltin>>,
    #[doc = "Disallow the use of @import at-rules in invalid positions."]
    #[serde(skip_serializing_if = "Option::is_none")]
    pub no_invalid_position_at_import_rule:
        Option<RuleConfiguration<biome_css_analyze::options::NoInvalidPositionAtImportRule>>,
    #[doc = "Disallow the use of variables and function parameters before their declaration"]
    #[serde(skip_serializing_if = "Option::is_none")]
    pub no_invalid_use_before_declaration:
        Option<RuleConfiguration<biome_js_analyze::options::NoInvalidUseBeforeDeclaration>>,
    #[doc = "Disallow new operators with the Symbol object."]
    #[serde(skip_serializing_if = "Option::is_none")]
    pub no_new_symbol: Option<RuleFixConfiguration<biome_js_analyze::options::NoNewSymbol>>,
    #[doc = "Forbid the use of Node.js builtin modules."]
    #[serde(skip_serializing_if = "Option::is_none")]
    pub no_nodejs_modules: Option<RuleConfiguration<biome_js_analyze::options::NoNodejsModules>>,
    #[doc = "Disallow \\8 and \\9 escape sequences in string literals."]
    #[serde(skip_serializing_if = "Option::is_none")]
    pub no_nonoctal_decimal_escape:
        Option<RuleFixConfiguration<biome_js_analyze::options::NoNonoctalDecimalEscape>>,
    #[doc = "Disallow literal numbers that lose precision"]
    #[serde(skip_serializing_if = "Option::is_none")]
    pub no_precision_loss: Option<RuleConfiguration<biome_js_analyze::options::NoPrecisionLoss>>,
    #[doc = "Prevent the usage of the return value of React.render."]
    #[serde(skip_serializing_if = "Option::is_none")]
    pub no_render_return_value:
        Option<RuleConfiguration<biome_js_analyze::options::NoRenderReturnValue>>,
    #[doc = "Disallow assignments where both sides are exactly the same."]
    #[serde(skip_serializing_if = "Option::is_none")]
    pub no_self_assign: Option<RuleConfiguration<biome_js_analyze::options::NoSelfAssign>>,
    #[doc = "Disallow returning a value from a setter"]
    #[serde(skip_serializing_if = "Option::is_none")]
    pub no_setter_return: Option<RuleConfiguration<biome_js_analyze::options::NoSetterReturn>>,
    #[doc = "Disallow comparison of expressions modifying the string case with non-compliant value."]
    #[serde(skip_serializing_if = "Option::is_none")]
    pub no_string_case_mismatch:
        Option<RuleFixConfiguration<biome_js_analyze::options::NoStringCaseMismatch>>,
    #[doc = "Disallow lexical declarations in switch clauses."]
    #[serde(skip_serializing_if = "Option::is_none")]
    pub no_switch_declarations:
        Option<RuleFixConfiguration<biome_js_analyze::options::NoSwitchDeclarations>>,
    #[doc = "Disallow the use of dependencies that aren't specified in the package.json."]
    #[serde(skip_serializing_if = "Option::is_none")]
    pub no_undeclared_dependencies:
        Option<RuleConfiguration<biome_js_analyze::options::NoUndeclaredDependencies>>,
    #[doc = "Prevents the usage of variables that haven't been declared inside the document."]
    #[serde(skip_serializing_if = "Option::is_none")]
    pub no_undeclared_variables:
        Option<RuleConfiguration<biome_js_analyze::options::NoUndeclaredVariables>>,
    #[doc = "Disallow unknown CSS value functions."]
    #[serde(skip_serializing_if = "Option::is_none")]
    pub no_unknown_function:
        Option<RuleConfiguration<biome_css_analyze::options::NoUnknownFunction>>,
    #[doc = "Disallow unknown media feature names."]
    #[serde(skip_serializing_if = "Option::is_none")]
    pub no_unknown_media_feature_name:
        Option<RuleConfiguration<biome_css_analyze::options::NoUnknownMediaFeatureName>>,
    #[doc = "Disallow unknown properties."]
    #[serde(skip_serializing_if = "Option::is_none")]
    pub no_unknown_property:
        Option<RuleConfiguration<biome_css_analyze::options::NoUnknownProperty>>,
    #[doc = "Disallow unknown CSS units."]
    #[serde(skip_serializing_if = "Option::is_none")]
    pub no_unknown_unit: Option<RuleConfiguration<biome_css_analyze::options::NoUnknownUnit>>,
    #[doc = "Disallow unmatchable An+B selectors."]
    #[serde(skip_serializing_if = "Option::is_none")]
    pub no_unmatchable_anb_selector:
        Option<RuleConfiguration<biome_css_analyze::options::NoUnmatchableAnbSelector>>,
    #[doc = "Avoid using unnecessary continue."]
    #[serde(skip_serializing_if = "Option::is_none")]
    pub no_unnecessary_continue:
        Option<RuleFixConfiguration<biome_js_analyze::options::NoUnnecessaryContinue>>,
    #[doc = "Disallow unreachable code"]
    #[serde(skip_serializing_if = "Option::is_none")]
    pub no_unreachable: Option<RuleConfiguration<biome_js_analyze::options::NoUnreachable>>,
    #[doc = "Ensures the super() constructor is called exactly once on every code  path in a class constructor before this is accessed if the class has a superclass"]
    #[serde(skip_serializing_if = "Option::is_none")]
    pub no_unreachable_super:
        Option<RuleConfiguration<biome_js_analyze::options::NoUnreachableSuper>>,
    #[doc = "Disallow control flow statements in finally blocks."]
    #[serde(skip_serializing_if = "Option::is_none")]
    pub no_unsafe_finally: Option<RuleConfiguration<biome_js_analyze::options::NoUnsafeFinally>>,
    #[doc = "Disallow the use of optional chaining in contexts where the undefined value is not allowed."]
    #[serde(skip_serializing_if = "Option::is_none")]
    pub no_unsafe_optional_chaining:
        Option<RuleConfiguration<biome_js_analyze::options::NoUnsafeOptionalChaining>>,
    #[doc = "Disallow unused function parameters."]
    #[serde(skip_serializing_if = "Option::is_none")]
    pub no_unused_function_parameters:
        Option<RuleFixConfiguration<biome_js_analyze::options::NoUnusedFunctionParameters>>,
    #[doc = "Disallow unused imports."]
    #[serde(skip_serializing_if = "Option::is_none")]
    pub no_unused_imports: Option<RuleFixConfiguration<biome_js_analyze::options::NoUnusedImports>>,
    #[doc = "Disallow unused labels."]
    #[serde(skip_serializing_if = "Option::is_none")]
    pub no_unused_labels: Option<RuleFixConfiguration<biome_js_analyze::options::NoUnusedLabels>>,
    #[doc = "Disallow unused private class members"]
    #[serde(skip_serializing_if = "Option::is_none")]
    pub no_unused_private_class_members:
        Option<RuleFixConfiguration<biome_js_analyze::options::NoUnusedPrivateClassMembers>>,
    #[doc = "Disallow unused variables."]
    #[serde(skip_serializing_if = "Option::is_none")]
    pub no_unused_variables:
        Option<RuleFixConfiguration<biome_js_analyze::options::NoUnusedVariables>>,
    #[doc = "This rules prevents void elements (AKA self-closing elements) from having children."]
    #[serde(skip_serializing_if = "Option::is_none")]
    pub no_void_elements_with_children:
        Option<RuleFixConfiguration<biome_js_analyze::options::NoVoidElementsWithChildren>>,
    #[doc = "Disallow returning a value from a function with the return type 'void'"]
    #[serde(skip_serializing_if = "Option::is_none")]
    pub no_void_type_return: Option<RuleConfiguration<biome_js_analyze::options::NoVoidTypeReturn>>,
    #[doc = "Disallow Array constructors."]
    #[serde(skip_serializing_if = "Option::is_none")]
    pub use_array_literals:
        Option<RuleFixConfiguration<biome_js_analyze::options::UseArrayLiterals>>,
    #[doc = "Enforce all dependencies are correctly specified in a React hook."]
    #[serde(skip_serializing_if = "Option::is_none")]
    pub use_exhaustive_dependencies:
        Option<RuleConfiguration<biome_js_analyze::options::UseExhaustiveDependencies>>,
    #[doc = "Enforce that all React hooks are being called from the Top Level component functions."]
    #[serde(skip_serializing_if = "Option::is_none")]
    pub use_hook_at_top_level:
        Option<RuleConfiguration<biome_js_analyze::options::UseHookAtTopLevel>>,
    #[doc = "Enforce file extensions for relative imports."]
    #[serde(skip_serializing_if = "Option::is_none")]
    pub use_import_extensions:
        Option<RuleFixConfiguration<biome_js_analyze::options::UseImportExtensions>>,
    #[doc = "Require calls to isNaN() when checking for NaN."]
    #[serde(skip_serializing_if = "Option::is_none")]
    pub use_is_nan: Option<RuleFixConfiguration<biome_js_analyze::options::UseIsNan>>,
    #[doc = "Disallow missing key props in iterators/collection literals."]
    #[serde(skip_serializing_if = "Option::is_none")]
    pub use_jsx_key_in_iterable:
        Option<RuleConfiguration<biome_js_analyze::options::UseJsxKeyInIterable>>,
    #[doc = "Enforce \"for\" loop update clause moving the counter in the right direction."]
    #[serde(skip_serializing_if = "Option::is_none")]
    pub use_valid_for_direction:
        Option<RuleConfiguration<biome_js_analyze::options::UseValidForDirection>>,
    #[doc = "Require generator functions to contain yield."]
    #[serde(skip_serializing_if = "Option::is_none")]
    pub use_yield: Option<RuleConfiguration<biome_js_analyze::options::UseYield>>,
}
impl DeserializableValidator for Correctness {
    fn validate(
        &mut self,
        _name: &str,
        range: TextRange,
        diagnostics: &mut Vec<DeserializationDiagnostic>,
    ) -> bool {
        if self.recommended == Some(true) && self.all == Some(true) {
            diagnostics . push (DeserializationDiagnostic :: new (markup ! (< Emphasis > "'recommended'" < / Emphasis > " and " < Emphasis > "'all'" < / Emphasis > " can't be both " < Emphasis > "'true'" < / Emphasis > ". You should choose only one of them.")) . with_range (range) . with_note (markup ! ("Biome will fallback to its defaults for this section."))) ;
            return false;
        }
        true
    }
}
impl Correctness {
    const GROUP_NAME: &'static str = "correctness";
    pub(crate) const GROUP_RULES: &'static [&'static str] = &[
        "noChildrenProp",
        "noConstAssign",
        "noConstantCondition",
        "noConstantMathMinMaxClamp",
        "noConstructorReturn",
        "noEmptyCharacterClassInRegex",
        "noEmptyPattern",
        "noFlatMapIdentity",
        "noGlobalObjectCalls",
        "noInnerDeclarations",
        "noInvalidBuiltinInstantiation",
        "noInvalidConstructorSuper",
        "noInvalidDirectionInLinearGradient",
        "noInvalidGridAreas",
        "noInvalidNewBuiltin",
        "noInvalidPositionAtImportRule",
        "noInvalidUseBeforeDeclaration",
        "noNewSymbol",
        "noNodejsModules",
        "noNonoctalDecimalEscape",
        "noPrecisionLoss",
        "noRenderReturnValue",
        "noSelfAssign",
        "noSetterReturn",
        "noStringCaseMismatch",
        "noSwitchDeclarations",
        "noUndeclaredDependencies",
        "noUndeclaredVariables",
        "noUnknownFunction",
        "noUnknownMediaFeatureName",
        "noUnknownProperty",
        "noUnknownUnit",
        "noUnmatchableAnbSelector",
        "noUnnecessaryContinue",
        "noUnreachable",
        "noUnreachableSuper",
        "noUnsafeFinally",
        "noUnsafeOptionalChaining",
        "noUnusedFunctionParameters",
        "noUnusedImports",
        "noUnusedLabels",
        "noUnusedPrivateClassMembers",
        "noUnusedVariables",
        "noVoidElementsWithChildren",
        "noVoidTypeReturn",
        "useArrayLiterals",
        "useExhaustiveDependencies",
        "useHookAtTopLevel",
        "useImportExtensions",
        "useIsNan",
        "useJsxKeyInIterable",
        "useValidForDirection",
        "useYield",
    ];
    const RECOMMENDED_RULES: &'static [&'static str] = &[
        "noChildrenProp",
        "noConstAssign",
        "noConstantCondition",
        "noConstructorReturn",
        "noEmptyCharacterClassInRegex",
        "noEmptyPattern",
        "noFlatMapIdentity",
        "noGlobalObjectCalls",
        "noInnerDeclarations",
        "noInvalidBuiltinInstantiation",
        "noInvalidConstructorSuper",
        "noInvalidDirectionInLinearGradient",
        "noInvalidGridAreas",
        "noInvalidPositionAtImportRule",
        "noInvalidUseBeforeDeclaration",
        "noNonoctalDecimalEscape",
        "noPrecisionLoss",
        "noRenderReturnValue",
        "noSelfAssign",
        "noSetterReturn",
        "noStringCaseMismatch",
        "noSwitchDeclarations",
        "noUnknownFunction",
        "noUnknownMediaFeatureName",
        "noUnknownProperty",
        "noUnknownUnit",
        "noUnmatchableAnbSelector",
        "noUnnecessaryContinue",
        "noUnreachable",
        "noUnreachableSuper",
        "noUnsafeFinally",
        "noUnsafeOptionalChaining",
        "noUnusedLabels",
        "noVoidElementsWithChildren",
        "noVoidTypeReturn",
        "useExhaustiveDependencies",
        "useIsNan",
        "useJsxKeyInIterable",
        "useValidForDirection",
        "useYield",
    ];
    const RECOMMENDED_RULES_AS_FILTERS: &'static [RuleFilter<'static>] = &[
        RuleFilter::Rule(Self::GROUP_NAME, Self::GROUP_RULES[0]),
        RuleFilter::Rule(Self::GROUP_NAME, Self::GROUP_RULES[1]),
        RuleFilter::Rule(Self::GROUP_NAME, Self::GROUP_RULES[2]),
        RuleFilter::Rule(Self::GROUP_NAME, Self::GROUP_RULES[4]),
        RuleFilter::Rule(Self::GROUP_NAME, Self::GROUP_RULES[5]),
        RuleFilter::Rule(Self::GROUP_NAME, Self::GROUP_RULES[6]),
        RuleFilter::Rule(Self::GROUP_NAME, Self::GROUP_RULES[7]),
        RuleFilter::Rule(Self::GROUP_NAME, Self::GROUP_RULES[8]),
        RuleFilter::Rule(Self::GROUP_NAME, Self::GROUP_RULES[9]),
        RuleFilter::Rule(Self::GROUP_NAME, Self::GROUP_RULES[10]),
        RuleFilter::Rule(Self::GROUP_NAME, Self::GROUP_RULES[11]),
        RuleFilter::Rule(Self::GROUP_NAME, Self::GROUP_RULES[12]),
        RuleFilter::Rule(Self::GROUP_NAME, Self::GROUP_RULES[13]),
        RuleFilter::Rule(Self::GROUP_NAME, Self::GROUP_RULES[15]),
        RuleFilter::Rule(Self::GROUP_NAME, Self::GROUP_RULES[16]),
        RuleFilter::Rule(Self::GROUP_NAME, Self::GROUP_RULES[19]),
        RuleFilter::Rule(Self::GROUP_NAME, Self::GROUP_RULES[20]),
        RuleFilter::Rule(Self::GROUP_NAME, Self::GROUP_RULES[21]),
        RuleFilter::Rule(Self::GROUP_NAME, Self::GROUP_RULES[22]),
        RuleFilter::Rule(Self::GROUP_NAME, Self::GROUP_RULES[23]),
        RuleFilter::Rule(Self::GROUP_NAME, Self::GROUP_RULES[24]),
        RuleFilter::Rule(Self::GROUP_NAME, Self::GROUP_RULES[25]),
        RuleFilter::Rule(Self::GROUP_NAME, Self::GROUP_RULES[28]),
        RuleFilter::Rule(Self::GROUP_NAME, Self::GROUP_RULES[29]),
        RuleFilter::Rule(Self::GROUP_NAME, Self::GROUP_RULES[30]),
        RuleFilter::Rule(Self::GROUP_NAME, Self::GROUP_RULES[31]),
        RuleFilter::Rule(Self::GROUP_NAME, Self::GROUP_RULES[32]),
        RuleFilter::Rule(Self::GROUP_NAME, Self::GROUP_RULES[33]),
        RuleFilter::Rule(Self::GROUP_NAME, Self::GROUP_RULES[34]),
        RuleFilter::Rule(Self::GROUP_NAME, Self::GROUP_RULES[35]),
        RuleFilter::Rule(Self::GROUP_NAME, Self::GROUP_RULES[36]),
        RuleFilter::Rule(Self::GROUP_NAME, Self::GROUP_RULES[37]),
        RuleFilter::Rule(Self::GROUP_NAME, Self::GROUP_RULES[40]),
        RuleFilter::Rule(Self::GROUP_NAME, Self::GROUP_RULES[43]),
        RuleFilter::Rule(Self::GROUP_NAME, Self::GROUP_RULES[44]),
        RuleFilter::Rule(Self::GROUP_NAME, Self::GROUP_RULES[46]),
        RuleFilter::Rule(Self::GROUP_NAME, Self::GROUP_RULES[49]),
        RuleFilter::Rule(Self::GROUP_NAME, Self::GROUP_RULES[50]),
        RuleFilter::Rule(Self::GROUP_NAME, Self::GROUP_RULES[51]),
        RuleFilter::Rule(Self::GROUP_NAME, Self::GROUP_RULES[52]),
    ];
    const ALL_RULES_AS_FILTERS: &'static [RuleFilter<'static>] = &[
        RuleFilter::Rule(Self::GROUP_NAME, Self::GROUP_RULES[0]),
        RuleFilter::Rule(Self::GROUP_NAME, Self::GROUP_RULES[1]),
        RuleFilter::Rule(Self::GROUP_NAME, Self::GROUP_RULES[2]),
        RuleFilter::Rule(Self::GROUP_NAME, Self::GROUP_RULES[3]),
        RuleFilter::Rule(Self::GROUP_NAME, Self::GROUP_RULES[4]),
        RuleFilter::Rule(Self::GROUP_NAME, Self::GROUP_RULES[5]),
        RuleFilter::Rule(Self::GROUP_NAME, Self::GROUP_RULES[6]),
        RuleFilter::Rule(Self::GROUP_NAME, Self::GROUP_RULES[7]),
        RuleFilter::Rule(Self::GROUP_NAME, Self::GROUP_RULES[8]),
        RuleFilter::Rule(Self::GROUP_NAME, Self::GROUP_RULES[9]),
        RuleFilter::Rule(Self::GROUP_NAME, Self::GROUP_RULES[10]),
        RuleFilter::Rule(Self::GROUP_NAME, Self::GROUP_RULES[11]),
        RuleFilter::Rule(Self::GROUP_NAME, Self::GROUP_RULES[12]),
        RuleFilter::Rule(Self::GROUP_NAME, Self::GROUP_RULES[13]),
        RuleFilter::Rule(Self::GROUP_NAME, Self::GROUP_RULES[14]),
        RuleFilter::Rule(Self::GROUP_NAME, Self::GROUP_RULES[15]),
        RuleFilter::Rule(Self::GROUP_NAME, Self::GROUP_RULES[16]),
        RuleFilter::Rule(Self::GROUP_NAME, Self::GROUP_RULES[17]),
        RuleFilter::Rule(Self::GROUP_NAME, Self::GROUP_RULES[18]),
        RuleFilter::Rule(Self::GROUP_NAME, Self::GROUP_RULES[19]),
        RuleFilter::Rule(Self::GROUP_NAME, Self::GROUP_RULES[20]),
        RuleFilter::Rule(Self::GROUP_NAME, Self::GROUP_RULES[21]),
        RuleFilter::Rule(Self::GROUP_NAME, Self::GROUP_RULES[22]),
        RuleFilter::Rule(Self::GROUP_NAME, Self::GROUP_RULES[23]),
        RuleFilter::Rule(Self::GROUP_NAME, Self::GROUP_RULES[24]),
        RuleFilter::Rule(Self::GROUP_NAME, Self::GROUP_RULES[25]),
        RuleFilter::Rule(Self::GROUP_NAME, Self::GROUP_RULES[26]),
        RuleFilter::Rule(Self::GROUP_NAME, Self::GROUP_RULES[27]),
        RuleFilter::Rule(Self::GROUP_NAME, Self::GROUP_RULES[28]),
        RuleFilter::Rule(Self::GROUP_NAME, Self::GROUP_RULES[29]),
        RuleFilter::Rule(Self::GROUP_NAME, Self::GROUP_RULES[30]),
        RuleFilter::Rule(Self::GROUP_NAME, Self::GROUP_RULES[31]),
        RuleFilter::Rule(Self::GROUP_NAME, Self::GROUP_RULES[32]),
        RuleFilter::Rule(Self::GROUP_NAME, Self::GROUP_RULES[33]),
        RuleFilter::Rule(Self::GROUP_NAME, Self::GROUP_RULES[34]),
        RuleFilter::Rule(Self::GROUP_NAME, Self::GROUP_RULES[35]),
        RuleFilter::Rule(Self::GROUP_NAME, Self::GROUP_RULES[36]),
        RuleFilter::Rule(Self::GROUP_NAME, Self::GROUP_RULES[37]),
        RuleFilter::Rule(Self::GROUP_NAME, Self::GROUP_RULES[38]),
        RuleFilter::Rule(Self::GROUP_NAME, Self::GROUP_RULES[39]),
        RuleFilter::Rule(Self::GROUP_NAME, Self::GROUP_RULES[40]),
        RuleFilter::Rule(Self::GROUP_NAME, Self::GROUP_RULES[41]),
        RuleFilter::Rule(Self::GROUP_NAME, Self::GROUP_RULES[42]),
        RuleFilter::Rule(Self::GROUP_NAME, Self::GROUP_RULES[43]),
        RuleFilter::Rule(Self::GROUP_NAME, Self::GROUP_RULES[44]),
        RuleFilter::Rule(Self::GROUP_NAME, Self::GROUP_RULES[45]),
        RuleFilter::Rule(Self::GROUP_NAME, Self::GROUP_RULES[46]),
        RuleFilter::Rule(Self::GROUP_NAME, Self::GROUP_RULES[47]),
        RuleFilter::Rule(Self::GROUP_NAME, Self::GROUP_RULES[48]),
        RuleFilter::Rule(Self::GROUP_NAME, Self::GROUP_RULES[49]),
        RuleFilter::Rule(Self::GROUP_NAME, Self::GROUP_RULES[50]),
        RuleFilter::Rule(Self::GROUP_NAME, Self::GROUP_RULES[51]),
        RuleFilter::Rule(Self::GROUP_NAME, Self::GROUP_RULES[52]),
    ];
    #[doc = r" Retrieves the recommended rules"]
    pub(crate) fn is_recommended_true(&self) -> bool {
        matches!(self.recommended, Some(true))
    }
    pub(crate) fn is_recommended_unset(&self) -> bool {
        self.recommended.is_none()
    }
    pub(crate) fn is_all_true(&self) -> bool {
        matches!(self.all, Some(true))
    }
    pub(crate) fn is_all_unset(&self) -> bool {
        self.all.is_none()
    }
    pub(crate) fn get_enabled_rules(&self) -> FxHashSet<RuleFilter<'static>> {
        let mut index_set = FxHashSet::default();
        if let Some(rule) = self.no_children_prop.as_ref() {
            if rule.is_enabled() {
                index_set.insert(RuleFilter::Rule(Self::GROUP_NAME, Self::GROUP_RULES[0]));
            }
        }
        if let Some(rule) = self.no_const_assign.as_ref() {
            if rule.is_enabled() {
                index_set.insert(RuleFilter::Rule(Self::GROUP_NAME, Self::GROUP_RULES[1]));
            }
        }
        if let Some(rule) = self.no_constant_condition.as_ref() {
            if rule.is_enabled() {
                index_set.insert(RuleFilter::Rule(Self::GROUP_NAME, Self::GROUP_RULES[2]));
            }
        }
        if let Some(rule) = self.no_constant_math_min_max_clamp.as_ref() {
            if rule.is_enabled() {
                index_set.insert(RuleFilter::Rule(Self::GROUP_NAME, Self::GROUP_RULES[3]));
            }
        }
        if let Some(rule) = self.no_constructor_return.as_ref() {
            if rule.is_enabled() {
                index_set.insert(RuleFilter::Rule(Self::GROUP_NAME, Self::GROUP_RULES[4]));
            }
        }
        if let Some(rule) = self.no_empty_character_class_in_regex.as_ref() {
            if rule.is_enabled() {
                index_set.insert(RuleFilter::Rule(Self::GROUP_NAME, Self::GROUP_RULES[5]));
            }
        }
        if let Some(rule) = self.no_empty_pattern.as_ref() {
            if rule.is_enabled() {
                index_set.insert(RuleFilter::Rule(Self::GROUP_NAME, Self::GROUP_RULES[6]));
            }
        }
        if let Some(rule) = self.no_flat_map_identity.as_ref() {
            if rule.is_enabled() {
                index_set.insert(RuleFilter::Rule(Self::GROUP_NAME, Self::GROUP_RULES[7]));
            }
        }
        if let Some(rule) = self.no_global_object_calls.as_ref() {
            if rule.is_enabled() {
                index_set.insert(RuleFilter::Rule(Self::GROUP_NAME, Self::GROUP_RULES[8]));
            }
        }
        if let Some(rule) = self.no_inner_declarations.as_ref() {
            if rule.is_enabled() {
                index_set.insert(RuleFilter::Rule(Self::GROUP_NAME, Self::GROUP_RULES[9]));
            }
        }
        if let Some(rule) = self.no_invalid_builtin_instantiation.as_ref() {
            if rule.is_enabled() {
                index_set.insert(RuleFilter::Rule(Self::GROUP_NAME, Self::GROUP_RULES[10]));
            }
        }
        if let Some(rule) = self.no_invalid_constructor_super.as_ref() {
            if rule.is_enabled() {
                index_set.insert(RuleFilter::Rule(Self::GROUP_NAME, Self::GROUP_RULES[11]));
            }
        }
        if let Some(rule) = self.no_invalid_direction_in_linear_gradient.as_ref() {
            if rule.is_enabled() {
                index_set.insert(RuleFilter::Rule(Self::GROUP_NAME, Self::GROUP_RULES[12]));
            }
        }
        if let Some(rule) = self.no_invalid_grid_areas.as_ref() {
            if rule.is_enabled() {
                index_set.insert(RuleFilter::Rule(Self::GROUP_NAME, Self::GROUP_RULES[13]));
            }
        }
        if let Some(rule) = self.no_invalid_new_builtin.as_ref() {
            if rule.is_enabled() {
                index_set.insert(RuleFilter::Rule(Self::GROUP_NAME, Self::GROUP_RULES[14]));
            }
        }
        if let Some(rule) = self.no_invalid_position_at_import_rule.as_ref() {
            if rule.is_enabled() {
                index_set.insert(RuleFilter::Rule(Self::GROUP_NAME, Self::GROUP_RULES[15]));
            }
        }
        if let Some(rule) = self.no_invalid_use_before_declaration.as_ref() {
            if rule.is_enabled() {
                index_set.insert(RuleFilter::Rule(Self::GROUP_NAME, Self::GROUP_RULES[16]));
            }
        }
        if let Some(rule) = self.no_new_symbol.as_ref() {
            if rule.is_enabled() {
                index_set.insert(RuleFilter::Rule(Self::GROUP_NAME, Self::GROUP_RULES[17]));
            }
        }
        if let Some(rule) = self.no_nodejs_modules.as_ref() {
            if rule.is_enabled() {
                index_set.insert(RuleFilter::Rule(Self::GROUP_NAME, Self::GROUP_RULES[18]));
            }
        }
        if let Some(rule) = self.no_nonoctal_decimal_escape.as_ref() {
            if rule.is_enabled() {
                index_set.insert(RuleFilter::Rule(Self::GROUP_NAME, Self::GROUP_RULES[19]));
            }
        }
        if let Some(rule) = self.no_precision_loss.as_ref() {
            if rule.is_enabled() {
                index_set.insert(RuleFilter::Rule(Self::GROUP_NAME, Self::GROUP_RULES[20]));
            }
        }
        if let Some(rule) = self.no_render_return_value.as_ref() {
            if rule.is_enabled() {
                index_set.insert(RuleFilter::Rule(Self::GROUP_NAME, Self::GROUP_RULES[21]));
            }
        }
        if let Some(rule) = self.no_self_assign.as_ref() {
            if rule.is_enabled() {
                index_set.insert(RuleFilter::Rule(Self::GROUP_NAME, Self::GROUP_RULES[22]));
            }
        }
        if let Some(rule) = self.no_setter_return.as_ref() {
            if rule.is_enabled() {
                index_set.insert(RuleFilter::Rule(Self::GROUP_NAME, Self::GROUP_RULES[23]));
            }
        }
        if let Some(rule) = self.no_string_case_mismatch.as_ref() {
            if rule.is_enabled() {
                index_set.insert(RuleFilter::Rule(Self::GROUP_NAME, Self::GROUP_RULES[24]));
            }
        }
        if let Some(rule) = self.no_switch_declarations.as_ref() {
            if rule.is_enabled() {
                index_set.insert(RuleFilter::Rule(Self::GROUP_NAME, Self::GROUP_RULES[25]));
            }
        }
        if let Some(rule) = self.no_undeclared_dependencies.as_ref() {
            if rule.is_enabled() {
                index_set.insert(RuleFilter::Rule(Self::GROUP_NAME, Self::GROUP_RULES[26]));
            }
        }
        if let Some(rule) = self.no_undeclared_variables.as_ref() {
            if rule.is_enabled() {
                index_set.insert(RuleFilter::Rule(Self::GROUP_NAME, Self::GROUP_RULES[27]));
            }
        }
        if let Some(rule) = self.no_unknown_function.as_ref() {
            if rule.is_enabled() {
                index_set.insert(RuleFilter::Rule(Self::GROUP_NAME, Self::GROUP_RULES[28]));
            }
        }
        if let Some(rule) = self.no_unknown_media_feature_name.as_ref() {
            if rule.is_enabled() {
                index_set.insert(RuleFilter::Rule(Self::GROUP_NAME, Self::GROUP_RULES[29]));
            }
        }
        if let Some(rule) = self.no_unknown_property.as_ref() {
            if rule.is_enabled() {
                index_set.insert(RuleFilter::Rule(Self::GROUP_NAME, Self::GROUP_RULES[30]));
            }
        }
        if let Some(rule) = self.no_unknown_unit.as_ref() {
            if rule.is_enabled() {
                index_set.insert(RuleFilter::Rule(Self::GROUP_NAME, Self::GROUP_RULES[31]));
            }
        }
        if let Some(rule) = self.no_unmatchable_anb_selector.as_ref() {
            if rule.is_enabled() {
                index_set.insert(RuleFilter::Rule(Self::GROUP_NAME, Self::GROUP_RULES[32]));
            }
        }
        if let Some(rule) = self.no_unnecessary_continue.as_ref() {
            if rule.is_enabled() {
                index_set.insert(RuleFilter::Rule(Self::GROUP_NAME, Self::GROUP_RULES[33]));
            }
        }
        if let Some(rule) = self.no_unreachable.as_ref() {
            if rule.is_enabled() {
                index_set.insert(RuleFilter::Rule(Self::GROUP_NAME, Self::GROUP_RULES[34]));
            }
        }
        if let Some(rule) = self.no_unreachable_super.as_ref() {
            if rule.is_enabled() {
                index_set.insert(RuleFilter::Rule(Self::GROUP_NAME, Self::GROUP_RULES[35]));
            }
        }
        if let Some(rule) = self.no_unsafe_finally.as_ref() {
            if rule.is_enabled() {
                index_set.insert(RuleFilter::Rule(Self::GROUP_NAME, Self::GROUP_RULES[36]));
            }
        }
        if let Some(rule) = self.no_unsafe_optional_chaining.as_ref() {
            if rule.is_enabled() {
                index_set.insert(RuleFilter::Rule(Self::GROUP_NAME, Self::GROUP_RULES[37]));
            }
        }
        if let Some(rule) = self.no_unused_function_parameters.as_ref() {
            if rule.is_enabled() {
                index_set.insert(RuleFilter::Rule(Self::GROUP_NAME, Self::GROUP_RULES[38]));
            }
        }
        if let Some(rule) = self.no_unused_imports.as_ref() {
            if rule.is_enabled() {
                index_set.insert(RuleFilter::Rule(Self::GROUP_NAME, Self::GROUP_RULES[39]));
            }
        }
        if let Some(rule) = self.no_unused_labels.as_ref() {
            if rule.is_enabled() {
                index_set.insert(RuleFilter::Rule(Self::GROUP_NAME, Self::GROUP_RULES[40]));
            }
        }
        if let Some(rule) = self.no_unused_private_class_members.as_ref() {
            if rule.is_enabled() {
                index_set.insert(RuleFilter::Rule(Self::GROUP_NAME, Self::GROUP_RULES[41]));
            }
        }
        if let Some(rule) = self.no_unused_variables.as_ref() {
            if rule.is_enabled() {
                index_set.insert(RuleFilter::Rule(Self::GROUP_NAME, Self::GROUP_RULES[42]));
            }
        }
        if let Some(rule) = self.no_void_elements_with_children.as_ref() {
            if rule.is_enabled() {
                index_set.insert(RuleFilter::Rule(Self::GROUP_NAME, Self::GROUP_RULES[43]));
            }
        }
        if let Some(rule) = self.no_void_type_return.as_ref() {
            if rule.is_enabled() {
                index_set.insert(RuleFilter::Rule(Self::GROUP_NAME, Self::GROUP_RULES[44]));
            }
        }
        if let Some(rule) = self.use_array_literals.as_ref() {
            if rule.is_enabled() {
                index_set.insert(RuleFilter::Rule(Self::GROUP_NAME, Self::GROUP_RULES[45]));
            }
        }
        if let Some(rule) = self.use_exhaustive_dependencies.as_ref() {
            if rule.is_enabled() {
                index_set.insert(RuleFilter::Rule(Self::GROUP_NAME, Self::GROUP_RULES[46]));
            }
        }
        if let Some(rule) = self.use_hook_at_top_level.as_ref() {
            if rule.is_enabled() {
                index_set.insert(RuleFilter::Rule(Self::GROUP_NAME, Self::GROUP_RULES[47]));
            }
        }
        if let Some(rule) = self.use_import_extensions.as_ref() {
            if rule.is_enabled() {
                index_set.insert(RuleFilter::Rule(Self::GROUP_NAME, Self::GROUP_RULES[48]));
            }
        }
        if let Some(rule) = self.use_is_nan.as_ref() {
            if rule.is_enabled() {
                index_set.insert(RuleFilter::Rule(Self::GROUP_NAME, Self::GROUP_RULES[49]));
            }
        }
        if let Some(rule) = self.use_jsx_key_in_iterable.as_ref() {
            if rule.is_enabled() {
                index_set.insert(RuleFilter::Rule(Self::GROUP_NAME, Self::GROUP_RULES[50]));
            }
        }
        if let Some(rule) = self.use_valid_for_direction.as_ref() {
            if rule.is_enabled() {
                index_set.insert(RuleFilter::Rule(Self::GROUP_NAME, Self::GROUP_RULES[51]));
            }
        }
        if let Some(rule) = self.use_yield.as_ref() {
            if rule.is_enabled() {
                index_set.insert(RuleFilter::Rule(Self::GROUP_NAME, Self::GROUP_RULES[52]));
            }
        }
        index_set
    }
    pub(crate) fn get_disabled_rules(&self) -> FxHashSet<RuleFilter<'static>> {
        let mut index_set = FxHashSet::default();
        if let Some(rule) = self.no_children_prop.as_ref() {
            if rule.is_disabled() {
                index_set.insert(RuleFilter::Rule(Self::GROUP_NAME, Self::GROUP_RULES[0]));
            }
        }
        if let Some(rule) = self.no_const_assign.as_ref() {
            if rule.is_disabled() {
                index_set.insert(RuleFilter::Rule(Self::GROUP_NAME, Self::GROUP_RULES[1]));
            }
        }
        if let Some(rule) = self.no_constant_condition.as_ref() {
            if rule.is_disabled() {
                index_set.insert(RuleFilter::Rule(Self::GROUP_NAME, Self::GROUP_RULES[2]));
            }
        }
        if let Some(rule) = self.no_constant_math_min_max_clamp.as_ref() {
            if rule.is_disabled() {
                index_set.insert(RuleFilter::Rule(Self::GROUP_NAME, Self::GROUP_RULES[3]));
            }
        }
        if let Some(rule) = self.no_constructor_return.as_ref() {
            if rule.is_disabled() {
                index_set.insert(RuleFilter::Rule(Self::GROUP_NAME, Self::GROUP_RULES[4]));
            }
        }
        if let Some(rule) = self.no_empty_character_class_in_regex.as_ref() {
            if rule.is_disabled() {
                index_set.insert(RuleFilter::Rule(Self::GROUP_NAME, Self::GROUP_RULES[5]));
            }
        }
        if let Some(rule) = self.no_empty_pattern.as_ref() {
            if rule.is_disabled() {
                index_set.insert(RuleFilter::Rule(Self::GROUP_NAME, Self::GROUP_RULES[6]));
            }
        }
        if let Some(rule) = self.no_flat_map_identity.as_ref() {
            if rule.is_disabled() {
                index_set.insert(RuleFilter::Rule(Self::GROUP_NAME, Self::GROUP_RULES[7]));
            }
        }
        if let Some(rule) = self.no_global_object_calls.as_ref() {
            if rule.is_disabled() {
                index_set.insert(RuleFilter::Rule(Self::GROUP_NAME, Self::GROUP_RULES[8]));
            }
        }
        if let Some(rule) = self.no_inner_declarations.as_ref() {
            if rule.is_disabled() {
                index_set.insert(RuleFilter::Rule(Self::GROUP_NAME, Self::GROUP_RULES[9]));
            }
        }
        if let Some(rule) = self.no_invalid_builtin_instantiation.as_ref() {
            if rule.is_disabled() {
                index_set.insert(RuleFilter::Rule(Self::GROUP_NAME, Self::GROUP_RULES[10]));
            }
        }
        if let Some(rule) = self.no_invalid_constructor_super.as_ref() {
            if rule.is_disabled() {
                index_set.insert(RuleFilter::Rule(Self::GROUP_NAME, Self::GROUP_RULES[11]));
            }
        }
        if let Some(rule) = self.no_invalid_direction_in_linear_gradient.as_ref() {
            if rule.is_disabled() {
                index_set.insert(RuleFilter::Rule(Self::GROUP_NAME, Self::GROUP_RULES[12]));
            }
        }
        if let Some(rule) = self.no_invalid_grid_areas.as_ref() {
            if rule.is_disabled() {
                index_set.insert(RuleFilter::Rule(Self::GROUP_NAME, Self::GROUP_RULES[13]));
            }
        }
        if let Some(rule) = self.no_invalid_new_builtin.as_ref() {
            if rule.is_disabled() {
                index_set.insert(RuleFilter::Rule(Self::GROUP_NAME, Self::GROUP_RULES[14]));
            }
        }
        if let Some(rule) = self.no_invalid_position_at_import_rule.as_ref() {
            if rule.is_disabled() {
                index_set.insert(RuleFilter::Rule(Self::GROUP_NAME, Self::GROUP_RULES[15]));
            }
        }
        if let Some(rule) = self.no_invalid_use_before_declaration.as_ref() {
            if rule.is_disabled() {
                index_set.insert(RuleFilter::Rule(Self::GROUP_NAME, Self::GROUP_RULES[16]));
            }
        }
        if let Some(rule) = self.no_new_symbol.as_ref() {
            if rule.is_disabled() {
                index_set.insert(RuleFilter::Rule(Self::GROUP_NAME, Self::GROUP_RULES[17]));
            }
        }
        if let Some(rule) = self.no_nodejs_modules.as_ref() {
            if rule.is_disabled() {
                index_set.insert(RuleFilter::Rule(Self::GROUP_NAME, Self::GROUP_RULES[18]));
            }
        }
        if let Some(rule) = self.no_nonoctal_decimal_escape.as_ref() {
            if rule.is_disabled() {
                index_set.insert(RuleFilter::Rule(Self::GROUP_NAME, Self::GROUP_RULES[19]));
            }
        }
        if let Some(rule) = self.no_precision_loss.as_ref() {
            if rule.is_disabled() {
                index_set.insert(RuleFilter::Rule(Self::GROUP_NAME, Self::GROUP_RULES[20]));
            }
        }
        if let Some(rule) = self.no_render_return_value.as_ref() {
            if rule.is_disabled() {
                index_set.insert(RuleFilter::Rule(Self::GROUP_NAME, Self::GROUP_RULES[21]));
            }
        }
        if let Some(rule) = self.no_self_assign.as_ref() {
            if rule.is_disabled() {
                index_set.insert(RuleFilter::Rule(Self::GROUP_NAME, Self::GROUP_RULES[22]));
            }
        }
        if let Some(rule) = self.no_setter_return.as_ref() {
            if rule.is_disabled() {
                index_set.insert(RuleFilter::Rule(Self::GROUP_NAME, Self::GROUP_RULES[23]));
            }
        }
        if let Some(rule) = self.no_string_case_mismatch.as_ref() {
            if rule.is_disabled() {
                index_set.insert(RuleFilter::Rule(Self::GROUP_NAME, Self::GROUP_RULES[24]));
            }
        }
        if let Some(rule) = self.no_switch_declarations.as_ref() {
            if rule.is_disabled() {
                index_set.insert(RuleFilter::Rule(Self::GROUP_NAME, Self::GROUP_RULES[25]));
            }
        }
        if let Some(rule) = self.no_undeclared_dependencies.as_ref() {
            if rule.is_disabled() {
                index_set.insert(RuleFilter::Rule(Self::GROUP_NAME, Self::GROUP_RULES[26]));
            }
        }
        if let Some(rule) = self.no_undeclared_variables.as_ref() {
            if rule.is_disabled() {
                index_set.insert(RuleFilter::Rule(Self::GROUP_NAME, Self::GROUP_RULES[27]));
            }
        }
        if let Some(rule) = self.no_unknown_function.as_ref() {
            if rule.is_disabled() {
                index_set.insert(RuleFilter::Rule(Self::GROUP_NAME, Self::GROUP_RULES[28]));
            }
        }
        if let Some(rule) = self.no_unknown_media_feature_name.as_ref() {
            if rule.is_disabled() {
                index_set.insert(RuleFilter::Rule(Self::GROUP_NAME, Self::GROUP_RULES[29]));
            }
        }
        if let Some(rule) = self.no_unknown_property.as_ref() {
            if rule.is_disabled() {
                index_set.insert(RuleFilter::Rule(Self::GROUP_NAME, Self::GROUP_RULES[30]));
            }
        }
        if let Some(rule) = self.no_unknown_unit.as_ref() {
            if rule.is_disabled() {
                index_set.insert(RuleFilter::Rule(Self::GROUP_NAME, Self::GROUP_RULES[31]));
            }
        }
        if let Some(rule) = self.no_unmatchable_anb_selector.as_ref() {
            if rule.is_disabled() {
                index_set.insert(RuleFilter::Rule(Self::GROUP_NAME, Self::GROUP_RULES[32]));
            }
        }
        if let Some(rule) = self.no_unnecessary_continue.as_ref() {
            if rule.is_disabled() {
                index_set.insert(RuleFilter::Rule(Self::GROUP_NAME, Self::GROUP_RULES[33]));
            }
        }
        if let Some(rule) = self.no_unreachable.as_ref() {
            if rule.is_disabled() {
                index_set.insert(RuleFilter::Rule(Self::GROUP_NAME, Self::GROUP_RULES[34]));
            }
        }
        if let Some(rule) = self.no_unreachable_super.as_ref() {
            if rule.is_disabled() {
                index_set.insert(RuleFilter::Rule(Self::GROUP_NAME, Self::GROUP_RULES[35]));
            }
        }
        if let Some(rule) = self.no_unsafe_finally.as_ref() {
            if rule.is_disabled() {
                index_set.insert(RuleFilter::Rule(Self::GROUP_NAME, Self::GROUP_RULES[36]));
            }
        }
        if let Some(rule) = self.no_unsafe_optional_chaining.as_ref() {
            if rule.is_disabled() {
                index_set.insert(RuleFilter::Rule(Self::GROUP_NAME, Self::GROUP_RULES[37]));
            }
        }
        if let Some(rule) = self.no_unused_function_parameters.as_ref() {
            if rule.is_disabled() {
                index_set.insert(RuleFilter::Rule(Self::GROUP_NAME, Self::GROUP_RULES[38]));
            }
        }
        if let Some(rule) = self.no_unused_imports.as_ref() {
            if rule.is_disabled() {
                index_set.insert(RuleFilter::Rule(Self::GROUP_NAME, Self::GROUP_RULES[39]));
            }
        }
        if let Some(rule) = self.no_unused_labels.as_ref() {
            if rule.is_disabled() {
                index_set.insert(RuleFilter::Rule(Self::GROUP_NAME, Self::GROUP_RULES[40]));
            }
        }
        if let Some(rule) = self.no_unused_private_class_members.as_ref() {
            if rule.is_disabled() {
                index_set.insert(RuleFilter::Rule(Self::GROUP_NAME, Self::GROUP_RULES[41]));
            }
        }
        if let Some(rule) = self.no_unused_variables.as_ref() {
            if rule.is_disabled() {
                index_set.insert(RuleFilter::Rule(Self::GROUP_NAME, Self::GROUP_RULES[42]));
            }
        }
        if let Some(rule) = self.no_void_elements_with_children.as_ref() {
            if rule.is_disabled() {
                index_set.insert(RuleFilter::Rule(Self::GROUP_NAME, Self::GROUP_RULES[43]));
            }
        }
        if let Some(rule) = self.no_void_type_return.as_ref() {
            if rule.is_disabled() {
                index_set.insert(RuleFilter::Rule(Self::GROUP_NAME, Self::GROUP_RULES[44]));
            }
        }
        if let Some(rule) = self.use_array_literals.as_ref() {
            if rule.is_disabled() {
                index_set.insert(RuleFilter::Rule(Self::GROUP_NAME, Self::GROUP_RULES[45]));
            }
        }
        if let Some(rule) = self.use_exhaustive_dependencies.as_ref() {
            if rule.is_disabled() {
                index_set.insert(RuleFilter::Rule(Self::GROUP_NAME, Self::GROUP_RULES[46]));
            }
        }
        if let Some(rule) = self.use_hook_at_top_level.as_ref() {
            if rule.is_disabled() {
                index_set.insert(RuleFilter::Rule(Self::GROUP_NAME, Self::GROUP_RULES[47]));
            }
        }
        if let Some(rule) = self.use_import_extensions.as_ref() {
            if rule.is_disabled() {
                index_set.insert(RuleFilter::Rule(Self::GROUP_NAME, Self::GROUP_RULES[48]));
            }
        }
        if let Some(rule) = self.use_is_nan.as_ref() {
            if rule.is_disabled() {
                index_set.insert(RuleFilter::Rule(Self::GROUP_NAME, Self::GROUP_RULES[49]));
            }
        }
        if let Some(rule) = self.use_jsx_key_in_iterable.as_ref() {
            if rule.is_disabled() {
                index_set.insert(RuleFilter::Rule(Self::GROUP_NAME, Self::GROUP_RULES[50]));
            }
        }
        if let Some(rule) = self.use_valid_for_direction.as_ref() {
            if rule.is_disabled() {
                index_set.insert(RuleFilter::Rule(Self::GROUP_NAME, Self::GROUP_RULES[51]));
            }
        }
        if let Some(rule) = self.use_yield.as_ref() {
            if rule.is_disabled() {
                index_set.insert(RuleFilter::Rule(Self::GROUP_NAME, Self::GROUP_RULES[52]));
            }
        }
        index_set
    }
    #[doc = r" Checks if, given a rule name, matches one of the rules contained in this category"]
    pub(crate) fn has_rule(rule_name: &str) -> Option<&'static str> {
        Some(Self::GROUP_RULES[Self::GROUP_RULES.binary_search(&rule_name).ok()?])
    }
    #[doc = r" Checks if, given a rule name, it is marked as recommended"]
    pub(crate) fn is_recommended_rule(rule_name: &str) -> bool {
        Self::RECOMMENDED_RULES.contains(&rule_name)
    }
    pub(crate) fn recommended_rules_as_filters() -> &'static [RuleFilter<'static>] {
        Self::RECOMMENDED_RULES_AS_FILTERS
    }
    pub(crate) fn all_rules_as_filters() -> &'static [RuleFilter<'static>] {
        Self::ALL_RULES_AS_FILTERS
    }
    #[doc = r" Select preset rules"]
    pub(crate) fn collect_preset_rules(
        &self,
        parent_is_all: bool,
        parent_is_recommended: bool,
        enabled_rules: &mut FxHashSet<RuleFilter<'static>>,
    ) {
        if self.is_all_true() || self.is_all_unset() && parent_is_all {
            enabled_rules.extend(Self::all_rules_as_filters());
        } else if self.is_recommended_true()
            || self.is_recommended_unset() && self.is_all_unset() && parent_is_recommended
        {
            enabled_rules.extend(Self::recommended_rules_as_filters());
        }
    }
    pub(crate) fn get_rule_configuration(
        &self,
        rule_name: &str,
    ) -> Option<(RulePlainConfiguration, Option<RuleOptions>)> {
        match rule_name {
            "noChildrenProp" => self
                .no_children_prop
                .as_ref()
                .map(|conf| (conf.level(), conf.get_options())),
            "noConstAssign" => self
                .no_const_assign
                .as_ref()
                .map(|conf| (conf.level(), conf.get_options())),
            "noConstantCondition" => self
                .no_constant_condition
                .as_ref()
                .map(|conf| (conf.level(), conf.get_options())),
            "noConstantMathMinMaxClamp" => self
                .no_constant_math_min_max_clamp
                .as_ref()
                .map(|conf| (conf.level(), conf.get_options())),
            "noConstructorReturn" => self
                .no_constructor_return
                .as_ref()
                .map(|conf| (conf.level(), conf.get_options())),
            "noEmptyCharacterClassInRegex" => self
                .no_empty_character_class_in_regex
                .as_ref()
                .map(|conf| (conf.level(), conf.get_options())),
            "noEmptyPattern" => self
                .no_empty_pattern
                .as_ref()
                .map(|conf| (conf.level(), conf.get_options())),
            "noFlatMapIdentity" => self
                .no_flat_map_identity
                .as_ref()
                .map(|conf| (conf.level(), conf.get_options())),
            "noGlobalObjectCalls" => self
                .no_global_object_calls
                .as_ref()
                .map(|conf| (conf.level(), conf.get_options())),
            "noInnerDeclarations" => self
                .no_inner_declarations
                .as_ref()
                .map(|conf| (conf.level(), conf.get_options())),
            "noInvalidBuiltinInstantiation" => self
                .no_invalid_builtin_instantiation
                .as_ref()
                .map(|conf| (conf.level(), conf.get_options())),
            "noInvalidConstructorSuper" => self
                .no_invalid_constructor_super
                .as_ref()
                .map(|conf| (conf.level(), conf.get_options())),
            "noInvalidDirectionInLinearGradient" => self
                .no_invalid_direction_in_linear_gradient
                .as_ref()
                .map(|conf| (conf.level(), conf.get_options())),
            "noInvalidGridAreas" => self
                .no_invalid_grid_areas
                .as_ref()
                .map(|conf| (conf.level(), conf.get_options())),
            "noInvalidNewBuiltin" => self
                .no_invalid_new_builtin
                .as_ref()
                .map(|conf| (conf.level(), conf.get_options())),
            "noInvalidPositionAtImportRule" => self
                .no_invalid_position_at_import_rule
                .as_ref()
                .map(|conf| (conf.level(), conf.get_options())),
            "noInvalidUseBeforeDeclaration" => self
                .no_invalid_use_before_declaration
                .as_ref()
                .map(|conf| (conf.level(), conf.get_options())),
            "noNewSymbol" => self
                .no_new_symbol
                .as_ref()
                .map(|conf| (conf.level(), conf.get_options())),
            "noNodejsModules" => self
                .no_nodejs_modules
                .as_ref()
                .map(|conf| (conf.level(), conf.get_options())),
            "noNonoctalDecimalEscape" => self
                .no_nonoctal_decimal_escape
                .as_ref()
                .map(|conf| (conf.level(), conf.get_options())),
            "noPrecisionLoss" => self
                .no_precision_loss
                .as_ref()
                .map(|conf| (conf.level(), conf.get_options())),
            "noRenderReturnValue" => self
                .no_render_return_value
                .as_ref()
                .map(|conf| (conf.level(), conf.get_options())),
            "noSelfAssign" => self
                .no_self_assign
                .as_ref()
                .map(|conf| (conf.level(), conf.get_options())),
            "noSetterReturn" => self
                .no_setter_return
                .as_ref()
                .map(|conf| (conf.level(), conf.get_options())),
            "noStringCaseMismatch" => self
                .no_string_case_mismatch
                .as_ref()
                .map(|conf| (conf.level(), conf.get_options())),
            "noSwitchDeclarations" => self
                .no_switch_declarations
                .as_ref()
                .map(|conf| (conf.level(), conf.get_options())),
            "noUndeclaredDependencies" => self
                .no_undeclared_dependencies
                .as_ref()
                .map(|conf| (conf.level(), conf.get_options())),
            "noUndeclaredVariables" => self
                .no_undeclared_variables
                .as_ref()
                .map(|conf| (conf.level(), conf.get_options())),
            "noUnknownFunction" => self
                .no_unknown_function
                .as_ref()
                .map(|conf| (conf.level(), conf.get_options())),
            "noUnknownMediaFeatureName" => self
                .no_unknown_media_feature_name
                .as_ref()
                .map(|conf| (conf.level(), conf.get_options())),
            "noUnknownProperty" => self
                .no_unknown_property
                .as_ref()
                .map(|conf| (conf.level(), conf.get_options())),
            "noUnknownUnit" => self
                .no_unknown_unit
                .as_ref()
                .map(|conf| (conf.level(), conf.get_options())),
            "noUnmatchableAnbSelector" => self
                .no_unmatchable_anb_selector
                .as_ref()
                .map(|conf| (conf.level(), conf.get_options())),
            "noUnnecessaryContinue" => self
                .no_unnecessary_continue
                .as_ref()
                .map(|conf| (conf.level(), conf.get_options())),
            "noUnreachable" => self
                .no_unreachable
                .as_ref()
                .map(|conf| (conf.level(), conf.get_options())),
            "noUnreachableSuper" => self
                .no_unreachable_super
                .as_ref()
                .map(|conf| (conf.level(), conf.get_options())),
            "noUnsafeFinally" => self
                .no_unsafe_finally
                .as_ref()
                .map(|conf| (conf.level(), conf.get_options())),
            "noUnsafeOptionalChaining" => self
                .no_unsafe_optional_chaining
                .as_ref()
                .map(|conf| (conf.level(), conf.get_options())),
            "noUnusedFunctionParameters" => self
                .no_unused_function_parameters
                .as_ref()
                .map(|conf| (conf.level(), conf.get_options())),
            "noUnusedImports" => self
                .no_unused_imports
                .as_ref()
                .map(|conf| (conf.level(), conf.get_options())),
            "noUnusedLabels" => self
                .no_unused_labels
                .as_ref()
                .map(|conf| (conf.level(), conf.get_options())),
            "noUnusedPrivateClassMembers" => self
                .no_unused_private_class_members
                .as_ref()
                .map(|conf| (conf.level(), conf.get_options())),
            "noUnusedVariables" => self
                .no_unused_variables
                .as_ref()
                .map(|conf| (conf.level(), conf.get_options())),
            "noVoidElementsWithChildren" => self
                .no_void_elements_with_children
                .as_ref()
                .map(|conf| (conf.level(), conf.get_options())),
            "noVoidTypeReturn" => self
                .no_void_type_return
                .as_ref()
                .map(|conf| (conf.level(), conf.get_options())),
            "useArrayLiterals" => self
                .use_array_literals
                .as_ref()
                .map(|conf| (conf.level(), conf.get_options())),
            "useExhaustiveDependencies" => self
                .use_exhaustive_dependencies
                .as_ref()
                .map(|conf| (conf.level(), conf.get_options())),
            "useHookAtTopLevel" => self
                .use_hook_at_top_level
                .as_ref()
                .map(|conf| (conf.level(), conf.get_options())),
            "useImportExtensions" => self
                .use_import_extensions
                .as_ref()
                .map(|conf| (conf.level(), conf.get_options())),
            "useIsNan" => self
                .use_is_nan
                .as_ref()
                .map(|conf| (conf.level(), conf.get_options())),
            "useJsxKeyInIterable" => self
                .use_jsx_key_in_iterable
                .as_ref()
                .map(|conf| (conf.level(), conf.get_options())),
            "useValidForDirection" => self
                .use_valid_for_direction
                .as_ref()
                .map(|conf| (conf.level(), conf.get_options())),
            "useYield" => self
                .use_yield
                .as_ref()
                .map(|conf| (conf.level(), conf.get_options())),
            _ => None,
        }
    }
}
#[derive(Clone, Debug, Default, Deserialize, Deserializable, Eq, Merge, PartialEq, Serialize)]
#[deserializable(with_validator)]
#[cfg_attr(feature = "schema", derive(JsonSchema))]
#[serde(rename_all = "camelCase", default, deny_unknown_fields)]
#[doc = r" A list of rules that belong to this group"]
pub struct Nursery {
    #[doc = r" It enables the recommended rules for this group"]
    #[serde(skip_serializing_if = "Option::is_none")]
    pub recommended: Option<bool>,
    #[doc = r" It enables ALL rules for this group."]
    #[serde(skip_serializing_if = "Option::is_none")]
    pub all: Option<bool>,
    #[doc = "Disallow use of CommonJs module system in favor of ESM style imports."]
    #[serde(skip_serializing_if = "Option::is_none")]
    pub no_common_js: Option<RuleConfiguration<biome_js_analyze::options::NoCommonJs>>,
    #[doc = "Disallow a lower specificity selector from coming after a higher specificity selector."]
    #[serde(skip_serializing_if = "Option::is_none")]
    pub no_descending_specificity:
        Option<RuleConfiguration<biome_css_analyze::options::NoDescendingSpecificity>>,
    #[doc = "Disallow direct assignments to document.cookie."]
    #[serde(skip_serializing_if = "Option::is_none")]
    pub no_document_cookie: Option<RuleConfiguration<biome_js_analyze::options::NoDocumentCookie>>,
    #[doc = "Prevents importing next/document outside of pages/_document.jsx in Next.js projects."]
    #[serde(skip_serializing_if = "Option::is_none")]
    pub no_document_import_in_page:
        Option<RuleConfiguration<biome_js_analyze::options::NoDocumentImportInPage>>,
    #[doc = "Disallow duplicate custom properties within declaration blocks."]
    #[serde(skip_serializing_if = "Option::is_none")]
    pub no_duplicate_custom_properties:
        Option<RuleConfiguration<biome_css_analyze::options::NoDuplicateCustomProperties>>,
    #[doc = "Disallow duplicate conditions in if-else-if chains"]
    #[serde(skip_serializing_if = "Option::is_none")]
    pub no_duplicate_else_if:
        Option<RuleConfiguration<biome_js_analyze::options::NoDuplicateElseIf>>,
    #[doc = "Disallow duplicate properties within declaration blocks."]
    #[serde(skip_serializing_if = "Option::is_none")]
    pub no_duplicate_properties:
        Option<RuleConfiguration<biome_css_analyze::options::NoDuplicateProperties>>,
    #[doc = "No duplicated fields in GraphQL operations."]
    #[serde(skip_serializing_if = "Option::is_none")]
    pub no_duplicated_fields:
        Option<RuleConfiguration<biome_graphql_analyze::options::NoDuplicatedFields>>,
    #[doc = "Disallow accessing namespace imports dynamically."]
    #[serde(skip_serializing_if = "Option::is_none")]
    pub no_dynamic_namespace_import_access:
        Option<RuleConfiguration<biome_js_analyze::options::NoDynamicNamespaceImportAccess>>,
    #[doc = "Disallow TypeScript enum."]
    #[serde(skip_serializing_if = "Option::is_none")]
    pub no_enum: Option<RuleConfiguration<biome_js_analyze::options::NoEnum>>,
    #[doc = "Disallow exporting an imported variable."]
    #[serde(skip_serializing_if = "Option::is_none")]
    pub no_exported_imports:
        Option<RuleConfiguration<biome_js_analyze::options::NoExportedImports>>,
    #[doc = "Disallow the use of __dirname and __filename in the global scope."]
    #[serde(skip_serializing_if = "Option::is_none")]
    pub no_global_dirname_filename:
        Option<RuleFixConfiguration<biome_js_analyze::options::NoGlobalDirnameFilename>>,
    #[doc = "Prevent usage of \\<head> element in a Next.js project."]
    #[serde(skip_serializing_if = "Option::is_none")]
    pub no_head_element: Option<RuleConfiguration<biome_js_analyze::options::NoHeadElement>>,
    #[doc = "Prevent using the next/head module in pages/_document.js on Next.js projects."]
    #[serde(skip_serializing_if = "Option::is_none")]
    pub no_head_import_in_document:
        Option<RuleConfiguration<biome_js_analyze::options::NoHeadImportInDocument>>,
    #[doc = "Prevent usage of \\<img> element in a Next.js project."]
    #[serde(skip_serializing_if = "Option::is_none")]
    pub no_img_element: Option<RuleConfiguration<biome_js_analyze::options::NoImgElement>>,
    #[doc = "Disallows the use of irregular whitespace characters."]
    #[serde(skip_serializing_if = "Option::is_none")]
    pub no_irregular_whitespace:
        Option<RuleConfiguration<biome_css_analyze::options::NoIrregularWhitespace>>,
    #[doc = "Disallow missing var function for css variables."]
    #[serde(skip_serializing_if = "Option::is_none")]
    pub no_missing_var_function:
        Option<RuleConfiguration<biome_css_analyze::options::NoMissingVarFunction>>,
    #[doc = "Disallow nested ternary expressions."]
    #[serde(skip_serializing_if = "Option::is_none")]
    pub no_nested_ternary: Option<RuleConfiguration<biome_js_analyze::options::NoNestedTernary>>,
    #[doc = "Disallow use event handlers on non-interactive elements."]
    #[serde(skip_serializing_if = "Option::is_none")]
    pub no_noninteractive_element_interactions:
        Option<RuleConfiguration<biome_js_analyze::options::NoNoninteractiveElementInteractions>>,
    #[doc = "Disallow octal escape sequences in string literals"]
    #[serde(skip_serializing_if = "Option::is_none")]
    pub no_octal_escape: Option<RuleConfiguration<biome_js_analyze::options::NoOctalEscape>>,
    #[doc = "Disallow the use of process.env."]
    #[serde(skip_serializing_if = "Option::is_none")]
    pub no_process_env: Option<RuleConfiguration<biome_js_analyze::options::NoProcessEnv>>,
    #[doc = "Disallow the use of process global."]
    #[serde(skip_serializing_if = "Option::is_none")]
    pub no_process_global: Option<RuleFixConfiguration<biome_js_analyze::options::NoProcessGlobal>>,
    #[doc = "Disallow specified modules when loaded by import or require."]
    #[serde(skip_serializing_if = "Option::is_none")]
    pub no_restricted_imports:
        Option<RuleConfiguration<biome_js_analyze::options::NoRestrictedImports>>,
    #[doc = "Disallow user defined types."]
    #[serde(skip_serializing_if = "Option::is_none")]
    pub no_restricted_types:
        Option<RuleFixConfiguration<biome_js_analyze::options::NoRestrictedTypes>>,
    #[doc = "Disallow usage of sensitive data such as API keys and tokens."]
    #[serde(skip_serializing_if = "Option::is_none")]
    pub no_secrets: Option<RuleConfiguration<biome_js_analyze::options::NoSecrets>>,
    #[doc = "Enforce that static, visible elements (such as \\<div>) that have click handlers use the valid role attribute."]
    #[serde(skip_serializing_if = "Option::is_none")]
    pub no_static_element_interactions:
        Option<RuleConfiguration<biome_js_analyze::options::NoStaticElementInteractions>>,
    #[doc = "Enforce the use of String.slice() over String.substr() and String.substring()."]
    #[serde(skip_serializing_if = "Option::is_none")]
    pub no_substr: Option<RuleFixConfiguration<biome_js_analyze::options::NoSubstr>>,
    #[doc = "Disallow template literal placeholder syntax in regular strings."]
    #[serde(skip_serializing_if = "Option::is_none")]
    pub no_template_curly_in_string:
        Option<RuleConfiguration<biome_js_analyze::options::NoTemplateCurlyInString>>,
    #[doc = "Disallow unknown at-rules."]
    #[serde(skip_serializing_if = "Option::is_none")]
    pub no_unknown_at_rule: Option<RuleConfiguration<biome_css_analyze::options::NoUnknownAtRule>>,
    #[doc = "Disallow unknown pseudo-class selectors."]
    #[serde(skip_serializing_if = "Option::is_none")]
    pub no_unknown_pseudo_class:
        Option<RuleConfiguration<biome_css_analyze::options::NoUnknownPseudoClass>>,
    #[doc = "Disallow unknown pseudo-element selectors."]
    #[serde(skip_serializing_if = "Option::is_none")]
    pub no_unknown_pseudo_element:
        Option<RuleConfiguration<biome_css_analyze::options::NoUnknownPseudoElement>>,
    #[doc = "Disallow unknown type selectors."]
    #[serde(skip_serializing_if = "Option::is_none")]
    pub no_unknown_type_selector:
        Option<RuleConfiguration<biome_css_analyze::options::NoUnknownTypeSelector>>,
    #[doc = "Disallow unnecessary escape sequence in regular expression literals."]
    #[serde(skip_serializing_if = "Option::is_none")]
    pub no_useless_escape_in_regex:
        Option<RuleFixConfiguration<biome_js_analyze::options::NoUselessEscapeInRegex>>,
    #[doc = "Disallow unnecessary String.raw function in template string literals without any escape sequence."]
    #[serde(skip_serializing_if = "Option::is_none")]
    pub no_useless_string_raw:
        Option<RuleConfiguration<biome_js_analyze::options::NoUselessStringRaw>>,
    #[doc = "Disallow the use of useless undefined."]
    #[serde(skip_serializing_if = "Option::is_none")]
    pub no_useless_undefined:
        Option<RuleFixConfiguration<biome_js_analyze::options::NoUselessUndefined>>,
    #[doc = "Disallow use of @value rule in css modules."]
    #[serde(skip_serializing_if = "Option::is_none")]
    pub no_value_at_rule: Option<RuleConfiguration<biome_css_analyze::options::NoValueAtRule>>,
    #[doc = "Disallow the use of overload signatures that are not next to each other."]
    #[serde(skip_serializing_if = "Option::is_none")]
    pub use_adjacent_overload_signatures:
        Option<RuleConfiguration<biome_js_analyze::options::UseAdjacentOverloadSignatures>>,
    #[doc = "Enforce that ARIA properties are valid for the roles that are supported by the element."]
    #[serde(skip_serializing_if = "Option::is_none")]
    pub use_aria_props_supported_by_role:
        Option<RuleConfiguration<biome_js_analyze::options::UseAriaPropsSupportedByRole>>,
    #[doc = "Use at() instead of integer index access."]
    #[serde(skip_serializing_if = "Option::is_none")]
    pub use_at_index: Option<RuleFixConfiguration<biome_js_analyze::options::UseAtIndex>>,
    #[doc = "Enforce using single if instead of nested if clauses."]
    #[serde(skip_serializing_if = "Option::is_none")]
    pub use_collapsed_if: Option<RuleFixConfiguration<biome_js_analyze::options::UseCollapsedIf>>,
    #[doc = "Enforce declaring components only within modules that export React Components exclusively."]
    #[serde(skip_serializing_if = "Option::is_none")]
    pub use_component_export_only_modules:
        Option<RuleConfiguration<biome_js_analyze::options::UseComponentExportOnlyModules>>,
    #[doc = "This rule enforces consistent use of curly braces inside JSX attributes and JSX children."]
    #[serde(skip_serializing_if = "Option::is_none")]
    pub use_consistent_curly_braces:
        Option<RuleFixConfiguration<biome_js_analyze::options::UseConsistentCurlyBraces>>,
    #[doc = "Require consistent accessibility modifiers on class properties and methods."]
    #[serde(skip_serializing_if = "Option::is_none")]
    pub use_consistent_member_accessibility:
        Option<RuleConfiguration<biome_js_analyze::options::UseConsistentMemberAccessibility>>,
    #[doc = "Require specifying the reason argument when using @deprecated directive"]
    #[serde(skip_serializing_if = "Option::is_none")]
    pub use_deprecated_reason:
        Option<RuleConfiguration<biome_graphql_analyze::options::UseDeprecatedReason>>,
    #[doc = "Require explicit return types on functions and class methods."]
    #[serde(skip_serializing_if = "Option::is_none")]
    pub use_explicit_type: Option<RuleConfiguration<biome_js_analyze::options::UseExplicitType>>,
    #[doc = "Require that all exports are declared after all non-export statements."]
    #[serde(skip_serializing_if = "Option::is_none")]
    pub use_exports_last: Option<RuleConfiguration<biome_js_analyze::options::UseExportsLast>>,
    #[doc = "Enforces the use of a recommended display strategy with Google Fonts."]
    #[serde(skip_serializing_if = "Option::is_none")]
    pub use_google_font_display:
        Option<RuleConfiguration<biome_js_analyze::options::UseGoogleFontDisplay>>,
    #[doc = "Ensure the preconnect attribute is used when using Google Fonts."]
    #[serde(skip_serializing_if = "Option::is_none")]
    pub use_google_font_preconnect:
        Option<RuleFixConfiguration<biome_js_analyze::options::UseGoogleFontPreconnect>>,
    #[doc = "Require for-in loops to include an if statement."]
    #[serde(skip_serializing_if = "Option::is_none")]
    pub use_guard_for_in: Option<RuleConfiguration<biome_js_analyze::options::UseGuardForIn>>,
    #[doc = "Disallows package private imports."]
    #[serde(skip_serializing_if = "Option::is_none")]
    pub use_import_restrictions:
        Option<RuleConfiguration<biome_js_analyze::options::UseImportRestrictions>>,
    #[doc = "Enforce specifying the name of GraphQL operations."]
    #[serde(skip_serializing_if = "Option::is_none")]
    pub use_named_operation:
        Option<RuleFixConfiguration<biome_graphql_analyze::options::UseNamedOperation>>,
    #[doc = "Validates that all enum values are capitalized."]
    #[serde(skip_serializing_if = "Option::is_none")]
    pub use_naming_convention:
        Option<RuleConfiguration<biome_graphql_analyze::options::UseNamingConvention>>,
    #[doc = "Enforce the consistent use of the radix argument when using parseInt()."]
    #[serde(skip_serializing_if = "Option::is_none")]
    pub use_parse_int_radix:
        Option<RuleFixConfiguration<biome_js_analyze::options::UseParseIntRadix>>,
    #[doc = "Enforce the sorting of CSS utility classes."]
    #[serde(skip_serializing_if = "Option::is_none")]
    pub use_sorted_classes:
        Option<RuleFixConfiguration<biome_js_analyze::options::UseSortedClasses>>,
    #[doc = "Enforce the use of the directive \"use strict\" in script files."]
    #[serde(skip_serializing_if = "Option::is_none")]
    pub use_strict_mode: Option<RuleFixConfiguration<biome_js_analyze::options::UseStrictMode>>,
    #[doc = "Enforce the use of String.trimStart() and String.trimEnd() over String.trimLeft() and String.trimRight()."]
    #[serde(skip_serializing_if = "Option::is_none")]
    pub use_trim_start_end:
        Option<RuleFixConfiguration<biome_js_analyze::options::UseTrimStartEnd>>,
    #[doc = "Use valid values for the autocomplete attribute on input elements."]
    #[serde(skip_serializing_if = "Option::is_none")]
    pub use_valid_autocomplete:
        Option<RuleConfiguration<biome_js_analyze::options::UseValidAutocomplete>>,
}
impl DeserializableValidator for Nursery {
    fn validate(
        &mut self,
        _name: &str,
        range: TextRange,
        diagnostics: &mut Vec<DeserializationDiagnostic>,
    ) -> bool {
        if self.recommended == Some(true) && self.all == Some(true) {
            diagnostics . push (DeserializationDiagnostic :: new (markup ! (< Emphasis > "'recommended'" < / Emphasis > " and " < Emphasis > "'all'" < / Emphasis > " can't be both " < Emphasis > "'true'" < / Emphasis > ". You should choose only one of them.")) . with_range (range) . with_note (markup ! ("Biome will fallback to its defaults for this section."))) ;
            return false;
        }
        true
    }
}
impl Nursery {
    const GROUP_NAME: &'static str = "nursery";
    pub(crate) const GROUP_RULES: &'static [&'static str] = &[
        "noCommonJs",
        "noDescendingSpecificity",
        "noDocumentCookie",
        "noDocumentImportInPage",
        "noDuplicateCustomProperties",
        "noDuplicateElseIf",
        "noDuplicateProperties",
        "noDuplicatedFields",
        "noDynamicNamespaceImportAccess",
        "noEnum",
        "noExportedImports",
        "noGlobalDirnameFilename",
        "noHeadElement",
        "noHeadImportInDocument",
        "noImgElement",
        "noIrregularWhitespace",
        "noMissingVarFunction",
        "noNestedTernary",
        "noNoninteractiveElementInteractions",
        "noOctalEscape",
        "noProcessEnv",
        "noProcessGlobal",
        "noRestrictedImports",
        "noRestrictedTypes",
        "noSecrets",
        "noStaticElementInteractions",
        "noSubstr",
        "noTemplateCurlyInString",
        "noUnknownAtRule",
        "noUnknownPseudoClass",
        "noUnknownPseudoElement",
        "noUnknownTypeSelector",
        "noUselessEscapeInRegex",
        "noUselessStringRaw",
        "noUselessUndefined",
        "noValueAtRule",
        "useAdjacentOverloadSignatures",
        "useAriaPropsSupportedByRole",
        "useAtIndex",
        "useCollapsedIf",
        "useComponentExportOnlyModules",
        "useConsistentCurlyBraces",
        "useConsistentMemberAccessibility",
        "useDeprecatedReason",
        "useExplicitType",
        "useExportsLast",
        "useGoogleFontDisplay",
        "useGoogleFontPreconnect",
        "useGuardForIn",
        "useImportRestrictions",
        "useNamedOperation",
        "useNamingConvention",
        "useParseIntRadix",
        "useSortedClasses",
        "useStrictMode",
        "useTrimStartEnd",
        "useValidAutocomplete",
    ];
    const RECOMMENDED_RULES: &'static [&'static str] = &[
        "noDescendingSpecificity",
        "noDuplicateCustomProperties",
        "noDuplicateElseIf",
        "noDuplicateProperties",
        "noDuplicatedFields",
        "noMissingVarFunction",
        "noUnknownAtRule",
        "noUnknownPseudoClass",
        "noUnknownPseudoElement",
        "noUnknownTypeSelector",
        "noUselessEscapeInRegex",
        "useAriaPropsSupportedByRole",
        "useConsistentMemberAccessibility",
        "useDeprecatedReason",
        "useNamedOperation",
        "useParseIntRadix",
        "useStrictMode",
    ];
    const RECOMMENDED_RULES_AS_FILTERS: &'static [RuleFilter<'static>] = &[
        RuleFilter::Rule(Self::GROUP_NAME, Self::GROUP_RULES[1]),
        RuleFilter::Rule(Self::GROUP_NAME, Self::GROUP_RULES[4]),
        RuleFilter::Rule(Self::GROUP_NAME, Self::GROUP_RULES[5]),
        RuleFilter::Rule(Self::GROUP_NAME, Self::GROUP_RULES[6]),
        RuleFilter::Rule(Self::GROUP_NAME, Self::GROUP_RULES[7]),
<<<<<<< HEAD
        RuleFilter::Rule(Self::GROUP_NAME, Self::GROUP_RULES[15]),
        RuleFilter::Rule(Self::GROUP_NAME, Self::GROUP_RULES[26]),
        RuleFilter::Rule(Self::GROUP_NAME, Self::GROUP_RULES[27]),
        RuleFilter::Rule(Self::GROUP_NAME, Self::GROUP_RULES[28]),
        RuleFilter::Rule(Self::GROUP_NAME, Self::GROUP_RULES[29]),
        RuleFilter::Rule(Self::GROUP_NAME, Self::GROUP_RULES[34]),
        RuleFilter::Rule(Self::GROUP_NAME, Self::GROUP_RULES[39]),
        RuleFilter::Rule(Self::GROUP_NAME, Self::GROUP_RULES[40]),
        RuleFilter::Rule(Self::GROUP_NAME, Self::GROUP_RULES[46]),
=======
        RuleFilter::Rule(Self::GROUP_NAME, Self::GROUP_RULES[16]),
        RuleFilter::Rule(Self::GROUP_NAME, Self::GROUP_RULES[27]),
        RuleFilter::Rule(Self::GROUP_NAME, Self::GROUP_RULES[28]),
        RuleFilter::Rule(Self::GROUP_NAME, Self::GROUP_RULES[29]),
        RuleFilter::Rule(Self::GROUP_NAME, Self::GROUP_RULES[30]),
        RuleFilter::Rule(Self::GROUP_NAME, Self::GROUP_RULES[31]),
        RuleFilter::Rule(Self::GROUP_NAME, Self::GROUP_RULES[36]),
        RuleFilter::Rule(Self::GROUP_NAME, Self::GROUP_RULES[41]),
        RuleFilter::Rule(Self::GROUP_NAME, Self::GROUP_RULES[42]),
        RuleFilter::Rule(Self::GROUP_NAME, Self::GROUP_RULES[49]),
        RuleFilter::Rule(Self::GROUP_NAME, Self::GROUP_RULES[51]),
        RuleFilter::Rule(Self::GROUP_NAME, Self::GROUP_RULES[53]),
>>>>>>> 6ea885f0
    ];
    const ALL_RULES_AS_FILTERS: &'static [RuleFilter<'static>] = &[
        RuleFilter::Rule(Self::GROUP_NAME, Self::GROUP_RULES[0]),
        RuleFilter::Rule(Self::GROUP_NAME, Self::GROUP_RULES[1]),
        RuleFilter::Rule(Self::GROUP_NAME, Self::GROUP_RULES[2]),
        RuleFilter::Rule(Self::GROUP_NAME, Self::GROUP_RULES[3]),
        RuleFilter::Rule(Self::GROUP_NAME, Self::GROUP_RULES[4]),
        RuleFilter::Rule(Self::GROUP_NAME, Self::GROUP_RULES[5]),
        RuleFilter::Rule(Self::GROUP_NAME, Self::GROUP_RULES[6]),
        RuleFilter::Rule(Self::GROUP_NAME, Self::GROUP_RULES[7]),
        RuleFilter::Rule(Self::GROUP_NAME, Self::GROUP_RULES[8]),
        RuleFilter::Rule(Self::GROUP_NAME, Self::GROUP_RULES[9]),
        RuleFilter::Rule(Self::GROUP_NAME, Self::GROUP_RULES[10]),
        RuleFilter::Rule(Self::GROUP_NAME, Self::GROUP_RULES[11]),
        RuleFilter::Rule(Self::GROUP_NAME, Self::GROUP_RULES[12]),
        RuleFilter::Rule(Self::GROUP_NAME, Self::GROUP_RULES[13]),
        RuleFilter::Rule(Self::GROUP_NAME, Self::GROUP_RULES[14]),
        RuleFilter::Rule(Self::GROUP_NAME, Self::GROUP_RULES[15]),
        RuleFilter::Rule(Self::GROUP_NAME, Self::GROUP_RULES[16]),
        RuleFilter::Rule(Self::GROUP_NAME, Self::GROUP_RULES[17]),
        RuleFilter::Rule(Self::GROUP_NAME, Self::GROUP_RULES[18]),
        RuleFilter::Rule(Self::GROUP_NAME, Self::GROUP_RULES[19]),
        RuleFilter::Rule(Self::GROUP_NAME, Self::GROUP_RULES[20]),
        RuleFilter::Rule(Self::GROUP_NAME, Self::GROUP_RULES[21]),
        RuleFilter::Rule(Self::GROUP_NAME, Self::GROUP_RULES[22]),
        RuleFilter::Rule(Self::GROUP_NAME, Self::GROUP_RULES[23]),
        RuleFilter::Rule(Self::GROUP_NAME, Self::GROUP_RULES[24]),
        RuleFilter::Rule(Self::GROUP_NAME, Self::GROUP_RULES[25]),
        RuleFilter::Rule(Self::GROUP_NAME, Self::GROUP_RULES[26]),
        RuleFilter::Rule(Self::GROUP_NAME, Self::GROUP_RULES[27]),
        RuleFilter::Rule(Self::GROUP_NAME, Self::GROUP_RULES[28]),
        RuleFilter::Rule(Self::GROUP_NAME, Self::GROUP_RULES[29]),
        RuleFilter::Rule(Self::GROUP_NAME, Self::GROUP_RULES[30]),
        RuleFilter::Rule(Self::GROUP_NAME, Self::GROUP_RULES[31]),
        RuleFilter::Rule(Self::GROUP_NAME, Self::GROUP_RULES[32]),
        RuleFilter::Rule(Self::GROUP_NAME, Self::GROUP_RULES[33]),
        RuleFilter::Rule(Self::GROUP_NAME, Self::GROUP_RULES[34]),
        RuleFilter::Rule(Self::GROUP_NAME, Self::GROUP_RULES[35]),
        RuleFilter::Rule(Self::GROUP_NAME, Self::GROUP_RULES[36]),
        RuleFilter::Rule(Self::GROUP_NAME, Self::GROUP_RULES[37]),
        RuleFilter::Rule(Self::GROUP_NAME, Self::GROUP_RULES[38]),
        RuleFilter::Rule(Self::GROUP_NAME, Self::GROUP_RULES[39]),
        RuleFilter::Rule(Self::GROUP_NAME, Self::GROUP_RULES[40]),
        RuleFilter::Rule(Self::GROUP_NAME, Self::GROUP_RULES[41]),
        RuleFilter::Rule(Self::GROUP_NAME, Self::GROUP_RULES[42]),
        RuleFilter::Rule(Self::GROUP_NAME, Self::GROUP_RULES[43]),
        RuleFilter::Rule(Self::GROUP_NAME, Self::GROUP_RULES[44]),
        RuleFilter::Rule(Self::GROUP_NAME, Self::GROUP_RULES[45]),
        RuleFilter::Rule(Self::GROUP_NAME, Self::GROUP_RULES[46]),
        RuleFilter::Rule(Self::GROUP_NAME, Self::GROUP_RULES[47]),
        RuleFilter::Rule(Self::GROUP_NAME, Self::GROUP_RULES[48]),
<<<<<<< HEAD
=======
        RuleFilter::Rule(Self::GROUP_NAME, Self::GROUP_RULES[49]),
        RuleFilter::Rule(Self::GROUP_NAME, Self::GROUP_RULES[50]),
        RuleFilter::Rule(Self::GROUP_NAME, Self::GROUP_RULES[51]),
        RuleFilter::Rule(Self::GROUP_NAME, Self::GROUP_RULES[52]),
        RuleFilter::Rule(Self::GROUP_NAME, Self::GROUP_RULES[53]),
        RuleFilter::Rule(Self::GROUP_NAME, Self::GROUP_RULES[54]),
        RuleFilter::Rule(Self::GROUP_NAME, Self::GROUP_RULES[55]),
>>>>>>> 6ea885f0
    ];
    #[doc = r" Retrieves the recommended rules"]
    pub(crate) fn is_recommended_true(&self) -> bool {
        matches!(self.recommended, Some(true))
    }
    pub(crate) fn is_recommended_unset(&self) -> bool {
        self.recommended.is_none()
    }
    pub(crate) fn is_all_true(&self) -> bool {
        matches!(self.all, Some(true))
    }
    pub(crate) fn is_all_unset(&self) -> bool {
        self.all.is_none()
    }
    pub(crate) fn get_enabled_rules(&self) -> FxHashSet<RuleFilter<'static>> {
        let mut index_set = FxHashSet::default();
        if let Some(rule) = self.no_common_js.as_ref() {
            if rule.is_enabled() {
                index_set.insert(RuleFilter::Rule(Self::GROUP_NAME, Self::GROUP_RULES[0]));
            }
        }
        if let Some(rule) = self.no_descending_specificity.as_ref() {
            if rule.is_enabled() {
                index_set.insert(RuleFilter::Rule(Self::GROUP_NAME, Self::GROUP_RULES[1]));
            }
        }
        if let Some(rule) = self.no_document_cookie.as_ref() {
            if rule.is_enabled() {
                index_set.insert(RuleFilter::Rule(Self::GROUP_NAME, Self::GROUP_RULES[2]));
            }
        }
        if let Some(rule) = self.no_document_import_in_page.as_ref() {
            if rule.is_enabled() {
                index_set.insert(RuleFilter::Rule(Self::GROUP_NAME, Self::GROUP_RULES[3]));
            }
        }
        if let Some(rule) = self.no_duplicate_custom_properties.as_ref() {
            if rule.is_enabled() {
                index_set.insert(RuleFilter::Rule(Self::GROUP_NAME, Self::GROUP_RULES[4]));
            }
        }
        if let Some(rule) = self.no_duplicate_else_if.as_ref() {
            if rule.is_enabled() {
                index_set.insert(RuleFilter::Rule(Self::GROUP_NAME, Self::GROUP_RULES[5]));
            }
        }
        if let Some(rule) = self.no_duplicate_properties.as_ref() {
            if rule.is_enabled() {
                index_set.insert(RuleFilter::Rule(Self::GROUP_NAME, Self::GROUP_RULES[6]));
            }
        }
        if let Some(rule) = self.no_duplicated_fields.as_ref() {
            if rule.is_enabled() {
                index_set.insert(RuleFilter::Rule(Self::GROUP_NAME, Self::GROUP_RULES[7]));
            }
        }
        if let Some(rule) = self.no_dynamic_namespace_import_access.as_ref() {
            if rule.is_enabled() {
                index_set.insert(RuleFilter::Rule(Self::GROUP_NAME, Self::GROUP_RULES[8]));
            }
        }
        if let Some(rule) = self.no_enum.as_ref() {
            if rule.is_enabled() {
                index_set.insert(RuleFilter::Rule(Self::GROUP_NAME, Self::GROUP_RULES[9]));
            }
        }
        if let Some(rule) = self.no_exported_imports.as_ref() {
            if rule.is_enabled() {
                index_set.insert(RuleFilter::Rule(Self::GROUP_NAME, Self::GROUP_RULES[10]));
            }
        }
        if let Some(rule) = self.no_global_dirname_filename.as_ref() {
            if rule.is_enabled() {
                index_set.insert(RuleFilter::Rule(Self::GROUP_NAME, Self::GROUP_RULES[11]));
            }
        }
        if let Some(rule) = self.no_head_element.as_ref() {
            if rule.is_enabled() {
                index_set.insert(RuleFilter::Rule(Self::GROUP_NAME, Self::GROUP_RULES[12]));
            }
        }
        if let Some(rule) = self.no_head_import_in_document.as_ref() {
            if rule.is_enabled() {
                index_set.insert(RuleFilter::Rule(Self::GROUP_NAME, Self::GROUP_RULES[13]));
            }
        }
        if let Some(rule) = self.no_img_element.as_ref() {
            if rule.is_enabled() {
                index_set.insert(RuleFilter::Rule(Self::GROUP_NAME, Self::GROUP_RULES[14]));
            }
        }
        if let Some(rule) = self.no_irregular_whitespace.as_ref() {
            if rule.is_enabled() {
                index_set.insert(RuleFilter::Rule(Self::GROUP_NAME, Self::GROUP_RULES[15]));
            }
        }
        if let Some(rule) = self.no_missing_var_function.as_ref() {
            if rule.is_enabled() {
                index_set.insert(RuleFilter::Rule(Self::GROUP_NAME, Self::GROUP_RULES[16]));
            }
        }
<<<<<<< HEAD
        if let Some(rule) = self.no_noninteractive_element_interactions.as_ref() {
=======
        if let Some(rule) = self.no_nested_ternary.as_ref() {
>>>>>>> 6ea885f0
            if rule.is_enabled() {
                index_set.insert(RuleFilter::Rule(Self::GROUP_NAME, Self::GROUP_RULES[17]));
            }
        }
        if let Some(rule) = self.no_octal_escape.as_ref() {
            if rule.is_enabled() {
                index_set.insert(RuleFilter::Rule(Self::GROUP_NAME, Self::GROUP_RULES[18]));
            }
        }
        if let Some(rule) = self.no_process_env.as_ref() {
            if rule.is_enabled() {
                index_set.insert(RuleFilter::Rule(Self::GROUP_NAME, Self::GROUP_RULES[19]));
            }
        }
<<<<<<< HEAD
        if let Some(rule) = self.no_restricted_imports.as_ref() {
=======
        if let Some(rule) = self.no_process_global.as_ref() {
>>>>>>> 6ea885f0
            if rule.is_enabled() {
                index_set.insert(RuleFilter::Rule(Self::GROUP_NAME, Self::GROUP_RULES[20]));
            }
        }
<<<<<<< HEAD
        if let Some(rule) = self.no_restricted_types.as_ref() {
=======
        if let Some(rule) = self.no_restricted_imports.as_ref() {
>>>>>>> 6ea885f0
            if rule.is_enabled() {
                index_set.insert(RuleFilter::Rule(Self::GROUP_NAME, Self::GROUP_RULES[21]));
            }
        }
<<<<<<< HEAD
        if let Some(rule) = self.no_secrets.as_ref() {
=======
        if let Some(rule) = self.no_restricted_types.as_ref() {
>>>>>>> 6ea885f0
            if rule.is_enabled() {
                index_set.insert(RuleFilter::Rule(Self::GROUP_NAME, Self::GROUP_RULES[22]));
            }
        }
<<<<<<< HEAD
        if let Some(rule) = self.no_static_element_interactions.as_ref() {
=======
        if let Some(rule) = self.no_secrets.as_ref() {
>>>>>>> 6ea885f0
            if rule.is_enabled() {
                index_set.insert(RuleFilter::Rule(Self::GROUP_NAME, Self::GROUP_RULES[23]));
            }
        }
<<<<<<< HEAD
        if let Some(rule) = self.no_substr.as_ref() {
=======
        if let Some(rule) = self.no_static_element_interactions.as_ref() {
>>>>>>> 6ea885f0
            if rule.is_enabled() {
                index_set.insert(RuleFilter::Rule(Self::GROUP_NAME, Self::GROUP_RULES[24]));
            }
        }
<<<<<<< HEAD
        if let Some(rule) = self.no_template_curly_in_string.as_ref() {
=======
        if let Some(rule) = self.no_substr.as_ref() {
>>>>>>> 6ea885f0
            if rule.is_enabled() {
                index_set.insert(RuleFilter::Rule(Self::GROUP_NAME, Self::GROUP_RULES[25]));
            }
        }
<<<<<<< HEAD
        if let Some(rule) = self.no_unknown_pseudo_class.as_ref() {
=======
        if let Some(rule) = self.no_template_curly_in_string.as_ref() {
>>>>>>> 6ea885f0
            if rule.is_enabled() {
                index_set.insert(RuleFilter::Rule(Self::GROUP_NAME, Self::GROUP_RULES[26]));
            }
        }
<<<<<<< HEAD
        if let Some(rule) = self.no_unknown_pseudo_element.as_ref() {
=======
        if let Some(rule) = self.no_unknown_at_rule.as_ref() {
>>>>>>> 6ea885f0
            if rule.is_enabled() {
                index_set.insert(RuleFilter::Rule(Self::GROUP_NAME, Self::GROUP_RULES[27]));
            }
        }
<<<<<<< HEAD
        if let Some(rule) = self.no_unknown_type_selector.as_ref() {
=======
        if let Some(rule) = self.no_unknown_pseudo_class.as_ref() {
>>>>>>> 6ea885f0
            if rule.is_enabled() {
                index_set.insert(RuleFilter::Rule(Self::GROUP_NAME, Self::GROUP_RULES[28]));
            }
        }
<<<<<<< HEAD
        if let Some(rule) = self.no_useless_escape_in_regex.as_ref() {
=======
        if let Some(rule) = self.no_unknown_pseudo_element.as_ref() {
>>>>>>> 6ea885f0
            if rule.is_enabled() {
                index_set.insert(RuleFilter::Rule(Self::GROUP_NAME, Self::GROUP_RULES[29]));
            }
        }
<<<<<<< HEAD
        if let Some(rule) = self.no_useless_string_raw.as_ref() {
=======
        if let Some(rule) = self.no_unknown_type_selector.as_ref() {
>>>>>>> 6ea885f0
            if rule.is_enabled() {
                index_set.insert(RuleFilter::Rule(Self::GROUP_NAME, Self::GROUP_RULES[30]));
            }
        }
<<<<<<< HEAD
        if let Some(rule) = self.no_useless_undefined.as_ref() {
=======
        if let Some(rule) = self.no_useless_escape_in_regex.as_ref() {
>>>>>>> 6ea885f0
            if rule.is_enabled() {
                index_set.insert(RuleFilter::Rule(Self::GROUP_NAME, Self::GROUP_RULES[31]));
            }
        }
<<<<<<< HEAD
        if let Some(rule) = self.no_value_at_rule.as_ref() {
=======
        if let Some(rule) = self.no_useless_string_raw.as_ref() {
>>>>>>> 6ea885f0
            if rule.is_enabled() {
                index_set.insert(RuleFilter::Rule(Self::GROUP_NAME, Self::GROUP_RULES[32]));
            }
        }
<<<<<<< HEAD
        if let Some(rule) = self.use_adjacent_overload_signatures.as_ref() {
=======
        if let Some(rule) = self.no_useless_undefined.as_ref() {
>>>>>>> 6ea885f0
            if rule.is_enabled() {
                index_set.insert(RuleFilter::Rule(Self::GROUP_NAME, Self::GROUP_RULES[33]));
            }
        }
<<<<<<< HEAD
        if let Some(rule) = self.use_aria_props_supported_by_role.as_ref() {
=======
        if let Some(rule) = self.no_value_at_rule.as_ref() {
>>>>>>> 6ea885f0
            if rule.is_enabled() {
                index_set.insert(RuleFilter::Rule(Self::GROUP_NAME, Self::GROUP_RULES[34]));
            }
        }
<<<<<<< HEAD
        if let Some(rule) = self.use_at_index.as_ref() {
=======
        if let Some(rule) = self.use_adjacent_overload_signatures.as_ref() {
>>>>>>> 6ea885f0
            if rule.is_enabled() {
                index_set.insert(RuleFilter::Rule(Self::GROUP_NAME, Self::GROUP_RULES[35]));
            }
        }
<<<<<<< HEAD
        if let Some(rule) = self.use_collapsed_if.as_ref() {
=======
        if let Some(rule) = self.use_aria_props_supported_by_role.as_ref() {
>>>>>>> 6ea885f0
            if rule.is_enabled() {
                index_set.insert(RuleFilter::Rule(Self::GROUP_NAME, Self::GROUP_RULES[36]));
            }
        }
<<<<<<< HEAD
        if let Some(rule) = self.use_component_export_only_modules.as_ref() {
=======
        if let Some(rule) = self.use_at_index.as_ref() {
>>>>>>> 6ea885f0
            if rule.is_enabled() {
                index_set.insert(RuleFilter::Rule(Self::GROUP_NAME, Self::GROUP_RULES[37]));
            }
        }
<<<<<<< HEAD
        if let Some(rule) = self.use_consistent_curly_braces.as_ref() {
=======
        if let Some(rule) = self.use_collapsed_if.as_ref() {
>>>>>>> 6ea885f0
            if rule.is_enabled() {
                index_set.insert(RuleFilter::Rule(Self::GROUP_NAME, Self::GROUP_RULES[38]));
            }
        }
<<<<<<< HEAD
        if let Some(rule) = self.use_consistent_member_accessibility.as_ref() {
=======
        if let Some(rule) = self.use_component_export_only_modules.as_ref() {
>>>>>>> 6ea885f0
            if rule.is_enabled() {
                index_set.insert(RuleFilter::Rule(Self::GROUP_NAME, Self::GROUP_RULES[39]));
            }
        }
<<<<<<< HEAD
        if let Some(rule) = self.use_deprecated_reason.as_ref() {
=======
        if let Some(rule) = self.use_consistent_curly_braces.as_ref() {
>>>>>>> 6ea885f0
            if rule.is_enabled() {
                index_set.insert(RuleFilter::Rule(Self::GROUP_NAME, Self::GROUP_RULES[40]));
            }
        }
<<<<<<< HEAD
        if let Some(rule) = self.use_explicit_type.as_ref() {
=======
        if let Some(rule) = self.use_consistent_member_accessibility.as_ref() {
>>>>>>> 6ea885f0
            if rule.is_enabled() {
                index_set.insert(RuleFilter::Rule(Self::GROUP_NAME, Self::GROUP_RULES[41]));
            }
        }
<<<<<<< HEAD
        if let Some(rule) = self.use_google_font_display.as_ref() {
=======
        if let Some(rule) = self.use_deprecated_reason.as_ref() {
>>>>>>> 6ea885f0
            if rule.is_enabled() {
                index_set.insert(RuleFilter::Rule(Self::GROUP_NAME, Self::GROUP_RULES[42]));
            }
        }
<<<<<<< HEAD
        if let Some(rule) = self.use_guard_for_in.as_ref() {
=======
        if let Some(rule) = self.use_explicit_type.as_ref() {
>>>>>>> 6ea885f0
            if rule.is_enabled() {
                index_set.insert(RuleFilter::Rule(Self::GROUP_NAME, Self::GROUP_RULES[43]));
            }
        }
<<<<<<< HEAD
        if let Some(rule) = self.use_import_restrictions.as_ref() {
=======
        if let Some(rule) = self.use_exports_last.as_ref() {
>>>>>>> 6ea885f0
            if rule.is_enabled() {
                index_set.insert(RuleFilter::Rule(Self::GROUP_NAME, Self::GROUP_RULES[44]));
            }
        }
<<<<<<< HEAD
        if let Some(rule) = self.use_sorted_classes.as_ref() {
=======
        if let Some(rule) = self.use_google_font_display.as_ref() {
>>>>>>> 6ea885f0
            if rule.is_enabled() {
                index_set.insert(RuleFilter::Rule(Self::GROUP_NAME, Self::GROUP_RULES[45]));
            }
        }
<<<<<<< HEAD
        if let Some(rule) = self.use_strict_mode.as_ref() {
=======
        if let Some(rule) = self.use_google_font_preconnect.as_ref() {
>>>>>>> 6ea885f0
            if rule.is_enabled() {
                index_set.insert(RuleFilter::Rule(Self::GROUP_NAME, Self::GROUP_RULES[46]));
            }
        }
<<<<<<< HEAD
        if let Some(rule) = self.use_trim_start_end.as_ref() {
=======
        if let Some(rule) = self.use_guard_for_in.as_ref() {
>>>>>>> 6ea885f0
            if rule.is_enabled() {
                index_set.insert(RuleFilter::Rule(Self::GROUP_NAME, Self::GROUP_RULES[47]));
            }
        }
<<<<<<< HEAD
        if let Some(rule) = self.use_valid_autocomplete.as_ref() {
=======
        if let Some(rule) = self.use_import_restrictions.as_ref() {
>>>>>>> 6ea885f0
            if rule.is_enabled() {
                index_set.insert(RuleFilter::Rule(Self::GROUP_NAME, Self::GROUP_RULES[48]));
            }
        }
<<<<<<< HEAD
=======
        if let Some(rule) = self.use_named_operation.as_ref() {
            if rule.is_enabled() {
                index_set.insert(RuleFilter::Rule(Self::GROUP_NAME, Self::GROUP_RULES[49]));
            }
        }
        if let Some(rule) = self.use_naming_convention.as_ref() {
            if rule.is_enabled() {
                index_set.insert(RuleFilter::Rule(Self::GROUP_NAME, Self::GROUP_RULES[50]));
            }
        }
        if let Some(rule) = self.use_parse_int_radix.as_ref() {
            if rule.is_enabled() {
                index_set.insert(RuleFilter::Rule(Self::GROUP_NAME, Self::GROUP_RULES[51]));
            }
        }
        if let Some(rule) = self.use_sorted_classes.as_ref() {
            if rule.is_enabled() {
                index_set.insert(RuleFilter::Rule(Self::GROUP_NAME, Self::GROUP_RULES[52]));
            }
        }
        if let Some(rule) = self.use_strict_mode.as_ref() {
            if rule.is_enabled() {
                index_set.insert(RuleFilter::Rule(Self::GROUP_NAME, Self::GROUP_RULES[53]));
            }
        }
        if let Some(rule) = self.use_trim_start_end.as_ref() {
            if rule.is_enabled() {
                index_set.insert(RuleFilter::Rule(Self::GROUP_NAME, Self::GROUP_RULES[54]));
            }
        }
        if let Some(rule) = self.use_valid_autocomplete.as_ref() {
            if rule.is_enabled() {
                index_set.insert(RuleFilter::Rule(Self::GROUP_NAME, Self::GROUP_RULES[55]));
            }
        }
>>>>>>> 6ea885f0
        index_set
    }
    pub(crate) fn get_disabled_rules(&self) -> FxHashSet<RuleFilter<'static>> {
        let mut index_set = FxHashSet::default();
        if let Some(rule) = self.no_common_js.as_ref() {
            if rule.is_disabled() {
                index_set.insert(RuleFilter::Rule(Self::GROUP_NAME, Self::GROUP_RULES[0]));
            }
        }
        if let Some(rule) = self.no_descending_specificity.as_ref() {
            if rule.is_disabled() {
                index_set.insert(RuleFilter::Rule(Self::GROUP_NAME, Self::GROUP_RULES[1]));
            }
        }
        if let Some(rule) = self.no_document_cookie.as_ref() {
            if rule.is_disabled() {
                index_set.insert(RuleFilter::Rule(Self::GROUP_NAME, Self::GROUP_RULES[2]));
            }
        }
        if let Some(rule) = self.no_document_import_in_page.as_ref() {
            if rule.is_disabled() {
                index_set.insert(RuleFilter::Rule(Self::GROUP_NAME, Self::GROUP_RULES[3]));
            }
        }
        if let Some(rule) = self.no_duplicate_custom_properties.as_ref() {
            if rule.is_disabled() {
                index_set.insert(RuleFilter::Rule(Self::GROUP_NAME, Self::GROUP_RULES[4]));
            }
        }
        if let Some(rule) = self.no_duplicate_else_if.as_ref() {
            if rule.is_disabled() {
                index_set.insert(RuleFilter::Rule(Self::GROUP_NAME, Self::GROUP_RULES[5]));
            }
        }
        if let Some(rule) = self.no_duplicate_properties.as_ref() {
            if rule.is_disabled() {
                index_set.insert(RuleFilter::Rule(Self::GROUP_NAME, Self::GROUP_RULES[6]));
            }
        }
        if let Some(rule) = self.no_duplicated_fields.as_ref() {
            if rule.is_disabled() {
                index_set.insert(RuleFilter::Rule(Self::GROUP_NAME, Self::GROUP_RULES[7]));
            }
        }
        if let Some(rule) = self.no_dynamic_namespace_import_access.as_ref() {
            if rule.is_disabled() {
                index_set.insert(RuleFilter::Rule(Self::GROUP_NAME, Self::GROUP_RULES[8]));
            }
        }
        if let Some(rule) = self.no_enum.as_ref() {
            if rule.is_disabled() {
                index_set.insert(RuleFilter::Rule(Self::GROUP_NAME, Self::GROUP_RULES[9]));
            }
        }
        if let Some(rule) = self.no_exported_imports.as_ref() {
            if rule.is_disabled() {
                index_set.insert(RuleFilter::Rule(Self::GROUP_NAME, Self::GROUP_RULES[10]));
            }
        }
        if let Some(rule) = self.no_global_dirname_filename.as_ref() {
            if rule.is_disabled() {
                index_set.insert(RuleFilter::Rule(Self::GROUP_NAME, Self::GROUP_RULES[11]));
            }
        }
        if let Some(rule) = self.no_head_element.as_ref() {
            if rule.is_disabled() {
                index_set.insert(RuleFilter::Rule(Self::GROUP_NAME, Self::GROUP_RULES[12]));
            }
        }
        if let Some(rule) = self.no_head_import_in_document.as_ref() {
            if rule.is_disabled() {
                index_set.insert(RuleFilter::Rule(Self::GROUP_NAME, Self::GROUP_RULES[13]));
            }
        }
        if let Some(rule) = self.no_img_element.as_ref() {
            if rule.is_disabled() {
                index_set.insert(RuleFilter::Rule(Self::GROUP_NAME, Self::GROUP_RULES[14]));
            }
        }
        if let Some(rule) = self.no_irregular_whitespace.as_ref() {
            if rule.is_disabled() {
                index_set.insert(RuleFilter::Rule(Self::GROUP_NAME, Self::GROUP_RULES[15]));
            }
        }
        if let Some(rule) = self.no_missing_var_function.as_ref() {
            if rule.is_disabled() {
                index_set.insert(RuleFilter::Rule(Self::GROUP_NAME, Self::GROUP_RULES[16]));
            }
        }
<<<<<<< HEAD
        if let Some(rule) = self.no_noninteractive_element_interactions.as_ref() {
=======
        if let Some(rule) = self.no_nested_ternary.as_ref() {
>>>>>>> 6ea885f0
            if rule.is_disabled() {
                index_set.insert(RuleFilter::Rule(Self::GROUP_NAME, Self::GROUP_RULES[17]));
            }
        }
        if let Some(rule) = self.no_octal_escape.as_ref() {
            if rule.is_disabled() {
                index_set.insert(RuleFilter::Rule(Self::GROUP_NAME, Self::GROUP_RULES[18]));
            }
        }
        if let Some(rule) = self.no_process_env.as_ref() {
            if rule.is_disabled() {
                index_set.insert(RuleFilter::Rule(Self::GROUP_NAME, Self::GROUP_RULES[19]));
            }
        }
<<<<<<< HEAD
        if let Some(rule) = self.no_restricted_imports.as_ref() {
=======
        if let Some(rule) = self.no_process_global.as_ref() {
>>>>>>> 6ea885f0
            if rule.is_disabled() {
                index_set.insert(RuleFilter::Rule(Self::GROUP_NAME, Self::GROUP_RULES[20]));
            }
        }
<<<<<<< HEAD
        if let Some(rule) = self.no_restricted_types.as_ref() {
=======
        if let Some(rule) = self.no_restricted_imports.as_ref() {
>>>>>>> 6ea885f0
            if rule.is_disabled() {
                index_set.insert(RuleFilter::Rule(Self::GROUP_NAME, Self::GROUP_RULES[21]));
            }
        }
<<<<<<< HEAD
        if let Some(rule) = self.no_secrets.as_ref() {
=======
        if let Some(rule) = self.no_restricted_types.as_ref() {
>>>>>>> 6ea885f0
            if rule.is_disabled() {
                index_set.insert(RuleFilter::Rule(Self::GROUP_NAME, Self::GROUP_RULES[22]));
            }
        }
<<<<<<< HEAD
        if let Some(rule) = self.no_static_element_interactions.as_ref() {
=======
        if let Some(rule) = self.no_secrets.as_ref() {
>>>>>>> 6ea885f0
            if rule.is_disabled() {
                index_set.insert(RuleFilter::Rule(Self::GROUP_NAME, Self::GROUP_RULES[23]));
            }
        }
<<<<<<< HEAD
        if let Some(rule) = self.no_substr.as_ref() {
=======
        if let Some(rule) = self.no_static_element_interactions.as_ref() {
>>>>>>> 6ea885f0
            if rule.is_disabled() {
                index_set.insert(RuleFilter::Rule(Self::GROUP_NAME, Self::GROUP_RULES[24]));
            }
        }
<<<<<<< HEAD
        if let Some(rule) = self.no_template_curly_in_string.as_ref() {
=======
        if let Some(rule) = self.no_substr.as_ref() {
>>>>>>> 6ea885f0
            if rule.is_disabled() {
                index_set.insert(RuleFilter::Rule(Self::GROUP_NAME, Self::GROUP_RULES[25]));
            }
        }
<<<<<<< HEAD
        if let Some(rule) = self.no_unknown_pseudo_class.as_ref() {
=======
        if let Some(rule) = self.no_template_curly_in_string.as_ref() {
>>>>>>> 6ea885f0
            if rule.is_disabled() {
                index_set.insert(RuleFilter::Rule(Self::GROUP_NAME, Self::GROUP_RULES[26]));
            }
        }
<<<<<<< HEAD
        if let Some(rule) = self.no_unknown_pseudo_element.as_ref() {
=======
        if let Some(rule) = self.no_unknown_at_rule.as_ref() {
>>>>>>> 6ea885f0
            if rule.is_disabled() {
                index_set.insert(RuleFilter::Rule(Self::GROUP_NAME, Self::GROUP_RULES[27]));
            }
        }
<<<<<<< HEAD
        if let Some(rule) = self.no_unknown_type_selector.as_ref() {
=======
        if let Some(rule) = self.no_unknown_pseudo_class.as_ref() {
>>>>>>> 6ea885f0
            if rule.is_disabled() {
                index_set.insert(RuleFilter::Rule(Self::GROUP_NAME, Self::GROUP_RULES[28]));
            }
        }
<<<<<<< HEAD
        if let Some(rule) = self.no_useless_escape_in_regex.as_ref() {
=======
        if let Some(rule) = self.no_unknown_pseudo_element.as_ref() {
>>>>>>> 6ea885f0
            if rule.is_disabled() {
                index_set.insert(RuleFilter::Rule(Self::GROUP_NAME, Self::GROUP_RULES[29]));
            }
        }
<<<<<<< HEAD
        if let Some(rule) = self.no_useless_string_raw.as_ref() {
=======
        if let Some(rule) = self.no_unknown_type_selector.as_ref() {
>>>>>>> 6ea885f0
            if rule.is_disabled() {
                index_set.insert(RuleFilter::Rule(Self::GROUP_NAME, Self::GROUP_RULES[30]));
            }
        }
<<<<<<< HEAD
        if let Some(rule) = self.no_useless_undefined.as_ref() {
=======
        if let Some(rule) = self.no_useless_escape_in_regex.as_ref() {
>>>>>>> 6ea885f0
            if rule.is_disabled() {
                index_set.insert(RuleFilter::Rule(Self::GROUP_NAME, Self::GROUP_RULES[31]));
            }
        }
<<<<<<< HEAD
        if let Some(rule) = self.no_value_at_rule.as_ref() {
=======
        if let Some(rule) = self.no_useless_string_raw.as_ref() {
>>>>>>> 6ea885f0
            if rule.is_disabled() {
                index_set.insert(RuleFilter::Rule(Self::GROUP_NAME, Self::GROUP_RULES[32]));
            }
        }
<<<<<<< HEAD
        if let Some(rule) = self.use_adjacent_overload_signatures.as_ref() {
=======
        if let Some(rule) = self.no_useless_undefined.as_ref() {
>>>>>>> 6ea885f0
            if rule.is_disabled() {
                index_set.insert(RuleFilter::Rule(Self::GROUP_NAME, Self::GROUP_RULES[33]));
            }
        }
<<<<<<< HEAD
        if let Some(rule) = self.use_aria_props_supported_by_role.as_ref() {
=======
        if let Some(rule) = self.no_value_at_rule.as_ref() {
>>>>>>> 6ea885f0
            if rule.is_disabled() {
                index_set.insert(RuleFilter::Rule(Self::GROUP_NAME, Self::GROUP_RULES[34]));
            }
        }
<<<<<<< HEAD
        if let Some(rule) = self.use_at_index.as_ref() {
=======
        if let Some(rule) = self.use_adjacent_overload_signatures.as_ref() {
>>>>>>> 6ea885f0
            if rule.is_disabled() {
                index_set.insert(RuleFilter::Rule(Self::GROUP_NAME, Self::GROUP_RULES[35]));
            }
        }
<<<<<<< HEAD
        if let Some(rule) = self.use_collapsed_if.as_ref() {
=======
        if let Some(rule) = self.use_aria_props_supported_by_role.as_ref() {
>>>>>>> 6ea885f0
            if rule.is_disabled() {
                index_set.insert(RuleFilter::Rule(Self::GROUP_NAME, Self::GROUP_RULES[36]));
            }
        }
<<<<<<< HEAD
        if let Some(rule) = self.use_component_export_only_modules.as_ref() {
=======
        if let Some(rule) = self.use_at_index.as_ref() {
>>>>>>> 6ea885f0
            if rule.is_disabled() {
                index_set.insert(RuleFilter::Rule(Self::GROUP_NAME, Self::GROUP_RULES[37]));
            }
        }
<<<<<<< HEAD
        if let Some(rule) = self.use_consistent_curly_braces.as_ref() {
=======
        if let Some(rule) = self.use_collapsed_if.as_ref() {
>>>>>>> 6ea885f0
            if rule.is_disabled() {
                index_set.insert(RuleFilter::Rule(Self::GROUP_NAME, Self::GROUP_RULES[38]));
            }
        }
<<<<<<< HEAD
        if let Some(rule) = self.use_consistent_member_accessibility.as_ref() {
=======
        if let Some(rule) = self.use_component_export_only_modules.as_ref() {
>>>>>>> 6ea885f0
            if rule.is_disabled() {
                index_set.insert(RuleFilter::Rule(Self::GROUP_NAME, Self::GROUP_RULES[39]));
            }
        }
<<<<<<< HEAD
        if let Some(rule) = self.use_deprecated_reason.as_ref() {
=======
        if let Some(rule) = self.use_consistent_curly_braces.as_ref() {
>>>>>>> 6ea885f0
            if rule.is_disabled() {
                index_set.insert(RuleFilter::Rule(Self::GROUP_NAME, Self::GROUP_RULES[40]));
            }
        }
<<<<<<< HEAD
        if let Some(rule) = self.use_explicit_type.as_ref() {
=======
        if let Some(rule) = self.use_consistent_member_accessibility.as_ref() {
>>>>>>> 6ea885f0
            if rule.is_disabled() {
                index_set.insert(RuleFilter::Rule(Self::GROUP_NAME, Self::GROUP_RULES[41]));
            }
        }
<<<<<<< HEAD
        if let Some(rule) = self.use_google_font_display.as_ref() {
=======
        if let Some(rule) = self.use_deprecated_reason.as_ref() {
>>>>>>> 6ea885f0
            if rule.is_disabled() {
                index_set.insert(RuleFilter::Rule(Self::GROUP_NAME, Self::GROUP_RULES[42]));
            }
        }
<<<<<<< HEAD
        if let Some(rule) = self.use_guard_for_in.as_ref() {
=======
        if let Some(rule) = self.use_explicit_type.as_ref() {
>>>>>>> 6ea885f0
            if rule.is_disabled() {
                index_set.insert(RuleFilter::Rule(Self::GROUP_NAME, Self::GROUP_RULES[43]));
            }
        }
<<<<<<< HEAD
        if let Some(rule) = self.use_import_restrictions.as_ref() {
=======
        if let Some(rule) = self.use_exports_last.as_ref() {
>>>>>>> 6ea885f0
            if rule.is_disabled() {
                index_set.insert(RuleFilter::Rule(Self::GROUP_NAME, Self::GROUP_RULES[44]));
            }
        }
<<<<<<< HEAD
        if let Some(rule) = self.use_sorted_classes.as_ref() {
=======
        if let Some(rule) = self.use_google_font_display.as_ref() {
>>>>>>> 6ea885f0
            if rule.is_disabled() {
                index_set.insert(RuleFilter::Rule(Self::GROUP_NAME, Self::GROUP_RULES[45]));
            }
        }
<<<<<<< HEAD
        if let Some(rule) = self.use_strict_mode.as_ref() {
=======
        if let Some(rule) = self.use_google_font_preconnect.as_ref() {
>>>>>>> 6ea885f0
            if rule.is_disabled() {
                index_set.insert(RuleFilter::Rule(Self::GROUP_NAME, Self::GROUP_RULES[46]));
            }
        }
<<<<<<< HEAD
        if let Some(rule) = self.use_trim_start_end.as_ref() {
=======
        if let Some(rule) = self.use_guard_for_in.as_ref() {
>>>>>>> 6ea885f0
            if rule.is_disabled() {
                index_set.insert(RuleFilter::Rule(Self::GROUP_NAME, Self::GROUP_RULES[47]));
            }
        }
<<<<<<< HEAD
        if let Some(rule) = self.use_valid_autocomplete.as_ref() {
=======
        if let Some(rule) = self.use_import_restrictions.as_ref() {
>>>>>>> 6ea885f0
            if rule.is_disabled() {
                index_set.insert(RuleFilter::Rule(Self::GROUP_NAME, Self::GROUP_RULES[48]));
            }
        }
<<<<<<< HEAD
=======
        if let Some(rule) = self.use_named_operation.as_ref() {
            if rule.is_disabled() {
                index_set.insert(RuleFilter::Rule(Self::GROUP_NAME, Self::GROUP_RULES[49]));
            }
        }
        if let Some(rule) = self.use_naming_convention.as_ref() {
            if rule.is_disabled() {
                index_set.insert(RuleFilter::Rule(Self::GROUP_NAME, Self::GROUP_RULES[50]));
            }
        }
        if let Some(rule) = self.use_parse_int_radix.as_ref() {
            if rule.is_disabled() {
                index_set.insert(RuleFilter::Rule(Self::GROUP_NAME, Self::GROUP_RULES[51]));
            }
        }
        if let Some(rule) = self.use_sorted_classes.as_ref() {
            if rule.is_disabled() {
                index_set.insert(RuleFilter::Rule(Self::GROUP_NAME, Self::GROUP_RULES[52]));
            }
        }
        if let Some(rule) = self.use_strict_mode.as_ref() {
            if rule.is_disabled() {
                index_set.insert(RuleFilter::Rule(Self::GROUP_NAME, Self::GROUP_RULES[53]));
            }
        }
        if let Some(rule) = self.use_trim_start_end.as_ref() {
            if rule.is_disabled() {
                index_set.insert(RuleFilter::Rule(Self::GROUP_NAME, Self::GROUP_RULES[54]));
            }
        }
        if let Some(rule) = self.use_valid_autocomplete.as_ref() {
            if rule.is_disabled() {
                index_set.insert(RuleFilter::Rule(Self::GROUP_NAME, Self::GROUP_RULES[55]));
            }
        }
>>>>>>> 6ea885f0
        index_set
    }
    #[doc = r" Checks if, given a rule name, matches one of the rules contained in this category"]
    pub(crate) fn has_rule(rule_name: &str) -> Option<&'static str> {
        Some(Self::GROUP_RULES[Self::GROUP_RULES.binary_search(&rule_name).ok()?])
    }
    #[doc = r" Checks if, given a rule name, it is marked as recommended"]
    pub(crate) fn is_recommended_rule(rule_name: &str) -> bool {
        Self::RECOMMENDED_RULES.contains(&rule_name)
    }
    pub(crate) fn recommended_rules_as_filters() -> &'static [RuleFilter<'static>] {
        Self::RECOMMENDED_RULES_AS_FILTERS
    }
    pub(crate) fn all_rules_as_filters() -> &'static [RuleFilter<'static>] {
        Self::ALL_RULES_AS_FILTERS
    }
    #[doc = r" Select preset rules"]
    pub(crate) fn collect_preset_rules(
        &self,
        parent_is_all: bool,
        parent_is_recommended: bool,
        enabled_rules: &mut FxHashSet<RuleFilter<'static>>,
    ) {
        if self.is_all_true() || self.is_all_unset() && parent_is_all {
            enabled_rules.extend(Self::all_rules_as_filters());
        } else if self.is_recommended_true()
            || self.is_recommended_unset() && self.is_all_unset() && parent_is_recommended
        {
            enabled_rules.extend(Self::recommended_rules_as_filters());
        }
    }
    pub(crate) fn get_rule_configuration(
        &self,
        rule_name: &str,
    ) -> Option<(RulePlainConfiguration, Option<RuleOptions>)> {
        match rule_name {
            "noCommonJs" => self
                .no_common_js
                .as_ref()
                .map(|conf| (conf.level(), conf.get_options())),
            "noDescendingSpecificity" => self
                .no_descending_specificity
                .as_ref()
                .map(|conf| (conf.level(), conf.get_options())),
            "noDocumentCookie" => self
                .no_document_cookie
                .as_ref()
                .map(|conf| (conf.level(), conf.get_options())),
            "noDocumentImportInPage" => self
                .no_document_import_in_page
                .as_ref()
                .map(|conf| (conf.level(), conf.get_options())),
            "noDuplicateCustomProperties" => self
                .no_duplicate_custom_properties
                .as_ref()
                .map(|conf| (conf.level(), conf.get_options())),
            "noDuplicateElseIf" => self
                .no_duplicate_else_if
                .as_ref()
                .map(|conf| (conf.level(), conf.get_options())),
            "noDuplicateProperties" => self
                .no_duplicate_properties
                .as_ref()
                .map(|conf| (conf.level(), conf.get_options())),
            "noDuplicatedFields" => self
                .no_duplicated_fields
                .as_ref()
                .map(|conf| (conf.level(), conf.get_options())),
            "noDynamicNamespaceImportAccess" => self
                .no_dynamic_namespace_import_access
                .as_ref()
                .map(|conf| (conf.level(), conf.get_options())),
            "noEnum" => self
                .no_enum
                .as_ref()
                .map(|conf| (conf.level(), conf.get_options())),
            "noExportedImports" => self
                .no_exported_imports
                .as_ref()
                .map(|conf| (conf.level(), conf.get_options())),
            "noGlobalDirnameFilename" => self
                .no_global_dirname_filename
                .as_ref()
                .map(|conf| (conf.level(), conf.get_options())),
            "noHeadElement" => self
                .no_head_element
                .as_ref()
                .map(|conf| (conf.level(), conf.get_options())),
            "noHeadImportInDocument" => self
                .no_head_import_in_document
                .as_ref()
                .map(|conf| (conf.level(), conf.get_options())),
            "noImgElement" => self
                .no_img_element
                .as_ref()
                .map(|conf| (conf.level(), conf.get_options())),
            "noIrregularWhitespace" => self
                .no_irregular_whitespace
                .as_ref()
                .map(|conf| (conf.level(), conf.get_options())),
            "noMissingVarFunction" => self
                .no_missing_var_function
                .as_ref()
                .map(|conf| (conf.level(), conf.get_options())),
            "noNestedTernary" => self
                .no_nested_ternary
                .as_ref()
                .map(|conf| (conf.level(), conf.get_options())),
            "noNoninteractiveElementInteractions" => self
                .no_noninteractive_element_interactions
                .as_ref()
                .map(|conf| (conf.level(), conf.get_options())),
            "noOctalEscape" => self
                .no_octal_escape
                .as_ref()
                .map(|conf| (conf.level(), conf.get_options())),
            "noProcessEnv" => self
                .no_process_env
                .as_ref()
                .map(|conf| (conf.level(), conf.get_options())),
            "noProcessGlobal" => self
                .no_process_global
                .as_ref()
                .map(|conf| (conf.level(), conf.get_options())),
            "noRestrictedImports" => self
                .no_restricted_imports
                .as_ref()
                .map(|conf| (conf.level(), conf.get_options())),
            "noRestrictedTypes" => self
                .no_restricted_types
                .as_ref()
                .map(|conf| (conf.level(), conf.get_options())),
            "noSecrets" => self
                .no_secrets
                .as_ref()
                .map(|conf| (conf.level(), conf.get_options())),
            "noStaticElementInteractions" => self
                .no_static_element_interactions
                .as_ref()
                .map(|conf| (conf.level(), conf.get_options())),
            "noSubstr" => self
                .no_substr
                .as_ref()
                .map(|conf| (conf.level(), conf.get_options())),
            "noTemplateCurlyInString" => self
                .no_template_curly_in_string
                .as_ref()
                .map(|conf| (conf.level(), conf.get_options())),
            "noUnknownAtRule" => self
                .no_unknown_at_rule
                .as_ref()
                .map(|conf| (conf.level(), conf.get_options())),
            "noUnknownPseudoClass" => self
                .no_unknown_pseudo_class
                .as_ref()
                .map(|conf| (conf.level(), conf.get_options())),
            "noUnknownPseudoElement" => self
                .no_unknown_pseudo_element
                .as_ref()
                .map(|conf| (conf.level(), conf.get_options())),
            "noUnknownTypeSelector" => self
                .no_unknown_type_selector
                .as_ref()
                .map(|conf| (conf.level(), conf.get_options())),
            "noUselessEscapeInRegex" => self
                .no_useless_escape_in_regex
                .as_ref()
                .map(|conf| (conf.level(), conf.get_options())),
            "noUselessStringRaw" => self
                .no_useless_string_raw
                .as_ref()
                .map(|conf| (conf.level(), conf.get_options())),
            "noUselessUndefined" => self
                .no_useless_undefined
                .as_ref()
                .map(|conf| (conf.level(), conf.get_options())),
            "noValueAtRule" => self
                .no_value_at_rule
                .as_ref()
                .map(|conf| (conf.level(), conf.get_options())),
            "useAdjacentOverloadSignatures" => self
                .use_adjacent_overload_signatures
                .as_ref()
                .map(|conf| (conf.level(), conf.get_options())),
            "useAriaPropsSupportedByRole" => self
                .use_aria_props_supported_by_role
                .as_ref()
                .map(|conf| (conf.level(), conf.get_options())),
            "useAtIndex" => self
                .use_at_index
                .as_ref()
                .map(|conf| (conf.level(), conf.get_options())),
            "useCollapsedIf" => self
                .use_collapsed_if
                .as_ref()
                .map(|conf| (conf.level(), conf.get_options())),
            "useComponentExportOnlyModules" => self
                .use_component_export_only_modules
                .as_ref()
                .map(|conf| (conf.level(), conf.get_options())),
            "useConsistentCurlyBraces" => self
                .use_consistent_curly_braces
                .as_ref()
                .map(|conf| (conf.level(), conf.get_options())),
            "useConsistentMemberAccessibility" => self
                .use_consistent_member_accessibility
                .as_ref()
                .map(|conf| (conf.level(), conf.get_options())),
            "useDeprecatedReason" => self
                .use_deprecated_reason
                .as_ref()
                .map(|conf| (conf.level(), conf.get_options())),
            "useExplicitType" => self
                .use_explicit_type
                .as_ref()
                .map(|conf| (conf.level(), conf.get_options())),
            "useExportsLast" => self
                .use_exports_last
                .as_ref()
                .map(|conf| (conf.level(), conf.get_options())),
            "useGoogleFontDisplay" => self
                .use_google_font_display
                .as_ref()
                .map(|conf| (conf.level(), conf.get_options())),
            "useGoogleFontPreconnect" => self
                .use_google_font_preconnect
                .as_ref()
                .map(|conf| (conf.level(), conf.get_options())),
            "useGuardForIn" => self
                .use_guard_for_in
                .as_ref()
                .map(|conf| (conf.level(), conf.get_options())),
            "useImportRestrictions" => self
                .use_import_restrictions
                .as_ref()
                .map(|conf| (conf.level(), conf.get_options())),
            "useNamedOperation" => self
                .use_named_operation
                .as_ref()
                .map(|conf| (conf.level(), conf.get_options())),
            "useNamingConvention" => self
                .use_naming_convention
                .as_ref()
                .map(|conf| (conf.level(), conf.get_options())),
            "useParseIntRadix" => self
                .use_parse_int_radix
                .as_ref()
                .map(|conf| (conf.level(), conf.get_options())),
            "useSortedClasses" => self
                .use_sorted_classes
                .as_ref()
                .map(|conf| (conf.level(), conf.get_options())),
            "useStrictMode" => self
                .use_strict_mode
                .as_ref()
                .map(|conf| (conf.level(), conf.get_options())),
            "useTrimStartEnd" => self
                .use_trim_start_end
                .as_ref()
                .map(|conf| (conf.level(), conf.get_options())),
            "useValidAutocomplete" => self
                .use_valid_autocomplete
                .as_ref()
                .map(|conf| (conf.level(), conf.get_options())),
            _ => None,
        }
    }
}
#[derive(Clone, Debug, Default, Deserialize, Deserializable, Eq, Merge, PartialEq, Serialize)]
#[deserializable(with_validator)]
#[cfg_attr(feature = "schema", derive(JsonSchema))]
#[serde(rename_all = "camelCase", default, deny_unknown_fields)]
#[doc = r" A list of rules that belong to this group"]
pub struct Performance {
    #[doc = r" It enables the recommended rules for this group"]
    #[serde(skip_serializing_if = "Option::is_none")]
    pub recommended: Option<bool>,
    #[doc = r" It enables ALL rules for this group."]
    #[serde(skip_serializing_if = "Option::is_none")]
    pub all: Option<bool>,
    #[doc = "Disallow the use of spread (...) syntax on accumulators."]
    #[serde(skip_serializing_if = "Option::is_none")]
    pub no_accumulating_spread:
        Option<RuleConfiguration<biome_js_analyze::options::NoAccumulatingSpread>>,
    #[doc = "Disallow the use of barrel file."]
    #[serde(skip_serializing_if = "Option::is_none")]
    pub no_barrel_file: Option<RuleConfiguration<biome_js_analyze::options::NoBarrelFile>>,
    #[doc = "Disallow the use of the delete operator."]
    #[serde(skip_serializing_if = "Option::is_none")]
    pub no_delete: Option<RuleFixConfiguration<biome_js_analyze::options::NoDelete>>,
    #[doc = "Avoid re-export all."]
    #[serde(skip_serializing_if = "Option::is_none")]
    pub no_re_export_all: Option<RuleConfiguration<biome_js_analyze::options::NoReExportAll>>,
    #[doc = "Require regex literals to be declared at the top level."]
    #[serde(skip_serializing_if = "Option::is_none")]
    pub use_top_level_regex: Option<RuleConfiguration<biome_js_analyze::options::UseTopLevelRegex>>,
}
impl DeserializableValidator for Performance {
    fn validate(
        &mut self,
        _name: &str,
        range: TextRange,
        diagnostics: &mut Vec<DeserializationDiagnostic>,
    ) -> bool {
        if self.recommended == Some(true) && self.all == Some(true) {
            diagnostics . push (DeserializationDiagnostic :: new (markup ! (< Emphasis > "'recommended'" < / Emphasis > " and " < Emphasis > "'all'" < / Emphasis > " can't be both " < Emphasis > "'true'" < / Emphasis > ". You should choose only one of them.")) . with_range (range) . with_note (markup ! ("Biome will fallback to its defaults for this section."))) ;
            return false;
        }
        true
    }
}
impl Performance {
    const GROUP_NAME: &'static str = "performance";
    pub(crate) const GROUP_RULES: &'static [&'static str] = &[
        "noAccumulatingSpread",
        "noBarrelFile",
        "noDelete",
        "noReExportAll",
        "useTopLevelRegex",
    ];
    const RECOMMENDED_RULES: &'static [&'static str] = &["noAccumulatingSpread", "noDelete"];
    const RECOMMENDED_RULES_AS_FILTERS: &'static [RuleFilter<'static>] = &[
        RuleFilter::Rule(Self::GROUP_NAME, Self::GROUP_RULES[0]),
        RuleFilter::Rule(Self::GROUP_NAME, Self::GROUP_RULES[2]),
    ];
    const ALL_RULES_AS_FILTERS: &'static [RuleFilter<'static>] = &[
        RuleFilter::Rule(Self::GROUP_NAME, Self::GROUP_RULES[0]),
        RuleFilter::Rule(Self::GROUP_NAME, Self::GROUP_RULES[1]),
        RuleFilter::Rule(Self::GROUP_NAME, Self::GROUP_RULES[2]),
        RuleFilter::Rule(Self::GROUP_NAME, Self::GROUP_RULES[3]),
        RuleFilter::Rule(Self::GROUP_NAME, Self::GROUP_RULES[4]),
    ];
    #[doc = r" Retrieves the recommended rules"]
    pub(crate) fn is_recommended_true(&self) -> bool {
        matches!(self.recommended, Some(true))
    }
    pub(crate) fn is_recommended_unset(&self) -> bool {
        self.recommended.is_none()
    }
    pub(crate) fn is_all_true(&self) -> bool {
        matches!(self.all, Some(true))
    }
    pub(crate) fn is_all_unset(&self) -> bool {
        self.all.is_none()
    }
    pub(crate) fn get_enabled_rules(&self) -> FxHashSet<RuleFilter<'static>> {
        let mut index_set = FxHashSet::default();
        if let Some(rule) = self.no_accumulating_spread.as_ref() {
            if rule.is_enabled() {
                index_set.insert(RuleFilter::Rule(Self::GROUP_NAME, Self::GROUP_RULES[0]));
            }
        }
        if let Some(rule) = self.no_barrel_file.as_ref() {
            if rule.is_enabled() {
                index_set.insert(RuleFilter::Rule(Self::GROUP_NAME, Self::GROUP_RULES[1]));
            }
        }
        if let Some(rule) = self.no_delete.as_ref() {
            if rule.is_enabled() {
                index_set.insert(RuleFilter::Rule(Self::GROUP_NAME, Self::GROUP_RULES[2]));
            }
        }
        if let Some(rule) = self.no_re_export_all.as_ref() {
            if rule.is_enabled() {
                index_set.insert(RuleFilter::Rule(Self::GROUP_NAME, Self::GROUP_RULES[3]));
            }
        }
        if let Some(rule) = self.use_top_level_regex.as_ref() {
            if rule.is_enabled() {
                index_set.insert(RuleFilter::Rule(Self::GROUP_NAME, Self::GROUP_RULES[4]));
            }
        }
        index_set
    }
    pub(crate) fn get_disabled_rules(&self) -> FxHashSet<RuleFilter<'static>> {
        let mut index_set = FxHashSet::default();
        if let Some(rule) = self.no_accumulating_spread.as_ref() {
            if rule.is_disabled() {
                index_set.insert(RuleFilter::Rule(Self::GROUP_NAME, Self::GROUP_RULES[0]));
            }
        }
        if let Some(rule) = self.no_barrel_file.as_ref() {
            if rule.is_disabled() {
                index_set.insert(RuleFilter::Rule(Self::GROUP_NAME, Self::GROUP_RULES[1]));
            }
        }
        if let Some(rule) = self.no_delete.as_ref() {
            if rule.is_disabled() {
                index_set.insert(RuleFilter::Rule(Self::GROUP_NAME, Self::GROUP_RULES[2]));
            }
        }
        if let Some(rule) = self.no_re_export_all.as_ref() {
            if rule.is_disabled() {
                index_set.insert(RuleFilter::Rule(Self::GROUP_NAME, Self::GROUP_RULES[3]));
            }
        }
        if let Some(rule) = self.use_top_level_regex.as_ref() {
            if rule.is_disabled() {
                index_set.insert(RuleFilter::Rule(Self::GROUP_NAME, Self::GROUP_RULES[4]));
            }
        }
        index_set
    }
    #[doc = r" Checks if, given a rule name, matches one of the rules contained in this category"]
    pub(crate) fn has_rule(rule_name: &str) -> Option<&'static str> {
        Some(Self::GROUP_RULES[Self::GROUP_RULES.binary_search(&rule_name).ok()?])
    }
    #[doc = r" Checks if, given a rule name, it is marked as recommended"]
    pub(crate) fn is_recommended_rule(rule_name: &str) -> bool {
        Self::RECOMMENDED_RULES.contains(&rule_name)
    }
    pub(crate) fn recommended_rules_as_filters() -> &'static [RuleFilter<'static>] {
        Self::RECOMMENDED_RULES_AS_FILTERS
    }
    pub(crate) fn all_rules_as_filters() -> &'static [RuleFilter<'static>] {
        Self::ALL_RULES_AS_FILTERS
    }
    #[doc = r" Select preset rules"]
    pub(crate) fn collect_preset_rules(
        &self,
        parent_is_all: bool,
        parent_is_recommended: bool,
        enabled_rules: &mut FxHashSet<RuleFilter<'static>>,
    ) {
        if self.is_all_true() || self.is_all_unset() && parent_is_all {
            enabled_rules.extend(Self::all_rules_as_filters());
        } else if self.is_recommended_true()
            || self.is_recommended_unset() && self.is_all_unset() && parent_is_recommended
        {
            enabled_rules.extend(Self::recommended_rules_as_filters());
        }
    }
    pub(crate) fn get_rule_configuration(
        &self,
        rule_name: &str,
    ) -> Option<(RulePlainConfiguration, Option<RuleOptions>)> {
        match rule_name {
            "noAccumulatingSpread" => self
                .no_accumulating_spread
                .as_ref()
                .map(|conf| (conf.level(), conf.get_options())),
            "noBarrelFile" => self
                .no_barrel_file
                .as_ref()
                .map(|conf| (conf.level(), conf.get_options())),
            "noDelete" => self
                .no_delete
                .as_ref()
                .map(|conf| (conf.level(), conf.get_options())),
            "noReExportAll" => self
                .no_re_export_all
                .as_ref()
                .map(|conf| (conf.level(), conf.get_options())),
            "useTopLevelRegex" => self
                .use_top_level_regex
                .as_ref()
                .map(|conf| (conf.level(), conf.get_options())),
            _ => None,
        }
    }
}
#[derive(Clone, Debug, Default, Deserialize, Deserializable, Eq, Merge, PartialEq, Serialize)]
#[deserializable(with_validator)]
#[cfg_attr(feature = "schema", derive(JsonSchema))]
#[serde(rename_all = "camelCase", default, deny_unknown_fields)]
#[doc = r" A list of rules that belong to this group"]
pub struct Security {
    #[doc = r" It enables the recommended rules for this group"]
    #[serde(skip_serializing_if = "Option::is_none")]
    pub recommended: Option<bool>,
    #[doc = r" It enables ALL rules for this group."]
    #[serde(skip_serializing_if = "Option::is_none")]
    pub all: Option<bool>,
    #[doc = "Prevent the usage of dangerous JSX props"]
    #[serde(skip_serializing_if = "Option::is_none")]
    pub no_dangerously_set_inner_html:
        Option<RuleConfiguration<biome_js_analyze::options::NoDangerouslySetInnerHtml>>,
    #[doc = "Report when a DOM element or a component uses both children and dangerouslySetInnerHTML prop."]
    #[serde(skip_serializing_if = "Option::is_none")]
    pub no_dangerously_set_inner_html_with_children:
        Option<RuleConfiguration<biome_js_analyze::options::NoDangerouslySetInnerHtmlWithChildren>>,
    #[doc = "Disallow the use of global eval()."]
    #[serde(skip_serializing_if = "Option::is_none")]
    pub no_global_eval: Option<RuleConfiguration<biome_js_analyze::options::NoGlobalEval>>,
}
impl DeserializableValidator for Security {
    fn validate(
        &mut self,
        _name: &str,
        range: TextRange,
        diagnostics: &mut Vec<DeserializationDiagnostic>,
    ) -> bool {
        if self.recommended == Some(true) && self.all == Some(true) {
            diagnostics . push (DeserializationDiagnostic :: new (markup ! (< Emphasis > "'recommended'" < / Emphasis > " and " < Emphasis > "'all'" < / Emphasis > " can't be both " < Emphasis > "'true'" < / Emphasis > ". You should choose only one of them.")) . with_range (range) . with_note (markup ! ("Biome will fallback to its defaults for this section."))) ;
            return false;
        }
        true
    }
}
impl Security {
    const GROUP_NAME: &'static str = "security";
    pub(crate) const GROUP_RULES: &'static [&'static str] = &[
        "noDangerouslySetInnerHtml",
        "noDangerouslySetInnerHtmlWithChildren",
        "noGlobalEval",
    ];
    const RECOMMENDED_RULES: &'static [&'static str] = &[
        "noDangerouslySetInnerHtml",
        "noDangerouslySetInnerHtmlWithChildren",
        "noGlobalEval",
    ];
    const RECOMMENDED_RULES_AS_FILTERS: &'static [RuleFilter<'static>] = &[
        RuleFilter::Rule(Self::GROUP_NAME, Self::GROUP_RULES[0]),
        RuleFilter::Rule(Self::GROUP_NAME, Self::GROUP_RULES[1]),
        RuleFilter::Rule(Self::GROUP_NAME, Self::GROUP_RULES[2]),
    ];
    const ALL_RULES_AS_FILTERS: &'static [RuleFilter<'static>] = &[
        RuleFilter::Rule(Self::GROUP_NAME, Self::GROUP_RULES[0]),
        RuleFilter::Rule(Self::GROUP_NAME, Self::GROUP_RULES[1]),
        RuleFilter::Rule(Self::GROUP_NAME, Self::GROUP_RULES[2]),
    ];
    #[doc = r" Retrieves the recommended rules"]
    pub(crate) fn is_recommended_true(&self) -> bool {
        matches!(self.recommended, Some(true))
    }
    pub(crate) fn is_recommended_unset(&self) -> bool {
        self.recommended.is_none()
    }
    pub(crate) fn is_all_true(&self) -> bool {
        matches!(self.all, Some(true))
    }
    pub(crate) fn is_all_unset(&self) -> bool {
        self.all.is_none()
    }
    pub(crate) fn get_enabled_rules(&self) -> FxHashSet<RuleFilter<'static>> {
        let mut index_set = FxHashSet::default();
        if let Some(rule) = self.no_dangerously_set_inner_html.as_ref() {
            if rule.is_enabled() {
                index_set.insert(RuleFilter::Rule(Self::GROUP_NAME, Self::GROUP_RULES[0]));
            }
        }
        if let Some(rule) = self.no_dangerously_set_inner_html_with_children.as_ref() {
            if rule.is_enabled() {
                index_set.insert(RuleFilter::Rule(Self::GROUP_NAME, Self::GROUP_RULES[1]));
            }
        }
        if let Some(rule) = self.no_global_eval.as_ref() {
            if rule.is_enabled() {
                index_set.insert(RuleFilter::Rule(Self::GROUP_NAME, Self::GROUP_RULES[2]));
            }
        }
        index_set
    }
    pub(crate) fn get_disabled_rules(&self) -> FxHashSet<RuleFilter<'static>> {
        let mut index_set = FxHashSet::default();
        if let Some(rule) = self.no_dangerously_set_inner_html.as_ref() {
            if rule.is_disabled() {
                index_set.insert(RuleFilter::Rule(Self::GROUP_NAME, Self::GROUP_RULES[0]));
            }
        }
        if let Some(rule) = self.no_dangerously_set_inner_html_with_children.as_ref() {
            if rule.is_disabled() {
                index_set.insert(RuleFilter::Rule(Self::GROUP_NAME, Self::GROUP_RULES[1]));
            }
        }
        if let Some(rule) = self.no_global_eval.as_ref() {
            if rule.is_disabled() {
                index_set.insert(RuleFilter::Rule(Self::GROUP_NAME, Self::GROUP_RULES[2]));
            }
        }
        index_set
    }
    #[doc = r" Checks if, given a rule name, matches one of the rules contained in this category"]
    pub(crate) fn has_rule(rule_name: &str) -> Option<&'static str> {
        Some(Self::GROUP_RULES[Self::GROUP_RULES.binary_search(&rule_name).ok()?])
    }
    #[doc = r" Checks if, given a rule name, it is marked as recommended"]
    pub(crate) fn is_recommended_rule(rule_name: &str) -> bool {
        Self::RECOMMENDED_RULES.contains(&rule_name)
    }
    pub(crate) fn recommended_rules_as_filters() -> &'static [RuleFilter<'static>] {
        Self::RECOMMENDED_RULES_AS_FILTERS
    }
    pub(crate) fn all_rules_as_filters() -> &'static [RuleFilter<'static>] {
        Self::ALL_RULES_AS_FILTERS
    }
    #[doc = r" Select preset rules"]
    pub(crate) fn collect_preset_rules(
        &self,
        parent_is_all: bool,
        parent_is_recommended: bool,
        enabled_rules: &mut FxHashSet<RuleFilter<'static>>,
    ) {
        if self.is_all_true() || self.is_all_unset() && parent_is_all {
            enabled_rules.extend(Self::all_rules_as_filters());
        } else if self.is_recommended_true()
            || self.is_recommended_unset() && self.is_all_unset() && parent_is_recommended
        {
            enabled_rules.extend(Self::recommended_rules_as_filters());
        }
    }
    pub(crate) fn get_rule_configuration(
        &self,
        rule_name: &str,
    ) -> Option<(RulePlainConfiguration, Option<RuleOptions>)> {
        match rule_name {
            "noDangerouslySetInnerHtml" => self
                .no_dangerously_set_inner_html
                .as_ref()
                .map(|conf| (conf.level(), conf.get_options())),
            "noDangerouslySetInnerHtmlWithChildren" => self
                .no_dangerously_set_inner_html_with_children
                .as_ref()
                .map(|conf| (conf.level(), conf.get_options())),
            "noGlobalEval" => self
                .no_global_eval
                .as_ref()
                .map(|conf| (conf.level(), conf.get_options())),
            _ => None,
        }
    }
}
#[derive(Clone, Debug, Default, Deserialize, Deserializable, Eq, Merge, PartialEq, Serialize)]
#[deserializable(with_validator)]
#[cfg_attr(feature = "schema", derive(JsonSchema))]
#[serde(rename_all = "camelCase", default, deny_unknown_fields)]
#[doc = r" A list of rules that belong to this group"]
pub struct Style {
    #[doc = r" It enables the recommended rules for this group"]
    #[serde(skip_serializing_if = "Option::is_none")]
    pub recommended: Option<bool>,
    #[doc = r" It enables ALL rules for this group."]
    #[serde(skip_serializing_if = "Option::is_none")]
    pub all: Option<bool>,
    #[doc = "Disallow the use of arguments."]
    #[serde(skip_serializing_if = "Option::is_none")]
    pub no_arguments: Option<RuleConfiguration<biome_js_analyze::options::NoArguments>>,
    #[doc = "Disallow comma operator."]
    #[serde(skip_serializing_if = "Option::is_none")]
    pub no_comma_operator: Option<RuleConfiguration<biome_js_analyze::options::NoCommaOperator>>,
    #[doc = "Disallow default exports."]
    #[serde(skip_serializing_if = "Option::is_none")]
    pub no_default_export: Option<RuleConfiguration<biome_js_analyze::options::NoDefaultExport>>,
    #[doc = "Disallow using a callback in asynchronous tests and hooks."]
    #[serde(skip_serializing_if = "Option::is_none")]
    pub no_done_callback: Option<RuleConfiguration<biome_js_analyze::options::NoDoneCallback>>,
    #[doc = "Disallow implicit true values on JSX boolean attributes"]
    #[serde(skip_serializing_if = "Option::is_none")]
    pub no_implicit_boolean:
        Option<RuleFixConfiguration<biome_js_analyze::options::NoImplicitBoolean>>,
    #[doc = "Disallow type annotations for variables, parameters, and class properties initialized with a literal expression."]
    #[serde(skip_serializing_if = "Option::is_none")]
    pub no_inferrable_types:
        Option<RuleFixConfiguration<biome_js_analyze::options::NoInferrableTypes>>,
    #[doc = "Disallow the use of TypeScript's namespaces."]
    #[serde(skip_serializing_if = "Option::is_none")]
    pub no_namespace: Option<RuleConfiguration<biome_js_analyze::options::NoNamespace>>,
    #[doc = "Disallow the use of namespace imports."]
    #[serde(skip_serializing_if = "Option::is_none")]
    pub no_namespace_import:
        Option<RuleConfiguration<biome_js_analyze::options::NoNamespaceImport>>,
    #[doc = "Disallow negation in the condition of an if statement if it has an else clause."]
    #[serde(skip_serializing_if = "Option::is_none")]
    pub no_negation_else: Option<RuleFixConfiguration<biome_js_analyze::options::NoNegationElse>>,
    #[doc = "Disallow non-null assertions using the ! postfix operator."]
    #[serde(skip_serializing_if = "Option::is_none")]
    pub no_non_null_assertion:
        Option<RuleFixConfiguration<biome_js_analyze::options::NoNonNullAssertion>>,
    #[doc = "Disallow reassigning function parameters."]
    #[serde(skip_serializing_if = "Option::is_none")]
    pub no_parameter_assign:
        Option<RuleConfiguration<biome_js_analyze::options::NoParameterAssign>>,
    #[doc = "Disallow the use of parameter properties in class constructors."]
    #[serde(skip_serializing_if = "Option::is_none")]
    pub no_parameter_properties:
        Option<RuleConfiguration<biome_js_analyze::options::NoParameterProperties>>,
    #[doc = "This rule allows you to specify global variable names that you don’t want to use in your application."]
    #[serde(skip_serializing_if = "Option::is_none")]
    pub no_restricted_globals:
        Option<RuleConfiguration<biome_js_analyze::options::NoRestrictedGlobals>>,
    #[doc = "Disallow the use of constants which its value is the upper-case version of its name."]
    #[serde(skip_serializing_if = "Option::is_none")]
    pub no_shouty_constants:
        Option<RuleFixConfiguration<biome_js_analyze::options::NoShoutyConstants>>,
    #[doc = "Disallow template literals if interpolation and special-character handling are not needed"]
    #[serde(skip_serializing_if = "Option::is_none")]
    pub no_unused_template_literal:
        Option<RuleFixConfiguration<biome_js_analyze::options::NoUnusedTemplateLiteral>>,
    #[doc = "Disallow else block when the if block breaks early."]
    #[serde(skip_serializing_if = "Option::is_none")]
    pub no_useless_else: Option<RuleFixConfiguration<biome_js_analyze::options::NoUselessElse>>,
    #[doc = "Disallow the use of var"]
    #[serde(skip_serializing_if = "Option::is_none")]
    pub no_var: Option<RuleFixConfiguration<biome_js_analyze::options::NoVar>>,
    #[doc = "Disallow the use of yoda expressions."]
    #[serde(skip_serializing_if = "Option::is_none")]
    pub no_yoda_expression:
        Option<RuleFixConfiguration<biome_js_analyze::options::NoYodaExpression>>,
    #[doc = "Enforce the use of as const over literal type and type annotation."]
    #[serde(skip_serializing_if = "Option::is_none")]
    pub use_as_const_assertion:
        Option<RuleFixConfiguration<biome_js_analyze::options::UseAsConstAssertion>>,
    #[doc = "Requires following curly brace conventions."]
    #[serde(skip_serializing_if = "Option::is_none")]
    pub use_block_statements:
        Option<RuleFixConfiguration<biome_js_analyze::options::UseBlockStatements>>,
    #[doc = "Enforce using else if instead of nested if in else clauses."]
    #[serde(skip_serializing_if = "Option::is_none")]
    pub use_collapsed_else_if:
        Option<RuleFixConfiguration<biome_js_analyze::options::UseCollapsedElseIf>>,
    #[doc = "Require consistently using either T\\[] or Array\\<T>"]
    #[serde(skip_serializing_if = "Option::is_none")]
    pub use_consistent_array_type:
        Option<RuleFixConfiguration<biome_js_analyze::options::UseConsistentArrayType>>,
    #[doc = "Enforce the use of new for all builtins, except String, Number and Boolean."]
    #[serde(skip_serializing_if = "Option::is_none")]
    pub use_consistent_builtin_instantiation:
        Option<RuleFixConfiguration<biome_js_analyze::options::UseConsistentBuiltinInstantiation>>,
    #[doc = "Require const declarations for variables that are only assigned once."]
    #[serde(skip_serializing_if = "Option::is_none")]
    pub use_const: Option<RuleFixConfiguration<biome_js_analyze::options::UseConst>>,
    #[doc = "Enforce default function parameters and optional function parameters to be last."]
    #[serde(skip_serializing_if = "Option::is_none")]
    pub use_default_parameter_last:
        Option<RuleFixConfiguration<biome_js_analyze::options::UseDefaultParameterLast>>,
    #[doc = "Require the default clause in switch statements."]
    #[serde(skip_serializing_if = "Option::is_none")]
    pub use_default_switch_clause:
        Option<RuleConfiguration<biome_js_analyze::options::UseDefaultSwitchClause>>,
    #[doc = "Require that each enum member value be explicitly initialized."]
    #[serde(skip_serializing_if = "Option::is_none")]
    pub use_enum_initializers:
        Option<RuleFixConfiguration<biome_js_analyze::options::UseEnumInitializers>>,
    #[doc = "Enforce explicitly comparing the length, size, byteLength or byteOffset property of a value."]
    #[serde(skip_serializing_if = "Option::is_none")]
    pub use_explicit_length_check:
        Option<RuleFixConfiguration<biome_js_analyze::options::UseExplicitLengthCheck>>,
    #[doc = "Disallow the use of Math.pow in favor of the ** operator."]
    #[serde(skip_serializing_if = "Option::is_none")]
    pub use_exponentiation_operator:
        Option<RuleFixConfiguration<biome_js_analyze::options::UseExponentiationOperator>>,
    #[doc = "Promotes the use of export type for types."]
    #[serde(skip_serializing_if = "Option::is_none")]
    pub use_export_type: Option<RuleFixConfiguration<biome_js_analyze::options::UseExportType>>,
    #[doc = "Enforce naming conventions for JavaScript and TypeScript filenames."]
    #[serde(skip_serializing_if = "Option::is_none")]
    pub use_filenaming_convention:
        Option<RuleConfiguration<biome_js_analyze::options::UseFilenamingConvention>>,
    #[doc = "This rule recommends a for-of loop when in a for loop, the index used to extract an item from the iterated array."]
    #[serde(skip_serializing_if = "Option::is_none")]
    pub use_for_of: Option<RuleConfiguration<biome_js_analyze::options::UseForOf>>,
    #[doc = "This rule enforces the use of \\<>...\\</> over \\<Fragment>...\\</Fragment>."]
    #[serde(skip_serializing_if = "Option::is_none")]
    pub use_fragment_syntax:
        Option<RuleFixConfiguration<biome_js_analyze::options::UseFragmentSyntax>>,
    #[doc = "Promotes the use of import type for types."]
    #[serde(skip_serializing_if = "Option::is_none")]
    pub use_import_type: Option<RuleFixConfiguration<biome_js_analyze::options::UseImportType>>,
    #[doc = "Require all enum members to be literal values."]
    #[serde(skip_serializing_if = "Option::is_none")]
    pub use_literal_enum_members:
        Option<RuleConfiguration<biome_js_analyze::options::UseLiteralEnumMembers>>,
    #[doc = "Enforce naming conventions for everything across a codebase."]
    #[serde(skip_serializing_if = "Option::is_none")]
    pub use_naming_convention:
        Option<RuleFixConfiguration<biome_js_analyze::options::UseNamingConvention>>,
    #[doc = "Promotes the usage of node:assert/strict over node:assert."]
    #[serde(skip_serializing_if = "Option::is_none")]
    pub use_node_assert_strict:
        Option<RuleFixConfiguration<biome_js_analyze::options::UseNodeAssertStrict>>,
    #[doc = "Enforces using the node: protocol for Node.js builtin modules."]
    #[serde(skip_serializing_if = "Option::is_none")]
    pub use_nodejs_import_protocol:
        Option<RuleFixConfiguration<biome_js_analyze::options::UseNodejsImportProtocol>>,
    #[doc = "Use the Number properties instead of global ones."]
    #[serde(skip_serializing_if = "Option::is_none")]
    pub use_number_namespace:
        Option<RuleFixConfiguration<biome_js_analyze::options::UseNumberNamespace>>,
    #[doc = "Disallow parseInt() and Number.parseInt() in favor of binary, octal, and hexadecimal literals"]
    #[serde(skip_serializing_if = "Option::is_none")]
    pub use_numeric_literals:
        Option<RuleFixConfiguration<biome_js_analyze::options::UseNumericLiterals>>,
    #[doc = "Prevent extra closing tags for components without children"]
    #[serde(skip_serializing_if = "Option::is_none")]
    pub use_self_closing_elements:
        Option<RuleFixConfiguration<biome_js_analyze::options::UseSelfClosingElements>>,
    #[doc = "When expressing array types, this rule promotes the usage of T\\[] shorthand instead of Array\\<T>."]
    #[serde(skip_serializing_if = "Option::is_none")]
    pub use_shorthand_array_type:
        Option<RuleFixConfiguration<biome_js_analyze::options::UseShorthandArrayType>>,
    #[doc = "Require assignment operator shorthand where possible."]
    #[serde(skip_serializing_if = "Option::is_none")]
    pub use_shorthand_assign:
        Option<RuleFixConfiguration<biome_js_analyze::options::UseShorthandAssign>>,
    #[doc = "Enforce using function types instead of object type with call signatures."]
    #[serde(skip_serializing_if = "Option::is_none")]
    pub use_shorthand_function_type:
        Option<RuleFixConfiguration<biome_js_analyze::options::UseShorthandFunctionType>>,
    #[doc = "Enforces switch clauses have a single statement, emits a quick fix wrapping the statements in a block."]
    #[serde(skip_serializing_if = "Option::is_none")]
    pub use_single_case_statement:
        Option<RuleFixConfiguration<biome_js_analyze::options::UseSingleCaseStatement>>,
    #[doc = "Disallow multiple variable declarations in the same variable statement"]
    #[serde(skip_serializing_if = "Option::is_none")]
    pub use_single_var_declarator:
        Option<RuleFixConfiguration<biome_js_analyze::options::UseSingleVarDeclarator>>,
    #[doc = "Prefer template literals over string concatenation."]
    #[serde(skip_serializing_if = "Option::is_none")]
    pub use_template: Option<RuleFixConfiguration<biome_js_analyze::options::UseTemplate>>,
    #[doc = "Require new when throwing an error."]
    #[serde(skip_serializing_if = "Option::is_none")]
    pub use_throw_new_error:
        Option<RuleFixConfiguration<biome_js_analyze::options::UseThrowNewError>>,
    #[doc = "Disallow throwing non-Error values."]
    #[serde(skip_serializing_if = "Option::is_none")]
    pub use_throw_only_error:
        Option<RuleConfiguration<biome_js_analyze::options::UseThrowOnlyError>>,
    #[doc = "Enforce the use of while loops instead of for loops when the initializer and update expressions are not needed."]
    #[serde(skip_serializing_if = "Option::is_none")]
    pub use_while: Option<RuleFixConfiguration<biome_js_analyze::options::UseWhile>>,
}
impl DeserializableValidator for Style {
    fn validate(
        &mut self,
        _name: &str,
        range: TextRange,
        diagnostics: &mut Vec<DeserializationDiagnostic>,
    ) -> bool {
        if self.recommended == Some(true) && self.all == Some(true) {
            diagnostics . push (DeserializationDiagnostic :: new (markup ! (< Emphasis > "'recommended'" < / Emphasis > " and " < Emphasis > "'all'" < / Emphasis > " can't be both " < Emphasis > "'true'" < / Emphasis > ". You should choose only one of them.")) . with_range (range) . with_note (markup ! ("Biome will fallback to its defaults for this section."))) ;
            return false;
        }
        true
    }
}
impl Style {
    const GROUP_NAME: &'static str = "style";
    pub(crate) const GROUP_RULES: &'static [&'static str] = &[
        "noArguments",
        "noCommaOperator",
        "noDefaultExport",
        "noDoneCallback",
        "noImplicitBoolean",
        "noInferrableTypes",
        "noNamespace",
        "noNamespaceImport",
        "noNegationElse",
        "noNonNullAssertion",
        "noParameterAssign",
        "noParameterProperties",
        "noRestrictedGlobals",
        "noShoutyConstants",
        "noUnusedTemplateLiteral",
        "noUselessElse",
        "noVar",
        "noYodaExpression",
        "useAsConstAssertion",
        "useBlockStatements",
        "useCollapsedElseIf",
        "useConsistentArrayType",
        "useConsistentBuiltinInstantiation",
        "useConst",
        "useDefaultParameterLast",
        "useDefaultSwitchClause",
        "useEnumInitializers",
        "useExplicitLengthCheck",
        "useExponentiationOperator",
        "useExportType",
        "useFilenamingConvention",
        "useForOf",
        "useFragmentSyntax",
        "useImportType",
        "useLiteralEnumMembers",
        "useNamingConvention",
        "useNodeAssertStrict",
        "useNodejsImportProtocol",
        "useNumberNamespace",
        "useNumericLiterals",
        "useSelfClosingElements",
        "useShorthandArrayType",
        "useShorthandAssign",
        "useShorthandFunctionType",
        "useSingleCaseStatement",
        "useSingleVarDeclarator",
        "useTemplate",
        "useThrowNewError",
        "useThrowOnlyError",
        "useWhile",
    ];
    const RECOMMENDED_RULES: &'static [&'static str] = &[
        "noArguments",
        "noCommaOperator",
        "noInferrableTypes",
        "noNonNullAssertion",
        "noParameterAssign",
        "noUnusedTemplateLiteral",
        "noUselessElse",
        "noVar",
        "useAsConstAssertion",
        "useConst",
        "useDefaultParameterLast",
        "useEnumInitializers",
        "useExponentiationOperator",
        "useExportType",
        "useImportType",
        "useLiteralEnumMembers",
        "useNodejsImportProtocol",
        "useNumberNamespace",
        "useNumericLiterals",
        "useSelfClosingElements",
        "useShorthandFunctionType",
        "useSingleVarDeclarator",
        "useTemplate",
        "useWhile",
    ];
    const RECOMMENDED_RULES_AS_FILTERS: &'static [RuleFilter<'static>] = &[
        RuleFilter::Rule(Self::GROUP_NAME, Self::GROUP_RULES[0]),
        RuleFilter::Rule(Self::GROUP_NAME, Self::GROUP_RULES[1]),
        RuleFilter::Rule(Self::GROUP_NAME, Self::GROUP_RULES[5]),
        RuleFilter::Rule(Self::GROUP_NAME, Self::GROUP_RULES[9]),
        RuleFilter::Rule(Self::GROUP_NAME, Self::GROUP_RULES[10]),
        RuleFilter::Rule(Self::GROUP_NAME, Self::GROUP_RULES[14]),
        RuleFilter::Rule(Self::GROUP_NAME, Self::GROUP_RULES[15]),
        RuleFilter::Rule(Self::GROUP_NAME, Self::GROUP_RULES[16]),
        RuleFilter::Rule(Self::GROUP_NAME, Self::GROUP_RULES[18]),
        RuleFilter::Rule(Self::GROUP_NAME, Self::GROUP_RULES[23]),
        RuleFilter::Rule(Self::GROUP_NAME, Self::GROUP_RULES[24]),
        RuleFilter::Rule(Self::GROUP_NAME, Self::GROUP_RULES[26]),
        RuleFilter::Rule(Self::GROUP_NAME, Self::GROUP_RULES[28]),
        RuleFilter::Rule(Self::GROUP_NAME, Self::GROUP_RULES[29]),
        RuleFilter::Rule(Self::GROUP_NAME, Self::GROUP_RULES[33]),
        RuleFilter::Rule(Self::GROUP_NAME, Self::GROUP_RULES[34]),
        RuleFilter::Rule(Self::GROUP_NAME, Self::GROUP_RULES[37]),
        RuleFilter::Rule(Self::GROUP_NAME, Self::GROUP_RULES[38]),
        RuleFilter::Rule(Self::GROUP_NAME, Self::GROUP_RULES[39]),
        RuleFilter::Rule(Self::GROUP_NAME, Self::GROUP_RULES[40]),
        RuleFilter::Rule(Self::GROUP_NAME, Self::GROUP_RULES[43]),
        RuleFilter::Rule(Self::GROUP_NAME, Self::GROUP_RULES[45]),
        RuleFilter::Rule(Self::GROUP_NAME, Self::GROUP_RULES[46]),
        RuleFilter::Rule(Self::GROUP_NAME, Self::GROUP_RULES[49]),
    ];
    const ALL_RULES_AS_FILTERS: &'static [RuleFilter<'static>] = &[
        RuleFilter::Rule(Self::GROUP_NAME, Self::GROUP_RULES[0]),
        RuleFilter::Rule(Self::GROUP_NAME, Self::GROUP_RULES[1]),
        RuleFilter::Rule(Self::GROUP_NAME, Self::GROUP_RULES[2]),
        RuleFilter::Rule(Self::GROUP_NAME, Self::GROUP_RULES[3]),
        RuleFilter::Rule(Self::GROUP_NAME, Self::GROUP_RULES[4]),
        RuleFilter::Rule(Self::GROUP_NAME, Self::GROUP_RULES[5]),
        RuleFilter::Rule(Self::GROUP_NAME, Self::GROUP_RULES[6]),
        RuleFilter::Rule(Self::GROUP_NAME, Self::GROUP_RULES[7]),
        RuleFilter::Rule(Self::GROUP_NAME, Self::GROUP_RULES[8]),
        RuleFilter::Rule(Self::GROUP_NAME, Self::GROUP_RULES[9]),
        RuleFilter::Rule(Self::GROUP_NAME, Self::GROUP_RULES[10]),
        RuleFilter::Rule(Self::GROUP_NAME, Self::GROUP_RULES[11]),
        RuleFilter::Rule(Self::GROUP_NAME, Self::GROUP_RULES[12]),
        RuleFilter::Rule(Self::GROUP_NAME, Self::GROUP_RULES[13]),
        RuleFilter::Rule(Self::GROUP_NAME, Self::GROUP_RULES[14]),
        RuleFilter::Rule(Self::GROUP_NAME, Self::GROUP_RULES[15]),
        RuleFilter::Rule(Self::GROUP_NAME, Self::GROUP_RULES[16]),
        RuleFilter::Rule(Self::GROUP_NAME, Self::GROUP_RULES[17]),
        RuleFilter::Rule(Self::GROUP_NAME, Self::GROUP_RULES[18]),
        RuleFilter::Rule(Self::GROUP_NAME, Self::GROUP_RULES[19]),
        RuleFilter::Rule(Self::GROUP_NAME, Self::GROUP_RULES[20]),
        RuleFilter::Rule(Self::GROUP_NAME, Self::GROUP_RULES[21]),
        RuleFilter::Rule(Self::GROUP_NAME, Self::GROUP_RULES[22]),
        RuleFilter::Rule(Self::GROUP_NAME, Self::GROUP_RULES[23]),
        RuleFilter::Rule(Self::GROUP_NAME, Self::GROUP_RULES[24]),
        RuleFilter::Rule(Self::GROUP_NAME, Self::GROUP_RULES[25]),
        RuleFilter::Rule(Self::GROUP_NAME, Self::GROUP_RULES[26]),
        RuleFilter::Rule(Self::GROUP_NAME, Self::GROUP_RULES[27]),
        RuleFilter::Rule(Self::GROUP_NAME, Self::GROUP_RULES[28]),
        RuleFilter::Rule(Self::GROUP_NAME, Self::GROUP_RULES[29]),
        RuleFilter::Rule(Self::GROUP_NAME, Self::GROUP_RULES[30]),
        RuleFilter::Rule(Self::GROUP_NAME, Self::GROUP_RULES[31]),
        RuleFilter::Rule(Self::GROUP_NAME, Self::GROUP_RULES[32]),
        RuleFilter::Rule(Self::GROUP_NAME, Self::GROUP_RULES[33]),
        RuleFilter::Rule(Self::GROUP_NAME, Self::GROUP_RULES[34]),
        RuleFilter::Rule(Self::GROUP_NAME, Self::GROUP_RULES[35]),
        RuleFilter::Rule(Self::GROUP_NAME, Self::GROUP_RULES[36]),
        RuleFilter::Rule(Self::GROUP_NAME, Self::GROUP_RULES[37]),
        RuleFilter::Rule(Self::GROUP_NAME, Self::GROUP_RULES[38]),
        RuleFilter::Rule(Self::GROUP_NAME, Self::GROUP_RULES[39]),
        RuleFilter::Rule(Self::GROUP_NAME, Self::GROUP_RULES[40]),
        RuleFilter::Rule(Self::GROUP_NAME, Self::GROUP_RULES[41]),
        RuleFilter::Rule(Self::GROUP_NAME, Self::GROUP_RULES[42]),
        RuleFilter::Rule(Self::GROUP_NAME, Self::GROUP_RULES[43]),
        RuleFilter::Rule(Self::GROUP_NAME, Self::GROUP_RULES[44]),
        RuleFilter::Rule(Self::GROUP_NAME, Self::GROUP_RULES[45]),
        RuleFilter::Rule(Self::GROUP_NAME, Self::GROUP_RULES[46]),
        RuleFilter::Rule(Self::GROUP_NAME, Self::GROUP_RULES[47]),
        RuleFilter::Rule(Self::GROUP_NAME, Self::GROUP_RULES[48]),
        RuleFilter::Rule(Self::GROUP_NAME, Self::GROUP_RULES[49]),
    ];
    #[doc = r" Retrieves the recommended rules"]
    pub(crate) fn is_recommended_true(&self) -> bool {
        matches!(self.recommended, Some(true))
    }
    pub(crate) fn is_recommended_unset(&self) -> bool {
        self.recommended.is_none()
    }
    pub(crate) fn is_all_true(&self) -> bool {
        matches!(self.all, Some(true))
    }
    pub(crate) fn is_all_unset(&self) -> bool {
        self.all.is_none()
    }
    pub(crate) fn get_enabled_rules(&self) -> FxHashSet<RuleFilter<'static>> {
        let mut index_set = FxHashSet::default();
        if let Some(rule) = self.no_arguments.as_ref() {
            if rule.is_enabled() {
                index_set.insert(RuleFilter::Rule(Self::GROUP_NAME, Self::GROUP_RULES[0]));
            }
        }
        if let Some(rule) = self.no_comma_operator.as_ref() {
            if rule.is_enabled() {
                index_set.insert(RuleFilter::Rule(Self::GROUP_NAME, Self::GROUP_RULES[1]));
            }
        }
        if let Some(rule) = self.no_default_export.as_ref() {
            if rule.is_enabled() {
                index_set.insert(RuleFilter::Rule(Self::GROUP_NAME, Self::GROUP_RULES[2]));
            }
        }
        if let Some(rule) = self.no_done_callback.as_ref() {
            if rule.is_enabled() {
                index_set.insert(RuleFilter::Rule(Self::GROUP_NAME, Self::GROUP_RULES[3]));
            }
        }
        if let Some(rule) = self.no_implicit_boolean.as_ref() {
            if rule.is_enabled() {
                index_set.insert(RuleFilter::Rule(Self::GROUP_NAME, Self::GROUP_RULES[4]));
            }
        }
        if let Some(rule) = self.no_inferrable_types.as_ref() {
            if rule.is_enabled() {
                index_set.insert(RuleFilter::Rule(Self::GROUP_NAME, Self::GROUP_RULES[5]));
            }
        }
        if let Some(rule) = self.no_namespace.as_ref() {
            if rule.is_enabled() {
                index_set.insert(RuleFilter::Rule(Self::GROUP_NAME, Self::GROUP_RULES[6]));
            }
        }
        if let Some(rule) = self.no_namespace_import.as_ref() {
            if rule.is_enabled() {
                index_set.insert(RuleFilter::Rule(Self::GROUP_NAME, Self::GROUP_RULES[7]));
            }
        }
        if let Some(rule) = self.no_negation_else.as_ref() {
            if rule.is_enabled() {
                index_set.insert(RuleFilter::Rule(Self::GROUP_NAME, Self::GROUP_RULES[8]));
            }
        }
        if let Some(rule) = self.no_non_null_assertion.as_ref() {
            if rule.is_enabled() {
                index_set.insert(RuleFilter::Rule(Self::GROUP_NAME, Self::GROUP_RULES[9]));
            }
        }
        if let Some(rule) = self.no_parameter_assign.as_ref() {
            if rule.is_enabled() {
                index_set.insert(RuleFilter::Rule(Self::GROUP_NAME, Self::GROUP_RULES[10]));
            }
        }
        if let Some(rule) = self.no_parameter_properties.as_ref() {
            if rule.is_enabled() {
                index_set.insert(RuleFilter::Rule(Self::GROUP_NAME, Self::GROUP_RULES[11]));
            }
        }
        if let Some(rule) = self.no_restricted_globals.as_ref() {
            if rule.is_enabled() {
                index_set.insert(RuleFilter::Rule(Self::GROUP_NAME, Self::GROUP_RULES[12]));
            }
        }
        if let Some(rule) = self.no_shouty_constants.as_ref() {
            if rule.is_enabled() {
                index_set.insert(RuleFilter::Rule(Self::GROUP_NAME, Self::GROUP_RULES[13]));
            }
        }
        if let Some(rule) = self.no_unused_template_literal.as_ref() {
            if rule.is_enabled() {
                index_set.insert(RuleFilter::Rule(Self::GROUP_NAME, Self::GROUP_RULES[14]));
            }
        }
        if let Some(rule) = self.no_useless_else.as_ref() {
            if rule.is_enabled() {
                index_set.insert(RuleFilter::Rule(Self::GROUP_NAME, Self::GROUP_RULES[15]));
            }
        }
        if let Some(rule) = self.no_var.as_ref() {
            if rule.is_enabled() {
                index_set.insert(RuleFilter::Rule(Self::GROUP_NAME, Self::GROUP_RULES[16]));
            }
        }
        if let Some(rule) = self.no_yoda_expression.as_ref() {
            if rule.is_enabled() {
                index_set.insert(RuleFilter::Rule(Self::GROUP_NAME, Self::GROUP_RULES[17]));
            }
        }
        if let Some(rule) = self.use_as_const_assertion.as_ref() {
            if rule.is_enabled() {
                index_set.insert(RuleFilter::Rule(Self::GROUP_NAME, Self::GROUP_RULES[18]));
            }
        }
        if let Some(rule) = self.use_block_statements.as_ref() {
            if rule.is_enabled() {
                index_set.insert(RuleFilter::Rule(Self::GROUP_NAME, Self::GROUP_RULES[19]));
            }
        }
        if let Some(rule) = self.use_collapsed_else_if.as_ref() {
            if rule.is_enabled() {
                index_set.insert(RuleFilter::Rule(Self::GROUP_NAME, Self::GROUP_RULES[20]));
            }
        }
        if let Some(rule) = self.use_consistent_array_type.as_ref() {
            if rule.is_enabled() {
                index_set.insert(RuleFilter::Rule(Self::GROUP_NAME, Self::GROUP_RULES[21]));
            }
        }
        if let Some(rule) = self.use_consistent_builtin_instantiation.as_ref() {
            if rule.is_enabled() {
                index_set.insert(RuleFilter::Rule(Self::GROUP_NAME, Self::GROUP_RULES[22]));
            }
        }
        if let Some(rule) = self.use_const.as_ref() {
            if rule.is_enabled() {
                index_set.insert(RuleFilter::Rule(Self::GROUP_NAME, Self::GROUP_RULES[23]));
            }
        }
        if let Some(rule) = self.use_default_parameter_last.as_ref() {
            if rule.is_enabled() {
                index_set.insert(RuleFilter::Rule(Self::GROUP_NAME, Self::GROUP_RULES[24]));
            }
        }
        if let Some(rule) = self.use_default_switch_clause.as_ref() {
            if rule.is_enabled() {
                index_set.insert(RuleFilter::Rule(Self::GROUP_NAME, Self::GROUP_RULES[25]));
            }
        }
        if let Some(rule) = self.use_enum_initializers.as_ref() {
            if rule.is_enabled() {
                index_set.insert(RuleFilter::Rule(Self::GROUP_NAME, Self::GROUP_RULES[26]));
            }
        }
        if let Some(rule) = self.use_explicit_length_check.as_ref() {
            if rule.is_enabled() {
                index_set.insert(RuleFilter::Rule(Self::GROUP_NAME, Self::GROUP_RULES[27]));
            }
        }
        if let Some(rule) = self.use_exponentiation_operator.as_ref() {
            if rule.is_enabled() {
                index_set.insert(RuleFilter::Rule(Self::GROUP_NAME, Self::GROUP_RULES[28]));
            }
        }
        if let Some(rule) = self.use_export_type.as_ref() {
            if rule.is_enabled() {
                index_set.insert(RuleFilter::Rule(Self::GROUP_NAME, Self::GROUP_RULES[29]));
            }
        }
        if let Some(rule) = self.use_filenaming_convention.as_ref() {
            if rule.is_enabled() {
                index_set.insert(RuleFilter::Rule(Self::GROUP_NAME, Self::GROUP_RULES[30]));
            }
        }
        if let Some(rule) = self.use_for_of.as_ref() {
            if rule.is_enabled() {
                index_set.insert(RuleFilter::Rule(Self::GROUP_NAME, Self::GROUP_RULES[31]));
            }
        }
        if let Some(rule) = self.use_fragment_syntax.as_ref() {
            if rule.is_enabled() {
                index_set.insert(RuleFilter::Rule(Self::GROUP_NAME, Self::GROUP_RULES[32]));
            }
        }
        if let Some(rule) = self.use_import_type.as_ref() {
            if rule.is_enabled() {
                index_set.insert(RuleFilter::Rule(Self::GROUP_NAME, Self::GROUP_RULES[33]));
            }
        }
        if let Some(rule) = self.use_literal_enum_members.as_ref() {
            if rule.is_enabled() {
                index_set.insert(RuleFilter::Rule(Self::GROUP_NAME, Self::GROUP_RULES[34]));
            }
        }
        if let Some(rule) = self.use_naming_convention.as_ref() {
            if rule.is_enabled() {
                index_set.insert(RuleFilter::Rule(Self::GROUP_NAME, Self::GROUP_RULES[35]));
            }
        }
        if let Some(rule) = self.use_node_assert_strict.as_ref() {
            if rule.is_enabled() {
                index_set.insert(RuleFilter::Rule(Self::GROUP_NAME, Self::GROUP_RULES[36]));
            }
        }
        if let Some(rule) = self.use_nodejs_import_protocol.as_ref() {
            if rule.is_enabled() {
                index_set.insert(RuleFilter::Rule(Self::GROUP_NAME, Self::GROUP_RULES[37]));
            }
        }
        if let Some(rule) = self.use_number_namespace.as_ref() {
            if rule.is_enabled() {
                index_set.insert(RuleFilter::Rule(Self::GROUP_NAME, Self::GROUP_RULES[38]));
            }
        }
        if let Some(rule) = self.use_numeric_literals.as_ref() {
            if rule.is_enabled() {
                index_set.insert(RuleFilter::Rule(Self::GROUP_NAME, Self::GROUP_RULES[39]));
            }
        }
        if let Some(rule) = self.use_self_closing_elements.as_ref() {
            if rule.is_enabled() {
                index_set.insert(RuleFilter::Rule(Self::GROUP_NAME, Self::GROUP_RULES[40]));
            }
        }
        if let Some(rule) = self.use_shorthand_array_type.as_ref() {
            if rule.is_enabled() {
                index_set.insert(RuleFilter::Rule(Self::GROUP_NAME, Self::GROUP_RULES[41]));
            }
        }
        if let Some(rule) = self.use_shorthand_assign.as_ref() {
            if rule.is_enabled() {
                index_set.insert(RuleFilter::Rule(Self::GROUP_NAME, Self::GROUP_RULES[42]));
            }
        }
        if let Some(rule) = self.use_shorthand_function_type.as_ref() {
            if rule.is_enabled() {
                index_set.insert(RuleFilter::Rule(Self::GROUP_NAME, Self::GROUP_RULES[43]));
            }
        }
        if let Some(rule) = self.use_single_case_statement.as_ref() {
            if rule.is_enabled() {
                index_set.insert(RuleFilter::Rule(Self::GROUP_NAME, Self::GROUP_RULES[44]));
            }
        }
        if let Some(rule) = self.use_single_var_declarator.as_ref() {
            if rule.is_enabled() {
                index_set.insert(RuleFilter::Rule(Self::GROUP_NAME, Self::GROUP_RULES[45]));
            }
        }
        if let Some(rule) = self.use_template.as_ref() {
            if rule.is_enabled() {
                index_set.insert(RuleFilter::Rule(Self::GROUP_NAME, Self::GROUP_RULES[46]));
            }
        }
        if let Some(rule) = self.use_throw_new_error.as_ref() {
            if rule.is_enabled() {
                index_set.insert(RuleFilter::Rule(Self::GROUP_NAME, Self::GROUP_RULES[47]));
            }
        }
        if let Some(rule) = self.use_throw_only_error.as_ref() {
            if rule.is_enabled() {
                index_set.insert(RuleFilter::Rule(Self::GROUP_NAME, Self::GROUP_RULES[48]));
            }
        }
        if let Some(rule) = self.use_while.as_ref() {
            if rule.is_enabled() {
                index_set.insert(RuleFilter::Rule(Self::GROUP_NAME, Self::GROUP_RULES[49]));
            }
        }
        index_set
    }
    pub(crate) fn get_disabled_rules(&self) -> FxHashSet<RuleFilter<'static>> {
        let mut index_set = FxHashSet::default();
        if let Some(rule) = self.no_arguments.as_ref() {
            if rule.is_disabled() {
                index_set.insert(RuleFilter::Rule(Self::GROUP_NAME, Self::GROUP_RULES[0]));
            }
        }
        if let Some(rule) = self.no_comma_operator.as_ref() {
            if rule.is_disabled() {
                index_set.insert(RuleFilter::Rule(Self::GROUP_NAME, Self::GROUP_RULES[1]));
            }
        }
        if let Some(rule) = self.no_default_export.as_ref() {
            if rule.is_disabled() {
                index_set.insert(RuleFilter::Rule(Self::GROUP_NAME, Self::GROUP_RULES[2]));
            }
        }
        if let Some(rule) = self.no_done_callback.as_ref() {
            if rule.is_disabled() {
                index_set.insert(RuleFilter::Rule(Self::GROUP_NAME, Self::GROUP_RULES[3]));
            }
        }
        if let Some(rule) = self.no_implicit_boolean.as_ref() {
            if rule.is_disabled() {
                index_set.insert(RuleFilter::Rule(Self::GROUP_NAME, Self::GROUP_RULES[4]));
            }
        }
        if let Some(rule) = self.no_inferrable_types.as_ref() {
            if rule.is_disabled() {
                index_set.insert(RuleFilter::Rule(Self::GROUP_NAME, Self::GROUP_RULES[5]));
            }
        }
        if let Some(rule) = self.no_namespace.as_ref() {
            if rule.is_disabled() {
                index_set.insert(RuleFilter::Rule(Self::GROUP_NAME, Self::GROUP_RULES[6]));
            }
        }
        if let Some(rule) = self.no_namespace_import.as_ref() {
            if rule.is_disabled() {
                index_set.insert(RuleFilter::Rule(Self::GROUP_NAME, Self::GROUP_RULES[7]));
            }
        }
        if let Some(rule) = self.no_negation_else.as_ref() {
            if rule.is_disabled() {
                index_set.insert(RuleFilter::Rule(Self::GROUP_NAME, Self::GROUP_RULES[8]));
            }
        }
        if let Some(rule) = self.no_non_null_assertion.as_ref() {
            if rule.is_disabled() {
                index_set.insert(RuleFilter::Rule(Self::GROUP_NAME, Self::GROUP_RULES[9]));
            }
        }
        if let Some(rule) = self.no_parameter_assign.as_ref() {
            if rule.is_disabled() {
                index_set.insert(RuleFilter::Rule(Self::GROUP_NAME, Self::GROUP_RULES[10]));
            }
        }
        if let Some(rule) = self.no_parameter_properties.as_ref() {
            if rule.is_disabled() {
                index_set.insert(RuleFilter::Rule(Self::GROUP_NAME, Self::GROUP_RULES[11]));
            }
        }
        if let Some(rule) = self.no_restricted_globals.as_ref() {
            if rule.is_disabled() {
                index_set.insert(RuleFilter::Rule(Self::GROUP_NAME, Self::GROUP_RULES[12]));
            }
        }
        if let Some(rule) = self.no_shouty_constants.as_ref() {
            if rule.is_disabled() {
                index_set.insert(RuleFilter::Rule(Self::GROUP_NAME, Self::GROUP_RULES[13]));
            }
        }
        if let Some(rule) = self.no_unused_template_literal.as_ref() {
            if rule.is_disabled() {
                index_set.insert(RuleFilter::Rule(Self::GROUP_NAME, Self::GROUP_RULES[14]));
            }
        }
        if let Some(rule) = self.no_useless_else.as_ref() {
            if rule.is_disabled() {
                index_set.insert(RuleFilter::Rule(Self::GROUP_NAME, Self::GROUP_RULES[15]));
            }
        }
        if let Some(rule) = self.no_var.as_ref() {
            if rule.is_disabled() {
                index_set.insert(RuleFilter::Rule(Self::GROUP_NAME, Self::GROUP_RULES[16]));
            }
        }
        if let Some(rule) = self.no_yoda_expression.as_ref() {
            if rule.is_disabled() {
                index_set.insert(RuleFilter::Rule(Self::GROUP_NAME, Self::GROUP_RULES[17]));
            }
        }
        if let Some(rule) = self.use_as_const_assertion.as_ref() {
            if rule.is_disabled() {
                index_set.insert(RuleFilter::Rule(Self::GROUP_NAME, Self::GROUP_RULES[18]));
            }
        }
        if let Some(rule) = self.use_block_statements.as_ref() {
            if rule.is_disabled() {
                index_set.insert(RuleFilter::Rule(Self::GROUP_NAME, Self::GROUP_RULES[19]));
            }
        }
        if let Some(rule) = self.use_collapsed_else_if.as_ref() {
            if rule.is_disabled() {
                index_set.insert(RuleFilter::Rule(Self::GROUP_NAME, Self::GROUP_RULES[20]));
            }
        }
        if let Some(rule) = self.use_consistent_array_type.as_ref() {
            if rule.is_disabled() {
                index_set.insert(RuleFilter::Rule(Self::GROUP_NAME, Self::GROUP_RULES[21]));
            }
        }
        if let Some(rule) = self.use_consistent_builtin_instantiation.as_ref() {
            if rule.is_disabled() {
                index_set.insert(RuleFilter::Rule(Self::GROUP_NAME, Self::GROUP_RULES[22]));
            }
        }
        if let Some(rule) = self.use_const.as_ref() {
            if rule.is_disabled() {
                index_set.insert(RuleFilter::Rule(Self::GROUP_NAME, Self::GROUP_RULES[23]));
            }
        }
        if let Some(rule) = self.use_default_parameter_last.as_ref() {
            if rule.is_disabled() {
                index_set.insert(RuleFilter::Rule(Self::GROUP_NAME, Self::GROUP_RULES[24]));
            }
        }
        if let Some(rule) = self.use_default_switch_clause.as_ref() {
            if rule.is_disabled() {
                index_set.insert(RuleFilter::Rule(Self::GROUP_NAME, Self::GROUP_RULES[25]));
            }
        }
        if let Some(rule) = self.use_enum_initializers.as_ref() {
            if rule.is_disabled() {
                index_set.insert(RuleFilter::Rule(Self::GROUP_NAME, Self::GROUP_RULES[26]));
            }
        }
        if let Some(rule) = self.use_explicit_length_check.as_ref() {
            if rule.is_disabled() {
                index_set.insert(RuleFilter::Rule(Self::GROUP_NAME, Self::GROUP_RULES[27]));
            }
        }
        if let Some(rule) = self.use_exponentiation_operator.as_ref() {
            if rule.is_disabled() {
                index_set.insert(RuleFilter::Rule(Self::GROUP_NAME, Self::GROUP_RULES[28]));
            }
        }
        if let Some(rule) = self.use_export_type.as_ref() {
            if rule.is_disabled() {
                index_set.insert(RuleFilter::Rule(Self::GROUP_NAME, Self::GROUP_RULES[29]));
            }
        }
        if let Some(rule) = self.use_filenaming_convention.as_ref() {
            if rule.is_disabled() {
                index_set.insert(RuleFilter::Rule(Self::GROUP_NAME, Self::GROUP_RULES[30]));
            }
        }
        if let Some(rule) = self.use_for_of.as_ref() {
            if rule.is_disabled() {
                index_set.insert(RuleFilter::Rule(Self::GROUP_NAME, Self::GROUP_RULES[31]));
            }
        }
        if let Some(rule) = self.use_fragment_syntax.as_ref() {
            if rule.is_disabled() {
                index_set.insert(RuleFilter::Rule(Self::GROUP_NAME, Self::GROUP_RULES[32]));
            }
        }
        if let Some(rule) = self.use_import_type.as_ref() {
            if rule.is_disabled() {
                index_set.insert(RuleFilter::Rule(Self::GROUP_NAME, Self::GROUP_RULES[33]));
            }
        }
        if let Some(rule) = self.use_literal_enum_members.as_ref() {
            if rule.is_disabled() {
                index_set.insert(RuleFilter::Rule(Self::GROUP_NAME, Self::GROUP_RULES[34]));
            }
        }
        if let Some(rule) = self.use_naming_convention.as_ref() {
            if rule.is_disabled() {
                index_set.insert(RuleFilter::Rule(Self::GROUP_NAME, Self::GROUP_RULES[35]));
            }
        }
        if let Some(rule) = self.use_node_assert_strict.as_ref() {
            if rule.is_disabled() {
                index_set.insert(RuleFilter::Rule(Self::GROUP_NAME, Self::GROUP_RULES[36]));
            }
        }
        if let Some(rule) = self.use_nodejs_import_protocol.as_ref() {
            if rule.is_disabled() {
                index_set.insert(RuleFilter::Rule(Self::GROUP_NAME, Self::GROUP_RULES[37]));
            }
        }
        if let Some(rule) = self.use_number_namespace.as_ref() {
            if rule.is_disabled() {
                index_set.insert(RuleFilter::Rule(Self::GROUP_NAME, Self::GROUP_RULES[38]));
            }
        }
        if let Some(rule) = self.use_numeric_literals.as_ref() {
            if rule.is_disabled() {
                index_set.insert(RuleFilter::Rule(Self::GROUP_NAME, Self::GROUP_RULES[39]));
            }
        }
        if let Some(rule) = self.use_self_closing_elements.as_ref() {
            if rule.is_disabled() {
                index_set.insert(RuleFilter::Rule(Self::GROUP_NAME, Self::GROUP_RULES[40]));
            }
        }
        if let Some(rule) = self.use_shorthand_array_type.as_ref() {
            if rule.is_disabled() {
                index_set.insert(RuleFilter::Rule(Self::GROUP_NAME, Self::GROUP_RULES[41]));
            }
        }
        if let Some(rule) = self.use_shorthand_assign.as_ref() {
            if rule.is_disabled() {
                index_set.insert(RuleFilter::Rule(Self::GROUP_NAME, Self::GROUP_RULES[42]));
            }
        }
        if let Some(rule) = self.use_shorthand_function_type.as_ref() {
            if rule.is_disabled() {
                index_set.insert(RuleFilter::Rule(Self::GROUP_NAME, Self::GROUP_RULES[43]));
            }
        }
        if let Some(rule) = self.use_single_case_statement.as_ref() {
            if rule.is_disabled() {
                index_set.insert(RuleFilter::Rule(Self::GROUP_NAME, Self::GROUP_RULES[44]));
            }
        }
        if let Some(rule) = self.use_single_var_declarator.as_ref() {
            if rule.is_disabled() {
                index_set.insert(RuleFilter::Rule(Self::GROUP_NAME, Self::GROUP_RULES[45]));
            }
        }
        if let Some(rule) = self.use_template.as_ref() {
            if rule.is_disabled() {
                index_set.insert(RuleFilter::Rule(Self::GROUP_NAME, Self::GROUP_RULES[46]));
            }
        }
        if let Some(rule) = self.use_throw_new_error.as_ref() {
            if rule.is_disabled() {
                index_set.insert(RuleFilter::Rule(Self::GROUP_NAME, Self::GROUP_RULES[47]));
            }
        }
        if let Some(rule) = self.use_throw_only_error.as_ref() {
            if rule.is_disabled() {
                index_set.insert(RuleFilter::Rule(Self::GROUP_NAME, Self::GROUP_RULES[48]));
            }
        }
        if let Some(rule) = self.use_while.as_ref() {
            if rule.is_disabled() {
                index_set.insert(RuleFilter::Rule(Self::GROUP_NAME, Self::GROUP_RULES[49]));
            }
        }
        index_set
    }
    #[doc = r" Checks if, given a rule name, matches one of the rules contained in this category"]
    pub(crate) fn has_rule(rule_name: &str) -> Option<&'static str> {
        Some(Self::GROUP_RULES[Self::GROUP_RULES.binary_search(&rule_name).ok()?])
    }
    #[doc = r" Checks if, given a rule name, it is marked as recommended"]
    pub(crate) fn is_recommended_rule(rule_name: &str) -> bool {
        Self::RECOMMENDED_RULES.contains(&rule_name)
    }
    pub(crate) fn recommended_rules_as_filters() -> &'static [RuleFilter<'static>] {
        Self::RECOMMENDED_RULES_AS_FILTERS
    }
    pub(crate) fn all_rules_as_filters() -> &'static [RuleFilter<'static>] {
        Self::ALL_RULES_AS_FILTERS
    }
    #[doc = r" Select preset rules"]
    pub(crate) fn collect_preset_rules(
        &self,
        parent_is_all: bool,
        parent_is_recommended: bool,
        enabled_rules: &mut FxHashSet<RuleFilter<'static>>,
    ) {
        if self.is_all_true() || self.is_all_unset() && parent_is_all {
            enabled_rules.extend(Self::all_rules_as_filters());
        } else if self.is_recommended_true()
            || self.is_recommended_unset() && self.is_all_unset() && parent_is_recommended
        {
            enabled_rules.extend(Self::recommended_rules_as_filters());
        }
    }
    pub(crate) fn get_rule_configuration(
        &self,
        rule_name: &str,
    ) -> Option<(RulePlainConfiguration, Option<RuleOptions>)> {
        match rule_name {
            "noArguments" => self
                .no_arguments
                .as_ref()
                .map(|conf| (conf.level(), conf.get_options())),
            "noCommaOperator" => self
                .no_comma_operator
                .as_ref()
                .map(|conf| (conf.level(), conf.get_options())),
            "noDefaultExport" => self
                .no_default_export
                .as_ref()
                .map(|conf| (conf.level(), conf.get_options())),
            "noDoneCallback" => self
                .no_done_callback
                .as_ref()
                .map(|conf| (conf.level(), conf.get_options())),
            "noImplicitBoolean" => self
                .no_implicit_boolean
                .as_ref()
                .map(|conf| (conf.level(), conf.get_options())),
            "noInferrableTypes" => self
                .no_inferrable_types
                .as_ref()
                .map(|conf| (conf.level(), conf.get_options())),
            "noNamespace" => self
                .no_namespace
                .as_ref()
                .map(|conf| (conf.level(), conf.get_options())),
            "noNamespaceImport" => self
                .no_namespace_import
                .as_ref()
                .map(|conf| (conf.level(), conf.get_options())),
            "noNegationElse" => self
                .no_negation_else
                .as_ref()
                .map(|conf| (conf.level(), conf.get_options())),
            "noNonNullAssertion" => self
                .no_non_null_assertion
                .as_ref()
                .map(|conf| (conf.level(), conf.get_options())),
            "noParameterAssign" => self
                .no_parameter_assign
                .as_ref()
                .map(|conf| (conf.level(), conf.get_options())),
            "noParameterProperties" => self
                .no_parameter_properties
                .as_ref()
                .map(|conf| (conf.level(), conf.get_options())),
            "noRestrictedGlobals" => self
                .no_restricted_globals
                .as_ref()
                .map(|conf| (conf.level(), conf.get_options())),
            "noShoutyConstants" => self
                .no_shouty_constants
                .as_ref()
                .map(|conf| (conf.level(), conf.get_options())),
            "noUnusedTemplateLiteral" => self
                .no_unused_template_literal
                .as_ref()
                .map(|conf| (conf.level(), conf.get_options())),
            "noUselessElse" => self
                .no_useless_else
                .as_ref()
                .map(|conf| (conf.level(), conf.get_options())),
            "noVar" => self
                .no_var
                .as_ref()
                .map(|conf| (conf.level(), conf.get_options())),
            "noYodaExpression" => self
                .no_yoda_expression
                .as_ref()
                .map(|conf| (conf.level(), conf.get_options())),
            "useAsConstAssertion" => self
                .use_as_const_assertion
                .as_ref()
                .map(|conf| (conf.level(), conf.get_options())),
            "useBlockStatements" => self
                .use_block_statements
                .as_ref()
                .map(|conf| (conf.level(), conf.get_options())),
            "useCollapsedElseIf" => self
                .use_collapsed_else_if
                .as_ref()
                .map(|conf| (conf.level(), conf.get_options())),
            "useConsistentArrayType" => self
                .use_consistent_array_type
                .as_ref()
                .map(|conf| (conf.level(), conf.get_options())),
            "useConsistentBuiltinInstantiation" => self
                .use_consistent_builtin_instantiation
                .as_ref()
                .map(|conf| (conf.level(), conf.get_options())),
            "useConst" => self
                .use_const
                .as_ref()
                .map(|conf| (conf.level(), conf.get_options())),
            "useDefaultParameterLast" => self
                .use_default_parameter_last
                .as_ref()
                .map(|conf| (conf.level(), conf.get_options())),
            "useDefaultSwitchClause" => self
                .use_default_switch_clause
                .as_ref()
                .map(|conf| (conf.level(), conf.get_options())),
            "useEnumInitializers" => self
                .use_enum_initializers
                .as_ref()
                .map(|conf| (conf.level(), conf.get_options())),
            "useExplicitLengthCheck" => self
                .use_explicit_length_check
                .as_ref()
                .map(|conf| (conf.level(), conf.get_options())),
            "useExponentiationOperator" => self
                .use_exponentiation_operator
                .as_ref()
                .map(|conf| (conf.level(), conf.get_options())),
            "useExportType" => self
                .use_export_type
                .as_ref()
                .map(|conf| (conf.level(), conf.get_options())),
            "useFilenamingConvention" => self
                .use_filenaming_convention
                .as_ref()
                .map(|conf| (conf.level(), conf.get_options())),
            "useForOf" => self
                .use_for_of
                .as_ref()
                .map(|conf| (conf.level(), conf.get_options())),
            "useFragmentSyntax" => self
                .use_fragment_syntax
                .as_ref()
                .map(|conf| (conf.level(), conf.get_options())),
            "useImportType" => self
                .use_import_type
                .as_ref()
                .map(|conf| (conf.level(), conf.get_options())),
            "useLiteralEnumMembers" => self
                .use_literal_enum_members
                .as_ref()
                .map(|conf| (conf.level(), conf.get_options())),
            "useNamingConvention" => self
                .use_naming_convention
                .as_ref()
                .map(|conf| (conf.level(), conf.get_options())),
            "useNodeAssertStrict" => self
                .use_node_assert_strict
                .as_ref()
                .map(|conf| (conf.level(), conf.get_options())),
            "useNodejsImportProtocol" => self
                .use_nodejs_import_protocol
                .as_ref()
                .map(|conf| (conf.level(), conf.get_options())),
            "useNumberNamespace" => self
                .use_number_namespace
                .as_ref()
                .map(|conf| (conf.level(), conf.get_options())),
            "useNumericLiterals" => self
                .use_numeric_literals
                .as_ref()
                .map(|conf| (conf.level(), conf.get_options())),
            "useSelfClosingElements" => self
                .use_self_closing_elements
                .as_ref()
                .map(|conf| (conf.level(), conf.get_options())),
            "useShorthandArrayType" => self
                .use_shorthand_array_type
                .as_ref()
                .map(|conf| (conf.level(), conf.get_options())),
            "useShorthandAssign" => self
                .use_shorthand_assign
                .as_ref()
                .map(|conf| (conf.level(), conf.get_options())),
            "useShorthandFunctionType" => self
                .use_shorthand_function_type
                .as_ref()
                .map(|conf| (conf.level(), conf.get_options())),
            "useSingleCaseStatement" => self
                .use_single_case_statement
                .as_ref()
                .map(|conf| (conf.level(), conf.get_options())),
            "useSingleVarDeclarator" => self
                .use_single_var_declarator
                .as_ref()
                .map(|conf| (conf.level(), conf.get_options())),
            "useTemplate" => self
                .use_template
                .as_ref()
                .map(|conf| (conf.level(), conf.get_options())),
            "useThrowNewError" => self
                .use_throw_new_error
                .as_ref()
                .map(|conf| (conf.level(), conf.get_options())),
            "useThrowOnlyError" => self
                .use_throw_only_error
                .as_ref()
                .map(|conf| (conf.level(), conf.get_options())),
            "useWhile" => self
                .use_while
                .as_ref()
                .map(|conf| (conf.level(), conf.get_options())),
            _ => None,
        }
    }
}
#[derive(Clone, Debug, Default, Deserialize, Deserializable, Eq, Merge, PartialEq, Serialize)]
#[deserializable(with_validator)]
#[cfg_attr(feature = "schema", derive(JsonSchema))]
#[serde(rename_all = "camelCase", default, deny_unknown_fields)]
#[doc = r" A list of rules that belong to this group"]
pub struct Suspicious {
    #[doc = r" It enables the recommended rules for this group"]
    #[serde(skip_serializing_if = "Option::is_none")]
    pub recommended: Option<bool>,
    #[doc = r" It enables ALL rules for this group."]
    #[serde(skip_serializing_if = "Option::is_none")]
    pub all: Option<bool>,
    #[doc = "Use standard constants instead of approximated literals."]
    #[serde(skip_serializing_if = "Option::is_none")]
    pub no_approximative_numeric_constant:
        Option<RuleFixConfiguration<biome_js_analyze::options::NoApproximativeNumericConstant>>,
    #[doc = "Discourage the usage of Array index in keys."]
    #[serde(skip_serializing_if = "Option::is_none")]
    pub no_array_index_key: Option<RuleConfiguration<biome_js_analyze::options::NoArrayIndexKey>>,
    #[doc = "Disallow assignments in expressions."]
    #[serde(skip_serializing_if = "Option::is_none")]
    pub no_assign_in_expressions:
        Option<RuleConfiguration<biome_js_analyze::options::NoAssignInExpressions>>,
    #[doc = "Disallows using an async function as a Promise executor."]
    #[serde(skip_serializing_if = "Option::is_none")]
    pub no_async_promise_executor:
        Option<RuleConfiguration<biome_js_analyze::options::NoAsyncPromiseExecutor>>,
    #[doc = "Disallow reassigning exceptions in catch clauses."]
    #[serde(skip_serializing_if = "Option::is_none")]
    pub no_catch_assign: Option<RuleConfiguration<biome_js_analyze::options::NoCatchAssign>>,
    #[doc = "Disallow reassigning class members."]
    #[serde(skip_serializing_if = "Option::is_none")]
    pub no_class_assign: Option<RuleConfiguration<biome_js_analyze::options::NoClassAssign>>,
    #[doc = "Prevent comments from being inserted as text nodes"]
    #[serde(skip_serializing_if = "Option::is_none")]
    pub no_comment_text: Option<RuleFixConfiguration<biome_js_analyze::options::NoCommentText>>,
    #[doc = "Disallow comparing against -0"]
    #[serde(skip_serializing_if = "Option::is_none")]
    pub no_compare_neg_zero:
        Option<RuleFixConfiguration<biome_js_analyze::options::NoCompareNegZero>>,
    #[doc = "Disallow labeled statements that are not loops."]
    #[serde(skip_serializing_if = "Option::is_none")]
    pub no_confusing_labels:
        Option<RuleConfiguration<biome_js_analyze::options::NoConfusingLabels>>,
    #[doc = "Disallow void type outside of generic or return types."]
    #[serde(skip_serializing_if = "Option::is_none")]
    pub no_confusing_void_type:
        Option<RuleFixConfiguration<biome_js_analyze::options::NoConfusingVoidType>>,
    #[doc = "Disallow the use of console."]
    #[serde(skip_serializing_if = "Option::is_none")]
    pub no_console: Option<RuleFixConfiguration<biome_js_analyze::options::NoConsole>>,
    #[doc = "Disallow the use of console.log"]
    #[serde(skip_serializing_if = "Option::is_none")]
    pub no_console_log: Option<RuleFixConfiguration<biome_js_analyze::options::NoConsoleLog>>,
    #[doc = "Disallow TypeScript const enum"]
    #[serde(skip_serializing_if = "Option::is_none")]
    pub no_const_enum: Option<RuleFixConfiguration<biome_js_analyze::options::NoConstEnum>>,
    #[doc = "Prevents from having control characters and some escape sequences that match control characters in regular expressions."]
    #[serde(skip_serializing_if = "Option::is_none")]
    pub no_control_characters_in_regex:
        Option<RuleConfiguration<biome_js_analyze::options::NoControlCharactersInRegex>>,
    #[doc = "Disallow the use of debugger"]
    #[serde(skip_serializing_if = "Option::is_none")]
    pub no_debugger: Option<RuleFixConfiguration<biome_js_analyze::options::NoDebugger>>,
    #[doc = "Require the use of === and !==."]
    #[serde(skip_serializing_if = "Option::is_none")]
    pub no_double_equals: Option<RuleFixConfiguration<biome_js_analyze::options::NoDoubleEquals>>,
    #[doc = "Disallow duplicate @import rules."]
    #[serde(skip_serializing_if = "Option::is_none")]
    pub no_duplicate_at_import_rules:
        Option<RuleConfiguration<biome_css_analyze::options::NoDuplicateAtImportRules>>,
    #[doc = "Disallow duplicate case labels."]
    #[serde(skip_serializing_if = "Option::is_none")]
    pub no_duplicate_case: Option<RuleConfiguration<biome_js_analyze::options::NoDuplicateCase>>,
    #[doc = "Disallow duplicate class members."]
    #[serde(skip_serializing_if = "Option::is_none")]
    pub no_duplicate_class_members:
        Option<RuleConfiguration<biome_js_analyze::options::NoDuplicateClassMembers>>,
    #[doc = "Disallow duplicate names within font families."]
    #[serde(skip_serializing_if = "Option::is_none")]
    pub no_duplicate_font_names:
        Option<RuleConfiguration<biome_css_analyze::options::NoDuplicateFontNames>>,
    #[doc = "Prevents JSX properties to be assigned multiple times."]
    #[serde(skip_serializing_if = "Option::is_none")]
    pub no_duplicate_jsx_props:
        Option<RuleConfiguration<biome_js_analyze::options::NoDuplicateJsxProps>>,
    #[doc = "Disallow two keys with the same name inside objects."]
    #[serde(skip_serializing_if = "Option::is_none")]
    pub no_duplicate_object_keys:
        Option<RuleConfiguration<biome_json_analyze::options::NoDuplicateObjectKeys>>,
    #[doc = "Disallow duplicate function parameter name."]
    #[serde(skip_serializing_if = "Option::is_none")]
    pub no_duplicate_parameters:
        Option<RuleConfiguration<biome_js_analyze::options::NoDuplicateParameters>>,
    #[doc = "Disallow duplicate selectors within keyframe blocks."]
    #[serde(skip_serializing_if = "Option::is_none")]
    pub no_duplicate_selectors_keyframe_block:
        Option<RuleConfiguration<biome_css_analyze::options::NoDuplicateSelectorsKeyframeBlock>>,
    #[doc = "A describe block should not contain duplicate hooks."]
    #[serde(skip_serializing_if = "Option::is_none")]
    pub no_duplicate_test_hooks:
        Option<RuleConfiguration<biome_js_analyze::options::NoDuplicateTestHooks>>,
    #[doc = "Disallow CSS empty blocks."]
    #[serde(skip_serializing_if = "Option::is_none")]
    pub no_empty_block: Option<RuleConfiguration<biome_css_analyze::options::NoEmptyBlock>>,
    #[doc = "Disallow empty block statements and static blocks."]
    #[serde(skip_serializing_if = "Option::is_none")]
    pub no_empty_block_statements:
        Option<RuleConfiguration<biome_js_analyze::options::NoEmptyBlockStatements>>,
    #[doc = "Disallow the declaration of empty interfaces."]
    #[serde(skip_serializing_if = "Option::is_none")]
    pub no_empty_interface:
        Option<RuleFixConfiguration<biome_js_analyze::options::NoEmptyInterface>>,
    #[doc = "Disallow variables from evolving into any type through reassignments."]
    #[serde(skip_serializing_if = "Option::is_none")]
    pub no_evolving_types: Option<RuleConfiguration<biome_js_analyze::options::NoEvolvingTypes>>,
    #[doc = "Disallow the any type usage."]
    #[serde(skip_serializing_if = "Option::is_none")]
    pub no_explicit_any: Option<RuleConfiguration<biome_js_analyze::options::NoExplicitAny>>,
    #[doc = "Disallow using export or module.exports in files containing tests"]
    #[serde(skip_serializing_if = "Option::is_none")]
    pub no_exports_in_test: Option<RuleConfiguration<biome_js_analyze::options::NoExportsInTest>>,
    #[doc = "Prevents the wrong usage of the non-null assertion operator (!) in TypeScript files."]
    #[serde(skip_serializing_if = "Option::is_none")]
    pub no_extra_non_null_assertion:
        Option<RuleFixConfiguration<biome_js_analyze::options::NoExtraNonNullAssertion>>,
    #[doc = "Disallow fallthrough of switch clauses."]
    #[serde(skip_serializing_if = "Option::is_none")]
    pub no_fallthrough_switch_clause:
        Option<RuleConfiguration<biome_js_analyze::options::NoFallthroughSwitchClause>>,
    #[doc = "Disallow focused tests."]
    #[serde(skip_serializing_if = "Option::is_none")]
    pub no_focused_tests: Option<RuleFixConfiguration<biome_js_analyze::options::NoFocusedTests>>,
    #[doc = "Disallow reassigning function declarations."]
    #[serde(skip_serializing_if = "Option::is_none")]
    pub no_function_assign: Option<RuleConfiguration<biome_js_analyze::options::NoFunctionAssign>>,
    #[doc = "Disallow assignments to native objects and read-only global variables."]
    #[serde(skip_serializing_if = "Option::is_none")]
    pub no_global_assign: Option<RuleConfiguration<biome_js_analyze::options::NoGlobalAssign>>,
    #[doc = "Use Number.isFinite instead of global isFinite."]
    #[serde(skip_serializing_if = "Option::is_none")]
    pub no_global_is_finite:
        Option<RuleFixConfiguration<biome_js_analyze::options::NoGlobalIsFinite>>,
    #[doc = "Use Number.isNaN instead of global isNaN."]
    #[serde(skip_serializing_if = "Option::is_none")]
    pub no_global_is_nan: Option<RuleFixConfiguration<biome_js_analyze::options::NoGlobalIsNan>>,
    #[doc = "Disallow use of implicit any type on variable declarations."]
    #[serde(skip_serializing_if = "Option::is_none")]
    pub no_implicit_any_let: Option<RuleConfiguration<biome_js_analyze::options::NoImplicitAnyLet>>,
    #[doc = "Disallow assigning to imported bindings"]
    #[serde(skip_serializing_if = "Option::is_none")]
    pub no_import_assign: Option<RuleConfiguration<biome_js_analyze::options::NoImportAssign>>,
    #[doc = "Disallow invalid !important within keyframe declarations"]
    #[serde(skip_serializing_if = "Option::is_none")]
    pub no_important_in_keyframe:
        Option<RuleConfiguration<biome_css_analyze::options::NoImportantInKeyframe>>,
    #[doc = "Disallow labels that share a name with a variable"]
    #[serde(skip_serializing_if = "Option::is_none")]
    pub no_label_var: Option<RuleConfiguration<biome_js_analyze::options::NoLabelVar>>,
    #[doc = "Disallow characters made with multiple code points in character class syntax."]
    #[serde(skip_serializing_if = "Option::is_none")]
    pub no_misleading_character_class:
        Option<RuleFixConfiguration<biome_js_analyze::options::NoMisleadingCharacterClass>>,
    #[doc = "Enforce proper usage of new and constructor."]
    #[serde(skip_serializing_if = "Option::is_none")]
    pub no_misleading_instantiator:
        Option<RuleConfiguration<biome_js_analyze::options::NoMisleadingInstantiator>>,
    #[doc = "Checks that the assertion function, for example expect, is placed inside an it() function call."]
    #[serde(skip_serializing_if = "Option::is_none")]
    pub no_misplaced_assertion:
        Option<RuleConfiguration<biome_js_analyze::options::NoMisplacedAssertion>>,
    #[doc = "Disallow shorthand assign when variable appears on both sides."]
    #[serde(skip_serializing_if = "Option::is_none")]
    pub no_misrefactored_shorthand_assign:
        Option<RuleFixConfiguration<biome_js_analyze::options::NoMisrefactoredShorthandAssign>>,
    #[doc = "Disallow direct use of Object.prototype builtins."]
    #[serde(skip_serializing_if = "Option::is_none")]
    pub no_prototype_builtins:
        Option<RuleFixConfiguration<biome_js_analyze::options::NoPrototypeBuiltins>>,
    #[doc = "Prevents React-specific JSX properties from being used."]
    #[serde(skip_serializing_if = "Option::is_none")]
    pub no_react_specific_props:
        Option<RuleFixConfiguration<biome_js_analyze::options::NoReactSpecificProps>>,
    #[doc = "Disallow variable, function, class, and type redeclarations in the same scope."]
    #[serde(skip_serializing_if = "Option::is_none")]
    pub no_redeclare: Option<RuleConfiguration<biome_js_analyze::options::NoRedeclare>>,
    #[doc = "Prevents from having redundant \"use strict\"."]
    #[serde(skip_serializing_if = "Option::is_none")]
    pub no_redundant_use_strict:
        Option<RuleFixConfiguration<biome_js_analyze::options::NoRedundantUseStrict>>,
    #[doc = "Disallow comparisons where both sides are exactly the same."]
    #[serde(skip_serializing_if = "Option::is_none")]
    pub no_self_compare: Option<RuleConfiguration<biome_js_analyze::options::NoSelfCompare>>,
    #[doc = "Disallow identifiers from shadowing restricted names."]
    #[serde(skip_serializing_if = "Option::is_none")]
    pub no_shadow_restricted_names:
        Option<RuleConfiguration<biome_js_analyze::options::NoShadowRestrictedNames>>,
    #[doc = "Disallow shorthand properties that override related longhand properties."]
    #[serde(skip_serializing_if = "Option::is_none")]
    pub no_shorthand_property_overrides:
        Option<RuleConfiguration<biome_css_analyze::options::NoShorthandPropertyOverrides>>,
    #[doc = "Disallow disabled tests."]
    #[serde(skip_serializing_if = "Option::is_none")]
    pub no_skipped_tests: Option<RuleFixConfiguration<biome_js_analyze::options::NoSkippedTests>>,
    #[doc = "Disallow sparse arrays"]
    #[serde(skip_serializing_if = "Option::is_none")]
    pub no_sparse_array: Option<RuleFixConfiguration<biome_js_analyze::options::NoSparseArray>>,
    #[doc = "It detects possible \"wrong\" semicolons inside JSX elements."]
    #[serde(skip_serializing_if = "Option::is_none")]
    pub no_suspicious_semicolon_in_jsx:
        Option<RuleConfiguration<biome_js_analyze::options::NoSuspiciousSemicolonInJsx>>,
    #[doc = "Disallow then property."]
    #[serde(skip_serializing_if = "Option::is_none")]
    pub no_then_property: Option<RuleConfiguration<biome_js_analyze::options::NoThenProperty>>,
    #[doc = "Disallow unsafe declaration merging between interfaces and classes."]
    #[serde(skip_serializing_if = "Option::is_none")]
    pub no_unsafe_declaration_merging:
        Option<RuleConfiguration<biome_js_analyze::options::NoUnsafeDeclarationMerging>>,
    #[doc = "Disallow using unsafe negation."]
    #[serde(skip_serializing_if = "Option::is_none")]
    pub no_unsafe_negation:
        Option<RuleFixConfiguration<biome_js_analyze::options::NoUnsafeNegation>>,
    #[doc = "Ensure async functions utilize await."]
    #[serde(skip_serializing_if = "Option::is_none")]
    pub use_await: Option<RuleConfiguration<biome_js_analyze::options::UseAwait>>,
    #[doc = "Enforce default clauses in switch statements to be last"]
    #[serde(skip_serializing_if = "Option::is_none")]
    pub use_default_switch_clause_last:
        Option<RuleConfiguration<biome_js_analyze::options::UseDefaultSwitchClauseLast>>,
    #[doc = "Enforce passing a message value when creating a built-in error."]
    #[serde(skip_serializing_if = "Option::is_none")]
    pub use_error_message: Option<RuleConfiguration<biome_js_analyze::options::UseErrorMessage>>,
    #[doc = "Enforce get methods to always return a value."]
    #[serde(skip_serializing_if = "Option::is_none")]
    pub use_getter_return: Option<RuleConfiguration<biome_js_analyze::options::UseGetterReturn>>,
    #[doc = "Use Array.isArray() instead of instanceof Array."]
    #[serde(skip_serializing_if = "Option::is_none")]
    pub use_is_array: Option<RuleFixConfiguration<biome_js_analyze::options::UseIsArray>>,
    #[doc = "Require using the namespace keyword over the module keyword to declare TypeScript namespaces."]
    #[serde(skip_serializing_if = "Option::is_none")]
    pub use_namespace_keyword:
        Option<RuleFixConfiguration<biome_js_analyze::options::UseNamespaceKeyword>>,
    #[doc = "Enforce using the digits argument with Number#toFixed()."]
    #[serde(skip_serializing_if = "Option::is_none")]
    pub use_number_to_fixed_digits_argument:
        Option<RuleFixConfiguration<biome_js_analyze::options::UseNumberToFixedDigitsArgument>>,
    #[doc = "This rule checks that the result of a `typeof' expression is compared to a valid value."]
    #[serde(skip_serializing_if = "Option::is_none")]
    pub use_valid_typeof: Option<RuleFixConfiguration<biome_js_analyze::options::UseValidTypeof>>,
}
impl DeserializableValidator for Suspicious {
    fn validate(
        &mut self,
        _name: &str,
        range: TextRange,
        diagnostics: &mut Vec<DeserializationDiagnostic>,
    ) -> bool {
        if self.recommended == Some(true) && self.all == Some(true) {
            diagnostics . push (DeserializationDiagnostic :: new (markup ! (< Emphasis > "'recommended'" < / Emphasis > " and " < Emphasis > "'all'" < / Emphasis > " can't be both " < Emphasis > "'true'" < / Emphasis > ". You should choose only one of them.")) . with_range (range) . with_note (markup ! ("Biome will fallback to its defaults for this section."))) ;
            return false;
        }
        true
    }
}
impl Suspicious {
    const GROUP_NAME: &'static str = "suspicious";
    pub(crate) const GROUP_RULES: &'static [&'static str] = &[
        "noApproximativeNumericConstant",
        "noArrayIndexKey",
        "noAssignInExpressions",
        "noAsyncPromiseExecutor",
        "noCatchAssign",
        "noClassAssign",
        "noCommentText",
        "noCompareNegZero",
        "noConfusingLabels",
        "noConfusingVoidType",
        "noConsole",
        "noConsoleLog",
        "noConstEnum",
        "noControlCharactersInRegex",
        "noDebugger",
        "noDoubleEquals",
        "noDuplicateAtImportRules",
        "noDuplicateCase",
        "noDuplicateClassMembers",
        "noDuplicateFontNames",
        "noDuplicateJsxProps",
        "noDuplicateObjectKeys",
        "noDuplicateParameters",
        "noDuplicateSelectorsKeyframeBlock",
        "noDuplicateTestHooks",
        "noEmptyBlock",
        "noEmptyBlockStatements",
        "noEmptyInterface",
        "noEvolvingTypes",
        "noExplicitAny",
        "noExportsInTest",
        "noExtraNonNullAssertion",
        "noFallthroughSwitchClause",
        "noFocusedTests",
        "noFunctionAssign",
        "noGlobalAssign",
        "noGlobalIsFinite",
        "noGlobalIsNan",
        "noImplicitAnyLet",
        "noImportAssign",
        "noImportantInKeyframe",
        "noLabelVar",
        "noMisleadingCharacterClass",
        "noMisleadingInstantiator",
        "noMisplacedAssertion",
        "noMisrefactoredShorthandAssign",
        "noPrototypeBuiltins",
        "noReactSpecificProps",
        "noRedeclare",
        "noRedundantUseStrict",
        "noSelfCompare",
        "noShadowRestrictedNames",
        "noShorthandPropertyOverrides",
        "noSkippedTests",
        "noSparseArray",
        "noSuspiciousSemicolonInJsx",
        "noThenProperty",
        "noUnsafeDeclarationMerging",
        "noUnsafeNegation",
        "useAwait",
        "useDefaultSwitchClauseLast",
        "useErrorMessage",
        "useGetterReturn",
        "useIsArray",
        "useNamespaceKeyword",
        "useNumberToFixedDigitsArgument",
        "useValidTypeof",
    ];
    const RECOMMENDED_RULES: &'static [&'static str] = &[
        "noApproximativeNumericConstant",
        "noArrayIndexKey",
        "noAssignInExpressions",
        "noAsyncPromiseExecutor",
        "noCatchAssign",
        "noClassAssign",
        "noCommentText",
        "noCompareNegZero",
        "noConfusingLabels",
        "noConfusingVoidType",
        "noConstEnum",
        "noControlCharactersInRegex",
        "noDebugger",
        "noDoubleEquals",
        "noDuplicateAtImportRules",
        "noDuplicateCase",
        "noDuplicateClassMembers",
        "noDuplicateFontNames",
        "noDuplicateJsxProps",
        "noDuplicateObjectKeys",
        "noDuplicateParameters",
        "noDuplicateSelectorsKeyframeBlock",
        "noDuplicateTestHooks",
        "noEmptyBlock",
        "noEmptyInterface",
        "noExplicitAny",
        "noExportsInTest",
        "noExtraNonNullAssertion",
        "noFallthroughSwitchClause",
        "noFocusedTests",
        "noFunctionAssign",
        "noGlobalAssign",
        "noGlobalIsFinite",
        "noGlobalIsNan",
        "noImplicitAnyLet",
        "noImportAssign",
        "noImportantInKeyframe",
        "noLabelVar",
        "noMisleadingCharacterClass",
        "noMisleadingInstantiator",
        "noMisrefactoredShorthandAssign",
        "noPrototypeBuiltins",
        "noRedeclare",
        "noRedundantUseStrict",
        "noSelfCompare",
        "noShadowRestrictedNames",
        "noShorthandPropertyOverrides",
        "noSparseArray",
        "noSuspiciousSemicolonInJsx",
        "noThenProperty",
        "noUnsafeDeclarationMerging",
        "noUnsafeNegation",
        "useDefaultSwitchClauseLast",
        "useGetterReturn",
        "useIsArray",
        "useNamespaceKeyword",
        "useValidTypeof",
    ];
    const RECOMMENDED_RULES_AS_FILTERS: &'static [RuleFilter<'static>] = &[
        RuleFilter::Rule(Self::GROUP_NAME, Self::GROUP_RULES[0]),
        RuleFilter::Rule(Self::GROUP_NAME, Self::GROUP_RULES[1]),
        RuleFilter::Rule(Self::GROUP_NAME, Self::GROUP_RULES[2]),
        RuleFilter::Rule(Self::GROUP_NAME, Self::GROUP_RULES[3]),
        RuleFilter::Rule(Self::GROUP_NAME, Self::GROUP_RULES[4]),
        RuleFilter::Rule(Self::GROUP_NAME, Self::GROUP_RULES[5]),
        RuleFilter::Rule(Self::GROUP_NAME, Self::GROUP_RULES[6]),
        RuleFilter::Rule(Self::GROUP_NAME, Self::GROUP_RULES[7]),
        RuleFilter::Rule(Self::GROUP_NAME, Self::GROUP_RULES[8]),
        RuleFilter::Rule(Self::GROUP_NAME, Self::GROUP_RULES[9]),
        RuleFilter::Rule(Self::GROUP_NAME, Self::GROUP_RULES[12]),
        RuleFilter::Rule(Self::GROUP_NAME, Self::GROUP_RULES[13]),
        RuleFilter::Rule(Self::GROUP_NAME, Self::GROUP_RULES[14]),
        RuleFilter::Rule(Self::GROUP_NAME, Self::GROUP_RULES[15]),
        RuleFilter::Rule(Self::GROUP_NAME, Self::GROUP_RULES[16]),
        RuleFilter::Rule(Self::GROUP_NAME, Self::GROUP_RULES[17]),
        RuleFilter::Rule(Self::GROUP_NAME, Self::GROUP_RULES[18]),
        RuleFilter::Rule(Self::GROUP_NAME, Self::GROUP_RULES[19]),
        RuleFilter::Rule(Self::GROUP_NAME, Self::GROUP_RULES[20]),
        RuleFilter::Rule(Self::GROUP_NAME, Self::GROUP_RULES[21]),
        RuleFilter::Rule(Self::GROUP_NAME, Self::GROUP_RULES[22]),
        RuleFilter::Rule(Self::GROUP_NAME, Self::GROUP_RULES[23]),
        RuleFilter::Rule(Self::GROUP_NAME, Self::GROUP_RULES[24]),
        RuleFilter::Rule(Self::GROUP_NAME, Self::GROUP_RULES[25]),
        RuleFilter::Rule(Self::GROUP_NAME, Self::GROUP_RULES[27]),
        RuleFilter::Rule(Self::GROUP_NAME, Self::GROUP_RULES[29]),
        RuleFilter::Rule(Self::GROUP_NAME, Self::GROUP_RULES[30]),
        RuleFilter::Rule(Self::GROUP_NAME, Self::GROUP_RULES[31]),
        RuleFilter::Rule(Self::GROUP_NAME, Self::GROUP_RULES[32]),
        RuleFilter::Rule(Self::GROUP_NAME, Self::GROUP_RULES[33]),
        RuleFilter::Rule(Self::GROUP_NAME, Self::GROUP_RULES[34]),
        RuleFilter::Rule(Self::GROUP_NAME, Self::GROUP_RULES[35]),
        RuleFilter::Rule(Self::GROUP_NAME, Self::GROUP_RULES[36]),
        RuleFilter::Rule(Self::GROUP_NAME, Self::GROUP_RULES[37]),
        RuleFilter::Rule(Self::GROUP_NAME, Self::GROUP_RULES[38]),
        RuleFilter::Rule(Self::GROUP_NAME, Self::GROUP_RULES[39]),
        RuleFilter::Rule(Self::GROUP_NAME, Self::GROUP_RULES[40]),
        RuleFilter::Rule(Self::GROUP_NAME, Self::GROUP_RULES[41]),
        RuleFilter::Rule(Self::GROUP_NAME, Self::GROUP_RULES[42]),
        RuleFilter::Rule(Self::GROUP_NAME, Self::GROUP_RULES[43]),
        RuleFilter::Rule(Self::GROUP_NAME, Self::GROUP_RULES[45]),
        RuleFilter::Rule(Self::GROUP_NAME, Self::GROUP_RULES[46]),
        RuleFilter::Rule(Self::GROUP_NAME, Self::GROUP_RULES[48]),
        RuleFilter::Rule(Self::GROUP_NAME, Self::GROUP_RULES[49]),
        RuleFilter::Rule(Self::GROUP_NAME, Self::GROUP_RULES[50]),
        RuleFilter::Rule(Self::GROUP_NAME, Self::GROUP_RULES[51]),
        RuleFilter::Rule(Self::GROUP_NAME, Self::GROUP_RULES[52]),
        RuleFilter::Rule(Self::GROUP_NAME, Self::GROUP_RULES[54]),
        RuleFilter::Rule(Self::GROUP_NAME, Self::GROUP_RULES[55]),
        RuleFilter::Rule(Self::GROUP_NAME, Self::GROUP_RULES[56]),
        RuleFilter::Rule(Self::GROUP_NAME, Self::GROUP_RULES[57]),
        RuleFilter::Rule(Self::GROUP_NAME, Self::GROUP_RULES[58]),
        RuleFilter::Rule(Self::GROUP_NAME, Self::GROUP_RULES[60]),
        RuleFilter::Rule(Self::GROUP_NAME, Self::GROUP_RULES[62]),
        RuleFilter::Rule(Self::GROUP_NAME, Self::GROUP_RULES[63]),
        RuleFilter::Rule(Self::GROUP_NAME, Self::GROUP_RULES[64]),
        RuleFilter::Rule(Self::GROUP_NAME, Self::GROUP_RULES[66]),
    ];
    const ALL_RULES_AS_FILTERS: &'static [RuleFilter<'static>] = &[
        RuleFilter::Rule(Self::GROUP_NAME, Self::GROUP_RULES[0]),
        RuleFilter::Rule(Self::GROUP_NAME, Self::GROUP_RULES[1]),
        RuleFilter::Rule(Self::GROUP_NAME, Self::GROUP_RULES[2]),
        RuleFilter::Rule(Self::GROUP_NAME, Self::GROUP_RULES[3]),
        RuleFilter::Rule(Self::GROUP_NAME, Self::GROUP_RULES[4]),
        RuleFilter::Rule(Self::GROUP_NAME, Self::GROUP_RULES[5]),
        RuleFilter::Rule(Self::GROUP_NAME, Self::GROUP_RULES[6]),
        RuleFilter::Rule(Self::GROUP_NAME, Self::GROUP_RULES[7]),
        RuleFilter::Rule(Self::GROUP_NAME, Self::GROUP_RULES[8]),
        RuleFilter::Rule(Self::GROUP_NAME, Self::GROUP_RULES[9]),
        RuleFilter::Rule(Self::GROUP_NAME, Self::GROUP_RULES[10]),
        RuleFilter::Rule(Self::GROUP_NAME, Self::GROUP_RULES[11]),
        RuleFilter::Rule(Self::GROUP_NAME, Self::GROUP_RULES[12]),
        RuleFilter::Rule(Self::GROUP_NAME, Self::GROUP_RULES[13]),
        RuleFilter::Rule(Self::GROUP_NAME, Self::GROUP_RULES[14]),
        RuleFilter::Rule(Self::GROUP_NAME, Self::GROUP_RULES[15]),
        RuleFilter::Rule(Self::GROUP_NAME, Self::GROUP_RULES[16]),
        RuleFilter::Rule(Self::GROUP_NAME, Self::GROUP_RULES[17]),
        RuleFilter::Rule(Self::GROUP_NAME, Self::GROUP_RULES[18]),
        RuleFilter::Rule(Self::GROUP_NAME, Self::GROUP_RULES[19]),
        RuleFilter::Rule(Self::GROUP_NAME, Self::GROUP_RULES[20]),
        RuleFilter::Rule(Self::GROUP_NAME, Self::GROUP_RULES[21]),
        RuleFilter::Rule(Self::GROUP_NAME, Self::GROUP_RULES[22]),
        RuleFilter::Rule(Self::GROUP_NAME, Self::GROUP_RULES[23]),
        RuleFilter::Rule(Self::GROUP_NAME, Self::GROUP_RULES[24]),
        RuleFilter::Rule(Self::GROUP_NAME, Self::GROUP_RULES[25]),
        RuleFilter::Rule(Self::GROUP_NAME, Self::GROUP_RULES[26]),
        RuleFilter::Rule(Self::GROUP_NAME, Self::GROUP_RULES[27]),
        RuleFilter::Rule(Self::GROUP_NAME, Self::GROUP_RULES[28]),
        RuleFilter::Rule(Self::GROUP_NAME, Self::GROUP_RULES[29]),
        RuleFilter::Rule(Self::GROUP_NAME, Self::GROUP_RULES[30]),
        RuleFilter::Rule(Self::GROUP_NAME, Self::GROUP_RULES[31]),
        RuleFilter::Rule(Self::GROUP_NAME, Self::GROUP_RULES[32]),
        RuleFilter::Rule(Self::GROUP_NAME, Self::GROUP_RULES[33]),
        RuleFilter::Rule(Self::GROUP_NAME, Self::GROUP_RULES[34]),
        RuleFilter::Rule(Self::GROUP_NAME, Self::GROUP_RULES[35]),
        RuleFilter::Rule(Self::GROUP_NAME, Self::GROUP_RULES[36]),
        RuleFilter::Rule(Self::GROUP_NAME, Self::GROUP_RULES[37]),
        RuleFilter::Rule(Self::GROUP_NAME, Self::GROUP_RULES[38]),
        RuleFilter::Rule(Self::GROUP_NAME, Self::GROUP_RULES[39]),
        RuleFilter::Rule(Self::GROUP_NAME, Self::GROUP_RULES[40]),
        RuleFilter::Rule(Self::GROUP_NAME, Self::GROUP_RULES[41]),
        RuleFilter::Rule(Self::GROUP_NAME, Self::GROUP_RULES[42]),
        RuleFilter::Rule(Self::GROUP_NAME, Self::GROUP_RULES[43]),
        RuleFilter::Rule(Self::GROUP_NAME, Self::GROUP_RULES[44]),
        RuleFilter::Rule(Self::GROUP_NAME, Self::GROUP_RULES[45]),
        RuleFilter::Rule(Self::GROUP_NAME, Self::GROUP_RULES[46]),
        RuleFilter::Rule(Self::GROUP_NAME, Self::GROUP_RULES[47]),
        RuleFilter::Rule(Self::GROUP_NAME, Self::GROUP_RULES[48]),
        RuleFilter::Rule(Self::GROUP_NAME, Self::GROUP_RULES[49]),
        RuleFilter::Rule(Self::GROUP_NAME, Self::GROUP_RULES[50]),
        RuleFilter::Rule(Self::GROUP_NAME, Self::GROUP_RULES[51]),
        RuleFilter::Rule(Self::GROUP_NAME, Self::GROUP_RULES[52]),
        RuleFilter::Rule(Self::GROUP_NAME, Self::GROUP_RULES[53]),
        RuleFilter::Rule(Self::GROUP_NAME, Self::GROUP_RULES[54]),
        RuleFilter::Rule(Self::GROUP_NAME, Self::GROUP_RULES[55]),
        RuleFilter::Rule(Self::GROUP_NAME, Self::GROUP_RULES[56]),
        RuleFilter::Rule(Self::GROUP_NAME, Self::GROUP_RULES[57]),
        RuleFilter::Rule(Self::GROUP_NAME, Self::GROUP_RULES[58]),
        RuleFilter::Rule(Self::GROUP_NAME, Self::GROUP_RULES[59]),
        RuleFilter::Rule(Self::GROUP_NAME, Self::GROUP_RULES[60]),
        RuleFilter::Rule(Self::GROUP_NAME, Self::GROUP_RULES[61]),
        RuleFilter::Rule(Self::GROUP_NAME, Self::GROUP_RULES[62]),
        RuleFilter::Rule(Self::GROUP_NAME, Self::GROUP_RULES[63]),
        RuleFilter::Rule(Self::GROUP_NAME, Self::GROUP_RULES[64]),
        RuleFilter::Rule(Self::GROUP_NAME, Self::GROUP_RULES[65]),
        RuleFilter::Rule(Self::GROUP_NAME, Self::GROUP_RULES[66]),
    ];
    #[doc = r" Retrieves the recommended rules"]
    pub(crate) fn is_recommended_true(&self) -> bool {
        matches!(self.recommended, Some(true))
    }
    pub(crate) fn is_recommended_unset(&self) -> bool {
        self.recommended.is_none()
    }
    pub(crate) fn is_all_true(&self) -> bool {
        matches!(self.all, Some(true))
    }
    pub(crate) fn is_all_unset(&self) -> bool {
        self.all.is_none()
    }
    pub(crate) fn get_enabled_rules(&self) -> FxHashSet<RuleFilter<'static>> {
        let mut index_set = FxHashSet::default();
        if let Some(rule) = self.no_approximative_numeric_constant.as_ref() {
            if rule.is_enabled() {
                index_set.insert(RuleFilter::Rule(Self::GROUP_NAME, Self::GROUP_RULES[0]));
            }
        }
        if let Some(rule) = self.no_array_index_key.as_ref() {
            if rule.is_enabled() {
                index_set.insert(RuleFilter::Rule(Self::GROUP_NAME, Self::GROUP_RULES[1]));
            }
        }
        if let Some(rule) = self.no_assign_in_expressions.as_ref() {
            if rule.is_enabled() {
                index_set.insert(RuleFilter::Rule(Self::GROUP_NAME, Self::GROUP_RULES[2]));
            }
        }
        if let Some(rule) = self.no_async_promise_executor.as_ref() {
            if rule.is_enabled() {
                index_set.insert(RuleFilter::Rule(Self::GROUP_NAME, Self::GROUP_RULES[3]));
            }
        }
        if let Some(rule) = self.no_catch_assign.as_ref() {
            if rule.is_enabled() {
                index_set.insert(RuleFilter::Rule(Self::GROUP_NAME, Self::GROUP_RULES[4]));
            }
        }
        if let Some(rule) = self.no_class_assign.as_ref() {
            if rule.is_enabled() {
                index_set.insert(RuleFilter::Rule(Self::GROUP_NAME, Self::GROUP_RULES[5]));
            }
        }
        if let Some(rule) = self.no_comment_text.as_ref() {
            if rule.is_enabled() {
                index_set.insert(RuleFilter::Rule(Self::GROUP_NAME, Self::GROUP_RULES[6]));
            }
        }
        if let Some(rule) = self.no_compare_neg_zero.as_ref() {
            if rule.is_enabled() {
                index_set.insert(RuleFilter::Rule(Self::GROUP_NAME, Self::GROUP_RULES[7]));
            }
        }
        if let Some(rule) = self.no_confusing_labels.as_ref() {
            if rule.is_enabled() {
                index_set.insert(RuleFilter::Rule(Self::GROUP_NAME, Self::GROUP_RULES[8]));
            }
        }
        if let Some(rule) = self.no_confusing_void_type.as_ref() {
            if rule.is_enabled() {
                index_set.insert(RuleFilter::Rule(Self::GROUP_NAME, Self::GROUP_RULES[9]));
            }
        }
        if let Some(rule) = self.no_console.as_ref() {
            if rule.is_enabled() {
                index_set.insert(RuleFilter::Rule(Self::GROUP_NAME, Self::GROUP_RULES[10]));
            }
        }
        if let Some(rule) = self.no_console_log.as_ref() {
            if rule.is_enabled() {
                index_set.insert(RuleFilter::Rule(Self::GROUP_NAME, Self::GROUP_RULES[11]));
            }
        }
        if let Some(rule) = self.no_const_enum.as_ref() {
            if rule.is_enabled() {
                index_set.insert(RuleFilter::Rule(Self::GROUP_NAME, Self::GROUP_RULES[12]));
            }
        }
        if let Some(rule) = self.no_control_characters_in_regex.as_ref() {
            if rule.is_enabled() {
                index_set.insert(RuleFilter::Rule(Self::GROUP_NAME, Self::GROUP_RULES[13]));
            }
        }
        if let Some(rule) = self.no_debugger.as_ref() {
            if rule.is_enabled() {
                index_set.insert(RuleFilter::Rule(Self::GROUP_NAME, Self::GROUP_RULES[14]));
            }
        }
        if let Some(rule) = self.no_double_equals.as_ref() {
            if rule.is_enabled() {
                index_set.insert(RuleFilter::Rule(Self::GROUP_NAME, Self::GROUP_RULES[15]));
            }
        }
        if let Some(rule) = self.no_duplicate_at_import_rules.as_ref() {
            if rule.is_enabled() {
                index_set.insert(RuleFilter::Rule(Self::GROUP_NAME, Self::GROUP_RULES[16]));
            }
        }
        if let Some(rule) = self.no_duplicate_case.as_ref() {
            if rule.is_enabled() {
                index_set.insert(RuleFilter::Rule(Self::GROUP_NAME, Self::GROUP_RULES[17]));
            }
        }
        if let Some(rule) = self.no_duplicate_class_members.as_ref() {
            if rule.is_enabled() {
                index_set.insert(RuleFilter::Rule(Self::GROUP_NAME, Self::GROUP_RULES[18]));
            }
        }
        if let Some(rule) = self.no_duplicate_font_names.as_ref() {
            if rule.is_enabled() {
                index_set.insert(RuleFilter::Rule(Self::GROUP_NAME, Self::GROUP_RULES[19]));
            }
        }
        if let Some(rule) = self.no_duplicate_jsx_props.as_ref() {
            if rule.is_enabled() {
                index_set.insert(RuleFilter::Rule(Self::GROUP_NAME, Self::GROUP_RULES[20]));
            }
        }
        if let Some(rule) = self.no_duplicate_object_keys.as_ref() {
            if rule.is_enabled() {
                index_set.insert(RuleFilter::Rule(Self::GROUP_NAME, Self::GROUP_RULES[21]));
            }
        }
        if let Some(rule) = self.no_duplicate_parameters.as_ref() {
            if rule.is_enabled() {
                index_set.insert(RuleFilter::Rule(Self::GROUP_NAME, Self::GROUP_RULES[22]));
            }
        }
        if let Some(rule) = self.no_duplicate_selectors_keyframe_block.as_ref() {
            if rule.is_enabled() {
                index_set.insert(RuleFilter::Rule(Self::GROUP_NAME, Self::GROUP_RULES[23]));
            }
        }
        if let Some(rule) = self.no_duplicate_test_hooks.as_ref() {
            if rule.is_enabled() {
                index_set.insert(RuleFilter::Rule(Self::GROUP_NAME, Self::GROUP_RULES[24]));
            }
        }
        if let Some(rule) = self.no_empty_block.as_ref() {
            if rule.is_enabled() {
                index_set.insert(RuleFilter::Rule(Self::GROUP_NAME, Self::GROUP_RULES[25]));
            }
        }
        if let Some(rule) = self.no_empty_block_statements.as_ref() {
            if rule.is_enabled() {
                index_set.insert(RuleFilter::Rule(Self::GROUP_NAME, Self::GROUP_RULES[26]));
            }
        }
        if let Some(rule) = self.no_empty_interface.as_ref() {
            if rule.is_enabled() {
                index_set.insert(RuleFilter::Rule(Self::GROUP_NAME, Self::GROUP_RULES[27]));
            }
        }
        if let Some(rule) = self.no_evolving_types.as_ref() {
            if rule.is_enabled() {
                index_set.insert(RuleFilter::Rule(Self::GROUP_NAME, Self::GROUP_RULES[28]));
            }
        }
        if let Some(rule) = self.no_explicit_any.as_ref() {
            if rule.is_enabled() {
                index_set.insert(RuleFilter::Rule(Self::GROUP_NAME, Self::GROUP_RULES[29]));
            }
        }
        if let Some(rule) = self.no_exports_in_test.as_ref() {
            if rule.is_enabled() {
                index_set.insert(RuleFilter::Rule(Self::GROUP_NAME, Self::GROUP_RULES[30]));
            }
        }
        if let Some(rule) = self.no_extra_non_null_assertion.as_ref() {
            if rule.is_enabled() {
                index_set.insert(RuleFilter::Rule(Self::GROUP_NAME, Self::GROUP_RULES[31]));
            }
        }
        if let Some(rule) = self.no_fallthrough_switch_clause.as_ref() {
            if rule.is_enabled() {
                index_set.insert(RuleFilter::Rule(Self::GROUP_NAME, Self::GROUP_RULES[32]));
            }
        }
        if let Some(rule) = self.no_focused_tests.as_ref() {
            if rule.is_enabled() {
                index_set.insert(RuleFilter::Rule(Self::GROUP_NAME, Self::GROUP_RULES[33]));
            }
        }
        if let Some(rule) = self.no_function_assign.as_ref() {
            if rule.is_enabled() {
                index_set.insert(RuleFilter::Rule(Self::GROUP_NAME, Self::GROUP_RULES[34]));
            }
        }
        if let Some(rule) = self.no_global_assign.as_ref() {
            if rule.is_enabled() {
                index_set.insert(RuleFilter::Rule(Self::GROUP_NAME, Self::GROUP_RULES[35]));
            }
        }
        if let Some(rule) = self.no_global_is_finite.as_ref() {
            if rule.is_enabled() {
                index_set.insert(RuleFilter::Rule(Self::GROUP_NAME, Self::GROUP_RULES[36]));
            }
        }
        if let Some(rule) = self.no_global_is_nan.as_ref() {
            if rule.is_enabled() {
                index_set.insert(RuleFilter::Rule(Self::GROUP_NAME, Self::GROUP_RULES[37]));
            }
        }
        if let Some(rule) = self.no_implicit_any_let.as_ref() {
            if rule.is_enabled() {
                index_set.insert(RuleFilter::Rule(Self::GROUP_NAME, Self::GROUP_RULES[38]));
            }
        }
        if let Some(rule) = self.no_import_assign.as_ref() {
            if rule.is_enabled() {
                index_set.insert(RuleFilter::Rule(Self::GROUP_NAME, Self::GROUP_RULES[39]));
            }
        }
        if let Some(rule) = self.no_important_in_keyframe.as_ref() {
            if rule.is_enabled() {
                index_set.insert(RuleFilter::Rule(Self::GROUP_NAME, Self::GROUP_RULES[40]));
            }
        }
        if let Some(rule) = self.no_label_var.as_ref() {
            if rule.is_enabled() {
                index_set.insert(RuleFilter::Rule(Self::GROUP_NAME, Self::GROUP_RULES[41]));
            }
        }
        if let Some(rule) = self.no_misleading_character_class.as_ref() {
            if rule.is_enabled() {
                index_set.insert(RuleFilter::Rule(Self::GROUP_NAME, Self::GROUP_RULES[42]));
            }
        }
        if let Some(rule) = self.no_misleading_instantiator.as_ref() {
            if rule.is_enabled() {
                index_set.insert(RuleFilter::Rule(Self::GROUP_NAME, Self::GROUP_RULES[43]));
            }
        }
        if let Some(rule) = self.no_misplaced_assertion.as_ref() {
            if rule.is_enabled() {
                index_set.insert(RuleFilter::Rule(Self::GROUP_NAME, Self::GROUP_RULES[44]));
            }
        }
        if let Some(rule) = self.no_misrefactored_shorthand_assign.as_ref() {
            if rule.is_enabled() {
                index_set.insert(RuleFilter::Rule(Self::GROUP_NAME, Self::GROUP_RULES[45]));
            }
        }
        if let Some(rule) = self.no_prototype_builtins.as_ref() {
            if rule.is_enabled() {
                index_set.insert(RuleFilter::Rule(Self::GROUP_NAME, Self::GROUP_RULES[46]));
            }
        }
        if let Some(rule) = self.no_react_specific_props.as_ref() {
            if rule.is_enabled() {
                index_set.insert(RuleFilter::Rule(Self::GROUP_NAME, Self::GROUP_RULES[47]));
            }
        }
        if let Some(rule) = self.no_redeclare.as_ref() {
            if rule.is_enabled() {
                index_set.insert(RuleFilter::Rule(Self::GROUP_NAME, Self::GROUP_RULES[48]));
            }
        }
        if let Some(rule) = self.no_redundant_use_strict.as_ref() {
            if rule.is_enabled() {
                index_set.insert(RuleFilter::Rule(Self::GROUP_NAME, Self::GROUP_RULES[49]));
            }
        }
        if let Some(rule) = self.no_self_compare.as_ref() {
            if rule.is_enabled() {
                index_set.insert(RuleFilter::Rule(Self::GROUP_NAME, Self::GROUP_RULES[50]));
            }
        }
        if let Some(rule) = self.no_shadow_restricted_names.as_ref() {
            if rule.is_enabled() {
                index_set.insert(RuleFilter::Rule(Self::GROUP_NAME, Self::GROUP_RULES[51]));
            }
        }
        if let Some(rule) = self.no_shorthand_property_overrides.as_ref() {
            if rule.is_enabled() {
                index_set.insert(RuleFilter::Rule(Self::GROUP_NAME, Self::GROUP_RULES[52]));
            }
        }
        if let Some(rule) = self.no_skipped_tests.as_ref() {
            if rule.is_enabled() {
                index_set.insert(RuleFilter::Rule(Self::GROUP_NAME, Self::GROUP_RULES[53]));
            }
        }
        if let Some(rule) = self.no_sparse_array.as_ref() {
            if rule.is_enabled() {
                index_set.insert(RuleFilter::Rule(Self::GROUP_NAME, Self::GROUP_RULES[54]));
            }
        }
        if let Some(rule) = self.no_suspicious_semicolon_in_jsx.as_ref() {
            if rule.is_enabled() {
                index_set.insert(RuleFilter::Rule(Self::GROUP_NAME, Self::GROUP_RULES[55]));
            }
        }
        if let Some(rule) = self.no_then_property.as_ref() {
            if rule.is_enabled() {
                index_set.insert(RuleFilter::Rule(Self::GROUP_NAME, Self::GROUP_RULES[56]));
            }
        }
        if let Some(rule) = self.no_unsafe_declaration_merging.as_ref() {
            if rule.is_enabled() {
                index_set.insert(RuleFilter::Rule(Self::GROUP_NAME, Self::GROUP_RULES[57]));
            }
        }
        if let Some(rule) = self.no_unsafe_negation.as_ref() {
            if rule.is_enabled() {
                index_set.insert(RuleFilter::Rule(Self::GROUP_NAME, Self::GROUP_RULES[58]));
            }
        }
        if let Some(rule) = self.use_await.as_ref() {
            if rule.is_enabled() {
                index_set.insert(RuleFilter::Rule(Self::GROUP_NAME, Self::GROUP_RULES[59]));
            }
        }
        if let Some(rule) = self.use_default_switch_clause_last.as_ref() {
            if rule.is_enabled() {
                index_set.insert(RuleFilter::Rule(Self::GROUP_NAME, Self::GROUP_RULES[60]));
            }
        }
        if let Some(rule) = self.use_error_message.as_ref() {
            if rule.is_enabled() {
                index_set.insert(RuleFilter::Rule(Self::GROUP_NAME, Self::GROUP_RULES[61]));
            }
        }
        if let Some(rule) = self.use_getter_return.as_ref() {
            if rule.is_enabled() {
                index_set.insert(RuleFilter::Rule(Self::GROUP_NAME, Self::GROUP_RULES[62]));
            }
        }
        if let Some(rule) = self.use_is_array.as_ref() {
            if rule.is_enabled() {
                index_set.insert(RuleFilter::Rule(Self::GROUP_NAME, Self::GROUP_RULES[63]));
            }
        }
        if let Some(rule) = self.use_namespace_keyword.as_ref() {
            if rule.is_enabled() {
                index_set.insert(RuleFilter::Rule(Self::GROUP_NAME, Self::GROUP_RULES[64]));
            }
        }
        if let Some(rule) = self.use_number_to_fixed_digits_argument.as_ref() {
            if rule.is_enabled() {
                index_set.insert(RuleFilter::Rule(Self::GROUP_NAME, Self::GROUP_RULES[65]));
            }
        }
        if let Some(rule) = self.use_valid_typeof.as_ref() {
            if rule.is_enabled() {
                index_set.insert(RuleFilter::Rule(Self::GROUP_NAME, Self::GROUP_RULES[66]));
            }
        }
        index_set
    }
    pub(crate) fn get_disabled_rules(&self) -> FxHashSet<RuleFilter<'static>> {
        let mut index_set = FxHashSet::default();
        if let Some(rule) = self.no_approximative_numeric_constant.as_ref() {
            if rule.is_disabled() {
                index_set.insert(RuleFilter::Rule(Self::GROUP_NAME, Self::GROUP_RULES[0]));
            }
        }
        if let Some(rule) = self.no_array_index_key.as_ref() {
            if rule.is_disabled() {
                index_set.insert(RuleFilter::Rule(Self::GROUP_NAME, Self::GROUP_RULES[1]));
            }
        }
        if let Some(rule) = self.no_assign_in_expressions.as_ref() {
            if rule.is_disabled() {
                index_set.insert(RuleFilter::Rule(Self::GROUP_NAME, Self::GROUP_RULES[2]));
            }
        }
        if let Some(rule) = self.no_async_promise_executor.as_ref() {
            if rule.is_disabled() {
                index_set.insert(RuleFilter::Rule(Self::GROUP_NAME, Self::GROUP_RULES[3]));
            }
        }
        if let Some(rule) = self.no_catch_assign.as_ref() {
            if rule.is_disabled() {
                index_set.insert(RuleFilter::Rule(Self::GROUP_NAME, Self::GROUP_RULES[4]));
            }
        }
        if let Some(rule) = self.no_class_assign.as_ref() {
            if rule.is_disabled() {
                index_set.insert(RuleFilter::Rule(Self::GROUP_NAME, Self::GROUP_RULES[5]));
            }
        }
        if let Some(rule) = self.no_comment_text.as_ref() {
            if rule.is_disabled() {
                index_set.insert(RuleFilter::Rule(Self::GROUP_NAME, Self::GROUP_RULES[6]));
            }
        }
        if let Some(rule) = self.no_compare_neg_zero.as_ref() {
            if rule.is_disabled() {
                index_set.insert(RuleFilter::Rule(Self::GROUP_NAME, Self::GROUP_RULES[7]));
            }
        }
        if let Some(rule) = self.no_confusing_labels.as_ref() {
            if rule.is_disabled() {
                index_set.insert(RuleFilter::Rule(Self::GROUP_NAME, Self::GROUP_RULES[8]));
            }
        }
        if let Some(rule) = self.no_confusing_void_type.as_ref() {
            if rule.is_disabled() {
                index_set.insert(RuleFilter::Rule(Self::GROUP_NAME, Self::GROUP_RULES[9]));
            }
        }
        if let Some(rule) = self.no_console.as_ref() {
            if rule.is_disabled() {
                index_set.insert(RuleFilter::Rule(Self::GROUP_NAME, Self::GROUP_RULES[10]));
            }
        }
        if let Some(rule) = self.no_console_log.as_ref() {
            if rule.is_disabled() {
                index_set.insert(RuleFilter::Rule(Self::GROUP_NAME, Self::GROUP_RULES[11]));
            }
        }
        if let Some(rule) = self.no_const_enum.as_ref() {
            if rule.is_disabled() {
                index_set.insert(RuleFilter::Rule(Self::GROUP_NAME, Self::GROUP_RULES[12]));
            }
        }
        if let Some(rule) = self.no_control_characters_in_regex.as_ref() {
            if rule.is_disabled() {
                index_set.insert(RuleFilter::Rule(Self::GROUP_NAME, Self::GROUP_RULES[13]));
            }
        }
        if let Some(rule) = self.no_debugger.as_ref() {
            if rule.is_disabled() {
                index_set.insert(RuleFilter::Rule(Self::GROUP_NAME, Self::GROUP_RULES[14]));
            }
        }
        if let Some(rule) = self.no_double_equals.as_ref() {
            if rule.is_disabled() {
                index_set.insert(RuleFilter::Rule(Self::GROUP_NAME, Self::GROUP_RULES[15]));
            }
        }
        if let Some(rule) = self.no_duplicate_at_import_rules.as_ref() {
            if rule.is_disabled() {
                index_set.insert(RuleFilter::Rule(Self::GROUP_NAME, Self::GROUP_RULES[16]));
            }
        }
        if let Some(rule) = self.no_duplicate_case.as_ref() {
            if rule.is_disabled() {
                index_set.insert(RuleFilter::Rule(Self::GROUP_NAME, Self::GROUP_RULES[17]));
            }
        }
        if let Some(rule) = self.no_duplicate_class_members.as_ref() {
            if rule.is_disabled() {
                index_set.insert(RuleFilter::Rule(Self::GROUP_NAME, Self::GROUP_RULES[18]));
            }
        }
        if let Some(rule) = self.no_duplicate_font_names.as_ref() {
            if rule.is_disabled() {
                index_set.insert(RuleFilter::Rule(Self::GROUP_NAME, Self::GROUP_RULES[19]));
            }
        }
        if let Some(rule) = self.no_duplicate_jsx_props.as_ref() {
            if rule.is_disabled() {
                index_set.insert(RuleFilter::Rule(Self::GROUP_NAME, Self::GROUP_RULES[20]));
            }
        }
        if let Some(rule) = self.no_duplicate_object_keys.as_ref() {
            if rule.is_disabled() {
                index_set.insert(RuleFilter::Rule(Self::GROUP_NAME, Self::GROUP_RULES[21]));
            }
        }
        if let Some(rule) = self.no_duplicate_parameters.as_ref() {
            if rule.is_disabled() {
                index_set.insert(RuleFilter::Rule(Self::GROUP_NAME, Self::GROUP_RULES[22]));
            }
        }
        if let Some(rule) = self.no_duplicate_selectors_keyframe_block.as_ref() {
            if rule.is_disabled() {
                index_set.insert(RuleFilter::Rule(Self::GROUP_NAME, Self::GROUP_RULES[23]));
            }
        }
        if let Some(rule) = self.no_duplicate_test_hooks.as_ref() {
            if rule.is_disabled() {
                index_set.insert(RuleFilter::Rule(Self::GROUP_NAME, Self::GROUP_RULES[24]));
            }
        }
        if let Some(rule) = self.no_empty_block.as_ref() {
            if rule.is_disabled() {
                index_set.insert(RuleFilter::Rule(Self::GROUP_NAME, Self::GROUP_RULES[25]));
            }
        }
        if let Some(rule) = self.no_empty_block_statements.as_ref() {
            if rule.is_disabled() {
                index_set.insert(RuleFilter::Rule(Self::GROUP_NAME, Self::GROUP_RULES[26]));
            }
        }
        if let Some(rule) = self.no_empty_interface.as_ref() {
            if rule.is_disabled() {
                index_set.insert(RuleFilter::Rule(Self::GROUP_NAME, Self::GROUP_RULES[27]));
            }
        }
        if let Some(rule) = self.no_evolving_types.as_ref() {
            if rule.is_disabled() {
                index_set.insert(RuleFilter::Rule(Self::GROUP_NAME, Self::GROUP_RULES[28]));
            }
        }
        if let Some(rule) = self.no_explicit_any.as_ref() {
            if rule.is_disabled() {
                index_set.insert(RuleFilter::Rule(Self::GROUP_NAME, Self::GROUP_RULES[29]));
            }
        }
        if let Some(rule) = self.no_exports_in_test.as_ref() {
            if rule.is_disabled() {
                index_set.insert(RuleFilter::Rule(Self::GROUP_NAME, Self::GROUP_RULES[30]));
            }
        }
        if let Some(rule) = self.no_extra_non_null_assertion.as_ref() {
            if rule.is_disabled() {
                index_set.insert(RuleFilter::Rule(Self::GROUP_NAME, Self::GROUP_RULES[31]));
            }
        }
        if let Some(rule) = self.no_fallthrough_switch_clause.as_ref() {
            if rule.is_disabled() {
                index_set.insert(RuleFilter::Rule(Self::GROUP_NAME, Self::GROUP_RULES[32]));
            }
        }
        if let Some(rule) = self.no_focused_tests.as_ref() {
            if rule.is_disabled() {
                index_set.insert(RuleFilter::Rule(Self::GROUP_NAME, Self::GROUP_RULES[33]));
            }
        }
        if let Some(rule) = self.no_function_assign.as_ref() {
            if rule.is_disabled() {
                index_set.insert(RuleFilter::Rule(Self::GROUP_NAME, Self::GROUP_RULES[34]));
            }
        }
        if let Some(rule) = self.no_global_assign.as_ref() {
            if rule.is_disabled() {
                index_set.insert(RuleFilter::Rule(Self::GROUP_NAME, Self::GROUP_RULES[35]));
            }
        }
        if let Some(rule) = self.no_global_is_finite.as_ref() {
            if rule.is_disabled() {
                index_set.insert(RuleFilter::Rule(Self::GROUP_NAME, Self::GROUP_RULES[36]));
            }
        }
        if let Some(rule) = self.no_global_is_nan.as_ref() {
            if rule.is_disabled() {
                index_set.insert(RuleFilter::Rule(Self::GROUP_NAME, Self::GROUP_RULES[37]));
            }
        }
        if let Some(rule) = self.no_implicit_any_let.as_ref() {
            if rule.is_disabled() {
                index_set.insert(RuleFilter::Rule(Self::GROUP_NAME, Self::GROUP_RULES[38]));
            }
        }
        if let Some(rule) = self.no_import_assign.as_ref() {
            if rule.is_disabled() {
                index_set.insert(RuleFilter::Rule(Self::GROUP_NAME, Self::GROUP_RULES[39]));
            }
        }
        if let Some(rule) = self.no_important_in_keyframe.as_ref() {
            if rule.is_disabled() {
                index_set.insert(RuleFilter::Rule(Self::GROUP_NAME, Self::GROUP_RULES[40]));
            }
        }
        if let Some(rule) = self.no_label_var.as_ref() {
            if rule.is_disabled() {
                index_set.insert(RuleFilter::Rule(Self::GROUP_NAME, Self::GROUP_RULES[41]));
            }
        }
        if let Some(rule) = self.no_misleading_character_class.as_ref() {
            if rule.is_disabled() {
                index_set.insert(RuleFilter::Rule(Self::GROUP_NAME, Self::GROUP_RULES[42]));
            }
        }
        if let Some(rule) = self.no_misleading_instantiator.as_ref() {
            if rule.is_disabled() {
                index_set.insert(RuleFilter::Rule(Self::GROUP_NAME, Self::GROUP_RULES[43]));
            }
        }
        if let Some(rule) = self.no_misplaced_assertion.as_ref() {
            if rule.is_disabled() {
                index_set.insert(RuleFilter::Rule(Self::GROUP_NAME, Self::GROUP_RULES[44]));
            }
        }
        if let Some(rule) = self.no_misrefactored_shorthand_assign.as_ref() {
            if rule.is_disabled() {
                index_set.insert(RuleFilter::Rule(Self::GROUP_NAME, Self::GROUP_RULES[45]));
            }
        }
        if let Some(rule) = self.no_prototype_builtins.as_ref() {
            if rule.is_disabled() {
                index_set.insert(RuleFilter::Rule(Self::GROUP_NAME, Self::GROUP_RULES[46]));
            }
        }
        if let Some(rule) = self.no_react_specific_props.as_ref() {
            if rule.is_disabled() {
                index_set.insert(RuleFilter::Rule(Self::GROUP_NAME, Self::GROUP_RULES[47]));
            }
        }
        if let Some(rule) = self.no_redeclare.as_ref() {
            if rule.is_disabled() {
                index_set.insert(RuleFilter::Rule(Self::GROUP_NAME, Self::GROUP_RULES[48]));
            }
        }
        if let Some(rule) = self.no_redundant_use_strict.as_ref() {
            if rule.is_disabled() {
                index_set.insert(RuleFilter::Rule(Self::GROUP_NAME, Self::GROUP_RULES[49]));
            }
        }
        if let Some(rule) = self.no_self_compare.as_ref() {
            if rule.is_disabled() {
                index_set.insert(RuleFilter::Rule(Self::GROUP_NAME, Self::GROUP_RULES[50]));
            }
        }
        if let Some(rule) = self.no_shadow_restricted_names.as_ref() {
            if rule.is_disabled() {
                index_set.insert(RuleFilter::Rule(Self::GROUP_NAME, Self::GROUP_RULES[51]));
            }
        }
        if let Some(rule) = self.no_shorthand_property_overrides.as_ref() {
            if rule.is_disabled() {
                index_set.insert(RuleFilter::Rule(Self::GROUP_NAME, Self::GROUP_RULES[52]));
            }
        }
        if let Some(rule) = self.no_skipped_tests.as_ref() {
            if rule.is_disabled() {
                index_set.insert(RuleFilter::Rule(Self::GROUP_NAME, Self::GROUP_RULES[53]));
            }
        }
        if let Some(rule) = self.no_sparse_array.as_ref() {
            if rule.is_disabled() {
                index_set.insert(RuleFilter::Rule(Self::GROUP_NAME, Self::GROUP_RULES[54]));
            }
        }
        if let Some(rule) = self.no_suspicious_semicolon_in_jsx.as_ref() {
            if rule.is_disabled() {
                index_set.insert(RuleFilter::Rule(Self::GROUP_NAME, Self::GROUP_RULES[55]));
            }
        }
        if let Some(rule) = self.no_then_property.as_ref() {
            if rule.is_disabled() {
                index_set.insert(RuleFilter::Rule(Self::GROUP_NAME, Self::GROUP_RULES[56]));
            }
        }
        if let Some(rule) = self.no_unsafe_declaration_merging.as_ref() {
            if rule.is_disabled() {
                index_set.insert(RuleFilter::Rule(Self::GROUP_NAME, Self::GROUP_RULES[57]));
            }
        }
        if let Some(rule) = self.no_unsafe_negation.as_ref() {
            if rule.is_disabled() {
                index_set.insert(RuleFilter::Rule(Self::GROUP_NAME, Self::GROUP_RULES[58]));
            }
        }
        if let Some(rule) = self.use_await.as_ref() {
            if rule.is_disabled() {
                index_set.insert(RuleFilter::Rule(Self::GROUP_NAME, Self::GROUP_RULES[59]));
            }
        }
        if let Some(rule) = self.use_default_switch_clause_last.as_ref() {
            if rule.is_disabled() {
                index_set.insert(RuleFilter::Rule(Self::GROUP_NAME, Self::GROUP_RULES[60]));
            }
        }
        if let Some(rule) = self.use_error_message.as_ref() {
            if rule.is_disabled() {
                index_set.insert(RuleFilter::Rule(Self::GROUP_NAME, Self::GROUP_RULES[61]));
            }
        }
        if let Some(rule) = self.use_getter_return.as_ref() {
            if rule.is_disabled() {
                index_set.insert(RuleFilter::Rule(Self::GROUP_NAME, Self::GROUP_RULES[62]));
            }
        }
        if let Some(rule) = self.use_is_array.as_ref() {
            if rule.is_disabled() {
                index_set.insert(RuleFilter::Rule(Self::GROUP_NAME, Self::GROUP_RULES[63]));
            }
        }
        if let Some(rule) = self.use_namespace_keyword.as_ref() {
            if rule.is_disabled() {
                index_set.insert(RuleFilter::Rule(Self::GROUP_NAME, Self::GROUP_RULES[64]));
            }
        }
        if let Some(rule) = self.use_number_to_fixed_digits_argument.as_ref() {
            if rule.is_disabled() {
                index_set.insert(RuleFilter::Rule(Self::GROUP_NAME, Self::GROUP_RULES[65]));
            }
        }
        if let Some(rule) = self.use_valid_typeof.as_ref() {
            if rule.is_disabled() {
                index_set.insert(RuleFilter::Rule(Self::GROUP_NAME, Self::GROUP_RULES[66]));
            }
        }
        index_set
    }
    #[doc = r" Checks if, given a rule name, matches one of the rules contained in this category"]
    pub(crate) fn has_rule(rule_name: &str) -> Option<&'static str> {
        Some(Self::GROUP_RULES[Self::GROUP_RULES.binary_search(&rule_name).ok()?])
    }
    #[doc = r" Checks if, given a rule name, it is marked as recommended"]
    pub(crate) fn is_recommended_rule(rule_name: &str) -> bool {
        Self::RECOMMENDED_RULES.contains(&rule_name)
    }
    pub(crate) fn recommended_rules_as_filters() -> &'static [RuleFilter<'static>] {
        Self::RECOMMENDED_RULES_AS_FILTERS
    }
    pub(crate) fn all_rules_as_filters() -> &'static [RuleFilter<'static>] {
        Self::ALL_RULES_AS_FILTERS
    }
    #[doc = r" Select preset rules"]
    pub(crate) fn collect_preset_rules(
        &self,
        parent_is_all: bool,
        parent_is_recommended: bool,
        enabled_rules: &mut FxHashSet<RuleFilter<'static>>,
    ) {
        if self.is_all_true() || self.is_all_unset() && parent_is_all {
            enabled_rules.extend(Self::all_rules_as_filters());
        } else if self.is_recommended_true()
            || self.is_recommended_unset() && self.is_all_unset() && parent_is_recommended
        {
            enabled_rules.extend(Self::recommended_rules_as_filters());
        }
    }
    pub(crate) fn get_rule_configuration(
        &self,
        rule_name: &str,
    ) -> Option<(RulePlainConfiguration, Option<RuleOptions>)> {
        match rule_name {
            "noApproximativeNumericConstant" => self
                .no_approximative_numeric_constant
                .as_ref()
                .map(|conf| (conf.level(), conf.get_options())),
            "noArrayIndexKey" => self
                .no_array_index_key
                .as_ref()
                .map(|conf| (conf.level(), conf.get_options())),
            "noAssignInExpressions" => self
                .no_assign_in_expressions
                .as_ref()
                .map(|conf| (conf.level(), conf.get_options())),
            "noAsyncPromiseExecutor" => self
                .no_async_promise_executor
                .as_ref()
                .map(|conf| (conf.level(), conf.get_options())),
            "noCatchAssign" => self
                .no_catch_assign
                .as_ref()
                .map(|conf| (conf.level(), conf.get_options())),
            "noClassAssign" => self
                .no_class_assign
                .as_ref()
                .map(|conf| (conf.level(), conf.get_options())),
            "noCommentText" => self
                .no_comment_text
                .as_ref()
                .map(|conf| (conf.level(), conf.get_options())),
            "noCompareNegZero" => self
                .no_compare_neg_zero
                .as_ref()
                .map(|conf| (conf.level(), conf.get_options())),
            "noConfusingLabels" => self
                .no_confusing_labels
                .as_ref()
                .map(|conf| (conf.level(), conf.get_options())),
            "noConfusingVoidType" => self
                .no_confusing_void_type
                .as_ref()
                .map(|conf| (conf.level(), conf.get_options())),
            "noConsole" => self
                .no_console
                .as_ref()
                .map(|conf| (conf.level(), conf.get_options())),
            "noConsoleLog" => self
                .no_console_log
                .as_ref()
                .map(|conf| (conf.level(), conf.get_options())),
            "noConstEnum" => self
                .no_const_enum
                .as_ref()
                .map(|conf| (conf.level(), conf.get_options())),
            "noControlCharactersInRegex" => self
                .no_control_characters_in_regex
                .as_ref()
                .map(|conf| (conf.level(), conf.get_options())),
            "noDebugger" => self
                .no_debugger
                .as_ref()
                .map(|conf| (conf.level(), conf.get_options())),
            "noDoubleEquals" => self
                .no_double_equals
                .as_ref()
                .map(|conf| (conf.level(), conf.get_options())),
            "noDuplicateAtImportRules" => self
                .no_duplicate_at_import_rules
                .as_ref()
                .map(|conf| (conf.level(), conf.get_options())),
            "noDuplicateCase" => self
                .no_duplicate_case
                .as_ref()
                .map(|conf| (conf.level(), conf.get_options())),
            "noDuplicateClassMembers" => self
                .no_duplicate_class_members
                .as_ref()
                .map(|conf| (conf.level(), conf.get_options())),
            "noDuplicateFontNames" => self
                .no_duplicate_font_names
                .as_ref()
                .map(|conf| (conf.level(), conf.get_options())),
            "noDuplicateJsxProps" => self
                .no_duplicate_jsx_props
                .as_ref()
                .map(|conf| (conf.level(), conf.get_options())),
            "noDuplicateObjectKeys" => self
                .no_duplicate_object_keys
                .as_ref()
                .map(|conf| (conf.level(), conf.get_options())),
            "noDuplicateParameters" => self
                .no_duplicate_parameters
                .as_ref()
                .map(|conf| (conf.level(), conf.get_options())),
            "noDuplicateSelectorsKeyframeBlock" => self
                .no_duplicate_selectors_keyframe_block
                .as_ref()
                .map(|conf| (conf.level(), conf.get_options())),
            "noDuplicateTestHooks" => self
                .no_duplicate_test_hooks
                .as_ref()
                .map(|conf| (conf.level(), conf.get_options())),
            "noEmptyBlock" => self
                .no_empty_block
                .as_ref()
                .map(|conf| (conf.level(), conf.get_options())),
            "noEmptyBlockStatements" => self
                .no_empty_block_statements
                .as_ref()
                .map(|conf| (conf.level(), conf.get_options())),
            "noEmptyInterface" => self
                .no_empty_interface
                .as_ref()
                .map(|conf| (conf.level(), conf.get_options())),
            "noEvolvingTypes" => self
                .no_evolving_types
                .as_ref()
                .map(|conf| (conf.level(), conf.get_options())),
            "noExplicitAny" => self
                .no_explicit_any
                .as_ref()
                .map(|conf| (conf.level(), conf.get_options())),
            "noExportsInTest" => self
                .no_exports_in_test
                .as_ref()
                .map(|conf| (conf.level(), conf.get_options())),
            "noExtraNonNullAssertion" => self
                .no_extra_non_null_assertion
                .as_ref()
                .map(|conf| (conf.level(), conf.get_options())),
            "noFallthroughSwitchClause" => self
                .no_fallthrough_switch_clause
                .as_ref()
                .map(|conf| (conf.level(), conf.get_options())),
            "noFocusedTests" => self
                .no_focused_tests
                .as_ref()
                .map(|conf| (conf.level(), conf.get_options())),
            "noFunctionAssign" => self
                .no_function_assign
                .as_ref()
                .map(|conf| (conf.level(), conf.get_options())),
            "noGlobalAssign" => self
                .no_global_assign
                .as_ref()
                .map(|conf| (conf.level(), conf.get_options())),
            "noGlobalIsFinite" => self
                .no_global_is_finite
                .as_ref()
                .map(|conf| (conf.level(), conf.get_options())),
            "noGlobalIsNan" => self
                .no_global_is_nan
                .as_ref()
                .map(|conf| (conf.level(), conf.get_options())),
            "noImplicitAnyLet" => self
                .no_implicit_any_let
                .as_ref()
                .map(|conf| (conf.level(), conf.get_options())),
            "noImportAssign" => self
                .no_import_assign
                .as_ref()
                .map(|conf| (conf.level(), conf.get_options())),
            "noImportantInKeyframe" => self
                .no_important_in_keyframe
                .as_ref()
                .map(|conf| (conf.level(), conf.get_options())),
            "noLabelVar" => self
                .no_label_var
                .as_ref()
                .map(|conf| (conf.level(), conf.get_options())),
            "noMisleadingCharacterClass" => self
                .no_misleading_character_class
                .as_ref()
                .map(|conf| (conf.level(), conf.get_options())),
            "noMisleadingInstantiator" => self
                .no_misleading_instantiator
                .as_ref()
                .map(|conf| (conf.level(), conf.get_options())),
            "noMisplacedAssertion" => self
                .no_misplaced_assertion
                .as_ref()
                .map(|conf| (conf.level(), conf.get_options())),
            "noMisrefactoredShorthandAssign" => self
                .no_misrefactored_shorthand_assign
                .as_ref()
                .map(|conf| (conf.level(), conf.get_options())),
            "noPrototypeBuiltins" => self
                .no_prototype_builtins
                .as_ref()
                .map(|conf| (conf.level(), conf.get_options())),
            "noReactSpecificProps" => self
                .no_react_specific_props
                .as_ref()
                .map(|conf| (conf.level(), conf.get_options())),
            "noRedeclare" => self
                .no_redeclare
                .as_ref()
                .map(|conf| (conf.level(), conf.get_options())),
            "noRedundantUseStrict" => self
                .no_redundant_use_strict
                .as_ref()
                .map(|conf| (conf.level(), conf.get_options())),
            "noSelfCompare" => self
                .no_self_compare
                .as_ref()
                .map(|conf| (conf.level(), conf.get_options())),
            "noShadowRestrictedNames" => self
                .no_shadow_restricted_names
                .as_ref()
                .map(|conf| (conf.level(), conf.get_options())),
            "noShorthandPropertyOverrides" => self
                .no_shorthand_property_overrides
                .as_ref()
                .map(|conf| (conf.level(), conf.get_options())),
            "noSkippedTests" => self
                .no_skipped_tests
                .as_ref()
                .map(|conf| (conf.level(), conf.get_options())),
            "noSparseArray" => self
                .no_sparse_array
                .as_ref()
                .map(|conf| (conf.level(), conf.get_options())),
            "noSuspiciousSemicolonInJsx" => self
                .no_suspicious_semicolon_in_jsx
                .as_ref()
                .map(|conf| (conf.level(), conf.get_options())),
            "noThenProperty" => self
                .no_then_property
                .as_ref()
                .map(|conf| (conf.level(), conf.get_options())),
            "noUnsafeDeclarationMerging" => self
                .no_unsafe_declaration_merging
                .as_ref()
                .map(|conf| (conf.level(), conf.get_options())),
            "noUnsafeNegation" => self
                .no_unsafe_negation
                .as_ref()
                .map(|conf| (conf.level(), conf.get_options())),
            "useAwait" => self
                .use_await
                .as_ref()
                .map(|conf| (conf.level(), conf.get_options())),
            "useDefaultSwitchClauseLast" => self
                .use_default_switch_clause_last
                .as_ref()
                .map(|conf| (conf.level(), conf.get_options())),
            "useErrorMessage" => self
                .use_error_message
                .as_ref()
                .map(|conf| (conf.level(), conf.get_options())),
            "useGetterReturn" => self
                .use_getter_return
                .as_ref()
                .map(|conf| (conf.level(), conf.get_options())),
            "useIsArray" => self
                .use_is_array
                .as_ref()
                .map(|conf| (conf.level(), conf.get_options())),
            "useNamespaceKeyword" => self
                .use_namespace_keyword
                .as_ref()
                .map(|conf| (conf.level(), conf.get_options())),
            "useNumberToFixedDigitsArgument" => self
                .use_number_to_fixed_digits_argument
                .as_ref()
                .map(|conf| (conf.level(), conf.get_options())),
            "useValidTypeof" => self
                .use_valid_typeof
                .as_ref()
                .map(|conf| (conf.level(), conf.get_options())),
            _ => None,
        }
    }
}
#[test]
fn test_order() {
    for items in A11y::GROUP_RULES.windows(2) {
        assert!(items[0] < items[1], "{} < {}", items[0], items[1]);
    }
    for items in Complexity::GROUP_RULES.windows(2) {
        assert!(items[0] < items[1], "{} < {}", items[0], items[1]);
    }
    for items in Correctness::GROUP_RULES.windows(2) {
        assert!(items[0] < items[1], "{} < {}", items[0], items[1]);
    }
    for items in Nursery::GROUP_RULES.windows(2) {
        assert!(items[0] < items[1], "{} < {}", items[0], items[1]);
    }
    for items in Performance::GROUP_RULES.windows(2) {
        assert!(items[0] < items[1], "{} < {}", items[0], items[1]);
    }
    for items in Security::GROUP_RULES.windows(2) {
        assert!(items[0] < items[1], "{} < {}", items[0], items[1]);
    }
    for items in Style::GROUP_RULES.windows(2) {
        assert!(items[0] < items[1], "{} < {}", items[0], items[1]);
    }
    for items in Suspicious::GROUP_RULES.windows(2) {
        assert!(items[0] < items[1], "{} < {}", items[0], items[1]);
    }
}<|MERGE_RESOLUTION|>--- conflicted
+++ resolved
@@ -3337,10 +3337,6 @@
     #[doc = "Disallow nested ternary expressions."]
     #[serde(skip_serializing_if = "Option::is_none")]
     pub no_nested_ternary: Option<RuleConfiguration<biome_js_analyze::options::NoNestedTernary>>,
-    #[doc = "Disallow use event handlers on non-interactive elements."]
-    #[serde(skip_serializing_if = "Option::is_none")]
-    pub no_noninteractive_element_interactions:
-        Option<RuleConfiguration<biome_js_analyze::options::NoNoninteractiveElementInteractions>>,
     #[doc = "Disallow octal escape sequences in string literals"]
     #[serde(skip_serializing_if = "Option::is_none")]
     pub no_octal_escape: Option<RuleConfiguration<biome_js_analyze::options::NoOctalEscape>>,
@@ -3516,7 +3512,6 @@
         "noIrregularWhitespace",
         "noMissingVarFunction",
         "noNestedTernary",
-        "noNoninteractiveElementInteractions",
         "noOctalEscape",
         "noProcessEnv",
         "noProcessGlobal",
@@ -3581,17 +3576,6 @@
         RuleFilter::Rule(Self::GROUP_NAME, Self::GROUP_RULES[5]),
         RuleFilter::Rule(Self::GROUP_NAME, Self::GROUP_RULES[6]),
         RuleFilter::Rule(Self::GROUP_NAME, Self::GROUP_RULES[7]),
-<<<<<<< HEAD
-        RuleFilter::Rule(Self::GROUP_NAME, Self::GROUP_RULES[15]),
-        RuleFilter::Rule(Self::GROUP_NAME, Self::GROUP_RULES[26]),
-        RuleFilter::Rule(Self::GROUP_NAME, Self::GROUP_RULES[27]),
-        RuleFilter::Rule(Self::GROUP_NAME, Self::GROUP_RULES[28]),
-        RuleFilter::Rule(Self::GROUP_NAME, Self::GROUP_RULES[29]),
-        RuleFilter::Rule(Self::GROUP_NAME, Self::GROUP_RULES[34]),
-        RuleFilter::Rule(Self::GROUP_NAME, Self::GROUP_RULES[39]),
-        RuleFilter::Rule(Self::GROUP_NAME, Self::GROUP_RULES[40]),
-        RuleFilter::Rule(Self::GROUP_NAME, Self::GROUP_RULES[46]),
-=======
         RuleFilter::Rule(Self::GROUP_NAME, Self::GROUP_RULES[16]),
         RuleFilter::Rule(Self::GROUP_NAME, Self::GROUP_RULES[27]),
         RuleFilter::Rule(Self::GROUP_NAME, Self::GROUP_RULES[28]),
@@ -3604,7 +3588,6 @@
         RuleFilter::Rule(Self::GROUP_NAME, Self::GROUP_RULES[49]),
         RuleFilter::Rule(Self::GROUP_NAME, Self::GROUP_RULES[51]),
         RuleFilter::Rule(Self::GROUP_NAME, Self::GROUP_RULES[53]),
->>>>>>> 6ea885f0
     ];
     const ALL_RULES_AS_FILTERS: &'static [RuleFilter<'static>] = &[
         RuleFilter::Rule(Self::GROUP_NAME, Self::GROUP_RULES[0]),
@@ -3656,8 +3639,6 @@
         RuleFilter::Rule(Self::GROUP_NAME, Self::GROUP_RULES[46]),
         RuleFilter::Rule(Self::GROUP_NAME, Self::GROUP_RULES[47]),
         RuleFilter::Rule(Self::GROUP_NAME, Self::GROUP_RULES[48]),
-<<<<<<< HEAD
-=======
         RuleFilter::Rule(Self::GROUP_NAME, Self::GROUP_RULES[49]),
         RuleFilter::Rule(Self::GROUP_NAME, Self::GROUP_RULES[50]),
         RuleFilter::Rule(Self::GROUP_NAME, Self::GROUP_RULES[51]),
@@ -3665,7 +3646,6 @@
         RuleFilter::Rule(Self::GROUP_NAME, Self::GROUP_RULES[53]),
         RuleFilter::Rule(Self::GROUP_NAME, Self::GROUP_RULES[54]),
         RuleFilter::Rule(Self::GROUP_NAME, Self::GROUP_RULES[55]),
->>>>>>> 6ea885f0
     ];
     #[doc = r" Retrieves the recommended rules"]
     pub(crate) fn is_recommended_true(&self) -> bool {
@@ -3767,11 +3747,7 @@
                 index_set.insert(RuleFilter::Rule(Self::GROUP_NAME, Self::GROUP_RULES[16]));
             }
         }
-<<<<<<< HEAD
-        if let Some(rule) = self.no_noninteractive_element_interactions.as_ref() {
-=======
         if let Some(rule) = self.no_nested_ternary.as_ref() {
->>>>>>> 6ea885f0
             if rule.is_enabled() {
                 index_set.insert(RuleFilter::Rule(Self::GROUP_NAME, Self::GROUP_RULES[17]));
             }
@@ -3786,305 +3762,186 @@
                 index_set.insert(RuleFilter::Rule(Self::GROUP_NAME, Self::GROUP_RULES[19]));
             }
         }
-<<<<<<< HEAD
+        if let Some(rule) = self.no_process_global.as_ref() {
+            if rule.is_enabled() {
+                index_set.insert(RuleFilter::Rule(Self::GROUP_NAME, Self::GROUP_RULES[20]));
+            }
+        }
         if let Some(rule) = self.no_restricted_imports.as_ref() {
-=======
-        if let Some(rule) = self.no_process_global.as_ref() {
->>>>>>> 6ea885f0
-            if rule.is_enabled() {
-                index_set.insert(RuleFilter::Rule(Self::GROUP_NAME, Self::GROUP_RULES[20]));
-            }
-        }
-<<<<<<< HEAD
+            if rule.is_enabled() {
+                index_set.insert(RuleFilter::Rule(Self::GROUP_NAME, Self::GROUP_RULES[21]));
+            }
+        }
         if let Some(rule) = self.no_restricted_types.as_ref() {
-=======
-        if let Some(rule) = self.no_restricted_imports.as_ref() {
->>>>>>> 6ea885f0
-            if rule.is_enabled() {
-                index_set.insert(RuleFilter::Rule(Self::GROUP_NAME, Self::GROUP_RULES[21]));
-            }
-        }
-<<<<<<< HEAD
+            if rule.is_enabled() {
+                index_set.insert(RuleFilter::Rule(Self::GROUP_NAME, Self::GROUP_RULES[22]));
+            }
+        }
         if let Some(rule) = self.no_secrets.as_ref() {
-=======
-        if let Some(rule) = self.no_restricted_types.as_ref() {
->>>>>>> 6ea885f0
-            if rule.is_enabled() {
-                index_set.insert(RuleFilter::Rule(Self::GROUP_NAME, Self::GROUP_RULES[22]));
-            }
-        }
-<<<<<<< HEAD
+            if rule.is_enabled() {
+                index_set.insert(RuleFilter::Rule(Self::GROUP_NAME, Self::GROUP_RULES[23]));
+            }
+        }
         if let Some(rule) = self.no_static_element_interactions.as_ref() {
-=======
-        if let Some(rule) = self.no_secrets.as_ref() {
->>>>>>> 6ea885f0
-            if rule.is_enabled() {
-                index_set.insert(RuleFilter::Rule(Self::GROUP_NAME, Self::GROUP_RULES[23]));
-            }
-        }
-<<<<<<< HEAD
+            if rule.is_enabled() {
+                index_set.insert(RuleFilter::Rule(Self::GROUP_NAME, Self::GROUP_RULES[24]));
+            }
+        }
         if let Some(rule) = self.no_substr.as_ref() {
-=======
-        if let Some(rule) = self.no_static_element_interactions.as_ref() {
->>>>>>> 6ea885f0
-            if rule.is_enabled() {
-                index_set.insert(RuleFilter::Rule(Self::GROUP_NAME, Self::GROUP_RULES[24]));
-            }
-        }
-<<<<<<< HEAD
+            if rule.is_enabled() {
+                index_set.insert(RuleFilter::Rule(Self::GROUP_NAME, Self::GROUP_RULES[25]));
+            }
+        }
         if let Some(rule) = self.no_template_curly_in_string.as_ref() {
-=======
-        if let Some(rule) = self.no_substr.as_ref() {
->>>>>>> 6ea885f0
-            if rule.is_enabled() {
-                index_set.insert(RuleFilter::Rule(Self::GROUP_NAME, Self::GROUP_RULES[25]));
-            }
-        }
-<<<<<<< HEAD
+            if rule.is_enabled() {
+                index_set.insert(RuleFilter::Rule(Self::GROUP_NAME, Self::GROUP_RULES[26]));
+            }
+        }
+        if let Some(rule) = self.no_unknown_at_rule.as_ref() {
+            if rule.is_enabled() {
+                index_set.insert(RuleFilter::Rule(Self::GROUP_NAME, Self::GROUP_RULES[27]));
+            }
+        }
         if let Some(rule) = self.no_unknown_pseudo_class.as_ref() {
-=======
-        if let Some(rule) = self.no_template_curly_in_string.as_ref() {
->>>>>>> 6ea885f0
-            if rule.is_enabled() {
-                index_set.insert(RuleFilter::Rule(Self::GROUP_NAME, Self::GROUP_RULES[26]));
-            }
-        }
-<<<<<<< HEAD
+            if rule.is_enabled() {
+                index_set.insert(RuleFilter::Rule(Self::GROUP_NAME, Self::GROUP_RULES[28]));
+            }
+        }
         if let Some(rule) = self.no_unknown_pseudo_element.as_ref() {
-=======
-        if let Some(rule) = self.no_unknown_at_rule.as_ref() {
->>>>>>> 6ea885f0
-            if rule.is_enabled() {
-                index_set.insert(RuleFilter::Rule(Self::GROUP_NAME, Self::GROUP_RULES[27]));
-            }
-        }
-<<<<<<< HEAD
+            if rule.is_enabled() {
+                index_set.insert(RuleFilter::Rule(Self::GROUP_NAME, Self::GROUP_RULES[29]));
+            }
+        }
         if let Some(rule) = self.no_unknown_type_selector.as_ref() {
-=======
-        if let Some(rule) = self.no_unknown_pseudo_class.as_ref() {
->>>>>>> 6ea885f0
-            if rule.is_enabled() {
-                index_set.insert(RuleFilter::Rule(Self::GROUP_NAME, Self::GROUP_RULES[28]));
-            }
-        }
-<<<<<<< HEAD
+            if rule.is_enabled() {
+                index_set.insert(RuleFilter::Rule(Self::GROUP_NAME, Self::GROUP_RULES[30]));
+            }
+        }
         if let Some(rule) = self.no_useless_escape_in_regex.as_ref() {
-=======
-        if let Some(rule) = self.no_unknown_pseudo_element.as_ref() {
->>>>>>> 6ea885f0
-            if rule.is_enabled() {
-                index_set.insert(RuleFilter::Rule(Self::GROUP_NAME, Self::GROUP_RULES[29]));
-            }
-        }
-<<<<<<< HEAD
+            if rule.is_enabled() {
+                index_set.insert(RuleFilter::Rule(Self::GROUP_NAME, Self::GROUP_RULES[31]));
+            }
+        }
         if let Some(rule) = self.no_useless_string_raw.as_ref() {
-=======
-        if let Some(rule) = self.no_unknown_type_selector.as_ref() {
->>>>>>> 6ea885f0
-            if rule.is_enabled() {
-                index_set.insert(RuleFilter::Rule(Self::GROUP_NAME, Self::GROUP_RULES[30]));
-            }
-        }
-<<<<<<< HEAD
+            if rule.is_enabled() {
+                index_set.insert(RuleFilter::Rule(Self::GROUP_NAME, Self::GROUP_RULES[32]));
+            }
+        }
         if let Some(rule) = self.no_useless_undefined.as_ref() {
-=======
-        if let Some(rule) = self.no_useless_escape_in_regex.as_ref() {
->>>>>>> 6ea885f0
-            if rule.is_enabled() {
-                index_set.insert(RuleFilter::Rule(Self::GROUP_NAME, Self::GROUP_RULES[31]));
-            }
-        }
-<<<<<<< HEAD
+            if rule.is_enabled() {
+                index_set.insert(RuleFilter::Rule(Self::GROUP_NAME, Self::GROUP_RULES[33]));
+            }
+        }
         if let Some(rule) = self.no_value_at_rule.as_ref() {
-=======
-        if let Some(rule) = self.no_useless_string_raw.as_ref() {
->>>>>>> 6ea885f0
-            if rule.is_enabled() {
-                index_set.insert(RuleFilter::Rule(Self::GROUP_NAME, Self::GROUP_RULES[32]));
-            }
-        }
-<<<<<<< HEAD
+            if rule.is_enabled() {
+                index_set.insert(RuleFilter::Rule(Self::GROUP_NAME, Self::GROUP_RULES[34]));
+            }
+        }
         if let Some(rule) = self.use_adjacent_overload_signatures.as_ref() {
-=======
-        if let Some(rule) = self.no_useless_undefined.as_ref() {
->>>>>>> 6ea885f0
-            if rule.is_enabled() {
-                index_set.insert(RuleFilter::Rule(Self::GROUP_NAME, Self::GROUP_RULES[33]));
-            }
-        }
-<<<<<<< HEAD
+            if rule.is_enabled() {
+                index_set.insert(RuleFilter::Rule(Self::GROUP_NAME, Self::GROUP_RULES[35]));
+            }
+        }
         if let Some(rule) = self.use_aria_props_supported_by_role.as_ref() {
-=======
-        if let Some(rule) = self.no_value_at_rule.as_ref() {
->>>>>>> 6ea885f0
-            if rule.is_enabled() {
-                index_set.insert(RuleFilter::Rule(Self::GROUP_NAME, Self::GROUP_RULES[34]));
-            }
-        }
-<<<<<<< HEAD
+            if rule.is_enabled() {
+                index_set.insert(RuleFilter::Rule(Self::GROUP_NAME, Self::GROUP_RULES[36]));
+            }
+        }
         if let Some(rule) = self.use_at_index.as_ref() {
-=======
-        if let Some(rule) = self.use_adjacent_overload_signatures.as_ref() {
->>>>>>> 6ea885f0
-            if rule.is_enabled() {
-                index_set.insert(RuleFilter::Rule(Self::GROUP_NAME, Self::GROUP_RULES[35]));
-            }
-        }
-<<<<<<< HEAD
+            if rule.is_enabled() {
+                index_set.insert(RuleFilter::Rule(Self::GROUP_NAME, Self::GROUP_RULES[37]));
+            }
+        }
         if let Some(rule) = self.use_collapsed_if.as_ref() {
-=======
-        if let Some(rule) = self.use_aria_props_supported_by_role.as_ref() {
->>>>>>> 6ea885f0
-            if rule.is_enabled() {
-                index_set.insert(RuleFilter::Rule(Self::GROUP_NAME, Self::GROUP_RULES[36]));
-            }
-        }
-<<<<<<< HEAD
+            if rule.is_enabled() {
+                index_set.insert(RuleFilter::Rule(Self::GROUP_NAME, Self::GROUP_RULES[38]));
+            }
+        }
         if let Some(rule) = self.use_component_export_only_modules.as_ref() {
-=======
-        if let Some(rule) = self.use_at_index.as_ref() {
->>>>>>> 6ea885f0
-            if rule.is_enabled() {
-                index_set.insert(RuleFilter::Rule(Self::GROUP_NAME, Self::GROUP_RULES[37]));
-            }
-        }
-<<<<<<< HEAD
+            if rule.is_enabled() {
+                index_set.insert(RuleFilter::Rule(Self::GROUP_NAME, Self::GROUP_RULES[39]));
+            }
+        }
         if let Some(rule) = self.use_consistent_curly_braces.as_ref() {
-=======
-        if let Some(rule) = self.use_collapsed_if.as_ref() {
->>>>>>> 6ea885f0
-            if rule.is_enabled() {
-                index_set.insert(RuleFilter::Rule(Self::GROUP_NAME, Self::GROUP_RULES[38]));
-            }
-        }
-<<<<<<< HEAD
+            if rule.is_enabled() {
+                index_set.insert(RuleFilter::Rule(Self::GROUP_NAME, Self::GROUP_RULES[40]));
+            }
+        }
         if let Some(rule) = self.use_consistent_member_accessibility.as_ref() {
-=======
-        if let Some(rule) = self.use_component_export_only_modules.as_ref() {
->>>>>>> 6ea885f0
-            if rule.is_enabled() {
-                index_set.insert(RuleFilter::Rule(Self::GROUP_NAME, Self::GROUP_RULES[39]));
-            }
-        }
-<<<<<<< HEAD
+            if rule.is_enabled() {
+                index_set.insert(RuleFilter::Rule(Self::GROUP_NAME, Self::GROUP_RULES[41]));
+            }
+        }
         if let Some(rule) = self.use_deprecated_reason.as_ref() {
-=======
-        if let Some(rule) = self.use_consistent_curly_braces.as_ref() {
->>>>>>> 6ea885f0
-            if rule.is_enabled() {
-                index_set.insert(RuleFilter::Rule(Self::GROUP_NAME, Self::GROUP_RULES[40]));
-            }
-        }
-<<<<<<< HEAD
+            if rule.is_enabled() {
+                index_set.insert(RuleFilter::Rule(Self::GROUP_NAME, Self::GROUP_RULES[42]));
+            }
+        }
         if let Some(rule) = self.use_explicit_type.as_ref() {
-=======
-        if let Some(rule) = self.use_consistent_member_accessibility.as_ref() {
->>>>>>> 6ea885f0
-            if rule.is_enabled() {
-                index_set.insert(RuleFilter::Rule(Self::GROUP_NAME, Self::GROUP_RULES[41]));
-            }
-        }
-<<<<<<< HEAD
+            if rule.is_enabled() {
+                index_set.insert(RuleFilter::Rule(Self::GROUP_NAME, Self::GROUP_RULES[43]));
+            }
+        }
+        if let Some(rule) = self.use_exports_last.as_ref() {
+            if rule.is_enabled() {
+                index_set.insert(RuleFilter::Rule(Self::GROUP_NAME, Self::GROUP_RULES[44]));
+            }
+        }
         if let Some(rule) = self.use_google_font_display.as_ref() {
-=======
-        if let Some(rule) = self.use_deprecated_reason.as_ref() {
->>>>>>> 6ea885f0
-            if rule.is_enabled() {
-                index_set.insert(RuleFilter::Rule(Self::GROUP_NAME, Self::GROUP_RULES[42]));
-            }
-        }
-<<<<<<< HEAD
+            if rule.is_enabled() {
+                index_set.insert(RuleFilter::Rule(Self::GROUP_NAME, Self::GROUP_RULES[45]));
+            }
+        }
+        if let Some(rule) = self.use_google_font_preconnect.as_ref() {
+            if rule.is_enabled() {
+                index_set.insert(RuleFilter::Rule(Self::GROUP_NAME, Self::GROUP_RULES[46]));
+            }
+        }
         if let Some(rule) = self.use_guard_for_in.as_ref() {
-=======
-        if let Some(rule) = self.use_explicit_type.as_ref() {
->>>>>>> 6ea885f0
-            if rule.is_enabled() {
-                index_set.insert(RuleFilter::Rule(Self::GROUP_NAME, Self::GROUP_RULES[43]));
-            }
-        }
-<<<<<<< HEAD
+            if rule.is_enabled() {
+                index_set.insert(RuleFilter::Rule(Self::GROUP_NAME, Self::GROUP_RULES[47]));
+            }
+        }
         if let Some(rule) = self.use_import_restrictions.as_ref() {
-=======
-        if let Some(rule) = self.use_exports_last.as_ref() {
->>>>>>> 6ea885f0
-            if rule.is_enabled() {
-                index_set.insert(RuleFilter::Rule(Self::GROUP_NAME, Self::GROUP_RULES[44]));
-            }
-        }
-<<<<<<< HEAD
+            if rule.is_enabled() {
+                index_set.insert(RuleFilter::Rule(Self::GROUP_NAME, Self::GROUP_RULES[48]));
+            }
+        }
+        if let Some(rule) = self.use_named_operation.as_ref() {
+            if rule.is_enabled() {
+                index_set.insert(RuleFilter::Rule(Self::GROUP_NAME, Self::GROUP_RULES[49]));
+            }
+        }
+        if let Some(rule) = self.use_naming_convention.as_ref() {
+            if rule.is_enabled() {
+                index_set.insert(RuleFilter::Rule(Self::GROUP_NAME, Self::GROUP_RULES[50]));
+            }
+        }
+        if let Some(rule) = self.use_parse_int_radix.as_ref() {
+            if rule.is_enabled() {
+                index_set.insert(RuleFilter::Rule(Self::GROUP_NAME, Self::GROUP_RULES[51]));
+            }
+        }
         if let Some(rule) = self.use_sorted_classes.as_ref() {
-=======
-        if let Some(rule) = self.use_google_font_display.as_ref() {
->>>>>>> 6ea885f0
-            if rule.is_enabled() {
-                index_set.insert(RuleFilter::Rule(Self::GROUP_NAME, Self::GROUP_RULES[45]));
-            }
-        }
-<<<<<<< HEAD
+            if rule.is_enabled() {
+                index_set.insert(RuleFilter::Rule(Self::GROUP_NAME, Self::GROUP_RULES[52]));
+            }
+        }
         if let Some(rule) = self.use_strict_mode.as_ref() {
-=======
-        if let Some(rule) = self.use_google_font_preconnect.as_ref() {
->>>>>>> 6ea885f0
-            if rule.is_enabled() {
-                index_set.insert(RuleFilter::Rule(Self::GROUP_NAME, Self::GROUP_RULES[46]));
-            }
-        }
-<<<<<<< HEAD
+            if rule.is_enabled() {
+                index_set.insert(RuleFilter::Rule(Self::GROUP_NAME, Self::GROUP_RULES[53]));
+            }
+        }
         if let Some(rule) = self.use_trim_start_end.as_ref() {
-=======
-        if let Some(rule) = self.use_guard_for_in.as_ref() {
->>>>>>> 6ea885f0
-            if rule.is_enabled() {
-                index_set.insert(RuleFilter::Rule(Self::GROUP_NAME, Self::GROUP_RULES[47]));
-            }
-        }
-<<<<<<< HEAD
+            if rule.is_enabled() {
+                index_set.insert(RuleFilter::Rule(Self::GROUP_NAME, Self::GROUP_RULES[54]));
+            }
+        }
         if let Some(rule) = self.use_valid_autocomplete.as_ref() {
-=======
-        if let Some(rule) = self.use_import_restrictions.as_ref() {
->>>>>>> 6ea885f0
-            if rule.is_enabled() {
-                index_set.insert(RuleFilter::Rule(Self::GROUP_NAME, Self::GROUP_RULES[48]));
-            }
-        }
-<<<<<<< HEAD
-=======
-        if let Some(rule) = self.use_named_operation.as_ref() {
-            if rule.is_enabled() {
-                index_set.insert(RuleFilter::Rule(Self::GROUP_NAME, Self::GROUP_RULES[49]));
-            }
-        }
-        if let Some(rule) = self.use_naming_convention.as_ref() {
-            if rule.is_enabled() {
-                index_set.insert(RuleFilter::Rule(Self::GROUP_NAME, Self::GROUP_RULES[50]));
-            }
-        }
-        if let Some(rule) = self.use_parse_int_radix.as_ref() {
-            if rule.is_enabled() {
-                index_set.insert(RuleFilter::Rule(Self::GROUP_NAME, Self::GROUP_RULES[51]));
-            }
-        }
-        if let Some(rule) = self.use_sorted_classes.as_ref() {
-            if rule.is_enabled() {
-                index_set.insert(RuleFilter::Rule(Self::GROUP_NAME, Self::GROUP_RULES[52]));
-            }
-        }
-        if let Some(rule) = self.use_strict_mode.as_ref() {
-            if rule.is_enabled() {
-                index_set.insert(RuleFilter::Rule(Self::GROUP_NAME, Self::GROUP_RULES[53]));
-            }
-        }
-        if let Some(rule) = self.use_trim_start_end.as_ref() {
-            if rule.is_enabled() {
-                index_set.insert(RuleFilter::Rule(Self::GROUP_NAME, Self::GROUP_RULES[54]));
-            }
-        }
-        if let Some(rule) = self.use_valid_autocomplete.as_ref() {
             if rule.is_enabled() {
                 index_set.insert(RuleFilter::Rule(Self::GROUP_NAME, Self::GROUP_RULES[55]));
             }
         }
->>>>>>> 6ea885f0
         index_set
     }
     pub(crate) fn get_disabled_rules(&self) -> FxHashSet<RuleFilter<'static>> {
@@ -4174,11 +4031,7 @@
                 index_set.insert(RuleFilter::Rule(Self::GROUP_NAME, Self::GROUP_RULES[16]));
             }
         }
-<<<<<<< HEAD
-        if let Some(rule) = self.no_noninteractive_element_interactions.as_ref() {
-=======
         if let Some(rule) = self.no_nested_ternary.as_ref() {
->>>>>>> 6ea885f0
             if rule.is_disabled() {
                 index_set.insert(RuleFilter::Rule(Self::GROUP_NAME, Self::GROUP_RULES[17]));
             }
@@ -4193,305 +4046,186 @@
                 index_set.insert(RuleFilter::Rule(Self::GROUP_NAME, Self::GROUP_RULES[19]));
             }
         }
-<<<<<<< HEAD
+        if let Some(rule) = self.no_process_global.as_ref() {
+            if rule.is_disabled() {
+                index_set.insert(RuleFilter::Rule(Self::GROUP_NAME, Self::GROUP_RULES[20]));
+            }
+        }
         if let Some(rule) = self.no_restricted_imports.as_ref() {
-=======
-        if let Some(rule) = self.no_process_global.as_ref() {
->>>>>>> 6ea885f0
-            if rule.is_disabled() {
-                index_set.insert(RuleFilter::Rule(Self::GROUP_NAME, Self::GROUP_RULES[20]));
-            }
-        }
-<<<<<<< HEAD
+            if rule.is_disabled() {
+                index_set.insert(RuleFilter::Rule(Self::GROUP_NAME, Self::GROUP_RULES[21]));
+            }
+        }
         if let Some(rule) = self.no_restricted_types.as_ref() {
-=======
-        if let Some(rule) = self.no_restricted_imports.as_ref() {
->>>>>>> 6ea885f0
-            if rule.is_disabled() {
-                index_set.insert(RuleFilter::Rule(Self::GROUP_NAME, Self::GROUP_RULES[21]));
-            }
-        }
-<<<<<<< HEAD
+            if rule.is_disabled() {
+                index_set.insert(RuleFilter::Rule(Self::GROUP_NAME, Self::GROUP_RULES[22]));
+            }
+        }
         if let Some(rule) = self.no_secrets.as_ref() {
-=======
-        if let Some(rule) = self.no_restricted_types.as_ref() {
->>>>>>> 6ea885f0
-            if rule.is_disabled() {
-                index_set.insert(RuleFilter::Rule(Self::GROUP_NAME, Self::GROUP_RULES[22]));
-            }
-        }
-<<<<<<< HEAD
+            if rule.is_disabled() {
+                index_set.insert(RuleFilter::Rule(Self::GROUP_NAME, Self::GROUP_RULES[23]));
+            }
+        }
         if let Some(rule) = self.no_static_element_interactions.as_ref() {
-=======
-        if let Some(rule) = self.no_secrets.as_ref() {
->>>>>>> 6ea885f0
-            if rule.is_disabled() {
-                index_set.insert(RuleFilter::Rule(Self::GROUP_NAME, Self::GROUP_RULES[23]));
-            }
-        }
-<<<<<<< HEAD
+            if rule.is_disabled() {
+                index_set.insert(RuleFilter::Rule(Self::GROUP_NAME, Self::GROUP_RULES[24]));
+            }
+        }
         if let Some(rule) = self.no_substr.as_ref() {
-=======
-        if let Some(rule) = self.no_static_element_interactions.as_ref() {
->>>>>>> 6ea885f0
-            if rule.is_disabled() {
-                index_set.insert(RuleFilter::Rule(Self::GROUP_NAME, Self::GROUP_RULES[24]));
-            }
-        }
-<<<<<<< HEAD
+            if rule.is_disabled() {
+                index_set.insert(RuleFilter::Rule(Self::GROUP_NAME, Self::GROUP_RULES[25]));
+            }
+        }
         if let Some(rule) = self.no_template_curly_in_string.as_ref() {
-=======
-        if let Some(rule) = self.no_substr.as_ref() {
->>>>>>> 6ea885f0
-            if rule.is_disabled() {
-                index_set.insert(RuleFilter::Rule(Self::GROUP_NAME, Self::GROUP_RULES[25]));
-            }
-        }
-<<<<<<< HEAD
+            if rule.is_disabled() {
+                index_set.insert(RuleFilter::Rule(Self::GROUP_NAME, Self::GROUP_RULES[26]));
+            }
+        }
+        if let Some(rule) = self.no_unknown_at_rule.as_ref() {
+            if rule.is_disabled() {
+                index_set.insert(RuleFilter::Rule(Self::GROUP_NAME, Self::GROUP_RULES[27]));
+            }
+        }
         if let Some(rule) = self.no_unknown_pseudo_class.as_ref() {
-=======
-        if let Some(rule) = self.no_template_curly_in_string.as_ref() {
->>>>>>> 6ea885f0
-            if rule.is_disabled() {
-                index_set.insert(RuleFilter::Rule(Self::GROUP_NAME, Self::GROUP_RULES[26]));
-            }
-        }
-<<<<<<< HEAD
+            if rule.is_disabled() {
+                index_set.insert(RuleFilter::Rule(Self::GROUP_NAME, Self::GROUP_RULES[28]));
+            }
+        }
         if let Some(rule) = self.no_unknown_pseudo_element.as_ref() {
-=======
-        if let Some(rule) = self.no_unknown_at_rule.as_ref() {
->>>>>>> 6ea885f0
-            if rule.is_disabled() {
-                index_set.insert(RuleFilter::Rule(Self::GROUP_NAME, Self::GROUP_RULES[27]));
-            }
-        }
-<<<<<<< HEAD
+            if rule.is_disabled() {
+                index_set.insert(RuleFilter::Rule(Self::GROUP_NAME, Self::GROUP_RULES[29]));
+            }
+        }
         if let Some(rule) = self.no_unknown_type_selector.as_ref() {
-=======
-        if let Some(rule) = self.no_unknown_pseudo_class.as_ref() {
->>>>>>> 6ea885f0
-            if rule.is_disabled() {
-                index_set.insert(RuleFilter::Rule(Self::GROUP_NAME, Self::GROUP_RULES[28]));
-            }
-        }
-<<<<<<< HEAD
+            if rule.is_disabled() {
+                index_set.insert(RuleFilter::Rule(Self::GROUP_NAME, Self::GROUP_RULES[30]));
+            }
+        }
         if let Some(rule) = self.no_useless_escape_in_regex.as_ref() {
-=======
-        if let Some(rule) = self.no_unknown_pseudo_element.as_ref() {
->>>>>>> 6ea885f0
-            if rule.is_disabled() {
-                index_set.insert(RuleFilter::Rule(Self::GROUP_NAME, Self::GROUP_RULES[29]));
-            }
-        }
-<<<<<<< HEAD
+            if rule.is_disabled() {
+                index_set.insert(RuleFilter::Rule(Self::GROUP_NAME, Self::GROUP_RULES[31]));
+            }
+        }
         if let Some(rule) = self.no_useless_string_raw.as_ref() {
-=======
-        if let Some(rule) = self.no_unknown_type_selector.as_ref() {
->>>>>>> 6ea885f0
-            if rule.is_disabled() {
-                index_set.insert(RuleFilter::Rule(Self::GROUP_NAME, Self::GROUP_RULES[30]));
-            }
-        }
-<<<<<<< HEAD
+            if rule.is_disabled() {
+                index_set.insert(RuleFilter::Rule(Self::GROUP_NAME, Self::GROUP_RULES[32]));
+            }
+        }
         if let Some(rule) = self.no_useless_undefined.as_ref() {
-=======
-        if let Some(rule) = self.no_useless_escape_in_regex.as_ref() {
->>>>>>> 6ea885f0
-            if rule.is_disabled() {
-                index_set.insert(RuleFilter::Rule(Self::GROUP_NAME, Self::GROUP_RULES[31]));
-            }
-        }
-<<<<<<< HEAD
+            if rule.is_disabled() {
+                index_set.insert(RuleFilter::Rule(Self::GROUP_NAME, Self::GROUP_RULES[33]));
+            }
+        }
         if let Some(rule) = self.no_value_at_rule.as_ref() {
-=======
-        if let Some(rule) = self.no_useless_string_raw.as_ref() {
->>>>>>> 6ea885f0
-            if rule.is_disabled() {
-                index_set.insert(RuleFilter::Rule(Self::GROUP_NAME, Self::GROUP_RULES[32]));
-            }
-        }
-<<<<<<< HEAD
+            if rule.is_disabled() {
+                index_set.insert(RuleFilter::Rule(Self::GROUP_NAME, Self::GROUP_RULES[34]));
+            }
+        }
         if let Some(rule) = self.use_adjacent_overload_signatures.as_ref() {
-=======
-        if let Some(rule) = self.no_useless_undefined.as_ref() {
->>>>>>> 6ea885f0
-            if rule.is_disabled() {
-                index_set.insert(RuleFilter::Rule(Self::GROUP_NAME, Self::GROUP_RULES[33]));
-            }
-        }
-<<<<<<< HEAD
+            if rule.is_disabled() {
+                index_set.insert(RuleFilter::Rule(Self::GROUP_NAME, Self::GROUP_RULES[35]));
+            }
+        }
         if let Some(rule) = self.use_aria_props_supported_by_role.as_ref() {
-=======
-        if let Some(rule) = self.no_value_at_rule.as_ref() {
->>>>>>> 6ea885f0
-            if rule.is_disabled() {
-                index_set.insert(RuleFilter::Rule(Self::GROUP_NAME, Self::GROUP_RULES[34]));
-            }
-        }
-<<<<<<< HEAD
+            if rule.is_disabled() {
+                index_set.insert(RuleFilter::Rule(Self::GROUP_NAME, Self::GROUP_RULES[36]));
+            }
+        }
         if let Some(rule) = self.use_at_index.as_ref() {
-=======
-        if let Some(rule) = self.use_adjacent_overload_signatures.as_ref() {
->>>>>>> 6ea885f0
-            if rule.is_disabled() {
-                index_set.insert(RuleFilter::Rule(Self::GROUP_NAME, Self::GROUP_RULES[35]));
-            }
-        }
-<<<<<<< HEAD
+            if rule.is_disabled() {
+                index_set.insert(RuleFilter::Rule(Self::GROUP_NAME, Self::GROUP_RULES[37]));
+            }
+        }
         if let Some(rule) = self.use_collapsed_if.as_ref() {
-=======
-        if let Some(rule) = self.use_aria_props_supported_by_role.as_ref() {
->>>>>>> 6ea885f0
-            if rule.is_disabled() {
-                index_set.insert(RuleFilter::Rule(Self::GROUP_NAME, Self::GROUP_RULES[36]));
-            }
-        }
-<<<<<<< HEAD
+            if rule.is_disabled() {
+                index_set.insert(RuleFilter::Rule(Self::GROUP_NAME, Self::GROUP_RULES[38]));
+            }
+        }
         if let Some(rule) = self.use_component_export_only_modules.as_ref() {
-=======
-        if let Some(rule) = self.use_at_index.as_ref() {
->>>>>>> 6ea885f0
-            if rule.is_disabled() {
-                index_set.insert(RuleFilter::Rule(Self::GROUP_NAME, Self::GROUP_RULES[37]));
-            }
-        }
-<<<<<<< HEAD
+            if rule.is_disabled() {
+                index_set.insert(RuleFilter::Rule(Self::GROUP_NAME, Self::GROUP_RULES[39]));
+            }
+        }
         if let Some(rule) = self.use_consistent_curly_braces.as_ref() {
-=======
-        if let Some(rule) = self.use_collapsed_if.as_ref() {
->>>>>>> 6ea885f0
-            if rule.is_disabled() {
-                index_set.insert(RuleFilter::Rule(Self::GROUP_NAME, Self::GROUP_RULES[38]));
-            }
-        }
-<<<<<<< HEAD
+            if rule.is_disabled() {
+                index_set.insert(RuleFilter::Rule(Self::GROUP_NAME, Self::GROUP_RULES[40]));
+            }
+        }
         if let Some(rule) = self.use_consistent_member_accessibility.as_ref() {
-=======
-        if let Some(rule) = self.use_component_export_only_modules.as_ref() {
->>>>>>> 6ea885f0
-            if rule.is_disabled() {
-                index_set.insert(RuleFilter::Rule(Self::GROUP_NAME, Self::GROUP_RULES[39]));
-            }
-        }
-<<<<<<< HEAD
+            if rule.is_disabled() {
+                index_set.insert(RuleFilter::Rule(Self::GROUP_NAME, Self::GROUP_RULES[41]));
+            }
+        }
         if let Some(rule) = self.use_deprecated_reason.as_ref() {
-=======
-        if let Some(rule) = self.use_consistent_curly_braces.as_ref() {
->>>>>>> 6ea885f0
-            if rule.is_disabled() {
-                index_set.insert(RuleFilter::Rule(Self::GROUP_NAME, Self::GROUP_RULES[40]));
-            }
-        }
-<<<<<<< HEAD
+            if rule.is_disabled() {
+                index_set.insert(RuleFilter::Rule(Self::GROUP_NAME, Self::GROUP_RULES[42]));
+            }
+        }
         if let Some(rule) = self.use_explicit_type.as_ref() {
-=======
-        if let Some(rule) = self.use_consistent_member_accessibility.as_ref() {
->>>>>>> 6ea885f0
-            if rule.is_disabled() {
-                index_set.insert(RuleFilter::Rule(Self::GROUP_NAME, Self::GROUP_RULES[41]));
-            }
-        }
-<<<<<<< HEAD
+            if rule.is_disabled() {
+                index_set.insert(RuleFilter::Rule(Self::GROUP_NAME, Self::GROUP_RULES[43]));
+            }
+        }
+        if let Some(rule) = self.use_exports_last.as_ref() {
+            if rule.is_disabled() {
+                index_set.insert(RuleFilter::Rule(Self::GROUP_NAME, Self::GROUP_RULES[44]));
+            }
+        }
         if let Some(rule) = self.use_google_font_display.as_ref() {
-=======
-        if let Some(rule) = self.use_deprecated_reason.as_ref() {
->>>>>>> 6ea885f0
-            if rule.is_disabled() {
-                index_set.insert(RuleFilter::Rule(Self::GROUP_NAME, Self::GROUP_RULES[42]));
-            }
-        }
-<<<<<<< HEAD
+            if rule.is_disabled() {
+                index_set.insert(RuleFilter::Rule(Self::GROUP_NAME, Self::GROUP_RULES[45]));
+            }
+        }
+        if let Some(rule) = self.use_google_font_preconnect.as_ref() {
+            if rule.is_disabled() {
+                index_set.insert(RuleFilter::Rule(Self::GROUP_NAME, Self::GROUP_RULES[46]));
+            }
+        }
         if let Some(rule) = self.use_guard_for_in.as_ref() {
-=======
-        if let Some(rule) = self.use_explicit_type.as_ref() {
->>>>>>> 6ea885f0
-            if rule.is_disabled() {
-                index_set.insert(RuleFilter::Rule(Self::GROUP_NAME, Self::GROUP_RULES[43]));
-            }
-        }
-<<<<<<< HEAD
+            if rule.is_disabled() {
+                index_set.insert(RuleFilter::Rule(Self::GROUP_NAME, Self::GROUP_RULES[47]));
+            }
+        }
         if let Some(rule) = self.use_import_restrictions.as_ref() {
-=======
-        if let Some(rule) = self.use_exports_last.as_ref() {
->>>>>>> 6ea885f0
-            if rule.is_disabled() {
-                index_set.insert(RuleFilter::Rule(Self::GROUP_NAME, Self::GROUP_RULES[44]));
-            }
-        }
-<<<<<<< HEAD
+            if rule.is_disabled() {
+                index_set.insert(RuleFilter::Rule(Self::GROUP_NAME, Self::GROUP_RULES[48]));
+            }
+        }
+        if let Some(rule) = self.use_named_operation.as_ref() {
+            if rule.is_disabled() {
+                index_set.insert(RuleFilter::Rule(Self::GROUP_NAME, Self::GROUP_RULES[49]));
+            }
+        }
+        if let Some(rule) = self.use_naming_convention.as_ref() {
+            if rule.is_disabled() {
+                index_set.insert(RuleFilter::Rule(Self::GROUP_NAME, Self::GROUP_RULES[50]));
+            }
+        }
+        if let Some(rule) = self.use_parse_int_radix.as_ref() {
+            if rule.is_disabled() {
+                index_set.insert(RuleFilter::Rule(Self::GROUP_NAME, Self::GROUP_RULES[51]));
+            }
+        }
         if let Some(rule) = self.use_sorted_classes.as_ref() {
-=======
-        if let Some(rule) = self.use_google_font_display.as_ref() {
->>>>>>> 6ea885f0
-            if rule.is_disabled() {
-                index_set.insert(RuleFilter::Rule(Self::GROUP_NAME, Self::GROUP_RULES[45]));
-            }
-        }
-<<<<<<< HEAD
+            if rule.is_disabled() {
+                index_set.insert(RuleFilter::Rule(Self::GROUP_NAME, Self::GROUP_RULES[52]));
+            }
+        }
         if let Some(rule) = self.use_strict_mode.as_ref() {
-=======
-        if let Some(rule) = self.use_google_font_preconnect.as_ref() {
->>>>>>> 6ea885f0
-            if rule.is_disabled() {
-                index_set.insert(RuleFilter::Rule(Self::GROUP_NAME, Self::GROUP_RULES[46]));
-            }
-        }
-<<<<<<< HEAD
+            if rule.is_disabled() {
+                index_set.insert(RuleFilter::Rule(Self::GROUP_NAME, Self::GROUP_RULES[53]));
+            }
+        }
         if let Some(rule) = self.use_trim_start_end.as_ref() {
-=======
-        if let Some(rule) = self.use_guard_for_in.as_ref() {
->>>>>>> 6ea885f0
-            if rule.is_disabled() {
-                index_set.insert(RuleFilter::Rule(Self::GROUP_NAME, Self::GROUP_RULES[47]));
-            }
-        }
-<<<<<<< HEAD
+            if rule.is_disabled() {
+                index_set.insert(RuleFilter::Rule(Self::GROUP_NAME, Self::GROUP_RULES[54]));
+            }
+        }
         if let Some(rule) = self.use_valid_autocomplete.as_ref() {
-=======
-        if let Some(rule) = self.use_import_restrictions.as_ref() {
->>>>>>> 6ea885f0
-            if rule.is_disabled() {
-                index_set.insert(RuleFilter::Rule(Self::GROUP_NAME, Self::GROUP_RULES[48]));
-            }
-        }
-<<<<<<< HEAD
-=======
-        if let Some(rule) = self.use_named_operation.as_ref() {
-            if rule.is_disabled() {
-                index_set.insert(RuleFilter::Rule(Self::GROUP_NAME, Self::GROUP_RULES[49]));
-            }
-        }
-        if let Some(rule) = self.use_naming_convention.as_ref() {
-            if rule.is_disabled() {
-                index_set.insert(RuleFilter::Rule(Self::GROUP_NAME, Self::GROUP_RULES[50]));
-            }
-        }
-        if let Some(rule) = self.use_parse_int_radix.as_ref() {
-            if rule.is_disabled() {
-                index_set.insert(RuleFilter::Rule(Self::GROUP_NAME, Self::GROUP_RULES[51]));
-            }
-        }
-        if let Some(rule) = self.use_sorted_classes.as_ref() {
-            if rule.is_disabled() {
-                index_set.insert(RuleFilter::Rule(Self::GROUP_NAME, Self::GROUP_RULES[52]));
-            }
-        }
-        if let Some(rule) = self.use_strict_mode.as_ref() {
-            if rule.is_disabled() {
-                index_set.insert(RuleFilter::Rule(Self::GROUP_NAME, Self::GROUP_RULES[53]));
-            }
-        }
-        if let Some(rule) = self.use_trim_start_end.as_ref() {
-            if rule.is_disabled() {
-                index_set.insert(RuleFilter::Rule(Self::GROUP_NAME, Self::GROUP_RULES[54]));
-            }
-        }
-        if let Some(rule) = self.use_valid_autocomplete.as_ref() {
             if rule.is_disabled() {
                 index_set.insert(RuleFilter::Rule(Self::GROUP_NAME, Self::GROUP_RULES[55]));
             }
         }
->>>>>>> 6ea885f0
         index_set
     }
     #[doc = r" Checks if, given a rule name, matches one of the rules contained in this category"]
@@ -4598,10 +4332,6 @@
                 .map(|conf| (conf.level(), conf.get_options())),
             "noNestedTernary" => self
                 .no_nested_ternary
-                .as_ref()
-                .map(|conf| (conf.level(), conf.get_options())),
-            "noNoninteractiveElementInteractions" => self
-                .no_noninteractive_element_interactions
                 .as_ref()
                 .map(|conf| (conf.level(), conf.get_options())),
             "noOctalEscape" => self
