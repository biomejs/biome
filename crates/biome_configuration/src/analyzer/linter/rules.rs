--- conflicted
+++ resolved
@@ -3447,10 +3447,6 @@
     #[serde(skip_serializing_if = "Option::is_none")]
     pub use_named_operation:
         Option<RuleFixConfiguration<biome_graphql_analyze::options::UseNamedOperation>>,
-    #[doc = "Validates that all enum values are capitalized."]
-    #[serde(skip_serializing_if = "Option::is_none")]
-    pub use_naming_convention:
-        Option<RuleConfiguration<biome_graphql_analyze::options::UseNamingConvention>>,
     #[doc = "Enforce the sorting of CSS utility classes."]
     #[serde(skip_serializing_if = "Option::is_none")]
     pub use_sorted_classes:
@@ -3532,7 +3528,6 @@
         "useGuardForIn",
         "useImportRestrictions",
         "useNamedOperation",
-        "useNamingConvention",
         "useSortedClasses",
         "useStrictMode",
         "useTrimStartEnd",
@@ -3569,11 +3564,7 @@
         RuleFilter::Rule(Self::GROUP_NAME, Self::GROUP_RULES[34]),
         RuleFilter::Rule(Self::GROUP_NAME, Self::GROUP_RULES[39]),
         RuleFilter::Rule(Self::GROUP_NAME, Self::GROUP_RULES[40]),
-<<<<<<< HEAD
-        RuleFilter::Rule(Self::GROUP_NAME, Self::GROUP_RULES[46]),
-=======
         RuleFilter::Rule(Self::GROUP_NAME, Self::GROUP_RULES[47]),
->>>>>>> bdb1620d
         RuleFilter::Rule(Self::GROUP_NAME, Self::GROUP_RULES[49]),
     ];
     const ALL_RULES_AS_FILTERS: &'static [RuleFilter<'static>] = &[
@@ -3880,11 +3871,7 @@
                 index_set.insert(RuleFilter::Rule(Self::GROUP_NAME, Self::GROUP_RULES[46]));
             }
         }
-<<<<<<< HEAD
-        if let Some(rule) = self.use_naming_convention.as_ref() {
-=======
         if let Some(rule) = self.use_named_operation.as_ref() {
->>>>>>> bdb1620d
             if rule.is_enabled() {
                 index_set.insert(RuleFilter::Rule(Self::GROUP_NAME, Self::GROUP_RULES[47]));
             }
@@ -4148,11 +4135,7 @@
                 index_set.insert(RuleFilter::Rule(Self::GROUP_NAME, Self::GROUP_RULES[46]));
             }
         }
-<<<<<<< HEAD
-        if let Some(rule) = self.use_naming_convention.as_ref() {
-=======
         if let Some(rule) = self.use_named_operation.as_ref() {
->>>>>>> bdb1620d
             if rule.is_disabled() {
                 index_set.insert(RuleFilter::Rule(Self::GROUP_NAME, Self::GROUP_RULES[47]));
             }
@@ -4403,10 +4386,6 @@
                 .map(|conf| (conf.level(), conf.get_options())),
             "useNamedOperation" => self
                 .use_named_operation
-                .as_ref()
-                .map(|conf| (conf.level(), conf.get_options())),
-            "useNamingConvention" => self
-                .use_naming_convention
                 .as_ref()
                 .map(|conf| (conf.level(), conf.get_options())),
             "useSortedClasses" => self
