//! Generated file, do not edit by hand, see `xtask/codegen`

use crate::analyzer::{RuleConfiguration, RuleFixConfiguration, RulePlainConfiguration};
use biome_analyze::{options::RuleOptions, RuleFilter};
use biome_console::markup;
use biome_deserialize::{DeserializableValidator, DeserializationDiagnostic};
use biome_deserialize_macros::{Deserializable, Merge};
use biome_diagnostics::{Category, Severity};
use biome_rowan::TextRange;
use rustc_hash::FxHashSet;
#[cfg(feature = "schema")]
use schemars::JsonSchema;
use serde::{Deserialize, Serialize};
#[derive(
    Clone,
    Copy,
    Debug,
    Deserializable,
    Eq,
    Hash,
    Merge,
    Ord,
    PartialEq,
    PartialOrd,
    serde :: Deserialize,
    serde :: Serialize,
)]
#[cfg_attr(feature = "schema", derive(JsonSchema))]
#[serde(rename_all = "camelCase")]
pub enum RuleGroup {
    A11y,
    Complexity,
    Correctness,
    Nursery,
    Performance,
    Security,
    Style,
    Suspicious,
}
impl RuleGroup {
    pub const fn as_str(self) -> &'static str {
        match self {
            Self::A11y => A11y::GROUP_NAME,
            Self::Complexity => Complexity::GROUP_NAME,
            Self::Correctness => Correctness::GROUP_NAME,
            Self::Nursery => Nursery::GROUP_NAME,
            Self::Performance => Performance::GROUP_NAME,
            Self::Security => Security::GROUP_NAME,
            Self::Style => Style::GROUP_NAME,
            Self::Suspicious => Suspicious::GROUP_NAME,
        }
    }
}
impl std::str::FromStr for RuleGroup {
    type Err = &'static str;
    fn from_str(s: &str) -> Result<Self, Self::Err> {
        match s {
            A11y::GROUP_NAME => Ok(Self::A11y),
            Complexity::GROUP_NAME => Ok(Self::Complexity),
            Correctness::GROUP_NAME => Ok(Self::Correctness),
            Nursery::GROUP_NAME => Ok(Self::Nursery),
            Performance::GROUP_NAME => Ok(Self::Performance),
            Security::GROUP_NAME => Ok(Self::Security),
            Style::GROUP_NAME => Ok(Self::Style),
            Suspicious::GROUP_NAME => Ok(Self::Suspicious),
            _ => Err("This rule group doesn't exist."),
        }
    }
}
#[derive(Clone, Debug, Default, Deserialize, Deserializable, Eq, Merge, PartialEq, Serialize)]
#[deserializable(with_validator)]
#[cfg_attr(feature = "schema", derive(JsonSchema))]
#[serde(rename_all = "camelCase", deny_unknown_fields)]
pub struct Rules {
    #[doc = r" It enables the lint rules recommended by Biome. `true` by default."]
    #[serde(skip_serializing_if = "Option::is_none")]
    pub recommended: Option<bool>,
    #[doc = r" It enables ALL rules. The rules that belong to `nursery` won't be enabled."]
    #[serde(skip_serializing_if = "Option::is_none")]
    pub all: Option<bool>,
    #[deserializable(rename = "a11y")]
    #[serde(skip_serializing_if = "Option::is_none")]
    pub a11y: Option<A11y>,
    #[deserializable(rename = "complexity")]
    #[serde(skip_serializing_if = "Option::is_none")]
    pub complexity: Option<Complexity>,
    #[deserializable(rename = "correctness")]
    #[serde(skip_serializing_if = "Option::is_none")]
    pub correctness: Option<Correctness>,
    #[deserializable(rename = "nursery")]
    #[serde(skip_serializing_if = "Option::is_none")]
    pub nursery: Option<Nursery>,
    #[deserializable(rename = "performance")]
    #[serde(skip_serializing_if = "Option::is_none")]
    pub performance: Option<Performance>,
    #[deserializable(rename = "security")]
    #[serde(skip_serializing_if = "Option::is_none")]
    pub security: Option<Security>,
    #[deserializable(rename = "style")]
    #[serde(skip_serializing_if = "Option::is_none")]
    pub style: Option<Style>,
    #[deserializable(rename = "suspicious")]
    #[serde(skip_serializing_if = "Option::is_none")]
    pub suspicious: Option<Suspicious>,
}
impl DeserializableValidator for Rules {
    fn validate(
        &mut self,
        _name: &str,
        range: TextRange,
        diagnostics: &mut Vec<DeserializationDiagnostic>,
    ) -> bool {
        if self.recommended == Some(true) && self.all == Some(true) {
            diagnostics . push (DeserializationDiagnostic :: new (markup ! (< Emphasis > "'recommended'" < / Emphasis > " and " < Emphasis > "'all'" < / Emphasis > " can't be both " < Emphasis > "'true'" < / Emphasis > ". You should choose only one of them.")) . with_range (range) . with_note (markup ! ("Biome will fallback to its defaults for this section."))) ;
            return false;
        }
        true
    }
}
impl Rules {
    #[doc = r" Checks if the code coming from [biome_diagnostics::Diagnostic] corresponds to a rule."]
    #[doc = r" Usually the code is built like {group}/{rule_name}"]
    pub fn has_rule(group: RuleGroup, rule_name: &str) -> Option<&'static str> {
        match group {
            RuleGroup::A11y => A11y::has_rule(rule_name),
            RuleGroup::Complexity => Complexity::has_rule(rule_name),
            RuleGroup::Correctness => Correctness::has_rule(rule_name),
            RuleGroup::Nursery => Nursery::has_rule(rule_name),
            RuleGroup::Performance => Performance::has_rule(rule_name),
            RuleGroup::Security => Security::has_rule(rule_name),
            RuleGroup::Style => Style::has_rule(rule_name),
            RuleGroup::Suspicious => Suspicious::has_rule(rule_name),
        }
    }
    #[doc = r" Given a category coming from [Diagnostic](biome_diagnostics::Diagnostic), this function returns"]
    #[doc = r" the [Severity](biome_diagnostics::Severity) associated to the rule, if the configuration changed it."]
    #[doc = r" If the severity is off or not set, then the function returns the default severity of the rule:"]
    #[doc = r" [Severity::Error] for recommended rules and [Severity::Warning] for other rules."]
    #[doc = r""]
    #[doc = r" If not, the function returns [None]."]
    pub fn get_severity_from_code(&self, category: &Category) -> Option<Severity> {
        let mut split_code = category.name().split('/');
        let _lint = split_code.next();
        debug_assert_eq!(_lint, Some("lint"));
        let group = <RuleGroup as std::str::FromStr>::from_str(split_code.next()?).ok()?;
        let rule_name = split_code.next()?;
        let rule_name = Self::has_rule(group, rule_name)?;
        let severity = match group {
            RuleGroup::A11y => self
                .a11y
                .as_ref()
                .and_then(|group| group.get_rule_configuration(rule_name))
                .filter(|(level, _)| !matches!(level, RulePlainConfiguration::Off))
                .map_or_else(
                    || {
                        if A11y::is_recommended_rule(rule_name) {
                            Severity::Error
                        } else {
                            Severity::Warning
                        }
                    },
                    |(level, _)| level.into(),
                ),
            RuleGroup::Complexity => self
                .complexity
                .as_ref()
                .and_then(|group| group.get_rule_configuration(rule_name))
                .filter(|(level, _)| !matches!(level, RulePlainConfiguration::Off))
                .map_or_else(
                    || {
                        if Complexity::is_recommended_rule(rule_name) {
                            Severity::Error
                        } else {
                            Severity::Warning
                        }
                    },
                    |(level, _)| level.into(),
                ),
            RuleGroup::Correctness => self
                .correctness
                .as_ref()
                .and_then(|group| group.get_rule_configuration(rule_name))
                .filter(|(level, _)| !matches!(level, RulePlainConfiguration::Off))
                .map_or_else(
                    || {
                        if Correctness::is_recommended_rule(rule_name) {
                            Severity::Error
                        } else {
                            Severity::Warning
                        }
                    },
                    |(level, _)| level.into(),
                ),
            RuleGroup::Nursery => self
                .nursery
                .as_ref()
                .and_then(|group| group.get_rule_configuration(rule_name))
                .filter(|(level, _)| !matches!(level, RulePlainConfiguration::Off))
                .map_or_else(
                    || {
                        if Nursery::is_recommended_rule(rule_name) {
                            Severity::Error
                        } else {
                            Severity::Warning
                        }
                    },
                    |(level, _)| level.into(),
                ),
            RuleGroup::Performance => self
                .performance
                .as_ref()
                .and_then(|group| group.get_rule_configuration(rule_name))
                .filter(|(level, _)| !matches!(level, RulePlainConfiguration::Off))
                .map_or_else(
                    || {
                        if Performance::is_recommended_rule(rule_name) {
                            Severity::Error
                        } else {
                            Severity::Warning
                        }
                    },
                    |(level, _)| level.into(),
                ),
            RuleGroup::Security => self
                .security
                .as_ref()
                .and_then(|group| group.get_rule_configuration(rule_name))
                .filter(|(level, _)| !matches!(level, RulePlainConfiguration::Off))
                .map_or_else(
                    || {
                        if Security::is_recommended_rule(rule_name) {
                            Severity::Error
                        } else {
                            Severity::Warning
                        }
                    },
                    |(level, _)| level.into(),
                ),
            RuleGroup::Style => self
                .style
                .as_ref()
                .and_then(|group| group.get_rule_configuration(rule_name))
                .filter(|(level, _)| !matches!(level, RulePlainConfiguration::Off))
                .map_or_else(
                    || {
                        if Style::is_recommended_rule(rule_name) {
                            Severity::Error
                        } else {
                            Severity::Warning
                        }
                    },
                    |(level, _)| level.into(),
                ),
            RuleGroup::Suspicious => self
                .suspicious
                .as_ref()
                .and_then(|group| group.get_rule_configuration(rule_name))
                .filter(|(level, _)| !matches!(level, RulePlainConfiguration::Off))
                .map_or_else(
                    || {
                        if Suspicious::is_recommended_rule(rule_name) {
                            Severity::Error
                        } else {
                            Severity::Warning
                        }
                    },
                    |(level, _)| level.into(),
                ),
        };
        Some(severity)
    }
    #[doc = r" Ensure that `recommended` is set to `true` or implied."]
    pub fn set_recommended(&mut self) {
        if self.all != Some(true) && self.recommended == Some(false) {
            self.recommended = Some(true)
        }
        if let Some(group) = &mut self.a11y {
            group.recommended = None;
        }
        if let Some(group) = &mut self.complexity {
            group.recommended = None;
        }
        if let Some(group) = &mut self.correctness {
            group.recommended = None;
        }
        if let Some(group) = &mut self.nursery {
            group.recommended = None;
        }
        if let Some(group) = &mut self.performance {
            group.recommended = None;
        }
        if let Some(group) = &mut self.security {
            group.recommended = None;
        }
        if let Some(group) = &mut self.style {
            group.recommended = None;
        }
        if let Some(group) = &mut self.suspicious {
            group.recommended = None;
        }
    }
    pub(crate) const fn is_recommended_false(&self) -> bool {
        matches!(self.recommended, Some(false))
    }
    pub(crate) const fn is_all_true(&self) -> bool {
        matches!(self.all, Some(true))
    }
    #[doc = r" It returns the enabled rules by default."]
    #[doc = r""]
    #[doc = r" The enabled rules are calculated from the difference with the disabled rules."]
    pub fn as_enabled_rules(&self) -> FxHashSet<RuleFilter<'static>> {
        let mut enabled_rules = FxHashSet::default();
        let mut disabled_rules = FxHashSet::default();
        if let Some(group) = self.a11y.as_ref() {
            group.collect_preset_rules(
                self.is_all_true(),
                !self.is_recommended_false(),
                &mut enabled_rules,
            );
            enabled_rules.extend(&group.get_enabled_rules());
            disabled_rules.extend(&group.get_disabled_rules());
        } else if self.is_all_true() {
            enabled_rules.extend(A11y::all_rules_as_filters());
        } else if !self.is_recommended_false() {
            enabled_rules.extend(A11y::recommended_rules_as_filters());
        }
        if let Some(group) = self.complexity.as_ref() {
            group.collect_preset_rules(
                self.is_all_true(),
                !self.is_recommended_false(),
                &mut enabled_rules,
            );
            enabled_rules.extend(&group.get_enabled_rules());
            disabled_rules.extend(&group.get_disabled_rules());
        } else if self.is_all_true() {
            enabled_rules.extend(Complexity::all_rules_as_filters());
        } else if !self.is_recommended_false() {
            enabled_rules.extend(Complexity::recommended_rules_as_filters());
        }
        if let Some(group) = self.correctness.as_ref() {
            group.collect_preset_rules(
                self.is_all_true(),
                !self.is_recommended_false(),
                &mut enabled_rules,
            );
            enabled_rules.extend(&group.get_enabled_rules());
            disabled_rules.extend(&group.get_disabled_rules());
        } else if self.is_all_true() {
            enabled_rules.extend(Correctness::all_rules_as_filters());
        } else if !self.is_recommended_false() {
            enabled_rules.extend(Correctness::recommended_rules_as_filters());
        }
        if let Some(group) = self.nursery.as_ref() {
            group.collect_preset_rules(
                self.is_all_true() && biome_flags::is_unstable(),
                !self.is_recommended_false() && biome_flags::is_unstable(),
                &mut enabled_rules,
            );
            enabled_rules.extend(&group.get_enabled_rules());
            disabled_rules.extend(&group.get_disabled_rules());
        } else if self.is_all_true() && biome_flags::is_unstable() {
            enabled_rules.extend(Nursery::all_rules_as_filters());
        } else if !self.is_recommended_false() && biome_flags::is_unstable() {
            enabled_rules.extend(Nursery::recommended_rules_as_filters());
        }
        if let Some(group) = self.performance.as_ref() {
            group.collect_preset_rules(
                self.is_all_true(),
                !self.is_recommended_false(),
                &mut enabled_rules,
            );
            enabled_rules.extend(&group.get_enabled_rules());
            disabled_rules.extend(&group.get_disabled_rules());
        } else if self.is_all_true() {
            enabled_rules.extend(Performance::all_rules_as_filters());
        } else if !self.is_recommended_false() {
            enabled_rules.extend(Performance::recommended_rules_as_filters());
        }
        if let Some(group) = self.security.as_ref() {
            group.collect_preset_rules(
                self.is_all_true(),
                !self.is_recommended_false(),
                &mut enabled_rules,
            );
            enabled_rules.extend(&group.get_enabled_rules());
            disabled_rules.extend(&group.get_disabled_rules());
        } else if self.is_all_true() {
            enabled_rules.extend(Security::all_rules_as_filters());
        } else if !self.is_recommended_false() {
            enabled_rules.extend(Security::recommended_rules_as_filters());
        }
        if let Some(group) = self.style.as_ref() {
            group.collect_preset_rules(
                self.is_all_true(),
                !self.is_recommended_false(),
                &mut enabled_rules,
            );
            enabled_rules.extend(&group.get_enabled_rules());
            disabled_rules.extend(&group.get_disabled_rules());
        } else if self.is_all_true() {
            enabled_rules.extend(Style::all_rules_as_filters());
        } else if !self.is_recommended_false() {
            enabled_rules.extend(Style::recommended_rules_as_filters());
        }
        if let Some(group) = self.suspicious.as_ref() {
            group.collect_preset_rules(
                self.is_all_true(),
                !self.is_recommended_false(),
                &mut enabled_rules,
            );
            enabled_rules.extend(&group.get_enabled_rules());
            disabled_rules.extend(&group.get_disabled_rules());
        } else if self.is_all_true() {
            enabled_rules.extend(Suspicious::all_rules_as_filters());
        } else if !self.is_recommended_false() {
            enabled_rules.extend(Suspicious::recommended_rules_as_filters());
        }
        enabled_rules.difference(&disabled_rules).copied().collect()
    }
}
#[derive(Clone, Debug, Default, Deserialize, Deserializable, Eq, Merge, PartialEq, Serialize)]
#[deserializable(with_validator)]
#[cfg_attr(feature = "schema", derive(JsonSchema))]
#[serde(rename_all = "camelCase", default, deny_unknown_fields)]
#[doc = r" A list of rules that belong to this group"]
pub struct A11y {
    #[doc = r" It enables the recommended rules for this group"]
    #[serde(skip_serializing_if = "Option::is_none")]
    pub recommended: Option<bool>,
    #[doc = r" It enables ALL rules for this group."]
    #[serde(skip_serializing_if = "Option::is_none")]
    pub all: Option<bool>,
    #[doc = "Enforce that the accessKey attribute is not used on any HTML element."]
    #[serde(skip_serializing_if = "Option::is_none")]
    pub no_access_key: Option<RuleFixConfiguration<biome_js_analyze::options::NoAccessKey>>,
    #[doc = "Enforce that aria-hidden=\"true\" is not set on focusable elements."]
    #[serde(skip_serializing_if = "Option::is_none")]
    pub no_aria_hidden_on_focusable:
        Option<RuleFixConfiguration<biome_js_analyze::options::NoAriaHiddenOnFocusable>>,
    #[doc = "Enforce that elements that do not support ARIA roles, states, and properties do not have those attributes."]
    #[serde(skip_serializing_if = "Option::is_none")]
    pub no_aria_unsupported_elements:
        Option<RuleFixConfiguration<biome_js_analyze::options::NoAriaUnsupportedElements>>,
    #[doc = "Enforce that autoFocus prop is not used on elements."]
    #[serde(skip_serializing_if = "Option::is_none")]
    pub no_autofocus: Option<RuleFixConfiguration<biome_js_analyze::options::NoAutofocus>>,
    #[doc = "Disallow target=\"_blank\" attribute without rel=\"noreferrer\""]
    #[serde(skip_serializing_if = "Option::is_none")]
    pub no_blank_target: Option<RuleFixConfiguration<biome_js_analyze::options::NoBlankTarget>>,
    #[doc = "Enforces that no distracting elements are used."]
    #[serde(skip_serializing_if = "Option::is_none")]
    pub no_distracting_elements:
        Option<RuleFixConfiguration<biome_js_analyze::options::NoDistractingElements>>,
    #[doc = "The scope prop should be used only on \\<th> elements."]
    #[serde(skip_serializing_if = "Option::is_none")]
    pub no_header_scope: Option<RuleFixConfiguration<biome_js_analyze::options::NoHeaderScope>>,
    #[doc = "Enforce that non-interactive ARIA roles are not assigned to interactive HTML elements."]
    #[serde(skip_serializing_if = "Option::is_none")]
    pub no_interactive_element_to_noninteractive_role: Option<
        RuleFixConfiguration<biome_js_analyze::options::NoInteractiveElementToNoninteractiveRole>,
    >,
    #[doc = "Enforce that interactive ARIA roles are not assigned to non-interactive HTML elements."]
    #[serde(skip_serializing_if = "Option::is_none")]
    pub no_noninteractive_element_to_interactive_role: Option<
        RuleFixConfiguration<biome_js_analyze::options::NoNoninteractiveElementToInteractiveRole>,
    >,
    #[doc = "Enforce that tabIndex is not assigned to non-interactive HTML elements."]
    #[serde(skip_serializing_if = "Option::is_none")]
    pub no_noninteractive_tabindex:
        Option<RuleFixConfiguration<biome_js_analyze::options::NoNoninteractiveTabindex>>,
    #[doc = "Prevent the usage of positive integers on tabIndex property"]
    #[serde(skip_serializing_if = "Option::is_none")]
    pub no_positive_tabindex:
        Option<RuleFixConfiguration<biome_js_analyze::options::NoPositiveTabindex>>,
    #[doc = "Enforce img alt prop does not contain the word \"image\", \"picture\", or \"photo\"."]
    #[serde(skip_serializing_if = "Option::is_none")]
    pub no_redundant_alt: Option<RuleConfiguration<biome_js_analyze::options::NoRedundantAlt>>,
    #[doc = "Enforce explicit role property is not the same as implicit/default role property on an element."]
    #[serde(skip_serializing_if = "Option::is_none")]
    pub no_redundant_roles:
        Option<RuleFixConfiguration<biome_js_analyze::options::NoRedundantRoles>>,
    #[doc = "Enforces the usage of the title element for the svg element."]
    #[serde(skip_serializing_if = "Option::is_none")]
    pub no_svg_without_title:
        Option<RuleConfiguration<biome_js_analyze::options::NoSvgWithoutTitle>>,
    #[doc = "Enforce that all elements that require alternative text have meaningful information to relay back to the end user."]
    #[serde(skip_serializing_if = "Option::is_none")]
    pub use_alt_text: Option<RuleConfiguration<biome_js_analyze::options::UseAltText>>,
    #[doc = "Enforce that anchors have content and that the content is accessible to screen readers."]
    #[serde(skip_serializing_if = "Option::is_none")]
    pub use_anchor_content:
        Option<RuleFixConfiguration<biome_js_analyze::options::UseAnchorContent>>,
    #[doc = "Enforce that tabIndex is assigned to non-interactive HTML elements with aria-activedescendant."]
    #[serde(skip_serializing_if = "Option::is_none")]
    pub use_aria_activedescendant_with_tabindex: Option<
        RuleFixConfiguration<biome_js_analyze::options::UseAriaActivedescendantWithTabindex>,
    >,
    #[doc = "Enforce that elements with ARIA roles must have all required ARIA attributes for that role."]
    #[serde(skip_serializing_if = "Option::is_none")]
    pub use_aria_props_for_role:
        Option<RuleConfiguration<biome_js_analyze::options::UseAriaPropsForRole>>,
    #[doc = "Enforces the usage of the attribute type for the element button"]
    #[serde(skip_serializing_if = "Option::is_none")]
    pub use_button_type: Option<RuleConfiguration<biome_js_analyze::options::UseButtonType>>,
    #[doc = "Enforce that heading elements (h1, h2, etc.) have content and that the content is accessible to screen readers. Accessible means that it is not hidden using the aria-hidden prop."]
    #[serde(skip_serializing_if = "Option::is_none")]
    pub use_heading_content:
        Option<RuleConfiguration<biome_js_analyze::options::UseHeadingContent>>,
    #[doc = "Enforce that html element has lang attribute."]
    #[serde(skip_serializing_if = "Option::is_none")]
    pub use_html_lang: Option<RuleConfiguration<biome_js_analyze::options::UseHtmlLang>>,
    #[doc = "Enforces the usage of the attribute title for the element iframe."]
    #[serde(skip_serializing_if = "Option::is_none")]
    pub use_iframe_title: Option<RuleConfiguration<biome_js_analyze::options::UseIframeTitle>>,
    #[doc = "Enforce onClick is accompanied by at least one of the following: onKeyUp, onKeyDown, onKeyPress."]
    #[serde(skip_serializing_if = "Option::is_none")]
    pub use_key_with_click_events:
        Option<RuleConfiguration<biome_js_analyze::options::UseKeyWithClickEvents>>,
    #[doc = "Enforce onMouseOver / onMouseOut are accompanied by onFocus / onBlur."]
    #[serde(skip_serializing_if = "Option::is_none")]
    pub use_key_with_mouse_events:
        Option<RuleConfiguration<biome_js_analyze::options::UseKeyWithMouseEvents>>,
    #[doc = "Enforces that audio and video elements must have a track for captions."]
    #[serde(skip_serializing_if = "Option::is_none")]
    pub use_media_caption: Option<RuleConfiguration<biome_js_analyze::options::UseMediaCaption>>,
    #[doc = "Enforce that all anchors are valid, and they are navigable elements."]
    #[serde(skip_serializing_if = "Option::is_none")]
    pub use_valid_anchor: Option<RuleConfiguration<biome_js_analyze::options::UseValidAnchor>>,
    #[doc = "Ensures that ARIA properties aria-* are all valid."]
    #[serde(skip_serializing_if = "Option::is_none")]
    pub use_valid_aria_props:
        Option<RuleFixConfiguration<biome_js_analyze::options::UseValidAriaProps>>,
    #[doc = "Elements with ARIA roles must use a valid, non-abstract ARIA role."]
    #[serde(skip_serializing_if = "Option::is_none")]
    pub use_valid_aria_role:
        Option<RuleFixConfiguration<biome_js_analyze::options::UseValidAriaRole>>,
    #[doc = "Enforce that ARIA state and property values are valid."]
    #[serde(skip_serializing_if = "Option::is_none")]
    pub use_valid_aria_values:
        Option<RuleConfiguration<biome_js_analyze::options::UseValidAriaValues>>,
    #[doc = "Ensure that the attribute passed to the lang attribute is a correct ISO language and/or country."]
    #[serde(skip_serializing_if = "Option::is_none")]
    pub use_valid_lang: Option<RuleConfiguration<biome_js_analyze::options::UseValidLang>>,
}
impl DeserializableValidator for A11y {
    fn validate(
        &mut self,
        _name: &str,
        range: TextRange,
        diagnostics: &mut Vec<DeserializationDiagnostic>,
    ) -> bool {
        if self.recommended == Some(true) && self.all == Some(true) {
            diagnostics . push (DeserializationDiagnostic :: new (markup ! (< Emphasis > "'recommended'" < / Emphasis > " and " < Emphasis > "'all'" < / Emphasis > " can't be both " < Emphasis > "'true'" < / Emphasis > ". You should choose only one of them.")) . with_range (range) . with_note (markup ! ("Biome will fallback to its defaults for this section."))) ;
            return false;
        }
        true
    }
}
impl A11y {
    const GROUP_NAME: &'static str = "a11y";
    pub(crate) const GROUP_RULES: &'static [&'static str] = &[
        "noAccessKey",
        "noAriaHiddenOnFocusable",
        "noAriaUnsupportedElements",
        "noAutofocus",
        "noBlankTarget",
        "noDistractingElements",
        "noHeaderScope",
        "noInteractiveElementToNoninteractiveRole",
        "noNoninteractiveElementToInteractiveRole",
        "noNoninteractiveTabindex",
        "noPositiveTabindex",
        "noRedundantAlt",
        "noRedundantRoles",
        "noSvgWithoutTitle",
        "useAltText",
        "useAnchorContent",
        "useAriaActivedescendantWithTabindex",
        "useAriaPropsForRole",
        "useButtonType",
        "useHeadingContent",
        "useHtmlLang",
        "useIframeTitle",
        "useKeyWithClickEvents",
        "useKeyWithMouseEvents",
        "useMediaCaption",
        "useValidAnchor",
        "useValidAriaProps",
        "useValidAriaRole",
        "useValidAriaValues",
        "useValidLang",
    ];
    const RECOMMENDED_RULES: &'static [&'static str] = &[
        "noAccessKey",
        "noAriaHiddenOnFocusable",
        "noAriaUnsupportedElements",
        "noAutofocus",
        "noBlankTarget",
        "noDistractingElements",
        "noHeaderScope",
        "noInteractiveElementToNoninteractiveRole",
        "noNoninteractiveElementToInteractiveRole",
        "noNoninteractiveTabindex",
        "noPositiveTabindex",
        "noRedundantAlt",
        "noRedundantRoles",
        "noSvgWithoutTitle",
        "useAltText",
        "useAnchorContent",
        "useAriaActivedescendantWithTabindex",
        "useAriaPropsForRole",
        "useButtonType",
        "useHeadingContent",
        "useHtmlLang",
        "useIframeTitle",
        "useKeyWithClickEvents",
        "useKeyWithMouseEvents",
        "useMediaCaption",
        "useValidAnchor",
        "useValidAriaProps",
        "useValidAriaRole",
        "useValidAriaValues",
        "useValidLang",
    ];
    const RECOMMENDED_RULES_AS_FILTERS: &'static [RuleFilter<'static>] = &[
        RuleFilter::Rule(Self::GROUP_NAME, Self::GROUP_RULES[0]),
        RuleFilter::Rule(Self::GROUP_NAME, Self::GROUP_RULES[1]),
        RuleFilter::Rule(Self::GROUP_NAME, Self::GROUP_RULES[2]),
        RuleFilter::Rule(Self::GROUP_NAME, Self::GROUP_RULES[3]),
        RuleFilter::Rule(Self::GROUP_NAME, Self::GROUP_RULES[4]),
        RuleFilter::Rule(Self::GROUP_NAME, Self::GROUP_RULES[5]),
        RuleFilter::Rule(Self::GROUP_NAME, Self::GROUP_RULES[6]),
        RuleFilter::Rule(Self::GROUP_NAME, Self::GROUP_RULES[7]),
        RuleFilter::Rule(Self::GROUP_NAME, Self::GROUP_RULES[8]),
        RuleFilter::Rule(Self::GROUP_NAME, Self::GROUP_RULES[9]),
        RuleFilter::Rule(Self::GROUP_NAME, Self::GROUP_RULES[10]),
        RuleFilter::Rule(Self::GROUP_NAME, Self::GROUP_RULES[11]),
        RuleFilter::Rule(Self::GROUP_NAME, Self::GROUP_RULES[12]),
        RuleFilter::Rule(Self::GROUP_NAME, Self::GROUP_RULES[13]),
        RuleFilter::Rule(Self::GROUP_NAME, Self::GROUP_RULES[14]),
        RuleFilter::Rule(Self::GROUP_NAME, Self::GROUP_RULES[15]),
        RuleFilter::Rule(Self::GROUP_NAME, Self::GROUP_RULES[16]),
        RuleFilter::Rule(Self::GROUP_NAME, Self::GROUP_RULES[17]),
        RuleFilter::Rule(Self::GROUP_NAME, Self::GROUP_RULES[18]),
        RuleFilter::Rule(Self::GROUP_NAME, Self::GROUP_RULES[19]),
        RuleFilter::Rule(Self::GROUP_NAME, Self::GROUP_RULES[20]),
        RuleFilter::Rule(Self::GROUP_NAME, Self::GROUP_RULES[21]),
        RuleFilter::Rule(Self::GROUP_NAME, Self::GROUP_RULES[22]),
        RuleFilter::Rule(Self::GROUP_NAME, Self::GROUP_RULES[23]),
        RuleFilter::Rule(Self::GROUP_NAME, Self::GROUP_RULES[24]),
        RuleFilter::Rule(Self::GROUP_NAME, Self::GROUP_RULES[25]),
        RuleFilter::Rule(Self::GROUP_NAME, Self::GROUP_RULES[26]),
        RuleFilter::Rule(Self::GROUP_NAME, Self::GROUP_RULES[27]),
        RuleFilter::Rule(Self::GROUP_NAME, Self::GROUP_RULES[28]),
        RuleFilter::Rule(Self::GROUP_NAME, Self::GROUP_RULES[29]),
    ];
    const ALL_RULES_AS_FILTERS: &'static [RuleFilter<'static>] = &[
        RuleFilter::Rule(Self::GROUP_NAME, Self::GROUP_RULES[0]),
        RuleFilter::Rule(Self::GROUP_NAME, Self::GROUP_RULES[1]),
        RuleFilter::Rule(Self::GROUP_NAME, Self::GROUP_RULES[2]),
        RuleFilter::Rule(Self::GROUP_NAME, Self::GROUP_RULES[3]),
        RuleFilter::Rule(Self::GROUP_NAME, Self::GROUP_RULES[4]),
        RuleFilter::Rule(Self::GROUP_NAME, Self::GROUP_RULES[5]),
        RuleFilter::Rule(Self::GROUP_NAME, Self::GROUP_RULES[6]),
        RuleFilter::Rule(Self::GROUP_NAME, Self::GROUP_RULES[7]),
        RuleFilter::Rule(Self::GROUP_NAME, Self::GROUP_RULES[8]),
        RuleFilter::Rule(Self::GROUP_NAME, Self::GROUP_RULES[9]),
        RuleFilter::Rule(Self::GROUP_NAME, Self::GROUP_RULES[10]),
        RuleFilter::Rule(Self::GROUP_NAME, Self::GROUP_RULES[11]),
        RuleFilter::Rule(Self::GROUP_NAME, Self::GROUP_RULES[12]),
        RuleFilter::Rule(Self::GROUP_NAME, Self::GROUP_RULES[13]),
        RuleFilter::Rule(Self::GROUP_NAME, Self::GROUP_RULES[14]),
        RuleFilter::Rule(Self::GROUP_NAME, Self::GROUP_RULES[15]),
        RuleFilter::Rule(Self::GROUP_NAME, Self::GROUP_RULES[16]),
        RuleFilter::Rule(Self::GROUP_NAME, Self::GROUP_RULES[17]),
        RuleFilter::Rule(Self::GROUP_NAME, Self::GROUP_RULES[18]),
        RuleFilter::Rule(Self::GROUP_NAME, Self::GROUP_RULES[19]),
        RuleFilter::Rule(Self::GROUP_NAME, Self::GROUP_RULES[20]),
        RuleFilter::Rule(Self::GROUP_NAME, Self::GROUP_RULES[21]),
        RuleFilter::Rule(Self::GROUP_NAME, Self::GROUP_RULES[22]),
        RuleFilter::Rule(Self::GROUP_NAME, Self::GROUP_RULES[23]),
        RuleFilter::Rule(Self::GROUP_NAME, Self::GROUP_RULES[24]),
        RuleFilter::Rule(Self::GROUP_NAME, Self::GROUP_RULES[25]),
        RuleFilter::Rule(Self::GROUP_NAME, Self::GROUP_RULES[26]),
        RuleFilter::Rule(Self::GROUP_NAME, Self::GROUP_RULES[27]),
        RuleFilter::Rule(Self::GROUP_NAME, Self::GROUP_RULES[28]),
        RuleFilter::Rule(Self::GROUP_NAME, Self::GROUP_RULES[29]),
    ];
    #[doc = r" Retrieves the recommended rules"]
    pub(crate) fn is_recommended_true(&self) -> bool {
        matches!(self.recommended, Some(true))
    }
    pub(crate) fn is_recommended_unset(&self) -> bool {
        self.recommended.is_none()
    }
    pub(crate) fn is_all_true(&self) -> bool {
        matches!(self.all, Some(true))
    }
    pub(crate) fn is_all_unset(&self) -> bool {
        self.all.is_none()
    }
    pub(crate) fn get_enabled_rules(&self) -> FxHashSet<RuleFilter<'static>> {
        let mut index_set = FxHashSet::default();
        if let Some(rule) = self.no_access_key.as_ref() {
            if rule.is_enabled() {
                index_set.insert(RuleFilter::Rule(Self::GROUP_NAME, Self::GROUP_RULES[0]));
            }
        }
        if let Some(rule) = self.no_aria_hidden_on_focusable.as_ref() {
            if rule.is_enabled() {
                index_set.insert(RuleFilter::Rule(Self::GROUP_NAME, Self::GROUP_RULES[1]));
            }
        }
        if let Some(rule) = self.no_aria_unsupported_elements.as_ref() {
            if rule.is_enabled() {
                index_set.insert(RuleFilter::Rule(Self::GROUP_NAME, Self::GROUP_RULES[2]));
            }
        }
        if let Some(rule) = self.no_autofocus.as_ref() {
            if rule.is_enabled() {
                index_set.insert(RuleFilter::Rule(Self::GROUP_NAME, Self::GROUP_RULES[3]));
            }
        }
        if let Some(rule) = self.no_blank_target.as_ref() {
            if rule.is_enabled() {
                index_set.insert(RuleFilter::Rule(Self::GROUP_NAME, Self::GROUP_RULES[4]));
            }
        }
        if let Some(rule) = self.no_distracting_elements.as_ref() {
            if rule.is_enabled() {
                index_set.insert(RuleFilter::Rule(Self::GROUP_NAME, Self::GROUP_RULES[5]));
            }
        }
        if let Some(rule) = self.no_header_scope.as_ref() {
            if rule.is_enabled() {
                index_set.insert(RuleFilter::Rule(Self::GROUP_NAME, Self::GROUP_RULES[6]));
            }
        }
        if let Some(rule) = self.no_interactive_element_to_noninteractive_role.as_ref() {
            if rule.is_enabled() {
                index_set.insert(RuleFilter::Rule(Self::GROUP_NAME, Self::GROUP_RULES[7]));
            }
        }
        if let Some(rule) = self.no_noninteractive_element_to_interactive_role.as_ref() {
            if rule.is_enabled() {
                index_set.insert(RuleFilter::Rule(Self::GROUP_NAME, Self::GROUP_RULES[8]));
            }
        }
        if let Some(rule) = self.no_noninteractive_tabindex.as_ref() {
            if rule.is_enabled() {
                index_set.insert(RuleFilter::Rule(Self::GROUP_NAME, Self::GROUP_RULES[9]));
            }
        }
        if let Some(rule) = self.no_positive_tabindex.as_ref() {
            if rule.is_enabled() {
                index_set.insert(RuleFilter::Rule(Self::GROUP_NAME, Self::GROUP_RULES[10]));
            }
        }
        if let Some(rule) = self.no_redundant_alt.as_ref() {
            if rule.is_enabled() {
                index_set.insert(RuleFilter::Rule(Self::GROUP_NAME, Self::GROUP_RULES[11]));
            }
        }
        if let Some(rule) = self.no_redundant_roles.as_ref() {
            if rule.is_enabled() {
                index_set.insert(RuleFilter::Rule(Self::GROUP_NAME, Self::GROUP_RULES[12]));
            }
        }
        if let Some(rule) = self.no_svg_without_title.as_ref() {
            if rule.is_enabled() {
                index_set.insert(RuleFilter::Rule(Self::GROUP_NAME, Self::GROUP_RULES[13]));
            }
        }
        if let Some(rule) = self.use_alt_text.as_ref() {
            if rule.is_enabled() {
                index_set.insert(RuleFilter::Rule(Self::GROUP_NAME, Self::GROUP_RULES[14]));
            }
        }
        if let Some(rule) = self.use_anchor_content.as_ref() {
            if rule.is_enabled() {
                index_set.insert(RuleFilter::Rule(Self::GROUP_NAME, Self::GROUP_RULES[15]));
            }
        }
        if let Some(rule) = self.use_aria_activedescendant_with_tabindex.as_ref() {
            if rule.is_enabled() {
                index_set.insert(RuleFilter::Rule(Self::GROUP_NAME, Self::GROUP_RULES[16]));
            }
        }
        if let Some(rule) = self.use_aria_props_for_role.as_ref() {
            if rule.is_enabled() {
                index_set.insert(RuleFilter::Rule(Self::GROUP_NAME, Self::GROUP_RULES[17]));
            }
        }
        if let Some(rule) = self.use_button_type.as_ref() {
            if rule.is_enabled() {
                index_set.insert(RuleFilter::Rule(Self::GROUP_NAME, Self::GROUP_RULES[18]));
            }
        }
        if let Some(rule) = self.use_heading_content.as_ref() {
            if rule.is_enabled() {
                index_set.insert(RuleFilter::Rule(Self::GROUP_NAME, Self::GROUP_RULES[19]));
            }
        }
        if let Some(rule) = self.use_html_lang.as_ref() {
            if rule.is_enabled() {
                index_set.insert(RuleFilter::Rule(Self::GROUP_NAME, Self::GROUP_RULES[20]));
            }
        }
        if let Some(rule) = self.use_iframe_title.as_ref() {
            if rule.is_enabled() {
                index_set.insert(RuleFilter::Rule(Self::GROUP_NAME, Self::GROUP_RULES[21]));
            }
        }
        if let Some(rule) = self.use_key_with_click_events.as_ref() {
            if rule.is_enabled() {
                index_set.insert(RuleFilter::Rule(Self::GROUP_NAME, Self::GROUP_RULES[22]));
            }
        }
        if let Some(rule) = self.use_key_with_mouse_events.as_ref() {
            if rule.is_enabled() {
                index_set.insert(RuleFilter::Rule(Self::GROUP_NAME, Self::GROUP_RULES[23]));
            }
        }
        if let Some(rule) = self.use_media_caption.as_ref() {
            if rule.is_enabled() {
                index_set.insert(RuleFilter::Rule(Self::GROUP_NAME, Self::GROUP_RULES[24]));
            }
        }
        if let Some(rule) = self.use_valid_anchor.as_ref() {
            if rule.is_enabled() {
                index_set.insert(RuleFilter::Rule(Self::GROUP_NAME, Self::GROUP_RULES[25]));
            }
        }
        if let Some(rule) = self.use_valid_aria_props.as_ref() {
            if rule.is_enabled() {
                index_set.insert(RuleFilter::Rule(Self::GROUP_NAME, Self::GROUP_RULES[26]));
            }
        }
        if let Some(rule) = self.use_valid_aria_role.as_ref() {
            if rule.is_enabled() {
                index_set.insert(RuleFilter::Rule(Self::GROUP_NAME, Self::GROUP_RULES[27]));
            }
        }
        if let Some(rule) = self.use_valid_aria_values.as_ref() {
            if rule.is_enabled() {
                index_set.insert(RuleFilter::Rule(Self::GROUP_NAME, Self::GROUP_RULES[28]));
            }
        }
        if let Some(rule) = self.use_valid_lang.as_ref() {
            if rule.is_enabled() {
                index_set.insert(RuleFilter::Rule(Self::GROUP_NAME, Self::GROUP_RULES[29]));
            }
        }
        index_set
    }
    pub(crate) fn get_disabled_rules(&self) -> FxHashSet<RuleFilter<'static>> {
        let mut index_set = FxHashSet::default();
        if let Some(rule) = self.no_access_key.as_ref() {
            if rule.is_disabled() {
                index_set.insert(RuleFilter::Rule(Self::GROUP_NAME, Self::GROUP_RULES[0]));
            }
        }
        if let Some(rule) = self.no_aria_hidden_on_focusable.as_ref() {
            if rule.is_disabled() {
                index_set.insert(RuleFilter::Rule(Self::GROUP_NAME, Self::GROUP_RULES[1]));
            }
        }
        if let Some(rule) = self.no_aria_unsupported_elements.as_ref() {
            if rule.is_disabled() {
                index_set.insert(RuleFilter::Rule(Self::GROUP_NAME, Self::GROUP_RULES[2]));
            }
        }
        if let Some(rule) = self.no_autofocus.as_ref() {
            if rule.is_disabled() {
                index_set.insert(RuleFilter::Rule(Self::GROUP_NAME, Self::GROUP_RULES[3]));
            }
        }
        if let Some(rule) = self.no_blank_target.as_ref() {
            if rule.is_disabled() {
                index_set.insert(RuleFilter::Rule(Self::GROUP_NAME, Self::GROUP_RULES[4]));
            }
        }
        if let Some(rule) = self.no_distracting_elements.as_ref() {
            if rule.is_disabled() {
                index_set.insert(RuleFilter::Rule(Self::GROUP_NAME, Self::GROUP_RULES[5]));
            }
        }
        if let Some(rule) = self.no_header_scope.as_ref() {
            if rule.is_disabled() {
                index_set.insert(RuleFilter::Rule(Self::GROUP_NAME, Self::GROUP_RULES[6]));
            }
        }
        if let Some(rule) = self.no_interactive_element_to_noninteractive_role.as_ref() {
            if rule.is_disabled() {
                index_set.insert(RuleFilter::Rule(Self::GROUP_NAME, Self::GROUP_RULES[7]));
            }
        }
        if let Some(rule) = self.no_noninteractive_element_to_interactive_role.as_ref() {
            if rule.is_disabled() {
                index_set.insert(RuleFilter::Rule(Self::GROUP_NAME, Self::GROUP_RULES[8]));
            }
        }
        if let Some(rule) = self.no_noninteractive_tabindex.as_ref() {
            if rule.is_disabled() {
                index_set.insert(RuleFilter::Rule(Self::GROUP_NAME, Self::GROUP_RULES[9]));
            }
        }
        if let Some(rule) = self.no_positive_tabindex.as_ref() {
            if rule.is_disabled() {
                index_set.insert(RuleFilter::Rule(Self::GROUP_NAME, Self::GROUP_RULES[10]));
            }
        }
        if let Some(rule) = self.no_redundant_alt.as_ref() {
            if rule.is_disabled() {
                index_set.insert(RuleFilter::Rule(Self::GROUP_NAME, Self::GROUP_RULES[11]));
            }
        }
        if let Some(rule) = self.no_redundant_roles.as_ref() {
            if rule.is_disabled() {
                index_set.insert(RuleFilter::Rule(Self::GROUP_NAME, Self::GROUP_RULES[12]));
            }
        }
        if let Some(rule) = self.no_svg_without_title.as_ref() {
            if rule.is_disabled() {
                index_set.insert(RuleFilter::Rule(Self::GROUP_NAME, Self::GROUP_RULES[13]));
            }
        }
        if let Some(rule) = self.use_alt_text.as_ref() {
            if rule.is_disabled() {
                index_set.insert(RuleFilter::Rule(Self::GROUP_NAME, Self::GROUP_RULES[14]));
            }
        }
        if let Some(rule) = self.use_anchor_content.as_ref() {
            if rule.is_disabled() {
                index_set.insert(RuleFilter::Rule(Self::GROUP_NAME, Self::GROUP_RULES[15]));
            }
        }
        if let Some(rule) = self.use_aria_activedescendant_with_tabindex.as_ref() {
            if rule.is_disabled() {
                index_set.insert(RuleFilter::Rule(Self::GROUP_NAME, Self::GROUP_RULES[16]));
            }
        }
        if let Some(rule) = self.use_aria_props_for_role.as_ref() {
            if rule.is_disabled() {
                index_set.insert(RuleFilter::Rule(Self::GROUP_NAME, Self::GROUP_RULES[17]));
            }
        }
        if let Some(rule) = self.use_button_type.as_ref() {
            if rule.is_disabled() {
                index_set.insert(RuleFilter::Rule(Self::GROUP_NAME, Self::GROUP_RULES[18]));
            }
        }
        if let Some(rule) = self.use_heading_content.as_ref() {
            if rule.is_disabled() {
                index_set.insert(RuleFilter::Rule(Self::GROUP_NAME, Self::GROUP_RULES[19]));
            }
        }
        if let Some(rule) = self.use_html_lang.as_ref() {
            if rule.is_disabled() {
                index_set.insert(RuleFilter::Rule(Self::GROUP_NAME, Self::GROUP_RULES[20]));
            }
        }
        if let Some(rule) = self.use_iframe_title.as_ref() {
            if rule.is_disabled() {
                index_set.insert(RuleFilter::Rule(Self::GROUP_NAME, Self::GROUP_RULES[21]));
            }
        }
        if let Some(rule) = self.use_key_with_click_events.as_ref() {
            if rule.is_disabled() {
                index_set.insert(RuleFilter::Rule(Self::GROUP_NAME, Self::GROUP_RULES[22]));
            }
        }
        if let Some(rule) = self.use_key_with_mouse_events.as_ref() {
            if rule.is_disabled() {
                index_set.insert(RuleFilter::Rule(Self::GROUP_NAME, Self::GROUP_RULES[23]));
            }
        }
        if let Some(rule) = self.use_media_caption.as_ref() {
            if rule.is_disabled() {
                index_set.insert(RuleFilter::Rule(Self::GROUP_NAME, Self::GROUP_RULES[24]));
            }
        }
        if let Some(rule) = self.use_valid_anchor.as_ref() {
            if rule.is_disabled() {
                index_set.insert(RuleFilter::Rule(Self::GROUP_NAME, Self::GROUP_RULES[25]));
            }
        }
        if let Some(rule) = self.use_valid_aria_props.as_ref() {
            if rule.is_disabled() {
                index_set.insert(RuleFilter::Rule(Self::GROUP_NAME, Self::GROUP_RULES[26]));
            }
        }
        if let Some(rule) = self.use_valid_aria_role.as_ref() {
            if rule.is_disabled() {
                index_set.insert(RuleFilter::Rule(Self::GROUP_NAME, Self::GROUP_RULES[27]));
            }
        }
        if let Some(rule) = self.use_valid_aria_values.as_ref() {
            if rule.is_disabled() {
                index_set.insert(RuleFilter::Rule(Self::GROUP_NAME, Self::GROUP_RULES[28]));
            }
        }
        if let Some(rule) = self.use_valid_lang.as_ref() {
            if rule.is_disabled() {
                index_set.insert(RuleFilter::Rule(Self::GROUP_NAME, Self::GROUP_RULES[29]));
            }
        }
        index_set
    }
    #[doc = r" Checks if, given a rule name, matches one of the rules contained in this category"]
    pub(crate) fn has_rule(rule_name: &str) -> Option<&'static str> {
        Some(Self::GROUP_RULES[Self::GROUP_RULES.binary_search(&rule_name).ok()?])
    }
    #[doc = r" Checks if, given a rule name, it is marked as recommended"]
    pub(crate) fn is_recommended_rule(rule_name: &str) -> bool {
        Self::RECOMMENDED_RULES.contains(&rule_name)
    }
    pub(crate) fn recommended_rules_as_filters() -> &'static [RuleFilter<'static>] {
        Self::RECOMMENDED_RULES_AS_FILTERS
    }
    pub(crate) fn all_rules_as_filters() -> &'static [RuleFilter<'static>] {
        Self::ALL_RULES_AS_FILTERS
    }
    #[doc = r" Select preset rules"]
    pub(crate) fn collect_preset_rules(
        &self,
        parent_is_all: bool,
        parent_is_recommended: bool,
        enabled_rules: &mut FxHashSet<RuleFilter<'static>>,
    ) {
        if self.is_all_true() || self.is_all_unset() && parent_is_all {
            enabled_rules.extend(Self::all_rules_as_filters());
        } else if self.is_recommended_true()
            || self.is_recommended_unset() && self.is_all_unset() && parent_is_recommended
        {
            enabled_rules.extend(Self::recommended_rules_as_filters());
        }
    }
    pub(crate) fn get_rule_configuration(
        &self,
        rule_name: &str,
    ) -> Option<(RulePlainConfiguration, Option<RuleOptions>)> {
        match rule_name {
            "noAccessKey" => self
                .no_access_key
                .as_ref()
                .map(|conf| (conf.level(), conf.get_options())),
            "noAriaHiddenOnFocusable" => self
                .no_aria_hidden_on_focusable
                .as_ref()
                .map(|conf| (conf.level(), conf.get_options())),
            "noAriaUnsupportedElements" => self
                .no_aria_unsupported_elements
                .as_ref()
                .map(|conf| (conf.level(), conf.get_options())),
            "noAutofocus" => self
                .no_autofocus
                .as_ref()
                .map(|conf| (conf.level(), conf.get_options())),
            "noBlankTarget" => self
                .no_blank_target
                .as_ref()
                .map(|conf| (conf.level(), conf.get_options())),
            "noDistractingElements" => self
                .no_distracting_elements
                .as_ref()
                .map(|conf| (conf.level(), conf.get_options())),
            "noHeaderScope" => self
                .no_header_scope
                .as_ref()
                .map(|conf| (conf.level(), conf.get_options())),
            "noInteractiveElementToNoninteractiveRole" => self
                .no_interactive_element_to_noninteractive_role
                .as_ref()
                .map(|conf| (conf.level(), conf.get_options())),
            "noNoninteractiveElementToInteractiveRole" => self
                .no_noninteractive_element_to_interactive_role
                .as_ref()
                .map(|conf| (conf.level(), conf.get_options())),
            "noNoninteractiveTabindex" => self
                .no_noninteractive_tabindex
                .as_ref()
                .map(|conf| (conf.level(), conf.get_options())),
            "noPositiveTabindex" => self
                .no_positive_tabindex
                .as_ref()
                .map(|conf| (conf.level(), conf.get_options())),
            "noRedundantAlt" => self
                .no_redundant_alt
                .as_ref()
                .map(|conf| (conf.level(), conf.get_options())),
            "noRedundantRoles" => self
                .no_redundant_roles
                .as_ref()
                .map(|conf| (conf.level(), conf.get_options())),
            "noSvgWithoutTitle" => self
                .no_svg_without_title
                .as_ref()
                .map(|conf| (conf.level(), conf.get_options())),
            "useAltText" => self
                .use_alt_text
                .as_ref()
                .map(|conf| (conf.level(), conf.get_options())),
            "useAnchorContent" => self
                .use_anchor_content
                .as_ref()
                .map(|conf| (conf.level(), conf.get_options())),
            "useAriaActivedescendantWithTabindex" => self
                .use_aria_activedescendant_with_tabindex
                .as_ref()
                .map(|conf| (conf.level(), conf.get_options())),
            "useAriaPropsForRole" => self
                .use_aria_props_for_role
                .as_ref()
                .map(|conf| (conf.level(), conf.get_options())),
            "useButtonType" => self
                .use_button_type
                .as_ref()
                .map(|conf| (conf.level(), conf.get_options())),
            "useHeadingContent" => self
                .use_heading_content
                .as_ref()
                .map(|conf| (conf.level(), conf.get_options())),
            "useHtmlLang" => self
                .use_html_lang
                .as_ref()
                .map(|conf| (conf.level(), conf.get_options())),
            "useIframeTitle" => self
                .use_iframe_title
                .as_ref()
                .map(|conf| (conf.level(), conf.get_options())),
            "useKeyWithClickEvents" => self
                .use_key_with_click_events
                .as_ref()
                .map(|conf| (conf.level(), conf.get_options())),
            "useKeyWithMouseEvents" => self
                .use_key_with_mouse_events
                .as_ref()
                .map(|conf| (conf.level(), conf.get_options())),
            "useMediaCaption" => self
                .use_media_caption
                .as_ref()
                .map(|conf| (conf.level(), conf.get_options())),
            "useValidAnchor" => self
                .use_valid_anchor
                .as_ref()
                .map(|conf| (conf.level(), conf.get_options())),
            "useValidAriaProps" => self
                .use_valid_aria_props
                .as_ref()
                .map(|conf| (conf.level(), conf.get_options())),
            "useValidAriaRole" => self
                .use_valid_aria_role
                .as_ref()
                .map(|conf| (conf.level(), conf.get_options())),
            "useValidAriaValues" => self
                .use_valid_aria_values
                .as_ref()
                .map(|conf| (conf.level(), conf.get_options())),
            "useValidLang" => self
                .use_valid_lang
                .as_ref()
                .map(|conf| (conf.level(), conf.get_options())),
            _ => None,
        }
    }
}
#[derive(Clone, Debug, Default, Deserialize, Deserializable, Eq, Merge, PartialEq, Serialize)]
#[deserializable(with_validator)]
#[cfg_attr(feature = "schema", derive(JsonSchema))]
#[serde(rename_all = "camelCase", default, deny_unknown_fields)]
#[doc = r" A list of rules that belong to this group"]
pub struct Complexity {
    #[doc = r" It enables the recommended rules for this group"]
    #[serde(skip_serializing_if = "Option::is_none")]
    pub recommended: Option<bool>,
    #[doc = r" It enables ALL rules for this group."]
    #[serde(skip_serializing_if = "Option::is_none")]
    pub all: Option<bool>,
    #[doc = "Disallow primitive type aliases and misleading types."]
    #[serde(skip_serializing_if = "Option::is_none")]
    pub no_banned_types: Option<RuleFixConfiguration<biome_js_analyze::options::NoBannedTypes>>,
    #[doc = "Disallow empty type parameters in type aliases and interfaces."]
    #[serde(skip_serializing_if = "Option::is_none")]
    pub no_empty_type_parameters:
        Option<RuleConfiguration<biome_js_analyze::options::NoEmptyTypeParameters>>,
    #[doc = "Disallow functions that exceed a given Cognitive Complexity score."]
    #[serde(skip_serializing_if = "Option::is_none")]
    pub no_excessive_cognitive_complexity:
        Option<RuleConfiguration<biome_js_analyze::options::NoExcessiveCognitiveComplexity>>,
    #[doc = "This rule enforces a maximum depth to nested describe() in test files."]
    #[serde(skip_serializing_if = "Option::is_none")]
    pub no_excessive_nested_test_suites:
        Option<RuleConfiguration<biome_js_analyze::options::NoExcessiveNestedTestSuites>>,
    #[doc = "Disallow unnecessary boolean casts"]
    #[serde(skip_serializing_if = "Option::is_none")]
    pub no_extra_boolean_cast:
        Option<RuleFixConfiguration<biome_js_analyze::options::NoExtraBooleanCast>>,
    #[doc = "Prefer for...of statement instead of Array.forEach."]
    #[serde(skip_serializing_if = "Option::is_none")]
    pub no_for_each: Option<RuleConfiguration<biome_js_analyze::options::NoForEach>>,
    #[doc = "Disallow unclear usage of consecutive space characters in regular expression literals"]
    #[serde(skip_serializing_if = "Option::is_none")]
    pub no_multiple_spaces_in_regular_expression_literals: Option<
        RuleFixConfiguration<
            biome_js_analyze::options::NoMultipleSpacesInRegularExpressionLiterals,
        >,
    >,
    #[doc = "This rule reports when a class has no non-static members, such as for a class used exclusively as a static namespace."]
    #[serde(skip_serializing_if = "Option::is_none")]
    pub no_static_only_class:
        Option<RuleConfiguration<biome_js_analyze::options::NoStaticOnlyClass>>,
    #[doc = "Disallow this and super in static contexts."]
    #[serde(skip_serializing_if = "Option::is_none")]
    pub no_this_in_static: Option<RuleFixConfiguration<biome_js_analyze::options::NoThisInStatic>>,
    #[doc = "Disallow unnecessary catch clauses."]
    #[serde(skip_serializing_if = "Option::is_none")]
    pub no_useless_catch: Option<RuleFixConfiguration<biome_js_analyze::options::NoUselessCatch>>,
    #[doc = "Disallow unnecessary constructors."]
    #[serde(skip_serializing_if = "Option::is_none")]
    pub no_useless_constructor:
        Option<RuleFixConfiguration<biome_js_analyze::options::NoUselessConstructor>>,
    #[doc = "Disallow empty exports that don't change anything in a module file."]
    #[serde(skip_serializing_if = "Option::is_none")]
    pub no_useless_empty_export:
        Option<RuleFixConfiguration<biome_js_analyze::options::NoUselessEmptyExport>>,
    #[doc = "Disallow unnecessary fragments"]
    #[serde(skip_serializing_if = "Option::is_none")]
    pub no_useless_fragments:
        Option<RuleFixConfiguration<biome_js_analyze::options::NoUselessFragments>>,
    #[doc = "Disallow unnecessary labels."]
    #[serde(skip_serializing_if = "Option::is_none")]
    pub no_useless_label: Option<RuleFixConfiguration<biome_js_analyze::options::NoUselessLabel>>,
    #[doc = "Disallow unnecessary nested block statements."]
    #[serde(skip_serializing_if = "Option::is_none")]
    pub no_useless_lone_block_statements:
        Option<RuleFixConfiguration<biome_js_analyze::options::NoUselessLoneBlockStatements>>,
    #[doc = "Disallow renaming import, export, and destructured assignments to the same name."]
    #[serde(skip_serializing_if = "Option::is_none")]
    pub no_useless_rename: Option<RuleFixConfiguration<biome_js_analyze::options::NoUselessRename>>,
    #[doc = "Disallow useless case in switch statements."]
    #[serde(skip_serializing_if = "Option::is_none")]
    pub no_useless_switch_case:
        Option<RuleFixConfiguration<biome_js_analyze::options::NoUselessSwitchCase>>,
    #[doc = "Disallow ternary operators when simpler alternatives exist."]
    #[serde(skip_serializing_if = "Option::is_none")]
    pub no_useless_ternary:
        Option<RuleFixConfiguration<biome_js_analyze::options::NoUselessTernary>>,
    #[doc = "Disallow useless this aliasing."]
    #[serde(skip_serializing_if = "Option::is_none")]
    pub no_useless_this_alias:
        Option<RuleFixConfiguration<biome_js_analyze::options::NoUselessThisAlias>>,
    #[doc = "Disallow using any or unknown as type constraint."]
    #[serde(skip_serializing_if = "Option::is_none")]
    pub no_useless_type_constraint:
        Option<RuleFixConfiguration<biome_js_analyze::options::NoUselessTypeConstraint>>,
    #[doc = "Disallow the use of void operators, which is not a familiar operator."]
    #[serde(skip_serializing_if = "Option::is_none")]
    pub no_void: Option<RuleConfiguration<biome_js_analyze::options::NoVoid>>,
    #[doc = "Disallow with statements in non-strict contexts."]
    #[serde(skip_serializing_if = "Option::is_none")]
    pub no_with: Option<RuleConfiguration<biome_js_analyze::options::NoWith>>,
    #[doc = "Use arrow functions over function expressions."]
    #[serde(skip_serializing_if = "Option::is_none")]
    pub use_arrow_function:
        Option<RuleFixConfiguration<biome_js_analyze::options::UseArrowFunction>>,
    #[doc = "Promotes the use of .flatMap() when map().flat() are used together."]
    #[serde(skip_serializing_if = "Option::is_none")]
    pub use_flat_map: Option<RuleFixConfiguration<biome_js_analyze::options::UseFlatMap>>,
    #[doc = "Enforce the usage of a literal access to properties over computed property access."]
    #[serde(skip_serializing_if = "Option::is_none")]
    pub use_literal_keys: Option<RuleFixConfiguration<biome_js_analyze::options::UseLiteralKeys>>,
    #[doc = "Enforce using concise optional chain instead of chained logical expressions."]
    #[serde(skip_serializing_if = "Option::is_none")]
    pub use_optional_chain:
        Option<RuleFixConfiguration<biome_js_analyze::options::UseOptionalChain>>,
    #[doc = "Enforce the use of the regular expression literals instead of the RegExp constructor if possible."]
    #[serde(skip_serializing_if = "Option::is_none")]
    pub use_regex_literals:
        Option<RuleFixConfiguration<biome_js_analyze::options::UseRegexLiterals>>,
    #[doc = "Disallow number literal object member names which are not base10 or uses underscore as separator"]
    #[serde(skip_serializing_if = "Option::is_none")]
    pub use_simple_number_keys:
        Option<RuleFixConfiguration<biome_js_analyze::options::UseSimpleNumberKeys>>,
    #[doc = "Discard redundant terms from logical expressions."]
    #[serde(skip_serializing_if = "Option::is_none")]
    pub use_simplified_logic_expression:
        Option<RuleFixConfiguration<biome_js_analyze::options::UseSimplifiedLogicExpression>>,
}
impl DeserializableValidator for Complexity {
    fn validate(
        &mut self,
        _name: &str,
        range: TextRange,
        diagnostics: &mut Vec<DeserializationDiagnostic>,
    ) -> bool {
        if self.recommended == Some(true) && self.all == Some(true) {
            diagnostics . push (DeserializationDiagnostic :: new (markup ! (< Emphasis > "'recommended'" < / Emphasis > " and " < Emphasis > "'all'" < / Emphasis > " can't be both " < Emphasis > "'true'" < / Emphasis > ". You should choose only one of them.")) . with_range (range) . with_note (markup ! ("Biome will fallback to its defaults for this section."))) ;
            return false;
        }
        true
    }
}
impl Complexity {
    const GROUP_NAME: &'static str = "complexity";
    pub(crate) const GROUP_RULES: &'static [&'static str] = &[
        "noBannedTypes",
        "noEmptyTypeParameters",
        "noExcessiveCognitiveComplexity",
        "noExcessiveNestedTestSuites",
        "noExtraBooleanCast",
        "noForEach",
        "noMultipleSpacesInRegularExpressionLiterals",
        "noStaticOnlyClass",
        "noThisInStatic",
        "noUselessCatch",
        "noUselessConstructor",
        "noUselessEmptyExport",
        "noUselessFragments",
        "noUselessLabel",
        "noUselessLoneBlockStatements",
        "noUselessRename",
        "noUselessSwitchCase",
        "noUselessTernary",
        "noUselessThisAlias",
        "noUselessTypeConstraint",
        "noVoid",
        "noWith",
        "useArrowFunction",
        "useFlatMap",
        "useLiteralKeys",
        "useOptionalChain",
        "useRegexLiterals",
        "useSimpleNumberKeys",
        "useSimplifiedLogicExpression",
    ];
    const RECOMMENDED_RULES: &'static [&'static str] = &[
        "noBannedTypes",
        "noEmptyTypeParameters",
        "noExcessiveNestedTestSuites",
        "noExtraBooleanCast",
        "noForEach",
        "noMultipleSpacesInRegularExpressionLiterals",
        "noStaticOnlyClass",
        "noThisInStatic",
        "noUselessCatch",
        "noUselessConstructor",
        "noUselessEmptyExport",
        "noUselessFragments",
        "noUselessLabel",
        "noUselessLoneBlockStatements",
        "noUselessRename",
        "noUselessSwitchCase",
        "noUselessTernary",
        "noUselessThisAlias",
        "noUselessTypeConstraint",
        "noWith",
        "useArrowFunction",
        "useFlatMap",
        "useLiteralKeys",
        "useOptionalChain",
        "useRegexLiterals",
        "useSimpleNumberKeys",
    ];
    const RECOMMENDED_RULES_AS_FILTERS: &'static [RuleFilter<'static>] = &[
        RuleFilter::Rule(Self::GROUP_NAME, Self::GROUP_RULES[0]),
        RuleFilter::Rule(Self::GROUP_NAME, Self::GROUP_RULES[1]),
        RuleFilter::Rule(Self::GROUP_NAME, Self::GROUP_RULES[3]),
        RuleFilter::Rule(Self::GROUP_NAME, Self::GROUP_RULES[4]),
        RuleFilter::Rule(Self::GROUP_NAME, Self::GROUP_RULES[5]),
        RuleFilter::Rule(Self::GROUP_NAME, Self::GROUP_RULES[6]),
        RuleFilter::Rule(Self::GROUP_NAME, Self::GROUP_RULES[7]),
        RuleFilter::Rule(Self::GROUP_NAME, Self::GROUP_RULES[8]),
        RuleFilter::Rule(Self::GROUP_NAME, Self::GROUP_RULES[9]),
        RuleFilter::Rule(Self::GROUP_NAME, Self::GROUP_RULES[10]),
        RuleFilter::Rule(Self::GROUP_NAME, Self::GROUP_RULES[11]),
        RuleFilter::Rule(Self::GROUP_NAME, Self::GROUP_RULES[12]),
        RuleFilter::Rule(Self::GROUP_NAME, Self::GROUP_RULES[13]),
        RuleFilter::Rule(Self::GROUP_NAME, Self::GROUP_RULES[14]),
        RuleFilter::Rule(Self::GROUP_NAME, Self::GROUP_RULES[15]),
        RuleFilter::Rule(Self::GROUP_NAME, Self::GROUP_RULES[16]),
        RuleFilter::Rule(Self::GROUP_NAME, Self::GROUP_RULES[17]),
        RuleFilter::Rule(Self::GROUP_NAME, Self::GROUP_RULES[18]),
        RuleFilter::Rule(Self::GROUP_NAME, Self::GROUP_RULES[19]),
        RuleFilter::Rule(Self::GROUP_NAME, Self::GROUP_RULES[21]),
        RuleFilter::Rule(Self::GROUP_NAME, Self::GROUP_RULES[22]),
        RuleFilter::Rule(Self::GROUP_NAME, Self::GROUP_RULES[23]),
        RuleFilter::Rule(Self::GROUP_NAME, Self::GROUP_RULES[24]),
        RuleFilter::Rule(Self::GROUP_NAME, Self::GROUP_RULES[25]),
        RuleFilter::Rule(Self::GROUP_NAME, Self::GROUP_RULES[26]),
        RuleFilter::Rule(Self::GROUP_NAME, Self::GROUP_RULES[27]),
    ];
    const ALL_RULES_AS_FILTERS: &'static [RuleFilter<'static>] = &[
        RuleFilter::Rule(Self::GROUP_NAME, Self::GROUP_RULES[0]),
        RuleFilter::Rule(Self::GROUP_NAME, Self::GROUP_RULES[1]),
        RuleFilter::Rule(Self::GROUP_NAME, Self::GROUP_RULES[2]),
        RuleFilter::Rule(Self::GROUP_NAME, Self::GROUP_RULES[3]),
        RuleFilter::Rule(Self::GROUP_NAME, Self::GROUP_RULES[4]),
        RuleFilter::Rule(Self::GROUP_NAME, Self::GROUP_RULES[5]),
        RuleFilter::Rule(Self::GROUP_NAME, Self::GROUP_RULES[6]),
        RuleFilter::Rule(Self::GROUP_NAME, Self::GROUP_RULES[7]),
        RuleFilter::Rule(Self::GROUP_NAME, Self::GROUP_RULES[8]),
        RuleFilter::Rule(Self::GROUP_NAME, Self::GROUP_RULES[9]),
        RuleFilter::Rule(Self::GROUP_NAME, Self::GROUP_RULES[10]),
        RuleFilter::Rule(Self::GROUP_NAME, Self::GROUP_RULES[11]),
        RuleFilter::Rule(Self::GROUP_NAME, Self::GROUP_RULES[12]),
        RuleFilter::Rule(Self::GROUP_NAME, Self::GROUP_RULES[13]),
        RuleFilter::Rule(Self::GROUP_NAME, Self::GROUP_RULES[14]),
        RuleFilter::Rule(Self::GROUP_NAME, Self::GROUP_RULES[15]),
        RuleFilter::Rule(Self::GROUP_NAME, Self::GROUP_RULES[16]),
        RuleFilter::Rule(Self::GROUP_NAME, Self::GROUP_RULES[17]),
        RuleFilter::Rule(Self::GROUP_NAME, Self::GROUP_RULES[18]),
        RuleFilter::Rule(Self::GROUP_NAME, Self::GROUP_RULES[19]),
        RuleFilter::Rule(Self::GROUP_NAME, Self::GROUP_RULES[20]),
        RuleFilter::Rule(Self::GROUP_NAME, Self::GROUP_RULES[21]),
        RuleFilter::Rule(Self::GROUP_NAME, Self::GROUP_RULES[22]),
        RuleFilter::Rule(Self::GROUP_NAME, Self::GROUP_RULES[23]),
        RuleFilter::Rule(Self::GROUP_NAME, Self::GROUP_RULES[24]),
        RuleFilter::Rule(Self::GROUP_NAME, Self::GROUP_RULES[25]),
        RuleFilter::Rule(Self::GROUP_NAME, Self::GROUP_RULES[26]),
        RuleFilter::Rule(Self::GROUP_NAME, Self::GROUP_RULES[27]),
        RuleFilter::Rule(Self::GROUP_NAME, Self::GROUP_RULES[28]),
    ];
    #[doc = r" Retrieves the recommended rules"]
    pub(crate) fn is_recommended_true(&self) -> bool {
        matches!(self.recommended, Some(true))
    }
    pub(crate) fn is_recommended_unset(&self) -> bool {
        self.recommended.is_none()
    }
    pub(crate) fn is_all_true(&self) -> bool {
        matches!(self.all, Some(true))
    }
    pub(crate) fn is_all_unset(&self) -> bool {
        self.all.is_none()
    }
    pub(crate) fn get_enabled_rules(&self) -> FxHashSet<RuleFilter<'static>> {
        let mut index_set = FxHashSet::default();
        if let Some(rule) = self.no_banned_types.as_ref() {
            if rule.is_enabled() {
                index_set.insert(RuleFilter::Rule(Self::GROUP_NAME, Self::GROUP_RULES[0]));
            }
        }
        if let Some(rule) = self.no_empty_type_parameters.as_ref() {
            if rule.is_enabled() {
                index_set.insert(RuleFilter::Rule(Self::GROUP_NAME, Self::GROUP_RULES[1]));
            }
        }
        if let Some(rule) = self.no_excessive_cognitive_complexity.as_ref() {
            if rule.is_enabled() {
                index_set.insert(RuleFilter::Rule(Self::GROUP_NAME, Self::GROUP_RULES[2]));
            }
        }
        if let Some(rule) = self.no_excessive_nested_test_suites.as_ref() {
            if rule.is_enabled() {
                index_set.insert(RuleFilter::Rule(Self::GROUP_NAME, Self::GROUP_RULES[3]));
            }
        }
        if let Some(rule) = self.no_extra_boolean_cast.as_ref() {
            if rule.is_enabled() {
                index_set.insert(RuleFilter::Rule(Self::GROUP_NAME, Self::GROUP_RULES[4]));
            }
        }
        if let Some(rule) = self.no_for_each.as_ref() {
            if rule.is_enabled() {
                index_set.insert(RuleFilter::Rule(Self::GROUP_NAME, Self::GROUP_RULES[5]));
            }
        }
        if let Some(rule) = self
            .no_multiple_spaces_in_regular_expression_literals
            .as_ref()
        {
            if rule.is_enabled() {
                index_set.insert(RuleFilter::Rule(Self::GROUP_NAME, Self::GROUP_RULES[6]));
            }
        }
        if let Some(rule) = self.no_static_only_class.as_ref() {
            if rule.is_enabled() {
                index_set.insert(RuleFilter::Rule(Self::GROUP_NAME, Self::GROUP_RULES[7]));
            }
        }
        if let Some(rule) = self.no_this_in_static.as_ref() {
            if rule.is_enabled() {
                index_set.insert(RuleFilter::Rule(Self::GROUP_NAME, Self::GROUP_RULES[8]));
            }
        }
        if let Some(rule) = self.no_useless_catch.as_ref() {
            if rule.is_enabled() {
                index_set.insert(RuleFilter::Rule(Self::GROUP_NAME, Self::GROUP_RULES[9]));
            }
        }
        if let Some(rule) = self.no_useless_constructor.as_ref() {
            if rule.is_enabled() {
                index_set.insert(RuleFilter::Rule(Self::GROUP_NAME, Self::GROUP_RULES[10]));
            }
        }
        if let Some(rule) = self.no_useless_empty_export.as_ref() {
            if rule.is_enabled() {
                index_set.insert(RuleFilter::Rule(Self::GROUP_NAME, Self::GROUP_RULES[11]));
            }
        }
        if let Some(rule) = self.no_useless_fragments.as_ref() {
            if rule.is_enabled() {
                index_set.insert(RuleFilter::Rule(Self::GROUP_NAME, Self::GROUP_RULES[12]));
            }
        }
        if let Some(rule) = self.no_useless_label.as_ref() {
            if rule.is_enabled() {
                index_set.insert(RuleFilter::Rule(Self::GROUP_NAME, Self::GROUP_RULES[13]));
            }
        }
        if let Some(rule) = self.no_useless_lone_block_statements.as_ref() {
            if rule.is_enabled() {
                index_set.insert(RuleFilter::Rule(Self::GROUP_NAME, Self::GROUP_RULES[14]));
            }
        }
        if let Some(rule) = self.no_useless_rename.as_ref() {
            if rule.is_enabled() {
                index_set.insert(RuleFilter::Rule(Self::GROUP_NAME, Self::GROUP_RULES[15]));
            }
        }
        if let Some(rule) = self.no_useless_switch_case.as_ref() {
            if rule.is_enabled() {
                index_set.insert(RuleFilter::Rule(Self::GROUP_NAME, Self::GROUP_RULES[16]));
            }
        }
        if let Some(rule) = self.no_useless_ternary.as_ref() {
            if rule.is_enabled() {
                index_set.insert(RuleFilter::Rule(Self::GROUP_NAME, Self::GROUP_RULES[17]));
            }
        }
        if let Some(rule) = self.no_useless_this_alias.as_ref() {
            if rule.is_enabled() {
                index_set.insert(RuleFilter::Rule(Self::GROUP_NAME, Self::GROUP_RULES[18]));
            }
        }
        if let Some(rule) = self.no_useless_type_constraint.as_ref() {
            if rule.is_enabled() {
                index_set.insert(RuleFilter::Rule(Self::GROUP_NAME, Self::GROUP_RULES[19]));
            }
        }
        if let Some(rule) = self.no_void.as_ref() {
            if rule.is_enabled() {
                index_set.insert(RuleFilter::Rule(Self::GROUP_NAME, Self::GROUP_RULES[20]));
            }
        }
        if let Some(rule) = self.no_with.as_ref() {
            if rule.is_enabled() {
                index_set.insert(RuleFilter::Rule(Self::GROUP_NAME, Self::GROUP_RULES[21]));
            }
        }
        if let Some(rule) = self.use_arrow_function.as_ref() {
            if rule.is_enabled() {
                index_set.insert(RuleFilter::Rule(Self::GROUP_NAME, Self::GROUP_RULES[22]));
            }
        }
        if let Some(rule) = self.use_flat_map.as_ref() {
            if rule.is_enabled() {
                index_set.insert(RuleFilter::Rule(Self::GROUP_NAME, Self::GROUP_RULES[23]));
            }
        }
        if let Some(rule) = self.use_literal_keys.as_ref() {
            if rule.is_enabled() {
                index_set.insert(RuleFilter::Rule(Self::GROUP_NAME, Self::GROUP_RULES[24]));
            }
        }
        if let Some(rule) = self.use_optional_chain.as_ref() {
            if rule.is_enabled() {
                index_set.insert(RuleFilter::Rule(Self::GROUP_NAME, Self::GROUP_RULES[25]));
            }
        }
        if let Some(rule) = self.use_regex_literals.as_ref() {
            if rule.is_enabled() {
                index_set.insert(RuleFilter::Rule(Self::GROUP_NAME, Self::GROUP_RULES[26]));
            }
        }
        if let Some(rule) = self.use_simple_number_keys.as_ref() {
            if rule.is_enabled() {
                index_set.insert(RuleFilter::Rule(Self::GROUP_NAME, Self::GROUP_RULES[27]));
            }
        }
        if let Some(rule) = self.use_simplified_logic_expression.as_ref() {
            if rule.is_enabled() {
                index_set.insert(RuleFilter::Rule(Self::GROUP_NAME, Self::GROUP_RULES[28]));
            }
        }
        index_set
    }
    pub(crate) fn get_disabled_rules(&self) -> FxHashSet<RuleFilter<'static>> {
        let mut index_set = FxHashSet::default();
        if let Some(rule) = self.no_banned_types.as_ref() {
            if rule.is_disabled() {
                index_set.insert(RuleFilter::Rule(Self::GROUP_NAME, Self::GROUP_RULES[0]));
            }
        }
        if let Some(rule) = self.no_empty_type_parameters.as_ref() {
            if rule.is_disabled() {
                index_set.insert(RuleFilter::Rule(Self::GROUP_NAME, Self::GROUP_RULES[1]));
            }
        }
        if let Some(rule) = self.no_excessive_cognitive_complexity.as_ref() {
            if rule.is_disabled() {
                index_set.insert(RuleFilter::Rule(Self::GROUP_NAME, Self::GROUP_RULES[2]));
            }
        }
        if let Some(rule) = self.no_excessive_nested_test_suites.as_ref() {
            if rule.is_disabled() {
                index_set.insert(RuleFilter::Rule(Self::GROUP_NAME, Self::GROUP_RULES[3]));
            }
        }
        if let Some(rule) = self.no_extra_boolean_cast.as_ref() {
            if rule.is_disabled() {
                index_set.insert(RuleFilter::Rule(Self::GROUP_NAME, Self::GROUP_RULES[4]));
            }
        }
        if let Some(rule) = self.no_for_each.as_ref() {
            if rule.is_disabled() {
                index_set.insert(RuleFilter::Rule(Self::GROUP_NAME, Self::GROUP_RULES[5]));
            }
        }
        if let Some(rule) = self
            .no_multiple_spaces_in_regular_expression_literals
            .as_ref()
        {
            if rule.is_disabled() {
                index_set.insert(RuleFilter::Rule(Self::GROUP_NAME, Self::GROUP_RULES[6]));
            }
        }
        if let Some(rule) = self.no_static_only_class.as_ref() {
            if rule.is_disabled() {
                index_set.insert(RuleFilter::Rule(Self::GROUP_NAME, Self::GROUP_RULES[7]));
            }
        }
        if let Some(rule) = self.no_this_in_static.as_ref() {
            if rule.is_disabled() {
                index_set.insert(RuleFilter::Rule(Self::GROUP_NAME, Self::GROUP_RULES[8]));
            }
        }
        if let Some(rule) = self.no_useless_catch.as_ref() {
            if rule.is_disabled() {
                index_set.insert(RuleFilter::Rule(Self::GROUP_NAME, Self::GROUP_RULES[9]));
            }
        }
        if let Some(rule) = self.no_useless_constructor.as_ref() {
            if rule.is_disabled() {
                index_set.insert(RuleFilter::Rule(Self::GROUP_NAME, Self::GROUP_RULES[10]));
            }
        }
        if let Some(rule) = self.no_useless_empty_export.as_ref() {
            if rule.is_disabled() {
                index_set.insert(RuleFilter::Rule(Self::GROUP_NAME, Self::GROUP_RULES[11]));
            }
        }
        if let Some(rule) = self.no_useless_fragments.as_ref() {
            if rule.is_disabled() {
                index_set.insert(RuleFilter::Rule(Self::GROUP_NAME, Self::GROUP_RULES[12]));
            }
        }
        if let Some(rule) = self.no_useless_label.as_ref() {
            if rule.is_disabled() {
                index_set.insert(RuleFilter::Rule(Self::GROUP_NAME, Self::GROUP_RULES[13]));
            }
        }
        if let Some(rule) = self.no_useless_lone_block_statements.as_ref() {
            if rule.is_disabled() {
                index_set.insert(RuleFilter::Rule(Self::GROUP_NAME, Self::GROUP_RULES[14]));
            }
        }
        if let Some(rule) = self.no_useless_rename.as_ref() {
            if rule.is_disabled() {
                index_set.insert(RuleFilter::Rule(Self::GROUP_NAME, Self::GROUP_RULES[15]));
            }
        }
        if let Some(rule) = self.no_useless_switch_case.as_ref() {
            if rule.is_disabled() {
                index_set.insert(RuleFilter::Rule(Self::GROUP_NAME, Self::GROUP_RULES[16]));
            }
        }
        if let Some(rule) = self.no_useless_ternary.as_ref() {
            if rule.is_disabled() {
                index_set.insert(RuleFilter::Rule(Self::GROUP_NAME, Self::GROUP_RULES[17]));
            }
        }
        if let Some(rule) = self.no_useless_this_alias.as_ref() {
            if rule.is_disabled() {
                index_set.insert(RuleFilter::Rule(Self::GROUP_NAME, Self::GROUP_RULES[18]));
            }
        }
        if let Some(rule) = self.no_useless_type_constraint.as_ref() {
            if rule.is_disabled() {
                index_set.insert(RuleFilter::Rule(Self::GROUP_NAME, Self::GROUP_RULES[19]));
            }
        }
        if let Some(rule) = self.no_void.as_ref() {
            if rule.is_disabled() {
                index_set.insert(RuleFilter::Rule(Self::GROUP_NAME, Self::GROUP_RULES[20]));
            }
        }
        if let Some(rule) = self.no_with.as_ref() {
            if rule.is_disabled() {
                index_set.insert(RuleFilter::Rule(Self::GROUP_NAME, Self::GROUP_RULES[21]));
            }
        }
        if let Some(rule) = self.use_arrow_function.as_ref() {
            if rule.is_disabled() {
                index_set.insert(RuleFilter::Rule(Self::GROUP_NAME, Self::GROUP_RULES[22]));
            }
        }
        if let Some(rule) = self.use_flat_map.as_ref() {
            if rule.is_disabled() {
                index_set.insert(RuleFilter::Rule(Self::GROUP_NAME, Self::GROUP_RULES[23]));
            }
        }
        if let Some(rule) = self.use_literal_keys.as_ref() {
            if rule.is_disabled() {
                index_set.insert(RuleFilter::Rule(Self::GROUP_NAME, Self::GROUP_RULES[24]));
            }
        }
        if let Some(rule) = self.use_optional_chain.as_ref() {
            if rule.is_disabled() {
                index_set.insert(RuleFilter::Rule(Self::GROUP_NAME, Self::GROUP_RULES[25]));
            }
        }
        if let Some(rule) = self.use_regex_literals.as_ref() {
            if rule.is_disabled() {
                index_set.insert(RuleFilter::Rule(Self::GROUP_NAME, Self::GROUP_RULES[26]));
            }
        }
        if let Some(rule) = self.use_simple_number_keys.as_ref() {
            if rule.is_disabled() {
                index_set.insert(RuleFilter::Rule(Self::GROUP_NAME, Self::GROUP_RULES[27]));
            }
        }
        if let Some(rule) = self.use_simplified_logic_expression.as_ref() {
            if rule.is_disabled() {
                index_set.insert(RuleFilter::Rule(Self::GROUP_NAME, Self::GROUP_RULES[28]));
            }
        }
        index_set
    }
    #[doc = r" Checks if, given a rule name, matches one of the rules contained in this category"]
    pub(crate) fn has_rule(rule_name: &str) -> Option<&'static str> {
        Some(Self::GROUP_RULES[Self::GROUP_RULES.binary_search(&rule_name).ok()?])
    }
    #[doc = r" Checks if, given a rule name, it is marked as recommended"]
    pub(crate) fn is_recommended_rule(rule_name: &str) -> bool {
        Self::RECOMMENDED_RULES.contains(&rule_name)
    }
    pub(crate) fn recommended_rules_as_filters() -> &'static [RuleFilter<'static>] {
        Self::RECOMMENDED_RULES_AS_FILTERS
    }
    pub(crate) fn all_rules_as_filters() -> &'static [RuleFilter<'static>] {
        Self::ALL_RULES_AS_FILTERS
    }
    #[doc = r" Select preset rules"]
    pub(crate) fn collect_preset_rules(
        &self,
        parent_is_all: bool,
        parent_is_recommended: bool,
        enabled_rules: &mut FxHashSet<RuleFilter<'static>>,
    ) {
        if self.is_all_true() || self.is_all_unset() && parent_is_all {
            enabled_rules.extend(Self::all_rules_as_filters());
        } else if self.is_recommended_true()
            || self.is_recommended_unset() && self.is_all_unset() && parent_is_recommended
        {
            enabled_rules.extend(Self::recommended_rules_as_filters());
        }
    }
    pub(crate) fn get_rule_configuration(
        &self,
        rule_name: &str,
    ) -> Option<(RulePlainConfiguration, Option<RuleOptions>)> {
        match rule_name {
            "noBannedTypes" => self
                .no_banned_types
                .as_ref()
                .map(|conf| (conf.level(), conf.get_options())),
            "noEmptyTypeParameters" => self
                .no_empty_type_parameters
                .as_ref()
                .map(|conf| (conf.level(), conf.get_options())),
            "noExcessiveCognitiveComplexity" => self
                .no_excessive_cognitive_complexity
                .as_ref()
                .map(|conf| (conf.level(), conf.get_options())),
            "noExcessiveNestedTestSuites" => self
                .no_excessive_nested_test_suites
                .as_ref()
                .map(|conf| (conf.level(), conf.get_options())),
            "noExtraBooleanCast" => self
                .no_extra_boolean_cast
                .as_ref()
                .map(|conf| (conf.level(), conf.get_options())),
            "noForEach" => self
                .no_for_each
                .as_ref()
                .map(|conf| (conf.level(), conf.get_options())),
            "noMultipleSpacesInRegularExpressionLiterals" => self
                .no_multiple_spaces_in_regular_expression_literals
                .as_ref()
                .map(|conf| (conf.level(), conf.get_options())),
            "noStaticOnlyClass" => self
                .no_static_only_class
                .as_ref()
                .map(|conf| (conf.level(), conf.get_options())),
            "noThisInStatic" => self
                .no_this_in_static
                .as_ref()
                .map(|conf| (conf.level(), conf.get_options())),
            "noUselessCatch" => self
                .no_useless_catch
                .as_ref()
                .map(|conf| (conf.level(), conf.get_options())),
            "noUselessConstructor" => self
                .no_useless_constructor
                .as_ref()
                .map(|conf| (conf.level(), conf.get_options())),
            "noUselessEmptyExport" => self
                .no_useless_empty_export
                .as_ref()
                .map(|conf| (conf.level(), conf.get_options())),
            "noUselessFragments" => self
                .no_useless_fragments
                .as_ref()
                .map(|conf| (conf.level(), conf.get_options())),
            "noUselessLabel" => self
                .no_useless_label
                .as_ref()
                .map(|conf| (conf.level(), conf.get_options())),
            "noUselessLoneBlockStatements" => self
                .no_useless_lone_block_statements
                .as_ref()
                .map(|conf| (conf.level(), conf.get_options())),
            "noUselessRename" => self
                .no_useless_rename
                .as_ref()
                .map(|conf| (conf.level(), conf.get_options())),
            "noUselessSwitchCase" => self
                .no_useless_switch_case
                .as_ref()
                .map(|conf| (conf.level(), conf.get_options())),
            "noUselessTernary" => self
                .no_useless_ternary
                .as_ref()
                .map(|conf| (conf.level(), conf.get_options())),
            "noUselessThisAlias" => self
                .no_useless_this_alias
                .as_ref()
                .map(|conf| (conf.level(), conf.get_options())),
            "noUselessTypeConstraint" => self
                .no_useless_type_constraint
                .as_ref()
                .map(|conf| (conf.level(), conf.get_options())),
            "noVoid" => self
                .no_void
                .as_ref()
                .map(|conf| (conf.level(), conf.get_options())),
            "noWith" => self
                .no_with
                .as_ref()
                .map(|conf| (conf.level(), conf.get_options())),
            "useArrowFunction" => self
                .use_arrow_function
                .as_ref()
                .map(|conf| (conf.level(), conf.get_options())),
            "useFlatMap" => self
                .use_flat_map
                .as_ref()
                .map(|conf| (conf.level(), conf.get_options())),
            "useLiteralKeys" => self
                .use_literal_keys
                .as_ref()
                .map(|conf| (conf.level(), conf.get_options())),
            "useOptionalChain" => self
                .use_optional_chain
                .as_ref()
                .map(|conf| (conf.level(), conf.get_options())),
            "useRegexLiterals" => self
                .use_regex_literals
                .as_ref()
                .map(|conf| (conf.level(), conf.get_options())),
            "useSimpleNumberKeys" => self
                .use_simple_number_keys
                .as_ref()
                .map(|conf| (conf.level(), conf.get_options())),
            "useSimplifiedLogicExpression" => self
                .use_simplified_logic_expression
                .as_ref()
                .map(|conf| (conf.level(), conf.get_options())),
            _ => None,
        }
    }
}
#[derive(Clone, Debug, Default, Deserialize, Deserializable, Eq, Merge, PartialEq, Serialize)]
#[deserializable(with_validator)]
#[cfg_attr(feature = "schema", derive(JsonSchema))]
#[serde(rename_all = "camelCase", default, deny_unknown_fields)]
#[doc = r" A list of rules that belong to this group"]
pub struct Correctness {
    #[doc = r" It enables the recommended rules for this group"]
    #[serde(skip_serializing_if = "Option::is_none")]
    pub recommended: Option<bool>,
    #[doc = r" It enables ALL rules for this group."]
    #[serde(skip_serializing_if = "Option::is_none")]
    pub all: Option<bool>,
    #[doc = "Prevent passing of children as props."]
    #[serde(skip_serializing_if = "Option::is_none")]
    pub no_children_prop: Option<RuleConfiguration<biome_js_analyze::options::NoChildrenProp>>,
    #[doc = "Prevents from having const variables being re-assigned."]
    #[serde(skip_serializing_if = "Option::is_none")]
    pub no_const_assign: Option<RuleFixConfiguration<biome_js_analyze::options::NoConstAssign>>,
    #[doc = "Disallow constant expressions in conditions"]
    #[serde(skip_serializing_if = "Option::is_none")]
    pub no_constant_condition:
        Option<RuleConfiguration<biome_js_analyze::options::NoConstantCondition>>,
    #[doc = "Disallow the use of Math.min and Math.max to clamp a value where the result itself is constant."]
    #[serde(skip_serializing_if = "Option::is_none")]
    pub no_constant_math_min_max_clamp:
        Option<RuleFixConfiguration<biome_js_analyze::options::NoConstantMathMinMaxClamp>>,
    #[doc = "Disallow returning a value from a constructor."]
    #[serde(skip_serializing_if = "Option::is_none")]
    pub no_constructor_return:
        Option<RuleConfiguration<biome_js_analyze::options::NoConstructorReturn>>,
    #[doc = "Disallow empty character classes in regular expression literals."]
    #[serde(skip_serializing_if = "Option::is_none")]
    pub no_empty_character_class_in_regex:
        Option<RuleConfiguration<biome_js_analyze::options::NoEmptyCharacterClassInRegex>>,
    #[doc = "Disallows empty destructuring patterns."]
    #[serde(skip_serializing_if = "Option::is_none")]
    pub no_empty_pattern: Option<RuleConfiguration<biome_js_analyze::options::NoEmptyPattern>>,
    #[doc = "Disallow to use unnecessary callback on flatMap."]
    #[serde(skip_serializing_if = "Option::is_none")]
    pub no_flat_map_identity:
        Option<RuleFixConfiguration<biome_js_analyze::options::NoFlatMapIdentity>>,
    #[doc = "Disallow calling global object properties as functions"]
    #[serde(skip_serializing_if = "Option::is_none")]
    pub no_global_object_calls:
        Option<RuleConfiguration<biome_js_analyze::options::NoGlobalObjectCalls>>,
    #[doc = "Disallow function and var declarations that are accessible outside their block."]
    #[serde(skip_serializing_if = "Option::is_none")]
    pub no_inner_declarations:
        Option<RuleConfiguration<biome_js_analyze::options::NoInnerDeclarations>>,
    #[doc = "Prevents the incorrect use of super() inside classes. It also checks whether a call super() is missing from classes that extends other constructors."]
    #[serde(skip_serializing_if = "Option::is_none")]
    pub no_invalid_constructor_super:
        Option<RuleConfiguration<biome_js_analyze::options::NoInvalidConstructorSuper>>,
    #[doc = "Disallow new operators with global non-constructor functions."]
    #[serde(skip_serializing_if = "Option::is_none")]
    pub no_invalid_new_builtin:
        Option<RuleFixConfiguration<biome_js_analyze::options::NoInvalidNewBuiltin>>,
    #[doc = "Disallow the use of variables and function parameters before their declaration"]
    #[serde(skip_serializing_if = "Option::is_none")]
    pub no_invalid_use_before_declaration:
        Option<RuleConfiguration<biome_js_analyze::options::NoInvalidUseBeforeDeclaration>>,
    #[doc = "Disallow new operators with the Symbol object."]
    #[serde(skip_serializing_if = "Option::is_none")]
    pub no_new_symbol: Option<RuleFixConfiguration<biome_js_analyze::options::NoNewSymbol>>,
    #[doc = "Forbid the use of Node.js builtin modules."]
    #[serde(skip_serializing_if = "Option::is_none")]
    pub no_nodejs_modules: Option<RuleConfiguration<biome_js_analyze::options::NoNodejsModules>>,
    #[doc = "Disallow \\8 and \\9 escape sequences in string literals."]
    #[serde(skip_serializing_if = "Option::is_none")]
    pub no_nonoctal_decimal_escape:
        Option<RuleFixConfiguration<biome_js_analyze::options::NoNonoctalDecimalEscape>>,
    #[doc = "Disallow literal numbers that lose precision"]
    #[serde(skip_serializing_if = "Option::is_none")]
    pub no_precision_loss: Option<RuleConfiguration<biome_js_analyze::options::NoPrecisionLoss>>,
    #[doc = "Prevent the usage of the return value of React.render."]
    #[serde(skip_serializing_if = "Option::is_none")]
    pub no_render_return_value:
        Option<RuleConfiguration<biome_js_analyze::options::NoRenderReturnValue>>,
    #[doc = "Disallow assignments where both sides are exactly the same."]
    #[serde(skip_serializing_if = "Option::is_none")]
    pub no_self_assign: Option<RuleConfiguration<biome_js_analyze::options::NoSelfAssign>>,
    #[doc = "Disallow returning a value from a setter"]
    #[serde(skip_serializing_if = "Option::is_none")]
    pub no_setter_return: Option<RuleConfiguration<biome_js_analyze::options::NoSetterReturn>>,
    #[doc = "Disallow comparison of expressions modifying the string case with non-compliant value."]
    #[serde(skip_serializing_if = "Option::is_none")]
    pub no_string_case_mismatch:
        Option<RuleFixConfiguration<biome_js_analyze::options::NoStringCaseMismatch>>,
    #[doc = "Disallow lexical declarations in switch clauses."]
    #[serde(skip_serializing_if = "Option::is_none")]
    pub no_switch_declarations:
        Option<RuleFixConfiguration<biome_js_analyze::options::NoSwitchDeclarations>>,
    #[doc = "Prevents the usage of variables that haven't been declared inside the document."]
    #[serde(skip_serializing_if = "Option::is_none")]
    pub no_undeclared_variables:
        Option<RuleConfiguration<biome_js_analyze::options::NoUndeclaredVariables>>,
    #[doc = "Avoid using unnecessary continue."]
    #[serde(skip_serializing_if = "Option::is_none")]
    pub no_unnecessary_continue:
        Option<RuleFixConfiguration<biome_js_analyze::options::NoUnnecessaryContinue>>,
    #[doc = "Disallow unreachable code"]
    #[serde(skip_serializing_if = "Option::is_none")]
    pub no_unreachable: Option<RuleConfiguration<biome_js_analyze::options::NoUnreachable>>,
    #[doc = "Ensures the super() constructor is called exactly once on every code  path in a class constructor before this is accessed if the class has a superclass"]
    #[serde(skip_serializing_if = "Option::is_none")]
    pub no_unreachable_super:
        Option<RuleConfiguration<biome_js_analyze::options::NoUnreachableSuper>>,
    #[doc = "Disallow control flow statements in finally blocks."]
    #[serde(skip_serializing_if = "Option::is_none")]
    pub no_unsafe_finally: Option<RuleConfiguration<biome_js_analyze::options::NoUnsafeFinally>>,
    #[doc = "Disallow the use of optional chaining in contexts where the undefined value is not allowed."]
    #[serde(skip_serializing_if = "Option::is_none")]
    pub no_unsafe_optional_chaining:
        Option<RuleConfiguration<biome_js_analyze::options::NoUnsafeOptionalChaining>>,
    #[doc = "Disallow unused imports."]
    #[serde(skip_serializing_if = "Option::is_none")]
    pub no_unused_imports: Option<RuleFixConfiguration<biome_js_analyze::options::NoUnusedImports>>,
    #[doc = "Disallow unused labels."]
    #[serde(skip_serializing_if = "Option::is_none")]
    pub no_unused_labels: Option<RuleFixConfiguration<biome_js_analyze::options::NoUnusedLabels>>,
    #[doc = "Disallow unused private class members"]
    #[serde(skip_serializing_if = "Option::is_none")]
    pub no_unused_private_class_members:
        Option<RuleFixConfiguration<biome_js_analyze::options::NoUnusedPrivateClassMembers>>,
    #[doc = "Disallow unused variables."]
    #[serde(skip_serializing_if = "Option::is_none")]
    pub no_unused_variables:
        Option<RuleFixConfiguration<biome_js_analyze::options::NoUnusedVariables>>,
    #[doc = "This rules prevents void elements (AKA self-closing elements) from having children."]
    #[serde(skip_serializing_if = "Option::is_none")]
    pub no_void_elements_with_children:
        Option<RuleFixConfiguration<biome_js_analyze::options::NoVoidElementsWithChildren>>,
    #[doc = "Disallow returning a value from a function with the return type 'void'"]
    #[serde(skip_serializing_if = "Option::is_none")]
    pub no_void_type_return: Option<RuleConfiguration<biome_js_analyze::options::NoVoidTypeReturn>>,
    #[doc = "Disallow Array constructors."]
    #[serde(skip_serializing_if = "Option::is_none")]
    pub use_array_literals:
        Option<RuleFixConfiguration<biome_js_analyze::options::UseArrayLiterals>>,
    #[doc = "Enforce all dependencies are correctly specified in a React hook."]
    #[serde(skip_serializing_if = "Option::is_none")]
    pub use_exhaustive_dependencies:
        Option<RuleConfiguration<biome_js_analyze::options::UseExhaustiveDependencies>>,
    #[doc = "Enforce that all React hooks are being called from the Top Level component functions."]
    #[serde(skip_serializing_if = "Option::is_none")]
    pub use_hook_at_top_level:
        Option<RuleConfiguration<biome_js_analyze::options::UseHookAtTopLevel>>,
    #[doc = "Require calls to isNaN() when checking for NaN."]
    #[serde(skip_serializing_if = "Option::is_none")]
    pub use_is_nan: Option<RuleFixConfiguration<biome_js_analyze::options::UseIsNan>>,
    #[doc = "Disallow missing key props in iterators/collection literals."]
    #[serde(skip_serializing_if = "Option::is_none")]
    pub use_jsx_key_in_iterable:
        Option<RuleConfiguration<biome_js_analyze::options::UseJsxKeyInIterable>>,
    #[doc = "Enforce \"for\" loop update clause moving the counter in the right direction."]
    #[serde(skip_serializing_if = "Option::is_none")]
    pub use_valid_for_direction:
        Option<RuleConfiguration<biome_js_analyze::options::UseValidForDirection>>,
    #[doc = "Require generator functions to contain yield."]
    #[serde(skip_serializing_if = "Option::is_none")]
    pub use_yield: Option<RuleConfiguration<biome_js_analyze::options::UseYield>>,
}
impl DeserializableValidator for Correctness {
    fn validate(
        &mut self,
        _name: &str,
        range: TextRange,
        diagnostics: &mut Vec<DeserializationDiagnostic>,
    ) -> bool {
        if self.recommended == Some(true) && self.all == Some(true) {
            diagnostics . push (DeserializationDiagnostic :: new (markup ! (< Emphasis > "'recommended'" < / Emphasis > " and " < Emphasis > "'all'" < / Emphasis > " can't be both " < Emphasis > "'true'" < / Emphasis > ". You should choose only one of them.")) . with_range (range) . with_note (markup ! ("Biome will fallback to its defaults for this section."))) ;
            return false;
        }
        true
    }
}
impl Correctness {
    const GROUP_NAME: &'static str = "correctness";
    pub(crate) const GROUP_RULES: &'static [&'static str] = &[
        "noChildrenProp",
        "noConstAssign",
        "noConstantCondition",
        "noConstantMathMinMaxClamp",
        "noConstructorReturn",
        "noEmptyCharacterClassInRegex",
        "noEmptyPattern",
        "noFlatMapIdentity",
        "noGlobalObjectCalls",
        "noInnerDeclarations",
        "noInvalidConstructorSuper",
        "noInvalidNewBuiltin",
        "noInvalidUseBeforeDeclaration",
        "noNewSymbol",
        "noNodejsModules",
        "noNonoctalDecimalEscape",
        "noPrecisionLoss",
        "noRenderReturnValue",
        "noSelfAssign",
        "noSetterReturn",
        "noStringCaseMismatch",
        "noSwitchDeclarations",
        "noUndeclaredVariables",
        "noUnnecessaryContinue",
        "noUnreachable",
        "noUnreachableSuper",
        "noUnsafeFinally",
        "noUnsafeOptionalChaining",
        "noUnusedImports",
        "noUnusedLabels",
        "noUnusedPrivateClassMembers",
        "noUnusedVariables",
        "noVoidElementsWithChildren",
        "noVoidTypeReturn",
        "useArrayLiterals",
        "useExhaustiveDependencies",
        "useHookAtTopLevel",
        "useIsNan",
        "useJsxKeyInIterable",
        "useValidForDirection",
        "useYield",
    ];
    const RECOMMENDED_RULES: &'static [&'static str] = &[
        "noChildrenProp",
        "noConstAssign",
        "noConstantCondition",
        "noConstructorReturn",
        "noEmptyCharacterClassInRegex",
        "noEmptyPattern",
        "noFlatMapIdentity",
        "noGlobalObjectCalls",
        "noInnerDeclarations",
        "noInvalidConstructorSuper",
        "noInvalidNewBuiltin",
        "noInvalidUseBeforeDeclaration",
        "noNonoctalDecimalEscape",
        "noPrecisionLoss",
        "noRenderReturnValue",
        "noSelfAssign",
        "noSetterReturn",
        "noStringCaseMismatch",
        "noSwitchDeclarations",
        "noUnnecessaryContinue",
        "noUnreachable",
        "noUnreachableSuper",
        "noUnsafeFinally",
        "noUnsafeOptionalChaining",
        "noUnusedLabels",
        "noVoidElementsWithChildren",
        "noVoidTypeReturn",
        "useExhaustiveDependencies",
        "useIsNan",
        "useJsxKeyInIterable",
        "useValidForDirection",
        "useYield",
    ];
    const RECOMMENDED_RULES_AS_FILTERS: &'static [RuleFilter<'static>] = &[
        RuleFilter::Rule(Self::GROUP_NAME, Self::GROUP_RULES[0]),
        RuleFilter::Rule(Self::GROUP_NAME, Self::GROUP_RULES[1]),
        RuleFilter::Rule(Self::GROUP_NAME, Self::GROUP_RULES[2]),
        RuleFilter::Rule(Self::GROUP_NAME, Self::GROUP_RULES[4]),
        RuleFilter::Rule(Self::GROUP_NAME, Self::GROUP_RULES[5]),
        RuleFilter::Rule(Self::GROUP_NAME, Self::GROUP_RULES[6]),
        RuleFilter::Rule(Self::GROUP_NAME, Self::GROUP_RULES[7]),
        RuleFilter::Rule(Self::GROUP_NAME, Self::GROUP_RULES[8]),
        RuleFilter::Rule(Self::GROUP_NAME, Self::GROUP_RULES[9]),
        RuleFilter::Rule(Self::GROUP_NAME, Self::GROUP_RULES[10]),
        RuleFilter::Rule(Self::GROUP_NAME, Self::GROUP_RULES[11]),
        RuleFilter::Rule(Self::GROUP_NAME, Self::GROUP_RULES[12]),
        RuleFilter::Rule(Self::GROUP_NAME, Self::GROUP_RULES[15]),
        RuleFilter::Rule(Self::GROUP_NAME, Self::GROUP_RULES[16]),
        RuleFilter::Rule(Self::GROUP_NAME, Self::GROUP_RULES[17]),
        RuleFilter::Rule(Self::GROUP_NAME, Self::GROUP_RULES[18]),
        RuleFilter::Rule(Self::GROUP_NAME, Self::GROUP_RULES[19]),
        RuleFilter::Rule(Self::GROUP_NAME, Self::GROUP_RULES[20]),
        RuleFilter::Rule(Self::GROUP_NAME, Self::GROUP_RULES[21]),
        RuleFilter::Rule(Self::GROUP_NAME, Self::GROUP_RULES[23]),
        RuleFilter::Rule(Self::GROUP_NAME, Self::GROUP_RULES[24]),
        RuleFilter::Rule(Self::GROUP_NAME, Self::GROUP_RULES[25]),
        RuleFilter::Rule(Self::GROUP_NAME, Self::GROUP_RULES[26]),
        RuleFilter::Rule(Self::GROUP_NAME, Self::GROUP_RULES[27]),
        RuleFilter::Rule(Self::GROUP_NAME, Self::GROUP_RULES[29]),
        RuleFilter::Rule(Self::GROUP_NAME, Self::GROUP_RULES[32]),
        RuleFilter::Rule(Self::GROUP_NAME, Self::GROUP_RULES[33]),
        RuleFilter::Rule(Self::GROUP_NAME, Self::GROUP_RULES[35]),
        RuleFilter::Rule(Self::GROUP_NAME, Self::GROUP_RULES[37]),
        RuleFilter::Rule(Self::GROUP_NAME, Self::GROUP_RULES[38]),
        RuleFilter::Rule(Self::GROUP_NAME, Self::GROUP_RULES[39]),
        RuleFilter::Rule(Self::GROUP_NAME, Self::GROUP_RULES[40]),
    ];
    const ALL_RULES_AS_FILTERS: &'static [RuleFilter<'static>] = &[
        RuleFilter::Rule(Self::GROUP_NAME, Self::GROUP_RULES[0]),
        RuleFilter::Rule(Self::GROUP_NAME, Self::GROUP_RULES[1]),
        RuleFilter::Rule(Self::GROUP_NAME, Self::GROUP_RULES[2]),
        RuleFilter::Rule(Self::GROUP_NAME, Self::GROUP_RULES[3]),
        RuleFilter::Rule(Self::GROUP_NAME, Self::GROUP_RULES[4]),
        RuleFilter::Rule(Self::GROUP_NAME, Self::GROUP_RULES[5]),
        RuleFilter::Rule(Self::GROUP_NAME, Self::GROUP_RULES[6]),
        RuleFilter::Rule(Self::GROUP_NAME, Self::GROUP_RULES[7]),
        RuleFilter::Rule(Self::GROUP_NAME, Self::GROUP_RULES[8]),
        RuleFilter::Rule(Self::GROUP_NAME, Self::GROUP_RULES[9]),
        RuleFilter::Rule(Self::GROUP_NAME, Self::GROUP_RULES[10]),
        RuleFilter::Rule(Self::GROUP_NAME, Self::GROUP_RULES[11]),
        RuleFilter::Rule(Self::GROUP_NAME, Self::GROUP_RULES[12]),
        RuleFilter::Rule(Self::GROUP_NAME, Self::GROUP_RULES[13]),
        RuleFilter::Rule(Self::GROUP_NAME, Self::GROUP_RULES[14]),
        RuleFilter::Rule(Self::GROUP_NAME, Self::GROUP_RULES[15]),
        RuleFilter::Rule(Self::GROUP_NAME, Self::GROUP_RULES[16]),
        RuleFilter::Rule(Self::GROUP_NAME, Self::GROUP_RULES[17]),
        RuleFilter::Rule(Self::GROUP_NAME, Self::GROUP_RULES[18]),
        RuleFilter::Rule(Self::GROUP_NAME, Self::GROUP_RULES[19]),
        RuleFilter::Rule(Self::GROUP_NAME, Self::GROUP_RULES[20]),
        RuleFilter::Rule(Self::GROUP_NAME, Self::GROUP_RULES[21]),
        RuleFilter::Rule(Self::GROUP_NAME, Self::GROUP_RULES[22]),
        RuleFilter::Rule(Self::GROUP_NAME, Self::GROUP_RULES[23]),
        RuleFilter::Rule(Self::GROUP_NAME, Self::GROUP_RULES[24]),
        RuleFilter::Rule(Self::GROUP_NAME, Self::GROUP_RULES[25]),
        RuleFilter::Rule(Self::GROUP_NAME, Self::GROUP_RULES[26]),
        RuleFilter::Rule(Self::GROUP_NAME, Self::GROUP_RULES[27]),
        RuleFilter::Rule(Self::GROUP_NAME, Self::GROUP_RULES[28]),
        RuleFilter::Rule(Self::GROUP_NAME, Self::GROUP_RULES[29]),
        RuleFilter::Rule(Self::GROUP_NAME, Self::GROUP_RULES[30]),
        RuleFilter::Rule(Self::GROUP_NAME, Self::GROUP_RULES[31]),
        RuleFilter::Rule(Self::GROUP_NAME, Self::GROUP_RULES[32]),
        RuleFilter::Rule(Self::GROUP_NAME, Self::GROUP_RULES[33]),
        RuleFilter::Rule(Self::GROUP_NAME, Self::GROUP_RULES[34]),
        RuleFilter::Rule(Self::GROUP_NAME, Self::GROUP_RULES[35]),
        RuleFilter::Rule(Self::GROUP_NAME, Self::GROUP_RULES[36]),
        RuleFilter::Rule(Self::GROUP_NAME, Self::GROUP_RULES[37]),
        RuleFilter::Rule(Self::GROUP_NAME, Self::GROUP_RULES[38]),
        RuleFilter::Rule(Self::GROUP_NAME, Self::GROUP_RULES[39]),
        RuleFilter::Rule(Self::GROUP_NAME, Self::GROUP_RULES[40]),
    ];
    #[doc = r" Retrieves the recommended rules"]
    pub(crate) fn is_recommended_true(&self) -> bool {
        matches!(self.recommended, Some(true))
    }
    pub(crate) fn is_recommended_unset(&self) -> bool {
        self.recommended.is_none()
    }
    pub(crate) fn is_all_true(&self) -> bool {
        matches!(self.all, Some(true))
    }
    pub(crate) fn is_all_unset(&self) -> bool {
        self.all.is_none()
    }
    pub(crate) fn get_enabled_rules(&self) -> FxHashSet<RuleFilter<'static>> {
        let mut index_set = FxHashSet::default();
        if let Some(rule) = self.no_children_prop.as_ref() {
            if rule.is_enabled() {
                index_set.insert(RuleFilter::Rule(Self::GROUP_NAME, Self::GROUP_RULES[0]));
            }
        }
        if let Some(rule) = self.no_const_assign.as_ref() {
            if rule.is_enabled() {
                index_set.insert(RuleFilter::Rule(Self::GROUP_NAME, Self::GROUP_RULES[1]));
            }
        }
        if let Some(rule) = self.no_constant_condition.as_ref() {
            if rule.is_enabled() {
                index_set.insert(RuleFilter::Rule(Self::GROUP_NAME, Self::GROUP_RULES[2]));
            }
        }
        if let Some(rule) = self.no_constant_math_min_max_clamp.as_ref() {
            if rule.is_enabled() {
                index_set.insert(RuleFilter::Rule(Self::GROUP_NAME, Self::GROUP_RULES[3]));
            }
        }
        if let Some(rule) = self.no_constructor_return.as_ref() {
            if rule.is_enabled() {
                index_set.insert(RuleFilter::Rule(Self::GROUP_NAME, Self::GROUP_RULES[4]));
            }
        }
        if let Some(rule) = self.no_empty_character_class_in_regex.as_ref() {
            if rule.is_enabled() {
                index_set.insert(RuleFilter::Rule(Self::GROUP_NAME, Self::GROUP_RULES[5]));
            }
        }
        if let Some(rule) = self.no_empty_pattern.as_ref() {
            if rule.is_enabled() {
                index_set.insert(RuleFilter::Rule(Self::GROUP_NAME, Self::GROUP_RULES[6]));
            }
        }
        if let Some(rule) = self.no_flat_map_identity.as_ref() {
            if rule.is_enabled() {
                index_set.insert(RuleFilter::Rule(Self::GROUP_NAME, Self::GROUP_RULES[7]));
            }
        }
        if let Some(rule) = self.no_global_object_calls.as_ref() {
            if rule.is_enabled() {
                index_set.insert(RuleFilter::Rule(Self::GROUP_NAME, Self::GROUP_RULES[8]));
            }
        }
        if let Some(rule) = self.no_inner_declarations.as_ref() {
            if rule.is_enabled() {
                index_set.insert(RuleFilter::Rule(Self::GROUP_NAME, Self::GROUP_RULES[9]));
            }
        }
        if let Some(rule) = self.no_invalid_constructor_super.as_ref() {
            if rule.is_enabled() {
                index_set.insert(RuleFilter::Rule(Self::GROUP_NAME, Self::GROUP_RULES[10]));
            }
        }
        if let Some(rule) = self.no_invalid_new_builtin.as_ref() {
            if rule.is_enabled() {
                index_set.insert(RuleFilter::Rule(Self::GROUP_NAME, Self::GROUP_RULES[11]));
            }
        }
        if let Some(rule) = self.no_invalid_use_before_declaration.as_ref() {
            if rule.is_enabled() {
                index_set.insert(RuleFilter::Rule(Self::GROUP_NAME, Self::GROUP_RULES[12]));
            }
        }
        if let Some(rule) = self.no_new_symbol.as_ref() {
            if rule.is_enabled() {
                index_set.insert(RuleFilter::Rule(Self::GROUP_NAME, Self::GROUP_RULES[13]));
            }
        }
        if let Some(rule) = self.no_nodejs_modules.as_ref() {
            if rule.is_enabled() {
                index_set.insert(RuleFilter::Rule(Self::GROUP_NAME, Self::GROUP_RULES[14]));
            }
        }
        if let Some(rule) = self.no_nonoctal_decimal_escape.as_ref() {
            if rule.is_enabled() {
                index_set.insert(RuleFilter::Rule(Self::GROUP_NAME, Self::GROUP_RULES[15]));
            }
        }
        if let Some(rule) = self.no_precision_loss.as_ref() {
            if rule.is_enabled() {
                index_set.insert(RuleFilter::Rule(Self::GROUP_NAME, Self::GROUP_RULES[16]));
            }
        }
        if let Some(rule) = self.no_render_return_value.as_ref() {
            if rule.is_enabled() {
                index_set.insert(RuleFilter::Rule(Self::GROUP_NAME, Self::GROUP_RULES[17]));
            }
        }
        if let Some(rule) = self.no_self_assign.as_ref() {
            if rule.is_enabled() {
                index_set.insert(RuleFilter::Rule(Self::GROUP_NAME, Self::GROUP_RULES[18]));
            }
        }
        if let Some(rule) = self.no_setter_return.as_ref() {
            if rule.is_enabled() {
                index_set.insert(RuleFilter::Rule(Self::GROUP_NAME, Self::GROUP_RULES[19]));
            }
        }
        if let Some(rule) = self.no_string_case_mismatch.as_ref() {
            if rule.is_enabled() {
                index_set.insert(RuleFilter::Rule(Self::GROUP_NAME, Self::GROUP_RULES[20]));
            }
        }
        if let Some(rule) = self.no_switch_declarations.as_ref() {
            if rule.is_enabled() {
                index_set.insert(RuleFilter::Rule(Self::GROUP_NAME, Self::GROUP_RULES[21]));
            }
        }
        if let Some(rule) = self.no_undeclared_variables.as_ref() {
            if rule.is_enabled() {
                index_set.insert(RuleFilter::Rule(Self::GROUP_NAME, Self::GROUP_RULES[22]));
            }
        }
        if let Some(rule) = self.no_unnecessary_continue.as_ref() {
            if rule.is_enabled() {
                index_set.insert(RuleFilter::Rule(Self::GROUP_NAME, Self::GROUP_RULES[23]));
            }
        }
        if let Some(rule) = self.no_unreachable.as_ref() {
            if rule.is_enabled() {
                index_set.insert(RuleFilter::Rule(Self::GROUP_NAME, Self::GROUP_RULES[24]));
            }
        }
        if let Some(rule) = self.no_unreachable_super.as_ref() {
            if rule.is_enabled() {
                index_set.insert(RuleFilter::Rule(Self::GROUP_NAME, Self::GROUP_RULES[25]));
            }
        }
        if let Some(rule) = self.no_unsafe_finally.as_ref() {
            if rule.is_enabled() {
                index_set.insert(RuleFilter::Rule(Self::GROUP_NAME, Self::GROUP_RULES[26]));
            }
        }
        if let Some(rule) = self.no_unsafe_optional_chaining.as_ref() {
            if rule.is_enabled() {
                index_set.insert(RuleFilter::Rule(Self::GROUP_NAME, Self::GROUP_RULES[27]));
            }
        }
        if let Some(rule) = self.no_unused_imports.as_ref() {
            if rule.is_enabled() {
                index_set.insert(RuleFilter::Rule(Self::GROUP_NAME, Self::GROUP_RULES[28]));
            }
        }
        if let Some(rule) = self.no_unused_labels.as_ref() {
            if rule.is_enabled() {
                index_set.insert(RuleFilter::Rule(Self::GROUP_NAME, Self::GROUP_RULES[29]));
            }
        }
        if let Some(rule) = self.no_unused_private_class_members.as_ref() {
            if rule.is_enabled() {
                index_set.insert(RuleFilter::Rule(Self::GROUP_NAME, Self::GROUP_RULES[30]));
            }
        }
        if let Some(rule) = self.no_unused_variables.as_ref() {
            if rule.is_enabled() {
                index_set.insert(RuleFilter::Rule(Self::GROUP_NAME, Self::GROUP_RULES[31]));
            }
        }
        if let Some(rule) = self.no_void_elements_with_children.as_ref() {
            if rule.is_enabled() {
                index_set.insert(RuleFilter::Rule(Self::GROUP_NAME, Self::GROUP_RULES[32]));
            }
        }
        if let Some(rule) = self.no_void_type_return.as_ref() {
            if rule.is_enabled() {
                index_set.insert(RuleFilter::Rule(Self::GROUP_NAME, Self::GROUP_RULES[33]));
            }
        }
        if let Some(rule) = self.use_array_literals.as_ref() {
            if rule.is_enabled() {
                index_set.insert(RuleFilter::Rule(Self::GROUP_NAME, Self::GROUP_RULES[34]));
            }
        }
        if let Some(rule) = self.use_exhaustive_dependencies.as_ref() {
            if rule.is_enabled() {
                index_set.insert(RuleFilter::Rule(Self::GROUP_NAME, Self::GROUP_RULES[35]));
            }
        }
        if let Some(rule) = self.use_hook_at_top_level.as_ref() {
            if rule.is_enabled() {
                index_set.insert(RuleFilter::Rule(Self::GROUP_NAME, Self::GROUP_RULES[36]));
            }
        }
        if let Some(rule) = self.use_is_nan.as_ref() {
            if rule.is_enabled() {
                index_set.insert(RuleFilter::Rule(Self::GROUP_NAME, Self::GROUP_RULES[37]));
            }
        }
        if let Some(rule) = self.use_jsx_key_in_iterable.as_ref() {
            if rule.is_enabled() {
                index_set.insert(RuleFilter::Rule(Self::GROUP_NAME, Self::GROUP_RULES[38]));
            }
        }
        if let Some(rule) = self.use_valid_for_direction.as_ref() {
            if rule.is_enabled() {
                index_set.insert(RuleFilter::Rule(Self::GROUP_NAME, Self::GROUP_RULES[39]));
            }
        }
        if let Some(rule) = self.use_yield.as_ref() {
            if rule.is_enabled() {
                index_set.insert(RuleFilter::Rule(Self::GROUP_NAME, Self::GROUP_RULES[40]));
            }
        }
        index_set
    }
    pub(crate) fn get_disabled_rules(&self) -> FxHashSet<RuleFilter<'static>> {
        let mut index_set = FxHashSet::default();
        if let Some(rule) = self.no_children_prop.as_ref() {
            if rule.is_disabled() {
                index_set.insert(RuleFilter::Rule(Self::GROUP_NAME, Self::GROUP_RULES[0]));
            }
        }
        if let Some(rule) = self.no_const_assign.as_ref() {
            if rule.is_disabled() {
                index_set.insert(RuleFilter::Rule(Self::GROUP_NAME, Self::GROUP_RULES[1]));
            }
        }
        if let Some(rule) = self.no_constant_condition.as_ref() {
            if rule.is_disabled() {
                index_set.insert(RuleFilter::Rule(Self::GROUP_NAME, Self::GROUP_RULES[2]));
            }
        }
        if let Some(rule) = self.no_constant_math_min_max_clamp.as_ref() {
            if rule.is_disabled() {
                index_set.insert(RuleFilter::Rule(Self::GROUP_NAME, Self::GROUP_RULES[3]));
            }
        }
        if let Some(rule) = self.no_constructor_return.as_ref() {
            if rule.is_disabled() {
                index_set.insert(RuleFilter::Rule(Self::GROUP_NAME, Self::GROUP_RULES[4]));
            }
        }
        if let Some(rule) = self.no_empty_character_class_in_regex.as_ref() {
            if rule.is_disabled() {
                index_set.insert(RuleFilter::Rule(Self::GROUP_NAME, Self::GROUP_RULES[5]));
            }
        }
        if let Some(rule) = self.no_empty_pattern.as_ref() {
            if rule.is_disabled() {
                index_set.insert(RuleFilter::Rule(Self::GROUP_NAME, Self::GROUP_RULES[6]));
            }
        }
        if let Some(rule) = self.no_flat_map_identity.as_ref() {
            if rule.is_disabled() {
                index_set.insert(RuleFilter::Rule(Self::GROUP_NAME, Self::GROUP_RULES[7]));
            }
        }
        if let Some(rule) = self.no_global_object_calls.as_ref() {
            if rule.is_disabled() {
                index_set.insert(RuleFilter::Rule(Self::GROUP_NAME, Self::GROUP_RULES[8]));
            }
        }
        if let Some(rule) = self.no_inner_declarations.as_ref() {
            if rule.is_disabled() {
                index_set.insert(RuleFilter::Rule(Self::GROUP_NAME, Self::GROUP_RULES[9]));
            }
        }
        if let Some(rule) = self.no_invalid_constructor_super.as_ref() {
            if rule.is_disabled() {
                index_set.insert(RuleFilter::Rule(Self::GROUP_NAME, Self::GROUP_RULES[10]));
            }
        }
        if let Some(rule) = self.no_invalid_new_builtin.as_ref() {
            if rule.is_disabled() {
                index_set.insert(RuleFilter::Rule(Self::GROUP_NAME, Self::GROUP_RULES[11]));
            }
        }
        if let Some(rule) = self.no_invalid_use_before_declaration.as_ref() {
            if rule.is_disabled() {
                index_set.insert(RuleFilter::Rule(Self::GROUP_NAME, Self::GROUP_RULES[12]));
            }
        }
        if let Some(rule) = self.no_new_symbol.as_ref() {
            if rule.is_disabled() {
                index_set.insert(RuleFilter::Rule(Self::GROUP_NAME, Self::GROUP_RULES[13]));
            }
        }
        if let Some(rule) = self.no_nodejs_modules.as_ref() {
            if rule.is_disabled() {
                index_set.insert(RuleFilter::Rule(Self::GROUP_NAME, Self::GROUP_RULES[14]));
            }
        }
        if let Some(rule) = self.no_nonoctal_decimal_escape.as_ref() {
            if rule.is_disabled() {
                index_set.insert(RuleFilter::Rule(Self::GROUP_NAME, Self::GROUP_RULES[15]));
            }
        }
        if let Some(rule) = self.no_precision_loss.as_ref() {
            if rule.is_disabled() {
                index_set.insert(RuleFilter::Rule(Self::GROUP_NAME, Self::GROUP_RULES[16]));
            }
        }
        if let Some(rule) = self.no_render_return_value.as_ref() {
            if rule.is_disabled() {
                index_set.insert(RuleFilter::Rule(Self::GROUP_NAME, Self::GROUP_RULES[17]));
            }
        }
        if let Some(rule) = self.no_self_assign.as_ref() {
            if rule.is_disabled() {
                index_set.insert(RuleFilter::Rule(Self::GROUP_NAME, Self::GROUP_RULES[18]));
            }
        }
        if let Some(rule) = self.no_setter_return.as_ref() {
            if rule.is_disabled() {
                index_set.insert(RuleFilter::Rule(Self::GROUP_NAME, Self::GROUP_RULES[19]));
            }
        }
        if let Some(rule) = self.no_string_case_mismatch.as_ref() {
            if rule.is_disabled() {
                index_set.insert(RuleFilter::Rule(Self::GROUP_NAME, Self::GROUP_RULES[20]));
            }
        }
        if let Some(rule) = self.no_switch_declarations.as_ref() {
            if rule.is_disabled() {
                index_set.insert(RuleFilter::Rule(Self::GROUP_NAME, Self::GROUP_RULES[21]));
            }
        }
        if let Some(rule) = self.no_undeclared_variables.as_ref() {
            if rule.is_disabled() {
                index_set.insert(RuleFilter::Rule(Self::GROUP_NAME, Self::GROUP_RULES[22]));
            }
        }
        if let Some(rule) = self.no_unnecessary_continue.as_ref() {
            if rule.is_disabled() {
                index_set.insert(RuleFilter::Rule(Self::GROUP_NAME, Self::GROUP_RULES[23]));
            }
        }
        if let Some(rule) = self.no_unreachable.as_ref() {
            if rule.is_disabled() {
                index_set.insert(RuleFilter::Rule(Self::GROUP_NAME, Self::GROUP_RULES[24]));
            }
        }
        if let Some(rule) = self.no_unreachable_super.as_ref() {
            if rule.is_disabled() {
                index_set.insert(RuleFilter::Rule(Self::GROUP_NAME, Self::GROUP_RULES[25]));
            }
        }
        if let Some(rule) = self.no_unsafe_finally.as_ref() {
            if rule.is_disabled() {
                index_set.insert(RuleFilter::Rule(Self::GROUP_NAME, Self::GROUP_RULES[26]));
            }
        }
        if let Some(rule) = self.no_unsafe_optional_chaining.as_ref() {
            if rule.is_disabled() {
                index_set.insert(RuleFilter::Rule(Self::GROUP_NAME, Self::GROUP_RULES[27]));
            }
        }
        if let Some(rule) = self.no_unused_imports.as_ref() {
            if rule.is_disabled() {
                index_set.insert(RuleFilter::Rule(Self::GROUP_NAME, Self::GROUP_RULES[28]));
            }
        }
        if let Some(rule) = self.no_unused_labels.as_ref() {
            if rule.is_disabled() {
                index_set.insert(RuleFilter::Rule(Self::GROUP_NAME, Self::GROUP_RULES[29]));
            }
        }
        if let Some(rule) = self.no_unused_private_class_members.as_ref() {
            if rule.is_disabled() {
                index_set.insert(RuleFilter::Rule(Self::GROUP_NAME, Self::GROUP_RULES[30]));
            }
        }
        if let Some(rule) = self.no_unused_variables.as_ref() {
            if rule.is_disabled() {
                index_set.insert(RuleFilter::Rule(Self::GROUP_NAME, Self::GROUP_RULES[31]));
            }
        }
        if let Some(rule) = self.no_void_elements_with_children.as_ref() {
            if rule.is_disabled() {
                index_set.insert(RuleFilter::Rule(Self::GROUP_NAME, Self::GROUP_RULES[32]));
            }
        }
        if let Some(rule) = self.no_void_type_return.as_ref() {
            if rule.is_disabled() {
                index_set.insert(RuleFilter::Rule(Self::GROUP_NAME, Self::GROUP_RULES[33]));
            }
        }
        if let Some(rule) = self.use_array_literals.as_ref() {
            if rule.is_disabled() {
                index_set.insert(RuleFilter::Rule(Self::GROUP_NAME, Self::GROUP_RULES[34]));
            }
        }
        if let Some(rule) = self.use_exhaustive_dependencies.as_ref() {
            if rule.is_disabled() {
                index_set.insert(RuleFilter::Rule(Self::GROUP_NAME, Self::GROUP_RULES[35]));
            }
        }
        if let Some(rule) = self.use_hook_at_top_level.as_ref() {
            if rule.is_disabled() {
                index_set.insert(RuleFilter::Rule(Self::GROUP_NAME, Self::GROUP_RULES[36]));
            }
        }
        if let Some(rule) = self.use_is_nan.as_ref() {
            if rule.is_disabled() {
                index_set.insert(RuleFilter::Rule(Self::GROUP_NAME, Self::GROUP_RULES[37]));
            }
        }
        if let Some(rule) = self.use_jsx_key_in_iterable.as_ref() {
            if rule.is_disabled() {
                index_set.insert(RuleFilter::Rule(Self::GROUP_NAME, Self::GROUP_RULES[38]));
            }
        }
        if let Some(rule) = self.use_valid_for_direction.as_ref() {
            if rule.is_disabled() {
                index_set.insert(RuleFilter::Rule(Self::GROUP_NAME, Self::GROUP_RULES[39]));
            }
        }
        if let Some(rule) = self.use_yield.as_ref() {
            if rule.is_disabled() {
                index_set.insert(RuleFilter::Rule(Self::GROUP_NAME, Self::GROUP_RULES[40]));
            }
        }
        index_set
    }
    #[doc = r" Checks if, given a rule name, matches one of the rules contained in this category"]
    pub(crate) fn has_rule(rule_name: &str) -> Option<&'static str> {
        Some(Self::GROUP_RULES[Self::GROUP_RULES.binary_search(&rule_name).ok()?])
    }
    #[doc = r" Checks if, given a rule name, it is marked as recommended"]
    pub(crate) fn is_recommended_rule(rule_name: &str) -> bool {
        Self::RECOMMENDED_RULES.contains(&rule_name)
    }
    pub(crate) fn recommended_rules_as_filters() -> &'static [RuleFilter<'static>] {
        Self::RECOMMENDED_RULES_AS_FILTERS
    }
    pub(crate) fn all_rules_as_filters() -> &'static [RuleFilter<'static>] {
        Self::ALL_RULES_AS_FILTERS
    }
    #[doc = r" Select preset rules"]
    pub(crate) fn collect_preset_rules(
        &self,
        parent_is_all: bool,
        parent_is_recommended: bool,
        enabled_rules: &mut FxHashSet<RuleFilter<'static>>,
    ) {
        if self.is_all_true() || self.is_all_unset() && parent_is_all {
            enabled_rules.extend(Self::all_rules_as_filters());
        } else if self.is_recommended_true()
            || self.is_recommended_unset() && self.is_all_unset() && parent_is_recommended
        {
            enabled_rules.extend(Self::recommended_rules_as_filters());
        }
    }
    pub(crate) fn get_rule_configuration(
        &self,
        rule_name: &str,
    ) -> Option<(RulePlainConfiguration, Option<RuleOptions>)> {
        match rule_name {
            "noChildrenProp" => self
                .no_children_prop
                .as_ref()
                .map(|conf| (conf.level(), conf.get_options())),
            "noConstAssign" => self
                .no_const_assign
                .as_ref()
                .map(|conf| (conf.level(), conf.get_options())),
            "noConstantCondition" => self
                .no_constant_condition
                .as_ref()
                .map(|conf| (conf.level(), conf.get_options())),
            "noConstantMathMinMaxClamp" => self
                .no_constant_math_min_max_clamp
                .as_ref()
                .map(|conf| (conf.level(), conf.get_options())),
            "noConstructorReturn" => self
                .no_constructor_return
                .as_ref()
                .map(|conf| (conf.level(), conf.get_options())),
            "noEmptyCharacterClassInRegex" => self
                .no_empty_character_class_in_regex
                .as_ref()
                .map(|conf| (conf.level(), conf.get_options())),
            "noEmptyPattern" => self
                .no_empty_pattern
                .as_ref()
                .map(|conf| (conf.level(), conf.get_options())),
            "noFlatMapIdentity" => self
                .no_flat_map_identity
                .as_ref()
                .map(|conf| (conf.level(), conf.get_options())),
            "noGlobalObjectCalls" => self
                .no_global_object_calls
                .as_ref()
                .map(|conf| (conf.level(), conf.get_options())),
            "noInnerDeclarations" => self
                .no_inner_declarations
                .as_ref()
                .map(|conf| (conf.level(), conf.get_options())),
            "noInvalidConstructorSuper" => self
                .no_invalid_constructor_super
                .as_ref()
                .map(|conf| (conf.level(), conf.get_options())),
            "noInvalidNewBuiltin" => self
                .no_invalid_new_builtin
                .as_ref()
                .map(|conf| (conf.level(), conf.get_options())),
            "noInvalidUseBeforeDeclaration" => self
                .no_invalid_use_before_declaration
                .as_ref()
                .map(|conf| (conf.level(), conf.get_options())),
            "noNewSymbol" => self
                .no_new_symbol
                .as_ref()
                .map(|conf| (conf.level(), conf.get_options())),
            "noNodejsModules" => self
                .no_nodejs_modules
                .as_ref()
                .map(|conf| (conf.level(), conf.get_options())),
            "noNonoctalDecimalEscape" => self
                .no_nonoctal_decimal_escape
                .as_ref()
                .map(|conf| (conf.level(), conf.get_options())),
            "noPrecisionLoss" => self
                .no_precision_loss
                .as_ref()
                .map(|conf| (conf.level(), conf.get_options())),
            "noRenderReturnValue" => self
                .no_render_return_value
                .as_ref()
                .map(|conf| (conf.level(), conf.get_options())),
            "noSelfAssign" => self
                .no_self_assign
                .as_ref()
                .map(|conf| (conf.level(), conf.get_options())),
            "noSetterReturn" => self
                .no_setter_return
                .as_ref()
                .map(|conf| (conf.level(), conf.get_options())),
            "noStringCaseMismatch" => self
                .no_string_case_mismatch
                .as_ref()
                .map(|conf| (conf.level(), conf.get_options())),
            "noSwitchDeclarations" => self
                .no_switch_declarations
                .as_ref()
                .map(|conf| (conf.level(), conf.get_options())),
            "noUndeclaredVariables" => self
                .no_undeclared_variables
                .as_ref()
                .map(|conf| (conf.level(), conf.get_options())),
            "noUnnecessaryContinue" => self
                .no_unnecessary_continue
                .as_ref()
                .map(|conf| (conf.level(), conf.get_options())),
            "noUnreachable" => self
                .no_unreachable
                .as_ref()
                .map(|conf| (conf.level(), conf.get_options())),
            "noUnreachableSuper" => self
                .no_unreachable_super
                .as_ref()
                .map(|conf| (conf.level(), conf.get_options())),
            "noUnsafeFinally" => self
                .no_unsafe_finally
                .as_ref()
                .map(|conf| (conf.level(), conf.get_options())),
            "noUnsafeOptionalChaining" => self
                .no_unsafe_optional_chaining
                .as_ref()
                .map(|conf| (conf.level(), conf.get_options())),
            "noUnusedImports" => self
                .no_unused_imports
                .as_ref()
                .map(|conf| (conf.level(), conf.get_options())),
            "noUnusedLabels" => self
                .no_unused_labels
                .as_ref()
                .map(|conf| (conf.level(), conf.get_options())),
            "noUnusedPrivateClassMembers" => self
                .no_unused_private_class_members
                .as_ref()
                .map(|conf| (conf.level(), conf.get_options())),
            "noUnusedVariables" => self
                .no_unused_variables
                .as_ref()
                .map(|conf| (conf.level(), conf.get_options())),
            "noVoidElementsWithChildren" => self
                .no_void_elements_with_children
                .as_ref()
                .map(|conf| (conf.level(), conf.get_options())),
            "noVoidTypeReturn" => self
                .no_void_type_return
                .as_ref()
                .map(|conf| (conf.level(), conf.get_options())),
            "useArrayLiterals" => self
                .use_array_literals
                .as_ref()
                .map(|conf| (conf.level(), conf.get_options())),
            "useExhaustiveDependencies" => self
                .use_exhaustive_dependencies
                .as_ref()
                .map(|conf| (conf.level(), conf.get_options())),
            "useHookAtTopLevel" => self
                .use_hook_at_top_level
                .as_ref()
                .map(|conf| (conf.level(), conf.get_options())),
            "useIsNan" => self
                .use_is_nan
                .as_ref()
                .map(|conf| (conf.level(), conf.get_options())),
            "useJsxKeyInIterable" => self
                .use_jsx_key_in_iterable
                .as_ref()
                .map(|conf| (conf.level(), conf.get_options())),
            "useValidForDirection" => self
                .use_valid_for_direction
                .as_ref()
                .map(|conf| (conf.level(), conf.get_options())),
            "useYield" => self
                .use_yield
                .as_ref()
                .map(|conf| (conf.level(), conf.get_options())),
            _ => None,
        }
    }
}
#[derive(Clone, Debug, Default, Deserialize, Deserializable, Eq, Merge, PartialEq, Serialize)]
#[deserializable(with_validator)]
#[cfg_attr(feature = "schema", derive(JsonSchema))]
#[serde(rename_all = "camelCase", default, deny_unknown_fields)]
#[doc = r" A list of rules that belong to this group"]
pub struct Nursery {
    #[doc = r" It enables the recommended rules for this group"]
    #[serde(skip_serializing_if = "Option::is_none")]
    pub recommended: Option<bool>,
    #[doc = r" It enables ALL rules for this group."]
    #[serde(skip_serializing_if = "Option::is_none")]
    pub all: Option<bool>,
    #[doc = "Disallow the use of console."]
    #[serde(skip_serializing_if = "Option::is_none")]
    pub no_console: Option<RuleFixConfiguration<biome_js_analyze::options::NoConsole>>,
    #[doc = "Disallow using a callback in asynchronous tests and hooks."]
    #[serde(skip_serializing_if = "Option::is_none")]
    pub no_done_callback: Option<RuleConfiguration<biome_js_analyze::options::NoDoneCallback>>,
    #[doc = "Disallow duplicate @import rules."]
    #[serde(skip_serializing_if = "Option::is_none")]
    pub no_duplicate_at_import_rules:
        Option<RuleConfiguration<biome_css_analyze::options::NoDuplicateAtImportRules>>,
    #[doc = "Disallow duplicate conditions in if-else-if chains"]
    #[serde(skip_serializing_if = "Option::is_none")]
    pub no_duplicate_else_if:
        Option<RuleConfiguration<biome_js_analyze::options::NoDuplicateElseIf>>,
    #[doc = "Disallow duplicate names within font families."]
    #[serde(skip_serializing_if = "Option::is_none")]
    pub no_duplicate_font_names:
        Option<RuleConfiguration<biome_css_analyze::options::NoDuplicateFontNames>>,
    #[doc = "Disallow two keys with the same name inside a JSON object."]
    #[serde(skip_serializing_if = "Option::is_none")]
    pub no_duplicate_json_keys:
        Option<RuleConfiguration<biome_json_analyze::options::NoDuplicateJsonKeys>>,
    #[doc = "Disallow duplicate selectors within keyframe blocks."]
    #[serde(skip_serializing_if = "Option::is_none")]
    pub no_duplicate_selectors_keyframe_block:
        Option<RuleConfiguration<biome_css_analyze::options::NoDuplicateSelectorsKeyframeBlock>>,
    #[doc = "No duplicated fields in GraphQL operations."]
    #[serde(skip_serializing_if = "Option::is_none")]
    pub no_duplicated_fields:
        Option<RuleConfiguration<biome_graphql_analyze::options::NoDuplicatedFields>>,
    #[doc = "Disallow accessing namespace imports dynamically."]
    #[serde(skip_serializing_if = "Option::is_none")]
    pub no_dynamic_namespace_import_access:
        Option<RuleConfiguration<biome_js_analyze::options::NoDynamicNamespaceImportAccess>>,
    #[doc = "Disallow CSS empty blocks."]
    #[serde(skip_serializing_if = "Option::is_none")]
    pub no_empty_block: Option<RuleConfiguration<biome_css_analyze::options::NoEmptyBlock>>,
    #[doc = "Disallow TypeScript enum."]
    #[serde(skip_serializing_if = "Option::is_none")]
    pub no_enum: Option<RuleConfiguration<biome_js_analyze::options::NoEnum>>,
    #[doc = "Disallow variables from evolving into any type through reassignments."]
    #[serde(skip_serializing_if = "Option::is_none")]
    pub no_evolving_types: Option<RuleConfiguration<biome_js_analyze::options::NoEvolvingTypes>>,
    #[doc = "Disallow exporting an imported variable."]
    #[serde(skip_serializing_if = "Option::is_none")]
    pub no_exported_imports:
        Option<RuleConfiguration<biome_js_analyze::options::NoExportedImports>>,
    #[doc = "Disallow invalid !important within keyframe declarations"]
    #[serde(skip_serializing_if = "Option::is_none")]
    pub no_important_in_keyframe:
        Option<RuleConfiguration<biome_css_analyze::options::NoImportantInKeyframe>>,
    #[doc = "Disallow non-standard direction values for linear gradient functions."]
    #[serde(skip_serializing_if = "Option::is_none")]
    pub no_invalid_direction_in_linear_gradient:
        Option<RuleConfiguration<biome_css_analyze::options::NoInvalidDirectionInLinearGradient>>,
    #[doc = "Disallow the use of @import at-rules in invalid positions."]
    #[serde(skip_serializing_if = "Option::is_none")]
    pub no_invalid_position_at_import_rule:
        Option<RuleConfiguration<biome_css_analyze::options::NoInvalidPositionAtImportRule>>,
    #[doc = "Disallows the use of irregular whitespace characters."]
    #[serde(skip_serializing_if = "Option::is_none")]
    pub no_irregular_whitespace:
        Option<RuleConfiguration<biome_css_analyze::options::NoIrregularWhitespace>>,
    #[doc = "Enforce that a label element or component has a text label and an associated input."]
    #[serde(skip_serializing_if = "Option::is_none")]
    pub no_label_without_control:
        Option<RuleConfiguration<biome_js_analyze::options::NoLabelWithoutControl>>,
    #[doc = "Checks that the assertion function, for example expect, is placed inside an it() function call."]
    #[serde(skip_serializing_if = "Option::is_none")]
    pub no_misplaced_assertion:
        Option<RuleConfiguration<biome_js_analyze::options::NoMisplacedAssertion>>,
    #[doc = "Prevents React-specific JSX properties from being used."]
    #[serde(skip_serializing_if = "Option::is_none")]
    pub no_react_specific_props:
        Option<RuleFixConfiguration<biome_js_analyze::options::NoReactSpecificProps>>,
    #[doc = "Disallow specified modules when loaded by import or require."]
    #[serde(skip_serializing_if = "Option::is_none")]
    pub no_restricted_imports:
        Option<RuleConfiguration<biome_js_analyze::options::NoRestrictedImports>>,
    #[doc = "Disallow shorthand properties that override related longhand properties."]
    #[serde(skip_serializing_if = "Option::is_none")]
    pub no_shorthand_property_overrides:
        Option<RuleConfiguration<biome_css_analyze::options::NoShorthandPropertyOverrides>>,
    #[doc = "Enforce that static, visible elements (such as \\<div>) that have click handlers use the valid role attribute."]
    #[serde(skip_serializing_if = "Option::is_none")]
    pub no_static_element_interactions:
        Option<RuleConfiguration<biome_js_analyze::options::NoStaticElementInteractions>>,
    #[doc = "Enforce the use of String.slice() over String.substr() and String.substring()."]
    #[serde(skip_serializing_if = "Option::is_none")]
    pub no_substr: Option<RuleFixConfiguration<biome_js_analyze::options::NoSubstr>>,
    #[doc = "Disallow the use of dependencies that aren't specified in the package.json."]
    #[serde(skip_serializing_if = "Option::is_none")]
    pub no_undeclared_dependencies:
        Option<RuleConfiguration<biome_js_analyze::options::NoUndeclaredDependencies>>,
    #[doc = "Disallow unknown CSS value functions."]
    #[serde(skip_serializing_if = "Option::is_none")]
    pub no_unknown_function:
        Option<RuleConfiguration<biome_css_analyze::options::NoUnknownFunction>>,
    #[doc = "Disallow unknown media feature names."]
    #[serde(skip_serializing_if = "Option::is_none")]
    pub no_unknown_media_feature_name:
        Option<RuleConfiguration<biome_css_analyze::options::NoUnknownMediaFeatureName>>,
    #[doc = "Disallow unknown properties."]
    #[serde(skip_serializing_if = "Option::is_none")]
    pub no_unknown_property:
        Option<RuleConfiguration<biome_css_analyze::options::NoUnknownProperty>>,
    #[doc = "Disallow unknown pseudo-class selectors."]
    #[serde(skip_serializing_if = "Option::is_none")]
    pub no_unknown_pseudo_class_selector:
        Option<RuleConfiguration<biome_css_analyze::options::NoUnknownPseudoClassSelector>>,
    #[doc = "Disallow unknown pseudo-element selectors."]
    #[serde(skip_serializing_if = "Option::is_none")]
    pub no_unknown_selector_pseudo_element:
        Option<RuleConfiguration<biome_css_analyze::options::NoUnknownSelectorPseudoElement>>,
    #[doc = "Disallow unknown CSS units."]
    #[serde(skip_serializing_if = "Option::is_none")]
    pub no_unknown_unit: Option<RuleConfiguration<biome_css_analyze::options::NoUnknownUnit>>,
    #[doc = "Disallow unmatchable An+B selectors."]
    #[serde(skip_serializing_if = "Option::is_none")]
    pub no_unmatchable_anb_selector:
        Option<RuleConfiguration<biome_css_analyze::options::NoUnmatchableAnbSelector>>,
    #[doc = "Disallow unused function parameters."]
    #[serde(skip_serializing_if = "Option::is_none")]
    pub no_unused_function_parameters:
        Option<RuleFixConfiguration<biome_js_analyze::options::NoUnusedFunctionParameters>>,
    #[doc = "Disallow unnecessary escape sequence in regular expression literals."]
    #[serde(skip_serializing_if = "Option::is_none")]
    pub no_useless_escape_in_regex:
        Option<RuleFixConfiguration<biome_js_analyze::options::NoUselessEscapeInRegex>>,
    #[doc = "Disallow unnecessary concatenation of string or template literals."]
    #[serde(skip_serializing_if = "Option::is_none")]
    pub no_useless_string_concat:
        Option<RuleFixConfiguration<biome_js_analyze::options::NoUselessStringConcat>>,
    #[doc = "Disallow initializing variables to undefined."]
    #[serde(skip_serializing_if = "Option::is_none")]
    pub no_useless_undefined_initialization:
        Option<RuleFixConfiguration<biome_js_analyze::options::NoUselessUndefinedInitialization>>,
    #[doc = "Disallow use of @value rule in css modules."]
    #[serde(skip_serializing_if = "Option::is_none")]
    pub no_value_at_rule: Option<RuleConfiguration<biome_css_analyze::options::NoValueAtRule>>,
    #[doc = "Disallow the use of yoda expressions."]
    #[serde(skip_serializing_if = "Option::is_none")]
    pub no_yoda_expression:
        Option<RuleFixConfiguration<biome_js_analyze::options::NoYodaExpression>>,
    #[doc = "Disallow the use of overload signatures that are not next to each other."]
    #[serde(skip_serializing_if = "Option::is_none")]
    pub use_adjacent_overload_signatures:
        Option<RuleConfiguration<biome_js_analyze::options::UseAdjacentOverloadSignatures>>,
    #[doc = "Enforce that ARIA properties are valid for the roles that are supported by the element."]
    #[serde(skip_serializing_if = "Option::is_none")]
    pub use_aria_props_supported_by_role:
        Option<RuleConfiguration<biome_js_analyze::options::UseAriaPropsSupportedByRole>>,
    #[doc = "Enforce the use of new for all builtins, except String, Number, Boolean, Symbol and BigInt."]
    #[serde(skip_serializing_if = "Option::is_none")]
    pub use_consistent_builtin_instantiation:
        Option<RuleFixConfiguration<biome_js_analyze::options::UseConsistentBuiltinInstantiation>>,
    #[doc = "This rule enforces consistent use of curly braces inside JSX attributes and JSX children."]
    #[serde(skip_serializing_if = "Option::is_none")]
    pub use_consistent_curly_braces:
        Option<RuleFixConfiguration<biome_js_analyze::options::UseConsistentCurlyBraces>>,
    #[doc = "Disallows invalid named grid areas in CSS Grid Layouts."]
    #[serde(skip_serializing_if = "Option::is_none")]
    pub use_consistent_grid_areas:
        Option<RuleConfiguration<biome_css_analyze::options::UseConsistentGridAreas>>,
    #[doc = "Use Date.now() to get the number of milliseconds since the Unix Epoch."]
    #[serde(skip_serializing_if = "Option::is_none")]
    pub use_date_now: Option<RuleFixConfiguration<biome_js_analyze::options::UseDateNow>>,
    #[doc = "Require the default clause in switch statements."]
    #[serde(skip_serializing_if = "Option::is_none")]
    pub use_default_switch_clause:
        Option<RuleConfiguration<biome_js_analyze::options::UseDefaultSwitchClause>>,
    #[doc = "Require specifying the reason argument when using @deprecated directive"]
    #[serde(skip_serializing_if = "Option::is_none")]
    pub use_deprecated_reason:
        Option<RuleConfiguration<biome_graphql_analyze::options::UseDeprecatedReason>>,
    #[doc = "Enforce passing a message value when creating a built-in error."]
    #[serde(skip_serializing_if = "Option::is_none")]
    pub use_error_message: Option<RuleConfiguration<biome_js_analyze::options::UseErrorMessage>>,
    #[doc = "Enforce explicitly comparing the length, size, byteLength or byteOffset property of a value."]
    #[serde(skip_serializing_if = "Option::is_none")]
    pub use_explicit_length_check:
        Option<RuleFixConfiguration<biome_js_analyze::options::UseExplicitLengthCheck>>,
    #[doc = "Elements with an interactive role and interaction handlers must be focusable."]
    #[serde(skip_serializing_if = "Option::is_none")]
    pub use_focusable_interactive:
        Option<RuleConfiguration<biome_js_analyze::options::UseFocusableInteractive>>,
    #[doc = "Disallow a missing generic family keyword within font families."]
    #[serde(skip_serializing_if = "Option::is_none")]
    pub use_generic_font_names:
        Option<RuleConfiguration<biome_css_analyze::options::UseGenericFontNames>>,
    #[doc = "Enforce file extensions for relative imports."]
    #[serde(skip_serializing_if = "Option::is_none")]
    pub use_import_extensions:
        Option<RuleFixConfiguration<biome_js_analyze::options::UseImportExtensions>>,
    #[doc = "Disallows package private imports."]
    #[serde(skip_serializing_if = "Option::is_none")]
    pub use_import_restrictions:
        Option<RuleConfiguration<biome_js_analyze::options::UseImportRestrictions>>,
    #[doc = "Enforce using the digits argument with Number#toFixed()."]
    #[serde(skip_serializing_if = "Option::is_none")]
    pub use_number_to_fixed_digits_argument:
        Option<RuleFixConfiguration<biome_js_analyze::options::UseNumberToFixedDigitsArgument>>,
    #[doc = "It detects the use of role attributes in JSX elements and suggests using semantic elements instead."]
    #[serde(skip_serializing_if = "Option::is_none")]
    pub use_semantic_elements:
        Option<RuleConfiguration<biome_js_analyze::options::UseSemanticElements>>,
    #[doc = "Enforce the sorting of CSS utility classes."]
    #[serde(skip_serializing_if = "Option::is_none")]
    pub use_sorted_classes:
        Option<RuleFixConfiguration<biome_js_analyze::options::UseSortedClasses>>,
    #[doc = "Enforce the use of the directive \"use strict\" in script files."]
    #[serde(skip_serializing_if = "Option::is_none")]
    pub use_strict_mode: Option<RuleFixConfiguration<biome_js_analyze::options::UseStrictMode>>,
    #[doc = "Require new when throwing an error."]
    #[serde(skip_serializing_if = "Option::is_none")]
    pub use_throw_new_error:
        Option<RuleFixConfiguration<biome_js_analyze::options::UseThrowNewError>>,
    #[doc = "Disallow throwing non-Error values."]
    #[serde(skip_serializing_if = "Option::is_none")]
    pub use_throw_only_error:
        Option<RuleConfiguration<biome_js_analyze::options::UseThrowOnlyError>>,
    #[doc = "Require regex literals to be declared at the top level."]
    #[serde(skip_serializing_if = "Option::is_none")]
    pub use_top_level_regex: Option<RuleConfiguration<biome_js_analyze::options::UseTopLevelRegex>>,
    #[doc = "Enforce the use of String.trimStart() and String.trimEnd() over String.trimLeft() and String.trimRight()."]
    #[serde(skip_serializing_if = "Option::is_none")]
    pub use_trim_start_end:
        Option<RuleFixConfiguration<biome_js_analyze::options::UseTrimStartEnd>>,
    #[doc = "Use valid values for the autocomplete attribute on input elements."]
    #[serde(skip_serializing_if = "Option::is_none")]
    pub use_valid_autocomplete:
        Option<RuleConfiguration<biome_js_analyze::options::UseValidAutocomplete>>,
}
impl DeserializableValidator for Nursery {
    fn validate(
        &mut self,
        _name: &str,
        range: TextRange,
        diagnostics: &mut Vec<DeserializationDiagnostic>,
    ) -> bool {
        if self.recommended == Some(true) && self.all == Some(true) {
            diagnostics . push (DeserializationDiagnostic :: new (markup ! (< Emphasis > "'recommended'" < / Emphasis > " and " < Emphasis > "'all'" < / Emphasis > " can't be both " < Emphasis > "'true'" < / Emphasis > ". You should choose only one of them.")) . with_range (range) . with_note (markup ! ("Biome will fallback to its defaults for this section."))) ;
            return false;
        }
        true
    }
}
impl Nursery {
    const GROUP_NAME: &'static str = "nursery";
    pub(crate) const GROUP_RULES: &'static [&'static str] = &[
        "noConsole",
        "noDoneCallback",
        "noDuplicateAtImportRules",
        "noDuplicateElseIf",
        "noDuplicateFontNames",
        "noDuplicateJsonKeys",
        "noDuplicateSelectorsKeyframeBlock",
        "noDuplicatedFields",
        "noDynamicNamespaceImportAccess",
        "noEmptyBlock",
        "noEnum",
        "noEvolvingTypes",
        "noExportedImports",
        "noImportantInKeyframe",
        "noInvalidDirectionInLinearGradient",
        "noInvalidPositionAtImportRule",
        "noIrregularWhitespace",
        "noLabelWithoutControl",
        "noMisplacedAssertion",
        "noReactSpecificProps",
        "noRestrictedImports",
        "noShorthandPropertyOverrides",
        "noStaticElementInteractions",
        "noSubstr",
        "noUndeclaredDependencies",
        "noUnknownFunction",
        "noUnknownMediaFeatureName",
        "noUnknownProperty",
        "noUnknownPseudoClassSelector",
        "noUnknownSelectorPseudoElement",
        "noUnknownUnit",
        "noUnmatchableAnbSelector",
        "noUnusedFunctionParameters",
        "noUselessEscapeInRegex",
        "noUselessStringConcat",
        "noUselessUndefinedInitialization",
        "noValueAtRule",
        "noYodaExpression",
        "useAdjacentOverloadSignatures",
        "useAriaPropsSupportedByRole",
        "useConsistentBuiltinInstantiation",
        "useConsistentCurlyBraces",
        "useConsistentGridAreas",
        "useDateNow",
        "useDefaultSwitchClause",
        "useDeprecatedReason",
        "useErrorMessage",
        "useExplicitLengthCheck",
        "useFocusableInteractive",
        "useGenericFontNames",
        "useImportExtensions",
        "useImportRestrictions",
        "useNumberToFixedDigitsArgument",
        "useSemanticElements",
        "useSortedClasses",
        "useStrictMode",
        "useThrowNewError",
        "useThrowOnlyError",
        "useTopLevelRegex",
        "useTrimStartEnd",
        "useValidAutocomplete",
    ];
    const RECOMMENDED_RULES: &'static [&'static str] = &[
        "noDoneCallback",
        "noDuplicateAtImportRules",
        "noDuplicateElseIf",
        "noDuplicateFontNames",
        "noDuplicateJsonKeys",
        "noDuplicateSelectorsKeyframeBlock",
        "noDuplicatedFields",
        "noEmptyBlock",
        "noImportantInKeyframe",
        "noInvalidDirectionInLinearGradient",
        "noInvalidPositionAtImportRule",
        "noLabelWithoutControl",
        "noShorthandPropertyOverrides",
        "noUnknownFunction",
        "noUnknownProperty",
        "noUnknownPseudoClassSelector",
        "noUnknownSelectorPseudoElement",
        "noUnknownUnit",
        "noUnmatchableAnbSelector",
        "noUselessEscapeInRegex",
        "useAriaPropsSupportedByRole",
        "useDeprecatedReason",
        "useFocusableInteractive",
        "useGenericFontNames",
        "useSemanticElements",
        "useStrictMode",
    ];
    const RECOMMENDED_RULES_AS_FILTERS: &'static [RuleFilter<'static>] = &[
        RuleFilter::Rule(Self::GROUP_NAME, Self::GROUP_RULES[1]),
        RuleFilter::Rule(Self::GROUP_NAME, Self::GROUP_RULES[2]),
        RuleFilter::Rule(Self::GROUP_NAME, Self::GROUP_RULES[3]),
        RuleFilter::Rule(Self::GROUP_NAME, Self::GROUP_RULES[4]),
        RuleFilter::Rule(Self::GROUP_NAME, Self::GROUP_RULES[5]),
        RuleFilter::Rule(Self::GROUP_NAME, Self::GROUP_RULES[6]),
        RuleFilter::Rule(Self::GROUP_NAME, Self::GROUP_RULES[7]),
        RuleFilter::Rule(Self::GROUP_NAME, Self::GROUP_RULES[9]),
        RuleFilter::Rule(Self::GROUP_NAME, Self::GROUP_RULES[13]),
        RuleFilter::Rule(Self::GROUP_NAME, Self::GROUP_RULES[14]),
        RuleFilter::Rule(Self::GROUP_NAME, Self::GROUP_RULES[15]),
        RuleFilter::Rule(Self::GROUP_NAME, Self::GROUP_RULES[17]),
        RuleFilter::Rule(Self::GROUP_NAME, Self::GROUP_RULES[21]),
        RuleFilter::Rule(Self::GROUP_NAME, Self::GROUP_RULES[25]),
        RuleFilter::Rule(Self::GROUP_NAME, Self::GROUP_RULES[27]),
        RuleFilter::Rule(Self::GROUP_NAME, Self::GROUP_RULES[28]),
        RuleFilter::Rule(Self::GROUP_NAME, Self::GROUP_RULES[29]),
        RuleFilter::Rule(Self::GROUP_NAME, Self::GROUP_RULES[30]),
<<<<<<< HEAD
        RuleFilter::Rule(Self::GROUP_NAME, Self::GROUP_RULES[31]),
        RuleFilter::Rule(Self::GROUP_NAME, Self::GROUP_RULES[33]),
=======
        RuleFilter::Rule(Self::GROUP_NAME, Self::GROUP_RULES[32]),
        RuleFilter::Rule(Self::GROUP_NAME, Self::GROUP_RULES[38]),
>>>>>>> b16def65
        RuleFilter::Rule(Self::GROUP_NAME, Self::GROUP_RULES[44]),
        RuleFilter::Rule(Self::GROUP_NAME, Self::GROUP_RULES[47]),
        RuleFilter::Rule(Self::GROUP_NAME, Self::GROUP_RULES[48]),
        RuleFilter::Rule(Self::GROUP_NAME, Self::GROUP_RULES[52]),
        RuleFilter::Rule(Self::GROUP_NAME, Self::GROUP_RULES[54]),
    ];
    const ALL_RULES_AS_FILTERS: &'static [RuleFilter<'static>] = &[
        RuleFilter::Rule(Self::GROUP_NAME, Self::GROUP_RULES[0]),
        RuleFilter::Rule(Self::GROUP_NAME, Self::GROUP_RULES[1]),
        RuleFilter::Rule(Self::GROUP_NAME, Self::GROUP_RULES[2]),
        RuleFilter::Rule(Self::GROUP_NAME, Self::GROUP_RULES[3]),
        RuleFilter::Rule(Self::GROUP_NAME, Self::GROUP_RULES[4]),
        RuleFilter::Rule(Self::GROUP_NAME, Self::GROUP_RULES[5]),
        RuleFilter::Rule(Self::GROUP_NAME, Self::GROUP_RULES[6]),
        RuleFilter::Rule(Self::GROUP_NAME, Self::GROUP_RULES[7]),
        RuleFilter::Rule(Self::GROUP_NAME, Self::GROUP_RULES[8]),
        RuleFilter::Rule(Self::GROUP_NAME, Self::GROUP_RULES[9]),
        RuleFilter::Rule(Self::GROUP_NAME, Self::GROUP_RULES[10]),
        RuleFilter::Rule(Self::GROUP_NAME, Self::GROUP_RULES[11]),
        RuleFilter::Rule(Self::GROUP_NAME, Self::GROUP_RULES[12]),
        RuleFilter::Rule(Self::GROUP_NAME, Self::GROUP_RULES[13]),
        RuleFilter::Rule(Self::GROUP_NAME, Self::GROUP_RULES[14]),
        RuleFilter::Rule(Self::GROUP_NAME, Self::GROUP_RULES[15]),
        RuleFilter::Rule(Self::GROUP_NAME, Self::GROUP_RULES[16]),
        RuleFilter::Rule(Self::GROUP_NAME, Self::GROUP_RULES[17]),
        RuleFilter::Rule(Self::GROUP_NAME, Self::GROUP_RULES[18]),
        RuleFilter::Rule(Self::GROUP_NAME, Self::GROUP_RULES[19]),
        RuleFilter::Rule(Self::GROUP_NAME, Self::GROUP_RULES[20]),
        RuleFilter::Rule(Self::GROUP_NAME, Self::GROUP_RULES[21]),
        RuleFilter::Rule(Self::GROUP_NAME, Self::GROUP_RULES[22]),
        RuleFilter::Rule(Self::GROUP_NAME, Self::GROUP_RULES[23]),
        RuleFilter::Rule(Self::GROUP_NAME, Self::GROUP_RULES[24]),
        RuleFilter::Rule(Self::GROUP_NAME, Self::GROUP_RULES[25]),
        RuleFilter::Rule(Self::GROUP_NAME, Self::GROUP_RULES[26]),
        RuleFilter::Rule(Self::GROUP_NAME, Self::GROUP_RULES[27]),
        RuleFilter::Rule(Self::GROUP_NAME, Self::GROUP_RULES[28]),
        RuleFilter::Rule(Self::GROUP_NAME, Self::GROUP_RULES[29]),
        RuleFilter::Rule(Self::GROUP_NAME, Self::GROUP_RULES[30]),
        RuleFilter::Rule(Self::GROUP_NAME, Self::GROUP_RULES[31]),
        RuleFilter::Rule(Self::GROUP_NAME, Self::GROUP_RULES[32]),
        RuleFilter::Rule(Self::GROUP_NAME, Self::GROUP_RULES[33]),
        RuleFilter::Rule(Self::GROUP_NAME, Self::GROUP_RULES[34]),
        RuleFilter::Rule(Self::GROUP_NAME, Self::GROUP_RULES[35]),
        RuleFilter::Rule(Self::GROUP_NAME, Self::GROUP_RULES[36]),
        RuleFilter::Rule(Self::GROUP_NAME, Self::GROUP_RULES[37]),
        RuleFilter::Rule(Self::GROUP_NAME, Self::GROUP_RULES[38]),
        RuleFilter::Rule(Self::GROUP_NAME, Self::GROUP_RULES[39]),
        RuleFilter::Rule(Self::GROUP_NAME, Self::GROUP_RULES[40]),
        RuleFilter::Rule(Self::GROUP_NAME, Self::GROUP_RULES[41]),
        RuleFilter::Rule(Self::GROUP_NAME, Self::GROUP_RULES[42]),
        RuleFilter::Rule(Self::GROUP_NAME, Self::GROUP_RULES[43]),
        RuleFilter::Rule(Self::GROUP_NAME, Self::GROUP_RULES[44]),
        RuleFilter::Rule(Self::GROUP_NAME, Self::GROUP_RULES[45]),
        RuleFilter::Rule(Self::GROUP_NAME, Self::GROUP_RULES[46]),
        RuleFilter::Rule(Self::GROUP_NAME, Self::GROUP_RULES[47]),
        RuleFilter::Rule(Self::GROUP_NAME, Self::GROUP_RULES[48]),
        RuleFilter::Rule(Self::GROUP_NAME, Self::GROUP_RULES[49]),
        RuleFilter::Rule(Self::GROUP_NAME, Self::GROUP_RULES[50]),
        RuleFilter::Rule(Self::GROUP_NAME, Self::GROUP_RULES[51]),
        RuleFilter::Rule(Self::GROUP_NAME, Self::GROUP_RULES[52]),
        RuleFilter::Rule(Self::GROUP_NAME, Self::GROUP_RULES[53]),
        RuleFilter::Rule(Self::GROUP_NAME, Self::GROUP_RULES[54]),
        RuleFilter::Rule(Self::GROUP_NAME, Self::GROUP_RULES[55]),
        RuleFilter::Rule(Self::GROUP_NAME, Self::GROUP_RULES[56]),
        RuleFilter::Rule(Self::GROUP_NAME, Self::GROUP_RULES[57]),
        RuleFilter::Rule(Self::GROUP_NAME, Self::GROUP_RULES[58]),
        RuleFilter::Rule(Self::GROUP_NAME, Self::GROUP_RULES[59]),
    ];
    #[doc = r" Retrieves the recommended rules"]
    pub(crate) fn is_recommended_true(&self) -> bool {
        matches!(self.recommended, Some(true))
    }
    pub(crate) fn is_recommended_unset(&self) -> bool {
        self.recommended.is_none()
    }
    pub(crate) fn is_all_true(&self) -> bool {
        matches!(self.all, Some(true))
    }
    pub(crate) fn is_all_unset(&self) -> bool {
        self.all.is_none()
    }
    pub(crate) fn get_enabled_rules(&self) -> FxHashSet<RuleFilter<'static>> {
        let mut index_set = FxHashSet::default();
        if let Some(rule) = self.no_console.as_ref() {
            if rule.is_enabled() {
                index_set.insert(RuleFilter::Rule(Self::GROUP_NAME, Self::GROUP_RULES[0]));
            }
        }
        if let Some(rule) = self.no_done_callback.as_ref() {
            if rule.is_enabled() {
                index_set.insert(RuleFilter::Rule(Self::GROUP_NAME, Self::GROUP_RULES[1]));
            }
        }
        if let Some(rule) = self.no_duplicate_at_import_rules.as_ref() {
            if rule.is_enabled() {
                index_set.insert(RuleFilter::Rule(Self::GROUP_NAME, Self::GROUP_RULES[2]));
            }
        }
        if let Some(rule) = self.no_duplicate_else_if.as_ref() {
            if rule.is_enabled() {
                index_set.insert(RuleFilter::Rule(Self::GROUP_NAME, Self::GROUP_RULES[3]));
            }
        }
        if let Some(rule) = self.no_duplicate_font_names.as_ref() {
            if rule.is_enabled() {
                index_set.insert(RuleFilter::Rule(Self::GROUP_NAME, Self::GROUP_RULES[4]));
            }
        }
        if let Some(rule) = self.no_duplicate_json_keys.as_ref() {
            if rule.is_enabled() {
                index_set.insert(RuleFilter::Rule(Self::GROUP_NAME, Self::GROUP_RULES[5]));
            }
        }
        if let Some(rule) = self.no_duplicate_selectors_keyframe_block.as_ref() {
            if rule.is_enabled() {
                index_set.insert(RuleFilter::Rule(Self::GROUP_NAME, Self::GROUP_RULES[6]));
            }
        }
        if let Some(rule) = self.no_duplicated_fields.as_ref() {
            if rule.is_enabled() {
                index_set.insert(RuleFilter::Rule(Self::GROUP_NAME, Self::GROUP_RULES[7]));
            }
        }
        if let Some(rule) = self.no_dynamic_namespace_import_access.as_ref() {
            if rule.is_enabled() {
                index_set.insert(RuleFilter::Rule(Self::GROUP_NAME, Self::GROUP_RULES[8]));
            }
        }
        if let Some(rule) = self.no_empty_block.as_ref() {
            if rule.is_enabled() {
                index_set.insert(RuleFilter::Rule(Self::GROUP_NAME, Self::GROUP_RULES[9]));
            }
        }
        if let Some(rule) = self.no_enum.as_ref() {
            if rule.is_enabled() {
                index_set.insert(RuleFilter::Rule(Self::GROUP_NAME, Self::GROUP_RULES[10]));
            }
        }
        if let Some(rule) = self.no_evolving_types.as_ref() {
            if rule.is_enabled() {
                index_set.insert(RuleFilter::Rule(Self::GROUP_NAME, Self::GROUP_RULES[11]));
            }
        }
        if let Some(rule) = self.no_exported_imports.as_ref() {
            if rule.is_enabled() {
                index_set.insert(RuleFilter::Rule(Self::GROUP_NAME, Self::GROUP_RULES[12]));
            }
        }
        if let Some(rule) = self.no_important_in_keyframe.as_ref() {
            if rule.is_enabled() {
                index_set.insert(RuleFilter::Rule(Self::GROUP_NAME, Self::GROUP_RULES[13]));
            }
        }
        if let Some(rule) = self.no_invalid_direction_in_linear_gradient.as_ref() {
            if rule.is_enabled() {
                index_set.insert(RuleFilter::Rule(Self::GROUP_NAME, Self::GROUP_RULES[14]));
            }
        }
        if let Some(rule) = self.no_invalid_position_at_import_rule.as_ref() {
            if rule.is_enabled() {
                index_set.insert(RuleFilter::Rule(Self::GROUP_NAME, Self::GROUP_RULES[15]));
            }
        }
        if let Some(rule) = self.no_irregular_whitespace.as_ref() {
            if rule.is_enabled() {
                index_set.insert(RuleFilter::Rule(Self::GROUP_NAME, Self::GROUP_RULES[16]));
            }
        }
        if let Some(rule) = self.no_label_without_control.as_ref() {
            if rule.is_enabled() {
                index_set.insert(RuleFilter::Rule(Self::GROUP_NAME, Self::GROUP_RULES[17]));
            }
        }
        if let Some(rule) = self.no_misplaced_assertion.as_ref() {
            if rule.is_enabled() {
                index_set.insert(RuleFilter::Rule(Self::GROUP_NAME, Self::GROUP_RULES[18]));
            }
        }
        if let Some(rule) = self.no_react_specific_props.as_ref() {
            if rule.is_enabled() {
                index_set.insert(RuleFilter::Rule(Self::GROUP_NAME, Self::GROUP_RULES[19]));
            }
        }
        if let Some(rule) = self.no_restricted_imports.as_ref() {
            if rule.is_enabled() {
                index_set.insert(RuleFilter::Rule(Self::GROUP_NAME, Self::GROUP_RULES[20]));
            }
        }
        if let Some(rule) = self.no_shorthand_property_overrides.as_ref() {
            if rule.is_enabled() {
                index_set.insert(RuleFilter::Rule(Self::GROUP_NAME, Self::GROUP_RULES[21]));
            }
        }
        if let Some(rule) = self.no_static_element_interactions.as_ref() {
            if rule.is_enabled() {
                index_set.insert(RuleFilter::Rule(Self::GROUP_NAME, Self::GROUP_RULES[22]));
            }
        }
        if let Some(rule) = self.no_substr.as_ref() {
            if rule.is_enabled() {
                index_set.insert(RuleFilter::Rule(Self::GROUP_NAME, Self::GROUP_RULES[23]));
            }
        }
        if let Some(rule) = self.no_undeclared_dependencies.as_ref() {
            if rule.is_enabled() {
                index_set.insert(RuleFilter::Rule(Self::GROUP_NAME, Self::GROUP_RULES[24]));
            }
        }
        if let Some(rule) = self.no_unknown_function.as_ref() {
            if rule.is_enabled() {
                index_set.insert(RuleFilter::Rule(Self::GROUP_NAME, Self::GROUP_RULES[25]));
            }
        }
        if let Some(rule) = self.no_unknown_media_feature_name.as_ref() {
            if rule.is_enabled() {
                index_set.insert(RuleFilter::Rule(Self::GROUP_NAME, Self::GROUP_RULES[26]));
            }
        }
        if let Some(rule) = self.no_unknown_property.as_ref() {
            if rule.is_enabled() {
                index_set.insert(RuleFilter::Rule(Self::GROUP_NAME, Self::GROUP_RULES[27]));
            }
        }
        if let Some(rule) = self.no_unknown_pseudo_class_selector.as_ref() {
            if rule.is_enabled() {
                index_set.insert(RuleFilter::Rule(Self::GROUP_NAME, Self::GROUP_RULES[28]));
            }
        }
        if let Some(rule) = self.no_unknown_selector_pseudo_element.as_ref() {
            if rule.is_enabled() {
                index_set.insert(RuleFilter::Rule(Self::GROUP_NAME, Self::GROUP_RULES[29]));
            }
        }
        if let Some(rule) = self.no_unknown_unit.as_ref() {
            if rule.is_enabled() {
                index_set.insert(RuleFilter::Rule(Self::GROUP_NAME, Self::GROUP_RULES[30]));
            }
        }
        if let Some(rule) = self.no_unmatchable_anb_selector.as_ref() {
            if rule.is_enabled() {
                index_set.insert(RuleFilter::Rule(Self::GROUP_NAME, Self::GROUP_RULES[31]));
            }
        }
        if let Some(rule) = self.no_unused_function_parameters.as_ref() {
            if rule.is_enabled() {
                index_set.insert(RuleFilter::Rule(Self::GROUP_NAME, Self::GROUP_RULES[32]));
            }
        }
        if let Some(rule) = self.no_useless_escape_in_regex.as_ref() {
            if rule.is_enabled() {
                index_set.insert(RuleFilter::Rule(Self::GROUP_NAME, Self::GROUP_RULES[33]));
            }
        }
        if let Some(rule) = self.no_useless_string_concat.as_ref() {
            if rule.is_enabled() {
                index_set.insert(RuleFilter::Rule(Self::GROUP_NAME, Self::GROUP_RULES[34]));
            }
        }
        if let Some(rule) = self.no_useless_undefined_initialization.as_ref() {
            if rule.is_enabled() {
                index_set.insert(RuleFilter::Rule(Self::GROUP_NAME, Self::GROUP_RULES[35]));
            }
        }
        if let Some(rule) = self.no_value_at_rule.as_ref() {
            if rule.is_enabled() {
                index_set.insert(RuleFilter::Rule(Self::GROUP_NAME, Self::GROUP_RULES[36]));
            }
        }
        if let Some(rule) = self.no_yoda_expression.as_ref() {
            if rule.is_enabled() {
                index_set.insert(RuleFilter::Rule(Self::GROUP_NAME, Self::GROUP_RULES[37]));
            }
        }
<<<<<<< HEAD
        if let Some(rule) = self.use_adjacent_overload_signatures.as_ref() {
=======
        if let Some(rule) = self.use_aria_props_supported_by_role.as_ref() {
>>>>>>> b16def65
            if rule.is_enabled() {
                index_set.insert(RuleFilter::Rule(Self::GROUP_NAME, Self::GROUP_RULES[38]));
            }
        }
        if let Some(rule) = self.use_consistent_builtin_instantiation.as_ref() {
            if rule.is_enabled() {
                index_set.insert(RuleFilter::Rule(Self::GROUP_NAME, Self::GROUP_RULES[39]));
            }
        }
        if let Some(rule) = self.use_consistent_curly_braces.as_ref() {
            if rule.is_enabled() {
                index_set.insert(RuleFilter::Rule(Self::GROUP_NAME, Self::GROUP_RULES[40]));
            }
        }
        if let Some(rule) = self.use_consistent_grid_areas.as_ref() {
            if rule.is_enabled() {
                index_set.insert(RuleFilter::Rule(Self::GROUP_NAME, Self::GROUP_RULES[41]));
            }
        }
        if let Some(rule) = self.use_date_now.as_ref() {
            if rule.is_enabled() {
                index_set.insert(RuleFilter::Rule(Self::GROUP_NAME, Self::GROUP_RULES[42]));
            }
        }
        if let Some(rule) = self.use_default_switch_clause.as_ref() {
            if rule.is_enabled() {
                index_set.insert(RuleFilter::Rule(Self::GROUP_NAME, Self::GROUP_RULES[43]));
            }
        }
        if let Some(rule) = self.use_deprecated_reason.as_ref() {
            if rule.is_enabled() {
                index_set.insert(RuleFilter::Rule(Self::GROUP_NAME, Self::GROUP_RULES[44]));
            }
        }
        if let Some(rule) = self.use_error_message.as_ref() {
            if rule.is_enabled() {
                index_set.insert(RuleFilter::Rule(Self::GROUP_NAME, Self::GROUP_RULES[45]));
            }
        }
        if let Some(rule) = self.use_explicit_length_check.as_ref() {
            if rule.is_enabled() {
                index_set.insert(RuleFilter::Rule(Self::GROUP_NAME, Self::GROUP_RULES[46]));
            }
        }
        if let Some(rule) = self.use_focusable_interactive.as_ref() {
            if rule.is_enabled() {
                index_set.insert(RuleFilter::Rule(Self::GROUP_NAME, Self::GROUP_RULES[47]));
            }
        }
        if let Some(rule) = self.use_generic_font_names.as_ref() {
            if rule.is_enabled() {
                index_set.insert(RuleFilter::Rule(Self::GROUP_NAME, Self::GROUP_RULES[48]));
            }
        }
        if let Some(rule) = self.use_import_extensions.as_ref() {
            if rule.is_enabled() {
                index_set.insert(RuleFilter::Rule(Self::GROUP_NAME, Self::GROUP_RULES[49]));
            }
        }
        if let Some(rule) = self.use_import_restrictions.as_ref() {
            if rule.is_enabled() {
                index_set.insert(RuleFilter::Rule(Self::GROUP_NAME, Self::GROUP_RULES[50]));
            }
        }
        if let Some(rule) = self.use_number_to_fixed_digits_argument.as_ref() {
            if rule.is_enabled() {
                index_set.insert(RuleFilter::Rule(Self::GROUP_NAME, Self::GROUP_RULES[51]));
            }
        }
        if let Some(rule) = self.use_semantic_elements.as_ref() {
            if rule.is_enabled() {
                index_set.insert(RuleFilter::Rule(Self::GROUP_NAME, Self::GROUP_RULES[52]));
            }
        }
        if let Some(rule) = self.use_sorted_classes.as_ref() {
            if rule.is_enabled() {
                index_set.insert(RuleFilter::Rule(Self::GROUP_NAME, Self::GROUP_RULES[53]));
            }
        }
        if let Some(rule) = self.use_strict_mode.as_ref() {
            if rule.is_enabled() {
                index_set.insert(RuleFilter::Rule(Self::GROUP_NAME, Self::GROUP_RULES[54]));
            }
        }
        if let Some(rule) = self.use_throw_new_error.as_ref() {
            if rule.is_enabled() {
                index_set.insert(RuleFilter::Rule(Self::GROUP_NAME, Self::GROUP_RULES[55]));
            }
        }
        if let Some(rule) = self.use_throw_only_error.as_ref() {
            if rule.is_enabled() {
                index_set.insert(RuleFilter::Rule(Self::GROUP_NAME, Self::GROUP_RULES[56]));
            }
        }
        if let Some(rule) = self.use_top_level_regex.as_ref() {
            if rule.is_enabled() {
                index_set.insert(RuleFilter::Rule(Self::GROUP_NAME, Self::GROUP_RULES[57]));
            }
        }
        if let Some(rule) = self.use_trim_start_end.as_ref() {
            if rule.is_enabled() {
                index_set.insert(RuleFilter::Rule(Self::GROUP_NAME, Self::GROUP_RULES[58]));
            }
        }
        if let Some(rule) = self.use_valid_autocomplete.as_ref() {
            if rule.is_enabled() {
                index_set.insert(RuleFilter::Rule(Self::GROUP_NAME, Self::GROUP_RULES[59]));
            }
        }
        index_set
    }
    pub(crate) fn get_disabled_rules(&self) -> FxHashSet<RuleFilter<'static>> {
        let mut index_set = FxHashSet::default();
        if let Some(rule) = self.no_console.as_ref() {
            if rule.is_disabled() {
                index_set.insert(RuleFilter::Rule(Self::GROUP_NAME, Self::GROUP_RULES[0]));
            }
        }
        if let Some(rule) = self.no_done_callback.as_ref() {
            if rule.is_disabled() {
                index_set.insert(RuleFilter::Rule(Self::GROUP_NAME, Self::GROUP_RULES[1]));
            }
        }
        if let Some(rule) = self.no_duplicate_at_import_rules.as_ref() {
            if rule.is_disabled() {
                index_set.insert(RuleFilter::Rule(Self::GROUP_NAME, Self::GROUP_RULES[2]));
            }
        }
        if let Some(rule) = self.no_duplicate_else_if.as_ref() {
            if rule.is_disabled() {
                index_set.insert(RuleFilter::Rule(Self::GROUP_NAME, Self::GROUP_RULES[3]));
            }
        }
        if let Some(rule) = self.no_duplicate_font_names.as_ref() {
            if rule.is_disabled() {
                index_set.insert(RuleFilter::Rule(Self::GROUP_NAME, Self::GROUP_RULES[4]));
            }
        }
        if let Some(rule) = self.no_duplicate_json_keys.as_ref() {
            if rule.is_disabled() {
                index_set.insert(RuleFilter::Rule(Self::GROUP_NAME, Self::GROUP_RULES[5]));
            }
        }
        if let Some(rule) = self.no_duplicate_selectors_keyframe_block.as_ref() {
            if rule.is_disabled() {
                index_set.insert(RuleFilter::Rule(Self::GROUP_NAME, Self::GROUP_RULES[6]));
            }
        }
        if let Some(rule) = self.no_duplicated_fields.as_ref() {
            if rule.is_disabled() {
                index_set.insert(RuleFilter::Rule(Self::GROUP_NAME, Self::GROUP_RULES[7]));
            }
        }
        if let Some(rule) = self.no_dynamic_namespace_import_access.as_ref() {
            if rule.is_disabled() {
                index_set.insert(RuleFilter::Rule(Self::GROUP_NAME, Self::GROUP_RULES[8]));
            }
        }
        if let Some(rule) = self.no_empty_block.as_ref() {
            if rule.is_disabled() {
                index_set.insert(RuleFilter::Rule(Self::GROUP_NAME, Self::GROUP_RULES[9]));
            }
        }
        if let Some(rule) = self.no_enum.as_ref() {
            if rule.is_disabled() {
                index_set.insert(RuleFilter::Rule(Self::GROUP_NAME, Self::GROUP_RULES[10]));
            }
        }
        if let Some(rule) = self.no_evolving_types.as_ref() {
            if rule.is_disabled() {
                index_set.insert(RuleFilter::Rule(Self::GROUP_NAME, Self::GROUP_RULES[11]));
            }
        }
        if let Some(rule) = self.no_exported_imports.as_ref() {
            if rule.is_disabled() {
                index_set.insert(RuleFilter::Rule(Self::GROUP_NAME, Self::GROUP_RULES[12]));
            }
        }
        if let Some(rule) = self.no_important_in_keyframe.as_ref() {
            if rule.is_disabled() {
                index_set.insert(RuleFilter::Rule(Self::GROUP_NAME, Self::GROUP_RULES[13]));
            }
        }
        if let Some(rule) = self.no_invalid_direction_in_linear_gradient.as_ref() {
            if rule.is_disabled() {
                index_set.insert(RuleFilter::Rule(Self::GROUP_NAME, Self::GROUP_RULES[14]));
            }
        }
        if let Some(rule) = self.no_invalid_position_at_import_rule.as_ref() {
            if rule.is_disabled() {
                index_set.insert(RuleFilter::Rule(Self::GROUP_NAME, Self::GROUP_RULES[15]));
            }
        }
        if let Some(rule) = self.no_irregular_whitespace.as_ref() {
            if rule.is_disabled() {
                index_set.insert(RuleFilter::Rule(Self::GROUP_NAME, Self::GROUP_RULES[16]));
            }
        }
        if let Some(rule) = self.no_label_without_control.as_ref() {
            if rule.is_disabled() {
                index_set.insert(RuleFilter::Rule(Self::GROUP_NAME, Self::GROUP_RULES[17]));
            }
        }
        if let Some(rule) = self.no_misplaced_assertion.as_ref() {
            if rule.is_disabled() {
                index_set.insert(RuleFilter::Rule(Self::GROUP_NAME, Self::GROUP_RULES[18]));
            }
        }
        if let Some(rule) = self.no_react_specific_props.as_ref() {
            if rule.is_disabled() {
                index_set.insert(RuleFilter::Rule(Self::GROUP_NAME, Self::GROUP_RULES[19]));
            }
        }
        if let Some(rule) = self.no_restricted_imports.as_ref() {
            if rule.is_disabled() {
                index_set.insert(RuleFilter::Rule(Self::GROUP_NAME, Self::GROUP_RULES[20]));
            }
        }
        if let Some(rule) = self.no_shorthand_property_overrides.as_ref() {
            if rule.is_disabled() {
                index_set.insert(RuleFilter::Rule(Self::GROUP_NAME, Self::GROUP_RULES[21]));
            }
        }
        if let Some(rule) = self.no_static_element_interactions.as_ref() {
            if rule.is_disabled() {
                index_set.insert(RuleFilter::Rule(Self::GROUP_NAME, Self::GROUP_RULES[22]));
            }
        }
        if let Some(rule) = self.no_substr.as_ref() {
            if rule.is_disabled() {
                index_set.insert(RuleFilter::Rule(Self::GROUP_NAME, Self::GROUP_RULES[23]));
            }
        }
        if let Some(rule) = self.no_undeclared_dependencies.as_ref() {
            if rule.is_disabled() {
                index_set.insert(RuleFilter::Rule(Self::GROUP_NAME, Self::GROUP_RULES[24]));
            }
        }
        if let Some(rule) = self.no_unknown_function.as_ref() {
            if rule.is_disabled() {
                index_set.insert(RuleFilter::Rule(Self::GROUP_NAME, Self::GROUP_RULES[25]));
            }
        }
        if let Some(rule) = self.no_unknown_media_feature_name.as_ref() {
            if rule.is_disabled() {
                index_set.insert(RuleFilter::Rule(Self::GROUP_NAME, Self::GROUP_RULES[26]));
            }
        }
        if let Some(rule) = self.no_unknown_property.as_ref() {
            if rule.is_disabled() {
                index_set.insert(RuleFilter::Rule(Self::GROUP_NAME, Self::GROUP_RULES[27]));
            }
        }
        if let Some(rule) = self.no_unknown_pseudo_class_selector.as_ref() {
            if rule.is_disabled() {
                index_set.insert(RuleFilter::Rule(Self::GROUP_NAME, Self::GROUP_RULES[28]));
            }
        }
        if let Some(rule) = self.no_unknown_selector_pseudo_element.as_ref() {
            if rule.is_disabled() {
                index_set.insert(RuleFilter::Rule(Self::GROUP_NAME, Self::GROUP_RULES[29]));
            }
        }
        if let Some(rule) = self.no_unknown_unit.as_ref() {
            if rule.is_disabled() {
                index_set.insert(RuleFilter::Rule(Self::GROUP_NAME, Self::GROUP_RULES[30]));
            }
        }
        if let Some(rule) = self.no_unmatchable_anb_selector.as_ref() {
            if rule.is_disabled() {
                index_set.insert(RuleFilter::Rule(Self::GROUP_NAME, Self::GROUP_RULES[31]));
            }
        }
        if let Some(rule) = self.no_unused_function_parameters.as_ref() {
            if rule.is_disabled() {
                index_set.insert(RuleFilter::Rule(Self::GROUP_NAME, Self::GROUP_RULES[32]));
            }
        }
        if let Some(rule) = self.no_useless_escape_in_regex.as_ref() {
            if rule.is_disabled() {
                index_set.insert(RuleFilter::Rule(Self::GROUP_NAME, Self::GROUP_RULES[33]));
            }
        }
        if let Some(rule) = self.no_useless_string_concat.as_ref() {
            if rule.is_disabled() {
                index_set.insert(RuleFilter::Rule(Self::GROUP_NAME, Self::GROUP_RULES[34]));
            }
        }
        if let Some(rule) = self.no_useless_undefined_initialization.as_ref() {
            if rule.is_disabled() {
                index_set.insert(RuleFilter::Rule(Self::GROUP_NAME, Self::GROUP_RULES[35]));
            }
        }
        if let Some(rule) = self.no_value_at_rule.as_ref() {
            if rule.is_disabled() {
                index_set.insert(RuleFilter::Rule(Self::GROUP_NAME, Self::GROUP_RULES[36]));
            }
        }
        if let Some(rule) = self.no_yoda_expression.as_ref() {
            if rule.is_disabled() {
                index_set.insert(RuleFilter::Rule(Self::GROUP_NAME, Self::GROUP_RULES[37]));
            }
        }
<<<<<<< HEAD
        if let Some(rule) = self.use_adjacent_overload_signatures.as_ref() {
=======
        if let Some(rule) = self.use_aria_props_supported_by_role.as_ref() {
>>>>>>> b16def65
            if rule.is_disabled() {
                index_set.insert(RuleFilter::Rule(Self::GROUP_NAME, Self::GROUP_RULES[38]));
            }
        }
        if let Some(rule) = self.use_consistent_builtin_instantiation.as_ref() {
            if rule.is_disabled() {
                index_set.insert(RuleFilter::Rule(Self::GROUP_NAME, Self::GROUP_RULES[39]));
            }
        }
        if let Some(rule) = self.use_consistent_curly_braces.as_ref() {
            if rule.is_disabled() {
                index_set.insert(RuleFilter::Rule(Self::GROUP_NAME, Self::GROUP_RULES[40]));
            }
        }
        if let Some(rule) = self.use_consistent_grid_areas.as_ref() {
            if rule.is_disabled() {
                index_set.insert(RuleFilter::Rule(Self::GROUP_NAME, Self::GROUP_RULES[41]));
            }
        }
        if let Some(rule) = self.use_date_now.as_ref() {
            if rule.is_disabled() {
                index_set.insert(RuleFilter::Rule(Self::GROUP_NAME, Self::GROUP_RULES[42]));
            }
        }
        if let Some(rule) = self.use_default_switch_clause.as_ref() {
            if rule.is_disabled() {
                index_set.insert(RuleFilter::Rule(Self::GROUP_NAME, Self::GROUP_RULES[43]));
            }
        }
        if let Some(rule) = self.use_deprecated_reason.as_ref() {
            if rule.is_disabled() {
                index_set.insert(RuleFilter::Rule(Self::GROUP_NAME, Self::GROUP_RULES[44]));
            }
        }
        if let Some(rule) = self.use_error_message.as_ref() {
            if rule.is_disabled() {
                index_set.insert(RuleFilter::Rule(Self::GROUP_NAME, Self::GROUP_RULES[45]));
            }
        }
        if let Some(rule) = self.use_explicit_length_check.as_ref() {
            if rule.is_disabled() {
                index_set.insert(RuleFilter::Rule(Self::GROUP_NAME, Self::GROUP_RULES[46]));
            }
        }
        if let Some(rule) = self.use_focusable_interactive.as_ref() {
            if rule.is_disabled() {
                index_set.insert(RuleFilter::Rule(Self::GROUP_NAME, Self::GROUP_RULES[47]));
            }
        }
        if let Some(rule) = self.use_generic_font_names.as_ref() {
            if rule.is_disabled() {
                index_set.insert(RuleFilter::Rule(Self::GROUP_NAME, Self::GROUP_RULES[48]));
            }
        }
        if let Some(rule) = self.use_import_extensions.as_ref() {
            if rule.is_disabled() {
                index_set.insert(RuleFilter::Rule(Self::GROUP_NAME, Self::GROUP_RULES[49]));
            }
        }
        if let Some(rule) = self.use_import_restrictions.as_ref() {
            if rule.is_disabled() {
                index_set.insert(RuleFilter::Rule(Self::GROUP_NAME, Self::GROUP_RULES[50]));
            }
        }
        if let Some(rule) = self.use_number_to_fixed_digits_argument.as_ref() {
            if rule.is_disabled() {
                index_set.insert(RuleFilter::Rule(Self::GROUP_NAME, Self::GROUP_RULES[51]));
            }
        }
        if let Some(rule) = self.use_semantic_elements.as_ref() {
            if rule.is_disabled() {
                index_set.insert(RuleFilter::Rule(Self::GROUP_NAME, Self::GROUP_RULES[52]));
            }
        }
        if let Some(rule) = self.use_sorted_classes.as_ref() {
            if rule.is_disabled() {
                index_set.insert(RuleFilter::Rule(Self::GROUP_NAME, Self::GROUP_RULES[53]));
            }
        }
        if let Some(rule) = self.use_strict_mode.as_ref() {
            if rule.is_disabled() {
                index_set.insert(RuleFilter::Rule(Self::GROUP_NAME, Self::GROUP_RULES[54]));
            }
        }
        if let Some(rule) = self.use_throw_new_error.as_ref() {
            if rule.is_disabled() {
                index_set.insert(RuleFilter::Rule(Self::GROUP_NAME, Self::GROUP_RULES[55]));
            }
        }
        if let Some(rule) = self.use_throw_only_error.as_ref() {
            if rule.is_disabled() {
                index_set.insert(RuleFilter::Rule(Self::GROUP_NAME, Self::GROUP_RULES[56]));
            }
        }
        if let Some(rule) = self.use_top_level_regex.as_ref() {
            if rule.is_disabled() {
                index_set.insert(RuleFilter::Rule(Self::GROUP_NAME, Self::GROUP_RULES[57]));
            }
        }
        if let Some(rule) = self.use_trim_start_end.as_ref() {
            if rule.is_disabled() {
                index_set.insert(RuleFilter::Rule(Self::GROUP_NAME, Self::GROUP_RULES[58]));
            }
        }
        if let Some(rule) = self.use_valid_autocomplete.as_ref() {
            if rule.is_disabled() {
                index_set.insert(RuleFilter::Rule(Self::GROUP_NAME, Self::GROUP_RULES[59]));
            }
        }
        index_set
    }
    #[doc = r" Checks if, given a rule name, matches one of the rules contained in this category"]
    pub(crate) fn has_rule(rule_name: &str) -> Option<&'static str> {
        Some(Self::GROUP_RULES[Self::GROUP_RULES.binary_search(&rule_name).ok()?])
    }
    #[doc = r" Checks if, given a rule name, it is marked as recommended"]
    pub(crate) fn is_recommended_rule(rule_name: &str) -> bool {
        Self::RECOMMENDED_RULES.contains(&rule_name)
    }
    pub(crate) fn recommended_rules_as_filters() -> &'static [RuleFilter<'static>] {
        Self::RECOMMENDED_RULES_AS_FILTERS
    }
    pub(crate) fn all_rules_as_filters() -> &'static [RuleFilter<'static>] {
        Self::ALL_RULES_AS_FILTERS
    }
    #[doc = r" Select preset rules"]
    pub(crate) fn collect_preset_rules(
        &self,
        parent_is_all: bool,
        parent_is_recommended: bool,
        enabled_rules: &mut FxHashSet<RuleFilter<'static>>,
    ) {
        if self.is_all_true() || self.is_all_unset() && parent_is_all {
            enabled_rules.extend(Self::all_rules_as_filters());
        } else if self.is_recommended_true()
            || self.is_recommended_unset() && self.is_all_unset() && parent_is_recommended
        {
            enabled_rules.extend(Self::recommended_rules_as_filters());
        }
    }
    pub(crate) fn get_rule_configuration(
        &self,
        rule_name: &str,
    ) -> Option<(RulePlainConfiguration, Option<RuleOptions>)> {
        match rule_name {
            "noConsole" => self
                .no_console
                .as_ref()
                .map(|conf| (conf.level(), conf.get_options())),
            "noDoneCallback" => self
                .no_done_callback
                .as_ref()
                .map(|conf| (conf.level(), conf.get_options())),
            "noDuplicateAtImportRules" => self
                .no_duplicate_at_import_rules
                .as_ref()
                .map(|conf| (conf.level(), conf.get_options())),
            "noDuplicateElseIf" => self
                .no_duplicate_else_if
                .as_ref()
                .map(|conf| (conf.level(), conf.get_options())),
            "noDuplicateFontNames" => self
                .no_duplicate_font_names
                .as_ref()
                .map(|conf| (conf.level(), conf.get_options())),
            "noDuplicateJsonKeys" => self
                .no_duplicate_json_keys
                .as_ref()
                .map(|conf| (conf.level(), conf.get_options())),
            "noDuplicateSelectorsKeyframeBlock" => self
                .no_duplicate_selectors_keyframe_block
                .as_ref()
                .map(|conf| (conf.level(), conf.get_options())),
            "noDuplicatedFields" => self
                .no_duplicated_fields
                .as_ref()
                .map(|conf| (conf.level(), conf.get_options())),
            "noDynamicNamespaceImportAccess" => self
                .no_dynamic_namespace_import_access
                .as_ref()
                .map(|conf| (conf.level(), conf.get_options())),
            "noEmptyBlock" => self
                .no_empty_block
                .as_ref()
                .map(|conf| (conf.level(), conf.get_options())),
            "noEnum" => self
                .no_enum
                .as_ref()
                .map(|conf| (conf.level(), conf.get_options())),
            "noEvolvingTypes" => self
                .no_evolving_types
                .as_ref()
                .map(|conf| (conf.level(), conf.get_options())),
            "noExportedImports" => self
                .no_exported_imports
                .as_ref()
                .map(|conf| (conf.level(), conf.get_options())),
            "noImportantInKeyframe" => self
                .no_important_in_keyframe
                .as_ref()
                .map(|conf| (conf.level(), conf.get_options())),
            "noInvalidDirectionInLinearGradient" => self
                .no_invalid_direction_in_linear_gradient
                .as_ref()
                .map(|conf| (conf.level(), conf.get_options())),
            "noInvalidPositionAtImportRule" => self
                .no_invalid_position_at_import_rule
                .as_ref()
                .map(|conf| (conf.level(), conf.get_options())),
            "noIrregularWhitespace" => self
                .no_irregular_whitespace
                .as_ref()
                .map(|conf| (conf.level(), conf.get_options())),
            "noLabelWithoutControl" => self
                .no_label_without_control
                .as_ref()
                .map(|conf| (conf.level(), conf.get_options())),
            "noMisplacedAssertion" => self
                .no_misplaced_assertion
                .as_ref()
                .map(|conf| (conf.level(), conf.get_options())),
            "noReactSpecificProps" => self
                .no_react_specific_props
                .as_ref()
                .map(|conf| (conf.level(), conf.get_options())),
            "noRestrictedImports" => self
                .no_restricted_imports
                .as_ref()
                .map(|conf| (conf.level(), conf.get_options())),
            "noShorthandPropertyOverrides" => self
                .no_shorthand_property_overrides
                .as_ref()
                .map(|conf| (conf.level(), conf.get_options())),
            "noStaticElementInteractions" => self
                .no_static_element_interactions
                .as_ref()
                .map(|conf| (conf.level(), conf.get_options())),
            "noSubstr" => self
                .no_substr
                .as_ref()
                .map(|conf| (conf.level(), conf.get_options())),
            "noUndeclaredDependencies" => self
                .no_undeclared_dependencies
                .as_ref()
                .map(|conf| (conf.level(), conf.get_options())),
            "noUnknownFunction" => self
                .no_unknown_function
                .as_ref()
                .map(|conf| (conf.level(), conf.get_options())),
            "noUnknownMediaFeatureName" => self
                .no_unknown_media_feature_name
                .as_ref()
                .map(|conf| (conf.level(), conf.get_options())),
            "noUnknownProperty" => self
                .no_unknown_property
                .as_ref()
                .map(|conf| (conf.level(), conf.get_options())),
            "noUnknownPseudoClassSelector" => self
                .no_unknown_pseudo_class_selector
                .as_ref()
                .map(|conf| (conf.level(), conf.get_options())),
            "noUnknownSelectorPseudoElement" => self
                .no_unknown_selector_pseudo_element
                .as_ref()
                .map(|conf| (conf.level(), conf.get_options())),
            "noUnknownUnit" => self
                .no_unknown_unit
                .as_ref()
                .map(|conf| (conf.level(), conf.get_options())),
            "noUnmatchableAnbSelector" => self
                .no_unmatchable_anb_selector
                .as_ref()
                .map(|conf| (conf.level(), conf.get_options())),
            "noUnusedFunctionParameters" => self
                .no_unused_function_parameters
                .as_ref()
                .map(|conf| (conf.level(), conf.get_options())),
            "noUselessEscapeInRegex" => self
                .no_useless_escape_in_regex
                .as_ref()
                .map(|conf| (conf.level(), conf.get_options())),
            "noUselessStringConcat" => self
                .no_useless_string_concat
                .as_ref()
                .map(|conf| (conf.level(), conf.get_options())),
            "noUselessUndefinedInitialization" => self
                .no_useless_undefined_initialization
                .as_ref()
                .map(|conf| (conf.level(), conf.get_options())),
            "noValueAtRule" => self
                .no_value_at_rule
                .as_ref()
                .map(|conf| (conf.level(), conf.get_options())),
            "noYodaExpression" => self
                .no_yoda_expression
                .as_ref()
                .map(|conf| (conf.level(), conf.get_options())),
            "useAdjacentOverloadSignatures" => self
                .use_adjacent_overload_signatures
                .as_ref()
                .map(|conf| (conf.level(), conf.get_options())),
            "useAriaPropsSupportedByRole" => self
                .use_aria_props_supported_by_role
                .as_ref()
                .map(|conf| (conf.level(), conf.get_options())),
            "useConsistentBuiltinInstantiation" => self
                .use_consistent_builtin_instantiation
                .as_ref()
                .map(|conf| (conf.level(), conf.get_options())),
            "useConsistentCurlyBraces" => self
                .use_consistent_curly_braces
                .as_ref()
                .map(|conf| (conf.level(), conf.get_options())),
            "useConsistentGridAreas" => self
                .use_consistent_grid_areas
                .as_ref()
                .map(|conf| (conf.level(), conf.get_options())),
            "useDateNow" => self
                .use_date_now
                .as_ref()
                .map(|conf| (conf.level(), conf.get_options())),
            "useDefaultSwitchClause" => self
                .use_default_switch_clause
                .as_ref()
                .map(|conf| (conf.level(), conf.get_options())),
            "useDeprecatedReason" => self
                .use_deprecated_reason
                .as_ref()
                .map(|conf| (conf.level(), conf.get_options())),
            "useErrorMessage" => self
                .use_error_message
                .as_ref()
                .map(|conf| (conf.level(), conf.get_options())),
            "useExplicitLengthCheck" => self
                .use_explicit_length_check
                .as_ref()
                .map(|conf| (conf.level(), conf.get_options())),
            "useFocusableInteractive" => self
                .use_focusable_interactive
                .as_ref()
                .map(|conf| (conf.level(), conf.get_options())),
            "useGenericFontNames" => self
                .use_generic_font_names
                .as_ref()
                .map(|conf| (conf.level(), conf.get_options())),
            "useImportExtensions" => self
                .use_import_extensions
                .as_ref()
                .map(|conf| (conf.level(), conf.get_options())),
            "useImportRestrictions" => self
                .use_import_restrictions
                .as_ref()
                .map(|conf| (conf.level(), conf.get_options())),
            "useNumberToFixedDigitsArgument" => self
                .use_number_to_fixed_digits_argument
                .as_ref()
                .map(|conf| (conf.level(), conf.get_options())),
            "useSemanticElements" => self
                .use_semantic_elements
                .as_ref()
                .map(|conf| (conf.level(), conf.get_options())),
            "useSortedClasses" => self
                .use_sorted_classes
                .as_ref()
                .map(|conf| (conf.level(), conf.get_options())),
            "useStrictMode" => self
                .use_strict_mode
                .as_ref()
                .map(|conf| (conf.level(), conf.get_options())),
            "useThrowNewError" => self
                .use_throw_new_error
                .as_ref()
                .map(|conf| (conf.level(), conf.get_options())),
            "useThrowOnlyError" => self
                .use_throw_only_error
                .as_ref()
                .map(|conf| (conf.level(), conf.get_options())),
            "useTopLevelRegex" => self
                .use_top_level_regex
                .as_ref()
                .map(|conf| (conf.level(), conf.get_options())),
            "useTrimStartEnd" => self
                .use_trim_start_end
                .as_ref()
                .map(|conf| (conf.level(), conf.get_options())),
            "useValidAutocomplete" => self
                .use_valid_autocomplete
                .as_ref()
                .map(|conf| (conf.level(), conf.get_options())),
            _ => None,
        }
    }
}
#[derive(Clone, Debug, Default, Deserialize, Deserializable, Eq, Merge, PartialEq, Serialize)]
#[deserializable(with_validator)]
#[cfg_attr(feature = "schema", derive(JsonSchema))]
#[serde(rename_all = "camelCase", default, deny_unknown_fields)]
#[doc = r" A list of rules that belong to this group"]
pub struct Performance {
    #[doc = r" It enables the recommended rules for this group"]
    #[serde(skip_serializing_if = "Option::is_none")]
    pub recommended: Option<bool>,
    #[doc = r" It enables ALL rules for this group."]
    #[serde(skip_serializing_if = "Option::is_none")]
    pub all: Option<bool>,
    #[doc = "Disallow the use of spread (...) syntax on accumulators."]
    #[serde(skip_serializing_if = "Option::is_none")]
    pub no_accumulating_spread:
        Option<RuleConfiguration<biome_js_analyze::options::NoAccumulatingSpread>>,
    #[doc = "Disallow the use of barrel file."]
    #[serde(skip_serializing_if = "Option::is_none")]
    pub no_barrel_file: Option<RuleConfiguration<biome_js_analyze::options::NoBarrelFile>>,
    #[doc = "Disallow the use of the delete operator."]
    #[serde(skip_serializing_if = "Option::is_none")]
    pub no_delete: Option<RuleFixConfiguration<biome_js_analyze::options::NoDelete>>,
    #[doc = "Avoid re-export all."]
    #[serde(skip_serializing_if = "Option::is_none")]
    pub no_re_export_all: Option<RuleConfiguration<biome_js_analyze::options::NoReExportAll>>,
}
impl DeserializableValidator for Performance {
    fn validate(
        &mut self,
        _name: &str,
        range: TextRange,
        diagnostics: &mut Vec<DeserializationDiagnostic>,
    ) -> bool {
        if self.recommended == Some(true) && self.all == Some(true) {
            diagnostics . push (DeserializationDiagnostic :: new (markup ! (< Emphasis > "'recommended'" < / Emphasis > " and " < Emphasis > "'all'" < / Emphasis > " can't be both " < Emphasis > "'true'" < / Emphasis > ". You should choose only one of them.")) . with_range (range) . with_note (markup ! ("Biome will fallback to its defaults for this section."))) ;
            return false;
        }
        true
    }
}
impl Performance {
    const GROUP_NAME: &'static str = "performance";
    pub(crate) const GROUP_RULES: &'static [&'static str] = &[
        "noAccumulatingSpread",
        "noBarrelFile",
        "noDelete",
        "noReExportAll",
    ];
    const RECOMMENDED_RULES: &'static [&'static str] = &["noAccumulatingSpread", "noDelete"];
    const RECOMMENDED_RULES_AS_FILTERS: &'static [RuleFilter<'static>] = &[
        RuleFilter::Rule(Self::GROUP_NAME, Self::GROUP_RULES[0]),
        RuleFilter::Rule(Self::GROUP_NAME, Self::GROUP_RULES[2]),
    ];
    const ALL_RULES_AS_FILTERS: &'static [RuleFilter<'static>] = &[
        RuleFilter::Rule(Self::GROUP_NAME, Self::GROUP_RULES[0]),
        RuleFilter::Rule(Self::GROUP_NAME, Self::GROUP_RULES[1]),
        RuleFilter::Rule(Self::GROUP_NAME, Self::GROUP_RULES[2]),
        RuleFilter::Rule(Self::GROUP_NAME, Self::GROUP_RULES[3]),
    ];
    #[doc = r" Retrieves the recommended rules"]
    pub(crate) fn is_recommended_true(&self) -> bool {
        matches!(self.recommended, Some(true))
    }
    pub(crate) fn is_recommended_unset(&self) -> bool {
        self.recommended.is_none()
    }
    pub(crate) fn is_all_true(&self) -> bool {
        matches!(self.all, Some(true))
    }
    pub(crate) fn is_all_unset(&self) -> bool {
        self.all.is_none()
    }
    pub(crate) fn get_enabled_rules(&self) -> FxHashSet<RuleFilter<'static>> {
        let mut index_set = FxHashSet::default();
        if let Some(rule) = self.no_accumulating_spread.as_ref() {
            if rule.is_enabled() {
                index_set.insert(RuleFilter::Rule(Self::GROUP_NAME, Self::GROUP_RULES[0]));
            }
        }
        if let Some(rule) = self.no_barrel_file.as_ref() {
            if rule.is_enabled() {
                index_set.insert(RuleFilter::Rule(Self::GROUP_NAME, Self::GROUP_RULES[1]));
            }
        }
        if let Some(rule) = self.no_delete.as_ref() {
            if rule.is_enabled() {
                index_set.insert(RuleFilter::Rule(Self::GROUP_NAME, Self::GROUP_RULES[2]));
            }
        }
        if let Some(rule) = self.no_re_export_all.as_ref() {
            if rule.is_enabled() {
                index_set.insert(RuleFilter::Rule(Self::GROUP_NAME, Self::GROUP_RULES[3]));
            }
        }
        index_set
    }
    pub(crate) fn get_disabled_rules(&self) -> FxHashSet<RuleFilter<'static>> {
        let mut index_set = FxHashSet::default();
        if let Some(rule) = self.no_accumulating_spread.as_ref() {
            if rule.is_disabled() {
                index_set.insert(RuleFilter::Rule(Self::GROUP_NAME, Self::GROUP_RULES[0]));
            }
        }
        if let Some(rule) = self.no_barrel_file.as_ref() {
            if rule.is_disabled() {
                index_set.insert(RuleFilter::Rule(Self::GROUP_NAME, Self::GROUP_RULES[1]));
            }
        }
        if let Some(rule) = self.no_delete.as_ref() {
            if rule.is_disabled() {
                index_set.insert(RuleFilter::Rule(Self::GROUP_NAME, Self::GROUP_RULES[2]));
            }
        }
        if let Some(rule) = self.no_re_export_all.as_ref() {
            if rule.is_disabled() {
                index_set.insert(RuleFilter::Rule(Self::GROUP_NAME, Self::GROUP_RULES[3]));
            }
        }
        index_set
    }
    #[doc = r" Checks if, given a rule name, matches one of the rules contained in this category"]
    pub(crate) fn has_rule(rule_name: &str) -> Option<&'static str> {
        Some(Self::GROUP_RULES[Self::GROUP_RULES.binary_search(&rule_name).ok()?])
    }
    #[doc = r" Checks if, given a rule name, it is marked as recommended"]
    pub(crate) fn is_recommended_rule(rule_name: &str) -> bool {
        Self::RECOMMENDED_RULES.contains(&rule_name)
    }
    pub(crate) fn recommended_rules_as_filters() -> &'static [RuleFilter<'static>] {
        Self::RECOMMENDED_RULES_AS_FILTERS
    }
    pub(crate) fn all_rules_as_filters() -> &'static [RuleFilter<'static>] {
        Self::ALL_RULES_AS_FILTERS
    }
    #[doc = r" Select preset rules"]
    pub(crate) fn collect_preset_rules(
        &self,
        parent_is_all: bool,
        parent_is_recommended: bool,
        enabled_rules: &mut FxHashSet<RuleFilter<'static>>,
    ) {
        if self.is_all_true() || self.is_all_unset() && parent_is_all {
            enabled_rules.extend(Self::all_rules_as_filters());
        } else if self.is_recommended_true()
            || self.is_recommended_unset() && self.is_all_unset() && parent_is_recommended
        {
            enabled_rules.extend(Self::recommended_rules_as_filters());
        }
    }
    pub(crate) fn get_rule_configuration(
        &self,
        rule_name: &str,
    ) -> Option<(RulePlainConfiguration, Option<RuleOptions>)> {
        match rule_name {
            "noAccumulatingSpread" => self
                .no_accumulating_spread
                .as_ref()
                .map(|conf| (conf.level(), conf.get_options())),
            "noBarrelFile" => self
                .no_barrel_file
                .as_ref()
                .map(|conf| (conf.level(), conf.get_options())),
            "noDelete" => self
                .no_delete
                .as_ref()
                .map(|conf| (conf.level(), conf.get_options())),
            "noReExportAll" => self
                .no_re_export_all
                .as_ref()
                .map(|conf| (conf.level(), conf.get_options())),
            _ => None,
        }
    }
}
#[derive(Clone, Debug, Default, Deserialize, Deserializable, Eq, Merge, PartialEq, Serialize)]
#[deserializable(with_validator)]
#[cfg_attr(feature = "schema", derive(JsonSchema))]
#[serde(rename_all = "camelCase", default, deny_unknown_fields)]
#[doc = r" A list of rules that belong to this group"]
pub struct Security {
    #[doc = r" It enables the recommended rules for this group"]
    #[serde(skip_serializing_if = "Option::is_none")]
    pub recommended: Option<bool>,
    #[doc = r" It enables ALL rules for this group."]
    #[serde(skip_serializing_if = "Option::is_none")]
    pub all: Option<bool>,
    #[doc = "Prevent the usage of dangerous JSX props"]
    #[serde(skip_serializing_if = "Option::is_none")]
    pub no_dangerously_set_inner_html:
        Option<RuleConfiguration<biome_js_analyze::options::NoDangerouslySetInnerHtml>>,
    #[doc = "Report when a DOM element or a component uses both children and dangerouslySetInnerHTML prop."]
    #[serde(skip_serializing_if = "Option::is_none")]
    pub no_dangerously_set_inner_html_with_children:
        Option<RuleConfiguration<biome_js_analyze::options::NoDangerouslySetInnerHtmlWithChildren>>,
    #[doc = "Disallow the use of global eval()."]
    #[serde(skip_serializing_if = "Option::is_none")]
    pub no_global_eval: Option<RuleConfiguration<biome_js_analyze::options::NoGlobalEval>>,
}
impl DeserializableValidator for Security {
    fn validate(
        &mut self,
        _name: &str,
        range: TextRange,
        diagnostics: &mut Vec<DeserializationDiagnostic>,
    ) -> bool {
        if self.recommended == Some(true) && self.all == Some(true) {
            diagnostics . push (DeserializationDiagnostic :: new (markup ! (< Emphasis > "'recommended'" < / Emphasis > " and " < Emphasis > "'all'" < / Emphasis > " can't be both " < Emphasis > "'true'" < / Emphasis > ". You should choose only one of them.")) . with_range (range) . with_note (markup ! ("Biome will fallback to its defaults for this section."))) ;
            return false;
        }
        true
    }
}
impl Security {
    const GROUP_NAME: &'static str = "security";
    pub(crate) const GROUP_RULES: &'static [&'static str] = &[
        "noDangerouslySetInnerHtml",
        "noDangerouslySetInnerHtmlWithChildren",
        "noGlobalEval",
    ];
    const RECOMMENDED_RULES: &'static [&'static str] = &[
        "noDangerouslySetInnerHtml",
        "noDangerouslySetInnerHtmlWithChildren",
        "noGlobalEval",
    ];
    const RECOMMENDED_RULES_AS_FILTERS: &'static [RuleFilter<'static>] = &[
        RuleFilter::Rule(Self::GROUP_NAME, Self::GROUP_RULES[0]),
        RuleFilter::Rule(Self::GROUP_NAME, Self::GROUP_RULES[1]),
        RuleFilter::Rule(Self::GROUP_NAME, Self::GROUP_RULES[2]),
    ];
    const ALL_RULES_AS_FILTERS: &'static [RuleFilter<'static>] = &[
        RuleFilter::Rule(Self::GROUP_NAME, Self::GROUP_RULES[0]),
        RuleFilter::Rule(Self::GROUP_NAME, Self::GROUP_RULES[1]),
        RuleFilter::Rule(Self::GROUP_NAME, Self::GROUP_RULES[2]),
    ];
    #[doc = r" Retrieves the recommended rules"]
    pub(crate) fn is_recommended_true(&self) -> bool {
        matches!(self.recommended, Some(true))
    }
    pub(crate) fn is_recommended_unset(&self) -> bool {
        self.recommended.is_none()
    }
    pub(crate) fn is_all_true(&self) -> bool {
        matches!(self.all, Some(true))
    }
    pub(crate) fn is_all_unset(&self) -> bool {
        self.all.is_none()
    }
    pub(crate) fn get_enabled_rules(&self) -> FxHashSet<RuleFilter<'static>> {
        let mut index_set = FxHashSet::default();
        if let Some(rule) = self.no_dangerously_set_inner_html.as_ref() {
            if rule.is_enabled() {
                index_set.insert(RuleFilter::Rule(Self::GROUP_NAME, Self::GROUP_RULES[0]));
            }
        }
        if let Some(rule) = self.no_dangerously_set_inner_html_with_children.as_ref() {
            if rule.is_enabled() {
                index_set.insert(RuleFilter::Rule(Self::GROUP_NAME, Self::GROUP_RULES[1]));
            }
        }
        if let Some(rule) = self.no_global_eval.as_ref() {
            if rule.is_enabled() {
                index_set.insert(RuleFilter::Rule(Self::GROUP_NAME, Self::GROUP_RULES[2]));
            }
        }
        index_set
    }
    pub(crate) fn get_disabled_rules(&self) -> FxHashSet<RuleFilter<'static>> {
        let mut index_set = FxHashSet::default();
        if let Some(rule) = self.no_dangerously_set_inner_html.as_ref() {
            if rule.is_disabled() {
                index_set.insert(RuleFilter::Rule(Self::GROUP_NAME, Self::GROUP_RULES[0]));
            }
        }
        if let Some(rule) = self.no_dangerously_set_inner_html_with_children.as_ref() {
            if rule.is_disabled() {
                index_set.insert(RuleFilter::Rule(Self::GROUP_NAME, Self::GROUP_RULES[1]));
            }
        }
        if let Some(rule) = self.no_global_eval.as_ref() {
            if rule.is_disabled() {
                index_set.insert(RuleFilter::Rule(Self::GROUP_NAME, Self::GROUP_RULES[2]));
            }
        }
        index_set
    }
    #[doc = r" Checks if, given a rule name, matches one of the rules contained in this category"]
    pub(crate) fn has_rule(rule_name: &str) -> Option<&'static str> {
        Some(Self::GROUP_RULES[Self::GROUP_RULES.binary_search(&rule_name).ok()?])
    }
    #[doc = r" Checks if, given a rule name, it is marked as recommended"]
    pub(crate) fn is_recommended_rule(rule_name: &str) -> bool {
        Self::RECOMMENDED_RULES.contains(&rule_name)
    }
    pub(crate) fn recommended_rules_as_filters() -> &'static [RuleFilter<'static>] {
        Self::RECOMMENDED_RULES_AS_FILTERS
    }
    pub(crate) fn all_rules_as_filters() -> &'static [RuleFilter<'static>] {
        Self::ALL_RULES_AS_FILTERS
    }
    #[doc = r" Select preset rules"]
    pub(crate) fn collect_preset_rules(
        &self,
        parent_is_all: bool,
        parent_is_recommended: bool,
        enabled_rules: &mut FxHashSet<RuleFilter<'static>>,
    ) {
        if self.is_all_true() || self.is_all_unset() && parent_is_all {
            enabled_rules.extend(Self::all_rules_as_filters());
        } else if self.is_recommended_true()
            || self.is_recommended_unset() && self.is_all_unset() && parent_is_recommended
        {
            enabled_rules.extend(Self::recommended_rules_as_filters());
        }
    }
    pub(crate) fn get_rule_configuration(
        &self,
        rule_name: &str,
    ) -> Option<(RulePlainConfiguration, Option<RuleOptions>)> {
        match rule_name {
            "noDangerouslySetInnerHtml" => self
                .no_dangerously_set_inner_html
                .as_ref()
                .map(|conf| (conf.level(), conf.get_options())),
            "noDangerouslySetInnerHtmlWithChildren" => self
                .no_dangerously_set_inner_html_with_children
                .as_ref()
                .map(|conf| (conf.level(), conf.get_options())),
            "noGlobalEval" => self
                .no_global_eval
                .as_ref()
                .map(|conf| (conf.level(), conf.get_options())),
            _ => None,
        }
    }
}
#[derive(Clone, Debug, Default, Deserialize, Deserializable, Eq, Merge, PartialEq, Serialize)]
#[deserializable(with_validator)]
#[cfg_attr(feature = "schema", derive(JsonSchema))]
#[serde(rename_all = "camelCase", default, deny_unknown_fields)]
#[doc = r" A list of rules that belong to this group"]
pub struct Style {
    #[doc = r" It enables the recommended rules for this group"]
    #[serde(skip_serializing_if = "Option::is_none")]
    pub recommended: Option<bool>,
    #[doc = r" It enables ALL rules for this group."]
    #[serde(skip_serializing_if = "Option::is_none")]
    pub all: Option<bool>,
    #[doc = "Disallow the use of arguments."]
    #[serde(skip_serializing_if = "Option::is_none")]
    pub no_arguments: Option<RuleConfiguration<biome_js_analyze::options::NoArguments>>,
    #[doc = "Disallow comma operator."]
    #[serde(skip_serializing_if = "Option::is_none")]
    pub no_comma_operator: Option<RuleConfiguration<biome_js_analyze::options::NoCommaOperator>>,
    #[doc = "Disallow default exports."]
    #[serde(skip_serializing_if = "Option::is_none")]
    pub no_default_export: Option<RuleConfiguration<biome_js_analyze::options::NoDefaultExport>>,
    #[doc = "Disallow implicit true values on JSX boolean attributes"]
    #[serde(skip_serializing_if = "Option::is_none")]
    pub no_implicit_boolean:
        Option<RuleFixConfiguration<biome_js_analyze::options::NoImplicitBoolean>>,
    #[doc = "Disallow type annotations for variables, parameters, and class properties initialized with a literal expression."]
    #[serde(skip_serializing_if = "Option::is_none")]
    pub no_inferrable_types:
        Option<RuleFixConfiguration<biome_js_analyze::options::NoInferrableTypes>>,
    #[doc = "Disallow the use of TypeScript's namespaces."]
    #[serde(skip_serializing_if = "Option::is_none")]
    pub no_namespace: Option<RuleConfiguration<biome_js_analyze::options::NoNamespace>>,
    #[doc = "Disallow the use of namespace imports."]
    #[serde(skip_serializing_if = "Option::is_none")]
    pub no_namespace_import:
        Option<RuleConfiguration<biome_js_analyze::options::NoNamespaceImport>>,
    #[doc = "Disallow negation in the condition of an if statement if it has an else clause."]
    #[serde(skip_serializing_if = "Option::is_none")]
    pub no_negation_else: Option<RuleFixConfiguration<biome_js_analyze::options::NoNegationElse>>,
    #[doc = "Disallow non-null assertions using the ! postfix operator."]
    #[serde(skip_serializing_if = "Option::is_none")]
    pub no_non_null_assertion:
        Option<RuleFixConfiguration<biome_js_analyze::options::NoNonNullAssertion>>,
    #[doc = "Disallow reassigning function parameters."]
    #[serde(skip_serializing_if = "Option::is_none")]
    pub no_parameter_assign:
        Option<RuleConfiguration<biome_js_analyze::options::NoParameterAssign>>,
    #[doc = "Disallow the use of parameter properties in class constructors."]
    #[serde(skip_serializing_if = "Option::is_none")]
    pub no_parameter_properties:
        Option<RuleConfiguration<biome_js_analyze::options::NoParameterProperties>>,
    #[doc = "This rule allows you to specify global variable names that you don’t want to use in your application."]
    #[serde(skip_serializing_if = "Option::is_none")]
    pub no_restricted_globals:
        Option<RuleConfiguration<biome_js_analyze::options::NoRestrictedGlobals>>,
    #[doc = "Disallow the use of constants which its value is the upper-case version of its name."]
    #[serde(skip_serializing_if = "Option::is_none")]
    pub no_shouty_constants:
        Option<RuleFixConfiguration<biome_js_analyze::options::NoShoutyConstants>>,
    #[doc = "Disallow template literals if interpolation and special-character handling are not needed"]
    #[serde(skip_serializing_if = "Option::is_none")]
    pub no_unused_template_literal:
        Option<RuleFixConfiguration<biome_js_analyze::options::NoUnusedTemplateLiteral>>,
    #[doc = "Disallow else block when the if block breaks early."]
    #[serde(skip_serializing_if = "Option::is_none")]
    pub no_useless_else: Option<RuleFixConfiguration<biome_js_analyze::options::NoUselessElse>>,
    #[doc = "Disallow the use of var"]
    #[serde(skip_serializing_if = "Option::is_none")]
    pub no_var: Option<RuleFixConfiguration<biome_js_analyze::options::NoVar>>,
    #[doc = "Enforce the use of as const over literal type and type annotation."]
    #[serde(skip_serializing_if = "Option::is_none")]
    pub use_as_const_assertion:
        Option<RuleFixConfiguration<biome_js_analyze::options::UseAsConstAssertion>>,
    #[doc = "Requires following curly brace conventions."]
    #[serde(skip_serializing_if = "Option::is_none")]
    pub use_block_statements:
        Option<RuleFixConfiguration<biome_js_analyze::options::UseBlockStatements>>,
    #[doc = "Enforce using else if instead of nested if in else clauses."]
    #[serde(skip_serializing_if = "Option::is_none")]
    pub use_collapsed_else_if:
        Option<RuleFixConfiguration<biome_js_analyze::options::UseCollapsedElseIf>>,
    #[doc = "Require consistently using either T\\[] or Array\\<T>"]
    #[serde(skip_serializing_if = "Option::is_none")]
    pub use_consistent_array_type:
        Option<RuleFixConfiguration<biome_js_analyze::options::UseConsistentArrayType>>,
    #[doc = "Require const declarations for variables that are only assigned once."]
    #[serde(skip_serializing_if = "Option::is_none")]
    pub use_const: Option<RuleFixConfiguration<biome_js_analyze::options::UseConst>>,
    #[doc = "Enforce default function parameters and optional function parameters to be last."]
    #[serde(skip_serializing_if = "Option::is_none")]
    pub use_default_parameter_last:
        Option<RuleFixConfiguration<biome_js_analyze::options::UseDefaultParameterLast>>,
    #[doc = "Require that each enum member value be explicitly initialized."]
    #[serde(skip_serializing_if = "Option::is_none")]
    pub use_enum_initializers:
        Option<RuleFixConfiguration<biome_js_analyze::options::UseEnumInitializers>>,
    #[doc = "Disallow the use of Math.pow in favor of the ** operator."]
    #[serde(skip_serializing_if = "Option::is_none")]
    pub use_exponentiation_operator:
        Option<RuleFixConfiguration<biome_js_analyze::options::UseExponentiationOperator>>,
    #[doc = "Promotes the use of export type for types."]
    #[serde(skip_serializing_if = "Option::is_none")]
    pub use_export_type: Option<RuleFixConfiguration<biome_js_analyze::options::UseExportType>>,
    #[doc = "Enforce naming conventions for JavaScript and TypeScript filenames."]
    #[serde(skip_serializing_if = "Option::is_none")]
    pub use_filenaming_convention:
        Option<RuleConfiguration<biome_js_analyze::options::UseFilenamingConvention>>,
    #[doc = "This rule recommends a for-of loop when in a for loop, the index used to extract an item from the iterated array."]
    #[serde(skip_serializing_if = "Option::is_none")]
    pub use_for_of: Option<RuleConfiguration<biome_js_analyze::options::UseForOf>>,
    #[doc = "This rule enforces the use of \\<>...\\</> over \\<Fragment>...\\</Fragment>."]
    #[serde(skip_serializing_if = "Option::is_none")]
    pub use_fragment_syntax:
        Option<RuleFixConfiguration<biome_js_analyze::options::UseFragmentSyntax>>,
    #[doc = "Promotes the use of import type for types."]
    #[serde(skip_serializing_if = "Option::is_none")]
    pub use_import_type: Option<RuleFixConfiguration<biome_js_analyze::options::UseImportType>>,
    #[doc = "Require all enum members to be literal values."]
    #[serde(skip_serializing_if = "Option::is_none")]
    pub use_literal_enum_members:
        Option<RuleConfiguration<biome_js_analyze::options::UseLiteralEnumMembers>>,
    #[doc = "Enforce naming conventions for everything across a codebase."]
    #[serde(skip_serializing_if = "Option::is_none")]
    pub use_naming_convention:
        Option<RuleFixConfiguration<biome_js_analyze::options::UseNamingConvention>>,
    #[doc = "Promotes the usage of node:assert/strict over node:assert."]
    #[serde(skip_serializing_if = "Option::is_none")]
    pub use_node_assert_strict:
        Option<RuleFixConfiguration<biome_js_analyze::options::UseNodeAssertStrict>>,
    #[doc = "Enforces using the node: protocol for Node.js builtin modules."]
    #[serde(skip_serializing_if = "Option::is_none")]
    pub use_nodejs_import_protocol:
        Option<RuleFixConfiguration<biome_js_analyze::options::UseNodejsImportProtocol>>,
    #[doc = "Use the Number properties instead of global ones."]
    #[serde(skip_serializing_if = "Option::is_none")]
    pub use_number_namespace:
        Option<RuleFixConfiguration<biome_js_analyze::options::UseNumberNamespace>>,
    #[doc = "Disallow parseInt() and Number.parseInt() in favor of binary, octal, and hexadecimal literals"]
    #[serde(skip_serializing_if = "Option::is_none")]
    pub use_numeric_literals:
        Option<RuleFixConfiguration<biome_js_analyze::options::UseNumericLiterals>>,
    #[doc = "Prevent extra closing tags for components without children"]
    #[serde(skip_serializing_if = "Option::is_none")]
    pub use_self_closing_elements:
        Option<RuleFixConfiguration<biome_js_analyze::options::UseSelfClosingElements>>,
    #[doc = "When expressing array types, this rule promotes the usage of T\\[] shorthand instead of Array\\<T>."]
    #[serde(skip_serializing_if = "Option::is_none")]
    pub use_shorthand_array_type:
        Option<RuleFixConfiguration<biome_js_analyze::options::UseShorthandArrayType>>,
    #[doc = "Require assignment operator shorthand where possible."]
    #[serde(skip_serializing_if = "Option::is_none")]
    pub use_shorthand_assign:
        Option<RuleFixConfiguration<biome_js_analyze::options::UseShorthandAssign>>,
    #[doc = "Enforce using function types instead of object type with call signatures."]
    #[serde(skip_serializing_if = "Option::is_none")]
    pub use_shorthand_function_type:
        Option<RuleFixConfiguration<biome_js_analyze::options::UseShorthandFunctionType>>,
    #[doc = "Enforces switch clauses have a single statement, emits a quick fix wrapping the statements in a block."]
    #[serde(skip_serializing_if = "Option::is_none")]
    pub use_single_case_statement:
        Option<RuleFixConfiguration<biome_js_analyze::options::UseSingleCaseStatement>>,
    #[doc = "Disallow multiple variable declarations in the same variable statement"]
    #[serde(skip_serializing_if = "Option::is_none")]
    pub use_single_var_declarator:
        Option<RuleFixConfiguration<biome_js_analyze::options::UseSingleVarDeclarator>>,
    #[doc = "Prefer template literals over string concatenation."]
    #[serde(skip_serializing_if = "Option::is_none")]
    pub use_template: Option<RuleFixConfiguration<biome_js_analyze::options::UseTemplate>>,
    #[doc = "Enforce the use of while loops instead of for loops when the initializer and update expressions are not needed."]
    #[serde(skip_serializing_if = "Option::is_none")]
    pub use_while: Option<RuleFixConfiguration<biome_js_analyze::options::UseWhile>>,
}
impl DeserializableValidator for Style {
    fn validate(
        &mut self,
        _name: &str,
        range: TextRange,
        diagnostics: &mut Vec<DeserializationDiagnostic>,
    ) -> bool {
        if self.recommended == Some(true) && self.all == Some(true) {
            diagnostics . push (DeserializationDiagnostic :: new (markup ! (< Emphasis > "'recommended'" < / Emphasis > " and " < Emphasis > "'all'" < / Emphasis > " can't be both " < Emphasis > "'true'" < / Emphasis > ". You should choose only one of them.")) . with_range (range) . with_note (markup ! ("Biome will fallback to its defaults for this section."))) ;
            return false;
        }
        true
    }
}
impl Style {
    const GROUP_NAME: &'static str = "style";
    pub(crate) const GROUP_RULES: &'static [&'static str] = &[
        "noArguments",
        "noCommaOperator",
        "noDefaultExport",
        "noImplicitBoolean",
        "noInferrableTypes",
        "noNamespace",
        "noNamespaceImport",
        "noNegationElse",
        "noNonNullAssertion",
        "noParameterAssign",
        "noParameterProperties",
        "noRestrictedGlobals",
        "noShoutyConstants",
        "noUnusedTemplateLiteral",
        "noUselessElse",
        "noVar",
        "useAsConstAssertion",
        "useBlockStatements",
        "useCollapsedElseIf",
        "useConsistentArrayType",
        "useConst",
        "useDefaultParameterLast",
        "useEnumInitializers",
        "useExponentiationOperator",
        "useExportType",
        "useFilenamingConvention",
        "useForOf",
        "useFragmentSyntax",
        "useImportType",
        "useLiteralEnumMembers",
        "useNamingConvention",
        "useNodeAssertStrict",
        "useNodejsImportProtocol",
        "useNumberNamespace",
        "useNumericLiterals",
        "useSelfClosingElements",
        "useShorthandArrayType",
        "useShorthandAssign",
        "useShorthandFunctionType",
        "useSingleCaseStatement",
        "useSingleVarDeclarator",
        "useTemplate",
        "useWhile",
    ];
    const RECOMMENDED_RULES: &'static [&'static str] = &[
        "noArguments",
        "noCommaOperator",
        "noInferrableTypes",
        "noNonNullAssertion",
        "noParameterAssign",
        "noUnusedTemplateLiteral",
        "noUselessElse",
        "noVar",
        "useAsConstAssertion",
        "useConst",
        "useDefaultParameterLast",
        "useEnumInitializers",
        "useExponentiationOperator",
        "useExportType",
        "useImportType",
        "useLiteralEnumMembers",
        "useNodejsImportProtocol",
        "useNumberNamespace",
        "useNumericLiterals",
        "useSelfClosingElements",
        "useShorthandFunctionType",
        "useSingleVarDeclarator",
        "useTemplate",
        "useWhile",
    ];
    const RECOMMENDED_RULES_AS_FILTERS: &'static [RuleFilter<'static>] = &[
        RuleFilter::Rule(Self::GROUP_NAME, Self::GROUP_RULES[0]),
        RuleFilter::Rule(Self::GROUP_NAME, Self::GROUP_RULES[1]),
        RuleFilter::Rule(Self::GROUP_NAME, Self::GROUP_RULES[4]),
        RuleFilter::Rule(Self::GROUP_NAME, Self::GROUP_RULES[8]),
        RuleFilter::Rule(Self::GROUP_NAME, Self::GROUP_RULES[9]),
        RuleFilter::Rule(Self::GROUP_NAME, Self::GROUP_RULES[13]),
        RuleFilter::Rule(Self::GROUP_NAME, Self::GROUP_RULES[14]),
        RuleFilter::Rule(Self::GROUP_NAME, Self::GROUP_RULES[15]),
        RuleFilter::Rule(Self::GROUP_NAME, Self::GROUP_RULES[16]),
        RuleFilter::Rule(Self::GROUP_NAME, Self::GROUP_RULES[20]),
        RuleFilter::Rule(Self::GROUP_NAME, Self::GROUP_RULES[21]),
        RuleFilter::Rule(Self::GROUP_NAME, Self::GROUP_RULES[22]),
        RuleFilter::Rule(Self::GROUP_NAME, Self::GROUP_RULES[23]),
        RuleFilter::Rule(Self::GROUP_NAME, Self::GROUP_RULES[24]),
        RuleFilter::Rule(Self::GROUP_NAME, Self::GROUP_RULES[28]),
        RuleFilter::Rule(Self::GROUP_NAME, Self::GROUP_RULES[29]),
        RuleFilter::Rule(Self::GROUP_NAME, Self::GROUP_RULES[32]),
        RuleFilter::Rule(Self::GROUP_NAME, Self::GROUP_RULES[33]),
        RuleFilter::Rule(Self::GROUP_NAME, Self::GROUP_RULES[34]),
        RuleFilter::Rule(Self::GROUP_NAME, Self::GROUP_RULES[35]),
        RuleFilter::Rule(Self::GROUP_NAME, Self::GROUP_RULES[38]),
        RuleFilter::Rule(Self::GROUP_NAME, Self::GROUP_RULES[40]),
        RuleFilter::Rule(Self::GROUP_NAME, Self::GROUP_RULES[41]),
        RuleFilter::Rule(Self::GROUP_NAME, Self::GROUP_RULES[42]),
    ];
    const ALL_RULES_AS_FILTERS: &'static [RuleFilter<'static>] = &[
        RuleFilter::Rule(Self::GROUP_NAME, Self::GROUP_RULES[0]),
        RuleFilter::Rule(Self::GROUP_NAME, Self::GROUP_RULES[1]),
        RuleFilter::Rule(Self::GROUP_NAME, Self::GROUP_RULES[2]),
        RuleFilter::Rule(Self::GROUP_NAME, Self::GROUP_RULES[3]),
        RuleFilter::Rule(Self::GROUP_NAME, Self::GROUP_RULES[4]),
        RuleFilter::Rule(Self::GROUP_NAME, Self::GROUP_RULES[5]),
        RuleFilter::Rule(Self::GROUP_NAME, Self::GROUP_RULES[6]),
        RuleFilter::Rule(Self::GROUP_NAME, Self::GROUP_RULES[7]),
        RuleFilter::Rule(Self::GROUP_NAME, Self::GROUP_RULES[8]),
        RuleFilter::Rule(Self::GROUP_NAME, Self::GROUP_RULES[9]),
        RuleFilter::Rule(Self::GROUP_NAME, Self::GROUP_RULES[10]),
        RuleFilter::Rule(Self::GROUP_NAME, Self::GROUP_RULES[11]),
        RuleFilter::Rule(Self::GROUP_NAME, Self::GROUP_RULES[12]),
        RuleFilter::Rule(Self::GROUP_NAME, Self::GROUP_RULES[13]),
        RuleFilter::Rule(Self::GROUP_NAME, Self::GROUP_RULES[14]),
        RuleFilter::Rule(Self::GROUP_NAME, Self::GROUP_RULES[15]),
        RuleFilter::Rule(Self::GROUP_NAME, Self::GROUP_RULES[16]),
        RuleFilter::Rule(Self::GROUP_NAME, Self::GROUP_RULES[17]),
        RuleFilter::Rule(Self::GROUP_NAME, Self::GROUP_RULES[18]),
        RuleFilter::Rule(Self::GROUP_NAME, Self::GROUP_RULES[19]),
        RuleFilter::Rule(Self::GROUP_NAME, Self::GROUP_RULES[20]),
        RuleFilter::Rule(Self::GROUP_NAME, Self::GROUP_RULES[21]),
        RuleFilter::Rule(Self::GROUP_NAME, Self::GROUP_RULES[22]),
        RuleFilter::Rule(Self::GROUP_NAME, Self::GROUP_RULES[23]),
        RuleFilter::Rule(Self::GROUP_NAME, Self::GROUP_RULES[24]),
        RuleFilter::Rule(Self::GROUP_NAME, Self::GROUP_RULES[25]),
        RuleFilter::Rule(Self::GROUP_NAME, Self::GROUP_RULES[26]),
        RuleFilter::Rule(Self::GROUP_NAME, Self::GROUP_RULES[27]),
        RuleFilter::Rule(Self::GROUP_NAME, Self::GROUP_RULES[28]),
        RuleFilter::Rule(Self::GROUP_NAME, Self::GROUP_RULES[29]),
        RuleFilter::Rule(Self::GROUP_NAME, Self::GROUP_RULES[30]),
        RuleFilter::Rule(Self::GROUP_NAME, Self::GROUP_RULES[31]),
        RuleFilter::Rule(Self::GROUP_NAME, Self::GROUP_RULES[32]),
        RuleFilter::Rule(Self::GROUP_NAME, Self::GROUP_RULES[33]),
        RuleFilter::Rule(Self::GROUP_NAME, Self::GROUP_RULES[34]),
        RuleFilter::Rule(Self::GROUP_NAME, Self::GROUP_RULES[35]),
        RuleFilter::Rule(Self::GROUP_NAME, Self::GROUP_RULES[36]),
        RuleFilter::Rule(Self::GROUP_NAME, Self::GROUP_RULES[37]),
        RuleFilter::Rule(Self::GROUP_NAME, Self::GROUP_RULES[38]),
        RuleFilter::Rule(Self::GROUP_NAME, Self::GROUP_RULES[39]),
        RuleFilter::Rule(Self::GROUP_NAME, Self::GROUP_RULES[40]),
        RuleFilter::Rule(Self::GROUP_NAME, Self::GROUP_RULES[41]),
        RuleFilter::Rule(Self::GROUP_NAME, Self::GROUP_RULES[42]),
    ];
    #[doc = r" Retrieves the recommended rules"]
    pub(crate) fn is_recommended_true(&self) -> bool {
        matches!(self.recommended, Some(true))
    }
    pub(crate) fn is_recommended_unset(&self) -> bool {
        self.recommended.is_none()
    }
    pub(crate) fn is_all_true(&self) -> bool {
        matches!(self.all, Some(true))
    }
    pub(crate) fn is_all_unset(&self) -> bool {
        self.all.is_none()
    }
    pub(crate) fn get_enabled_rules(&self) -> FxHashSet<RuleFilter<'static>> {
        let mut index_set = FxHashSet::default();
        if let Some(rule) = self.no_arguments.as_ref() {
            if rule.is_enabled() {
                index_set.insert(RuleFilter::Rule(Self::GROUP_NAME, Self::GROUP_RULES[0]));
            }
        }
        if let Some(rule) = self.no_comma_operator.as_ref() {
            if rule.is_enabled() {
                index_set.insert(RuleFilter::Rule(Self::GROUP_NAME, Self::GROUP_RULES[1]));
            }
        }
        if let Some(rule) = self.no_default_export.as_ref() {
            if rule.is_enabled() {
                index_set.insert(RuleFilter::Rule(Self::GROUP_NAME, Self::GROUP_RULES[2]));
            }
        }
        if let Some(rule) = self.no_implicit_boolean.as_ref() {
            if rule.is_enabled() {
                index_set.insert(RuleFilter::Rule(Self::GROUP_NAME, Self::GROUP_RULES[3]));
            }
        }
        if let Some(rule) = self.no_inferrable_types.as_ref() {
            if rule.is_enabled() {
                index_set.insert(RuleFilter::Rule(Self::GROUP_NAME, Self::GROUP_RULES[4]));
            }
        }
        if let Some(rule) = self.no_namespace.as_ref() {
            if rule.is_enabled() {
                index_set.insert(RuleFilter::Rule(Self::GROUP_NAME, Self::GROUP_RULES[5]));
            }
        }
        if let Some(rule) = self.no_namespace_import.as_ref() {
            if rule.is_enabled() {
                index_set.insert(RuleFilter::Rule(Self::GROUP_NAME, Self::GROUP_RULES[6]));
            }
        }
        if let Some(rule) = self.no_negation_else.as_ref() {
            if rule.is_enabled() {
                index_set.insert(RuleFilter::Rule(Self::GROUP_NAME, Self::GROUP_RULES[7]));
            }
        }
        if let Some(rule) = self.no_non_null_assertion.as_ref() {
            if rule.is_enabled() {
                index_set.insert(RuleFilter::Rule(Self::GROUP_NAME, Self::GROUP_RULES[8]));
            }
        }
        if let Some(rule) = self.no_parameter_assign.as_ref() {
            if rule.is_enabled() {
                index_set.insert(RuleFilter::Rule(Self::GROUP_NAME, Self::GROUP_RULES[9]));
            }
        }
        if let Some(rule) = self.no_parameter_properties.as_ref() {
            if rule.is_enabled() {
                index_set.insert(RuleFilter::Rule(Self::GROUP_NAME, Self::GROUP_RULES[10]));
            }
        }
        if let Some(rule) = self.no_restricted_globals.as_ref() {
            if rule.is_enabled() {
                index_set.insert(RuleFilter::Rule(Self::GROUP_NAME, Self::GROUP_RULES[11]));
            }
        }
        if let Some(rule) = self.no_shouty_constants.as_ref() {
            if rule.is_enabled() {
                index_set.insert(RuleFilter::Rule(Self::GROUP_NAME, Self::GROUP_RULES[12]));
            }
        }
        if let Some(rule) = self.no_unused_template_literal.as_ref() {
            if rule.is_enabled() {
                index_set.insert(RuleFilter::Rule(Self::GROUP_NAME, Self::GROUP_RULES[13]));
            }
        }
        if let Some(rule) = self.no_useless_else.as_ref() {
            if rule.is_enabled() {
                index_set.insert(RuleFilter::Rule(Self::GROUP_NAME, Self::GROUP_RULES[14]));
            }
        }
        if let Some(rule) = self.no_var.as_ref() {
            if rule.is_enabled() {
                index_set.insert(RuleFilter::Rule(Self::GROUP_NAME, Self::GROUP_RULES[15]));
            }
        }
        if let Some(rule) = self.use_as_const_assertion.as_ref() {
            if rule.is_enabled() {
                index_set.insert(RuleFilter::Rule(Self::GROUP_NAME, Self::GROUP_RULES[16]));
            }
        }
        if let Some(rule) = self.use_block_statements.as_ref() {
            if rule.is_enabled() {
                index_set.insert(RuleFilter::Rule(Self::GROUP_NAME, Self::GROUP_RULES[17]));
            }
        }
        if let Some(rule) = self.use_collapsed_else_if.as_ref() {
            if rule.is_enabled() {
                index_set.insert(RuleFilter::Rule(Self::GROUP_NAME, Self::GROUP_RULES[18]));
            }
        }
        if let Some(rule) = self.use_consistent_array_type.as_ref() {
            if rule.is_enabled() {
                index_set.insert(RuleFilter::Rule(Self::GROUP_NAME, Self::GROUP_RULES[19]));
            }
        }
        if let Some(rule) = self.use_const.as_ref() {
            if rule.is_enabled() {
                index_set.insert(RuleFilter::Rule(Self::GROUP_NAME, Self::GROUP_RULES[20]));
            }
        }
        if let Some(rule) = self.use_default_parameter_last.as_ref() {
            if rule.is_enabled() {
                index_set.insert(RuleFilter::Rule(Self::GROUP_NAME, Self::GROUP_RULES[21]));
            }
        }
        if let Some(rule) = self.use_enum_initializers.as_ref() {
            if rule.is_enabled() {
                index_set.insert(RuleFilter::Rule(Self::GROUP_NAME, Self::GROUP_RULES[22]));
            }
        }
        if let Some(rule) = self.use_exponentiation_operator.as_ref() {
            if rule.is_enabled() {
                index_set.insert(RuleFilter::Rule(Self::GROUP_NAME, Self::GROUP_RULES[23]));
            }
        }
        if let Some(rule) = self.use_export_type.as_ref() {
            if rule.is_enabled() {
                index_set.insert(RuleFilter::Rule(Self::GROUP_NAME, Self::GROUP_RULES[24]));
            }
        }
        if let Some(rule) = self.use_filenaming_convention.as_ref() {
            if rule.is_enabled() {
                index_set.insert(RuleFilter::Rule(Self::GROUP_NAME, Self::GROUP_RULES[25]));
            }
        }
        if let Some(rule) = self.use_for_of.as_ref() {
            if rule.is_enabled() {
                index_set.insert(RuleFilter::Rule(Self::GROUP_NAME, Self::GROUP_RULES[26]));
            }
        }
        if let Some(rule) = self.use_fragment_syntax.as_ref() {
            if rule.is_enabled() {
                index_set.insert(RuleFilter::Rule(Self::GROUP_NAME, Self::GROUP_RULES[27]));
            }
        }
        if let Some(rule) = self.use_import_type.as_ref() {
            if rule.is_enabled() {
                index_set.insert(RuleFilter::Rule(Self::GROUP_NAME, Self::GROUP_RULES[28]));
            }
        }
        if let Some(rule) = self.use_literal_enum_members.as_ref() {
            if rule.is_enabled() {
                index_set.insert(RuleFilter::Rule(Self::GROUP_NAME, Self::GROUP_RULES[29]));
            }
        }
        if let Some(rule) = self.use_naming_convention.as_ref() {
            if rule.is_enabled() {
                index_set.insert(RuleFilter::Rule(Self::GROUP_NAME, Self::GROUP_RULES[30]));
            }
        }
        if let Some(rule) = self.use_node_assert_strict.as_ref() {
            if rule.is_enabled() {
                index_set.insert(RuleFilter::Rule(Self::GROUP_NAME, Self::GROUP_RULES[31]));
            }
        }
        if let Some(rule) = self.use_nodejs_import_protocol.as_ref() {
            if rule.is_enabled() {
                index_set.insert(RuleFilter::Rule(Self::GROUP_NAME, Self::GROUP_RULES[32]));
            }
        }
        if let Some(rule) = self.use_number_namespace.as_ref() {
            if rule.is_enabled() {
                index_set.insert(RuleFilter::Rule(Self::GROUP_NAME, Self::GROUP_RULES[33]));
            }
        }
        if let Some(rule) = self.use_numeric_literals.as_ref() {
            if rule.is_enabled() {
                index_set.insert(RuleFilter::Rule(Self::GROUP_NAME, Self::GROUP_RULES[34]));
            }
        }
        if let Some(rule) = self.use_self_closing_elements.as_ref() {
            if rule.is_enabled() {
                index_set.insert(RuleFilter::Rule(Self::GROUP_NAME, Self::GROUP_RULES[35]));
            }
        }
        if let Some(rule) = self.use_shorthand_array_type.as_ref() {
            if rule.is_enabled() {
                index_set.insert(RuleFilter::Rule(Self::GROUP_NAME, Self::GROUP_RULES[36]));
            }
        }
        if let Some(rule) = self.use_shorthand_assign.as_ref() {
            if rule.is_enabled() {
                index_set.insert(RuleFilter::Rule(Self::GROUP_NAME, Self::GROUP_RULES[37]));
            }
        }
        if let Some(rule) = self.use_shorthand_function_type.as_ref() {
            if rule.is_enabled() {
                index_set.insert(RuleFilter::Rule(Self::GROUP_NAME, Self::GROUP_RULES[38]));
            }
        }
        if let Some(rule) = self.use_single_case_statement.as_ref() {
            if rule.is_enabled() {
                index_set.insert(RuleFilter::Rule(Self::GROUP_NAME, Self::GROUP_RULES[39]));
            }
        }
        if let Some(rule) = self.use_single_var_declarator.as_ref() {
            if rule.is_enabled() {
                index_set.insert(RuleFilter::Rule(Self::GROUP_NAME, Self::GROUP_RULES[40]));
            }
        }
        if let Some(rule) = self.use_template.as_ref() {
            if rule.is_enabled() {
                index_set.insert(RuleFilter::Rule(Self::GROUP_NAME, Self::GROUP_RULES[41]));
            }
        }
        if let Some(rule) = self.use_while.as_ref() {
            if rule.is_enabled() {
                index_set.insert(RuleFilter::Rule(Self::GROUP_NAME, Self::GROUP_RULES[42]));
            }
        }
        index_set
    }
    pub(crate) fn get_disabled_rules(&self) -> FxHashSet<RuleFilter<'static>> {
        let mut index_set = FxHashSet::default();
        if let Some(rule) = self.no_arguments.as_ref() {
            if rule.is_disabled() {
                index_set.insert(RuleFilter::Rule(Self::GROUP_NAME, Self::GROUP_RULES[0]));
            }
        }
        if let Some(rule) = self.no_comma_operator.as_ref() {
            if rule.is_disabled() {
                index_set.insert(RuleFilter::Rule(Self::GROUP_NAME, Self::GROUP_RULES[1]));
            }
        }
        if let Some(rule) = self.no_default_export.as_ref() {
            if rule.is_disabled() {
                index_set.insert(RuleFilter::Rule(Self::GROUP_NAME, Self::GROUP_RULES[2]));
            }
        }
        if let Some(rule) = self.no_implicit_boolean.as_ref() {
            if rule.is_disabled() {
                index_set.insert(RuleFilter::Rule(Self::GROUP_NAME, Self::GROUP_RULES[3]));
            }
        }
        if let Some(rule) = self.no_inferrable_types.as_ref() {
            if rule.is_disabled() {
                index_set.insert(RuleFilter::Rule(Self::GROUP_NAME, Self::GROUP_RULES[4]));
            }
        }
        if let Some(rule) = self.no_namespace.as_ref() {
            if rule.is_disabled() {
                index_set.insert(RuleFilter::Rule(Self::GROUP_NAME, Self::GROUP_RULES[5]));
            }
        }
        if let Some(rule) = self.no_namespace_import.as_ref() {
            if rule.is_disabled() {
                index_set.insert(RuleFilter::Rule(Self::GROUP_NAME, Self::GROUP_RULES[6]));
            }
        }
        if let Some(rule) = self.no_negation_else.as_ref() {
            if rule.is_disabled() {
                index_set.insert(RuleFilter::Rule(Self::GROUP_NAME, Self::GROUP_RULES[7]));
            }
        }
        if let Some(rule) = self.no_non_null_assertion.as_ref() {
            if rule.is_disabled() {
                index_set.insert(RuleFilter::Rule(Self::GROUP_NAME, Self::GROUP_RULES[8]));
            }
        }
        if let Some(rule) = self.no_parameter_assign.as_ref() {
            if rule.is_disabled() {
                index_set.insert(RuleFilter::Rule(Self::GROUP_NAME, Self::GROUP_RULES[9]));
            }
        }
        if let Some(rule) = self.no_parameter_properties.as_ref() {
            if rule.is_disabled() {
                index_set.insert(RuleFilter::Rule(Self::GROUP_NAME, Self::GROUP_RULES[10]));
            }
        }
        if let Some(rule) = self.no_restricted_globals.as_ref() {
            if rule.is_disabled() {
                index_set.insert(RuleFilter::Rule(Self::GROUP_NAME, Self::GROUP_RULES[11]));
            }
        }
        if let Some(rule) = self.no_shouty_constants.as_ref() {
            if rule.is_disabled() {
                index_set.insert(RuleFilter::Rule(Self::GROUP_NAME, Self::GROUP_RULES[12]));
            }
        }
        if let Some(rule) = self.no_unused_template_literal.as_ref() {
            if rule.is_disabled() {
                index_set.insert(RuleFilter::Rule(Self::GROUP_NAME, Self::GROUP_RULES[13]));
            }
        }
        if let Some(rule) = self.no_useless_else.as_ref() {
            if rule.is_disabled() {
                index_set.insert(RuleFilter::Rule(Self::GROUP_NAME, Self::GROUP_RULES[14]));
            }
        }
        if let Some(rule) = self.no_var.as_ref() {
            if rule.is_disabled() {
                index_set.insert(RuleFilter::Rule(Self::GROUP_NAME, Self::GROUP_RULES[15]));
            }
        }
        if let Some(rule) = self.use_as_const_assertion.as_ref() {
            if rule.is_disabled() {
                index_set.insert(RuleFilter::Rule(Self::GROUP_NAME, Self::GROUP_RULES[16]));
            }
        }
        if let Some(rule) = self.use_block_statements.as_ref() {
            if rule.is_disabled() {
                index_set.insert(RuleFilter::Rule(Self::GROUP_NAME, Self::GROUP_RULES[17]));
            }
        }
        if let Some(rule) = self.use_collapsed_else_if.as_ref() {
            if rule.is_disabled() {
                index_set.insert(RuleFilter::Rule(Self::GROUP_NAME, Self::GROUP_RULES[18]));
            }
        }
        if let Some(rule) = self.use_consistent_array_type.as_ref() {
            if rule.is_disabled() {
                index_set.insert(RuleFilter::Rule(Self::GROUP_NAME, Self::GROUP_RULES[19]));
            }
        }
        if let Some(rule) = self.use_const.as_ref() {
            if rule.is_disabled() {
                index_set.insert(RuleFilter::Rule(Self::GROUP_NAME, Self::GROUP_RULES[20]));
            }
        }
        if let Some(rule) = self.use_default_parameter_last.as_ref() {
            if rule.is_disabled() {
                index_set.insert(RuleFilter::Rule(Self::GROUP_NAME, Self::GROUP_RULES[21]));
            }
        }
        if let Some(rule) = self.use_enum_initializers.as_ref() {
            if rule.is_disabled() {
                index_set.insert(RuleFilter::Rule(Self::GROUP_NAME, Self::GROUP_RULES[22]));
            }
        }
        if let Some(rule) = self.use_exponentiation_operator.as_ref() {
            if rule.is_disabled() {
                index_set.insert(RuleFilter::Rule(Self::GROUP_NAME, Self::GROUP_RULES[23]));
            }
        }
        if let Some(rule) = self.use_export_type.as_ref() {
            if rule.is_disabled() {
                index_set.insert(RuleFilter::Rule(Self::GROUP_NAME, Self::GROUP_RULES[24]));
            }
        }
        if let Some(rule) = self.use_filenaming_convention.as_ref() {
            if rule.is_disabled() {
                index_set.insert(RuleFilter::Rule(Self::GROUP_NAME, Self::GROUP_RULES[25]));
            }
        }
        if let Some(rule) = self.use_for_of.as_ref() {
            if rule.is_disabled() {
                index_set.insert(RuleFilter::Rule(Self::GROUP_NAME, Self::GROUP_RULES[26]));
            }
        }
        if let Some(rule) = self.use_fragment_syntax.as_ref() {
            if rule.is_disabled() {
                index_set.insert(RuleFilter::Rule(Self::GROUP_NAME, Self::GROUP_RULES[27]));
            }
        }
        if let Some(rule) = self.use_import_type.as_ref() {
            if rule.is_disabled() {
                index_set.insert(RuleFilter::Rule(Self::GROUP_NAME, Self::GROUP_RULES[28]));
            }
        }
        if let Some(rule) = self.use_literal_enum_members.as_ref() {
            if rule.is_disabled() {
                index_set.insert(RuleFilter::Rule(Self::GROUP_NAME, Self::GROUP_RULES[29]));
            }
        }
        if let Some(rule) = self.use_naming_convention.as_ref() {
            if rule.is_disabled() {
                index_set.insert(RuleFilter::Rule(Self::GROUP_NAME, Self::GROUP_RULES[30]));
            }
        }
        if let Some(rule) = self.use_node_assert_strict.as_ref() {
            if rule.is_disabled() {
                index_set.insert(RuleFilter::Rule(Self::GROUP_NAME, Self::GROUP_RULES[31]));
            }
        }
        if let Some(rule) = self.use_nodejs_import_protocol.as_ref() {
            if rule.is_disabled() {
                index_set.insert(RuleFilter::Rule(Self::GROUP_NAME, Self::GROUP_RULES[32]));
            }
        }
        if let Some(rule) = self.use_number_namespace.as_ref() {
            if rule.is_disabled() {
                index_set.insert(RuleFilter::Rule(Self::GROUP_NAME, Self::GROUP_RULES[33]));
            }
        }
        if let Some(rule) = self.use_numeric_literals.as_ref() {
            if rule.is_disabled() {
                index_set.insert(RuleFilter::Rule(Self::GROUP_NAME, Self::GROUP_RULES[34]));
            }
        }
        if let Some(rule) = self.use_self_closing_elements.as_ref() {
            if rule.is_disabled() {
                index_set.insert(RuleFilter::Rule(Self::GROUP_NAME, Self::GROUP_RULES[35]));
            }
        }
        if let Some(rule) = self.use_shorthand_array_type.as_ref() {
            if rule.is_disabled() {
                index_set.insert(RuleFilter::Rule(Self::GROUP_NAME, Self::GROUP_RULES[36]));
            }
        }
        if let Some(rule) = self.use_shorthand_assign.as_ref() {
            if rule.is_disabled() {
                index_set.insert(RuleFilter::Rule(Self::GROUP_NAME, Self::GROUP_RULES[37]));
            }
        }
        if let Some(rule) = self.use_shorthand_function_type.as_ref() {
            if rule.is_disabled() {
                index_set.insert(RuleFilter::Rule(Self::GROUP_NAME, Self::GROUP_RULES[38]));
            }
        }
        if let Some(rule) = self.use_single_case_statement.as_ref() {
            if rule.is_disabled() {
                index_set.insert(RuleFilter::Rule(Self::GROUP_NAME, Self::GROUP_RULES[39]));
            }
        }
        if let Some(rule) = self.use_single_var_declarator.as_ref() {
            if rule.is_disabled() {
                index_set.insert(RuleFilter::Rule(Self::GROUP_NAME, Self::GROUP_RULES[40]));
            }
        }
        if let Some(rule) = self.use_template.as_ref() {
            if rule.is_disabled() {
                index_set.insert(RuleFilter::Rule(Self::GROUP_NAME, Self::GROUP_RULES[41]));
            }
        }
        if let Some(rule) = self.use_while.as_ref() {
            if rule.is_disabled() {
                index_set.insert(RuleFilter::Rule(Self::GROUP_NAME, Self::GROUP_RULES[42]));
            }
        }
        index_set
    }
    #[doc = r" Checks if, given a rule name, matches one of the rules contained in this category"]
    pub(crate) fn has_rule(rule_name: &str) -> Option<&'static str> {
        Some(Self::GROUP_RULES[Self::GROUP_RULES.binary_search(&rule_name).ok()?])
    }
    #[doc = r" Checks if, given a rule name, it is marked as recommended"]
    pub(crate) fn is_recommended_rule(rule_name: &str) -> bool {
        Self::RECOMMENDED_RULES.contains(&rule_name)
    }
    pub(crate) fn recommended_rules_as_filters() -> &'static [RuleFilter<'static>] {
        Self::RECOMMENDED_RULES_AS_FILTERS
    }
    pub(crate) fn all_rules_as_filters() -> &'static [RuleFilter<'static>] {
        Self::ALL_RULES_AS_FILTERS
    }
    #[doc = r" Select preset rules"]
    pub(crate) fn collect_preset_rules(
        &self,
        parent_is_all: bool,
        parent_is_recommended: bool,
        enabled_rules: &mut FxHashSet<RuleFilter<'static>>,
    ) {
        if self.is_all_true() || self.is_all_unset() && parent_is_all {
            enabled_rules.extend(Self::all_rules_as_filters());
        } else if self.is_recommended_true()
            || self.is_recommended_unset() && self.is_all_unset() && parent_is_recommended
        {
            enabled_rules.extend(Self::recommended_rules_as_filters());
        }
    }
    pub(crate) fn get_rule_configuration(
        &self,
        rule_name: &str,
    ) -> Option<(RulePlainConfiguration, Option<RuleOptions>)> {
        match rule_name {
            "noArguments" => self
                .no_arguments
                .as_ref()
                .map(|conf| (conf.level(), conf.get_options())),
            "noCommaOperator" => self
                .no_comma_operator
                .as_ref()
                .map(|conf| (conf.level(), conf.get_options())),
            "noDefaultExport" => self
                .no_default_export
                .as_ref()
                .map(|conf| (conf.level(), conf.get_options())),
            "noImplicitBoolean" => self
                .no_implicit_boolean
                .as_ref()
                .map(|conf| (conf.level(), conf.get_options())),
            "noInferrableTypes" => self
                .no_inferrable_types
                .as_ref()
                .map(|conf| (conf.level(), conf.get_options())),
            "noNamespace" => self
                .no_namespace
                .as_ref()
                .map(|conf| (conf.level(), conf.get_options())),
            "noNamespaceImport" => self
                .no_namespace_import
                .as_ref()
                .map(|conf| (conf.level(), conf.get_options())),
            "noNegationElse" => self
                .no_negation_else
                .as_ref()
                .map(|conf| (conf.level(), conf.get_options())),
            "noNonNullAssertion" => self
                .no_non_null_assertion
                .as_ref()
                .map(|conf| (conf.level(), conf.get_options())),
            "noParameterAssign" => self
                .no_parameter_assign
                .as_ref()
                .map(|conf| (conf.level(), conf.get_options())),
            "noParameterProperties" => self
                .no_parameter_properties
                .as_ref()
                .map(|conf| (conf.level(), conf.get_options())),
            "noRestrictedGlobals" => self
                .no_restricted_globals
                .as_ref()
                .map(|conf| (conf.level(), conf.get_options())),
            "noShoutyConstants" => self
                .no_shouty_constants
                .as_ref()
                .map(|conf| (conf.level(), conf.get_options())),
            "noUnusedTemplateLiteral" => self
                .no_unused_template_literal
                .as_ref()
                .map(|conf| (conf.level(), conf.get_options())),
            "noUselessElse" => self
                .no_useless_else
                .as_ref()
                .map(|conf| (conf.level(), conf.get_options())),
            "noVar" => self
                .no_var
                .as_ref()
                .map(|conf| (conf.level(), conf.get_options())),
            "useAsConstAssertion" => self
                .use_as_const_assertion
                .as_ref()
                .map(|conf| (conf.level(), conf.get_options())),
            "useBlockStatements" => self
                .use_block_statements
                .as_ref()
                .map(|conf| (conf.level(), conf.get_options())),
            "useCollapsedElseIf" => self
                .use_collapsed_else_if
                .as_ref()
                .map(|conf| (conf.level(), conf.get_options())),
            "useConsistentArrayType" => self
                .use_consistent_array_type
                .as_ref()
                .map(|conf| (conf.level(), conf.get_options())),
            "useConst" => self
                .use_const
                .as_ref()
                .map(|conf| (conf.level(), conf.get_options())),
            "useDefaultParameterLast" => self
                .use_default_parameter_last
                .as_ref()
                .map(|conf| (conf.level(), conf.get_options())),
            "useEnumInitializers" => self
                .use_enum_initializers
                .as_ref()
                .map(|conf| (conf.level(), conf.get_options())),
            "useExponentiationOperator" => self
                .use_exponentiation_operator
                .as_ref()
                .map(|conf| (conf.level(), conf.get_options())),
            "useExportType" => self
                .use_export_type
                .as_ref()
                .map(|conf| (conf.level(), conf.get_options())),
            "useFilenamingConvention" => self
                .use_filenaming_convention
                .as_ref()
                .map(|conf| (conf.level(), conf.get_options())),
            "useForOf" => self
                .use_for_of
                .as_ref()
                .map(|conf| (conf.level(), conf.get_options())),
            "useFragmentSyntax" => self
                .use_fragment_syntax
                .as_ref()
                .map(|conf| (conf.level(), conf.get_options())),
            "useImportType" => self
                .use_import_type
                .as_ref()
                .map(|conf| (conf.level(), conf.get_options())),
            "useLiteralEnumMembers" => self
                .use_literal_enum_members
                .as_ref()
                .map(|conf| (conf.level(), conf.get_options())),
            "useNamingConvention" => self
                .use_naming_convention
                .as_ref()
                .map(|conf| (conf.level(), conf.get_options())),
            "useNodeAssertStrict" => self
                .use_node_assert_strict
                .as_ref()
                .map(|conf| (conf.level(), conf.get_options())),
            "useNodejsImportProtocol" => self
                .use_nodejs_import_protocol
                .as_ref()
                .map(|conf| (conf.level(), conf.get_options())),
            "useNumberNamespace" => self
                .use_number_namespace
                .as_ref()
                .map(|conf| (conf.level(), conf.get_options())),
            "useNumericLiterals" => self
                .use_numeric_literals
                .as_ref()
                .map(|conf| (conf.level(), conf.get_options())),
            "useSelfClosingElements" => self
                .use_self_closing_elements
                .as_ref()
                .map(|conf| (conf.level(), conf.get_options())),
            "useShorthandArrayType" => self
                .use_shorthand_array_type
                .as_ref()
                .map(|conf| (conf.level(), conf.get_options())),
            "useShorthandAssign" => self
                .use_shorthand_assign
                .as_ref()
                .map(|conf| (conf.level(), conf.get_options())),
            "useShorthandFunctionType" => self
                .use_shorthand_function_type
                .as_ref()
                .map(|conf| (conf.level(), conf.get_options())),
            "useSingleCaseStatement" => self
                .use_single_case_statement
                .as_ref()
                .map(|conf| (conf.level(), conf.get_options())),
            "useSingleVarDeclarator" => self
                .use_single_var_declarator
                .as_ref()
                .map(|conf| (conf.level(), conf.get_options())),
            "useTemplate" => self
                .use_template
                .as_ref()
                .map(|conf| (conf.level(), conf.get_options())),
            "useWhile" => self
                .use_while
                .as_ref()
                .map(|conf| (conf.level(), conf.get_options())),
            _ => None,
        }
    }
}
#[derive(Clone, Debug, Default, Deserialize, Deserializable, Eq, Merge, PartialEq, Serialize)]
#[deserializable(with_validator)]
#[cfg_attr(feature = "schema", derive(JsonSchema))]
#[serde(rename_all = "camelCase", default, deny_unknown_fields)]
#[doc = r" A list of rules that belong to this group"]
pub struct Suspicious {
    #[doc = r" It enables the recommended rules for this group"]
    #[serde(skip_serializing_if = "Option::is_none")]
    pub recommended: Option<bool>,
    #[doc = r" It enables ALL rules for this group."]
    #[serde(skip_serializing_if = "Option::is_none")]
    pub all: Option<bool>,
    #[doc = "Use standard constants instead of approximated literals."]
    #[serde(skip_serializing_if = "Option::is_none")]
    pub no_approximative_numeric_constant:
        Option<RuleFixConfiguration<biome_js_analyze::options::NoApproximativeNumericConstant>>,
    #[doc = "Discourage the usage of Array index in keys."]
    #[serde(skip_serializing_if = "Option::is_none")]
    pub no_array_index_key: Option<RuleConfiguration<biome_js_analyze::options::NoArrayIndexKey>>,
    #[doc = "Disallow assignments in expressions."]
    #[serde(skip_serializing_if = "Option::is_none")]
    pub no_assign_in_expressions:
        Option<RuleConfiguration<biome_js_analyze::options::NoAssignInExpressions>>,
    #[doc = "Disallows using an async function as a Promise executor."]
    #[serde(skip_serializing_if = "Option::is_none")]
    pub no_async_promise_executor:
        Option<RuleConfiguration<biome_js_analyze::options::NoAsyncPromiseExecutor>>,
    #[doc = "Disallow reassigning exceptions in catch clauses."]
    #[serde(skip_serializing_if = "Option::is_none")]
    pub no_catch_assign: Option<RuleConfiguration<biome_js_analyze::options::NoCatchAssign>>,
    #[doc = "Disallow reassigning class members."]
    #[serde(skip_serializing_if = "Option::is_none")]
    pub no_class_assign: Option<RuleConfiguration<biome_js_analyze::options::NoClassAssign>>,
    #[doc = "Prevent comments from being inserted as text nodes"]
    #[serde(skip_serializing_if = "Option::is_none")]
    pub no_comment_text: Option<RuleFixConfiguration<biome_js_analyze::options::NoCommentText>>,
    #[doc = "Disallow comparing against -0"]
    #[serde(skip_serializing_if = "Option::is_none")]
    pub no_compare_neg_zero:
        Option<RuleFixConfiguration<biome_js_analyze::options::NoCompareNegZero>>,
    #[doc = "Disallow labeled statements that are not loops."]
    #[serde(skip_serializing_if = "Option::is_none")]
    pub no_confusing_labels:
        Option<RuleConfiguration<biome_js_analyze::options::NoConfusingLabels>>,
    #[doc = "Disallow void type outside of generic or return types."]
    #[serde(skip_serializing_if = "Option::is_none")]
    pub no_confusing_void_type:
        Option<RuleFixConfiguration<biome_js_analyze::options::NoConfusingVoidType>>,
    #[doc = "Disallow the use of console.log"]
    #[serde(skip_serializing_if = "Option::is_none")]
    pub no_console_log: Option<RuleFixConfiguration<biome_js_analyze::options::NoConsoleLog>>,
    #[doc = "Disallow TypeScript const enum"]
    #[serde(skip_serializing_if = "Option::is_none")]
    pub no_const_enum: Option<RuleFixConfiguration<biome_js_analyze::options::NoConstEnum>>,
    #[doc = "Prevents from having control characters and some escape sequences that match control characters in regular expressions."]
    #[serde(skip_serializing_if = "Option::is_none")]
    pub no_control_characters_in_regex:
        Option<RuleConfiguration<biome_js_analyze::options::NoControlCharactersInRegex>>,
    #[doc = "Disallow the use of debugger"]
    #[serde(skip_serializing_if = "Option::is_none")]
    pub no_debugger: Option<RuleFixConfiguration<biome_js_analyze::options::NoDebugger>>,
    #[doc = "Require the use of === and !=="]
    #[serde(skip_serializing_if = "Option::is_none")]
    pub no_double_equals: Option<RuleFixConfiguration<biome_js_analyze::options::NoDoubleEquals>>,
    #[doc = "Disallow duplicate case labels."]
    #[serde(skip_serializing_if = "Option::is_none")]
    pub no_duplicate_case: Option<RuleConfiguration<biome_js_analyze::options::NoDuplicateCase>>,
    #[doc = "Disallow duplicate class members."]
    #[serde(skip_serializing_if = "Option::is_none")]
    pub no_duplicate_class_members:
        Option<RuleConfiguration<biome_js_analyze::options::NoDuplicateClassMembers>>,
    #[doc = "Prevents JSX properties to be assigned multiple times."]
    #[serde(skip_serializing_if = "Option::is_none")]
    pub no_duplicate_jsx_props:
        Option<RuleConfiguration<biome_js_analyze::options::NoDuplicateJsxProps>>,
    #[doc = "Prevents object literals having more than one property declaration for the same name."]
    #[serde(skip_serializing_if = "Option::is_none")]
    pub no_duplicate_object_keys:
        Option<RuleFixConfiguration<biome_js_analyze::options::NoDuplicateObjectKeys>>,
    #[doc = "Disallow duplicate function parameter name."]
    #[serde(skip_serializing_if = "Option::is_none")]
    pub no_duplicate_parameters:
        Option<RuleConfiguration<biome_js_analyze::options::NoDuplicateParameters>>,
    #[doc = "A describe block should not contain duplicate hooks."]
    #[serde(skip_serializing_if = "Option::is_none")]
    pub no_duplicate_test_hooks:
        Option<RuleConfiguration<biome_js_analyze::options::NoDuplicateTestHooks>>,
    #[doc = "Disallow empty block statements and static blocks."]
    #[serde(skip_serializing_if = "Option::is_none")]
    pub no_empty_block_statements:
        Option<RuleConfiguration<biome_js_analyze::options::NoEmptyBlockStatements>>,
    #[doc = "Disallow the declaration of empty interfaces."]
    #[serde(skip_serializing_if = "Option::is_none")]
    pub no_empty_interface:
        Option<RuleFixConfiguration<biome_js_analyze::options::NoEmptyInterface>>,
    #[doc = "Disallow the any type usage."]
    #[serde(skip_serializing_if = "Option::is_none")]
    pub no_explicit_any: Option<RuleConfiguration<biome_js_analyze::options::NoExplicitAny>>,
    #[doc = "Disallow using export or module.exports in files containing tests"]
    #[serde(skip_serializing_if = "Option::is_none")]
    pub no_exports_in_test: Option<RuleConfiguration<biome_js_analyze::options::NoExportsInTest>>,
    #[doc = "Prevents the wrong usage of the non-null assertion operator (!) in TypeScript files."]
    #[serde(skip_serializing_if = "Option::is_none")]
    pub no_extra_non_null_assertion:
        Option<RuleFixConfiguration<biome_js_analyze::options::NoExtraNonNullAssertion>>,
    #[doc = "Disallow fallthrough of switch clauses."]
    #[serde(skip_serializing_if = "Option::is_none")]
    pub no_fallthrough_switch_clause:
        Option<RuleConfiguration<biome_js_analyze::options::NoFallthroughSwitchClause>>,
    #[doc = "Disallow focused tests."]
    #[serde(skip_serializing_if = "Option::is_none")]
    pub no_focused_tests: Option<RuleFixConfiguration<biome_js_analyze::options::NoFocusedTests>>,
    #[doc = "Disallow reassigning function declarations."]
    #[serde(skip_serializing_if = "Option::is_none")]
    pub no_function_assign: Option<RuleConfiguration<biome_js_analyze::options::NoFunctionAssign>>,
    #[doc = "Disallow assignments to native objects and read-only global variables."]
    #[serde(skip_serializing_if = "Option::is_none")]
    pub no_global_assign: Option<RuleConfiguration<biome_js_analyze::options::NoGlobalAssign>>,
    #[doc = "Use Number.isFinite instead of global isFinite."]
    #[serde(skip_serializing_if = "Option::is_none")]
    pub no_global_is_finite:
        Option<RuleFixConfiguration<biome_js_analyze::options::NoGlobalIsFinite>>,
    #[doc = "Use Number.isNaN instead of global isNaN."]
    #[serde(skip_serializing_if = "Option::is_none")]
    pub no_global_is_nan: Option<RuleFixConfiguration<biome_js_analyze::options::NoGlobalIsNan>>,
    #[doc = "Disallow use of implicit any type on variable declarations."]
    #[serde(skip_serializing_if = "Option::is_none")]
    pub no_implicit_any_let: Option<RuleConfiguration<biome_js_analyze::options::NoImplicitAnyLet>>,
    #[doc = "Disallow assigning to imported bindings"]
    #[serde(skip_serializing_if = "Option::is_none")]
    pub no_import_assign: Option<RuleConfiguration<biome_js_analyze::options::NoImportAssign>>,
    #[doc = "Disallow labels that share a name with a variable"]
    #[serde(skip_serializing_if = "Option::is_none")]
    pub no_label_var: Option<RuleConfiguration<biome_js_analyze::options::NoLabelVar>>,
    #[doc = "Disallow characters made with multiple code points in character class syntax."]
    #[serde(skip_serializing_if = "Option::is_none")]
    pub no_misleading_character_class:
        Option<RuleFixConfiguration<biome_js_analyze::options::NoMisleadingCharacterClass>>,
    #[doc = "Enforce proper usage of new and constructor."]
    #[serde(skip_serializing_if = "Option::is_none")]
    pub no_misleading_instantiator:
        Option<RuleConfiguration<biome_js_analyze::options::NoMisleadingInstantiator>>,
    #[doc = "Disallow shorthand assign when variable appears on both sides."]
    #[serde(skip_serializing_if = "Option::is_none")]
    pub no_misrefactored_shorthand_assign:
        Option<RuleFixConfiguration<biome_js_analyze::options::NoMisrefactoredShorthandAssign>>,
    #[doc = "Disallow direct use of Object.prototype builtins."]
    #[serde(skip_serializing_if = "Option::is_none")]
    pub no_prototype_builtins:
        Option<RuleConfiguration<biome_js_analyze::options::NoPrototypeBuiltins>>,
    #[doc = "Disallow variable, function, class, and type redeclarations in the same scope."]
    #[serde(skip_serializing_if = "Option::is_none")]
    pub no_redeclare: Option<RuleConfiguration<biome_js_analyze::options::NoRedeclare>>,
    #[doc = "Prevents from having redundant \"use strict\"."]
    #[serde(skip_serializing_if = "Option::is_none")]
    pub no_redundant_use_strict:
        Option<RuleFixConfiguration<biome_js_analyze::options::NoRedundantUseStrict>>,
    #[doc = "Disallow comparisons where both sides are exactly the same."]
    #[serde(skip_serializing_if = "Option::is_none")]
    pub no_self_compare: Option<RuleConfiguration<biome_js_analyze::options::NoSelfCompare>>,
    #[doc = "Disallow identifiers from shadowing restricted names."]
    #[serde(skip_serializing_if = "Option::is_none")]
    pub no_shadow_restricted_names:
        Option<RuleConfiguration<biome_js_analyze::options::NoShadowRestrictedNames>>,
    #[doc = "Disallow disabled tests."]
    #[serde(skip_serializing_if = "Option::is_none")]
    pub no_skipped_tests: Option<RuleFixConfiguration<biome_js_analyze::options::NoSkippedTests>>,
    #[doc = "Disallow sparse arrays"]
    #[serde(skip_serializing_if = "Option::is_none")]
    pub no_sparse_array: Option<RuleFixConfiguration<biome_js_analyze::options::NoSparseArray>>,
    #[doc = "It detects possible \"wrong\" semicolons inside JSX elements."]
    #[serde(skip_serializing_if = "Option::is_none")]
    pub no_suspicious_semicolon_in_jsx:
        Option<RuleConfiguration<biome_js_analyze::options::NoSuspiciousSemicolonInJsx>>,
    #[doc = "Disallow then property."]
    #[serde(skip_serializing_if = "Option::is_none")]
    pub no_then_property: Option<RuleConfiguration<biome_js_analyze::options::NoThenProperty>>,
    #[doc = "Disallow unsafe declaration merging between interfaces and classes."]
    #[serde(skip_serializing_if = "Option::is_none")]
    pub no_unsafe_declaration_merging:
        Option<RuleConfiguration<biome_js_analyze::options::NoUnsafeDeclarationMerging>>,
    #[doc = "Disallow using unsafe negation."]
    #[serde(skip_serializing_if = "Option::is_none")]
    pub no_unsafe_negation:
        Option<RuleFixConfiguration<biome_js_analyze::options::NoUnsafeNegation>>,
    #[doc = "Ensure async functions utilize await."]
    #[serde(skip_serializing_if = "Option::is_none")]
    pub use_await: Option<RuleConfiguration<biome_js_analyze::options::UseAwait>>,
    #[doc = "Enforce default clauses in switch statements to be last"]
    #[serde(skip_serializing_if = "Option::is_none")]
    pub use_default_switch_clause_last:
        Option<RuleConfiguration<biome_js_analyze::options::UseDefaultSwitchClauseLast>>,
    #[doc = "Enforce get methods to always return a value."]
    #[serde(skip_serializing_if = "Option::is_none")]
    pub use_getter_return: Option<RuleConfiguration<biome_js_analyze::options::UseGetterReturn>>,
    #[doc = "Use Array.isArray() instead of instanceof Array."]
    #[serde(skip_serializing_if = "Option::is_none")]
    pub use_is_array: Option<RuleFixConfiguration<biome_js_analyze::options::UseIsArray>>,
    #[doc = "Require using the namespace keyword over the module keyword to declare TypeScript namespaces."]
    #[serde(skip_serializing_if = "Option::is_none")]
    pub use_namespace_keyword:
        Option<RuleFixConfiguration<biome_js_analyze::options::UseNamespaceKeyword>>,
    #[doc = "This rule verifies the result of typeof $expr unary expressions is being compared to valid values, either string literals containing valid type names or other typeof expressions"]
    #[serde(skip_serializing_if = "Option::is_none")]
    pub use_valid_typeof: Option<RuleFixConfiguration<biome_js_analyze::options::UseValidTypeof>>,
}
impl DeserializableValidator for Suspicious {
    fn validate(
        &mut self,
        _name: &str,
        range: TextRange,
        diagnostics: &mut Vec<DeserializationDiagnostic>,
    ) -> bool {
        if self.recommended == Some(true) && self.all == Some(true) {
            diagnostics . push (DeserializationDiagnostic :: new (markup ! (< Emphasis > "'recommended'" < / Emphasis > " and " < Emphasis > "'all'" < / Emphasis > " can't be both " < Emphasis > "'true'" < / Emphasis > ". You should choose only one of them.")) . with_range (range) . with_note (markup ! ("Biome will fallback to its defaults for this section."))) ;
            return false;
        }
        true
    }
}
impl Suspicious {
    const GROUP_NAME: &'static str = "suspicious";
    pub(crate) const GROUP_RULES: &'static [&'static str] = &[
        "noApproximativeNumericConstant",
        "noArrayIndexKey",
        "noAssignInExpressions",
        "noAsyncPromiseExecutor",
        "noCatchAssign",
        "noClassAssign",
        "noCommentText",
        "noCompareNegZero",
        "noConfusingLabels",
        "noConfusingVoidType",
        "noConsoleLog",
        "noConstEnum",
        "noControlCharactersInRegex",
        "noDebugger",
        "noDoubleEquals",
        "noDuplicateCase",
        "noDuplicateClassMembers",
        "noDuplicateJsxProps",
        "noDuplicateObjectKeys",
        "noDuplicateParameters",
        "noDuplicateTestHooks",
        "noEmptyBlockStatements",
        "noEmptyInterface",
        "noExplicitAny",
        "noExportsInTest",
        "noExtraNonNullAssertion",
        "noFallthroughSwitchClause",
        "noFocusedTests",
        "noFunctionAssign",
        "noGlobalAssign",
        "noGlobalIsFinite",
        "noGlobalIsNan",
        "noImplicitAnyLet",
        "noImportAssign",
        "noLabelVar",
        "noMisleadingCharacterClass",
        "noMisleadingInstantiator",
        "noMisrefactoredShorthandAssign",
        "noPrototypeBuiltins",
        "noRedeclare",
        "noRedundantUseStrict",
        "noSelfCompare",
        "noShadowRestrictedNames",
        "noSkippedTests",
        "noSparseArray",
        "noSuspiciousSemicolonInJsx",
        "noThenProperty",
        "noUnsafeDeclarationMerging",
        "noUnsafeNegation",
        "useAwait",
        "useDefaultSwitchClauseLast",
        "useGetterReturn",
        "useIsArray",
        "useNamespaceKeyword",
        "useValidTypeof",
    ];
    const RECOMMENDED_RULES: &'static [&'static str] = &[
        "noApproximativeNumericConstant",
        "noArrayIndexKey",
        "noAssignInExpressions",
        "noAsyncPromiseExecutor",
        "noCatchAssign",
        "noClassAssign",
        "noCommentText",
        "noCompareNegZero",
        "noConfusingLabels",
        "noConfusingVoidType",
        "noConstEnum",
        "noControlCharactersInRegex",
        "noDebugger",
        "noDoubleEquals",
        "noDuplicateCase",
        "noDuplicateClassMembers",
        "noDuplicateJsxProps",
        "noDuplicateObjectKeys",
        "noDuplicateParameters",
        "noDuplicateTestHooks",
        "noEmptyInterface",
        "noExplicitAny",
        "noExportsInTest",
        "noExtraNonNullAssertion",
        "noFallthroughSwitchClause",
        "noFocusedTests",
        "noFunctionAssign",
        "noGlobalAssign",
        "noGlobalIsFinite",
        "noGlobalIsNan",
        "noImplicitAnyLet",
        "noImportAssign",
        "noLabelVar",
        "noMisleadingCharacterClass",
        "noMisleadingInstantiator",
        "noMisrefactoredShorthandAssign",
        "noPrototypeBuiltins",
        "noRedeclare",
        "noRedundantUseStrict",
        "noSelfCompare",
        "noShadowRestrictedNames",
        "noSparseArray",
        "noSuspiciousSemicolonInJsx",
        "noThenProperty",
        "noUnsafeDeclarationMerging",
        "noUnsafeNegation",
        "useDefaultSwitchClauseLast",
        "useGetterReturn",
        "useIsArray",
        "useNamespaceKeyword",
        "useValidTypeof",
    ];
    const RECOMMENDED_RULES_AS_FILTERS: &'static [RuleFilter<'static>] = &[
        RuleFilter::Rule(Self::GROUP_NAME, Self::GROUP_RULES[0]),
        RuleFilter::Rule(Self::GROUP_NAME, Self::GROUP_RULES[1]),
        RuleFilter::Rule(Self::GROUP_NAME, Self::GROUP_RULES[2]),
        RuleFilter::Rule(Self::GROUP_NAME, Self::GROUP_RULES[3]),
        RuleFilter::Rule(Self::GROUP_NAME, Self::GROUP_RULES[4]),
        RuleFilter::Rule(Self::GROUP_NAME, Self::GROUP_RULES[5]),
        RuleFilter::Rule(Self::GROUP_NAME, Self::GROUP_RULES[6]),
        RuleFilter::Rule(Self::GROUP_NAME, Self::GROUP_RULES[7]),
        RuleFilter::Rule(Self::GROUP_NAME, Self::GROUP_RULES[8]),
        RuleFilter::Rule(Self::GROUP_NAME, Self::GROUP_RULES[9]),
        RuleFilter::Rule(Self::GROUP_NAME, Self::GROUP_RULES[11]),
        RuleFilter::Rule(Self::GROUP_NAME, Self::GROUP_RULES[12]),
        RuleFilter::Rule(Self::GROUP_NAME, Self::GROUP_RULES[13]),
        RuleFilter::Rule(Self::GROUP_NAME, Self::GROUP_RULES[14]),
        RuleFilter::Rule(Self::GROUP_NAME, Self::GROUP_RULES[15]),
        RuleFilter::Rule(Self::GROUP_NAME, Self::GROUP_RULES[16]),
        RuleFilter::Rule(Self::GROUP_NAME, Self::GROUP_RULES[17]),
        RuleFilter::Rule(Self::GROUP_NAME, Self::GROUP_RULES[18]),
        RuleFilter::Rule(Self::GROUP_NAME, Self::GROUP_RULES[19]),
        RuleFilter::Rule(Self::GROUP_NAME, Self::GROUP_RULES[20]),
        RuleFilter::Rule(Self::GROUP_NAME, Self::GROUP_RULES[22]),
        RuleFilter::Rule(Self::GROUP_NAME, Self::GROUP_RULES[23]),
        RuleFilter::Rule(Self::GROUP_NAME, Self::GROUP_RULES[24]),
        RuleFilter::Rule(Self::GROUP_NAME, Self::GROUP_RULES[25]),
        RuleFilter::Rule(Self::GROUP_NAME, Self::GROUP_RULES[26]),
        RuleFilter::Rule(Self::GROUP_NAME, Self::GROUP_RULES[27]),
        RuleFilter::Rule(Self::GROUP_NAME, Self::GROUP_RULES[28]),
        RuleFilter::Rule(Self::GROUP_NAME, Self::GROUP_RULES[29]),
        RuleFilter::Rule(Self::GROUP_NAME, Self::GROUP_RULES[30]),
        RuleFilter::Rule(Self::GROUP_NAME, Self::GROUP_RULES[31]),
        RuleFilter::Rule(Self::GROUP_NAME, Self::GROUP_RULES[32]),
        RuleFilter::Rule(Self::GROUP_NAME, Self::GROUP_RULES[33]),
        RuleFilter::Rule(Self::GROUP_NAME, Self::GROUP_RULES[34]),
        RuleFilter::Rule(Self::GROUP_NAME, Self::GROUP_RULES[35]),
        RuleFilter::Rule(Self::GROUP_NAME, Self::GROUP_RULES[36]),
        RuleFilter::Rule(Self::GROUP_NAME, Self::GROUP_RULES[37]),
        RuleFilter::Rule(Self::GROUP_NAME, Self::GROUP_RULES[38]),
        RuleFilter::Rule(Self::GROUP_NAME, Self::GROUP_RULES[39]),
        RuleFilter::Rule(Self::GROUP_NAME, Self::GROUP_RULES[40]),
        RuleFilter::Rule(Self::GROUP_NAME, Self::GROUP_RULES[41]),
        RuleFilter::Rule(Self::GROUP_NAME, Self::GROUP_RULES[42]),
        RuleFilter::Rule(Self::GROUP_NAME, Self::GROUP_RULES[44]),
        RuleFilter::Rule(Self::GROUP_NAME, Self::GROUP_RULES[45]),
        RuleFilter::Rule(Self::GROUP_NAME, Self::GROUP_RULES[46]),
        RuleFilter::Rule(Self::GROUP_NAME, Self::GROUP_RULES[47]),
        RuleFilter::Rule(Self::GROUP_NAME, Self::GROUP_RULES[48]),
        RuleFilter::Rule(Self::GROUP_NAME, Self::GROUP_RULES[50]),
        RuleFilter::Rule(Self::GROUP_NAME, Self::GROUP_RULES[51]),
        RuleFilter::Rule(Self::GROUP_NAME, Self::GROUP_RULES[52]),
        RuleFilter::Rule(Self::GROUP_NAME, Self::GROUP_RULES[53]),
        RuleFilter::Rule(Self::GROUP_NAME, Self::GROUP_RULES[54]),
    ];
    const ALL_RULES_AS_FILTERS: &'static [RuleFilter<'static>] = &[
        RuleFilter::Rule(Self::GROUP_NAME, Self::GROUP_RULES[0]),
        RuleFilter::Rule(Self::GROUP_NAME, Self::GROUP_RULES[1]),
        RuleFilter::Rule(Self::GROUP_NAME, Self::GROUP_RULES[2]),
        RuleFilter::Rule(Self::GROUP_NAME, Self::GROUP_RULES[3]),
        RuleFilter::Rule(Self::GROUP_NAME, Self::GROUP_RULES[4]),
        RuleFilter::Rule(Self::GROUP_NAME, Self::GROUP_RULES[5]),
        RuleFilter::Rule(Self::GROUP_NAME, Self::GROUP_RULES[6]),
        RuleFilter::Rule(Self::GROUP_NAME, Self::GROUP_RULES[7]),
        RuleFilter::Rule(Self::GROUP_NAME, Self::GROUP_RULES[8]),
        RuleFilter::Rule(Self::GROUP_NAME, Self::GROUP_RULES[9]),
        RuleFilter::Rule(Self::GROUP_NAME, Self::GROUP_RULES[10]),
        RuleFilter::Rule(Self::GROUP_NAME, Self::GROUP_RULES[11]),
        RuleFilter::Rule(Self::GROUP_NAME, Self::GROUP_RULES[12]),
        RuleFilter::Rule(Self::GROUP_NAME, Self::GROUP_RULES[13]),
        RuleFilter::Rule(Self::GROUP_NAME, Self::GROUP_RULES[14]),
        RuleFilter::Rule(Self::GROUP_NAME, Self::GROUP_RULES[15]),
        RuleFilter::Rule(Self::GROUP_NAME, Self::GROUP_RULES[16]),
        RuleFilter::Rule(Self::GROUP_NAME, Self::GROUP_RULES[17]),
        RuleFilter::Rule(Self::GROUP_NAME, Self::GROUP_RULES[18]),
        RuleFilter::Rule(Self::GROUP_NAME, Self::GROUP_RULES[19]),
        RuleFilter::Rule(Self::GROUP_NAME, Self::GROUP_RULES[20]),
        RuleFilter::Rule(Self::GROUP_NAME, Self::GROUP_RULES[21]),
        RuleFilter::Rule(Self::GROUP_NAME, Self::GROUP_RULES[22]),
        RuleFilter::Rule(Self::GROUP_NAME, Self::GROUP_RULES[23]),
        RuleFilter::Rule(Self::GROUP_NAME, Self::GROUP_RULES[24]),
        RuleFilter::Rule(Self::GROUP_NAME, Self::GROUP_RULES[25]),
        RuleFilter::Rule(Self::GROUP_NAME, Self::GROUP_RULES[26]),
        RuleFilter::Rule(Self::GROUP_NAME, Self::GROUP_RULES[27]),
        RuleFilter::Rule(Self::GROUP_NAME, Self::GROUP_RULES[28]),
        RuleFilter::Rule(Self::GROUP_NAME, Self::GROUP_RULES[29]),
        RuleFilter::Rule(Self::GROUP_NAME, Self::GROUP_RULES[30]),
        RuleFilter::Rule(Self::GROUP_NAME, Self::GROUP_RULES[31]),
        RuleFilter::Rule(Self::GROUP_NAME, Self::GROUP_RULES[32]),
        RuleFilter::Rule(Self::GROUP_NAME, Self::GROUP_RULES[33]),
        RuleFilter::Rule(Self::GROUP_NAME, Self::GROUP_RULES[34]),
        RuleFilter::Rule(Self::GROUP_NAME, Self::GROUP_RULES[35]),
        RuleFilter::Rule(Self::GROUP_NAME, Self::GROUP_RULES[36]),
        RuleFilter::Rule(Self::GROUP_NAME, Self::GROUP_RULES[37]),
        RuleFilter::Rule(Self::GROUP_NAME, Self::GROUP_RULES[38]),
        RuleFilter::Rule(Self::GROUP_NAME, Self::GROUP_RULES[39]),
        RuleFilter::Rule(Self::GROUP_NAME, Self::GROUP_RULES[40]),
        RuleFilter::Rule(Self::GROUP_NAME, Self::GROUP_RULES[41]),
        RuleFilter::Rule(Self::GROUP_NAME, Self::GROUP_RULES[42]),
        RuleFilter::Rule(Self::GROUP_NAME, Self::GROUP_RULES[43]),
        RuleFilter::Rule(Self::GROUP_NAME, Self::GROUP_RULES[44]),
        RuleFilter::Rule(Self::GROUP_NAME, Self::GROUP_RULES[45]),
        RuleFilter::Rule(Self::GROUP_NAME, Self::GROUP_RULES[46]),
        RuleFilter::Rule(Self::GROUP_NAME, Self::GROUP_RULES[47]),
        RuleFilter::Rule(Self::GROUP_NAME, Self::GROUP_RULES[48]),
        RuleFilter::Rule(Self::GROUP_NAME, Self::GROUP_RULES[49]),
        RuleFilter::Rule(Self::GROUP_NAME, Self::GROUP_RULES[50]),
        RuleFilter::Rule(Self::GROUP_NAME, Self::GROUP_RULES[51]),
        RuleFilter::Rule(Self::GROUP_NAME, Self::GROUP_RULES[52]),
        RuleFilter::Rule(Self::GROUP_NAME, Self::GROUP_RULES[53]),
        RuleFilter::Rule(Self::GROUP_NAME, Self::GROUP_RULES[54]),
    ];
    #[doc = r" Retrieves the recommended rules"]
    pub(crate) fn is_recommended_true(&self) -> bool {
        matches!(self.recommended, Some(true))
    }
    pub(crate) fn is_recommended_unset(&self) -> bool {
        self.recommended.is_none()
    }
    pub(crate) fn is_all_true(&self) -> bool {
        matches!(self.all, Some(true))
    }
    pub(crate) fn is_all_unset(&self) -> bool {
        self.all.is_none()
    }
    pub(crate) fn get_enabled_rules(&self) -> FxHashSet<RuleFilter<'static>> {
        let mut index_set = FxHashSet::default();
        if let Some(rule) = self.no_approximative_numeric_constant.as_ref() {
            if rule.is_enabled() {
                index_set.insert(RuleFilter::Rule(Self::GROUP_NAME, Self::GROUP_RULES[0]));
            }
        }
        if let Some(rule) = self.no_array_index_key.as_ref() {
            if rule.is_enabled() {
                index_set.insert(RuleFilter::Rule(Self::GROUP_NAME, Self::GROUP_RULES[1]));
            }
        }
        if let Some(rule) = self.no_assign_in_expressions.as_ref() {
            if rule.is_enabled() {
                index_set.insert(RuleFilter::Rule(Self::GROUP_NAME, Self::GROUP_RULES[2]));
            }
        }
        if let Some(rule) = self.no_async_promise_executor.as_ref() {
            if rule.is_enabled() {
                index_set.insert(RuleFilter::Rule(Self::GROUP_NAME, Self::GROUP_RULES[3]));
            }
        }
        if let Some(rule) = self.no_catch_assign.as_ref() {
            if rule.is_enabled() {
                index_set.insert(RuleFilter::Rule(Self::GROUP_NAME, Self::GROUP_RULES[4]));
            }
        }
        if let Some(rule) = self.no_class_assign.as_ref() {
            if rule.is_enabled() {
                index_set.insert(RuleFilter::Rule(Self::GROUP_NAME, Self::GROUP_RULES[5]));
            }
        }
        if let Some(rule) = self.no_comment_text.as_ref() {
            if rule.is_enabled() {
                index_set.insert(RuleFilter::Rule(Self::GROUP_NAME, Self::GROUP_RULES[6]));
            }
        }
        if let Some(rule) = self.no_compare_neg_zero.as_ref() {
            if rule.is_enabled() {
                index_set.insert(RuleFilter::Rule(Self::GROUP_NAME, Self::GROUP_RULES[7]));
            }
        }
        if let Some(rule) = self.no_confusing_labels.as_ref() {
            if rule.is_enabled() {
                index_set.insert(RuleFilter::Rule(Self::GROUP_NAME, Self::GROUP_RULES[8]));
            }
        }
        if let Some(rule) = self.no_confusing_void_type.as_ref() {
            if rule.is_enabled() {
                index_set.insert(RuleFilter::Rule(Self::GROUP_NAME, Self::GROUP_RULES[9]));
            }
        }
        if let Some(rule) = self.no_console_log.as_ref() {
            if rule.is_enabled() {
                index_set.insert(RuleFilter::Rule(Self::GROUP_NAME, Self::GROUP_RULES[10]));
            }
        }
        if let Some(rule) = self.no_const_enum.as_ref() {
            if rule.is_enabled() {
                index_set.insert(RuleFilter::Rule(Self::GROUP_NAME, Self::GROUP_RULES[11]));
            }
        }
        if let Some(rule) = self.no_control_characters_in_regex.as_ref() {
            if rule.is_enabled() {
                index_set.insert(RuleFilter::Rule(Self::GROUP_NAME, Self::GROUP_RULES[12]));
            }
        }
        if let Some(rule) = self.no_debugger.as_ref() {
            if rule.is_enabled() {
                index_set.insert(RuleFilter::Rule(Self::GROUP_NAME, Self::GROUP_RULES[13]));
            }
        }
        if let Some(rule) = self.no_double_equals.as_ref() {
            if rule.is_enabled() {
                index_set.insert(RuleFilter::Rule(Self::GROUP_NAME, Self::GROUP_RULES[14]));
            }
        }
        if let Some(rule) = self.no_duplicate_case.as_ref() {
            if rule.is_enabled() {
                index_set.insert(RuleFilter::Rule(Self::GROUP_NAME, Self::GROUP_RULES[15]));
            }
        }
        if let Some(rule) = self.no_duplicate_class_members.as_ref() {
            if rule.is_enabled() {
                index_set.insert(RuleFilter::Rule(Self::GROUP_NAME, Self::GROUP_RULES[16]));
            }
        }
        if let Some(rule) = self.no_duplicate_jsx_props.as_ref() {
            if rule.is_enabled() {
                index_set.insert(RuleFilter::Rule(Self::GROUP_NAME, Self::GROUP_RULES[17]));
            }
        }
        if let Some(rule) = self.no_duplicate_object_keys.as_ref() {
            if rule.is_enabled() {
                index_set.insert(RuleFilter::Rule(Self::GROUP_NAME, Self::GROUP_RULES[18]));
            }
        }
        if let Some(rule) = self.no_duplicate_parameters.as_ref() {
            if rule.is_enabled() {
                index_set.insert(RuleFilter::Rule(Self::GROUP_NAME, Self::GROUP_RULES[19]));
            }
        }
        if let Some(rule) = self.no_duplicate_test_hooks.as_ref() {
            if rule.is_enabled() {
                index_set.insert(RuleFilter::Rule(Self::GROUP_NAME, Self::GROUP_RULES[20]));
            }
        }
        if let Some(rule) = self.no_empty_block_statements.as_ref() {
            if rule.is_enabled() {
                index_set.insert(RuleFilter::Rule(Self::GROUP_NAME, Self::GROUP_RULES[21]));
            }
        }
        if let Some(rule) = self.no_empty_interface.as_ref() {
            if rule.is_enabled() {
                index_set.insert(RuleFilter::Rule(Self::GROUP_NAME, Self::GROUP_RULES[22]));
            }
        }
        if let Some(rule) = self.no_explicit_any.as_ref() {
            if rule.is_enabled() {
                index_set.insert(RuleFilter::Rule(Self::GROUP_NAME, Self::GROUP_RULES[23]));
            }
        }
        if let Some(rule) = self.no_exports_in_test.as_ref() {
            if rule.is_enabled() {
                index_set.insert(RuleFilter::Rule(Self::GROUP_NAME, Self::GROUP_RULES[24]));
            }
        }
        if let Some(rule) = self.no_extra_non_null_assertion.as_ref() {
            if rule.is_enabled() {
                index_set.insert(RuleFilter::Rule(Self::GROUP_NAME, Self::GROUP_RULES[25]));
            }
        }
        if let Some(rule) = self.no_fallthrough_switch_clause.as_ref() {
            if rule.is_enabled() {
                index_set.insert(RuleFilter::Rule(Self::GROUP_NAME, Self::GROUP_RULES[26]));
            }
        }
        if let Some(rule) = self.no_focused_tests.as_ref() {
            if rule.is_enabled() {
                index_set.insert(RuleFilter::Rule(Self::GROUP_NAME, Self::GROUP_RULES[27]));
            }
        }
        if let Some(rule) = self.no_function_assign.as_ref() {
            if rule.is_enabled() {
                index_set.insert(RuleFilter::Rule(Self::GROUP_NAME, Self::GROUP_RULES[28]));
            }
        }
        if let Some(rule) = self.no_global_assign.as_ref() {
            if rule.is_enabled() {
                index_set.insert(RuleFilter::Rule(Self::GROUP_NAME, Self::GROUP_RULES[29]));
            }
        }
        if let Some(rule) = self.no_global_is_finite.as_ref() {
            if rule.is_enabled() {
                index_set.insert(RuleFilter::Rule(Self::GROUP_NAME, Self::GROUP_RULES[30]));
            }
        }
        if let Some(rule) = self.no_global_is_nan.as_ref() {
            if rule.is_enabled() {
                index_set.insert(RuleFilter::Rule(Self::GROUP_NAME, Self::GROUP_RULES[31]));
            }
        }
        if let Some(rule) = self.no_implicit_any_let.as_ref() {
            if rule.is_enabled() {
                index_set.insert(RuleFilter::Rule(Self::GROUP_NAME, Self::GROUP_RULES[32]));
            }
        }
        if let Some(rule) = self.no_import_assign.as_ref() {
            if rule.is_enabled() {
                index_set.insert(RuleFilter::Rule(Self::GROUP_NAME, Self::GROUP_RULES[33]));
            }
        }
        if let Some(rule) = self.no_label_var.as_ref() {
            if rule.is_enabled() {
                index_set.insert(RuleFilter::Rule(Self::GROUP_NAME, Self::GROUP_RULES[34]));
            }
        }
        if let Some(rule) = self.no_misleading_character_class.as_ref() {
            if rule.is_enabled() {
                index_set.insert(RuleFilter::Rule(Self::GROUP_NAME, Self::GROUP_RULES[35]));
            }
        }
        if let Some(rule) = self.no_misleading_instantiator.as_ref() {
            if rule.is_enabled() {
                index_set.insert(RuleFilter::Rule(Self::GROUP_NAME, Self::GROUP_RULES[36]));
            }
        }
        if let Some(rule) = self.no_misrefactored_shorthand_assign.as_ref() {
            if rule.is_enabled() {
                index_set.insert(RuleFilter::Rule(Self::GROUP_NAME, Self::GROUP_RULES[37]));
            }
        }
        if let Some(rule) = self.no_prototype_builtins.as_ref() {
            if rule.is_enabled() {
                index_set.insert(RuleFilter::Rule(Self::GROUP_NAME, Self::GROUP_RULES[38]));
            }
        }
        if let Some(rule) = self.no_redeclare.as_ref() {
            if rule.is_enabled() {
                index_set.insert(RuleFilter::Rule(Self::GROUP_NAME, Self::GROUP_RULES[39]));
            }
        }
        if let Some(rule) = self.no_redundant_use_strict.as_ref() {
            if rule.is_enabled() {
                index_set.insert(RuleFilter::Rule(Self::GROUP_NAME, Self::GROUP_RULES[40]));
            }
        }
        if let Some(rule) = self.no_self_compare.as_ref() {
            if rule.is_enabled() {
                index_set.insert(RuleFilter::Rule(Self::GROUP_NAME, Self::GROUP_RULES[41]));
            }
        }
        if let Some(rule) = self.no_shadow_restricted_names.as_ref() {
            if rule.is_enabled() {
                index_set.insert(RuleFilter::Rule(Self::GROUP_NAME, Self::GROUP_RULES[42]));
            }
        }
        if let Some(rule) = self.no_skipped_tests.as_ref() {
            if rule.is_enabled() {
                index_set.insert(RuleFilter::Rule(Self::GROUP_NAME, Self::GROUP_RULES[43]));
            }
        }
        if let Some(rule) = self.no_sparse_array.as_ref() {
            if rule.is_enabled() {
                index_set.insert(RuleFilter::Rule(Self::GROUP_NAME, Self::GROUP_RULES[44]));
            }
        }
        if let Some(rule) = self.no_suspicious_semicolon_in_jsx.as_ref() {
            if rule.is_enabled() {
                index_set.insert(RuleFilter::Rule(Self::GROUP_NAME, Self::GROUP_RULES[45]));
            }
        }
        if let Some(rule) = self.no_then_property.as_ref() {
            if rule.is_enabled() {
                index_set.insert(RuleFilter::Rule(Self::GROUP_NAME, Self::GROUP_RULES[46]));
            }
        }
        if let Some(rule) = self.no_unsafe_declaration_merging.as_ref() {
            if rule.is_enabled() {
                index_set.insert(RuleFilter::Rule(Self::GROUP_NAME, Self::GROUP_RULES[47]));
            }
        }
        if let Some(rule) = self.no_unsafe_negation.as_ref() {
            if rule.is_enabled() {
                index_set.insert(RuleFilter::Rule(Self::GROUP_NAME, Self::GROUP_RULES[48]));
            }
        }
        if let Some(rule) = self.use_await.as_ref() {
            if rule.is_enabled() {
                index_set.insert(RuleFilter::Rule(Self::GROUP_NAME, Self::GROUP_RULES[49]));
            }
        }
        if let Some(rule) = self.use_default_switch_clause_last.as_ref() {
            if rule.is_enabled() {
                index_set.insert(RuleFilter::Rule(Self::GROUP_NAME, Self::GROUP_RULES[50]));
            }
        }
        if let Some(rule) = self.use_getter_return.as_ref() {
            if rule.is_enabled() {
                index_set.insert(RuleFilter::Rule(Self::GROUP_NAME, Self::GROUP_RULES[51]));
            }
        }
        if let Some(rule) = self.use_is_array.as_ref() {
            if rule.is_enabled() {
                index_set.insert(RuleFilter::Rule(Self::GROUP_NAME, Self::GROUP_RULES[52]));
            }
        }
        if let Some(rule) = self.use_namespace_keyword.as_ref() {
            if rule.is_enabled() {
                index_set.insert(RuleFilter::Rule(Self::GROUP_NAME, Self::GROUP_RULES[53]));
            }
        }
        if let Some(rule) = self.use_valid_typeof.as_ref() {
            if rule.is_enabled() {
                index_set.insert(RuleFilter::Rule(Self::GROUP_NAME, Self::GROUP_RULES[54]));
            }
        }
        index_set
    }
    pub(crate) fn get_disabled_rules(&self) -> FxHashSet<RuleFilter<'static>> {
        let mut index_set = FxHashSet::default();
        if let Some(rule) = self.no_approximative_numeric_constant.as_ref() {
            if rule.is_disabled() {
                index_set.insert(RuleFilter::Rule(Self::GROUP_NAME, Self::GROUP_RULES[0]));
            }
        }
        if let Some(rule) = self.no_array_index_key.as_ref() {
            if rule.is_disabled() {
                index_set.insert(RuleFilter::Rule(Self::GROUP_NAME, Self::GROUP_RULES[1]));
            }
        }
        if let Some(rule) = self.no_assign_in_expressions.as_ref() {
            if rule.is_disabled() {
                index_set.insert(RuleFilter::Rule(Self::GROUP_NAME, Self::GROUP_RULES[2]));
            }
        }
        if let Some(rule) = self.no_async_promise_executor.as_ref() {
            if rule.is_disabled() {
                index_set.insert(RuleFilter::Rule(Self::GROUP_NAME, Self::GROUP_RULES[3]));
            }
        }
        if let Some(rule) = self.no_catch_assign.as_ref() {
            if rule.is_disabled() {
                index_set.insert(RuleFilter::Rule(Self::GROUP_NAME, Self::GROUP_RULES[4]));
            }
        }
        if let Some(rule) = self.no_class_assign.as_ref() {
            if rule.is_disabled() {
                index_set.insert(RuleFilter::Rule(Self::GROUP_NAME, Self::GROUP_RULES[5]));
            }
        }
        if let Some(rule) = self.no_comment_text.as_ref() {
            if rule.is_disabled() {
                index_set.insert(RuleFilter::Rule(Self::GROUP_NAME, Self::GROUP_RULES[6]));
            }
        }
        if let Some(rule) = self.no_compare_neg_zero.as_ref() {
            if rule.is_disabled() {
                index_set.insert(RuleFilter::Rule(Self::GROUP_NAME, Self::GROUP_RULES[7]));
            }
        }
        if let Some(rule) = self.no_confusing_labels.as_ref() {
            if rule.is_disabled() {
                index_set.insert(RuleFilter::Rule(Self::GROUP_NAME, Self::GROUP_RULES[8]));
            }
        }
        if let Some(rule) = self.no_confusing_void_type.as_ref() {
            if rule.is_disabled() {
                index_set.insert(RuleFilter::Rule(Self::GROUP_NAME, Self::GROUP_RULES[9]));
            }
        }
        if let Some(rule) = self.no_console_log.as_ref() {
            if rule.is_disabled() {
                index_set.insert(RuleFilter::Rule(Self::GROUP_NAME, Self::GROUP_RULES[10]));
            }
        }
        if let Some(rule) = self.no_const_enum.as_ref() {
            if rule.is_disabled() {
                index_set.insert(RuleFilter::Rule(Self::GROUP_NAME, Self::GROUP_RULES[11]));
            }
        }
        if let Some(rule) = self.no_control_characters_in_regex.as_ref() {
            if rule.is_disabled() {
                index_set.insert(RuleFilter::Rule(Self::GROUP_NAME, Self::GROUP_RULES[12]));
            }
        }
        if let Some(rule) = self.no_debugger.as_ref() {
            if rule.is_disabled() {
                index_set.insert(RuleFilter::Rule(Self::GROUP_NAME, Self::GROUP_RULES[13]));
            }
        }
        if let Some(rule) = self.no_double_equals.as_ref() {
            if rule.is_disabled() {
                index_set.insert(RuleFilter::Rule(Self::GROUP_NAME, Self::GROUP_RULES[14]));
            }
        }
        if let Some(rule) = self.no_duplicate_case.as_ref() {
            if rule.is_disabled() {
                index_set.insert(RuleFilter::Rule(Self::GROUP_NAME, Self::GROUP_RULES[15]));
            }
        }
        if let Some(rule) = self.no_duplicate_class_members.as_ref() {
            if rule.is_disabled() {
                index_set.insert(RuleFilter::Rule(Self::GROUP_NAME, Self::GROUP_RULES[16]));
            }
        }
        if let Some(rule) = self.no_duplicate_jsx_props.as_ref() {
            if rule.is_disabled() {
                index_set.insert(RuleFilter::Rule(Self::GROUP_NAME, Self::GROUP_RULES[17]));
            }
        }
        if let Some(rule) = self.no_duplicate_object_keys.as_ref() {
            if rule.is_disabled() {
                index_set.insert(RuleFilter::Rule(Self::GROUP_NAME, Self::GROUP_RULES[18]));
            }
        }
        if let Some(rule) = self.no_duplicate_parameters.as_ref() {
            if rule.is_disabled() {
                index_set.insert(RuleFilter::Rule(Self::GROUP_NAME, Self::GROUP_RULES[19]));
            }
        }
        if let Some(rule) = self.no_duplicate_test_hooks.as_ref() {
            if rule.is_disabled() {
                index_set.insert(RuleFilter::Rule(Self::GROUP_NAME, Self::GROUP_RULES[20]));
            }
        }
        if let Some(rule) = self.no_empty_block_statements.as_ref() {
            if rule.is_disabled() {
                index_set.insert(RuleFilter::Rule(Self::GROUP_NAME, Self::GROUP_RULES[21]));
            }
        }
        if let Some(rule) = self.no_empty_interface.as_ref() {
            if rule.is_disabled() {
                index_set.insert(RuleFilter::Rule(Self::GROUP_NAME, Self::GROUP_RULES[22]));
            }
        }
        if let Some(rule) = self.no_explicit_any.as_ref() {
            if rule.is_disabled() {
                index_set.insert(RuleFilter::Rule(Self::GROUP_NAME, Self::GROUP_RULES[23]));
            }
        }
        if let Some(rule) = self.no_exports_in_test.as_ref() {
            if rule.is_disabled() {
                index_set.insert(RuleFilter::Rule(Self::GROUP_NAME, Self::GROUP_RULES[24]));
            }
        }
        if let Some(rule) = self.no_extra_non_null_assertion.as_ref() {
            if rule.is_disabled() {
                index_set.insert(RuleFilter::Rule(Self::GROUP_NAME, Self::GROUP_RULES[25]));
            }
        }
        if let Some(rule) = self.no_fallthrough_switch_clause.as_ref() {
            if rule.is_disabled() {
                index_set.insert(RuleFilter::Rule(Self::GROUP_NAME, Self::GROUP_RULES[26]));
            }
        }
        if let Some(rule) = self.no_focused_tests.as_ref() {
            if rule.is_disabled() {
                index_set.insert(RuleFilter::Rule(Self::GROUP_NAME, Self::GROUP_RULES[27]));
            }
        }
        if let Some(rule) = self.no_function_assign.as_ref() {
            if rule.is_disabled() {
                index_set.insert(RuleFilter::Rule(Self::GROUP_NAME, Self::GROUP_RULES[28]));
            }
        }
        if let Some(rule) = self.no_global_assign.as_ref() {
            if rule.is_disabled() {
                index_set.insert(RuleFilter::Rule(Self::GROUP_NAME, Self::GROUP_RULES[29]));
            }
        }
        if let Some(rule) = self.no_global_is_finite.as_ref() {
            if rule.is_disabled() {
                index_set.insert(RuleFilter::Rule(Self::GROUP_NAME, Self::GROUP_RULES[30]));
            }
        }
        if let Some(rule) = self.no_global_is_nan.as_ref() {
            if rule.is_disabled() {
                index_set.insert(RuleFilter::Rule(Self::GROUP_NAME, Self::GROUP_RULES[31]));
            }
        }
        if let Some(rule) = self.no_implicit_any_let.as_ref() {
            if rule.is_disabled() {
                index_set.insert(RuleFilter::Rule(Self::GROUP_NAME, Self::GROUP_RULES[32]));
            }
        }
        if let Some(rule) = self.no_import_assign.as_ref() {
            if rule.is_disabled() {
                index_set.insert(RuleFilter::Rule(Self::GROUP_NAME, Self::GROUP_RULES[33]));
            }
        }
        if let Some(rule) = self.no_label_var.as_ref() {
            if rule.is_disabled() {
                index_set.insert(RuleFilter::Rule(Self::GROUP_NAME, Self::GROUP_RULES[34]));
            }
        }
        if let Some(rule) = self.no_misleading_character_class.as_ref() {
            if rule.is_disabled() {
                index_set.insert(RuleFilter::Rule(Self::GROUP_NAME, Self::GROUP_RULES[35]));
            }
        }
        if let Some(rule) = self.no_misleading_instantiator.as_ref() {
            if rule.is_disabled() {
                index_set.insert(RuleFilter::Rule(Self::GROUP_NAME, Self::GROUP_RULES[36]));
            }
        }
        if let Some(rule) = self.no_misrefactored_shorthand_assign.as_ref() {
            if rule.is_disabled() {
                index_set.insert(RuleFilter::Rule(Self::GROUP_NAME, Self::GROUP_RULES[37]));
            }
        }
        if let Some(rule) = self.no_prototype_builtins.as_ref() {
            if rule.is_disabled() {
                index_set.insert(RuleFilter::Rule(Self::GROUP_NAME, Self::GROUP_RULES[38]));
            }
        }
        if let Some(rule) = self.no_redeclare.as_ref() {
            if rule.is_disabled() {
                index_set.insert(RuleFilter::Rule(Self::GROUP_NAME, Self::GROUP_RULES[39]));
            }
        }
        if let Some(rule) = self.no_redundant_use_strict.as_ref() {
            if rule.is_disabled() {
                index_set.insert(RuleFilter::Rule(Self::GROUP_NAME, Self::GROUP_RULES[40]));
            }
        }
        if let Some(rule) = self.no_self_compare.as_ref() {
            if rule.is_disabled() {
                index_set.insert(RuleFilter::Rule(Self::GROUP_NAME, Self::GROUP_RULES[41]));
            }
        }
        if let Some(rule) = self.no_shadow_restricted_names.as_ref() {
            if rule.is_disabled() {
                index_set.insert(RuleFilter::Rule(Self::GROUP_NAME, Self::GROUP_RULES[42]));
            }
        }
        if let Some(rule) = self.no_skipped_tests.as_ref() {
            if rule.is_disabled() {
                index_set.insert(RuleFilter::Rule(Self::GROUP_NAME, Self::GROUP_RULES[43]));
            }
        }
        if let Some(rule) = self.no_sparse_array.as_ref() {
            if rule.is_disabled() {
                index_set.insert(RuleFilter::Rule(Self::GROUP_NAME, Self::GROUP_RULES[44]));
            }
        }
        if let Some(rule) = self.no_suspicious_semicolon_in_jsx.as_ref() {
            if rule.is_disabled() {
                index_set.insert(RuleFilter::Rule(Self::GROUP_NAME, Self::GROUP_RULES[45]));
            }
        }
        if let Some(rule) = self.no_then_property.as_ref() {
            if rule.is_disabled() {
                index_set.insert(RuleFilter::Rule(Self::GROUP_NAME, Self::GROUP_RULES[46]));
            }
        }
        if let Some(rule) = self.no_unsafe_declaration_merging.as_ref() {
            if rule.is_disabled() {
                index_set.insert(RuleFilter::Rule(Self::GROUP_NAME, Self::GROUP_RULES[47]));
            }
        }
        if let Some(rule) = self.no_unsafe_negation.as_ref() {
            if rule.is_disabled() {
                index_set.insert(RuleFilter::Rule(Self::GROUP_NAME, Self::GROUP_RULES[48]));
            }
        }
        if let Some(rule) = self.use_await.as_ref() {
            if rule.is_disabled() {
                index_set.insert(RuleFilter::Rule(Self::GROUP_NAME, Self::GROUP_RULES[49]));
            }
        }
        if let Some(rule) = self.use_default_switch_clause_last.as_ref() {
            if rule.is_disabled() {
                index_set.insert(RuleFilter::Rule(Self::GROUP_NAME, Self::GROUP_RULES[50]));
            }
        }
        if let Some(rule) = self.use_getter_return.as_ref() {
            if rule.is_disabled() {
                index_set.insert(RuleFilter::Rule(Self::GROUP_NAME, Self::GROUP_RULES[51]));
            }
        }
        if let Some(rule) = self.use_is_array.as_ref() {
            if rule.is_disabled() {
                index_set.insert(RuleFilter::Rule(Self::GROUP_NAME, Self::GROUP_RULES[52]));
            }
        }
        if let Some(rule) = self.use_namespace_keyword.as_ref() {
            if rule.is_disabled() {
                index_set.insert(RuleFilter::Rule(Self::GROUP_NAME, Self::GROUP_RULES[53]));
            }
        }
        if let Some(rule) = self.use_valid_typeof.as_ref() {
            if rule.is_disabled() {
                index_set.insert(RuleFilter::Rule(Self::GROUP_NAME, Self::GROUP_RULES[54]));
            }
        }
        index_set
    }
    #[doc = r" Checks if, given a rule name, matches one of the rules contained in this category"]
    pub(crate) fn has_rule(rule_name: &str) -> Option<&'static str> {
        Some(Self::GROUP_RULES[Self::GROUP_RULES.binary_search(&rule_name).ok()?])
    }
    #[doc = r" Checks if, given a rule name, it is marked as recommended"]
    pub(crate) fn is_recommended_rule(rule_name: &str) -> bool {
        Self::RECOMMENDED_RULES.contains(&rule_name)
    }
    pub(crate) fn recommended_rules_as_filters() -> &'static [RuleFilter<'static>] {
        Self::RECOMMENDED_RULES_AS_FILTERS
    }
    pub(crate) fn all_rules_as_filters() -> &'static [RuleFilter<'static>] {
        Self::ALL_RULES_AS_FILTERS
    }
    #[doc = r" Select preset rules"]
    pub(crate) fn collect_preset_rules(
        &self,
        parent_is_all: bool,
        parent_is_recommended: bool,
        enabled_rules: &mut FxHashSet<RuleFilter<'static>>,
    ) {
        if self.is_all_true() || self.is_all_unset() && parent_is_all {
            enabled_rules.extend(Self::all_rules_as_filters());
        } else if self.is_recommended_true()
            || self.is_recommended_unset() && self.is_all_unset() && parent_is_recommended
        {
            enabled_rules.extend(Self::recommended_rules_as_filters());
        }
    }
    pub(crate) fn get_rule_configuration(
        &self,
        rule_name: &str,
    ) -> Option<(RulePlainConfiguration, Option<RuleOptions>)> {
        match rule_name {
            "noApproximativeNumericConstant" => self
                .no_approximative_numeric_constant
                .as_ref()
                .map(|conf| (conf.level(), conf.get_options())),
            "noArrayIndexKey" => self
                .no_array_index_key
                .as_ref()
                .map(|conf| (conf.level(), conf.get_options())),
            "noAssignInExpressions" => self
                .no_assign_in_expressions
                .as_ref()
                .map(|conf| (conf.level(), conf.get_options())),
            "noAsyncPromiseExecutor" => self
                .no_async_promise_executor
                .as_ref()
                .map(|conf| (conf.level(), conf.get_options())),
            "noCatchAssign" => self
                .no_catch_assign
                .as_ref()
                .map(|conf| (conf.level(), conf.get_options())),
            "noClassAssign" => self
                .no_class_assign
                .as_ref()
                .map(|conf| (conf.level(), conf.get_options())),
            "noCommentText" => self
                .no_comment_text
                .as_ref()
                .map(|conf| (conf.level(), conf.get_options())),
            "noCompareNegZero" => self
                .no_compare_neg_zero
                .as_ref()
                .map(|conf| (conf.level(), conf.get_options())),
            "noConfusingLabels" => self
                .no_confusing_labels
                .as_ref()
                .map(|conf| (conf.level(), conf.get_options())),
            "noConfusingVoidType" => self
                .no_confusing_void_type
                .as_ref()
                .map(|conf| (conf.level(), conf.get_options())),
            "noConsoleLog" => self
                .no_console_log
                .as_ref()
                .map(|conf| (conf.level(), conf.get_options())),
            "noConstEnum" => self
                .no_const_enum
                .as_ref()
                .map(|conf| (conf.level(), conf.get_options())),
            "noControlCharactersInRegex" => self
                .no_control_characters_in_regex
                .as_ref()
                .map(|conf| (conf.level(), conf.get_options())),
            "noDebugger" => self
                .no_debugger
                .as_ref()
                .map(|conf| (conf.level(), conf.get_options())),
            "noDoubleEquals" => self
                .no_double_equals
                .as_ref()
                .map(|conf| (conf.level(), conf.get_options())),
            "noDuplicateCase" => self
                .no_duplicate_case
                .as_ref()
                .map(|conf| (conf.level(), conf.get_options())),
            "noDuplicateClassMembers" => self
                .no_duplicate_class_members
                .as_ref()
                .map(|conf| (conf.level(), conf.get_options())),
            "noDuplicateJsxProps" => self
                .no_duplicate_jsx_props
                .as_ref()
                .map(|conf| (conf.level(), conf.get_options())),
            "noDuplicateObjectKeys" => self
                .no_duplicate_object_keys
                .as_ref()
                .map(|conf| (conf.level(), conf.get_options())),
            "noDuplicateParameters" => self
                .no_duplicate_parameters
                .as_ref()
                .map(|conf| (conf.level(), conf.get_options())),
            "noDuplicateTestHooks" => self
                .no_duplicate_test_hooks
                .as_ref()
                .map(|conf| (conf.level(), conf.get_options())),
            "noEmptyBlockStatements" => self
                .no_empty_block_statements
                .as_ref()
                .map(|conf| (conf.level(), conf.get_options())),
            "noEmptyInterface" => self
                .no_empty_interface
                .as_ref()
                .map(|conf| (conf.level(), conf.get_options())),
            "noExplicitAny" => self
                .no_explicit_any
                .as_ref()
                .map(|conf| (conf.level(), conf.get_options())),
            "noExportsInTest" => self
                .no_exports_in_test
                .as_ref()
                .map(|conf| (conf.level(), conf.get_options())),
            "noExtraNonNullAssertion" => self
                .no_extra_non_null_assertion
                .as_ref()
                .map(|conf| (conf.level(), conf.get_options())),
            "noFallthroughSwitchClause" => self
                .no_fallthrough_switch_clause
                .as_ref()
                .map(|conf| (conf.level(), conf.get_options())),
            "noFocusedTests" => self
                .no_focused_tests
                .as_ref()
                .map(|conf| (conf.level(), conf.get_options())),
            "noFunctionAssign" => self
                .no_function_assign
                .as_ref()
                .map(|conf| (conf.level(), conf.get_options())),
            "noGlobalAssign" => self
                .no_global_assign
                .as_ref()
                .map(|conf| (conf.level(), conf.get_options())),
            "noGlobalIsFinite" => self
                .no_global_is_finite
                .as_ref()
                .map(|conf| (conf.level(), conf.get_options())),
            "noGlobalIsNan" => self
                .no_global_is_nan
                .as_ref()
                .map(|conf| (conf.level(), conf.get_options())),
            "noImplicitAnyLet" => self
                .no_implicit_any_let
                .as_ref()
                .map(|conf| (conf.level(), conf.get_options())),
            "noImportAssign" => self
                .no_import_assign
                .as_ref()
                .map(|conf| (conf.level(), conf.get_options())),
            "noLabelVar" => self
                .no_label_var
                .as_ref()
                .map(|conf| (conf.level(), conf.get_options())),
            "noMisleadingCharacterClass" => self
                .no_misleading_character_class
                .as_ref()
                .map(|conf| (conf.level(), conf.get_options())),
            "noMisleadingInstantiator" => self
                .no_misleading_instantiator
                .as_ref()
                .map(|conf| (conf.level(), conf.get_options())),
            "noMisrefactoredShorthandAssign" => self
                .no_misrefactored_shorthand_assign
                .as_ref()
                .map(|conf| (conf.level(), conf.get_options())),
            "noPrototypeBuiltins" => self
                .no_prototype_builtins
                .as_ref()
                .map(|conf| (conf.level(), conf.get_options())),
            "noRedeclare" => self
                .no_redeclare
                .as_ref()
                .map(|conf| (conf.level(), conf.get_options())),
            "noRedundantUseStrict" => self
                .no_redundant_use_strict
                .as_ref()
                .map(|conf| (conf.level(), conf.get_options())),
            "noSelfCompare" => self
                .no_self_compare
                .as_ref()
                .map(|conf| (conf.level(), conf.get_options())),
            "noShadowRestrictedNames" => self
                .no_shadow_restricted_names
                .as_ref()
                .map(|conf| (conf.level(), conf.get_options())),
            "noSkippedTests" => self
                .no_skipped_tests
                .as_ref()
                .map(|conf| (conf.level(), conf.get_options())),
            "noSparseArray" => self
                .no_sparse_array
                .as_ref()
                .map(|conf| (conf.level(), conf.get_options())),
            "noSuspiciousSemicolonInJsx" => self
                .no_suspicious_semicolon_in_jsx
                .as_ref()
                .map(|conf| (conf.level(), conf.get_options())),
            "noThenProperty" => self
                .no_then_property
                .as_ref()
                .map(|conf| (conf.level(), conf.get_options())),
            "noUnsafeDeclarationMerging" => self
                .no_unsafe_declaration_merging
                .as_ref()
                .map(|conf| (conf.level(), conf.get_options())),
            "noUnsafeNegation" => self
                .no_unsafe_negation
                .as_ref()
                .map(|conf| (conf.level(), conf.get_options())),
            "useAwait" => self
                .use_await
                .as_ref()
                .map(|conf| (conf.level(), conf.get_options())),
            "useDefaultSwitchClauseLast" => self
                .use_default_switch_clause_last
                .as_ref()
                .map(|conf| (conf.level(), conf.get_options())),
            "useGetterReturn" => self
                .use_getter_return
                .as_ref()
                .map(|conf| (conf.level(), conf.get_options())),
            "useIsArray" => self
                .use_is_array
                .as_ref()
                .map(|conf| (conf.level(), conf.get_options())),
            "useNamespaceKeyword" => self
                .use_namespace_keyword
                .as_ref()
                .map(|conf| (conf.level(), conf.get_options())),
            "useValidTypeof" => self
                .use_valid_typeof
                .as_ref()
                .map(|conf| (conf.level(), conf.get_options())),
            _ => None,
        }
    }
}
#[test]
fn test_order() {
    for items in A11y::GROUP_RULES.windows(2) {
        assert!(items[0] < items[1], "{} < {}", items[0], items[1]);
    }
    for items in Complexity::GROUP_RULES.windows(2) {
        assert!(items[0] < items[1], "{} < {}", items[0], items[1]);
    }
    for items in Correctness::GROUP_RULES.windows(2) {
        assert!(items[0] < items[1], "{} < {}", items[0], items[1]);
    }
    for items in Nursery::GROUP_RULES.windows(2) {
        assert!(items[0] < items[1], "{} < {}", items[0], items[1]);
    }
    for items in Performance::GROUP_RULES.windows(2) {
        assert!(items[0] < items[1], "{} < {}", items[0], items[1]);
    }
    for items in Security::GROUP_RULES.windows(2) {
        assert!(items[0] < items[1], "{} < {}", items[0], items[1]);
    }
    for items in Style::GROUP_RULES.windows(2) {
        assert!(items[0] < items[1], "{} < {}", items[0], items[1]);
    }
    for items in Suspicious::GROUP_RULES.windows(2) {
        assert!(items[0] < items[1], "{} < {}", items[0], items[1]);
    }
}<|MERGE_RESOLUTION|>--- conflicted
+++ resolved
@@ -3228,13 +3228,8 @@
         RuleFilter::Rule(Self::GROUP_NAME, Self::GROUP_RULES[28]),
         RuleFilter::Rule(Self::GROUP_NAME, Self::GROUP_RULES[29]),
         RuleFilter::Rule(Self::GROUP_NAME, Self::GROUP_RULES[30]),
-<<<<<<< HEAD
         RuleFilter::Rule(Self::GROUP_NAME, Self::GROUP_RULES[31]),
         RuleFilter::Rule(Self::GROUP_NAME, Self::GROUP_RULES[33]),
-=======
-        RuleFilter::Rule(Self::GROUP_NAME, Self::GROUP_RULES[32]),
-        RuleFilter::Rule(Self::GROUP_NAME, Self::GROUP_RULES[38]),
->>>>>>> b16def65
         RuleFilter::Rule(Self::GROUP_NAME, Self::GROUP_RULES[44]),
         RuleFilter::Rule(Self::GROUP_NAME, Self::GROUP_RULES[47]),
         RuleFilter::Rule(Self::GROUP_NAME, Self::GROUP_RULES[48]),
@@ -3508,11 +3503,7 @@
                 index_set.insert(RuleFilter::Rule(Self::GROUP_NAME, Self::GROUP_RULES[37]));
             }
         }
-<<<<<<< HEAD
         if let Some(rule) = self.use_adjacent_overload_signatures.as_ref() {
-=======
-        if let Some(rule) = self.use_aria_props_supported_by_role.as_ref() {
->>>>>>> b16def65
             if rule.is_enabled() {
                 index_set.insert(RuleFilter::Rule(Self::GROUP_NAME, Self::GROUP_RULES[38]));
             }
@@ -3816,11 +3807,7 @@
                 index_set.insert(RuleFilter::Rule(Self::GROUP_NAME, Self::GROUP_RULES[37]));
             }
         }
-<<<<<<< HEAD
         if let Some(rule) = self.use_adjacent_overload_signatures.as_ref() {
-=======
-        if let Some(rule) = self.use_aria_props_supported_by_role.as_ref() {
->>>>>>> b16def65
             if rule.is_disabled() {
                 index_set.insert(RuleFilter::Rule(Self::GROUP_NAME, Self::GROUP_RULES[38]));
             }
