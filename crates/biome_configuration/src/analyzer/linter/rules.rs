//! Generated file, do not edit by hand, see `xtask/codegen`

use crate::analyzer::{RuleConfiguration, RuleFixConfiguration, RulePlainConfiguration};
use biome_analyze::{options::RuleOptions, RuleFilter};
use biome_console::markup;
use biome_deserialize::{DeserializableValidator, DeserializationDiagnostic};
use biome_deserialize_macros::{Deserializable, Merge};
use biome_diagnostics::{Category, Severity};
use biome_rowan::TextRange;
use rustc_hash::FxHashSet;
#[cfg(feature = "schema")]
use schemars::JsonSchema;
use serde::{Deserialize, Serialize};
#[derive(
    Clone,
    Copy,
    Debug,
    Deserializable,
    Eq,
    Hash,
    Merge,
    Ord,
    PartialEq,
    PartialOrd,
    serde :: Deserialize,
    serde :: Serialize,
)]
#[cfg_attr(feature = "schema", derive(JsonSchema))]
#[serde(rename_all = "camelCase")]
pub enum RuleGroup {
    A11y,
    Complexity,
    Correctness,
    Nursery,
    Performance,
    Security,
    Style,
    Suspicious,
}
impl RuleGroup {
    pub const fn as_str(self) -> &'static str {
        match self {
            Self::A11y => A11y::GROUP_NAME,
            Self::Complexity => Complexity::GROUP_NAME,
            Self::Correctness => Correctness::GROUP_NAME,
            Self::Nursery => Nursery::GROUP_NAME,
            Self::Performance => Performance::GROUP_NAME,
            Self::Security => Security::GROUP_NAME,
            Self::Style => Style::GROUP_NAME,
            Self::Suspicious => Suspicious::GROUP_NAME,
        }
    }
}
impl std::str::FromStr for RuleGroup {
    type Err = &'static str;
    fn from_str(s: &str) -> Result<Self, Self::Err> {
        match s {
            A11y::GROUP_NAME => Ok(Self::A11y),
            Complexity::GROUP_NAME => Ok(Self::Complexity),
            Correctness::GROUP_NAME => Ok(Self::Correctness),
            Nursery::GROUP_NAME => Ok(Self::Nursery),
            Performance::GROUP_NAME => Ok(Self::Performance),
            Security::GROUP_NAME => Ok(Self::Security),
            Style::GROUP_NAME => Ok(Self::Style),
            Suspicious::GROUP_NAME => Ok(Self::Suspicious),
            _ => Err("This rule group doesn't exist."),
        }
    }
}
#[derive(Clone, Debug, Default, Deserialize, Deserializable, Eq, Merge, PartialEq, Serialize)]
#[deserializable(with_validator)]
#[cfg_attr(feature = "schema", derive(JsonSchema))]
#[serde(rename_all = "camelCase", deny_unknown_fields)]
pub struct Rules {
    #[doc = r" It enables the lint rules recommended by Biome. `true` by default."]
    #[serde(skip_serializing_if = "Option::is_none")]
    pub recommended: Option<bool>,
    #[doc = r" It enables ALL rules. The rules that belong to `nursery` won't be enabled."]
    #[serde(skip_serializing_if = "Option::is_none")]
    pub all: Option<bool>,
    #[deserializable(rename = "a11y")]
    #[serde(skip_serializing_if = "Option::is_none")]
    pub a11y: Option<A11y>,
    #[deserializable(rename = "complexity")]
    #[serde(skip_serializing_if = "Option::is_none")]
    pub complexity: Option<Complexity>,
    #[deserializable(rename = "correctness")]
    #[serde(skip_serializing_if = "Option::is_none")]
    pub correctness: Option<Correctness>,
    #[deserializable(rename = "nursery")]
    #[serde(skip_serializing_if = "Option::is_none")]
    pub nursery: Option<Nursery>,
    #[deserializable(rename = "performance")]
    #[serde(skip_serializing_if = "Option::is_none")]
    pub performance: Option<Performance>,
    #[deserializable(rename = "security")]
    #[serde(skip_serializing_if = "Option::is_none")]
    pub security: Option<Security>,
    #[deserializable(rename = "style")]
    #[serde(skip_serializing_if = "Option::is_none")]
    pub style: Option<Style>,
    #[deserializable(rename = "suspicious")]
    #[serde(skip_serializing_if = "Option::is_none")]
    pub suspicious: Option<Suspicious>,
}
impl DeserializableValidator for Rules {
    fn validate(
        &mut self,
        _name: &str,
        range: TextRange,
        diagnostics: &mut Vec<DeserializationDiagnostic>,
    ) -> bool {
        if self.recommended == Some(true) && self.all == Some(true) {
            diagnostics . push (DeserializationDiagnostic :: new (markup ! (< Emphasis > "'recommended'" < / Emphasis > " and " < Emphasis > "'all'" < / Emphasis > " can't be both " < Emphasis > "'true'" < / Emphasis > ". You should choose only one of them.")) . with_range (range) . with_note (markup ! ("Biome will fallback to its defaults for this section."))) ;
            return false;
        }
        true
    }
}
impl Rules {
    #[doc = r" Checks if the code coming from [biome_diagnostics::Diagnostic] corresponds to a rule."]
    #[doc = r" Usually the code is built like {group}/{rule_name}"]
    pub fn has_rule(group: RuleGroup, rule_name: &str) -> Option<&'static str> {
        match group {
            RuleGroup::A11y => A11y::has_rule(rule_name),
            RuleGroup::Complexity => Complexity::has_rule(rule_name),
            RuleGroup::Correctness => Correctness::has_rule(rule_name),
            RuleGroup::Nursery => Nursery::has_rule(rule_name),
            RuleGroup::Performance => Performance::has_rule(rule_name),
            RuleGroup::Security => Security::has_rule(rule_name),
            RuleGroup::Style => Style::has_rule(rule_name),
            RuleGroup::Suspicious => Suspicious::has_rule(rule_name),
        }
    }
    #[doc = r" Given a category coming from [Diagnostic](biome_diagnostics::Diagnostic), this function returns"]
    #[doc = r" the [Severity](biome_diagnostics::Severity) associated to the rule, if the configuration changed it."]
    #[doc = r" If the severity is off or not set, then the function returns the default severity of the rule:"]
    #[doc = r" [Severity::Error] for recommended rules and [Severity::Warning] for other rules."]
    #[doc = r""]
    #[doc = r" If not, the function returns [None]."]
    pub fn get_severity_from_code(&self, category: &Category) -> Option<Severity> {
        let mut split_code = category.name().split('/');
        let _lint = split_code.next();
        debug_assert_eq!(_lint, Some("lint"));
        let group = <RuleGroup as std::str::FromStr>::from_str(split_code.next()?).ok()?;
        let rule_name = split_code.next()?;
        let rule_name = Self::has_rule(group, rule_name)?;
        let severity = match group {
            RuleGroup::A11y => self
                .a11y
                .as_ref()
                .and_then(|group| group.get_rule_configuration(rule_name))
                .filter(|(level, _)| !matches!(level, RulePlainConfiguration::Off))
                .map_or_else(
                    || {
                        if A11y::is_recommended_rule(rule_name) {
                            Severity::Error
                        } else {
                            Severity::Warning
                        }
                    },
                    |(level, _)| level.into(),
                ),
            RuleGroup::Complexity => self
                .complexity
                .as_ref()
                .and_then(|group| group.get_rule_configuration(rule_name))
                .filter(|(level, _)| !matches!(level, RulePlainConfiguration::Off))
                .map_or_else(
                    || {
                        if Complexity::is_recommended_rule(rule_name) {
                            Severity::Error
                        } else {
                            Severity::Warning
                        }
                    },
                    |(level, _)| level.into(),
                ),
            RuleGroup::Correctness => self
                .correctness
                .as_ref()
                .and_then(|group| group.get_rule_configuration(rule_name))
                .filter(|(level, _)| !matches!(level, RulePlainConfiguration::Off))
                .map_or_else(
                    || {
                        if Correctness::is_recommended_rule(rule_name) {
                            Severity::Error
                        } else {
                            Severity::Warning
                        }
                    },
                    |(level, _)| level.into(),
                ),
            RuleGroup::Nursery => self
                .nursery
                .as_ref()
                .and_then(|group| group.get_rule_configuration(rule_name))
                .filter(|(level, _)| !matches!(level, RulePlainConfiguration::Off))
                .map_or_else(
                    || {
                        if Nursery::is_recommended_rule(rule_name) {
                            Severity::Error
                        } else {
                            Severity::Warning
                        }
                    },
                    |(level, _)| level.into(),
                ),
            RuleGroup::Performance => self
                .performance
                .as_ref()
                .and_then(|group| group.get_rule_configuration(rule_name))
                .filter(|(level, _)| !matches!(level, RulePlainConfiguration::Off))
                .map_or_else(
                    || {
                        if Performance::is_recommended_rule(rule_name) {
                            Severity::Error
                        } else {
                            Severity::Warning
                        }
                    },
                    |(level, _)| level.into(),
                ),
            RuleGroup::Security => self
                .security
                .as_ref()
                .and_then(|group| group.get_rule_configuration(rule_name))
                .filter(|(level, _)| !matches!(level, RulePlainConfiguration::Off))
                .map_or_else(
                    || {
                        if Security::is_recommended_rule(rule_name) {
                            Severity::Error
                        } else {
                            Severity::Warning
                        }
                    },
                    |(level, _)| level.into(),
                ),
            RuleGroup::Style => self
                .style
                .as_ref()
                .and_then(|group| group.get_rule_configuration(rule_name))
                .filter(|(level, _)| !matches!(level, RulePlainConfiguration::Off))
                .map_or_else(
                    || {
                        if Style::is_recommended_rule(rule_name) {
                            Severity::Error
                        } else {
                            Severity::Warning
                        }
                    },
                    |(level, _)| level.into(),
                ),
            RuleGroup::Suspicious => self
                .suspicious
                .as_ref()
                .and_then(|group| group.get_rule_configuration(rule_name))
                .filter(|(level, _)| !matches!(level, RulePlainConfiguration::Off))
                .map_or_else(
                    || {
                        if Suspicious::is_recommended_rule(rule_name) {
                            Severity::Error
                        } else {
                            Severity::Warning
                        }
                    },
                    |(level, _)| level.into(),
                ),
        };
        Some(severity)
    }
    #[doc = r" Ensure that `recommended` is set to `true` or implied."]
    pub fn set_recommended(&mut self) {
        if self.all != Some(true) && self.recommended == Some(false) {
            self.recommended = Some(true)
        }
        if let Some(group) = &mut self.a11y {
            group.recommended = None;
        }
        if let Some(group) = &mut self.complexity {
            group.recommended = None;
        }
        if let Some(group) = &mut self.correctness {
            group.recommended = None;
        }
        if let Some(group) = &mut self.nursery {
            group.recommended = None;
        }
        if let Some(group) = &mut self.performance {
            group.recommended = None;
        }
        if let Some(group) = &mut self.security {
            group.recommended = None;
        }
        if let Some(group) = &mut self.style {
            group.recommended = None;
        }
        if let Some(group) = &mut self.suspicious {
            group.recommended = None;
        }
    }
    pub(crate) const fn is_recommended_false(&self) -> bool {
        matches!(self.recommended, Some(false))
    }
    pub(crate) const fn is_all_true(&self) -> bool {
        matches!(self.all, Some(true))
    }
    #[doc = r" It returns the enabled rules by default."]
    #[doc = r""]
    #[doc = r" The enabled rules are calculated from the difference with the disabled rules."]
    pub fn as_enabled_rules(&self) -> FxHashSet<RuleFilter<'static>> {
        let mut enabled_rules = FxHashSet::default();
        let mut disabled_rules = FxHashSet::default();
        if let Some(group) = self.a11y.as_ref() {
            group.collect_preset_rules(
                self.is_all_true(),
                !self.is_recommended_false(),
                &mut enabled_rules,
            );
            enabled_rules.extend(&group.get_enabled_rules());
            disabled_rules.extend(&group.get_disabled_rules());
        } else if self.is_all_true() {
            enabled_rules.extend(A11y::all_rules_as_filters());
        } else if !self.is_recommended_false() {
            enabled_rules.extend(A11y::recommended_rules_as_filters());
        }
        if let Some(group) = self.complexity.as_ref() {
            group.collect_preset_rules(
                self.is_all_true(),
                !self.is_recommended_false(),
                &mut enabled_rules,
            );
            enabled_rules.extend(&group.get_enabled_rules());
            disabled_rules.extend(&group.get_disabled_rules());
        } else if self.is_all_true() {
            enabled_rules.extend(Complexity::all_rules_as_filters());
        } else if !self.is_recommended_false() {
            enabled_rules.extend(Complexity::recommended_rules_as_filters());
        }
        if let Some(group) = self.correctness.as_ref() {
            group.collect_preset_rules(
                self.is_all_true(),
                !self.is_recommended_false(),
                &mut enabled_rules,
            );
            enabled_rules.extend(&group.get_enabled_rules());
            disabled_rules.extend(&group.get_disabled_rules());
        } else if self.is_all_true() {
            enabled_rules.extend(Correctness::all_rules_as_filters());
        } else if !self.is_recommended_false() {
            enabled_rules.extend(Correctness::recommended_rules_as_filters());
        }
        if let Some(group) = self.nursery.as_ref() {
            group.collect_preset_rules(
                self.is_all_true() && biome_flags::is_unstable(),
                !self.is_recommended_false() && biome_flags::is_unstable(),
                &mut enabled_rules,
            );
            enabled_rules.extend(&group.get_enabled_rules());
            disabled_rules.extend(&group.get_disabled_rules());
        } else if self.is_all_true() && biome_flags::is_unstable() {
            enabled_rules.extend(Nursery::all_rules_as_filters());
        } else if !self.is_recommended_false() && biome_flags::is_unstable() {
            enabled_rules.extend(Nursery::recommended_rules_as_filters());
        }
        if let Some(group) = self.performance.as_ref() {
            group.collect_preset_rules(
                self.is_all_true(),
                !self.is_recommended_false(),
                &mut enabled_rules,
            );
            enabled_rules.extend(&group.get_enabled_rules());
            disabled_rules.extend(&group.get_disabled_rules());
        } else if self.is_all_true() {
            enabled_rules.extend(Performance::all_rules_as_filters());
        } else if !self.is_recommended_false() {
            enabled_rules.extend(Performance::recommended_rules_as_filters());
        }
        if let Some(group) = self.security.as_ref() {
            group.collect_preset_rules(
                self.is_all_true(),
                !self.is_recommended_false(),
                &mut enabled_rules,
            );
            enabled_rules.extend(&group.get_enabled_rules());
            disabled_rules.extend(&group.get_disabled_rules());
        } else if self.is_all_true() {
            enabled_rules.extend(Security::all_rules_as_filters());
        } else if !self.is_recommended_false() {
            enabled_rules.extend(Security::recommended_rules_as_filters());
        }
        if let Some(group) = self.style.as_ref() {
            group.collect_preset_rules(
                self.is_all_true(),
                !self.is_recommended_false(),
                &mut enabled_rules,
            );
            enabled_rules.extend(&group.get_enabled_rules());
            disabled_rules.extend(&group.get_disabled_rules());
        } else if self.is_all_true() {
            enabled_rules.extend(Style::all_rules_as_filters());
        } else if !self.is_recommended_false() {
            enabled_rules.extend(Style::recommended_rules_as_filters());
        }
        if let Some(group) = self.suspicious.as_ref() {
            group.collect_preset_rules(
                self.is_all_true(),
                !self.is_recommended_false(),
                &mut enabled_rules,
            );
            enabled_rules.extend(&group.get_enabled_rules());
            disabled_rules.extend(&group.get_disabled_rules());
        } else if self.is_all_true() {
            enabled_rules.extend(Suspicious::all_rules_as_filters());
        } else if !self.is_recommended_false() {
            enabled_rules.extend(Suspicious::recommended_rules_as_filters());
        }
        enabled_rules.difference(&disabled_rules).copied().collect()
    }
}
#[derive(Clone, Debug, Default, Deserialize, Deserializable, Eq, Merge, PartialEq, Serialize)]
#[deserializable(with_validator)]
#[cfg_attr(feature = "schema", derive(JsonSchema))]
#[serde(rename_all = "camelCase", default, deny_unknown_fields)]
#[doc = r" A list of rules that belong to this group"]
pub struct A11y {
    #[doc = r" It enables the recommended rules for this group"]
    #[serde(skip_serializing_if = "Option::is_none")]
    pub recommended: Option<bool>,
    #[doc = r" It enables ALL rules for this group."]
    #[serde(skip_serializing_if = "Option::is_none")]
    pub all: Option<bool>,
    #[doc = "Enforce that the accessKey attribute is not used on any HTML element."]
    #[serde(skip_serializing_if = "Option::is_none")]
    pub no_access_key: Option<RuleFixConfiguration<biome_js_analyze::options::NoAccessKey>>,
    #[doc = "Enforce that aria-hidden=\"true\" is not set on focusable elements."]
    #[serde(skip_serializing_if = "Option::is_none")]
    pub no_aria_hidden_on_focusable:
        Option<RuleFixConfiguration<biome_js_analyze::options::NoAriaHiddenOnFocusable>>,
    #[doc = "Enforce that elements that do not support ARIA roles, states, and properties do not have those attributes."]
    #[serde(skip_serializing_if = "Option::is_none")]
    pub no_aria_unsupported_elements:
        Option<RuleFixConfiguration<biome_js_analyze::options::NoAriaUnsupportedElements>>,
    #[doc = "Enforce that autoFocus prop is not used on elements."]
    #[serde(skip_serializing_if = "Option::is_none")]
    pub no_autofocus: Option<RuleFixConfiguration<biome_js_analyze::options::NoAutofocus>>,
    #[doc = "Disallow target=\"_blank\" attribute without rel=\"noreferrer\""]
    #[serde(skip_serializing_if = "Option::is_none")]
    pub no_blank_target: Option<RuleFixConfiguration<biome_js_analyze::options::NoBlankTarget>>,
    #[doc = "Enforces that no distracting elements are used."]
    #[serde(skip_serializing_if = "Option::is_none")]
    pub no_distracting_elements:
        Option<RuleFixConfiguration<biome_js_analyze::options::NoDistractingElements>>,
    #[doc = "The scope prop should be used only on \\<th> elements."]
    #[serde(skip_serializing_if = "Option::is_none")]
    pub no_header_scope: Option<RuleFixConfiguration<biome_js_analyze::options::NoHeaderScope>>,
    #[doc = "Enforce that non-interactive ARIA roles are not assigned to interactive HTML elements."]
    #[serde(skip_serializing_if = "Option::is_none")]
    pub no_interactive_element_to_noninteractive_role: Option<
        RuleFixConfiguration<biome_js_analyze::options::NoInteractiveElementToNoninteractiveRole>,
    >,
    #[doc = "Enforce that a label element or component has a text label and an associated input."]
    #[serde(skip_serializing_if = "Option::is_none")]
    pub no_label_without_control:
        Option<RuleConfiguration<biome_js_analyze::options::NoLabelWithoutControl>>,
    #[doc = "Enforce that interactive ARIA roles are not assigned to non-interactive HTML elements."]
    #[serde(skip_serializing_if = "Option::is_none")]
    pub no_noninteractive_element_to_interactive_role: Option<
        RuleFixConfiguration<biome_js_analyze::options::NoNoninteractiveElementToInteractiveRole>,
    >,
    #[doc = "Enforce that tabIndex is not assigned to non-interactive HTML elements."]
    #[serde(skip_serializing_if = "Option::is_none")]
    pub no_noninteractive_tabindex:
        Option<RuleFixConfiguration<biome_js_analyze::options::NoNoninteractiveTabindex>>,
    #[doc = "Prevent the usage of positive integers on tabIndex property"]
    #[serde(skip_serializing_if = "Option::is_none")]
    pub no_positive_tabindex:
        Option<RuleFixConfiguration<biome_js_analyze::options::NoPositiveTabindex>>,
    #[doc = "Enforce img alt prop does not contain the word \"image\", \"picture\", or \"photo\"."]
    #[serde(skip_serializing_if = "Option::is_none")]
    pub no_redundant_alt: Option<RuleConfiguration<biome_js_analyze::options::NoRedundantAlt>>,
    #[doc = "Enforce explicit role property is not the same as implicit/default role property on an element."]
    #[serde(skip_serializing_if = "Option::is_none")]
    pub no_redundant_roles:
        Option<RuleFixConfiguration<biome_js_analyze::options::NoRedundantRoles>>,
    #[doc = "Enforces the usage of the title element for the svg element."]
    #[serde(skip_serializing_if = "Option::is_none")]
    pub no_svg_without_title:
        Option<RuleConfiguration<biome_js_analyze::options::NoSvgWithoutTitle>>,
    #[doc = "Enforce that all elements that require alternative text have meaningful information to relay back to the end user."]
    #[serde(skip_serializing_if = "Option::is_none")]
    pub use_alt_text: Option<RuleConfiguration<biome_js_analyze::options::UseAltText>>,
    #[doc = "Enforce that anchors have content and that the content is accessible to screen readers."]
    #[serde(skip_serializing_if = "Option::is_none")]
    pub use_anchor_content:
        Option<RuleFixConfiguration<biome_js_analyze::options::UseAnchorContent>>,
    #[doc = "Enforce that tabIndex is assigned to non-interactive HTML elements with aria-activedescendant."]
    #[serde(skip_serializing_if = "Option::is_none")]
    pub use_aria_activedescendant_with_tabindex: Option<
        RuleFixConfiguration<biome_js_analyze::options::UseAriaActivedescendantWithTabindex>,
    >,
    #[doc = "Enforce that elements with ARIA roles must have all required ARIA attributes for that role."]
    #[serde(skip_serializing_if = "Option::is_none")]
    pub use_aria_props_for_role:
        Option<RuleConfiguration<biome_js_analyze::options::UseAriaPropsForRole>>,
    #[doc = "Enforces the usage of the attribute type for the element button"]
    #[serde(skip_serializing_if = "Option::is_none")]
    pub use_button_type: Option<RuleConfiguration<biome_js_analyze::options::UseButtonType>>,
    #[doc = "Elements with an interactive role and interaction handlers must be focusable."]
    #[serde(skip_serializing_if = "Option::is_none")]
    pub use_focusable_interactive:
        Option<RuleConfiguration<biome_js_analyze::options::UseFocusableInteractive>>,
    #[doc = "Disallow a missing generic family keyword within font families."]
    #[serde(skip_serializing_if = "Option::is_none")]
    pub use_generic_font_names:
        Option<RuleConfiguration<biome_css_analyze::options::UseGenericFontNames>>,
    #[doc = "Enforce that heading elements (h1, h2, etc.) have content and that the content is accessible to screen readers. Accessible means that it is not hidden using the aria-hidden prop."]
    #[serde(skip_serializing_if = "Option::is_none")]
    pub use_heading_content:
        Option<RuleConfiguration<biome_js_analyze::options::UseHeadingContent>>,
    #[doc = "Enforce that html element has lang attribute."]
    #[serde(skip_serializing_if = "Option::is_none")]
    pub use_html_lang: Option<RuleConfiguration<biome_js_analyze::options::UseHtmlLang>>,
    #[doc = "Enforces the usage of the attribute title for the element iframe."]
    #[serde(skip_serializing_if = "Option::is_none")]
    pub use_iframe_title: Option<RuleConfiguration<biome_js_analyze::options::UseIframeTitle>>,
    #[doc = "Enforce onClick is accompanied by at least one of the following: onKeyUp, onKeyDown, onKeyPress."]
    #[serde(skip_serializing_if = "Option::is_none")]
    pub use_key_with_click_events:
        Option<RuleConfiguration<biome_js_analyze::options::UseKeyWithClickEvents>>,
    #[doc = "Enforce onMouseOver / onMouseOut are accompanied by onFocus / onBlur."]
    #[serde(skip_serializing_if = "Option::is_none")]
    pub use_key_with_mouse_events:
        Option<RuleConfiguration<biome_js_analyze::options::UseKeyWithMouseEvents>>,
    #[doc = "Enforces that audio and video elements must have a track for captions."]
    #[serde(skip_serializing_if = "Option::is_none")]
    pub use_media_caption: Option<RuleConfiguration<biome_js_analyze::options::UseMediaCaption>>,
    #[doc = "It detects the use of role attributes in JSX elements and suggests using semantic elements instead."]
    #[serde(skip_serializing_if = "Option::is_none")]
    pub use_semantic_elements:
        Option<RuleConfiguration<biome_js_analyze::options::UseSemanticElements>>,
    #[doc = "Enforce that all anchors are valid, and they are navigable elements."]
    #[serde(skip_serializing_if = "Option::is_none")]
    pub use_valid_anchor: Option<RuleConfiguration<biome_js_analyze::options::UseValidAnchor>>,
    #[doc = "Ensures that ARIA properties aria-* are all valid."]
    #[serde(skip_serializing_if = "Option::is_none")]
    pub use_valid_aria_props:
        Option<RuleFixConfiguration<biome_js_analyze::options::UseValidAriaProps>>,
    #[doc = "Elements with ARIA roles must use a valid, non-abstract ARIA role."]
    #[serde(skip_serializing_if = "Option::is_none")]
    pub use_valid_aria_role:
        Option<RuleFixConfiguration<biome_js_analyze::options::UseValidAriaRole>>,
    #[doc = "Enforce that ARIA state and property values are valid."]
    #[serde(skip_serializing_if = "Option::is_none")]
    pub use_valid_aria_values:
        Option<RuleConfiguration<biome_js_analyze::options::UseValidAriaValues>>,
    #[doc = "Ensure that the attribute passed to the lang attribute is a correct ISO language and/or country."]
    #[serde(skip_serializing_if = "Option::is_none")]
    pub use_valid_lang: Option<RuleConfiguration<biome_js_analyze::options::UseValidLang>>,
}
impl DeserializableValidator for A11y {
    fn validate(
        &mut self,
        _name: &str,
        range: TextRange,
        diagnostics: &mut Vec<DeserializationDiagnostic>,
    ) -> bool {
        if self.recommended == Some(true) && self.all == Some(true) {
            diagnostics . push (DeserializationDiagnostic :: new (markup ! (< Emphasis > "'recommended'" < / Emphasis > " and " < Emphasis > "'all'" < / Emphasis > " can't be both " < Emphasis > "'true'" < / Emphasis > ". You should choose only one of them.")) . with_range (range) . with_note (markup ! ("Biome will fallback to its defaults for this section."))) ;
            return false;
        }
        true
    }
}
impl A11y {
    const GROUP_NAME: &'static str = "a11y";
    pub(crate) const GROUP_RULES: &'static [&'static str] = &[
        "noAccessKey",
        "noAriaHiddenOnFocusable",
        "noAriaUnsupportedElements",
        "noAutofocus",
        "noBlankTarget",
        "noDistractingElements",
        "noHeaderScope",
        "noInteractiveElementToNoninteractiveRole",
        "noLabelWithoutControl",
        "noNoninteractiveElementToInteractiveRole",
        "noNoninteractiveTabindex",
        "noPositiveTabindex",
        "noRedundantAlt",
        "noRedundantRoles",
        "noSvgWithoutTitle",
        "useAltText",
        "useAnchorContent",
        "useAriaActivedescendantWithTabindex",
        "useAriaPropsForRole",
        "useButtonType",
        "useFocusableInteractive",
        "useGenericFontNames",
        "useHeadingContent",
        "useHtmlLang",
        "useIframeTitle",
        "useKeyWithClickEvents",
        "useKeyWithMouseEvents",
        "useMediaCaption",
        "useSemanticElements",
        "useValidAnchor",
        "useValidAriaProps",
        "useValidAriaRole",
        "useValidAriaValues",
        "useValidLang",
    ];
    const RECOMMENDED_RULES: &'static [&'static str] = &[
        "noAccessKey",
        "noAriaHiddenOnFocusable",
        "noAriaUnsupportedElements",
        "noAutofocus",
        "noBlankTarget",
        "noDistractingElements",
        "noHeaderScope",
        "noInteractiveElementToNoninteractiveRole",
        "noLabelWithoutControl",
        "noNoninteractiveElementToInteractiveRole",
        "noNoninteractiveTabindex",
        "noPositiveTabindex",
        "noRedundantAlt",
        "noRedundantRoles",
        "noSvgWithoutTitle",
        "useAltText",
        "useAnchorContent",
        "useAriaActivedescendantWithTabindex",
        "useAriaPropsForRole",
        "useButtonType",
        "useFocusableInteractive",
        "useGenericFontNames",
        "useHeadingContent",
        "useHtmlLang",
        "useIframeTitle",
        "useKeyWithClickEvents",
        "useKeyWithMouseEvents",
        "useMediaCaption",
        "useSemanticElements",
        "useValidAnchor",
        "useValidAriaProps",
        "useValidAriaRole",
        "useValidAriaValues",
        "useValidLang",
    ];
    const RECOMMENDED_RULES_AS_FILTERS: &'static [RuleFilter<'static>] = &[
        RuleFilter::Rule(Self::GROUP_NAME, Self::GROUP_RULES[0]),
        RuleFilter::Rule(Self::GROUP_NAME, Self::GROUP_RULES[1]),
        RuleFilter::Rule(Self::GROUP_NAME, Self::GROUP_RULES[2]),
        RuleFilter::Rule(Self::GROUP_NAME, Self::GROUP_RULES[3]),
        RuleFilter::Rule(Self::GROUP_NAME, Self::GROUP_RULES[4]),
        RuleFilter::Rule(Self::GROUP_NAME, Self::GROUP_RULES[5]),
        RuleFilter::Rule(Self::GROUP_NAME, Self::GROUP_RULES[6]),
        RuleFilter::Rule(Self::GROUP_NAME, Self::GROUP_RULES[7]),
        RuleFilter::Rule(Self::GROUP_NAME, Self::GROUP_RULES[8]),
        RuleFilter::Rule(Self::GROUP_NAME, Self::GROUP_RULES[9]),
        RuleFilter::Rule(Self::GROUP_NAME, Self::GROUP_RULES[10]),
        RuleFilter::Rule(Self::GROUP_NAME, Self::GROUP_RULES[11]),
        RuleFilter::Rule(Self::GROUP_NAME, Self::GROUP_RULES[12]),
        RuleFilter::Rule(Self::GROUP_NAME, Self::GROUP_RULES[13]),
        RuleFilter::Rule(Self::GROUP_NAME, Self::GROUP_RULES[14]),
        RuleFilter::Rule(Self::GROUP_NAME, Self::GROUP_RULES[15]),
        RuleFilter::Rule(Self::GROUP_NAME, Self::GROUP_RULES[16]),
        RuleFilter::Rule(Self::GROUP_NAME, Self::GROUP_RULES[17]),
        RuleFilter::Rule(Self::GROUP_NAME, Self::GROUP_RULES[18]),
        RuleFilter::Rule(Self::GROUP_NAME, Self::GROUP_RULES[19]),
        RuleFilter::Rule(Self::GROUP_NAME, Self::GROUP_RULES[20]),
        RuleFilter::Rule(Self::GROUP_NAME, Self::GROUP_RULES[21]),
        RuleFilter::Rule(Self::GROUP_NAME, Self::GROUP_RULES[22]),
        RuleFilter::Rule(Self::GROUP_NAME, Self::GROUP_RULES[23]),
        RuleFilter::Rule(Self::GROUP_NAME, Self::GROUP_RULES[24]),
        RuleFilter::Rule(Self::GROUP_NAME, Self::GROUP_RULES[25]),
        RuleFilter::Rule(Self::GROUP_NAME, Self::GROUP_RULES[26]),
        RuleFilter::Rule(Self::GROUP_NAME, Self::GROUP_RULES[27]),
        RuleFilter::Rule(Self::GROUP_NAME, Self::GROUP_RULES[28]),
        RuleFilter::Rule(Self::GROUP_NAME, Self::GROUP_RULES[29]),
        RuleFilter::Rule(Self::GROUP_NAME, Self::GROUP_RULES[30]),
        RuleFilter::Rule(Self::GROUP_NAME, Self::GROUP_RULES[31]),
        RuleFilter::Rule(Self::GROUP_NAME, Self::GROUP_RULES[32]),
        RuleFilter::Rule(Self::GROUP_NAME, Self::GROUP_RULES[33]),
    ];
    const ALL_RULES_AS_FILTERS: &'static [RuleFilter<'static>] = &[
        RuleFilter::Rule(Self::GROUP_NAME, Self::GROUP_RULES[0]),
        RuleFilter::Rule(Self::GROUP_NAME, Self::GROUP_RULES[1]),
        RuleFilter::Rule(Self::GROUP_NAME, Self::GROUP_RULES[2]),
        RuleFilter::Rule(Self::GROUP_NAME, Self::GROUP_RULES[3]),
        RuleFilter::Rule(Self::GROUP_NAME, Self::GROUP_RULES[4]),
        RuleFilter::Rule(Self::GROUP_NAME, Self::GROUP_RULES[5]),
        RuleFilter::Rule(Self::GROUP_NAME, Self::GROUP_RULES[6]),
        RuleFilter::Rule(Self::GROUP_NAME, Self::GROUP_RULES[7]),
        RuleFilter::Rule(Self::GROUP_NAME, Self::GROUP_RULES[8]),
        RuleFilter::Rule(Self::GROUP_NAME, Self::GROUP_RULES[9]),
        RuleFilter::Rule(Self::GROUP_NAME, Self::GROUP_RULES[10]),
        RuleFilter::Rule(Self::GROUP_NAME, Self::GROUP_RULES[11]),
        RuleFilter::Rule(Self::GROUP_NAME, Self::GROUP_RULES[12]),
        RuleFilter::Rule(Self::GROUP_NAME, Self::GROUP_RULES[13]),
        RuleFilter::Rule(Self::GROUP_NAME, Self::GROUP_RULES[14]),
        RuleFilter::Rule(Self::GROUP_NAME, Self::GROUP_RULES[15]),
        RuleFilter::Rule(Self::GROUP_NAME, Self::GROUP_RULES[16]),
        RuleFilter::Rule(Self::GROUP_NAME, Self::GROUP_RULES[17]),
        RuleFilter::Rule(Self::GROUP_NAME, Self::GROUP_RULES[18]),
        RuleFilter::Rule(Self::GROUP_NAME, Self::GROUP_RULES[19]),
        RuleFilter::Rule(Self::GROUP_NAME, Self::GROUP_RULES[20]),
        RuleFilter::Rule(Self::GROUP_NAME, Self::GROUP_RULES[21]),
        RuleFilter::Rule(Self::GROUP_NAME, Self::GROUP_RULES[22]),
        RuleFilter::Rule(Self::GROUP_NAME, Self::GROUP_RULES[23]),
        RuleFilter::Rule(Self::GROUP_NAME, Self::GROUP_RULES[24]),
        RuleFilter::Rule(Self::GROUP_NAME, Self::GROUP_RULES[25]),
        RuleFilter::Rule(Self::GROUP_NAME, Self::GROUP_RULES[26]),
        RuleFilter::Rule(Self::GROUP_NAME, Self::GROUP_RULES[27]),
        RuleFilter::Rule(Self::GROUP_NAME, Self::GROUP_RULES[28]),
        RuleFilter::Rule(Self::GROUP_NAME, Self::GROUP_RULES[29]),
        RuleFilter::Rule(Self::GROUP_NAME, Self::GROUP_RULES[30]),
        RuleFilter::Rule(Self::GROUP_NAME, Self::GROUP_RULES[31]),
        RuleFilter::Rule(Self::GROUP_NAME, Self::GROUP_RULES[32]),
        RuleFilter::Rule(Self::GROUP_NAME, Self::GROUP_RULES[33]),
    ];
    #[doc = r" Retrieves the recommended rules"]
    pub(crate) fn is_recommended_true(&self) -> bool {
        matches!(self.recommended, Some(true))
    }
    pub(crate) fn is_recommended_unset(&self) -> bool {
        self.recommended.is_none()
    }
    pub(crate) fn is_all_true(&self) -> bool {
        matches!(self.all, Some(true))
    }
    pub(crate) fn is_all_unset(&self) -> bool {
        self.all.is_none()
    }
    pub(crate) fn get_enabled_rules(&self) -> FxHashSet<RuleFilter<'static>> {
        let mut index_set = FxHashSet::default();
        if let Some(rule) = self.no_access_key.as_ref() {
            if rule.is_enabled() {
                index_set.insert(RuleFilter::Rule(Self::GROUP_NAME, Self::GROUP_RULES[0]));
            }
        }
        if let Some(rule) = self.no_aria_hidden_on_focusable.as_ref() {
            if rule.is_enabled() {
                index_set.insert(RuleFilter::Rule(Self::GROUP_NAME, Self::GROUP_RULES[1]));
            }
        }
        if let Some(rule) = self.no_aria_unsupported_elements.as_ref() {
            if rule.is_enabled() {
                index_set.insert(RuleFilter::Rule(Self::GROUP_NAME, Self::GROUP_RULES[2]));
            }
        }
        if let Some(rule) = self.no_autofocus.as_ref() {
            if rule.is_enabled() {
                index_set.insert(RuleFilter::Rule(Self::GROUP_NAME, Self::GROUP_RULES[3]));
            }
        }
        if let Some(rule) = self.no_blank_target.as_ref() {
            if rule.is_enabled() {
                index_set.insert(RuleFilter::Rule(Self::GROUP_NAME, Self::GROUP_RULES[4]));
            }
        }
        if let Some(rule) = self.no_distracting_elements.as_ref() {
            if rule.is_enabled() {
                index_set.insert(RuleFilter::Rule(Self::GROUP_NAME, Self::GROUP_RULES[5]));
            }
        }
        if let Some(rule) = self.no_header_scope.as_ref() {
            if rule.is_enabled() {
                index_set.insert(RuleFilter::Rule(Self::GROUP_NAME, Self::GROUP_RULES[6]));
            }
        }
        if let Some(rule) = self.no_interactive_element_to_noninteractive_role.as_ref() {
            if rule.is_enabled() {
                index_set.insert(RuleFilter::Rule(Self::GROUP_NAME, Self::GROUP_RULES[7]));
            }
        }
        if let Some(rule) = self.no_label_without_control.as_ref() {
            if rule.is_enabled() {
                index_set.insert(RuleFilter::Rule(Self::GROUP_NAME, Self::GROUP_RULES[8]));
            }
        }
        if let Some(rule) = self.no_noninteractive_element_to_interactive_role.as_ref() {
            if rule.is_enabled() {
                index_set.insert(RuleFilter::Rule(Self::GROUP_NAME, Self::GROUP_RULES[9]));
            }
        }
        if let Some(rule) = self.no_noninteractive_tabindex.as_ref() {
            if rule.is_enabled() {
                index_set.insert(RuleFilter::Rule(Self::GROUP_NAME, Self::GROUP_RULES[10]));
            }
        }
        if let Some(rule) = self.no_positive_tabindex.as_ref() {
            if rule.is_enabled() {
                index_set.insert(RuleFilter::Rule(Self::GROUP_NAME, Self::GROUP_RULES[11]));
            }
        }
        if let Some(rule) = self.no_redundant_alt.as_ref() {
            if rule.is_enabled() {
                index_set.insert(RuleFilter::Rule(Self::GROUP_NAME, Self::GROUP_RULES[12]));
            }
        }
        if let Some(rule) = self.no_redundant_roles.as_ref() {
            if rule.is_enabled() {
                index_set.insert(RuleFilter::Rule(Self::GROUP_NAME, Self::GROUP_RULES[13]));
            }
        }
        if let Some(rule) = self.no_svg_without_title.as_ref() {
            if rule.is_enabled() {
                index_set.insert(RuleFilter::Rule(Self::GROUP_NAME, Self::GROUP_RULES[14]));
            }
        }
        if let Some(rule) = self.use_alt_text.as_ref() {
            if rule.is_enabled() {
                index_set.insert(RuleFilter::Rule(Self::GROUP_NAME, Self::GROUP_RULES[15]));
            }
        }
        if let Some(rule) = self.use_anchor_content.as_ref() {
            if rule.is_enabled() {
                index_set.insert(RuleFilter::Rule(Self::GROUP_NAME, Self::GROUP_RULES[16]));
            }
        }
        if let Some(rule) = self.use_aria_activedescendant_with_tabindex.as_ref() {
            if rule.is_enabled() {
                index_set.insert(RuleFilter::Rule(Self::GROUP_NAME, Self::GROUP_RULES[17]));
            }
        }
        if let Some(rule) = self.use_aria_props_for_role.as_ref() {
            if rule.is_enabled() {
                index_set.insert(RuleFilter::Rule(Self::GROUP_NAME, Self::GROUP_RULES[18]));
            }
        }
        if let Some(rule) = self.use_button_type.as_ref() {
            if rule.is_enabled() {
                index_set.insert(RuleFilter::Rule(Self::GROUP_NAME, Self::GROUP_RULES[19]));
            }
        }
        if let Some(rule) = self.use_focusable_interactive.as_ref() {
            if rule.is_enabled() {
                index_set.insert(RuleFilter::Rule(Self::GROUP_NAME, Self::GROUP_RULES[20]));
            }
        }
        if let Some(rule) = self.use_generic_font_names.as_ref() {
            if rule.is_enabled() {
                index_set.insert(RuleFilter::Rule(Self::GROUP_NAME, Self::GROUP_RULES[21]));
            }
        }
        if let Some(rule) = self.use_heading_content.as_ref() {
            if rule.is_enabled() {
                index_set.insert(RuleFilter::Rule(Self::GROUP_NAME, Self::GROUP_RULES[22]));
            }
        }
        if let Some(rule) = self.use_html_lang.as_ref() {
            if rule.is_enabled() {
                index_set.insert(RuleFilter::Rule(Self::GROUP_NAME, Self::GROUP_RULES[23]));
            }
        }
        if let Some(rule) = self.use_iframe_title.as_ref() {
            if rule.is_enabled() {
                index_set.insert(RuleFilter::Rule(Self::GROUP_NAME, Self::GROUP_RULES[24]));
            }
        }
        if let Some(rule) = self.use_key_with_click_events.as_ref() {
            if rule.is_enabled() {
                index_set.insert(RuleFilter::Rule(Self::GROUP_NAME, Self::GROUP_RULES[25]));
            }
        }
        if let Some(rule) = self.use_key_with_mouse_events.as_ref() {
            if rule.is_enabled() {
                index_set.insert(RuleFilter::Rule(Self::GROUP_NAME, Self::GROUP_RULES[26]));
            }
        }
        if let Some(rule) = self.use_media_caption.as_ref() {
            if rule.is_enabled() {
                index_set.insert(RuleFilter::Rule(Self::GROUP_NAME, Self::GROUP_RULES[27]));
            }
        }
        if let Some(rule) = self.use_semantic_elements.as_ref() {
            if rule.is_enabled() {
                index_set.insert(RuleFilter::Rule(Self::GROUP_NAME, Self::GROUP_RULES[28]));
            }
        }
        if let Some(rule) = self.use_valid_anchor.as_ref() {
            if rule.is_enabled() {
                index_set.insert(RuleFilter::Rule(Self::GROUP_NAME, Self::GROUP_RULES[29]));
            }
        }
        if let Some(rule) = self.use_valid_aria_props.as_ref() {
            if rule.is_enabled() {
                index_set.insert(RuleFilter::Rule(Self::GROUP_NAME, Self::GROUP_RULES[30]));
            }
        }
        if let Some(rule) = self.use_valid_aria_role.as_ref() {
            if rule.is_enabled() {
                index_set.insert(RuleFilter::Rule(Self::GROUP_NAME, Self::GROUP_RULES[31]));
            }
        }
        if let Some(rule) = self.use_valid_aria_values.as_ref() {
            if rule.is_enabled() {
                index_set.insert(RuleFilter::Rule(Self::GROUP_NAME, Self::GROUP_RULES[32]));
            }
        }
        if let Some(rule) = self.use_valid_lang.as_ref() {
            if rule.is_enabled() {
                index_set.insert(RuleFilter::Rule(Self::GROUP_NAME, Self::GROUP_RULES[33]));
            }
        }
        index_set
    }
    pub(crate) fn get_disabled_rules(&self) -> FxHashSet<RuleFilter<'static>> {
        let mut index_set = FxHashSet::default();
        if let Some(rule) = self.no_access_key.as_ref() {
            if rule.is_disabled() {
                index_set.insert(RuleFilter::Rule(Self::GROUP_NAME, Self::GROUP_RULES[0]));
            }
        }
        if let Some(rule) = self.no_aria_hidden_on_focusable.as_ref() {
            if rule.is_disabled() {
                index_set.insert(RuleFilter::Rule(Self::GROUP_NAME, Self::GROUP_RULES[1]));
            }
        }
        if let Some(rule) = self.no_aria_unsupported_elements.as_ref() {
            if rule.is_disabled() {
                index_set.insert(RuleFilter::Rule(Self::GROUP_NAME, Self::GROUP_RULES[2]));
            }
        }
        if let Some(rule) = self.no_autofocus.as_ref() {
            if rule.is_disabled() {
                index_set.insert(RuleFilter::Rule(Self::GROUP_NAME, Self::GROUP_RULES[3]));
            }
        }
        if let Some(rule) = self.no_blank_target.as_ref() {
            if rule.is_disabled() {
                index_set.insert(RuleFilter::Rule(Self::GROUP_NAME, Self::GROUP_RULES[4]));
            }
        }
        if let Some(rule) = self.no_distracting_elements.as_ref() {
            if rule.is_disabled() {
                index_set.insert(RuleFilter::Rule(Self::GROUP_NAME, Self::GROUP_RULES[5]));
            }
        }
        if let Some(rule) = self.no_header_scope.as_ref() {
            if rule.is_disabled() {
                index_set.insert(RuleFilter::Rule(Self::GROUP_NAME, Self::GROUP_RULES[6]));
            }
        }
        if let Some(rule) = self.no_interactive_element_to_noninteractive_role.as_ref() {
            if rule.is_disabled() {
                index_set.insert(RuleFilter::Rule(Self::GROUP_NAME, Self::GROUP_RULES[7]));
            }
        }
        if let Some(rule) = self.no_label_without_control.as_ref() {
            if rule.is_disabled() {
                index_set.insert(RuleFilter::Rule(Self::GROUP_NAME, Self::GROUP_RULES[8]));
            }
        }
        if let Some(rule) = self.no_noninteractive_element_to_interactive_role.as_ref() {
            if rule.is_disabled() {
                index_set.insert(RuleFilter::Rule(Self::GROUP_NAME, Self::GROUP_RULES[9]));
            }
        }
        if let Some(rule) = self.no_noninteractive_tabindex.as_ref() {
            if rule.is_disabled() {
                index_set.insert(RuleFilter::Rule(Self::GROUP_NAME, Self::GROUP_RULES[10]));
            }
        }
        if let Some(rule) = self.no_positive_tabindex.as_ref() {
            if rule.is_disabled() {
                index_set.insert(RuleFilter::Rule(Self::GROUP_NAME, Self::GROUP_RULES[11]));
            }
        }
        if let Some(rule) = self.no_redundant_alt.as_ref() {
            if rule.is_disabled() {
                index_set.insert(RuleFilter::Rule(Self::GROUP_NAME, Self::GROUP_RULES[12]));
            }
        }
        if let Some(rule) = self.no_redundant_roles.as_ref() {
            if rule.is_disabled() {
                index_set.insert(RuleFilter::Rule(Self::GROUP_NAME, Self::GROUP_RULES[13]));
            }
        }
        if let Some(rule) = self.no_svg_without_title.as_ref() {
            if rule.is_disabled() {
                index_set.insert(RuleFilter::Rule(Self::GROUP_NAME, Self::GROUP_RULES[14]));
            }
        }
        if let Some(rule) = self.use_alt_text.as_ref() {
            if rule.is_disabled() {
                index_set.insert(RuleFilter::Rule(Self::GROUP_NAME, Self::GROUP_RULES[15]));
            }
        }
        if let Some(rule) = self.use_anchor_content.as_ref() {
            if rule.is_disabled() {
                index_set.insert(RuleFilter::Rule(Self::GROUP_NAME, Self::GROUP_RULES[16]));
            }
        }
        if let Some(rule) = self.use_aria_activedescendant_with_tabindex.as_ref() {
            if rule.is_disabled() {
                index_set.insert(RuleFilter::Rule(Self::GROUP_NAME, Self::GROUP_RULES[17]));
            }
        }
        if let Some(rule) = self.use_aria_props_for_role.as_ref() {
            if rule.is_disabled() {
                index_set.insert(RuleFilter::Rule(Self::GROUP_NAME, Self::GROUP_RULES[18]));
            }
        }
        if let Some(rule) = self.use_button_type.as_ref() {
            if rule.is_disabled() {
                index_set.insert(RuleFilter::Rule(Self::GROUP_NAME, Self::GROUP_RULES[19]));
            }
        }
        if let Some(rule) = self.use_focusable_interactive.as_ref() {
            if rule.is_disabled() {
                index_set.insert(RuleFilter::Rule(Self::GROUP_NAME, Self::GROUP_RULES[20]));
            }
        }
        if let Some(rule) = self.use_generic_font_names.as_ref() {
            if rule.is_disabled() {
                index_set.insert(RuleFilter::Rule(Self::GROUP_NAME, Self::GROUP_RULES[21]));
            }
        }
        if let Some(rule) = self.use_heading_content.as_ref() {
            if rule.is_disabled() {
                index_set.insert(RuleFilter::Rule(Self::GROUP_NAME, Self::GROUP_RULES[22]));
            }
        }
        if let Some(rule) = self.use_html_lang.as_ref() {
            if rule.is_disabled() {
                index_set.insert(RuleFilter::Rule(Self::GROUP_NAME, Self::GROUP_RULES[23]));
            }
        }
        if let Some(rule) = self.use_iframe_title.as_ref() {
            if rule.is_disabled() {
                index_set.insert(RuleFilter::Rule(Self::GROUP_NAME, Self::GROUP_RULES[24]));
            }
        }
        if let Some(rule) = self.use_key_with_click_events.as_ref() {
            if rule.is_disabled() {
                index_set.insert(RuleFilter::Rule(Self::GROUP_NAME, Self::GROUP_RULES[25]));
            }
        }
        if let Some(rule) = self.use_key_with_mouse_events.as_ref() {
            if rule.is_disabled() {
                index_set.insert(RuleFilter::Rule(Self::GROUP_NAME, Self::GROUP_RULES[26]));
            }
        }
        if let Some(rule) = self.use_media_caption.as_ref() {
            if rule.is_disabled() {
                index_set.insert(RuleFilter::Rule(Self::GROUP_NAME, Self::GROUP_RULES[27]));
            }
        }
        if let Some(rule) = self.use_semantic_elements.as_ref() {
            if rule.is_disabled() {
                index_set.insert(RuleFilter::Rule(Self::GROUP_NAME, Self::GROUP_RULES[28]));
            }
        }
        if let Some(rule) = self.use_valid_anchor.as_ref() {
            if rule.is_disabled() {
                index_set.insert(RuleFilter::Rule(Self::GROUP_NAME, Self::GROUP_RULES[29]));
            }
        }
        if let Some(rule) = self.use_valid_aria_props.as_ref() {
            if rule.is_disabled() {
                index_set.insert(RuleFilter::Rule(Self::GROUP_NAME, Self::GROUP_RULES[30]));
            }
        }
        if let Some(rule) = self.use_valid_aria_role.as_ref() {
            if rule.is_disabled() {
                index_set.insert(RuleFilter::Rule(Self::GROUP_NAME, Self::GROUP_RULES[31]));
            }
        }
        if let Some(rule) = self.use_valid_aria_values.as_ref() {
            if rule.is_disabled() {
                index_set.insert(RuleFilter::Rule(Self::GROUP_NAME, Self::GROUP_RULES[32]));
            }
        }
        if let Some(rule) = self.use_valid_lang.as_ref() {
            if rule.is_disabled() {
                index_set.insert(RuleFilter::Rule(Self::GROUP_NAME, Self::GROUP_RULES[33]));
            }
        }
        index_set
    }
    #[doc = r" Checks if, given a rule name, matches one of the rules contained in this category"]
    pub(crate) fn has_rule(rule_name: &str) -> Option<&'static str> {
        Some(Self::GROUP_RULES[Self::GROUP_RULES.binary_search(&rule_name).ok()?])
    }
    #[doc = r" Checks if, given a rule name, it is marked as recommended"]
    pub(crate) fn is_recommended_rule(rule_name: &str) -> bool {
        Self::RECOMMENDED_RULES.contains(&rule_name)
    }
    pub(crate) fn recommended_rules_as_filters() -> &'static [RuleFilter<'static>] {
        Self::RECOMMENDED_RULES_AS_FILTERS
    }
    pub(crate) fn all_rules_as_filters() -> &'static [RuleFilter<'static>] {
        Self::ALL_RULES_AS_FILTERS
    }
    #[doc = r" Select preset rules"]
    pub(crate) fn collect_preset_rules(
        &self,
        parent_is_all: bool,
        parent_is_recommended: bool,
        enabled_rules: &mut FxHashSet<RuleFilter<'static>>,
    ) {
        if self.is_all_true() || self.is_all_unset() && parent_is_all {
            enabled_rules.extend(Self::all_rules_as_filters());
        } else if self.is_recommended_true()
            || self.is_recommended_unset() && self.is_all_unset() && parent_is_recommended
        {
            enabled_rules.extend(Self::recommended_rules_as_filters());
        }
    }
    pub(crate) fn get_rule_configuration(
        &self,
        rule_name: &str,
    ) -> Option<(RulePlainConfiguration, Option<RuleOptions>)> {
        match rule_name {
            "noAccessKey" => self
                .no_access_key
                .as_ref()
                .map(|conf| (conf.level(), conf.get_options())),
            "noAriaHiddenOnFocusable" => self
                .no_aria_hidden_on_focusable
                .as_ref()
                .map(|conf| (conf.level(), conf.get_options())),
            "noAriaUnsupportedElements" => self
                .no_aria_unsupported_elements
                .as_ref()
                .map(|conf| (conf.level(), conf.get_options())),
            "noAutofocus" => self
                .no_autofocus
                .as_ref()
                .map(|conf| (conf.level(), conf.get_options())),
            "noBlankTarget" => self
                .no_blank_target
                .as_ref()
                .map(|conf| (conf.level(), conf.get_options())),
            "noDistractingElements" => self
                .no_distracting_elements
                .as_ref()
                .map(|conf| (conf.level(), conf.get_options())),
            "noHeaderScope" => self
                .no_header_scope
                .as_ref()
                .map(|conf| (conf.level(), conf.get_options())),
            "noInteractiveElementToNoninteractiveRole" => self
                .no_interactive_element_to_noninteractive_role
                .as_ref()
                .map(|conf| (conf.level(), conf.get_options())),
            "noLabelWithoutControl" => self
                .no_label_without_control
                .as_ref()
                .map(|conf| (conf.level(), conf.get_options())),
            "noNoninteractiveElementToInteractiveRole" => self
                .no_noninteractive_element_to_interactive_role
                .as_ref()
                .map(|conf| (conf.level(), conf.get_options())),
            "noNoninteractiveTabindex" => self
                .no_noninteractive_tabindex
                .as_ref()
                .map(|conf| (conf.level(), conf.get_options())),
            "noPositiveTabindex" => self
                .no_positive_tabindex
                .as_ref()
                .map(|conf| (conf.level(), conf.get_options())),
            "noRedundantAlt" => self
                .no_redundant_alt
                .as_ref()
                .map(|conf| (conf.level(), conf.get_options())),
            "noRedundantRoles" => self
                .no_redundant_roles
                .as_ref()
                .map(|conf| (conf.level(), conf.get_options())),
            "noSvgWithoutTitle" => self
                .no_svg_without_title
                .as_ref()
                .map(|conf| (conf.level(), conf.get_options())),
            "useAltText" => self
                .use_alt_text
                .as_ref()
                .map(|conf| (conf.level(), conf.get_options())),
            "useAnchorContent" => self
                .use_anchor_content
                .as_ref()
                .map(|conf| (conf.level(), conf.get_options())),
            "useAriaActivedescendantWithTabindex" => self
                .use_aria_activedescendant_with_tabindex
                .as_ref()
                .map(|conf| (conf.level(), conf.get_options())),
            "useAriaPropsForRole" => self
                .use_aria_props_for_role
                .as_ref()
                .map(|conf| (conf.level(), conf.get_options())),
            "useButtonType" => self
                .use_button_type
                .as_ref()
                .map(|conf| (conf.level(), conf.get_options())),
            "useFocusableInteractive" => self
                .use_focusable_interactive
                .as_ref()
                .map(|conf| (conf.level(), conf.get_options())),
            "useGenericFontNames" => self
                .use_generic_font_names
                .as_ref()
                .map(|conf| (conf.level(), conf.get_options())),
            "useHeadingContent" => self
                .use_heading_content
                .as_ref()
                .map(|conf| (conf.level(), conf.get_options())),
            "useHtmlLang" => self
                .use_html_lang
                .as_ref()
                .map(|conf| (conf.level(), conf.get_options())),
            "useIframeTitle" => self
                .use_iframe_title
                .as_ref()
                .map(|conf| (conf.level(), conf.get_options())),
            "useKeyWithClickEvents" => self
                .use_key_with_click_events
                .as_ref()
                .map(|conf| (conf.level(), conf.get_options())),
            "useKeyWithMouseEvents" => self
                .use_key_with_mouse_events
                .as_ref()
                .map(|conf| (conf.level(), conf.get_options())),
            "useMediaCaption" => self
                .use_media_caption
                .as_ref()
                .map(|conf| (conf.level(), conf.get_options())),
            "useSemanticElements" => self
                .use_semantic_elements
                .as_ref()
                .map(|conf| (conf.level(), conf.get_options())),
            "useValidAnchor" => self
                .use_valid_anchor
                .as_ref()
                .map(|conf| (conf.level(), conf.get_options())),
            "useValidAriaProps" => self
                .use_valid_aria_props
                .as_ref()
                .map(|conf| (conf.level(), conf.get_options())),
            "useValidAriaRole" => self
                .use_valid_aria_role
                .as_ref()
                .map(|conf| (conf.level(), conf.get_options())),
            "useValidAriaValues" => self
                .use_valid_aria_values
                .as_ref()
                .map(|conf| (conf.level(), conf.get_options())),
            "useValidLang" => self
                .use_valid_lang
                .as_ref()
                .map(|conf| (conf.level(), conf.get_options())),
            _ => None,
        }
    }
}
#[derive(Clone, Debug, Default, Deserialize, Deserializable, Eq, Merge, PartialEq, Serialize)]
#[deserializable(with_validator)]
#[cfg_attr(feature = "schema", derive(JsonSchema))]
#[serde(rename_all = "camelCase", default, deny_unknown_fields)]
#[doc = r" A list of rules that belong to this group"]
pub struct Complexity {
    #[doc = r" It enables the recommended rules for this group"]
    #[serde(skip_serializing_if = "Option::is_none")]
    pub recommended: Option<bool>,
    #[doc = r" It enables ALL rules for this group."]
    #[serde(skip_serializing_if = "Option::is_none")]
    pub all: Option<bool>,
    #[doc = "Disallow primitive type aliases and misleading types."]
    #[serde(skip_serializing_if = "Option::is_none")]
    pub no_banned_types: Option<RuleFixConfiguration<biome_js_analyze::options::NoBannedTypes>>,
    #[doc = "Disallow empty type parameters in type aliases and interfaces."]
    #[serde(skip_serializing_if = "Option::is_none")]
    pub no_empty_type_parameters:
        Option<RuleConfiguration<biome_js_analyze::options::NoEmptyTypeParameters>>,
    #[doc = "Disallow functions that exceed a given Cognitive Complexity score."]
    #[serde(skip_serializing_if = "Option::is_none")]
    pub no_excessive_cognitive_complexity:
        Option<RuleConfiguration<biome_js_analyze::options::NoExcessiveCognitiveComplexity>>,
    #[doc = "This rule enforces a maximum depth to nested describe() in test files."]
    #[serde(skip_serializing_if = "Option::is_none")]
    pub no_excessive_nested_test_suites:
        Option<RuleConfiguration<biome_js_analyze::options::NoExcessiveNestedTestSuites>>,
    #[doc = "Disallow unnecessary boolean casts"]
    #[serde(skip_serializing_if = "Option::is_none")]
    pub no_extra_boolean_cast:
        Option<RuleFixConfiguration<biome_js_analyze::options::NoExtraBooleanCast>>,
    #[doc = "Prefer for...of statement instead of Array.forEach."]
    #[serde(skip_serializing_if = "Option::is_none")]
    pub no_for_each: Option<RuleConfiguration<biome_js_analyze::options::NoForEach>>,
    #[doc = "Disallow unclear usage of consecutive space characters in regular expression literals"]
    #[serde(skip_serializing_if = "Option::is_none")]
    pub no_multiple_spaces_in_regular_expression_literals: Option<
        RuleFixConfiguration<
            biome_js_analyze::options::NoMultipleSpacesInRegularExpressionLiterals,
        >,
    >,
    #[doc = "This rule reports when a class has no non-static members, such as for a class used exclusively as a static namespace."]
    #[serde(skip_serializing_if = "Option::is_none")]
    pub no_static_only_class:
        Option<RuleConfiguration<biome_js_analyze::options::NoStaticOnlyClass>>,
    #[doc = "Disallow this and super in static contexts."]
    #[serde(skip_serializing_if = "Option::is_none")]
    pub no_this_in_static: Option<RuleFixConfiguration<biome_js_analyze::options::NoThisInStatic>>,
    #[doc = "Disallow unnecessary catch clauses."]
    #[serde(skip_serializing_if = "Option::is_none")]
    pub no_useless_catch: Option<RuleFixConfiguration<biome_js_analyze::options::NoUselessCatch>>,
    #[doc = "Disallow unnecessary constructors."]
    #[serde(skip_serializing_if = "Option::is_none")]
    pub no_useless_constructor:
        Option<RuleFixConfiguration<biome_js_analyze::options::NoUselessConstructor>>,
    #[doc = "Disallow empty exports that don't change anything in a module file."]
    #[serde(skip_serializing_if = "Option::is_none")]
    pub no_useless_empty_export:
        Option<RuleFixConfiguration<biome_js_analyze::options::NoUselessEmptyExport>>,
    #[doc = "Disallow unnecessary fragments"]
    #[serde(skip_serializing_if = "Option::is_none")]
    pub no_useless_fragments:
        Option<RuleFixConfiguration<biome_js_analyze::options::NoUselessFragments>>,
    #[doc = "Disallow unnecessary labels."]
    #[serde(skip_serializing_if = "Option::is_none")]
    pub no_useless_label: Option<RuleFixConfiguration<biome_js_analyze::options::NoUselessLabel>>,
    #[doc = "Disallow unnecessary nested block statements."]
    #[serde(skip_serializing_if = "Option::is_none")]
    pub no_useless_lone_block_statements:
        Option<RuleFixConfiguration<biome_js_analyze::options::NoUselessLoneBlockStatements>>,
    #[doc = "Disallow renaming import, export, and destructured assignments to the same name."]
    #[serde(skip_serializing_if = "Option::is_none")]
    pub no_useless_rename: Option<RuleFixConfiguration<biome_js_analyze::options::NoUselessRename>>,
    #[doc = "Disallow unnecessary concatenation of string or template literals."]
    #[serde(skip_serializing_if = "Option::is_none")]
    pub no_useless_string_concat:
        Option<RuleFixConfiguration<biome_js_analyze::options::NoUselessStringConcat>>,
    #[doc = "Disallow useless case in switch statements."]
    #[serde(skip_serializing_if = "Option::is_none")]
    pub no_useless_switch_case:
        Option<RuleFixConfiguration<biome_js_analyze::options::NoUselessSwitchCase>>,
    #[doc = "Disallow ternary operators when simpler alternatives exist."]
    #[serde(skip_serializing_if = "Option::is_none")]
    pub no_useless_ternary:
        Option<RuleFixConfiguration<biome_js_analyze::options::NoUselessTernary>>,
    #[doc = "Disallow useless this aliasing."]
    #[serde(skip_serializing_if = "Option::is_none")]
    pub no_useless_this_alias:
        Option<RuleFixConfiguration<biome_js_analyze::options::NoUselessThisAlias>>,
    #[doc = "Disallow using any or unknown as type constraint."]
    #[serde(skip_serializing_if = "Option::is_none")]
    pub no_useless_type_constraint:
        Option<RuleFixConfiguration<biome_js_analyze::options::NoUselessTypeConstraint>>,
    #[doc = "Disallow initializing variables to undefined."]
    #[serde(skip_serializing_if = "Option::is_none")]
    pub no_useless_undefined_initialization:
        Option<RuleFixConfiguration<biome_js_analyze::options::NoUselessUndefinedInitialization>>,
    #[doc = "Disallow the use of void operators, which is not a familiar operator."]
    #[serde(skip_serializing_if = "Option::is_none")]
    pub no_void: Option<RuleConfiguration<biome_js_analyze::options::NoVoid>>,
    #[doc = "Disallow with statements in non-strict contexts."]
    #[serde(skip_serializing_if = "Option::is_none")]
    pub no_with: Option<RuleConfiguration<biome_js_analyze::options::NoWith>>,
    #[doc = "Use arrow functions over function expressions."]
    #[serde(skip_serializing_if = "Option::is_none")]
    pub use_arrow_function:
        Option<RuleFixConfiguration<biome_js_analyze::options::UseArrowFunction>>,
    #[doc = "Use Date.now() to get the number of milliseconds since the Unix Epoch."]
    #[serde(skip_serializing_if = "Option::is_none")]
    pub use_date_now: Option<RuleFixConfiguration<biome_js_analyze::options::UseDateNow>>,
    #[doc = "Promotes the use of .flatMap() when map().flat() are used together."]
    #[serde(skip_serializing_if = "Option::is_none")]
    pub use_flat_map: Option<RuleFixConfiguration<biome_js_analyze::options::UseFlatMap>>,
    #[doc = "Enforce the usage of a literal access to properties over computed property access."]
    #[serde(skip_serializing_if = "Option::is_none")]
    pub use_literal_keys: Option<RuleFixConfiguration<biome_js_analyze::options::UseLiteralKeys>>,
    #[doc = "Enforce using concise optional chain instead of chained logical expressions."]
    #[serde(skip_serializing_if = "Option::is_none")]
    pub use_optional_chain:
        Option<RuleFixConfiguration<biome_js_analyze::options::UseOptionalChain>>,
    #[doc = "Enforce the use of the regular expression literals instead of the RegExp constructor if possible."]
    #[serde(skip_serializing_if = "Option::is_none")]
    pub use_regex_literals:
        Option<RuleFixConfiguration<biome_js_analyze::options::UseRegexLiterals>>,
    #[doc = "Disallow number literal object member names which are not base10 or uses underscore as separator"]
    #[serde(skip_serializing_if = "Option::is_none")]
    pub use_simple_number_keys:
        Option<RuleFixConfiguration<biome_js_analyze::options::UseSimpleNumberKeys>>,
    #[doc = "Discard redundant terms from logical expressions."]
    #[serde(skip_serializing_if = "Option::is_none")]
    pub use_simplified_logic_expression:
        Option<RuleFixConfiguration<biome_js_analyze::options::UseSimplifiedLogicExpression>>,
}
impl DeserializableValidator for Complexity {
    fn validate(
        &mut self,
        _name: &str,
        range: TextRange,
        diagnostics: &mut Vec<DeserializationDiagnostic>,
    ) -> bool {
        if self.recommended == Some(true) && self.all == Some(true) {
            diagnostics . push (DeserializationDiagnostic :: new (markup ! (< Emphasis > "'recommended'" < / Emphasis > " and " < Emphasis > "'all'" < / Emphasis > " can't be both " < Emphasis > "'true'" < / Emphasis > ". You should choose only one of them.")) . with_range (range) . with_note (markup ! ("Biome will fallback to its defaults for this section."))) ;
            return false;
        }
        true
    }
}
impl Complexity {
    const GROUP_NAME: &'static str = "complexity";
    pub(crate) const GROUP_RULES: &'static [&'static str] = &[
        "noBannedTypes",
        "noEmptyTypeParameters",
        "noExcessiveCognitiveComplexity",
        "noExcessiveNestedTestSuites",
        "noExtraBooleanCast",
        "noForEach",
        "noMultipleSpacesInRegularExpressionLiterals",
        "noStaticOnlyClass",
        "noThisInStatic",
        "noUselessCatch",
        "noUselessConstructor",
        "noUselessEmptyExport",
        "noUselessFragments",
        "noUselessLabel",
        "noUselessLoneBlockStatements",
        "noUselessRename",
        "noUselessStringConcat",
        "noUselessSwitchCase",
        "noUselessTernary",
        "noUselessThisAlias",
        "noUselessTypeConstraint",
        "noUselessUndefinedInitialization",
        "noVoid",
        "noWith",
        "useArrowFunction",
        "useDateNow",
        "useFlatMap",
        "useLiteralKeys",
        "useOptionalChain",
        "useRegexLiterals",
        "useSimpleNumberKeys",
        "useSimplifiedLogicExpression",
    ];
    const RECOMMENDED_RULES: &'static [&'static str] = &[
        "noBannedTypes",
        "noEmptyTypeParameters",
        "noExcessiveNestedTestSuites",
        "noExtraBooleanCast",
        "noForEach",
        "noMultipleSpacesInRegularExpressionLiterals",
        "noStaticOnlyClass",
        "noThisInStatic",
        "noUselessCatch",
        "noUselessConstructor",
        "noUselessEmptyExport",
        "noUselessFragments",
        "noUselessLabel",
        "noUselessLoneBlockStatements",
        "noUselessRename",
        "noUselessSwitchCase",
        "noUselessTernary",
        "noUselessThisAlias",
        "noUselessTypeConstraint",
        "noWith",
        "useArrowFunction",
        "useFlatMap",
        "useLiteralKeys",
        "useOptionalChain",
        "useRegexLiterals",
        "useSimpleNumberKeys",
    ];
    const RECOMMENDED_RULES_AS_FILTERS: &'static [RuleFilter<'static>] = &[
        RuleFilter::Rule(Self::GROUP_NAME, Self::GROUP_RULES[0]),
        RuleFilter::Rule(Self::GROUP_NAME, Self::GROUP_RULES[1]),
        RuleFilter::Rule(Self::GROUP_NAME, Self::GROUP_RULES[3]),
        RuleFilter::Rule(Self::GROUP_NAME, Self::GROUP_RULES[4]),
        RuleFilter::Rule(Self::GROUP_NAME, Self::GROUP_RULES[5]),
        RuleFilter::Rule(Self::GROUP_NAME, Self::GROUP_RULES[6]),
        RuleFilter::Rule(Self::GROUP_NAME, Self::GROUP_RULES[7]),
        RuleFilter::Rule(Self::GROUP_NAME, Self::GROUP_RULES[8]),
        RuleFilter::Rule(Self::GROUP_NAME, Self::GROUP_RULES[9]),
        RuleFilter::Rule(Self::GROUP_NAME, Self::GROUP_RULES[10]),
        RuleFilter::Rule(Self::GROUP_NAME, Self::GROUP_RULES[11]),
        RuleFilter::Rule(Self::GROUP_NAME, Self::GROUP_RULES[12]),
        RuleFilter::Rule(Self::GROUP_NAME, Self::GROUP_RULES[13]),
        RuleFilter::Rule(Self::GROUP_NAME, Self::GROUP_RULES[14]),
        RuleFilter::Rule(Self::GROUP_NAME, Self::GROUP_RULES[15]),
        RuleFilter::Rule(Self::GROUP_NAME, Self::GROUP_RULES[17]),
        RuleFilter::Rule(Self::GROUP_NAME, Self::GROUP_RULES[18]),
        RuleFilter::Rule(Self::GROUP_NAME, Self::GROUP_RULES[19]),
        RuleFilter::Rule(Self::GROUP_NAME, Self::GROUP_RULES[20]),
        RuleFilter::Rule(Self::GROUP_NAME, Self::GROUP_RULES[23]),
        RuleFilter::Rule(Self::GROUP_NAME, Self::GROUP_RULES[24]),
        RuleFilter::Rule(Self::GROUP_NAME, Self::GROUP_RULES[26]),
        RuleFilter::Rule(Self::GROUP_NAME, Self::GROUP_RULES[27]),
        RuleFilter::Rule(Self::GROUP_NAME, Self::GROUP_RULES[28]),
        RuleFilter::Rule(Self::GROUP_NAME, Self::GROUP_RULES[29]),
        RuleFilter::Rule(Self::GROUP_NAME, Self::GROUP_RULES[30]),
    ];
    const ALL_RULES_AS_FILTERS: &'static [RuleFilter<'static>] = &[
        RuleFilter::Rule(Self::GROUP_NAME, Self::GROUP_RULES[0]),
        RuleFilter::Rule(Self::GROUP_NAME, Self::GROUP_RULES[1]),
        RuleFilter::Rule(Self::GROUP_NAME, Self::GROUP_RULES[2]),
        RuleFilter::Rule(Self::GROUP_NAME, Self::GROUP_RULES[3]),
        RuleFilter::Rule(Self::GROUP_NAME, Self::GROUP_RULES[4]),
        RuleFilter::Rule(Self::GROUP_NAME, Self::GROUP_RULES[5]),
        RuleFilter::Rule(Self::GROUP_NAME, Self::GROUP_RULES[6]),
        RuleFilter::Rule(Self::GROUP_NAME, Self::GROUP_RULES[7]),
        RuleFilter::Rule(Self::GROUP_NAME, Self::GROUP_RULES[8]),
        RuleFilter::Rule(Self::GROUP_NAME, Self::GROUP_RULES[9]),
        RuleFilter::Rule(Self::GROUP_NAME, Self::GROUP_RULES[10]),
        RuleFilter::Rule(Self::GROUP_NAME, Self::GROUP_RULES[11]),
        RuleFilter::Rule(Self::GROUP_NAME, Self::GROUP_RULES[12]),
        RuleFilter::Rule(Self::GROUP_NAME, Self::GROUP_RULES[13]),
        RuleFilter::Rule(Self::GROUP_NAME, Self::GROUP_RULES[14]),
        RuleFilter::Rule(Self::GROUP_NAME, Self::GROUP_RULES[15]),
        RuleFilter::Rule(Self::GROUP_NAME, Self::GROUP_RULES[16]),
        RuleFilter::Rule(Self::GROUP_NAME, Self::GROUP_RULES[17]),
        RuleFilter::Rule(Self::GROUP_NAME, Self::GROUP_RULES[18]),
        RuleFilter::Rule(Self::GROUP_NAME, Self::GROUP_RULES[19]),
        RuleFilter::Rule(Self::GROUP_NAME, Self::GROUP_RULES[20]),
        RuleFilter::Rule(Self::GROUP_NAME, Self::GROUP_RULES[21]),
        RuleFilter::Rule(Self::GROUP_NAME, Self::GROUP_RULES[22]),
        RuleFilter::Rule(Self::GROUP_NAME, Self::GROUP_RULES[23]),
        RuleFilter::Rule(Self::GROUP_NAME, Self::GROUP_RULES[24]),
        RuleFilter::Rule(Self::GROUP_NAME, Self::GROUP_RULES[25]),
        RuleFilter::Rule(Self::GROUP_NAME, Self::GROUP_RULES[26]),
        RuleFilter::Rule(Self::GROUP_NAME, Self::GROUP_RULES[27]),
        RuleFilter::Rule(Self::GROUP_NAME, Self::GROUP_RULES[28]),
        RuleFilter::Rule(Self::GROUP_NAME, Self::GROUP_RULES[29]),
        RuleFilter::Rule(Self::GROUP_NAME, Self::GROUP_RULES[30]),
        RuleFilter::Rule(Self::GROUP_NAME, Self::GROUP_RULES[31]),
    ];
    #[doc = r" Retrieves the recommended rules"]
    pub(crate) fn is_recommended_true(&self) -> bool {
        matches!(self.recommended, Some(true))
    }
    pub(crate) fn is_recommended_unset(&self) -> bool {
        self.recommended.is_none()
    }
    pub(crate) fn is_all_true(&self) -> bool {
        matches!(self.all, Some(true))
    }
    pub(crate) fn is_all_unset(&self) -> bool {
        self.all.is_none()
    }
    pub(crate) fn get_enabled_rules(&self) -> FxHashSet<RuleFilter<'static>> {
        let mut index_set = FxHashSet::default();
        if let Some(rule) = self.no_banned_types.as_ref() {
            if rule.is_enabled() {
                index_set.insert(RuleFilter::Rule(Self::GROUP_NAME, Self::GROUP_RULES[0]));
            }
        }
        if let Some(rule) = self.no_empty_type_parameters.as_ref() {
            if rule.is_enabled() {
                index_set.insert(RuleFilter::Rule(Self::GROUP_NAME, Self::GROUP_RULES[1]));
            }
        }
        if let Some(rule) = self.no_excessive_cognitive_complexity.as_ref() {
            if rule.is_enabled() {
                index_set.insert(RuleFilter::Rule(Self::GROUP_NAME, Self::GROUP_RULES[2]));
            }
        }
        if let Some(rule) = self.no_excessive_nested_test_suites.as_ref() {
            if rule.is_enabled() {
                index_set.insert(RuleFilter::Rule(Self::GROUP_NAME, Self::GROUP_RULES[3]));
            }
        }
        if let Some(rule) = self.no_extra_boolean_cast.as_ref() {
            if rule.is_enabled() {
                index_set.insert(RuleFilter::Rule(Self::GROUP_NAME, Self::GROUP_RULES[4]));
            }
        }
        if let Some(rule) = self.no_for_each.as_ref() {
            if rule.is_enabled() {
                index_set.insert(RuleFilter::Rule(Self::GROUP_NAME, Self::GROUP_RULES[5]));
            }
        }
        if let Some(rule) = self
            .no_multiple_spaces_in_regular_expression_literals
            .as_ref()
        {
            if rule.is_enabled() {
                index_set.insert(RuleFilter::Rule(Self::GROUP_NAME, Self::GROUP_RULES[6]));
            }
        }
        if let Some(rule) = self.no_static_only_class.as_ref() {
            if rule.is_enabled() {
                index_set.insert(RuleFilter::Rule(Self::GROUP_NAME, Self::GROUP_RULES[7]));
            }
        }
        if let Some(rule) = self.no_this_in_static.as_ref() {
            if rule.is_enabled() {
                index_set.insert(RuleFilter::Rule(Self::GROUP_NAME, Self::GROUP_RULES[8]));
            }
        }
        if let Some(rule) = self.no_useless_catch.as_ref() {
            if rule.is_enabled() {
                index_set.insert(RuleFilter::Rule(Self::GROUP_NAME, Self::GROUP_RULES[9]));
            }
        }
        if let Some(rule) = self.no_useless_constructor.as_ref() {
            if rule.is_enabled() {
                index_set.insert(RuleFilter::Rule(Self::GROUP_NAME, Self::GROUP_RULES[10]));
            }
        }
        if let Some(rule) = self.no_useless_empty_export.as_ref() {
            if rule.is_enabled() {
                index_set.insert(RuleFilter::Rule(Self::GROUP_NAME, Self::GROUP_RULES[11]));
            }
        }
        if let Some(rule) = self.no_useless_fragments.as_ref() {
            if rule.is_enabled() {
                index_set.insert(RuleFilter::Rule(Self::GROUP_NAME, Self::GROUP_RULES[12]));
            }
        }
        if let Some(rule) = self.no_useless_label.as_ref() {
            if rule.is_enabled() {
                index_set.insert(RuleFilter::Rule(Self::GROUP_NAME, Self::GROUP_RULES[13]));
            }
        }
        if let Some(rule) = self.no_useless_lone_block_statements.as_ref() {
            if rule.is_enabled() {
                index_set.insert(RuleFilter::Rule(Self::GROUP_NAME, Self::GROUP_RULES[14]));
            }
        }
        if let Some(rule) = self.no_useless_rename.as_ref() {
            if rule.is_enabled() {
                index_set.insert(RuleFilter::Rule(Self::GROUP_NAME, Self::GROUP_RULES[15]));
            }
        }
        if let Some(rule) = self.no_useless_string_concat.as_ref() {
            if rule.is_enabled() {
                index_set.insert(RuleFilter::Rule(Self::GROUP_NAME, Self::GROUP_RULES[16]));
            }
        }
        if let Some(rule) = self.no_useless_switch_case.as_ref() {
            if rule.is_enabled() {
                index_set.insert(RuleFilter::Rule(Self::GROUP_NAME, Self::GROUP_RULES[17]));
            }
        }
        if let Some(rule) = self.no_useless_ternary.as_ref() {
            if rule.is_enabled() {
                index_set.insert(RuleFilter::Rule(Self::GROUP_NAME, Self::GROUP_RULES[18]));
            }
        }
        if let Some(rule) = self.no_useless_this_alias.as_ref() {
            if rule.is_enabled() {
                index_set.insert(RuleFilter::Rule(Self::GROUP_NAME, Self::GROUP_RULES[19]));
            }
        }
        if let Some(rule) = self.no_useless_type_constraint.as_ref() {
            if rule.is_enabled() {
                index_set.insert(RuleFilter::Rule(Self::GROUP_NAME, Self::GROUP_RULES[20]));
            }
        }
        if let Some(rule) = self.no_useless_undefined_initialization.as_ref() {
            if rule.is_enabled() {
                index_set.insert(RuleFilter::Rule(Self::GROUP_NAME, Self::GROUP_RULES[21]));
            }
        }
        if let Some(rule) = self.no_void.as_ref() {
            if rule.is_enabled() {
                index_set.insert(RuleFilter::Rule(Self::GROUP_NAME, Self::GROUP_RULES[22]));
            }
        }
        if let Some(rule) = self.no_with.as_ref() {
            if rule.is_enabled() {
                index_set.insert(RuleFilter::Rule(Self::GROUP_NAME, Self::GROUP_RULES[23]));
            }
        }
        if let Some(rule) = self.use_arrow_function.as_ref() {
            if rule.is_enabled() {
                index_set.insert(RuleFilter::Rule(Self::GROUP_NAME, Self::GROUP_RULES[24]));
            }
        }
        if let Some(rule) = self.use_date_now.as_ref() {
            if rule.is_enabled() {
                index_set.insert(RuleFilter::Rule(Self::GROUP_NAME, Self::GROUP_RULES[25]));
            }
        }
        if let Some(rule) = self.use_flat_map.as_ref() {
            if rule.is_enabled() {
                index_set.insert(RuleFilter::Rule(Self::GROUP_NAME, Self::GROUP_RULES[26]));
            }
        }
        if let Some(rule) = self.use_literal_keys.as_ref() {
            if rule.is_enabled() {
                index_set.insert(RuleFilter::Rule(Self::GROUP_NAME, Self::GROUP_RULES[27]));
            }
        }
        if let Some(rule) = self.use_optional_chain.as_ref() {
            if rule.is_enabled() {
                index_set.insert(RuleFilter::Rule(Self::GROUP_NAME, Self::GROUP_RULES[28]));
            }
        }
        if let Some(rule) = self.use_regex_literals.as_ref() {
            if rule.is_enabled() {
                index_set.insert(RuleFilter::Rule(Self::GROUP_NAME, Self::GROUP_RULES[29]));
            }
        }
        if let Some(rule) = self.use_simple_number_keys.as_ref() {
            if rule.is_enabled() {
                index_set.insert(RuleFilter::Rule(Self::GROUP_NAME, Self::GROUP_RULES[30]));
            }
        }
        if let Some(rule) = self.use_simplified_logic_expression.as_ref() {
            if rule.is_enabled() {
                index_set.insert(RuleFilter::Rule(Self::GROUP_NAME, Self::GROUP_RULES[31]));
            }
        }
        index_set
    }
    pub(crate) fn get_disabled_rules(&self) -> FxHashSet<RuleFilter<'static>> {
        let mut index_set = FxHashSet::default();
        if let Some(rule) = self.no_banned_types.as_ref() {
            if rule.is_disabled() {
                index_set.insert(RuleFilter::Rule(Self::GROUP_NAME, Self::GROUP_RULES[0]));
            }
        }
        if let Some(rule) = self.no_empty_type_parameters.as_ref() {
            if rule.is_disabled() {
                index_set.insert(RuleFilter::Rule(Self::GROUP_NAME, Self::GROUP_RULES[1]));
            }
        }
        if let Some(rule) = self.no_excessive_cognitive_complexity.as_ref() {
            if rule.is_disabled() {
                index_set.insert(RuleFilter::Rule(Self::GROUP_NAME, Self::GROUP_RULES[2]));
            }
        }
        if let Some(rule) = self.no_excessive_nested_test_suites.as_ref() {
            if rule.is_disabled() {
                index_set.insert(RuleFilter::Rule(Self::GROUP_NAME, Self::GROUP_RULES[3]));
            }
        }
        if let Some(rule) = self.no_extra_boolean_cast.as_ref() {
            if rule.is_disabled() {
                index_set.insert(RuleFilter::Rule(Self::GROUP_NAME, Self::GROUP_RULES[4]));
            }
        }
        if let Some(rule) = self.no_for_each.as_ref() {
            if rule.is_disabled() {
                index_set.insert(RuleFilter::Rule(Self::GROUP_NAME, Self::GROUP_RULES[5]));
            }
        }
        if let Some(rule) = self
            .no_multiple_spaces_in_regular_expression_literals
            .as_ref()
        {
            if rule.is_disabled() {
                index_set.insert(RuleFilter::Rule(Self::GROUP_NAME, Self::GROUP_RULES[6]));
            }
        }
        if let Some(rule) = self.no_static_only_class.as_ref() {
            if rule.is_disabled() {
                index_set.insert(RuleFilter::Rule(Self::GROUP_NAME, Self::GROUP_RULES[7]));
            }
        }
        if let Some(rule) = self.no_this_in_static.as_ref() {
            if rule.is_disabled() {
                index_set.insert(RuleFilter::Rule(Self::GROUP_NAME, Self::GROUP_RULES[8]));
            }
        }
        if let Some(rule) = self.no_useless_catch.as_ref() {
            if rule.is_disabled() {
                index_set.insert(RuleFilter::Rule(Self::GROUP_NAME, Self::GROUP_RULES[9]));
            }
        }
        if let Some(rule) = self.no_useless_constructor.as_ref() {
            if rule.is_disabled() {
                index_set.insert(RuleFilter::Rule(Self::GROUP_NAME, Self::GROUP_RULES[10]));
            }
        }
        if let Some(rule) = self.no_useless_empty_export.as_ref() {
            if rule.is_disabled() {
                index_set.insert(RuleFilter::Rule(Self::GROUP_NAME, Self::GROUP_RULES[11]));
            }
        }
        if let Some(rule) = self.no_useless_fragments.as_ref() {
            if rule.is_disabled() {
                index_set.insert(RuleFilter::Rule(Self::GROUP_NAME, Self::GROUP_RULES[12]));
            }
        }
        if let Some(rule) = self.no_useless_label.as_ref() {
            if rule.is_disabled() {
                index_set.insert(RuleFilter::Rule(Self::GROUP_NAME, Self::GROUP_RULES[13]));
            }
        }
        if let Some(rule) = self.no_useless_lone_block_statements.as_ref() {
            if rule.is_disabled() {
                index_set.insert(RuleFilter::Rule(Self::GROUP_NAME, Self::GROUP_RULES[14]));
            }
        }
        if let Some(rule) = self.no_useless_rename.as_ref() {
            if rule.is_disabled() {
                index_set.insert(RuleFilter::Rule(Self::GROUP_NAME, Self::GROUP_RULES[15]));
            }
        }
        if let Some(rule) = self.no_useless_string_concat.as_ref() {
            if rule.is_disabled() {
                index_set.insert(RuleFilter::Rule(Self::GROUP_NAME, Self::GROUP_RULES[16]));
            }
        }
        if let Some(rule) = self.no_useless_switch_case.as_ref() {
            if rule.is_disabled() {
                index_set.insert(RuleFilter::Rule(Self::GROUP_NAME, Self::GROUP_RULES[17]));
            }
        }
        if let Some(rule) = self.no_useless_ternary.as_ref() {
            if rule.is_disabled() {
                index_set.insert(RuleFilter::Rule(Self::GROUP_NAME, Self::GROUP_RULES[18]));
            }
        }
        if let Some(rule) = self.no_useless_this_alias.as_ref() {
            if rule.is_disabled() {
                index_set.insert(RuleFilter::Rule(Self::GROUP_NAME, Self::GROUP_RULES[19]));
            }
        }
        if let Some(rule) = self.no_useless_type_constraint.as_ref() {
            if rule.is_disabled() {
                index_set.insert(RuleFilter::Rule(Self::GROUP_NAME, Self::GROUP_RULES[20]));
            }
        }
        if let Some(rule) = self.no_useless_undefined_initialization.as_ref() {
            if rule.is_disabled() {
                index_set.insert(RuleFilter::Rule(Self::GROUP_NAME, Self::GROUP_RULES[21]));
            }
        }
        if let Some(rule) = self.no_void.as_ref() {
            if rule.is_disabled() {
                index_set.insert(RuleFilter::Rule(Self::GROUP_NAME, Self::GROUP_RULES[22]));
            }
        }
        if let Some(rule) = self.no_with.as_ref() {
            if rule.is_disabled() {
                index_set.insert(RuleFilter::Rule(Self::GROUP_NAME, Self::GROUP_RULES[23]));
            }
        }
        if let Some(rule) = self.use_arrow_function.as_ref() {
            if rule.is_disabled() {
                index_set.insert(RuleFilter::Rule(Self::GROUP_NAME, Self::GROUP_RULES[24]));
            }
        }
        if let Some(rule) = self.use_date_now.as_ref() {
            if rule.is_disabled() {
                index_set.insert(RuleFilter::Rule(Self::GROUP_NAME, Self::GROUP_RULES[25]));
            }
        }
        if let Some(rule) = self.use_flat_map.as_ref() {
            if rule.is_disabled() {
                index_set.insert(RuleFilter::Rule(Self::GROUP_NAME, Self::GROUP_RULES[26]));
            }
        }
        if let Some(rule) = self.use_literal_keys.as_ref() {
            if rule.is_disabled() {
                index_set.insert(RuleFilter::Rule(Self::GROUP_NAME, Self::GROUP_RULES[27]));
            }
        }
        if let Some(rule) = self.use_optional_chain.as_ref() {
            if rule.is_disabled() {
                index_set.insert(RuleFilter::Rule(Self::GROUP_NAME, Self::GROUP_RULES[28]));
            }
        }
        if let Some(rule) = self.use_regex_literals.as_ref() {
            if rule.is_disabled() {
                index_set.insert(RuleFilter::Rule(Self::GROUP_NAME, Self::GROUP_RULES[29]));
            }
        }
        if let Some(rule) = self.use_simple_number_keys.as_ref() {
            if rule.is_disabled() {
                index_set.insert(RuleFilter::Rule(Self::GROUP_NAME, Self::GROUP_RULES[30]));
            }
        }
        if let Some(rule) = self.use_simplified_logic_expression.as_ref() {
            if rule.is_disabled() {
                index_set.insert(RuleFilter::Rule(Self::GROUP_NAME, Self::GROUP_RULES[31]));
            }
        }
        index_set
    }
    #[doc = r" Checks if, given a rule name, matches one of the rules contained in this category"]
    pub(crate) fn has_rule(rule_name: &str) -> Option<&'static str> {
        Some(Self::GROUP_RULES[Self::GROUP_RULES.binary_search(&rule_name).ok()?])
    }
    #[doc = r" Checks if, given a rule name, it is marked as recommended"]
    pub(crate) fn is_recommended_rule(rule_name: &str) -> bool {
        Self::RECOMMENDED_RULES.contains(&rule_name)
    }
    pub(crate) fn recommended_rules_as_filters() -> &'static [RuleFilter<'static>] {
        Self::RECOMMENDED_RULES_AS_FILTERS
    }
    pub(crate) fn all_rules_as_filters() -> &'static [RuleFilter<'static>] {
        Self::ALL_RULES_AS_FILTERS
    }
    #[doc = r" Select preset rules"]
    pub(crate) fn collect_preset_rules(
        &self,
        parent_is_all: bool,
        parent_is_recommended: bool,
        enabled_rules: &mut FxHashSet<RuleFilter<'static>>,
    ) {
        if self.is_all_true() || self.is_all_unset() && parent_is_all {
            enabled_rules.extend(Self::all_rules_as_filters());
        } else if self.is_recommended_true()
            || self.is_recommended_unset() && self.is_all_unset() && parent_is_recommended
        {
            enabled_rules.extend(Self::recommended_rules_as_filters());
        }
    }
    pub(crate) fn get_rule_configuration(
        &self,
        rule_name: &str,
    ) -> Option<(RulePlainConfiguration, Option<RuleOptions>)> {
        match rule_name {
            "noBannedTypes" => self
                .no_banned_types
                .as_ref()
                .map(|conf| (conf.level(), conf.get_options())),
            "noEmptyTypeParameters" => self
                .no_empty_type_parameters
                .as_ref()
                .map(|conf| (conf.level(), conf.get_options())),
            "noExcessiveCognitiveComplexity" => self
                .no_excessive_cognitive_complexity
                .as_ref()
                .map(|conf| (conf.level(), conf.get_options())),
            "noExcessiveNestedTestSuites" => self
                .no_excessive_nested_test_suites
                .as_ref()
                .map(|conf| (conf.level(), conf.get_options())),
            "noExtraBooleanCast" => self
                .no_extra_boolean_cast
                .as_ref()
                .map(|conf| (conf.level(), conf.get_options())),
            "noForEach" => self
                .no_for_each
                .as_ref()
                .map(|conf| (conf.level(), conf.get_options())),
            "noMultipleSpacesInRegularExpressionLiterals" => self
                .no_multiple_spaces_in_regular_expression_literals
                .as_ref()
                .map(|conf| (conf.level(), conf.get_options())),
            "noStaticOnlyClass" => self
                .no_static_only_class
                .as_ref()
                .map(|conf| (conf.level(), conf.get_options())),
            "noThisInStatic" => self
                .no_this_in_static
                .as_ref()
                .map(|conf| (conf.level(), conf.get_options())),
            "noUselessCatch" => self
                .no_useless_catch
                .as_ref()
                .map(|conf| (conf.level(), conf.get_options())),
            "noUselessConstructor" => self
                .no_useless_constructor
                .as_ref()
                .map(|conf| (conf.level(), conf.get_options())),
            "noUselessEmptyExport" => self
                .no_useless_empty_export
                .as_ref()
                .map(|conf| (conf.level(), conf.get_options())),
            "noUselessFragments" => self
                .no_useless_fragments
                .as_ref()
                .map(|conf| (conf.level(), conf.get_options())),
            "noUselessLabel" => self
                .no_useless_label
                .as_ref()
                .map(|conf| (conf.level(), conf.get_options())),
            "noUselessLoneBlockStatements" => self
                .no_useless_lone_block_statements
                .as_ref()
                .map(|conf| (conf.level(), conf.get_options())),
            "noUselessRename" => self
                .no_useless_rename
                .as_ref()
                .map(|conf| (conf.level(), conf.get_options())),
            "noUselessStringConcat" => self
                .no_useless_string_concat
                .as_ref()
                .map(|conf| (conf.level(), conf.get_options())),
            "noUselessSwitchCase" => self
                .no_useless_switch_case
                .as_ref()
                .map(|conf| (conf.level(), conf.get_options())),
            "noUselessTernary" => self
                .no_useless_ternary
                .as_ref()
                .map(|conf| (conf.level(), conf.get_options())),
            "noUselessThisAlias" => self
                .no_useless_this_alias
                .as_ref()
                .map(|conf| (conf.level(), conf.get_options())),
            "noUselessTypeConstraint" => self
                .no_useless_type_constraint
                .as_ref()
                .map(|conf| (conf.level(), conf.get_options())),
            "noUselessUndefinedInitialization" => self
                .no_useless_undefined_initialization
                .as_ref()
                .map(|conf| (conf.level(), conf.get_options())),
            "noVoid" => self
                .no_void
                .as_ref()
                .map(|conf| (conf.level(), conf.get_options())),
            "noWith" => self
                .no_with
                .as_ref()
                .map(|conf| (conf.level(), conf.get_options())),
            "useArrowFunction" => self
                .use_arrow_function
                .as_ref()
                .map(|conf| (conf.level(), conf.get_options())),
            "useDateNow" => self
                .use_date_now
                .as_ref()
                .map(|conf| (conf.level(), conf.get_options())),
            "useFlatMap" => self
                .use_flat_map
                .as_ref()
                .map(|conf| (conf.level(), conf.get_options())),
            "useLiteralKeys" => self
                .use_literal_keys
                .as_ref()
                .map(|conf| (conf.level(), conf.get_options())),
            "useOptionalChain" => self
                .use_optional_chain
                .as_ref()
                .map(|conf| (conf.level(), conf.get_options())),
            "useRegexLiterals" => self
                .use_regex_literals
                .as_ref()
                .map(|conf| (conf.level(), conf.get_options())),
            "useSimpleNumberKeys" => self
                .use_simple_number_keys
                .as_ref()
                .map(|conf| (conf.level(), conf.get_options())),
            "useSimplifiedLogicExpression" => self
                .use_simplified_logic_expression
                .as_ref()
                .map(|conf| (conf.level(), conf.get_options())),
            _ => None,
        }
    }
}
#[derive(Clone, Debug, Default, Deserialize, Deserializable, Eq, Merge, PartialEq, Serialize)]
#[deserializable(with_validator)]
#[cfg_attr(feature = "schema", derive(JsonSchema))]
#[serde(rename_all = "camelCase", default, deny_unknown_fields)]
#[doc = r" A list of rules that belong to this group"]
pub struct Correctness {
    #[doc = r" It enables the recommended rules for this group"]
    #[serde(skip_serializing_if = "Option::is_none")]
    pub recommended: Option<bool>,
    #[doc = r" It enables ALL rules for this group."]
    #[serde(skip_serializing_if = "Option::is_none")]
    pub all: Option<bool>,
    #[doc = "Prevent passing of children as props."]
    #[serde(skip_serializing_if = "Option::is_none")]
    pub no_children_prop: Option<RuleConfiguration<biome_js_analyze::options::NoChildrenProp>>,
    #[doc = "Prevents from having const variables being re-assigned."]
    #[serde(skip_serializing_if = "Option::is_none")]
    pub no_const_assign: Option<RuleFixConfiguration<biome_js_analyze::options::NoConstAssign>>,
    #[doc = "Disallow constant expressions in conditions"]
    #[serde(skip_serializing_if = "Option::is_none")]
    pub no_constant_condition:
        Option<RuleConfiguration<biome_js_analyze::options::NoConstantCondition>>,
    #[doc = "Disallow the use of Math.min and Math.max to clamp a value where the result itself is constant."]
    #[serde(skip_serializing_if = "Option::is_none")]
    pub no_constant_math_min_max_clamp:
        Option<RuleFixConfiguration<biome_js_analyze::options::NoConstantMathMinMaxClamp>>,
    #[doc = "Disallow returning a value from a constructor."]
    #[serde(skip_serializing_if = "Option::is_none")]
    pub no_constructor_return:
        Option<RuleConfiguration<biome_js_analyze::options::NoConstructorReturn>>,
    #[doc = "Disallow empty character classes in regular expression literals."]
    #[serde(skip_serializing_if = "Option::is_none")]
    pub no_empty_character_class_in_regex:
        Option<RuleConfiguration<biome_js_analyze::options::NoEmptyCharacterClassInRegex>>,
    #[doc = "Disallows empty destructuring patterns."]
    #[serde(skip_serializing_if = "Option::is_none")]
    pub no_empty_pattern: Option<RuleConfiguration<biome_js_analyze::options::NoEmptyPattern>>,
    #[doc = "Disallow to use unnecessary callback on flatMap."]
    #[serde(skip_serializing_if = "Option::is_none")]
    pub no_flat_map_identity:
        Option<RuleFixConfiguration<biome_js_analyze::options::NoFlatMapIdentity>>,
    #[doc = "Disallow calling global object properties as functions"]
    #[serde(skip_serializing_if = "Option::is_none")]
    pub no_global_object_calls:
        Option<RuleConfiguration<biome_js_analyze::options::NoGlobalObjectCalls>>,
    #[doc = "Disallow function and var declarations that are accessible outside their block."]
    #[serde(skip_serializing_if = "Option::is_none")]
    pub no_inner_declarations:
        Option<RuleConfiguration<biome_js_analyze::options::NoInnerDeclarations>>,
    #[doc = "Ensure that builtins are correctly instantiated."]
    #[serde(skip_serializing_if = "Option::is_none")]
    pub no_invalid_builtin_instantiation:
        Option<RuleFixConfiguration<biome_js_analyze::options::NoInvalidBuiltinInstantiation>>,
    #[doc = "Prevents the incorrect use of super() inside classes. It also checks whether a call super() is missing from classes that extends other constructors."]
    #[serde(skip_serializing_if = "Option::is_none")]
    pub no_invalid_constructor_super:
        Option<RuleConfiguration<biome_js_analyze::options::NoInvalidConstructorSuper>>,
    #[doc = "Disallow non-standard direction values for linear gradient functions."]
    #[serde(skip_serializing_if = "Option::is_none")]
    pub no_invalid_direction_in_linear_gradient:
        Option<RuleConfiguration<biome_css_analyze::options::NoInvalidDirectionInLinearGradient>>,
    #[doc = "Disallows invalid named grid areas in CSS Grid Layouts."]
    #[serde(skip_serializing_if = "Option::is_none")]
    pub no_invalid_grid_areas:
        Option<RuleConfiguration<biome_css_analyze::options::NoInvalidGridAreas>>,
    #[doc = "Disallow new operators with global non-constructor functions."]
    #[serde(skip_serializing_if = "Option::is_none")]
    pub no_invalid_new_builtin:
        Option<RuleFixConfiguration<biome_js_analyze::options::NoInvalidNewBuiltin>>,
    #[doc = "Disallow the use of @import at-rules in invalid positions."]
    #[serde(skip_serializing_if = "Option::is_none")]
    pub no_invalid_position_at_import_rule:
        Option<RuleConfiguration<biome_css_analyze::options::NoInvalidPositionAtImportRule>>,
    #[doc = "Disallow the use of variables and function parameters before their declaration"]
    #[serde(skip_serializing_if = "Option::is_none")]
    pub no_invalid_use_before_declaration:
        Option<RuleConfiguration<biome_js_analyze::options::NoInvalidUseBeforeDeclaration>>,
    #[doc = "Disallow new operators with the Symbol object."]
    #[serde(skip_serializing_if = "Option::is_none")]
    pub no_new_symbol: Option<RuleFixConfiguration<biome_js_analyze::options::NoNewSymbol>>,
    #[doc = "Forbid the use of Node.js builtin modules."]
    #[serde(skip_serializing_if = "Option::is_none")]
    pub no_nodejs_modules: Option<RuleConfiguration<biome_js_analyze::options::NoNodejsModules>>,
    #[doc = "Disallow \\8 and \\9 escape sequences in string literals."]
    #[serde(skip_serializing_if = "Option::is_none")]
    pub no_nonoctal_decimal_escape:
        Option<RuleFixConfiguration<biome_js_analyze::options::NoNonoctalDecimalEscape>>,
    #[doc = "Disallow literal numbers that lose precision"]
    #[serde(skip_serializing_if = "Option::is_none")]
    pub no_precision_loss: Option<RuleConfiguration<biome_js_analyze::options::NoPrecisionLoss>>,
    #[doc = "Prevent the usage of the return value of React.render."]
    #[serde(skip_serializing_if = "Option::is_none")]
    pub no_render_return_value:
        Option<RuleConfiguration<biome_js_analyze::options::NoRenderReturnValue>>,
    #[doc = "Disallow assignments where both sides are exactly the same."]
    #[serde(skip_serializing_if = "Option::is_none")]
    pub no_self_assign: Option<RuleConfiguration<biome_js_analyze::options::NoSelfAssign>>,
    #[doc = "Disallow returning a value from a setter"]
    #[serde(skip_serializing_if = "Option::is_none")]
    pub no_setter_return: Option<RuleConfiguration<biome_js_analyze::options::NoSetterReturn>>,
    #[doc = "Disallow comparison of expressions modifying the string case with non-compliant value."]
    #[serde(skip_serializing_if = "Option::is_none")]
    pub no_string_case_mismatch:
        Option<RuleFixConfiguration<biome_js_analyze::options::NoStringCaseMismatch>>,
    #[doc = "Disallow lexical declarations in switch clauses."]
    #[serde(skip_serializing_if = "Option::is_none")]
    pub no_switch_declarations:
        Option<RuleFixConfiguration<biome_js_analyze::options::NoSwitchDeclarations>>,
    #[doc = "Disallow the use of dependencies that aren't specified in the package.json."]
    #[serde(skip_serializing_if = "Option::is_none")]
    pub no_undeclared_dependencies:
        Option<RuleConfiguration<biome_js_analyze::options::NoUndeclaredDependencies>>,
    #[doc = "Prevents the usage of variables that haven't been declared inside the document."]
    #[serde(skip_serializing_if = "Option::is_none")]
    pub no_undeclared_variables:
        Option<RuleConfiguration<biome_js_analyze::options::NoUndeclaredVariables>>,
    #[doc = "Disallow unknown CSS value functions."]
    #[serde(skip_serializing_if = "Option::is_none")]
    pub no_unknown_function:
        Option<RuleConfiguration<biome_css_analyze::options::NoUnknownFunction>>,
    #[doc = "Disallow unknown media feature names."]
    #[serde(skip_serializing_if = "Option::is_none")]
    pub no_unknown_media_feature_name:
        Option<RuleConfiguration<biome_css_analyze::options::NoUnknownMediaFeatureName>>,
    #[doc = "Disallow unknown properties."]
    #[serde(skip_serializing_if = "Option::is_none")]
    pub no_unknown_property:
        Option<RuleConfiguration<biome_css_analyze::options::NoUnknownProperty>>,
    #[doc = "Disallow unknown CSS units."]
    #[serde(skip_serializing_if = "Option::is_none")]
    pub no_unknown_unit: Option<RuleConfiguration<biome_css_analyze::options::NoUnknownUnit>>,
    #[doc = "Disallow unmatchable An+B selectors."]
    #[serde(skip_serializing_if = "Option::is_none")]
    pub no_unmatchable_anb_selector:
        Option<RuleConfiguration<biome_css_analyze::options::NoUnmatchableAnbSelector>>,
    #[doc = "Avoid using unnecessary continue."]
    #[serde(skip_serializing_if = "Option::is_none")]
    pub no_unnecessary_continue:
        Option<RuleFixConfiguration<biome_js_analyze::options::NoUnnecessaryContinue>>,
    #[doc = "Disallow unreachable code"]
    #[serde(skip_serializing_if = "Option::is_none")]
    pub no_unreachable: Option<RuleConfiguration<biome_js_analyze::options::NoUnreachable>>,
    #[doc = "Ensures the super() constructor is called exactly once on every code  path in a class constructor before this is accessed if the class has a superclass"]
    #[serde(skip_serializing_if = "Option::is_none")]
    pub no_unreachable_super:
        Option<RuleConfiguration<biome_js_analyze::options::NoUnreachableSuper>>,
    #[doc = "Disallow control flow statements in finally blocks."]
    #[serde(skip_serializing_if = "Option::is_none")]
    pub no_unsafe_finally: Option<RuleConfiguration<biome_js_analyze::options::NoUnsafeFinally>>,
    #[doc = "Disallow the use of optional chaining in contexts where the undefined value is not allowed."]
    #[serde(skip_serializing_if = "Option::is_none")]
    pub no_unsafe_optional_chaining:
        Option<RuleConfiguration<biome_js_analyze::options::NoUnsafeOptionalChaining>>,
    #[doc = "Disallow unused function parameters."]
    #[serde(skip_serializing_if = "Option::is_none")]
    pub no_unused_function_parameters:
        Option<RuleFixConfiguration<biome_js_analyze::options::NoUnusedFunctionParameters>>,
    #[doc = "Disallow unused imports."]
    #[serde(skip_serializing_if = "Option::is_none")]
    pub no_unused_imports: Option<RuleFixConfiguration<biome_js_analyze::options::NoUnusedImports>>,
    #[doc = "Disallow unused labels."]
    #[serde(skip_serializing_if = "Option::is_none")]
    pub no_unused_labels: Option<RuleFixConfiguration<biome_js_analyze::options::NoUnusedLabels>>,
    #[doc = "Disallow unused private class members"]
    #[serde(skip_serializing_if = "Option::is_none")]
    pub no_unused_private_class_members:
        Option<RuleFixConfiguration<biome_js_analyze::options::NoUnusedPrivateClassMembers>>,
    #[doc = "Disallow unused variables."]
    #[serde(skip_serializing_if = "Option::is_none")]
    pub no_unused_variables:
        Option<RuleFixConfiguration<biome_js_analyze::options::NoUnusedVariables>>,
    #[doc = "This rules prevents void elements (AKA self-closing elements) from having children."]
    #[serde(skip_serializing_if = "Option::is_none")]
    pub no_void_elements_with_children:
        Option<RuleFixConfiguration<biome_js_analyze::options::NoVoidElementsWithChildren>>,
    #[doc = "Disallow returning a value from a function with the return type 'void'"]
    #[serde(skip_serializing_if = "Option::is_none")]
    pub no_void_type_return: Option<RuleConfiguration<biome_js_analyze::options::NoVoidTypeReturn>>,
    #[doc = "Disallow Array constructors."]
    #[serde(skip_serializing_if = "Option::is_none")]
    pub use_array_literals:
        Option<RuleFixConfiguration<biome_js_analyze::options::UseArrayLiterals>>,
    #[doc = "Enforce all dependencies are correctly specified in a React hook."]
    #[serde(skip_serializing_if = "Option::is_none")]
    pub use_exhaustive_dependencies:
        Option<RuleConfiguration<biome_js_analyze::options::UseExhaustiveDependencies>>,
    #[doc = "Enforce that all React hooks are being called from the Top Level component functions."]
    #[serde(skip_serializing_if = "Option::is_none")]
    pub use_hook_at_top_level:
        Option<RuleConfiguration<biome_js_analyze::options::UseHookAtTopLevel>>,
    #[doc = "Enforce file extensions for relative imports."]
    #[serde(skip_serializing_if = "Option::is_none")]
    pub use_import_extensions:
        Option<RuleFixConfiguration<biome_js_analyze::options::UseImportExtensions>>,
    #[doc = "Require calls to isNaN() when checking for NaN."]
    #[serde(skip_serializing_if = "Option::is_none")]
    pub use_is_nan: Option<RuleFixConfiguration<biome_js_analyze::options::UseIsNan>>,
    #[doc = "Disallow missing key props in iterators/collection literals."]
    #[serde(skip_serializing_if = "Option::is_none")]
    pub use_jsx_key_in_iterable:
        Option<RuleConfiguration<biome_js_analyze::options::UseJsxKeyInIterable>>,
    #[doc = "Enforce \"for\" loop update clause moving the counter in the right direction."]
    #[serde(skip_serializing_if = "Option::is_none")]
    pub use_valid_for_direction:
        Option<RuleConfiguration<biome_js_analyze::options::UseValidForDirection>>,
    #[doc = "Require generator functions to contain yield."]
    #[serde(skip_serializing_if = "Option::is_none")]
    pub use_yield: Option<RuleConfiguration<biome_js_analyze::options::UseYield>>,
}
impl DeserializableValidator for Correctness {
    fn validate(
        &mut self,
        _name: &str,
        range: TextRange,
        diagnostics: &mut Vec<DeserializationDiagnostic>,
    ) -> bool {
        if self.recommended == Some(true) && self.all == Some(true) {
            diagnostics . push (DeserializationDiagnostic :: new (markup ! (< Emphasis > "'recommended'" < / Emphasis > " and " < Emphasis > "'all'" < / Emphasis > " can't be both " < Emphasis > "'true'" < / Emphasis > ". You should choose only one of them.")) . with_range (range) . with_note (markup ! ("Biome will fallback to its defaults for this section."))) ;
            return false;
        }
        true
    }
}
impl Correctness {
    const GROUP_NAME: &'static str = "correctness";
    pub(crate) const GROUP_RULES: &'static [&'static str] = &[
        "noChildrenProp",
        "noConstAssign",
        "noConstantCondition",
        "noConstantMathMinMaxClamp",
        "noConstructorReturn",
        "noEmptyCharacterClassInRegex",
        "noEmptyPattern",
        "noFlatMapIdentity",
        "noGlobalObjectCalls",
        "noInnerDeclarations",
        "noInvalidBuiltinInstantiation",
        "noInvalidConstructorSuper",
        "noInvalidDirectionInLinearGradient",
        "noInvalidGridAreas",
        "noInvalidNewBuiltin",
        "noInvalidPositionAtImportRule",
        "noInvalidUseBeforeDeclaration",
        "noNewSymbol",
        "noNodejsModules",
        "noNonoctalDecimalEscape",
        "noPrecisionLoss",
        "noRenderReturnValue",
        "noSelfAssign",
        "noSetterReturn",
        "noStringCaseMismatch",
        "noSwitchDeclarations",
        "noUndeclaredDependencies",
        "noUndeclaredVariables",
        "noUnknownFunction",
        "noUnknownMediaFeatureName",
        "noUnknownProperty",
        "noUnknownUnit",
        "noUnmatchableAnbSelector",
        "noUnnecessaryContinue",
        "noUnreachable",
        "noUnreachableSuper",
        "noUnsafeFinally",
        "noUnsafeOptionalChaining",
        "noUnusedFunctionParameters",
        "noUnusedImports",
        "noUnusedLabels",
        "noUnusedPrivateClassMembers",
        "noUnusedVariables",
        "noVoidElementsWithChildren",
        "noVoidTypeReturn",
        "useArrayLiterals",
        "useExhaustiveDependencies",
        "useHookAtTopLevel",
        "useImportExtensions",
        "useIsNan",
        "useJsxKeyInIterable",
        "useValidForDirection",
        "useYield",
    ];
    const RECOMMENDED_RULES: &'static [&'static str] = &[
        "noChildrenProp",
        "noConstAssign",
        "noConstantCondition",
        "noConstructorReturn",
        "noEmptyCharacterClassInRegex",
        "noEmptyPattern",
        "noFlatMapIdentity",
        "noGlobalObjectCalls",
        "noInnerDeclarations",
        "noInvalidBuiltinInstantiation",
        "noInvalidConstructorSuper",
        "noInvalidDirectionInLinearGradient",
        "noInvalidGridAreas",
        "noInvalidPositionAtImportRule",
        "noInvalidUseBeforeDeclaration",
        "noNonoctalDecimalEscape",
        "noPrecisionLoss",
        "noRenderReturnValue",
        "noSelfAssign",
        "noSetterReturn",
        "noStringCaseMismatch",
        "noSwitchDeclarations",
        "noUnknownFunction",
        "noUnknownMediaFeatureName",
        "noUnknownProperty",
        "noUnknownUnit",
        "noUnmatchableAnbSelector",
        "noUnnecessaryContinue",
        "noUnreachable",
        "noUnreachableSuper",
        "noUnsafeFinally",
        "noUnsafeOptionalChaining",
        "noUnusedLabels",
        "noVoidElementsWithChildren",
        "noVoidTypeReturn",
        "useExhaustiveDependencies",
        "useIsNan",
        "useJsxKeyInIterable",
        "useValidForDirection",
        "useYield",
    ];
    const RECOMMENDED_RULES_AS_FILTERS: &'static [RuleFilter<'static>] = &[
        RuleFilter::Rule(Self::GROUP_NAME, Self::GROUP_RULES[0]),
        RuleFilter::Rule(Self::GROUP_NAME, Self::GROUP_RULES[1]),
        RuleFilter::Rule(Self::GROUP_NAME, Self::GROUP_RULES[2]),
        RuleFilter::Rule(Self::GROUP_NAME, Self::GROUP_RULES[4]),
        RuleFilter::Rule(Self::GROUP_NAME, Self::GROUP_RULES[5]),
        RuleFilter::Rule(Self::GROUP_NAME, Self::GROUP_RULES[6]),
        RuleFilter::Rule(Self::GROUP_NAME, Self::GROUP_RULES[7]),
        RuleFilter::Rule(Self::GROUP_NAME, Self::GROUP_RULES[8]),
        RuleFilter::Rule(Self::GROUP_NAME, Self::GROUP_RULES[9]),
        RuleFilter::Rule(Self::GROUP_NAME, Self::GROUP_RULES[10]),
        RuleFilter::Rule(Self::GROUP_NAME, Self::GROUP_RULES[11]),
        RuleFilter::Rule(Self::GROUP_NAME, Self::GROUP_RULES[12]),
        RuleFilter::Rule(Self::GROUP_NAME, Self::GROUP_RULES[13]),
        RuleFilter::Rule(Self::GROUP_NAME, Self::GROUP_RULES[15]),
        RuleFilter::Rule(Self::GROUP_NAME, Self::GROUP_RULES[16]),
        RuleFilter::Rule(Self::GROUP_NAME, Self::GROUP_RULES[19]),
        RuleFilter::Rule(Self::GROUP_NAME, Self::GROUP_RULES[20]),
        RuleFilter::Rule(Self::GROUP_NAME, Self::GROUP_RULES[21]),
        RuleFilter::Rule(Self::GROUP_NAME, Self::GROUP_RULES[22]),
        RuleFilter::Rule(Self::GROUP_NAME, Self::GROUP_RULES[23]),
        RuleFilter::Rule(Self::GROUP_NAME, Self::GROUP_RULES[24]),
        RuleFilter::Rule(Self::GROUP_NAME, Self::GROUP_RULES[25]),
        RuleFilter::Rule(Self::GROUP_NAME, Self::GROUP_RULES[28]),
        RuleFilter::Rule(Self::GROUP_NAME, Self::GROUP_RULES[29]),
        RuleFilter::Rule(Self::GROUP_NAME, Self::GROUP_RULES[30]),
        RuleFilter::Rule(Self::GROUP_NAME, Self::GROUP_RULES[31]),
        RuleFilter::Rule(Self::GROUP_NAME, Self::GROUP_RULES[32]),
        RuleFilter::Rule(Self::GROUP_NAME, Self::GROUP_RULES[33]),
        RuleFilter::Rule(Self::GROUP_NAME, Self::GROUP_RULES[34]),
        RuleFilter::Rule(Self::GROUP_NAME, Self::GROUP_RULES[35]),
        RuleFilter::Rule(Self::GROUP_NAME, Self::GROUP_RULES[36]),
        RuleFilter::Rule(Self::GROUP_NAME, Self::GROUP_RULES[37]),
        RuleFilter::Rule(Self::GROUP_NAME, Self::GROUP_RULES[40]),
        RuleFilter::Rule(Self::GROUP_NAME, Self::GROUP_RULES[43]),
        RuleFilter::Rule(Self::GROUP_NAME, Self::GROUP_RULES[44]),
        RuleFilter::Rule(Self::GROUP_NAME, Self::GROUP_RULES[46]),
        RuleFilter::Rule(Self::GROUP_NAME, Self::GROUP_RULES[49]),
        RuleFilter::Rule(Self::GROUP_NAME, Self::GROUP_RULES[50]),
        RuleFilter::Rule(Self::GROUP_NAME, Self::GROUP_RULES[51]),
        RuleFilter::Rule(Self::GROUP_NAME, Self::GROUP_RULES[52]),
    ];
    const ALL_RULES_AS_FILTERS: &'static [RuleFilter<'static>] = &[
        RuleFilter::Rule(Self::GROUP_NAME, Self::GROUP_RULES[0]),
        RuleFilter::Rule(Self::GROUP_NAME, Self::GROUP_RULES[1]),
        RuleFilter::Rule(Self::GROUP_NAME, Self::GROUP_RULES[2]),
        RuleFilter::Rule(Self::GROUP_NAME, Self::GROUP_RULES[3]),
        RuleFilter::Rule(Self::GROUP_NAME, Self::GROUP_RULES[4]),
        RuleFilter::Rule(Self::GROUP_NAME, Self::GROUP_RULES[5]),
        RuleFilter::Rule(Self::GROUP_NAME, Self::GROUP_RULES[6]),
        RuleFilter::Rule(Self::GROUP_NAME, Self::GROUP_RULES[7]),
        RuleFilter::Rule(Self::GROUP_NAME, Self::GROUP_RULES[8]),
        RuleFilter::Rule(Self::GROUP_NAME, Self::GROUP_RULES[9]),
        RuleFilter::Rule(Self::GROUP_NAME, Self::GROUP_RULES[10]),
        RuleFilter::Rule(Self::GROUP_NAME, Self::GROUP_RULES[11]),
        RuleFilter::Rule(Self::GROUP_NAME, Self::GROUP_RULES[12]),
        RuleFilter::Rule(Self::GROUP_NAME, Self::GROUP_RULES[13]),
        RuleFilter::Rule(Self::GROUP_NAME, Self::GROUP_RULES[14]),
        RuleFilter::Rule(Self::GROUP_NAME, Self::GROUP_RULES[15]),
        RuleFilter::Rule(Self::GROUP_NAME, Self::GROUP_RULES[16]),
        RuleFilter::Rule(Self::GROUP_NAME, Self::GROUP_RULES[17]),
        RuleFilter::Rule(Self::GROUP_NAME, Self::GROUP_RULES[18]),
        RuleFilter::Rule(Self::GROUP_NAME, Self::GROUP_RULES[19]),
        RuleFilter::Rule(Self::GROUP_NAME, Self::GROUP_RULES[20]),
        RuleFilter::Rule(Self::GROUP_NAME, Self::GROUP_RULES[21]),
        RuleFilter::Rule(Self::GROUP_NAME, Self::GROUP_RULES[22]),
        RuleFilter::Rule(Self::GROUP_NAME, Self::GROUP_RULES[23]),
        RuleFilter::Rule(Self::GROUP_NAME, Self::GROUP_RULES[24]),
        RuleFilter::Rule(Self::GROUP_NAME, Self::GROUP_RULES[25]),
        RuleFilter::Rule(Self::GROUP_NAME, Self::GROUP_RULES[26]),
        RuleFilter::Rule(Self::GROUP_NAME, Self::GROUP_RULES[27]),
        RuleFilter::Rule(Self::GROUP_NAME, Self::GROUP_RULES[28]),
        RuleFilter::Rule(Self::GROUP_NAME, Self::GROUP_RULES[29]),
        RuleFilter::Rule(Self::GROUP_NAME, Self::GROUP_RULES[30]),
        RuleFilter::Rule(Self::GROUP_NAME, Self::GROUP_RULES[31]),
        RuleFilter::Rule(Self::GROUP_NAME, Self::GROUP_RULES[32]),
        RuleFilter::Rule(Self::GROUP_NAME, Self::GROUP_RULES[33]),
        RuleFilter::Rule(Self::GROUP_NAME, Self::GROUP_RULES[34]),
        RuleFilter::Rule(Self::GROUP_NAME, Self::GROUP_RULES[35]),
        RuleFilter::Rule(Self::GROUP_NAME, Self::GROUP_RULES[36]),
        RuleFilter::Rule(Self::GROUP_NAME, Self::GROUP_RULES[37]),
        RuleFilter::Rule(Self::GROUP_NAME, Self::GROUP_RULES[38]),
        RuleFilter::Rule(Self::GROUP_NAME, Self::GROUP_RULES[39]),
        RuleFilter::Rule(Self::GROUP_NAME, Self::GROUP_RULES[40]),
        RuleFilter::Rule(Self::GROUP_NAME, Self::GROUP_RULES[41]),
        RuleFilter::Rule(Self::GROUP_NAME, Self::GROUP_RULES[42]),
        RuleFilter::Rule(Self::GROUP_NAME, Self::GROUP_RULES[43]),
        RuleFilter::Rule(Self::GROUP_NAME, Self::GROUP_RULES[44]),
        RuleFilter::Rule(Self::GROUP_NAME, Self::GROUP_RULES[45]),
        RuleFilter::Rule(Self::GROUP_NAME, Self::GROUP_RULES[46]),
        RuleFilter::Rule(Self::GROUP_NAME, Self::GROUP_RULES[47]),
        RuleFilter::Rule(Self::GROUP_NAME, Self::GROUP_RULES[48]),
        RuleFilter::Rule(Self::GROUP_NAME, Self::GROUP_RULES[49]),
        RuleFilter::Rule(Self::GROUP_NAME, Self::GROUP_RULES[50]),
        RuleFilter::Rule(Self::GROUP_NAME, Self::GROUP_RULES[51]),
        RuleFilter::Rule(Self::GROUP_NAME, Self::GROUP_RULES[52]),
    ];
    #[doc = r" Retrieves the recommended rules"]
    pub(crate) fn is_recommended_true(&self) -> bool {
        matches!(self.recommended, Some(true))
    }
    pub(crate) fn is_recommended_unset(&self) -> bool {
        self.recommended.is_none()
    }
    pub(crate) fn is_all_true(&self) -> bool {
        matches!(self.all, Some(true))
    }
    pub(crate) fn is_all_unset(&self) -> bool {
        self.all.is_none()
    }
    pub(crate) fn get_enabled_rules(&self) -> FxHashSet<RuleFilter<'static>> {
        let mut index_set = FxHashSet::default();
        if let Some(rule) = self.no_children_prop.as_ref() {
            if rule.is_enabled() {
                index_set.insert(RuleFilter::Rule(Self::GROUP_NAME, Self::GROUP_RULES[0]));
            }
        }
        if let Some(rule) = self.no_const_assign.as_ref() {
            if rule.is_enabled() {
                index_set.insert(RuleFilter::Rule(Self::GROUP_NAME, Self::GROUP_RULES[1]));
            }
        }
        if let Some(rule) = self.no_constant_condition.as_ref() {
            if rule.is_enabled() {
                index_set.insert(RuleFilter::Rule(Self::GROUP_NAME, Self::GROUP_RULES[2]));
            }
        }
        if let Some(rule) = self.no_constant_math_min_max_clamp.as_ref() {
            if rule.is_enabled() {
                index_set.insert(RuleFilter::Rule(Self::GROUP_NAME, Self::GROUP_RULES[3]));
            }
        }
        if let Some(rule) = self.no_constructor_return.as_ref() {
            if rule.is_enabled() {
                index_set.insert(RuleFilter::Rule(Self::GROUP_NAME, Self::GROUP_RULES[4]));
            }
        }
        if let Some(rule) = self.no_empty_character_class_in_regex.as_ref() {
            if rule.is_enabled() {
                index_set.insert(RuleFilter::Rule(Self::GROUP_NAME, Self::GROUP_RULES[5]));
            }
        }
        if let Some(rule) = self.no_empty_pattern.as_ref() {
            if rule.is_enabled() {
                index_set.insert(RuleFilter::Rule(Self::GROUP_NAME, Self::GROUP_RULES[6]));
            }
        }
        if let Some(rule) = self.no_flat_map_identity.as_ref() {
            if rule.is_enabled() {
                index_set.insert(RuleFilter::Rule(Self::GROUP_NAME, Self::GROUP_RULES[7]));
            }
        }
        if let Some(rule) = self.no_global_object_calls.as_ref() {
            if rule.is_enabled() {
                index_set.insert(RuleFilter::Rule(Self::GROUP_NAME, Self::GROUP_RULES[8]));
            }
        }
        if let Some(rule) = self.no_inner_declarations.as_ref() {
            if rule.is_enabled() {
                index_set.insert(RuleFilter::Rule(Self::GROUP_NAME, Self::GROUP_RULES[9]));
            }
        }
        if let Some(rule) = self.no_invalid_builtin_instantiation.as_ref() {
            if rule.is_enabled() {
                index_set.insert(RuleFilter::Rule(Self::GROUP_NAME, Self::GROUP_RULES[10]));
            }
        }
        if let Some(rule) = self.no_invalid_constructor_super.as_ref() {
            if rule.is_enabled() {
                index_set.insert(RuleFilter::Rule(Self::GROUP_NAME, Self::GROUP_RULES[11]));
            }
        }
        if let Some(rule) = self.no_invalid_direction_in_linear_gradient.as_ref() {
            if rule.is_enabled() {
                index_set.insert(RuleFilter::Rule(Self::GROUP_NAME, Self::GROUP_RULES[12]));
            }
        }
        if let Some(rule) = self.no_invalid_grid_areas.as_ref() {
            if rule.is_enabled() {
                index_set.insert(RuleFilter::Rule(Self::GROUP_NAME, Self::GROUP_RULES[13]));
            }
        }
        if let Some(rule) = self.no_invalid_new_builtin.as_ref() {
            if rule.is_enabled() {
                index_set.insert(RuleFilter::Rule(Self::GROUP_NAME, Self::GROUP_RULES[14]));
            }
        }
        if let Some(rule) = self.no_invalid_position_at_import_rule.as_ref() {
            if rule.is_enabled() {
                index_set.insert(RuleFilter::Rule(Self::GROUP_NAME, Self::GROUP_RULES[15]));
            }
        }
        if let Some(rule) = self.no_invalid_use_before_declaration.as_ref() {
            if rule.is_enabled() {
                index_set.insert(RuleFilter::Rule(Self::GROUP_NAME, Self::GROUP_RULES[16]));
            }
        }
        if let Some(rule) = self.no_new_symbol.as_ref() {
            if rule.is_enabled() {
                index_set.insert(RuleFilter::Rule(Self::GROUP_NAME, Self::GROUP_RULES[17]));
            }
        }
        if let Some(rule) = self.no_nodejs_modules.as_ref() {
            if rule.is_enabled() {
                index_set.insert(RuleFilter::Rule(Self::GROUP_NAME, Self::GROUP_RULES[18]));
            }
        }
        if let Some(rule) = self.no_nonoctal_decimal_escape.as_ref() {
            if rule.is_enabled() {
                index_set.insert(RuleFilter::Rule(Self::GROUP_NAME, Self::GROUP_RULES[19]));
            }
        }
        if let Some(rule) = self.no_precision_loss.as_ref() {
            if rule.is_enabled() {
                index_set.insert(RuleFilter::Rule(Self::GROUP_NAME, Self::GROUP_RULES[20]));
            }
        }
        if let Some(rule) = self.no_render_return_value.as_ref() {
            if rule.is_enabled() {
                index_set.insert(RuleFilter::Rule(Self::GROUP_NAME, Self::GROUP_RULES[21]));
            }
        }
        if let Some(rule) = self.no_self_assign.as_ref() {
            if rule.is_enabled() {
                index_set.insert(RuleFilter::Rule(Self::GROUP_NAME, Self::GROUP_RULES[22]));
            }
        }
        if let Some(rule) = self.no_setter_return.as_ref() {
            if rule.is_enabled() {
                index_set.insert(RuleFilter::Rule(Self::GROUP_NAME, Self::GROUP_RULES[23]));
            }
        }
        if let Some(rule) = self.no_string_case_mismatch.as_ref() {
            if rule.is_enabled() {
                index_set.insert(RuleFilter::Rule(Self::GROUP_NAME, Self::GROUP_RULES[24]));
            }
        }
        if let Some(rule) = self.no_switch_declarations.as_ref() {
            if rule.is_enabled() {
                index_set.insert(RuleFilter::Rule(Self::GROUP_NAME, Self::GROUP_RULES[25]));
            }
        }
        if let Some(rule) = self.no_undeclared_dependencies.as_ref() {
            if rule.is_enabled() {
                index_set.insert(RuleFilter::Rule(Self::GROUP_NAME, Self::GROUP_RULES[26]));
            }
        }
        if let Some(rule) = self.no_undeclared_variables.as_ref() {
            if rule.is_enabled() {
                index_set.insert(RuleFilter::Rule(Self::GROUP_NAME, Self::GROUP_RULES[27]));
            }
        }
        if let Some(rule) = self.no_unknown_function.as_ref() {
            if rule.is_enabled() {
                index_set.insert(RuleFilter::Rule(Self::GROUP_NAME, Self::GROUP_RULES[28]));
            }
        }
        if let Some(rule) = self.no_unknown_media_feature_name.as_ref() {
            if rule.is_enabled() {
                index_set.insert(RuleFilter::Rule(Self::GROUP_NAME, Self::GROUP_RULES[29]));
            }
        }
        if let Some(rule) = self.no_unknown_property.as_ref() {
            if rule.is_enabled() {
                index_set.insert(RuleFilter::Rule(Self::GROUP_NAME, Self::GROUP_RULES[30]));
            }
        }
        if let Some(rule) = self.no_unknown_unit.as_ref() {
            if rule.is_enabled() {
                index_set.insert(RuleFilter::Rule(Self::GROUP_NAME, Self::GROUP_RULES[31]));
            }
        }
        if let Some(rule) = self.no_unmatchable_anb_selector.as_ref() {
            if rule.is_enabled() {
                index_set.insert(RuleFilter::Rule(Self::GROUP_NAME, Self::GROUP_RULES[32]));
            }
        }
        if let Some(rule) = self.no_unnecessary_continue.as_ref() {
            if rule.is_enabled() {
                index_set.insert(RuleFilter::Rule(Self::GROUP_NAME, Self::GROUP_RULES[33]));
            }
        }
        if let Some(rule) = self.no_unreachable.as_ref() {
            if rule.is_enabled() {
                index_set.insert(RuleFilter::Rule(Self::GROUP_NAME, Self::GROUP_RULES[34]));
            }
        }
        if let Some(rule) = self.no_unreachable_super.as_ref() {
            if rule.is_enabled() {
                index_set.insert(RuleFilter::Rule(Self::GROUP_NAME, Self::GROUP_RULES[35]));
            }
        }
        if let Some(rule) = self.no_unsafe_finally.as_ref() {
            if rule.is_enabled() {
                index_set.insert(RuleFilter::Rule(Self::GROUP_NAME, Self::GROUP_RULES[36]));
            }
        }
        if let Some(rule) = self.no_unsafe_optional_chaining.as_ref() {
            if rule.is_enabled() {
                index_set.insert(RuleFilter::Rule(Self::GROUP_NAME, Self::GROUP_RULES[37]));
            }
        }
        if let Some(rule) = self.no_unused_function_parameters.as_ref() {
            if rule.is_enabled() {
                index_set.insert(RuleFilter::Rule(Self::GROUP_NAME, Self::GROUP_RULES[38]));
            }
        }
        if let Some(rule) = self.no_unused_imports.as_ref() {
            if rule.is_enabled() {
                index_set.insert(RuleFilter::Rule(Self::GROUP_NAME, Self::GROUP_RULES[39]));
            }
        }
        if let Some(rule) = self.no_unused_labels.as_ref() {
            if rule.is_enabled() {
                index_set.insert(RuleFilter::Rule(Self::GROUP_NAME, Self::GROUP_RULES[40]));
            }
        }
        if let Some(rule) = self.no_unused_private_class_members.as_ref() {
            if rule.is_enabled() {
                index_set.insert(RuleFilter::Rule(Self::GROUP_NAME, Self::GROUP_RULES[41]));
            }
        }
        if let Some(rule) = self.no_unused_variables.as_ref() {
            if rule.is_enabled() {
                index_set.insert(RuleFilter::Rule(Self::GROUP_NAME, Self::GROUP_RULES[42]));
            }
        }
        if let Some(rule) = self.no_void_elements_with_children.as_ref() {
            if rule.is_enabled() {
                index_set.insert(RuleFilter::Rule(Self::GROUP_NAME, Self::GROUP_RULES[43]));
            }
        }
        if let Some(rule) = self.no_void_type_return.as_ref() {
            if rule.is_enabled() {
                index_set.insert(RuleFilter::Rule(Self::GROUP_NAME, Self::GROUP_RULES[44]));
            }
        }
        if let Some(rule) = self.use_array_literals.as_ref() {
            if rule.is_enabled() {
                index_set.insert(RuleFilter::Rule(Self::GROUP_NAME, Self::GROUP_RULES[45]));
            }
        }
        if let Some(rule) = self.use_exhaustive_dependencies.as_ref() {
            if rule.is_enabled() {
                index_set.insert(RuleFilter::Rule(Self::GROUP_NAME, Self::GROUP_RULES[46]));
            }
        }
        if let Some(rule) = self.use_hook_at_top_level.as_ref() {
            if rule.is_enabled() {
                index_set.insert(RuleFilter::Rule(Self::GROUP_NAME, Self::GROUP_RULES[47]));
            }
        }
        if let Some(rule) = self.use_import_extensions.as_ref() {
            if rule.is_enabled() {
                index_set.insert(RuleFilter::Rule(Self::GROUP_NAME, Self::GROUP_RULES[48]));
            }
        }
        if let Some(rule) = self.use_is_nan.as_ref() {
            if rule.is_enabled() {
                index_set.insert(RuleFilter::Rule(Self::GROUP_NAME, Self::GROUP_RULES[49]));
            }
        }
        if let Some(rule) = self.use_jsx_key_in_iterable.as_ref() {
            if rule.is_enabled() {
                index_set.insert(RuleFilter::Rule(Self::GROUP_NAME, Self::GROUP_RULES[50]));
            }
        }
        if let Some(rule) = self.use_valid_for_direction.as_ref() {
            if rule.is_enabled() {
                index_set.insert(RuleFilter::Rule(Self::GROUP_NAME, Self::GROUP_RULES[51]));
            }
        }
        if let Some(rule) = self.use_yield.as_ref() {
            if rule.is_enabled() {
                index_set.insert(RuleFilter::Rule(Self::GROUP_NAME, Self::GROUP_RULES[52]));
            }
        }
        index_set
    }
    pub(crate) fn get_disabled_rules(&self) -> FxHashSet<RuleFilter<'static>> {
        let mut index_set = FxHashSet::default();
        if let Some(rule) = self.no_children_prop.as_ref() {
            if rule.is_disabled() {
                index_set.insert(RuleFilter::Rule(Self::GROUP_NAME, Self::GROUP_RULES[0]));
            }
        }
        if let Some(rule) = self.no_const_assign.as_ref() {
            if rule.is_disabled() {
                index_set.insert(RuleFilter::Rule(Self::GROUP_NAME, Self::GROUP_RULES[1]));
            }
        }
        if let Some(rule) = self.no_constant_condition.as_ref() {
            if rule.is_disabled() {
                index_set.insert(RuleFilter::Rule(Self::GROUP_NAME, Self::GROUP_RULES[2]));
            }
        }
        if let Some(rule) = self.no_constant_math_min_max_clamp.as_ref() {
            if rule.is_disabled() {
                index_set.insert(RuleFilter::Rule(Self::GROUP_NAME, Self::GROUP_RULES[3]));
            }
        }
        if let Some(rule) = self.no_constructor_return.as_ref() {
            if rule.is_disabled() {
                index_set.insert(RuleFilter::Rule(Self::GROUP_NAME, Self::GROUP_RULES[4]));
            }
        }
        if let Some(rule) = self.no_empty_character_class_in_regex.as_ref() {
            if rule.is_disabled() {
                index_set.insert(RuleFilter::Rule(Self::GROUP_NAME, Self::GROUP_RULES[5]));
            }
        }
        if let Some(rule) = self.no_empty_pattern.as_ref() {
            if rule.is_disabled() {
                index_set.insert(RuleFilter::Rule(Self::GROUP_NAME, Self::GROUP_RULES[6]));
            }
        }
        if let Some(rule) = self.no_flat_map_identity.as_ref() {
            if rule.is_disabled() {
                index_set.insert(RuleFilter::Rule(Self::GROUP_NAME, Self::GROUP_RULES[7]));
            }
        }
        if let Some(rule) = self.no_global_object_calls.as_ref() {
            if rule.is_disabled() {
                index_set.insert(RuleFilter::Rule(Self::GROUP_NAME, Self::GROUP_RULES[8]));
            }
        }
        if let Some(rule) = self.no_inner_declarations.as_ref() {
            if rule.is_disabled() {
                index_set.insert(RuleFilter::Rule(Self::GROUP_NAME, Self::GROUP_RULES[9]));
            }
        }
        if let Some(rule) = self.no_invalid_builtin_instantiation.as_ref() {
            if rule.is_disabled() {
                index_set.insert(RuleFilter::Rule(Self::GROUP_NAME, Self::GROUP_RULES[10]));
            }
        }
        if let Some(rule) = self.no_invalid_constructor_super.as_ref() {
            if rule.is_disabled() {
                index_set.insert(RuleFilter::Rule(Self::GROUP_NAME, Self::GROUP_RULES[11]));
            }
        }
        if let Some(rule) = self.no_invalid_direction_in_linear_gradient.as_ref() {
            if rule.is_disabled() {
                index_set.insert(RuleFilter::Rule(Self::GROUP_NAME, Self::GROUP_RULES[12]));
            }
        }
        if let Some(rule) = self.no_invalid_grid_areas.as_ref() {
            if rule.is_disabled() {
                index_set.insert(RuleFilter::Rule(Self::GROUP_NAME, Self::GROUP_RULES[13]));
            }
        }
        if let Some(rule) = self.no_invalid_new_builtin.as_ref() {
            if rule.is_disabled() {
                index_set.insert(RuleFilter::Rule(Self::GROUP_NAME, Self::GROUP_RULES[14]));
            }
        }
        if let Some(rule) = self.no_invalid_position_at_import_rule.as_ref() {
            if rule.is_disabled() {
                index_set.insert(RuleFilter::Rule(Self::GROUP_NAME, Self::GROUP_RULES[15]));
            }
        }
        if let Some(rule) = self.no_invalid_use_before_declaration.as_ref() {
            if rule.is_disabled() {
                index_set.insert(RuleFilter::Rule(Self::GROUP_NAME, Self::GROUP_RULES[16]));
            }
        }
        if let Some(rule) = self.no_new_symbol.as_ref() {
            if rule.is_disabled() {
                index_set.insert(RuleFilter::Rule(Self::GROUP_NAME, Self::GROUP_RULES[17]));
            }
        }
        if let Some(rule) = self.no_nodejs_modules.as_ref() {
            if rule.is_disabled() {
                index_set.insert(RuleFilter::Rule(Self::GROUP_NAME, Self::GROUP_RULES[18]));
            }
        }
        if let Some(rule) = self.no_nonoctal_decimal_escape.as_ref() {
            if rule.is_disabled() {
                index_set.insert(RuleFilter::Rule(Self::GROUP_NAME, Self::GROUP_RULES[19]));
            }
        }
        if let Some(rule) = self.no_precision_loss.as_ref() {
            if rule.is_disabled() {
                index_set.insert(RuleFilter::Rule(Self::GROUP_NAME, Self::GROUP_RULES[20]));
            }
        }
        if let Some(rule) = self.no_render_return_value.as_ref() {
            if rule.is_disabled() {
                index_set.insert(RuleFilter::Rule(Self::GROUP_NAME, Self::GROUP_RULES[21]));
            }
        }
        if let Some(rule) = self.no_self_assign.as_ref() {
            if rule.is_disabled() {
                index_set.insert(RuleFilter::Rule(Self::GROUP_NAME, Self::GROUP_RULES[22]));
            }
        }
        if let Some(rule) = self.no_setter_return.as_ref() {
            if rule.is_disabled() {
                index_set.insert(RuleFilter::Rule(Self::GROUP_NAME, Self::GROUP_RULES[23]));
            }
        }
        if let Some(rule) = self.no_string_case_mismatch.as_ref() {
            if rule.is_disabled() {
                index_set.insert(RuleFilter::Rule(Self::GROUP_NAME, Self::GROUP_RULES[24]));
            }
        }
        if let Some(rule) = self.no_switch_declarations.as_ref() {
            if rule.is_disabled() {
                index_set.insert(RuleFilter::Rule(Self::GROUP_NAME, Self::GROUP_RULES[25]));
            }
        }
        if let Some(rule) = self.no_undeclared_dependencies.as_ref() {
            if rule.is_disabled() {
                index_set.insert(RuleFilter::Rule(Self::GROUP_NAME, Self::GROUP_RULES[26]));
            }
        }
        if let Some(rule) = self.no_undeclared_variables.as_ref() {
            if rule.is_disabled() {
                index_set.insert(RuleFilter::Rule(Self::GROUP_NAME, Self::GROUP_RULES[27]));
            }
        }
        if let Some(rule) = self.no_unknown_function.as_ref() {
            if rule.is_disabled() {
                index_set.insert(RuleFilter::Rule(Self::GROUP_NAME, Self::GROUP_RULES[28]));
            }
        }
        if let Some(rule) = self.no_unknown_media_feature_name.as_ref() {
            if rule.is_disabled() {
                index_set.insert(RuleFilter::Rule(Self::GROUP_NAME, Self::GROUP_RULES[29]));
            }
        }
        if let Some(rule) = self.no_unknown_property.as_ref() {
            if rule.is_disabled() {
                index_set.insert(RuleFilter::Rule(Self::GROUP_NAME, Self::GROUP_RULES[30]));
            }
        }
        if let Some(rule) = self.no_unknown_unit.as_ref() {
            if rule.is_disabled() {
                index_set.insert(RuleFilter::Rule(Self::GROUP_NAME, Self::GROUP_RULES[31]));
            }
        }
        if let Some(rule) = self.no_unmatchable_anb_selector.as_ref() {
            if rule.is_disabled() {
                index_set.insert(RuleFilter::Rule(Self::GROUP_NAME, Self::GROUP_RULES[32]));
            }
        }
        if let Some(rule) = self.no_unnecessary_continue.as_ref() {
            if rule.is_disabled() {
                index_set.insert(RuleFilter::Rule(Self::GROUP_NAME, Self::GROUP_RULES[33]));
            }
        }
        if let Some(rule) = self.no_unreachable.as_ref() {
            if rule.is_disabled() {
                index_set.insert(RuleFilter::Rule(Self::GROUP_NAME, Self::GROUP_RULES[34]));
            }
        }
        if let Some(rule) = self.no_unreachable_super.as_ref() {
            if rule.is_disabled() {
                index_set.insert(RuleFilter::Rule(Self::GROUP_NAME, Self::GROUP_RULES[35]));
            }
        }
        if let Some(rule) = self.no_unsafe_finally.as_ref() {
            if rule.is_disabled() {
                index_set.insert(RuleFilter::Rule(Self::GROUP_NAME, Self::GROUP_RULES[36]));
            }
        }
        if let Some(rule) = self.no_unsafe_optional_chaining.as_ref() {
            if rule.is_disabled() {
                index_set.insert(RuleFilter::Rule(Self::GROUP_NAME, Self::GROUP_RULES[37]));
            }
        }
        if let Some(rule) = self.no_unused_function_parameters.as_ref() {
            if rule.is_disabled() {
                index_set.insert(RuleFilter::Rule(Self::GROUP_NAME, Self::GROUP_RULES[38]));
            }
        }
        if let Some(rule) = self.no_unused_imports.as_ref() {
            if rule.is_disabled() {
                index_set.insert(RuleFilter::Rule(Self::GROUP_NAME, Self::GROUP_RULES[39]));
            }
        }
        if let Some(rule) = self.no_unused_labels.as_ref() {
            if rule.is_disabled() {
                index_set.insert(RuleFilter::Rule(Self::GROUP_NAME, Self::GROUP_RULES[40]));
            }
        }
        if let Some(rule) = self.no_unused_private_class_members.as_ref() {
            if rule.is_disabled() {
                index_set.insert(RuleFilter::Rule(Self::GROUP_NAME, Self::GROUP_RULES[41]));
            }
        }
        if let Some(rule) = self.no_unused_variables.as_ref() {
            if rule.is_disabled() {
                index_set.insert(RuleFilter::Rule(Self::GROUP_NAME, Self::GROUP_RULES[42]));
            }
        }
        if let Some(rule) = self.no_void_elements_with_children.as_ref() {
            if rule.is_disabled() {
                index_set.insert(RuleFilter::Rule(Self::GROUP_NAME, Self::GROUP_RULES[43]));
            }
        }
        if let Some(rule) = self.no_void_type_return.as_ref() {
            if rule.is_disabled() {
                index_set.insert(RuleFilter::Rule(Self::GROUP_NAME, Self::GROUP_RULES[44]));
            }
        }
        if let Some(rule) = self.use_array_literals.as_ref() {
            if rule.is_disabled() {
                index_set.insert(RuleFilter::Rule(Self::GROUP_NAME, Self::GROUP_RULES[45]));
            }
        }
        if let Some(rule) = self.use_exhaustive_dependencies.as_ref() {
            if rule.is_disabled() {
                index_set.insert(RuleFilter::Rule(Self::GROUP_NAME, Self::GROUP_RULES[46]));
            }
        }
        if let Some(rule) = self.use_hook_at_top_level.as_ref() {
            if rule.is_disabled() {
                index_set.insert(RuleFilter::Rule(Self::GROUP_NAME, Self::GROUP_RULES[47]));
            }
        }
        if let Some(rule) = self.use_import_extensions.as_ref() {
            if rule.is_disabled() {
                index_set.insert(RuleFilter::Rule(Self::GROUP_NAME, Self::GROUP_RULES[48]));
            }
        }
        if let Some(rule) = self.use_is_nan.as_ref() {
            if rule.is_disabled() {
                index_set.insert(RuleFilter::Rule(Self::GROUP_NAME, Self::GROUP_RULES[49]));
            }
        }
        if let Some(rule) = self.use_jsx_key_in_iterable.as_ref() {
            if rule.is_disabled() {
                index_set.insert(RuleFilter::Rule(Self::GROUP_NAME, Self::GROUP_RULES[50]));
            }
        }
        if let Some(rule) = self.use_valid_for_direction.as_ref() {
            if rule.is_disabled() {
                index_set.insert(RuleFilter::Rule(Self::GROUP_NAME, Self::GROUP_RULES[51]));
            }
        }
        if let Some(rule) = self.use_yield.as_ref() {
            if rule.is_disabled() {
                index_set.insert(RuleFilter::Rule(Self::GROUP_NAME, Self::GROUP_RULES[52]));
            }
        }
        index_set
    }
    #[doc = r" Checks if, given a rule name, matches one of the rules contained in this category"]
    pub(crate) fn has_rule(rule_name: &str) -> Option<&'static str> {
        Some(Self::GROUP_RULES[Self::GROUP_RULES.binary_search(&rule_name).ok()?])
    }
    #[doc = r" Checks if, given a rule name, it is marked as recommended"]
    pub(crate) fn is_recommended_rule(rule_name: &str) -> bool {
        Self::RECOMMENDED_RULES.contains(&rule_name)
    }
    pub(crate) fn recommended_rules_as_filters() -> &'static [RuleFilter<'static>] {
        Self::RECOMMENDED_RULES_AS_FILTERS
    }
    pub(crate) fn all_rules_as_filters() -> &'static [RuleFilter<'static>] {
        Self::ALL_RULES_AS_FILTERS
    }
    #[doc = r" Select preset rules"]
    pub(crate) fn collect_preset_rules(
        &self,
        parent_is_all: bool,
        parent_is_recommended: bool,
        enabled_rules: &mut FxHashSet<RuleFilter<'static>>,
    ) {
        if self.is_all_true() || self.is_all_unset() && parent_is_all {
            enabled_rules.extend(Self::all_rules_as_filters());
        } else if self.is_recommended_true()
            || self.is_recommended_unset() && self.is_all_unset() && parent_is_recommended
        {
            enabled_rules.extend(Self::recommended_rules_as_filters());
        }
    }
    pub(crate) fn get_rule_configuration(
        &self,
        rule_name: &str,
    ) -> Option<(RulePlainConfiguration, Option<RuleOptions>)> {
        match rule_name {
            "noChildrenProp" => self
                .no_children_prop
                .as_ref()
                .map(|conf| (conf.level(), conf.get_options())),
            "noConstAssign" => self
                .no_const_assign
                .as_ref()
                .map(|conf| (conf.level(), conf.get_options())),
            "noConstantCondition" => self
                .no_constant_condition
                .as_ref()
                .map(|conf| (conf.level(), conf.get_options())),
            "noConstantMathMinMaxClamp" => self
                .no_constant_math_min_max_clamp
                .as_ref()
                .map(|conf| (conf.level(), conf.get_options())),
            "noConstructorReturn" => self
                .no_constructor_return
                .as_ref()
                .map(|conf| (conf.level(), conf.get_options())),
            "noEmptyCharacterClassInRegex" => self
                .no_empty_character_class_in_regex
                .as_ref()
                .map(|conf| (conf.level(), conf.get_options())),
            "noEmptyPattern" => self
                .no_empty_pattern
                .as_ref()
                .map(|conf| (conf.level(), conf.get_options())),
            "noFlatMapIdentity" => self
                .no_flat_map_identity
                .as_ref()
                .map(|conf| (conf.level(), conf.get_options())),
            "noGlobalObjectCalls" => self
                .no_global_object_calls
                .as_ref()
                .map(|conf| (conf.level(), conf.get_options())),
            "noInnerDeclarations" => self
                .no_inner_declarations
                .as_ref()
                .map(|conf| (conf.level(), conf.get_options())),
            "noInvalidBuiltinInstantiation" => self
                .no_invalid_builtin_instantiation
                .as_ref()
                .map(|conf| (conf.level(), conf.get_options())),
            "noInvalidConstructorSuper" => self
                .no_invalid_constructor_super
                .as_ref()
                .map(|conf| (conf.level(), conf.get_options())),
            "noInvalidDirectionInLinearGradient" => self
                .no_invalid_direction_in_linear_gradient
                .as_ref()
                .map(|conf| (conf.level(), conf.get_options())),
            "noInvalidGridAreas" => self
                .no_invalid_grid_areas
                .as_ref()
                .map(|conf| (conf.level(), conf.get_options())),
            "noInvalidNewBuiltin" => self
                .no_invalid_new_builtin
                .as_ref()
                .map(|conf| (conf.level(), conf.get_options())),
            "noInvalidPositionAtImportRule" => self
                .no_invalid_position_at_import_rule
                .as_ref()
                .map(|conf| (conf.level(), conf.get_options())),
            "noInvalidUseBeforeDeclaration" => self
                .no_invalid_use_before_declaration
                .as_ref()
                .map(|conf| (conf.level(), conf.get_options())),
            "noNewSymbol" => self
                .no_new_symbol
                .as_ref()
                .map(|conf| (conf.level(), conf.get_options())),
            "noNodejsModules" => self
                .no_nodejs_modules
                .as_ref()
                .map(|conf| (conf.level(), conf.get_options())),
            "noNonoctalDecimalEscape" => self
                .no_nonoctal_decimal_escape
                .as_ref()
                .map(|conf| (conf.level(), conf.get_options())),
            "noPrecisionLoss" => self
                .no_precision_loss
                .as_ref()
                .map(|conf| (conf.level(), conf.get_options())),
            "noRenderReturnValue" => self
                .no_render_return_value
                .as_ref()
                .map(|conf| (conf.level(), conf.get_options())),
            "noSelfAssign" => self
                .no_self_assign
                .as_ref()
                .map(|conf| (conf.level(), conf.get_options())),
            "noSetterReturn" => self
                .no_setter_return
                .as_ref()
                .map(|conf| (conf.level(), conf.get_options())),
            "noStringCaseMismatch" => self
                .no_string_case_mismatch
                .as_ref()
                .map(|conf| (conf.level(), conf.get_options())),
            "noSwitchDeclarations" => self
                .no_switch_declarations
                .as_ref()
                .map(|conf| (conf.level(), conf.get_options())),
            "noUndeclaredDependencies" => self
                .no_undeclared_dependencies
                .as_ref()
                .map(|conf| (conf.level(), conf.get_options())),
            "noUndeclaredVariables" => self
                .no_undeclared_variables
                .as_ref()
                .map(|conf| (conf.level(), conf.get_options())),
            "noUnknownFunction" => self
                .no_unknown_function
                .as_ref()
                .map(|conf| (conf.level(), conf.get_options())),
            "noUnknownMediaFeatureName" => self
                .no_unknown_media_feature_name
                .as_ref()
                .map(|conf| (conf.level(), conf.get_options())),
            "noUnknownProperty" => self
                .no_unknown_property
                .as_ref()
                .map(|conf| (conf.level(), conf.get_options())),
            "noUnknownUnit" => self
                .no_unknown_unit
                .as_ref()
                .map(|conf| (conf.level(), conf.get_options())),
            "noUnmatchableAnbSelector" => self
                .no_unmatchable_anb_selector
                .as_ref()
                .map(|conf| (conf.level(), conf.get_options())),
            "noUnnecessaryContinue" => self
                .no_unnecessary_continue
                .as_ref()
                .map(|conf| (conf.level(), conf.get_options())),
            "noUnreachable" => self
                .no_unreachable
                .as_ref()
                .map(|conf| (conf.level(), conf.get_options())),
            "noUnreachableSuper" => self
                .no_unreachable_super
                .as_ref()
                .map(|conf| (conf.level(), conf.get_options())),
            "noUnsafeFinally" => self
                .no_unsafe_finally
                .as_ref()
                .map(|conf| (conf.level(), conf.get_options())),
            "noUnsafeOptionalChaining" => self
                .no_unsafe_optional_chaining
                .as_ref()
                .map(|conf| (conf.level(), conf.get_options())),
            "noUnusedFunctionParameters" => self
                .no_unused_function_parameters
                .as_ref()
                .map(|conf| (conf.level(), conf.get_options())),
            "noUnusedImports" => self
                .no_unused_imports
                .as_ref()
                .map(|conf| (conf.level(), conf.get_options())),
            "noUnusedLabels" => self
                .no_unused_labels
                .as_ref()
                .map(|conf| (conf.level(), conf.get_options())),
            "noUnusedPrivateClassMembers" => self
                .no_unused_private_class_members
                .as_ref()
                .map(|conf| (conf.level(), conf.get_options())),
            "noUnusedVariables" => self
                .no_unused_variables
                .as_ref()
                .map(|conf| (conf.level(), conf.get_options())),
            "noVoidElementsWithChildren" => self
                .no_void_elements_with_children
                .as_ref()
                .map(|conf| (conf.level(), conf.get_options())),
            "noVoidTypeReturn" => self
                .no_void_type_return
                .as_ref()
                .map(|conf| (conf.level(), conf.get_options())),
            "useArrayLiterals" => self
                .use_array_literals
                .as_ref()
                .map(|conf| (conf.level(), conf.get_options())),
            "useExhaustiveDependencies" => self
                .use_exhaustive_dependencies
                .as_ref()
                .map(|conf| (conf.level(), conf.get_options())),
            "useHookAtTopLevel" => self
                .use_hook_at_top_level
                .as_ref()
                .map(|conf| (conf.level(), conf.get_options())),
            "useImportExtensions" => self
                .use_import_extensions
                .as_ref()
                .map(|conf| (conf.level(), conf.get_options())),
            "useIsNan" => self
                .use_is_nan
                .as_ref()
                .map(|conf| (conf.level(), conf.get_options())),
            "useJsxKeyInIterable" => self
                .use_jsx_key_in_iterable
                .as_ref()
                .map(|conf| (conf.level(), conf.get_options())),
            "useValidForDirection" => self
                .use_valid_for_direction
                .as_ref()
                .map(|conf| (conf.level(), conf.get_options())),
            "useYield" => self
                .use_yield
                .as_ref()
                .map(|conf| (conf.level(), conf.get_options())),
            _ => None,
        }
    }
}
#[derive(Clone, Debug, Default, Deserialize, Deserializable, Eq, Merge, PartialEq, Serialize)]
#[deserializable(with_validator)]
#[cfg_attr(feature = "schema", derive(JsonSchema))]
#[serde(rename_all = "camelCase", default, deny_unknown_fields)]
#[doc = r" A list of rules that belong to this group"]
pub struct Nursery {
    #[doc = r" It enables the recommended rules for this group"]
    #[serde(skip_serializing_if = "Option::is_none")]
    pub recommended: Option<bool>,
    #[doc = r" It enables ALL rules for this group."]
    #[serde(skip_serializing_if = "Option::is_none")]
    pub all: Option<bool>,
    #[doc = "Disallow use of CommonJs module system in favor of ESM style imports."]
    #[serde(skip_serializing_if = "Option::is_none")]
    pub no_common_js: Option<RuleConfiguration<biome_js_analyze::options::NoCommonJs>>,
    #[doc = "Disallow a lower specificity selector from coming after a higher specificity selector."]
    #[serde(skip_serializing_if = "Option::is_none")]
    pub no_descending_specificity:
        Option<RuleConfiguration<biome_css_analyze::options::NoDescendingSpecificity>>,
    #[doc = "Disallow direct assignments to document.cookie."]
    #[serde(skip_serializing_if = "Option::is_none")]
    pub no_document_cookie: Option<RuleConfiguration<biome_js_analyze::options::NoDocumentCookie>>,
    #[doc = "Prevents importing next/document outside of pages/_document.jsx in Next.js projects."]
    #[serde(skip_serializing_if = "Option::is_none")]
    pub no_document_import_in_page:
        Option<RuleConfiguration<biome_js_analyze::options::NoDocumentImportInPage>>,
    #[doc = "Disallow duplicate custom properties within declaration blocks."]
    #[serde(skip_serializing_if = "Option::is_none")]
    pub no_duplicate_custom_properties:
        Option<RuleConfiguration<biome_css_analyze::options::NoDuplicateCustomProperties>>,
    #[doc = "Disallow duplicate conditions in if-else-if chains"]
    #[serde(skip_serializing_if = "Option::is_none")]
    pub no_duplicate_else_if:
        Option<RuleConfiguration<biome_js_analyze::options::NoDuplicateElseIf>>,
    #[doc = "Disallow duplicate properties within declaration blocks."]
    #[serde(skip_serializing_if = "Option::is_none")]
    pub no_duplicate_properties:
        Option<RuleConfiguration<biome_css_analyze::options::NoDuplicateProperties>>,
    #[doc = "No duplicated fields in GraphQL operations."]
    #[serde(skip_serializing_if = "Option::is_none")]
    pub no_duplicated_fields:
        Option<RuleConfiguration<biome_graphql_analyze::options::NoDuplicatedFields>>,
    #[doc = "Disallow accessing namespace imports dynamically."]
    #[serde(skip_serializing_if = "Option::is_none")]
    pub no_dynamic_namespace_import_access:
        Option<RuleConfiguration<biome_js_analyze::options::NoDynamicNamespaceImportAccess>>,
    #[doc = "Disallow TypeScript enum."]
    #[serde(skip_serializing_if = "Option::is_none")]
    pub no_enum: Option<RuleConfiguration<biome_js_analyze::options::NoEnum>>,
    #[doc = "Disallow exporting an imported variable."]
    #[serde(skip_serializing_if = "Option::is_none")]
    pub no_exported_imports:
        Option<RuleConfiguration<biome_js_analyze::options::NoExportedImports>>,
    #[doc = "Disallow the use of __dirname and __filename in the global scope."]
    #[serde(skip_serializing_if = "Option::is_none")]
    pub no_global_dirname_filename:
        Option<RuleFixConfiguration<biome_js_analyze::options::NoGlobalDirnameFilename>>,
    #[doc = "Prevent usage of \\<head> element in a Next.js project."]
    #[serde(skip_serializing_if = "Option::is_none")]
    pub no_head_element: Option<RuleConfiguration<biome_js_analyze::options::NoHeadElement>>,
    #[doc = "Prevent using the next/head module in pages/_document.js on Next.js projects."]
    #[serde(skip_serializing_if = "Option::is_none")]
    pub no_head_import_in_document:
        Option<RuleConfiguration<biome_js_analyze::options::NoHeadImportInDocument>>,
    #[doc = "Prevent usage of \\<img> element in a Next.js project."]
    #[serde(skip_serializing_if = "Option::is_none")]
    pub no_img_element: Option<RuleConfiguration<biome_js_analyze::options::NoImgElement>>,
    #[doc = "Disallows the use of irregular whitespace characters."]
    #[serde(skip_serializing_if = "Option::is_none")]
    pub no_irregular_whitespace:
        Option<RuleConfiguration<biome_css_analyze::options::NoIrregularWhitespace>>,
    #[doc = "Disallow missing var function for css variables."]
    #[serde(skip_serializing_if = "Option::is_none")]
    pub no_missing_var_function:
        Option<RuleConfiguration<biome_css_analyze::options::NoMissingVarFunction>>,
    #[doc = "Disallow nested ternary expressions."]
    #[serde(skip_serializing_if = "Option::is_none")]
    pub no_nested_ternary: Option<RuleConfiguration<biome_js_analyze::options::NoNestedTernary>>,
    #[doc = "Disallow octal escape sequences in string literals"]
    #[serde(skip_serializing_if = "Option::is_none")]
    pub no_octal_escape: Option<RuleConfiguration<biome_js_analyze::options::NoOctalEscape>>,
    #[doc = "Disallow the use of process.env."]
    #[serde(skip_serializing_if = "Option::is_none")]
    pub no_process_env: Option<RuleConfiguration<biome_js_analyze::options::NoProcessEnv>>,
    #[doc = "Disallow the use of process global."]
    #[serde(skip_serializing_if = "Option::is_none")]
    pub no_process_global: Option<RuleFixConfiguration<biome_js_analyze::options::NoProcessGlobal>>,
    #[doc = "Disallow specified modules when loaded by import or require."]
    #[serde(skip_serializing_if = "Option::is_none")]
    pub no_restricted_imports:
        Option<RuleConfiguration<biome_js_analyze::options::NoRestrictedImports>>,
    #[doc = "Disallow user defined types."]
    #[serde(skip_serializing_if = "Option::is_none")]
    pub no_restricted_types:
        Option<RuleFixConfiguration<biome_js_analyze::options::NoRestrictedTypes>>,
    #[doc = "Disallow usage of sensitive data such as API keys and tokens."]
    #[serde(skip_serializing_if = "Option::is_none")]
    pub no_secrets: Option<RuleConfiguration<biome_js_analyze::options::NoSecrets>>,
    #[doc = "Enforce that static, visible elements (such as \\<div>) that have click handlers use the valid role attribute."]
    #[serde(skip_serializing_if = "Option::is_none")]
    pub no_static_element_interactions:
        Option<RuleConfiguration<biome_js_analyze::options::NoStaticElementInteractions>>,
    #[doc = "Enforce the use of String.slice() over String.substr() and String.substring()."]
    #[serde(skip_serializing_if = "Option::is_none")]
    pub no_substr: Option<RuleFixConfiguration<biome_js_analyze::options::NoSubstr>>,
    #[doc = "Disallow template literal placeholder syntax in regular strings."]
    #[serde(skip_serializing_if = "Option::is_none")]
    pub no_template_curly_in_string:
        Option<RuleConfiguration<biome_js_analyze::options::NoTemplateCurlyInString>>,
    #[doc = "Disallow unknown at-rules."]
    #[serde(skip_serializing_if = "Option::is_none")]
    pub no_unknown_at_rule: Option<RuleConfiguration<biome_css_analyze::options::NoUnknownAtRule>>,
    #[doc = "Disallow unknown pseudo-class selectors."]
    #[serde(skip_serializing_if = "Option::is_none")]
    pub no_unknown_pseudo_class:
        Option<RuleConfiguration<biome_css_analyze::options::NoUnknownPseudoClass>>,
    #[doc = "Disallow unknown pseudo-element selectors."]
    #[serde(skip_serializing_if = "Option::is_none")]
    pub no_unknown_pseudo_element:
        Option<RuleConfiguration<biome_css_analyze::options::NoUnknownPseudoElement>>,
    #[doc = "Disallow unknown type selectors."]
    #[serde(skip_serializing_if = "Option::is_none")]
    pub no_unknown_type_selector:
        Option<RuleConfiguration<biome_css_analyze::options::NoUnknownTypeSelector>>,
    #[doc = "Disallow unnecessary escape sequence in regular expression literals."]
    #[serde(skip_serializing_if = "Option::is_none")]
    pub no_useless_escape_in_regex:
        Option<RuleFixConfiguration<biome_js_analyze::options::NoUselessEscapeInRegex>>,
    #[doc = "Disallow unnecessary String.raw function in template string literals without any escape sequence."]
    #[serde(skip_serializing_if = "Option::is_none")]
    pub no_useless_string_raw:
        Option<RuleConfiguration<biome_js_analyze::options::NoUselessStringRaw>>,
    #[doc = "Disallow the use of useless undefined."]
    #[serde(skip_serializing_if = "Option::is_none")]
    pub no_useless_undefined:
        Option<RuleFixConfiguration<biome_js_analyze::options::NoUselessUndefined>>,
    #[doc = "Disallow use of @value rule in css modules."]
    #[serde(skip_serializing_if = "Option::is_none")]
    pub no_value_at_rule: Option<RuleConfiguration<biome_css_analyze::options::NoValueAtRule>>,
    #[doc = "Disallow the use of overload signatures that are not next to each other."]
    #[serde(skip_serializing_if = "Option::is_none")]
    pub use_adjacent_overload_signatures:
        Option<RuleConfiguration<biome_js_analyze::options::UseAdjacentOverloadSignatures>>,
    #[doc = "Enforce that ARIA properties are valid for the roles that are supported by the element."]
    #[serde(skip_serializing_if = "Option::is_none")]
    pub use_aria_props_supported_by_role:
        Option<RuleConfiguration<biome_js_analyze::options::UseAriaPropsSupportedByRole>>,
    #[doc = "Use at() instead of integer index access."]
    #[serde(skip_serializing_if = "Option::is_none")]
    pub use_at_index: Option<RuleFixConfiguration<biome_js_analyze::options::UseAtIndex>>,
    #[doc = "Enforce using single if instead of nested if clauses."]
    #[serde(skip_serializing_if = "Option::is_none")]
    pub use_collapsed_if: Option<RuleFixConfiguration<biome_js_analyze::options::UseCollapsedIf>>,
    #[doc = "Enforce declaring components only within modules that export React Components exclusively."]
    #[serde(skip_serializing_if = "Option::is_none")]
    pub use_component_export_only_modules:
        Option<RuleConfiguration<biome_js_analyze::options::UseComponentExportOnlyModules>>,
    #[doc = "This rule enforces consistent use of curly braces inside JSX attributes and JSX children."]
    #[serde(skip_serializing_if = "Option::is_none")]
    pub use_consistent_curly_braces:
        Option<RuleFixConfiguration<biome_js_analyze::options::UseConsistentCurlyBraces>>,
    #[doc = "Require consistent accessibility modifiers on class properties and methods."]
    #[serde(skip_serializing_if = "Option::is_none")]
    pub use_consistent_member_accessibility:
        Option<RuleConfiguration<biome_js_analyze::options::UseConsistentMemberAccessibility>>,
    #[doc = "Require specifying the reason argument when using @deprecated directive"]
    #[serde(skip_serializing_if = "Option::is_none")]
    pub use_deprecated_reason:
        Option<RuleConfiguration<biome_graphql_analyze::options::UseDeprecatedReason>>,
    #[doc = "Require explicit return types on functions and class methods."]
    #[serde(skip_serializing_if = "Option::is_none")]
    pub use_explicit_type: Option<RuleConfiguration<biome_js_analyze::options::UseExplicitType>>,
    #[doc = "Require that all exports are declared after all non-export statements."]
    #[serde(skip_serializing_if = "Option::is_none")]
    pub use_exports_last: Option<RuleConfiguration<biome_js_analyze::options::UseExportsLast>>,
    #[doc = "Enforces the use of a recommended display strategy with Google Fonts."]
    #[serde(skip_serializing_if = "Option::is_none")]
    pub use_google_font_display:
        Option<RuleConfiguration<biome_js_analyze::options::UseGoogleFontDisplay>>,
    #[doc = "Ensure the preconnect attribute is used when using Google Fonts."]
    #[serde(skip_serializing_if = "Option::is_none")]
    pub use_google_font_preconnect:
        Option<RuleFixConfiguration<biome_js_analyze::options::UseGoogleFontPreconnect>>,
    #[doc = "Require for-in loops to include an if statement."]
    #[serde(skip_serializing_if = "Option::is_none")]
    pub use_guard_for_in: Option<RuleConfiguration<biome_js_analyze::options::UseGuardForIn>>,
    #[doc = "Disallows package private imports."]
    #[serde(skip_serializing_if = "Option::is_none")]
    pub use_import_restrictions:
        Option<RuleConfiguration<biome_js_analyze::options::UseImportRestrictions>>,
    #[doc = "Enforce specifying the name of GraphQL operations."]
    #[serde(skip_serializing_if = "Option::is_none")]
    pub use_named_operation:
        Option<RuleFixConfiguration<biome_graphql_analyze::options::UseNamedOperation>>,
    #[doc = "Validates that all enum values are capitalized."]
    #[serde(skip_serializing_if = "Option::is_none")]
    pub use_naming_convention:
        Option<RuleConfiguration<biome_graphql_analyze::options::UseNamingConvention>>,
    #[doc = "Enforce the consistent use of the radix argument when using parseInt()."]
    #[serde(skip_serializing_if = "Option::is_none")]
    pub use_parse_int_radix:
        Option<RuleFixConfiguration<biome_js_analyze::options::UseParseIntRadix>>,
    #[doc = "Enforce the sorting of CSS utility classes."]
    #[serde(skip_serializing_if = "Option::is_none")]
    pub use_sorted_classes:
        Option<RuleFixConfiguration<biome_js_analyze::options::UseSortedClasses>>,
    #[doc = "Enforce ordering of CSS properties."]
    #[serde(skip_serializing_if = "Option::is_none")]
    pub use_sorted_properties:
        Option<RuleFixConfiguration<biome_css_analyze::options::UseSortedProperties>>,
    #[doc = "Enforce the use of the directive \"use strict\" in script files."]
    #[serde(skip_serializing_if = "Option::is_none")]
    pub use_strict_mode: Option<RuleFixConfiguration<biome_js_analyze::options::UseStrictMode>>,
    #[doc = "Enforce the use of String.trimStart() and String.trimEnd() over String.trimLeft() and String.trimRight()."]
    #[serde(skip_serializing_if = "Option::is_none")]
    pub use_trim_start_end:
        Option<RuleFixConfiguration<biome_js_analyze::options::UseTrimStartEnd>>,
    #[doc = "Use valid values for the autocomplete attribute on input elements."]
    #[serde(skip_serializing_if = "Option::is_none")]
    pub use_valid_autocomplete:
        Option<RuleConfiguration<biome_js_analyze::options::UseValidAutocomplete>>,
}
impl DeserializableValidator for Nursery {
    fn validate(
        &mut self,
        _name: &str,
        range: TextRange,
        diagnostics: &mut Vec<DeserializationDiagnostic>,
    ) -> bool {
        if self.recommended == Some(true) && self.all == Some(true) {
            diagnostics . push (DeserializationDiagnostic :: new (markup ! (< Emphasis > "'recommended'" < / Emphasis > " and " < Emphasis > "'all'" < / Emphasis > " can't be both " < Emphasis > "'true'" < / Emphasis > ". You should choose only one of them.")) . with_range (range) . with_note (markup ! ("Biome will fallback to its defaults for this section."))) ;
            return false;
        }
        true
    }
}
impl Nursery {
    const GROUP_NAME: &'static str = "nursery";
    pub(crate) const GROUP_RULES: &'static [&'static str] = &[
        "noCommonJs",
        "noDescendingSpecificity",
        "noDocumentCookie",
        "noDocumentImportInPage",
        "noDuplicateCustomProperties",
        "noDuplicateElseIf",
        "noDuplicateProperties",
        "noDuplicatedFields",
        "noDynamicNamespaceImportAccess",
        "noEnum",
        "noExportedImports",
        "noGlobalDirnameFilename",
        "noHeadElement",
        "noHeadImportInDocument",
        "noImgElement",
        "noIrregularWhitespace",
        "noMissingVarFunction",
        "noNestedTernary",
        "noOctalEscape",
        "noProcessEnv",
        "noProcessGlobal",
        "noRestrictedImports",
        "noRestrictedTypes",
        "noSecrets",
        "noStaticElementInteractions",
        "noSubstr",
        "noTemplateCurlyInString",
        "noUnknownAtRule",
        "noUnknownPseudoClass",
        "noUnknownPseudoElement",
        "noUnknownTypeSelector",
        "noUselessEscapeInRegex",
        "noUselessStringRaw",
        "noUselessUndefined",
        "noValueAtRule",
        "useAdjacentOverloadSignatures",
        "useAriaPropsSupportedByRole",
        "useAtIndex",
        "useCollapsedIf",
        "useComponentExportOnlyModules",
        "useConsistentCurlyBraces",
        "useConsistentMemberAccessibility",
        "useDeprecatedReason",
        "useExplicitType",
        "useExportsLast",
        "useGoogleFontDisplay",
        "useGoogleFontPreconnect",
        "useGuardForIn",
        "useImportRestrictions",
        "useNamedOperation",
        "useNamingConvention",
        "useParseIntRadix",
        "useSortedClasses",
        "useSortedProperties",
        "useStrictMode",
        "useTrimStartEnd",
        "useValidAutocomplete",
    ];
    const RECOMMENDED_RULES: &'static [&'static str] = &[
        "noDescendingSpecificity",
        "noDuplicateCustomProperties",
        "noDuplicateElseIf",
        "noDuplicateProperties",
        "noDuplicatedFields",
        "noMissingVarFunction",
        "noUnknownAtRule",
        "noUnknownPseudoClass",
        "noUnknownPseudoElement",
        "noUnknownTypeSelector",
        "noUselessEscapeInRegex",
        "useAriaPropsSupportedByRole",
        "useConsistentMemberAccessibility",
        "useDeprecatedReason",
<<<<<<< HEAD
        "useSortedProperties",
=======
        "useNamedOperation",
        "useParseIntRadix",
>>>>>>> 6ea885f0
        "useStrictMode",
    ];
    const RECOMMENDED_RULES_AS_FILTERS: &'static [RuleFilter<'static>] = &[
        RuleFilter::Rule(Self::GROUP_NAME, Self::GROUP_RULES[1]),
        RuleFilter::Rule(Self::GROUP_NAME, Self::GROUP_RULES[4]),
        RuleFilter::Rule(Self::GROUP_NAME, Self::GROUP_RULES[5]),
        RuleFilter::Rule(Self::GROUP_NAME, Self::GROUP_RULES[6]),
        RuleFilter::Rule(Self::GROUP_NAME, Self::GROUP_RULES[7]),
<<<<<<< HEAD
        RuleFilter::Rule(Self::GROUP_NAME, Self::GROUP_RULES[15]),
        RuleFilter::Rule(Self::GROUP_NAME, Self::GROUP_RULES[25]),
        RuleFilter::Rule(Self::GROUP_NAME, Self::GROUP_RULES[29]),
        RuleFilter::Rule(Self::GROUP_NAME, Self::GROUP_RULES[30]),
        RuleFilter::Rule(Self::GROUP_NAME, Self::GROUP_RULES[26]),
=======
        RuleFilter::Rule(Self::GROUP_NAME, Self::GROUP_RULES[16]),
>>>>>>> 6ea885f0
        RuleFilter::Rule(Self::GROUP_NAME, Self::GROUP_RULES[27]),
        RuleFilter::Rule(Self::GROUP_NAME, Self::GROUP_RULES[28]),
        RuleFilter::Rule(Self::GROUP_NAME, Self::GROUP_RULES[29]),
        RuleFilter::Rule(Self::GROUP_NAME, Self::GROUP_RULES[30]),
        RuleFilter::Rule(Self::GROUP_NAME, Self::GROUP_RULES[31]),
        RuleFilter::Rule(Self::GROUP_NAME, Self::GROUP_RULES[36]),
        RuleFilter::Rule(Self::GROUP_NAME, Self::GROUP_RULES[41]),
        RuleFilter::Rule(Self::GROUP_NAME, Self::GROUP_RULES[42]),
        RuleFilter::Rule(Self::GROUP_NAME, Self::GROUP_RULES[49]),
        RuleFilter::Rule(Self::GROUP_NAME, Self::GROUP_RULES[51]),
        RuleFilter::Rule(Self::GROUP_NAME, Self::GROUP_RULES[53]),
    ];
    const ALL_RULES_AS_FILTERS: &'static [RuleFilter<'static>] = &[
        RuleFilter::Rule(Self::GROUP_NAME, Self::GROUP_RULES[0]),
        RuleFilter::Rule(Self::GROUP_NAME, Self::GROUP_RULES[1]),
        RuleFilter::Rule(Self::GROUP_NAME, Self::GROUP_RULES[2]),
        RuleFilter::Rule(Self::GROUP_NAME, Self::GROUP_RULES[3]),
        RuleFilter::Rule(Self::GROUP_NAME, Self::GROUP_RULES[4]),
        RuleFilter::Rule(Self::GROUP_NAME, Self::GROUP_RULES[5]),
        RuleFilter::Rule(Self::GROUP_NAME, Self::GROUP_RULES[6]),
        RuleFilter::Rule(Self::GROUP_NAME, Self::GROUP_RULES[7]),
        RuleFilter::Rule(Self::GROUP_NAME, Self::GROUP_RULES[8]),
        RuleFilter::Rule(Self::GROUP_NAME, Self::GROUP_RULES[9]),
        RuleFilter::Rule(Self::GROUP_NAME, Self::GROUP_RULES[10]),
        RuleFilter::Rule(Self::GROUP_NAME, Self::GROUP_RULES[11]),
        RuleFilter::Rule(Self::GROUP_NAME, Self::GROUP_RULES[12]),
        RuleFilter::Rule(Self::GROUP_NAME, Self::GROUP_RULES[13]),
        RuleFilter::Rule(Self::GROUP_NAME, Self::GROUP_RULES[14]),
        RuleFilter::Rule(Self::GROUP_NAME, Self::GROUP_RULES[15]),
        RuleFilter::Rule(Self::GROUP_NAME, Self::GROUP_RULES[16]),
        RuleFilter::Rule(Self::GROUP_NAME, Self::GROUP_RULES[17]),
        RuleFilter::Rule(Self::GROUP_NAME, Self::GROUP_RULES[18]),
        RuleFilter::Rule(Self::GROUP_NAME, Self::GROUP_RULES[19]),
        RuleFilter::Rule(Self::GROUP_NAME, Self::GROUP_RULES[20]),
        RuleFilter::Rule(Self::GROUP_NAME, Self::GROUP_RULES[21]),
        RuleFilter::Rule(Self::GROUP_NAME, Self::GROUP_RULES[22]),
        RuleFilter::Rule(Self::GROUP_NAME, Self::GROUP_RULES[23]),
        RuleFilter::Rule(Self::GROUP_NAME, Self::GROUP_RULES[24]),
        RuleFilter::Rule(Self::GROUP_NAME, Self::GROUP_RULES[25]),
        RuleFilter::Rule(Self::GROUP_NAME, Self::GROUP_RULES[26]),
        RuleFilter::Rule(Self::GROUP_NAME, Self::GROUP_RULES[27]),
        RuleFilter::Rule(Self::GROUP_NAME, Self::GROUP_RULES[28]),
        RuleFilter::Rule(Self::GROUP_NAME, Self::GROUP_RULES[29]),
        RuleFilter::Rule(Self::GROUP_NAME, Self::GROUP_RULES[30]),
        RuleFilter::Rule(Self::GROUP_NAME, Self::GROUP_RULES[31]),
        RuleFilter::Rule(Self::GROUP_NAME, Self::GROUP_RULES[32]),
        RuleFilter::Rule(Self::GROUP_NAME, Self::GROUP_RULES[33]),
        RuleFilter::Rule(Self::GROUP_NAME, Self::GROUP_RULES[34]),
        RuleFilter::Rule(Self::GROUP_NAME, Self::GROUP_RULES[35]),
        RuleFilter::Rule(Self::GROUP_NAME, Self::GROUP_RULES[36]),
        RuleFilter::Rule(Self::GROUP_NAME, Self::GROUP_RULES[37]),
        RuleFilter::Rule(Self::GROUP_NAME, Self::GROUP_RULES[38]),
        RuleFilter::Rule(Self::GROUP_NAME, Self::GROUP_RULES[39]),
        RuleFilter::Rule(Self::GROUP_NAME, Self::GROUP_RULES[40]),
        RuleFilter::Rule(Self::GROUP_NAME, Self::GROUP_RULES[41]),
        RuleFilter::Rule(Self::GROUP_NAME, Self::GROUP_RULES[42]),
        RuleFilter::Rule(Self::GROUP_NAME, Self::GROUP_RULES[43]),
        RuleFilter::Rule(Self::GROUP_NAME, Self::GROUP_RULES[44]),
        RuleFilter::Rule(Self::GROUP_NAME, Self::GROUP_RULES[45]),
        RuleFilter::Rule(Self::GROUP_NAME, Self::GROUP_RULES[46]),
        RuleFilter::Rule(Self::GROUP_NAME, Self::GROUP_RULES[47]),
        RuleFilter::Rule(Self::GROUP_NAME, Self::GROUP_RULES[48]),
        RuleFilter::Rule(Self::GROUP_NAME, Self::GROUP_RULES[49]),
        RuleFilter::Rule(Self::GROUP_NAME, Self::GROUP_RULES[50]),
        RuleFilter::Rule(Self::GROUP_NAME, Self::GROUP_RULES[51]),
        RuleFilter::Rule(Self::GROUP_NAME, Self::GROUP_RULES[52]),
        RuleFilter::Rule(Self::GROUP_NAME, Self::GROUP_RULES[53]),
        RuleFilter::Rule(Self::GROUP_NAME, Self::GROUP_RULES[54]),
        RuleFilter::Rule(Self::GROUP_NAME, Self::GROUP_RULES[55]),
    ];
    #[doc = r" Retrieves the recommended rules"]
    pub(crate) fn is_recommended_true(&self) -> bool {
        matches!(self.recommended, Some(true))
    }
    pub(crate) fn is_recommended_unset(&self) -> bool {
        self.recommended.is_none()
    }
    pub(crate) fn is_all_true(&self) -> bool {
        matches!(self.all, Some(true))
    }
    pub(crate) fn is_all_unset(&self) -> bool {
        self.all.is_none()
    }
    pub(crate) fn get_enabled_rules(&self) -> FxHashSet<RuleFilter<'static>> {
        let mut index_set = FxHashSet::default();
        if let Some(rule) = self.no_common_js.as_ref() {
            if rule.is_enabled() {
                index_set.insert(RuleFilter::Rule(Self::GROUP_NAME, Self::GROUP_RULES[0]));
            }
        }
        if let Some(rule) = self.no_descending_specificity.as_ref() {
            if rule.is_enabled() {
                index_set.insert(RuleFilter::Rule(Self::GROUP_NAME, Self::GROUP_RULES[1]));
            }
        }
        if let Some(rule) = self.no_document_cookie.as_ref() {
            if rule.is_enabled() {
                index_set.insert(RuleFilter::Rule(Self::GROUP_NAME, Self::GROUP_RULES[2]));
            }
        }
        if let Some(rule) = self.no_document_import_in_page.as_ref() {
            if rule.is_enabled() {
                index_set.insert(RuleFilter::Rule(Self::GROUP_NAME, Self::GROUP_RULES[3]));
            }
        }
        if let Some(rule) = self.no_duplicate_custom_properties.as_ref() {
            if rule.is_enabled() {
                index_set.insert(RuleFilter::Rule(Self::GROUP_NAME, Self::GROUP_RULES[4]));
            }
        }
        if let Some(rule) = self.no_duplicate_else_if.as_ref() {
            if rule.is_enabled() {
                index_set.insert(RuleFilter::Rule(Self::GROUP_NAME, Self::GROUP_RULES[5]));
            }
        }
        if let Some(rule) = self.no_duplicate_properties.as_ref() {
            if rule.is_enabled() {
                index_set.insert(RuleFilter::Rule(Self::GROUP_NAME, Self::GROUP_RULES[6]));
            }
        }
        if let Some(rule) = self.no_duplicated_fields.as_ref() {
            if rule.is_enabled() {
                index_set.insert(RuleFilter::Rule(Self::GROUP_NAME, Self::GROUP_RULES[7]));
            }
        }
        if let Some(rule) = self.no_dynamic_namespace_import_access.as_ref() {
            if rule.is_enabled() {
                index_set.insert(RuleFilter::Rule(Self::GROUP_NAME, Self::GROUP_RULES[8]));
            }
        }
        if let Some(rule) = self.no_enum.as_ref() {
            if rule.is_enabled() {
                index_set.insert(RuleFilter::Rule(Self::GROUP_NAME, Self::GROUP_RULES[9]));
            }
        }
        if let Some(rule) = self.no_exported_imports.as_ref() {
            if rule.is_enabled() {
                index_set.insert(RuleFilter::Rule(Self::GROUP_NAME, Self::GROUP_RULES[10]));
            }
        }
        if let Some(rule) = self.no_global_dirname_filename.as_ref() {
            if rule.is_enabled() {
                index_set.insert(RuleFilter::Rule(Self::GROUP_NAME, Self::GROUP_RULES[11]));
            }
        }
        if let Some(rule) = self.no_head_element.as_ref() {
            if rule.is_enabled() {
                index_set.insert(RuleFilter::Rule(Self::GROUP_NAME, Self::GROUP_RULES[12]));
            }
        }
        if let Some(rule) = self.no_head_import_in_document.as_ref() {
            if rule.is_enabled() {
                index_set.insert(RuleFilter::Rule(Self::GROUP_NAME, Self::GROUP_RULES[13]));
            }
        }
        if let Some(rule) = self.no_img_element.as_ref() {
            if rule.is_enabled() {
                index_set.insert(RuleFilter::Rule(Self::GROUP_NAME, Self::GROUP_RULES[14]));
            }
        }
        if let Some(rule) = self.no_irregular_whitespace.as_ref() {
            if rule.is_enabled() {
                index_set.insert(RuleFilter::Rule(Self::GROUP_NAME, Self::GROUP_RULES[15]));
            }
        }
        if let Some(rule) = self.no_missing_var_function.as_ref() {
            if rule.is_enabled() {
                index_set.insert(RuleFilter::Rule(Self::GROUP_NAME, Self::GROUP_RULES[16]));
            }
        }
        if let Some(rule) = self.no_nested_ternary.as_ref() {
            if rule.is_enabled() {
                index_set.insert(RuleFilter::Rule(Self::GROUP_NAME, Self::GROUP_RULES[17]));
            }
        }
        if let Some(rule) = self.no_octal_escape.as_ref() {
            if rule.is_enabled() {
                index_set.insert(RuleFilter::Rule(Self::GROUP_NAME, Self::GROUP_RULES[18]));
            }
        }
        if let Some(rule) = self.no_process_env.as_ref() {
            if rule.is_enabled() {
                index_set.insert(RuleFilter::Rule(Self::GROUP_NAME, Self::GROUP_RULES[19]));
            }
        }
        if let Some(rule) = self.no_process_global.as_ref() {
            if rule.is_enabled() {
                index_set.insert(RuleFilter::Rule(Self::GROUP_NAME, Self::GROUP_RULES[20]));
            }
        }
        if let Some(rule) = self.no_restricted_imports.as_ref() {
            if rule.is_enabled() {
                index_set.insert(RuleFilter::Rule(Self::GROUP_NAME, Self::GROUP_RULES[21]));
            }
        }
        if let Some(rule) = self.no_restricted_types.as_ref() {
            if rule.is_enabled() {
                index_set.insert(RuleFilter::Rule(Self::GROUP_NAME, Self::GROUP_RULES[22]));
            }
        }
        if let Some(rule) = self.no_secrets.as_ref() {
            if rule.is_enabled() {
                index_set.insert(RuleFilter::Rule(Self::GROUP_NAME, Self::GROUP_RULES[23]));
            }
        }
        if let Some(rule) = self.no_static_element_interactions.as_ref() {
            if rule.is_enabled() {
                index_set.insert(RuleFilter::Rule(Self::GROUP_NAME, Self::GROUP_RULES[24]));
            }
        }
        if let Some(rule) = self.no_substr.as_ref() {
            if rule.is_enabled() {
                index_set.insert(RuleFilter::Rule(Self::GROUP_NAME, Self::GROUP_RULES[25]));
            }
        }
        if let Some(rule) = self.no_template_curly_in_string.as_ref() {
            if rule.is_enabled() {
                index_set.insert(RuleFilter::Rule(Self::GROUP_NAME, Self::GROUP_RULES[26]));
            }
        }
        if let Some(rule) = self.no_unknown_at_rule.as_ref() {
            if rule.is_enabled() {
                index_set.insert(RuleFilter::Rule(Self::GROUP_NAME, Self::GROUP_RULES[27]));
            }
        }
        if let Some(rule) = self.no_unknown_pseudo_class.as_ref() {
            if rule.is_enabled() {
                index_set.insert(RuleFilter::Rule(Self::GROUP_NAME, Self::GROUP_RULES[28]));
            }
        }
        if let Some(rule) = self.no_unknown_pseudo_element.as_ref() {
            if rule.is_enabled() {
                index_set.insert(RuleFilter::Rule(Self::GROUP_NAME, Self::GROUP_RULES[29]));
            }
        }
        if let Some(rule) = self.no_unknown_type_selector.as_ref() {
            if rule.is_enabled() {
                index_set.insert(RuleFilter::Rule(Self::GROUP_NAME, Self::GROUP_RULES[30]));
            }
        }
        if let Some(rule) = self.no_useless_escape_in_regex.as_ref() {
            if rule.is_enabled() {
                index_set.insert(RuleFilter::Rule(Self::GROUP_NAME, Self::GROUP_RULES[31]));
            }
        }
        if let Some(rule) = self.no_useless_string_raw.as_ref() {
            if rule.is_enabled() {
                index_set.insert(RuleFilter::Rule(Self::GROUP_NAME, Self::GROUP_RULES[32]));
            }
        }
        if let Some(rule) = self.no_useless_undefined.as_ref() {
            if rule.is_enabled() {
                index_set.insert(RuleFilter::Rule(Self::GROUP_NAME, Self::GROUP_RULES[33]));
            }
        }
        if let Some(rule) = self.no_value_at_rule.as_ref() {
            if rule.is_enabled() {
                index_set.insert(RuleFilter::Rule(Self::GROUP_NAME, Self::GROUP_RULES[34]));
            }
        }
        if let Some(rule) = self.use_adjacent_overload_signatures.as_ref() {
            if rule.is_enabled() {
                index_set.insert(RuleFilter::Rule(Self::GROUP_NAME, Self::GROUP_RULES[35]));
            }
        }
        if let Some(rule) = self.use_aria_props_supported_by_role.as_ref() {
            if rule.is_enabled() {
                index_set.insert(RuleFilter::Rule(Self::GROUP_NAME, Self::GROUP_RULES[36]));
            }
        }
        if let Some(rule) = self.use_at_index.as_ref() {
            if rule.is_enabled() {
                index_set.insert(RuleFilter::Rule(Self::GROUP_NAME, Self::GROUP_RULES[37]));
            }
        }
        if let Some(rule) = self.use_collapsed_if.as_ref() {
            if rule.is_enabled() {
                index_set.insert(RuleFilter::Rule(Self::GROUP_NAME, Self::GROUP_RULES[38]));
            }
        }
        if let Some(rule) = self.use_component_export_only_modules.as_ref() {
            if rule.is_enabled() {
                index_set.insert(RuleFilter::Rule(Self::GROUP_NAME, Self::GROUP_RULES[39]));
            }
        }
        if let Some(rule) = self.use_consistent_curly_braces.as_ref() {
            if rule.is_enabled() {
                index_set.insert(RuleFilter::Rule(Self::GROUP_NAME, Self::GROUP_RULES[40]));
            }
        }
        if let Some(rule) = self.use_consistent_member_accessibility.as_ref() {
            if rule.is_enabled() {
                index_set.insert(RuleFilter::Rule(Self::GROUP_NAME, Self::GROUP_RULES[41]));
            }
        }
        if let Some(rule) = self.use_deprecated_reason.as_ref() {
            if rule.is_enabled() {
                index_set.insert(RuleFilter::Rule(Self::GROUP_NAME, Self::GROUP_RULES[42]));
            }
        }
        if let Some(rule) = self.use_explicit_type.as_ref() {
            if rule.is_enabled() {
                index_set.insert(RuleFilter::Rule(Self::GROUP_NAME, Self::GROUP_RULES[43]));
            }
        }
        if let Some(rule) = self.use_exports_last.as_ref() {
            if rule.is_enabled() {
                index_set.insert(RuleFilter::Rule(Self::GROUP_NAME, Self::GROUP_RULES[44]));
            }
        }
        if let Some(rule) = self.use_google_font_display.as_ref() {
            if rule.is_enabled() {
                index_set.insert(RuleFilter::Rule(Self::GROUP_NAME, Self::GROUP_RULES[45]));
            }
        }
        if let Some(rule) = self.use_google_font_preconnect.as_ref() {
            if rule.is_enabled() {
                index_set.insert(RuleFilter::Rule(Self::GROUP_NAME, Self::GROUP_RULES[46]));
            }
        }
        if let Some(rule) = self.use_guard_for_in.as_ref() {
            if rule.is_enabled() {
                index_set.insert(RuleFilter::Rule(Self::GROUP_NAME, Self::GROUP_RULES[47]));
            }
        }
        if let Some(rule) = self.use_import_restrictions.as_ref() {
            if rule.is_enabled() {
                index_set.insert(RuleFilter::Rule(Self::GROUP_NAME, Self::GROUP_RULES[48]));
            }
        }
        if let Some(rule) = self.use_named_operation.as_ref() {
            if rule.is_enabled() {
                index_set.insert(RuleFilter::Rule(Self::GROUP_NAME, Self::GROUP_RULES[49]));
            }
        }
        if let Some(rule) = self.use_naming_convention.as_ref() {
            if rule.is_enabled() {
                index_set.insert(RuleFilter::Rule(Self::GROUP_NAME, Self::GROUP_RULES[50]));
            }
        }
        if let Some(rule) = self.use_parse_int_radix.as_ref() {
            if rule.is_enabled() {
                index_set.insert(RuleFilter::Rule(Self::GROUP_NAME, Self::GROUP_RULES[51]));
            }
        }
        if let Some(rule) = self.use_sorted_classes.as_ref() {
            if rule.is_enabled() {
                index_set.insert(RuleFilter::Rule(Self::GROUP_NAME, Self::GROUP_RULES[52]));
            }
        }
        if let Some(rule) = self.use_strict_mode.as_ref() {
            if rule.is_enabled() {
                index_set.insert(RuleFilter::Rule(Self::GROUP_NAME, Self::GROUP_RULES[53]));
            }
        }
        if let Some(rule) = self.use_trim_start_end.as_ref() {
            if rule.is_enabled() {
                index_set.insert(RuleFilter::Rule(Self::GROUP_NAME, Self::GROUP_RULES[54]));
            }
        }
        if let Some(rule) = self.use_valid_autocomplete.as_ref() {
            if rule.is_enabled() {
                index_set.insert(RuleFilter::Rule(Self::GROUP_NAME, Self::GROUP_RULES[55]));
            }
        }
        index_set
    }
    pub(crate) fn get_disabled_rules(&self) -> FxHashSet<RuleFilter<'static>> {
        let mut index_set = FxHashSet::default();
        if let Some(rule) = self.no_common_js.as_ref() {
            if rule.is_disabled() {
                index_set.insert(RuleFilter::Rule(Self::GROUP_NAME, Self::GROUP_RULES[0]));
            }
        }
        if let Some(rule) = self.no_descending_specificity.as_ref() {
            if rule.is_disabled() {
                index_set.insert(RuleFilter::Rule(Self::GROUP_NAME, Self::GROUP_RULES[1]));
            }
        }
        if let Some(rule) = self.no_document_cookie.as_ref() {
            if rule.is_disabled() {
                index_set.insert(RuleFilter::Rule(Self::GROUP_NAME, Self::GROUP_RULES[2]));
            }
        }
        if let Some(rule) = self.no_document_import_in_page.as_ref() {
            if rule.is_disabled() {
                index_set.insert(RuleFilter::Rule(Self::GROUP_NAME, Self::GROUP_RULES[3]));
            }
        }
        if let Some(rule) = self.no_duplicate_custom_properties.as_ref() {
            if rule.is_disabled() {
                index_set.insert(RuleFilter::Rule(Self::GROUP_NAME, Self::GROUP_RULES[4]));
            }
        }
        if let Some(rule) = self.no_duplicate_else_if.as_ref() {
            if rule.is_disabled() {
                index_set.insert(RuleFilter::Rule(Self::GROUP_NAME, Self::GROUP_RULES[5]));
            }
        }
        if let Some(rule) = self.no_duplicate_properties.as_ref() {
            if rule.is_disabled() {
                index_set.insert(RuleFilter::Rule(Self::GROUP_NAME, Self::GROUP_RULES[6]));
            }
        }
        if let Some(rule) = self.no_duplicated_fields.as_ref() {
            if rule.is_disabled() {
                index_set.insert(RuleFilter::Rule(Self::GROUP_NAME, Self::GROUP_RULES[7]));
            }
        }
        if let Some(rule) = self.no_dynamic_namespace_import_access.as_ref() {
            if rule.is_disabled() {
                index_set.insert(RuleFilter::Rule(Self::GROUP_NAME, Self::GROUP_RULES[8]));
            }
        }
        if let Some(rule) = self.no_enum.as_ref() {
            if rule.is_disabled() {
                index_set.insert(RuleFilter::Rule(Self::GROUP_NAME, Self::GROUP_RULES[9]));
            }
        }
        if let Some(rule) = self.no_exported_imports.as_ref() {
            if rule.is_disabled() {
                index_set.insert(RuleFilter::Rule(Self::GROUP_NAME, Self::GROUP_RULES[10]));
            }
        }
        if let Some(rule) = self.no_global_dirname_filename.as_ref() {
            if rule.is_disabled() {
                index_set.insert(RuleFilter::Rule(Self::GROUP_NAME, Self::GROUP_RULES[11]));
            }
        }
        if let Some(rule) = self.no_head_element.as_ref() {
            if rule.is_disabled() {
                index_set.insert(RuleFilter::Rule(Self::GROUP_NAME, Self::GROUP_RULES[12]));
            }
        }
        if let Some(rule) = self.no_head_import_in_document.as_ref() {
            if rule.is_disabled() {
                index_set.insert(RuleFilter::Rule(Self::GROUP_NAME, Self::GROUP_RULES[13]));
            }
        }
        if let Some(rule) = self.no_img_element.as_ref() {
            if rule.is_disabled() {
                index_set.insert(RuleFilter::Rule(Self::GROUP_NAME, Self::GROUP_RULES[14]));
            }
        }
        if let Some(rule) = self.no_irregular_whitespace.as_ref() {
            if rule.is_disabled() {
                index_set.insert(RuleFilter::Rule(Self::GROUP_NAME, Self::GROUP_RULES[15]));
            }
        }
        if let Some(rule) = self.no_missing_var_function.as_ref() {
            if rule.is_disabled() {
                index_set.insert(RuleFilter::Rule(Self::GROUP_NAME, Self::GROUP_RULES[16]));
            }
        }
        if let Some(rule) = self.no_nested_ternary.as_ref() {
            if rule.is_disabled() {
                index_set.insert(RuleFilter::Rule(Self::GROUP_NAME, Self::GROUP_RULES[17]));
            }
        }
        if let Some(rule) = self.no_octal_escape.as_ref() {
            if rule.is_disabled() {
                index_set.insert(RuleFilter::Rule(Self::GROUP_NAME, Self::GROUP_RULES[18]));
            }
        }
        if let Some(rule) = self.no_process_env.as_ref() {
            if rule.is_disabled() {
                index_set.insert(RuleFilter::Rule(Self::GROUP_NAME, Self::GROUP_RULES[19]));
            }
        }
        if let Some(rule) = self.no_process_global.as_ref() {
            if rule.is_disabled() {
                index_set.insert(RuleFilter::Rule(Self::GROUP_NAME, Self::GROUP_RULES[20]));
            }
        }
        if let Some(rule) = self.no_restricted_imports.as_ref() {
            if rule.is_disabled() {
                index_set.insert(RuleFilter::Rule(Self::GROUP_NAME, Self::GROUP_RULES[21]));
            }
        }
        if let Some(rule) = self.no_restricted_types.as_ref() {
            if rule.is_disabled() {
                index_set.insert(RuleFilter::Rule(Self::GROUP_NAME, Self::GROUP_RULES[22]));
            }
        }
        if let Some(rule) = self.no_secrets.as_ref() {
            if rule.is_disabled() {
                index_set.insert(RuleFilter::Rule(Self::GROUP_NAME, Self::GROUP_RULES[23]));
            }
        }
        if let Some(rule) = self.no_static_element_interactions.as_ref() {
            if rule.is_disabled() {
                index_set.insert(RuleFilter::Rule(Self::GROUP_NAME, Self::GROUP_RULES[24]));
            }
        }
        if let Some(rule) = self.no_substr.as_ref() {
            if rule.is_disabled() {
                index_set.insert(RuleFilter::Rule(Self::GROUP_NAME, Self::GROUP_RULES[25]));
            }
        }
        if let Some(rule) = self.no_template_curly_in_string.as_ref() {
            if rule.is_disabled() {
                index_set.insert(RuleFilter::Rule(Self::GROUP_NAME, Self::GROUP_RULES[26]));
            }
        }
        if let Some(rule) = self.no_unknown_at_rule.as_ref() {
            if rule.is_disabled() {
                index_set.insert(RuleFilter::Rule(Self::GROUP_NAME, Self::GROUP_RULES[27]));
            }
        }
        if let Some(rule) = self.no_unknown_pseudo_class.as_ref() {
            if rule.is_disabled() {
                index_set.insert(RuleFilter::Rule(Self::GROUP_NAME, Self::GROUP_RULES[28]));
            }
        }
        if let Some(rule) = self.no_unknown_pseudo_element.as_ref() {
            if rule.is_disabled() {
                index_set.insert(RuleFilter::Rule(Self::GROUP_NAME, Self::GROUP_RULES[29]));
            }
        }
        if let Some(rule) = self.no_unknown_type_selector.as_ref() {
            if rule.is_disabled() {
                index_set.insert(RuleFilter::Rule(Self::GROUP_NAME, Self::GROUP_RULES[30]));
            }
        }
        if let Some(rule) = self.no_useless_escape_in_regex.as_ref() {
            if rule.is_disabled() {
                index_set.insert(RuleFilter::Rule(Self::GROUP_NAME, Self::GROUP_RULES[31]));
            }
        }
        if let Some(rule) = self.no_useless_string_raw.as_ref() {
            if rule.is_disabled() {
                index_set.insert(RuleFilter::Rule(Self::GROUP_NAME, Self::GROUP_RULES[32]));
            }
        }
        if let Some(rule) = self.no_useless_undefined.as_ref() {
            if rule.is_disabled() {
                index_set.insert(RuleFilter::Rule(Self::GROUP_NAME, Self::GROUP_RULES[33]));
            }
        }
        if let Some(rule) = self.no_value_at_rule.as_ref() {
            if rule.is_disabled() {
                index_set.insert(RuleFilter::Rule(Self::GROUP_NAME, Self::GROUP_RULES[34]));
            }
        }
        if let Some(rule) = self.use_adjacent_overload_signatures.as_ref() {
            if rule.is_disabled() {
                index_set.insert(RuleFilter::Rule(Self::GROUP_NAME, Self::GROUP_RULES[35]));
            }
        }
        if let Some(rule) = self.use_aria_props_supported_by_role.as_ref() {
            if rule.is_disabled() {
                index_set.insert(RuleFilter::Rule(Self::GROUP_NAME, Self::GROUP_RULES[36]));
            }
        }
        if let Some(rule) = self.use_at_index.as_ref() {
            if rule.is_disabled() {
                index_set.insert(RuleFilter::Rule(Self::GROUP_NAME, Self::GROUP_RULES[37]));
            }
        }
        if let Some(rule) = self.use_collapsed_if.as_ref() {
            if rule.is_disabled() {
                index_set.insert(RuleFilter::Rule(Self::GROUP_NAME, Self::GROUP_RULES[38]));
            }
        }
        if let Some(rule) = self.use_component_export_only_modules.as_ref() {
            if rule.is_disabled() {
                index_set.insert(RuleFilter::Rule(Self::GROUP_NAME, Self::GROUP_RULES[39]));
            }
        }
        if let Some(rule) = self.use_consistent_curly_braces.as_ref() {
            if rule.is_disabled() {
                index_set.insert(RuleFilter::Rule(Self::GROUP_NAME, Self::GROUP_RULES[40]));
            }
        }
        if let Some(rule) = self.use_consistent_member_accessibility.as_ref() {
            if rule.is_disabled() {
                index_set.insert(RuleFilter::Rule(Self::GROUP_NAME, Self::GROUP_RULES[41]));
            }
        }
        if let Some(rule) = self.use_deprecated_reason.as_ref() {
            if rule.is_disabled() {
                index_set.insert(RuleFilter::Rule(Self::GROUP_NAME, Self::GROUP_RULES[42]));
            }
        }
        if let Some(rule) = self.use_explicit_type.as_ref() {
            if rule.is_disabled() {
                index_set.insert(RuleFilter::Rule(Self::GROUP_NAME, Self::GROUP_RULES[43]));
            }
        }
        if let Some(rule) = self.use_exports_last.as_ref() {
            if rule.is_disabled() {
                index_set.insert(RuleFilter::Rule(Self::GROUP_NAME, Self::GROUP_RULES[44]));
            }
        }
        if let Some(rule) = self.use_google_font_display.as_ref() {
            if rule.is_disabled() {
                index_set.insert(RuleFilter::Rule(Self::GROUP_NAME, Self::GROUP_RULES[45]));
            }
        }
        if let Some(rule) = self.use_google_font_preconnect.as_ref() {
            if rule.is_disabled() {
                index_set.insert(RuleFilter::Rule(Self::GROUP_NAME, Self::GROUP_RULES[46]));
            }
        }
        if let Some(rule) = self.use_guard_for_in.as_ref() {
            if rule.is_disabled() {
                index_set.insert(RuleFilter::Rule(Self::GROUP_NAME, Self::GROUP_RULES[47]));
            }
        }
        if let Some(rule) = self.use_import_restrictions.as_ref() {
            if rule.is_disabled() {
                index_set.insert(RuleFilter::Rule(Self::GROUP_NAME, Self::GROUP_RULES[48]));
            }
        }
        if let Some(rule) = self.use_named_operation.as_ref() {
            if rule.is_disabled() {
                index_set.insert(RuleFilter::Rule(Self::GROUP_NAME, Self::GROUP_RULES[49]));
            }
        }
        if let Some(rule) = self.use_naming_convention.as_ref() {
            if rule.is_disabled() {
                index_set.insert(RuleFilter::Rule(Self::GROUP_NAME, Self::GROUP_RULES[50]));
            }
        }
        if let Some(rule) = self.use_parse_int_radix.as_ref() {
            if rule.is_disabled() {
                index_set.insert(RuleFilter::Rule(Self::GROUP_NAME, Self::GROUP_RULES[51]));
            }
        }
        if let Some(rule) = self.use_sorted_classes.as_ref() {
            if rule.is_disabled() {
                index_set.insert(RuleFilter::Rule(Self::GROUP_NAME, Self::GROUP_RULES[52]));
            }
        }
        if let Some(rule) = self.use_strict_mode.as_ref() {
            if rule.is_disabled() {
                index_set.insert(RuleFilter::Rule(Self::GROUP_NAME, Self::GROUP_RULES[53]));
            }
        }
        if let Some(rule) = self.use_trim_start_end.as_ref() {
            if rule.is_disabled() {
                index_set.insert(RuleFilter::Rule(Self::GROUP_NAME, Self::GROUP_RULES[54]));
            }
        }
        if let Some(rule) = self.use_valid_autocomplete.as_ref() {
            if rule.is_disabled() {
                index_set.insert(RuleFilter::Rule(Self::GROUP_NAME, Self::GROUP_RULES[55]));
            }
        }
        index_set
    }
    #[doc = r" Checks if, given a rule name, matches one of the rules contained in this category"]
    pub(crate) fn has_rule(rule_name: &str) -> Option<&'static str> {
        Some(Self::GROUP_RULES[Self::GROUP_RULES.binary_search(&rule_name).ok()?])
    }
    #[doc = r" Checks if, given a rule name, it is marked as recommended"]
    pub(crate) fn is_recommended_rule(rule_name: &str) -> bool {
        Self::RECOMMENDED_RULES.contains(&rule_name)
    }
    pub(crate) fn recommended_rules_as_filters() -> &'static [RuleFilter<'static>] {
        Self::RECOMMENDED_RULES_AS_FILTERS
    }
    pub(crate) fn all_rules_as_filters() -> &'static [RuleFilter<'static>] {
        Self::ALL_RULES_AS_FILTERS
    }
    #[doc = r" Select preset rules"]
    pub(crate) fn collect_preset_rules(
        &self,
        parent_is_all: bool,
        parent_is_recommended: bool,
        enabled_rules: &mut FxHashSet<RuleFilter<'static>>,
    ) {
        if self.is_all_true() || self.is_all_unset() && parent_is_all {
            enabled_rules.extend(Self::all_rules_as_filters());
        } else if self.is_recommended_true()
            || self.is_recommended_unset() && self.is_all_unset() && parent_is_recommended
        {
            enabled_rules.extend(Self::recommended_rules_as_filters());
        }
    }
    pub(crate) fn get_rule_configuration(
        &self,
        rule_name: &str,
    ) -> Option<(RulePlainConfiguration, Option<RuleOptions>)> {
        match rule_name {
            "noCommonJs" => self
                .no_common_js
                .as_ref()
                .map(|conf| (conf.level(), conf.get_options())),
            "noDescendingSpecificity" => self
                .no_descending_specificity
                .as_ref()
                .map(|conf| (conf.level(), conf.get_options())),
            "noDocumentCookie" => self
                .no_document_cookie
                .as_ref()
                .map(|conf| (conf.level(), conf.get_options())),
            "noDocumentImportInPage" => self
                .no_document_import_in_page
                .as_ref()
                .map(|conf| (conf.level(), conf.get_options())),
            "noDuplicateCustomProperties" => self
                .no_duplicate_custom_properties
                .as_ref()
                .map(|conf| (conf.level(), conf.get_options())),
            "noDuplicateElseIf" => self
                .no_duplicate_else_if
                .as_ref()
                .map(|conf| (conf.level(), conf.get_options())),
            "noDuplicateProperties" => self
                .no_duplicate_properties
                .as_ref()
                .map(|conf| (conf.level(), conf.get_options())),
            "noDuplicatedFields" => self
                .no_duplicated_fields
                .as_ref()
                .map(|conf| (conf.level(), conf.get_options())),
            "noDynamicNamespaceImportAccess" => self
                .no_dynamic_namespace_import_access
                .as_ref()
                .map(|conf| (conf.level(), conf.get_options())),
            "noEnum" => self
                .no_enum
                .as_ref()
                .map(|conf| (conf.level(), conf.get_options())),
            "noExportedImports" => self
                .no_exported_imports
                .as_ref()
                .map(|conf| (conf.level(), conf.get_options())),
            "noGlobalDirnameFilename" => self
                .no_global_dirname_filename
                .as_ref()
                .map(|conf| (conf.level(), conf.get_options())),
            "noHeadElement" => self
                .no_head_element
                .as_ref()
                .map(|conf| (conf.level(), conf.get_options())),
            "noHeadImportInDocument" => self
                .no_head_import_in_document
                .as_ref()
                .map(|conf| (conf.level(), conf.get_options())),
            "noImgElement" => self
                .no_img_element
                .as_ref()
                .map(|conf| (conf.level(), conf.get_options())),
            "noIrregularWhitespace" => self
                .no_irregular_whitespace
                .as_ref()
                .map(|conf| (conf.level(), conf.get_options())),
            "noMissingVarFunction" => self
                .no_missing_var_function
                .as_ref()
                .map(|conf| (conf.level(), conf.get_options())),
            "noNestedTernary" => self
                .no_nested_ternary
                .as_ref()
                .map(|conf| (conf.level(), conf.get_options())),
            "noOctalEscape" => self
                .no_octal_escape
                .as_ref()
                .map(|conf| (conf.level(), conf.get_options())),
            "noProcessEnv" => self
                .no_process_env
                .as_ref()
                .map(|conf| (conf.level(), conf.get_options())),
            "noProcessGlobal" => self
                .no_process_global
                .as_ref()
                .map(|conf| (conf.level(), conf.get_options())),
            "noRestrictedImports" => self
                .no_restricted_imports
                .as_ref()
                .map(|conf| (conf.level(), conf.get_options())),
            "noRestrictedTypes" => self
                .no_restricted_types
                .as_ref()
                .map(|conf| (conf.level(), conf.get_options())),
            "noSecrets" => self
                .no_secrets
                .as_ref()
                .map(|conf| (conf.level(), conf.get_options())),
            "noStaticElementInteractions" => self
                .no_static_element_interactions
                .as_ref()
                .map(|conf| (conf.level(), conf.get_options())),
            "noSubstr" => self
                .no_substr
                .as_ref()
                .map(|conf| (conf.level(), conf.get_options())),
            "noTemplateCurlyInString" => self
                .no_template_curly_in_string
                .as_ref()
                .map(|conf| (conf.level(), conf.get_options())),
            "noUnknownAtRule" => self
                .no_unknown_at_rule
                .as_ref()
                .map(|conf| (conf.level(), conf.get_options())),
            "noUnknownPseudoClass" => self
                .no_unknown_pseudo_class
                .as_ref()
                .map(|conf| (conf.level(), conf.get_options())),
            "noUnknownPseudoElement" => self
                .no_unknown_pseudo_element
                .as_ref()
                .map(|conf| (conf.level(), conf.get_options())),
            "noUnknownTypeSelector" => self
                .no_unknown_type_selector
                .as_ref()
                .map(|conf| (conf.level(), conf.get_options())),
            "noUselessEscapeInRegex" => self
                .no_useless_escape_in_regex
                .as_ref()
                .map(|conf| (conf.level(), conf.get_options())),
            "noUselessStringRaw" => self
                .no_useless_string_raw
                .as_ref()
                .map(|conf| (conf.level(), conf.get_options())),
            "noUselessUndefined" => self
                .no_useless_undefined
                .as_ref()
                .map(|conf| (conf.level(), conf.get_options())),
            "noValueAtRule" => self
                .no_value_at_rule
                .as_ref()
                .map(|conf| (conf.level(), conf.get_options())),
            "useAdjacentOverloadSignatures" => self
                .use_adjacent_overload_signatures
                .as_ref()
                .map(|conf| (conf.level(), conf.get_options())),
            "useAriaPropsSupportedByRole" => self
                .use_aria_props_supported_by_role
                .as_ref()
                .map(|conf| (conf.level(), conf.get_options())),
            "useAtIndex" => self
                .use_at_index
                .as_ref()
                .map(|conf| (conf.level(), conf.get_options())),
            "useCollapsedIf" => self
                .use_collapsed_if
                .as_ref()
                .map(|conf| (conf.level(), conf.get_options())),
            "useComponentExportOnlyModules" => self
                .use_component_export_only_modules
                .as_ref()
                .map(|conf| (conf.level(), conf.get_options())),
            "useConsistentCurlyBraces" => self
                .use_consistent_curly_braces
                .as_ref()
                .map(|conf| (conf.level(), conf.get_options())),
            "useConsistentMemberAccessibility" => self
                .use_consistent_member_accessibility
                .as_ref()
                .map(|conf| (conf.level(), conf.get_options())),
            "useDeprecatedReason" => self
                .use_deprecated_reason
                .as_ref()
                .map(|conf| (conf.level(), conf.get_options())),
            "useExplicitType" => self
                .use_explicit_type
                .as_ref()
                .map(|conf| (conf.level(), conf.get_options())),
            "useExportsLast" => self
                .use_exports_last
                .as_ref()
                .map(|conf| (conf.level(), conf.get_options())),
            "useGoogleFontDisplay" => self
                .use_google_font_display
                .as_ref()
                .map(|conf| (conf.level(), conf.get_options())),
            "useGoogleFontPreconnect" => self
                .use_google_font_preconnect
                .as_ref()
                .map(|conf| (conf.level(), conf.get_options())),
            "useGuardForIn" => self
                .use_guard_for_in
                .as_ref()
                .map(|conf| (conf.level(), conf.get_options())),
            "useImportRestrictions" => self
                .use_import_restrictions
                .as_ref()
                .map(|conf| (conf.level(), conf.get_options())),
            "useNamedOperation" => self
                .use_named_operation
                .as_ref()
                .map(|conf| (conf.level(), conf.get_options())),
            "useNamingConvention" => self
                .use_naming_convention
                .as_ref()
                .map(|conf| (conf.level(), conf.get_options())),
            "useParseIntRadix" => self
                .use_parse_int_radix
                .as_ref()
                .map(|conf| (conf.level(), conf.get_options())),
            "useSortedClasses" => self
                .use_sorted_classes
                .as_ref()
                .map(|conf| (conf.level(), conf.get_options())),
            "useSortedProperties" => self
                .use_sorted_properties
                .as_ref()
                .map(|conf| (conf.level(), conf.get_options())),
            "useStrictMode" => self
                .use_strict_mode
                .as_ref()
                .map(|conf| (conf.level(), conf.get_options())),
            "useTrimStartEnd" => self
                .use_trim_start_end
                .as_ref()
                .map(|conf| (conf.level(), conf.get_options())),
            "useValidAutocomplete" => self
                .use_valid_autocomplete
                .as_ref()
                .map(|conf| (conf.level(), conf.get_options())),
            _ => None,
        }
    }
}
#[derive(Clone, Debug, Default, Deserialize, Deserializable, Eq, Merge, PartialEq, Serialize)]
#[deserializable(with_validator)]
#[cfg_attr(feature = "schema", derive(JsonSchema))]
#[serde(rename_all = "camelCase", default, deny_unknown_fields)]
#[doc = r" A list of rules that belong to this group"]
pub struct Performance {
    #[doc = r" It enables the recommended rules for this group"]
    #[serde(skip_serializing_if = "Option::is_none")]
    pub recommended: Option<bool>,
    #[doc = r" It enables ALL rules for this group."]
    #[serde(skip_serializing_if = "Option::is_none")]
    pub all: Option<bool>,
    #[doc = "Disallow the use of spread (...) syntax on accumulators."]
    #[serde(skip_serializing_if = "Option::is_none")]
    pub no_accumulating_spread:
        Option<RuleConfiguration<biome_js_analyze::options::NoAccumulatingSpread>>,
    #[doc = "Disallow the use of barrel file."]
    #[serde(skip_serializing_if = "Option::is_none")]
    pub no_barrel_file: Option<RuleConfiguration<biome_js_analyze::options::NoBarrelFile>>,
    #[doc = "Disallow the use of the delete operator."]
    #[serde(skip_serializing_if = "Option::is_none")]
    pub no_delete: Option<RuleFixConfiguration<biome_js_analyze::options::NoDelete>>,
    #[doc = "Avoid re-export all."]
    #[serde(skip_serializing_if = "Option::is_none")]
    pub no_re_export_all: Option<RuleConfiguration<biome_js_analyze::options::NoReExportAll>>,
    #[doc = "Require regex literals to be declared at the top level."]
    #[serde(skip_serializing_if = "Option::is_none")]
    pub use_top_level_regex: Option<RuleConfiguration<biome_js_analyze::options::UseTopLevelRegex>>,
}
impl DeserializableValidator for Performance {
    fn validate(
        &mut self,
        _name: &str,
        range: TextRange,
        diagnostics: &mut Vec<DeserializationDiagnostic>,
    ) -> bool {
        if self.recommended == Some(true) && self.all == Some(true) {
            diagnostics . push (DeserializationDiagnostic :: new (markup ! (< Emphasis > "'recommended'" < / Emphasis > " and " < Emphasis > "'all'" < / Emphasis > " can't be both " < Emphasis > "'true'" < / Emphasis > ". You should choose only one of them.")) . with_range (range) . with_note (markup ! ("Biome will fallback to its defaults for this section."))) ;
            return false;
        }
        true
    }
}
impl Performance {
    const GROUP_NAME: &'static str = "performance";
    pub(crate) const GROUP_RULES: &'static [&'static str] = &[
        "noAccumulatingSpread",
        "noBarrelFile",
        "noDelete",
        "noReExportAll",
        "useTopLevelRegex",
    ];
    const RECOMMENDED_RULES: &'static [&'static str] = &["noAccumulatingSpread", "noDelete"];
    const RECOMMENDED_RULES_AS_FILTERS: &'static [RuleFilter<'static>] = &[
        RuleFilter::Rule(Self::GROUP_NAME, Self::GROUP_RULES[0]),
        RuleFilter::Rule(Self::GROUP_NAME, Self::GROUP_RULES[2]),
    ];
    const ALL_RULES_AS_FILTERS: &'static [RuleFilter<'static>] = &[
        RuleFilter::Rule(Self::GROUP_NAME, Self::GROUP_RULES[0]),
        RuleFilter::Rule(Self::GROUP_NAME, Self::GROUP_RULES[1]),
        RuleFilter::Rule(Self::GROUP_NAME, Self::GROUP_RULES[2]),
        RuleFilter::Rule(Self::GROUP_NAME, Self::GROUP_RULES[3]),
        RuleFilter::Rule(Self::GROUP_NAME, Self::GROUP_RULES[4]),
    ];
    #[doc = r" Retrieves the recommended rules"]
    pub(crate) fn is_recommended_true(&self) -> bool {
        matches!(self.recommended, Some(true))
    }
    pub(crate) fn is_recommended_unset(&self) -> bool {
        self.recommended.is_none()
    }
    pub(crate) fn is_all_true(&self) -> bool {
        matches!(self.all, Some(true))
    }
    pub(crate) fn is_all_unset(&self) -> bool {
        self.all.is_none()
    }
    pub(crate) fn get_enabled_rules(&self) -> FxHashSet<RuleFilter<'static>> {
        let mut index_set = FxHashSet::default();
        if let Some(rule) = self.no_accumulating_spread.as_ref() {
            if rule.is_enabled() {
                index_set.insert(RuleFilter::Rule(Self::GROUP_NAME, Self::GROUP_RULES[0]));
            }
        }
        if let Some(rule) = self.no_barrel_file.as_ref() {
            if rule.is_enabled() {
                index_set.insert(RuleFilter::Rule(Self::GROUP_NAME, Self::GROUP_RULES[1]));
            }
        }
        if let Some(rule) = self.no_delete.as_ref() {
            if rule.is_enabled() {
                index_set.insert(RuleFilter::Rule(Self::GROUP_NAME, Self::GROUP_RULES[2]));
            }
        }
        if let Some(rule) = self.no_re_export_all.as_ref() {
            if rule.is_enabled() {
                index_set.insert(RuleFilter::Rule(Self::GROUP_NAME, Self::GROUP_RULES[3]));
            }
        }
        if let Some(rule) = self.use_top_level_regex.as_ref() {
            if rule.is_enabled() {
                index_set.insert(RuleFilter::Rule(Self::GROUP_NAME, Self::GROUP_RULES[4]));
            }
        }
        index_set
    }
    pub(crate) fn get_disabled_rules(&self) -> FxHashSet<RuleFilter<'static>> {
        let mut index_set = FxHashSet::default();
        if let Some(rule) = self.no_accumulating_spread.as_ref() {
            if rule.is_disabled() {
                index_set.insert(RuleFilter::Rule(Self::GROUP_NAME, Self::GROUP_RULES[0]));
            }
        }
        if let Some(rule) = self.no_barrel_file.as_ref() {
            if rule.is_disabled() {
                index_set.insert(RuleFilter::Rule(Self::GROUP_NAME, Self::GROUP_RULES[1]));
            }
        }
        if let Some(rule) = self.no_delete.as_ref() {
            if rule.is_disabled() {
                index_set.insert(RuleFilter::Rule(Self::GROUP_NAME, Self::GROUP_RULES[2]));
            }
        }
        if let Some(rule) = self.no_re_export_all.as_ref() {
            if rule.is_disabled() {
                index_set.insert(RuleFilter::Rule(Self::GROUP_NAME, Self::GROUP_RULES[3]));
            }
        }
        if let Some(rule) = self.use_top_level_regex.as_ref() {
            if rule.is_disabled() {
                index_set.insert(RuleFilter::Rule(Self::GROUP_NAME, Self::GROUP_RULES[4]));
            }
        }
        index_set
    }
    #[doc = r" Checks if, given a rule name, matches one of the rules contained in this category"]
    pub(crate) fn has_rule(rule_name: &str) -> Option<&'static str> {
        Some(Self::GROUP_RULES[Self::GROUP_RULES.binary_search(&rule_name).ok()?])
    }
    #[doc = r" Checks if, given a rule name, it is marked as recommended"]
    pub(crate) fn is_recommended_rule(rule_name: &str) -> bool {
        Self::RECOMMENDED_RULES.contains(&rule_name)
    }
    pub(crate) fn recommended_rules_as_filters() -> &'static [RuleFilter<'static>] {
        Self::RECOMMENDED_RULES_AS_FILTERS
    }
    pub(crate) fn all_rules_as_filters() -> &'static [RuleFilter<'static>] {
        Self::ALL_RULES_AS_FILTERS
    }
    #[doc = r" Select preset rules"]
    pub(crate) fn collect_preset_rules(
        &self,
        parent_is_all: bool,
        parent_is_recommended: bool,
        enabled_rules: &mut FxHashSet<RuleFilter<'static>>,
    ) {
        if self.is_all_true() || self.is_all_unset() && parent_is_all {
            enabled_rules.extend(Self::all_rules_as_filters());
        } else if self.is_recommended_true()
            || self.is_recommended_unset() && self.is_all_unset() && parent_is_recommended
        {
            enabled_rules.extend(Self::recommended_rules_as_filters());
        }
    }
    pub(crate) fn get_rule_configuration(
        &self,
        rule_name: &str,
    ) -> Option<(RulePlainConfiguration, Option<RuleOptions>)> {
        match rule_name {
            "noAccumulatingSpread" => self
                .no_accumulating_spread
                .as_ref()
                .map(|conf| (conf.level(), conf.get_options())),
            "noBarrelFile" => self
                .no_barrel_file
                .as_ref()
                .map(|conf| (conf.level(), conf.get_options())),
            "noDelete" => self
                .no_delete
                .as_ref()
                .map(|conf| (conf.level(), conf.get_options())),
            "noReExportAll" => self
                .no_re_export_all
                .as_ref()
                .map(|conf| (conf.level(), conf.get_options())),
            "useTopLevelRegex" => self
                .use_top_level_regex
                .as_ref()
                .map(|conf| (conf.level(), conf.get_options())),
            _ => None,
        }
    }
}
#[derive(Clone, Debug, Default, Deserialize, Deserializable, Eq, Merge, PartialEq, Serialize)]
#[deserializable(with_validator)]
#[cfg_attr(feature = "schema", derive(JsonSchema))]
#[serde(rename_all = "camelCase", default, deny_unknown_fields)]
#[doc = r" A list of rules that belong to this group"]
pub struct Security {
    #[doc = r" It enables the recommended rules for this group"]
    #[serde(skip_serializing_if = "Option::is_none")]
    pub recommended: Option<bool>,
    #[doc = r" It enables ALL rules for this group."]
    #[serde(skip_serializing_if = "Option::is_none")]
    pub all: Option<bool>,
    #[doc = "Prevent the usage of dangerous JSX props"]
    #[serde(skip_serializing_if = "Option::is_none")]
    pub no_dangerously_set_inner_html:
        Option<RuleConfiguration<biome_js_analyze::options::NoDangerouslySetInnerHtml>>,
    #[doc = "Report when a DOM element or a component uses both children and dangerouslySetInnerHTML prop."]
    #[serde(skip_serializing_if = "Option::is_none")]
    pub no_dangerously_set_inner_html_with_children:
        Option<RuleConfiguration<biome_js_analyze::options::NoDangerouslySetInnerHtmlWithChildren>>,
    #[doc = "Disallow the use of global eval()."]
    #[serde(skip_serializing_if = "Option::is_none")]
    pub no_global_eval: Option<RuleConfiguration<biome_js_analyze::options::NoGlobalEval>>,
}
impl DeserializableValidator for Security {
    fn validate(
        &mut self,
        _name: &str,
        range: TextRange,
        diagnostics: &mut Vec<DeserializationDiagnostic>,
    ) -> bool {
        if self.recommended == Some(true) && self.all == Some(true) {
            diagnostics . push (DeserializationDiagnostic :: new (markup ! (< Emphasis > "'recommended'" < / Emphasis > " and " < Emphasis > "'all'" < / Emphasis > " can't be both " < Emphasis > "'true'" < / Emphasis > ". You should choose only one of them.")) . with_range (range) . with_note (markup ! ("Biome will fallback to its defaults for this section."))) ;
            return false;
        }
        true
    }
}
impl Security {
    const GROUP_NAME: &'static str = "security";
    pub(crate) const GROUP_RULES: &'static [&'static str] = &[
        "noDangerouslySetInnerHtml",
        "noDangerouslySetInnerHtmlWithChildren",
        "noGlobalEval",
    ];
    const RECOMMENDED_RULES: &'static [&'static str] = &[
        "noDangerouslySetInnerHtml",
        "noDangerouslySetInnerHtmlWithChildren",
        "noGlobalEval",
    ];
    const RECOMMENDED_RULES_AS_FILTERS: &'static [RuleFilter<'static>] = &[
        RuleFilter::Rule(Self::GROUP_NAME, Self::GROUP_RULES[0]),
        RuleFilter::Rule(Self::GROUP_NAME, Self::GROUP_RULES[1]),
        RuleFilter::Rule(Self::GROUP_NAME, Self::GROUP_RULES[2]),
    ];
    const ALL_RULES_AS_FILTERS: &'static [RuleFilter<'static>] = &[
        RuleFilter::Rule(Self::GROUP_NAME, Self::GROUP_RULES[0]),
        RuleFilter::Rule(Self::GROUP_NAME, Self::GROUP_RULES[1]),
        RuleFilter::Rule(Self::GROUP_NAME, Self::GROUP_RULES[2]),
    ];
    #[doc = r" Retrieves the recommended rules"]
    pub(crate) fn is_recommended_true(&self) -> bool {
        matches!(self.recommended, Some(true))
    }
    pub(crate) fn is_recommended_unset(&self) -> bool {
        self.recommended.is_none()
    }
    pub(crate) fn is_all_true(&self) -> bool {
        matches!(self.all, Some(true))
    }
    pub(crate) fn is_all_unset(&self) -> bool {
        self.all.is_none()
    }
    pub(crate) fn get_enabled_rules(&self) -> FxHashSet<RuleFilter<'static>> {
        let mut index_set = FxHashSet::default();
        if let Some(rule) = self.no_dangerously_set_inner_html.as_ref() {
            if rule.is_enabled() {
                index_set.insert(RuleFilter::Rule(Self::GROUP_NAME, Self::GROUP_RULES[0]));
            }
        }
        if let Some(rule) = self.no_dangerously_set_inner_html_with_children.as_ref() {
            if rule.is_enabled() {
                index_set.insert(RuleFilter::Rule(Self::GROUP_NAME, Self::GROUP_RULES[1]));
            }
        }
        if let Some(rule) = self.no_global_eval.as_ref() {
            if rule.is_enabled() {
                index_set.insert(RuleFilter::Rule(Self::GROUP_NAME, Self::GROUP_RULES[2]));
            }
        }
        index_set
    }
    pub(crate) fn get_disabled_rules(&self) -> FxHashSet<RuleFilter<'static>> {
        let mut index_set = FxHashSet::default();
        if let Some(rule) = self.no_dangerously_set_inner_html.as_ref() {
            if rule.is_disabled() {
                index_set.insert(RuleFilter::Rule(Self::GROUP_NAME, Self::GROUP_RULES[0]));
            }
        }
        if let Some(rule) = self.no_dangerously_set_inner_html_with_children.as_ref() {
            if rule.is_disabled() {
                index_set.insert(RuleFilter::Rule(Self::GROUP_NAME, Self::GROUP_RULES[1]));
            }
        }
        if let Some(rule) = self.no_global_eval.as_ref() {
            if rule.is_disabled() {
                index_set.insert(RuleFilter::Rule(Self::GROUP_NAME, Self::GROUP_RULES[2]));
            }
        }
        index_set
    }
    #[doc = r" Checks if, given a rule name, matches one of the rules contained in this category"]
    pub(crate) fn has_rule(rule_name: &str) -> Option<&'static str> {
        Some(Self::GROUP_RULES[Self::GROUP_RULES.binary_search(&rule_name).ok()?])
    }
    #[doc = r" Checks if, given a rule name, it is marked as recommended"]
    pub(crate) fn is_recommended_rule(rule_name: &str) -> bool {
        Self::RECOMMENDED_RULES.contains(&rule_name)
    }
    pub(crate) fn recommended_rules_as_filters() -> &'static [RuleFilter<'static>] {
        Self::RECOMMENDED_RULES_AS_FILTERS
    }
    pub(crate) fn all_rules_as_filters() -> &'static [RuleFilter<'static>] {
        Self::ALL_RULES_AS_FILTERS
    }
    #[doc = r" Select preset rules"]
    pub(crate) fn collect_preset_rules(
        &self,
        parent_is_all: bool,
        parent_is_recommended: bool,
        enabled_rules: &mut FxHashSet<RuleFilter<'static>>,
    ) {
        if self.is_all_true() || self.is_all_unset() && parent_is_all {
            enabled_rules.extend(Self::all_rules_as_filters());
        } else if self.is_recommended_true()
            || self.is_recommended_unset() && self.is_all_unset() && parent_is_recommended
        {
            enabled_rules.extend(Self::recommended_rules_as_filters());
        }
    }
    pub(crate) fn get_rule_configuration(
        &self,
        rule_name: &str,
    ) -> Option<(RulePlainConfiguration, Option<RuleOptions>)> {
        match rule_name {
            "noDangerouslySetInnerHtml" => self
                .no_dangerously_set_inner_html
                .as_ref()
                .map(|conf| (conf.level(), conf.get_options())),
            "noDangerouslySetInnerHtmlWithChildren" => self
                .no_dangerously_set_inner_html_with_children
                .as_ref()
                .map(|conf| (conf.level(), conf.get_options())),
            "noGlobalEval" => self
                .no_global_eval
                .as_ref()
                .map(|conf| (conf.level(), conf.get_options())),
            _ => None,
        }
    }
}
#[derive(Clone, Debug, Default, Deserialize, Deserializable, Eq, Merge, PartialEq, Serialize)]
#[deserializable(with_validator)]
#[cfg_attr(feature = "schema", derive(JsonSchema))]
#[serde(rename_all = "camelCase", default, deny_unknown_fields)]
#[doc = r" A list of rules that belong to this group"]
pub struct Style {
    #[doc = r" It enables the recommended rules for this group"]
    #[serde(skip_serializing_if = "Option::is_none")]
    pub recommended: Option<bool>,
    #[doc = r" It enables ALL rules for this group."]
    #[serde(skip_serializing_if = "Option::is_none")]
    pub all: Option<bool>,
    #[doc = "Disallow the use of arguments."]
    #[serde(skip_serializing_if = "Option::is_none")]
    pub no_arguments: Option<RuleConfiguration<biome_js_analyze::options::NoArguments>>,
    #[doc = "Disallow comma operator."]
    #[serde(skip_serializing_if = "Option::is_none")]
    pub no_comma_operator: Option<RuleConfiguration<biome_js_analyze::options::NoCommaOperator>>,
    #[doc = "Disallow default exports."]
    #[serde(skip_serializing_if = "Option::is_none")]
    pub no_default_export: Option<RuleConfiguration<biome_js_analyze::options::NoDefaultExport>>,
    #[doc = "Disallow using a callback in asynchronous tests and hooks."]
    #[serde(skip_serializing_if = "Option::is_none")]
    pub no_done_callback: Option<RuleConfiguration<biome_js_analyze::options::NoDoneCallback>>,
    #[doc = "Disallow implicit true values on JSX boolean attributes"]
    #[serde(skip_serializing_if = "Option::is_none")]
    pub no_implicit_boolean:
        Option<RuleFixConfiguration<biome_js_analyze::options::NoImplicitBoolean>>,
    #[doc = "Disallow type annotations for variables, parameters, and class properties initialized with a literal expression."]
    #[serde(skip_serializing_if = "Option::is_none")]
    pub no_inferrable_types:
        Option<RuleFixConfiguration<biome_js_analyze::options::NoInferrableTypes>>,
    #[doc = "Disallow the use of TypeScript's namespaces."]
    #[serde(skip_serializing_if = "Option::is_none")]
    pub no_namespace: Option<RuleConfiguration<biome_js_analyze::options::NoNamespace>>,
    #[doc = "Disallow the use of namespace imports."]
    #[serde(skip_serializing_if = "Option::is_none")]
    pub no_namespace_import:
        Option<RuleConfiguration<biome_js_analyze::options::NoNamespaceImport>>,
    #[doc = "Disallow negation in the condition of an if statement if it has an else clause."]
    #[serde(skip_serializing_if = "Option::is_none")]
    pub no_negation_else: Option<RuleFixConfiguration<biome_js_analyze::options::NoNegationElse>>,
    #[doc = "Disallow non-null assertions using the ! postfix operator."]
    #[serde(skip_serializing_if = "Option::is_none")]
    pub no_non_null_assertion:
        Option<RuleFixConfiguration<biome_js_analyze::options::NoNonNullAssertion>>,
    #[doc = "Disallow reassigning function parameters."]
    #[serde(skip_serializing_if = "Option::is_none")]
    pub no_parameter_assign:
        Option<RuleConfiguration<biome_js_analyze::options::NoParameterAssign>>,
    #[doc = "Disallow the use of parameter properties in class constructors."]
    #[serde(skip_serializing_if = "Option::is_none")]
    pub no_parameter_properties:
        Option<RuleConfiguration<biome_js_analyze::options::NoParameterProperties>>,
    #[doc = "This rule allows you to specify global variable names that you don’t want to use in your application."]
    #[serde(skip_serializing_if = "Option::is_none")]
    pub no_restricted_globals:
        Option<RuleConfiguration<biome_js_analyze::options::NoRestrictedGlobals>>,
    #[doc = "Disallow the use of constants which its value is the upper-case version of its name."]
    #[serde(skip_serializing_if = "Option::is_none")]
    pub no_shouty_constants:
        Option<RuleFixConfiguration<biome_js_analyze::options::NoShoutyConstants>>,
    #[doc = "Disallow template literals if interpolation and special-character handling are not needed"]
    #[serde(skip_serializing_if = "Option::is_none")]
    pub no_unused_template_literal:
        Option<RuleFixConfiguration<biome_js_analyze::options::NoUnusedTemplateLiteral>>,
    #[doc = "Disallow else block when the if block breaks early."]
    #[serde(skip_serializing_if = "Option::is_none")]
    pub no_useless_else: Option<RuleFixConfiguration<biome_js_analyze::options::NoUselessElse>>,
    #[doc = "Disallow the use of var"]
    #[serde(skip_serializing_if = "Option::is_none")]
    pub no_var: Option<RuleFixConfiguration<biome_js_analyze::options::NoVar>>,
    #[doc = "Disallow the use of yoda expressions."]
    #[serde(skip_serializing_if = "Option::is_none")]
    pub no_yoda_expression:
        Option<RuleFixConfiguration<biome_js_analyze::options::NoYodaExpression>>,
    #[doc = "Enforce the use of as const over literal type and type annotation."]
    #[serde(skip_serializing_if = "Option::is_none")]
    pub use_as_const_assertion:
        Option<RuleFixConfiguration<biome_js_analyze::options::UseAsConstAssertion>>,
    #[doc = "Requires following curly brace conventions."]
    #[serde(skip_serializing_if = "Option::is_none")]
    pub use_block_statements:
        Option<RuleFixConfiguration<biome_js_analyze::options::UseBlockStatements>>,
    #[doc = "Enforce using else if instead of nested if in else clauses."]
    #[serde(skip_serializing_if = "Option::is_none")]
    pub use_collapsed_else_if:
        Option<RuleFixConfiguration<biome_js_analyze::options::UseCollapsedElseIf>>,
    #[doc = "Require consistently using either T\\[] or Array\\<T>"]
    #[serde(skip_serializing_if = "Option::is_none")]
    pub use_consistent_array_type:
        Option<RuleFixConfiguration<biome_js_analyze::options::UseConsistentArrayType>>,
    #[doc = "Enforce the use of new for all builtins, except String, Number and Boolean."]
    #[serde(skip_serializing_if = "Option::is_none")]
    pub use_consistent_builtin_instantiation:
        Option<RuleFixConfiguration<biome_js_analyze::options::UseConsistentBuiltinInstantiation>>,
    #[doc = "Require const declarations for variables that are only assigned once."]
    #[serde(skip_serializing_if = "Option::is_none")]
    pub use_const: Option<RuleFixConfiguration<biome_js_analyze::options::UseConst>>,
    #[doc = "Enforce default function parameters and optional function parameters to be last."]
    #[serde(skip_serializing_if = "Option::is_none")]
    pub use_default_parameter_last:
        Option<RuleFixConfiguration<biome_js_analyze::options::UseDefaultParameterLast>>,
    #[doc = "Require the default clause in switch statements."]
    #[serde(skip_serializing_if = "Option::is_none")]
    pub use_default_switch_clause:
        Option<RuleConfiguration<biome_js_analyze::options::UseDefaultSwitchClause>>,
    #[doc = "Require that each enum member value be explicitly initialized."]
    #[serde(skip_serializing_if = "Option::is_none")]
    pub use_enum_initializers:
        Option<RuleFixConfiguration<biome_js_analyze::options::UseEnumInitializers>>,
    #[doc = "Enforce explicitly comparing the length, size, byteLength or byteOffset property of a value."]
    #[serde(skip_serializing_if = "Option::is_none")]
    pub use_explicit_length_check:
        Option<RuleFixConfiguration<biome_js_analyze::options::UseExplicitLengthCheck>>,
    #[doc = "Disallow the use of Math.pow in favor of the ** operator."]
    #[serde(skip_serializing_if = "Option::is_none")]
    pub use_exponentiation_operator:
        Option<RuleFixConfiguration<biome_js_analyze::options::UseExponentiationOperator>>,
    #[doc = "Promotes the use of export type for types."]
    #[serde(skip_serializing_if = "Option::is_none")]
    pub use_export_type: Option<RuleFixConfiguration<biome_js_analyze::options::UseExportType>>,
    #[doc = "Enforce naming conventions for JavaScript and TypeScript filenames."]
    #[serde(skip_serializing_if = "Option::is_none")]
    pub use_filenaming_convention:
        Option<RuleConfiguration<biome_js_analyze::options::UseFilenamingConvention>>,
    #[doc = "This rule recommends a for-of loop when in a for loop, the index used to extract an item from the iterated array."]
    #[serde(skip_serializing_if = "Option::is_none")]
    pub use_for_of: Option<RuleConfiguration<biome_js_analyze::options::UseForOf>>,
    #[doc = "This rule enforces the use of \\<>...\\</> over \\<Fragment>...\\</Fragment>."]
    #[serde(skip_serializing_if = "Option::is_none")]
    pub use_fragment_syntax:
        Option<RuleFixConfiguration<biome_js_analyze::options::UseFragmentSyntax>>,
    #[doc = "Promotes the use of import type for types."]
    #[serde(skip_serializing_if = "Option::is_none")]
    pub use_import_type: Option<RuleFixConfiguration<biome_js_analyze::options::UseImportType>>,
    #[doc = "Require all enum members to be literal values."]
    #[serde(skip_serializing_if = "Option::is_none")]
    pub use_literal_enum_members:
        Option<RuleConfiguration<biome_js_analyze::options::UseLiteralEnumMembers>>,
    #[doc = "Enforce naming conventions for everything across a codebase."]
    #[serde(skip_serializing_if = "Option::is_none")]
    pub use_naming_convention:
        Option<RuleFixConfiguration<biome_js_analyze::options::UseNamingConvention>>,
    #[doc = "Promotes the usage of node:assert/strict over node:assert."]
    #[serde(skip_serializing_if = "Option::is_none")]
    pub use_node_assert_strict:
        Option<RuleFixConfiguration<biome_js_analyze::options::UseNodeAssertStrict>>,
    #[doc = "Enforces using the node: protocol for Node.js builtin modules."]
    #[serde(skip_serializing_if = "Option::is_none")]
    pub use_nodejs_import_protocol:
        Option<RuleFixConfiguration<biome_js_analyze::options::UseNodejsImportProtocol>>,
    #[doc = "Use the Number properties instead of global ones."]
    #[serde(skip_serializing_if = "Option::is_none")]
    pub use_number_namespace:
        Option<RuleFixConfiguration<biome_js_analyze::options::UseNumberNamespace>>,
    #[doc = "Disallow parseInt() and Number.parseInt() in favor of binary, octal, and hexadecimal literals"]
    #[serde(skip_serializing_if = "Option::is_none")]
    pub use_numeric_literals:
        Option<RuleFixConfiguration<biome_js_analyze::options::UseNumericLiterals>>,
    #[doc = "Prevent extra closing tags for components without children"]
    #[serde(skip_serializing_if = "Option::is_none")]
    pub use_self_closing_elements:
        Option<RuleFixConfiguration<biome_js_analyze::options::UseSelfClosingElements>>,
    #[doc = "When expressing array types, this rule promotes the usage of T\\[] shorthand instead of Array\\<T>."]
    #[serde(skip_serializing_if = "Option::is_none")]
    pub use_shorthand_array_type:
        Option<RuleFixConfiguration<biome_js_analyze::options::UseShorthandArrayType>>,
    #[doc = "Require assignment operator shorthand where possible."]
    #[serde(skip_serializing_if = "Option::is_none")]
    pub use_shorthand_assign:
        Option<RuleFixConfiguration<biome_js_analyze::options::UseShorthandAssign>>,
    #[doc = "Enforce using function types instead of object type with call signatures."]
    #[serde(skip_serializing_if = "Option::is_none")]
    pub use_shorthand_function_type:
        Option<RuleFixConfiguration<biome_js_analyze::options::UseShorthandFunctionType>>,
    #[doc = "Enforces switch clauses have a single statement, emits a quick fix wrapping the statements in a block."]
    #[serde(skip_serializing_if = "Option::is_none")]
    pub use_single_case_statement:
        Option<RuleFixConfiguration<biome_js_analyze::options::UseSingleCaseStatement>>,
    #[doc = "Disallow multiple variable declarations in the same variable statement"]
    #[serde(skip_serializing_if = "Option::is_none")]
    pub use_single_var_declarator:
        Option<RuleFixConfiguration<biome_js_analyze::options::UseSingleVarDeclarator>>,
    #[doc = "Prefer template literals over string concatenation."]
    #[serde(skip_serializing_if = "Option::is_none")]
    pub use_template: Option<RuleFixConfiguration<biome_js_analyze::options::UseTemplate>>,
    #[doc = "Require new when throwing an error."]
    #[serde(skip_serializing_if = "Option::is_none")]
    pub use_throw_new_error:
        Option<RuleFixConfiguration<biome_js_analyze::options::UseThrowNewError>>,
    #[doc = "Disallow throwing non-Error values."]
    #[serde(skip_serializing_if = "Option::is_none")]
    pub use_throw_only_error:
        Option<RuleConfiguration<biome_js_analyze::options::UseThrowOnlyError>>,
    #[doc = "Enforce the use of while loops instead of for loops when the initializer and update expressions are not needed."]
    #[serde(skip_serializing_if = "Option::is_none")]
    pub use_while: Option<RuleFixConfiguration<biome_js_analyze::options::UseWhile>>,
}
impl DeserializableValidator for Style {
    fn validate(
        &mut self,
        _name: &str,
        range: TextRange,
        diagnostics: &mut Vec<DeserializationDiagnostic>,
    ) -> bool {
        if self.recommended == Some(true) && self.all == Some(true) {
            diagnostics . push (DeserializationDiagnostic :: new (markup ! (< Emphasis > "'recommended'" < / Emphasis > " and " < Emphasis > "'all'" < / Emphasis > " can't be both " < Emphasis > "'true'" < / Emphasis > ". You should choose only one of them.")) . with_range (range) . with_note (markup ! ("Biome will fallback to its defaults for this section."))) ;
            return false;
        }
        true
    }
}
impl Style {
    const GROUP_NAME: &'static str = "style";
    pub(crate) const GROUP_RULES: &'static [&'static str] = &[
        "noArguments",
        "noCommaOperator",
        "noDefaultExport",
        "noDoneCallback",
        "noImplicitBoolean",
        "noInferrableTypes",
        "noNamespace",
        "noNamespaceImport",
        "noNegationElse",
        "noNonNullAssertion",
        "noParameterAssign",
        "noParameterProperties",
        "noRestrictedGlobals",
        "noShoutyConstants",
        "noUnusedTemplateLiteral",
        "noUselessElse",
        "noVar",
        "noYodaExpression",
        "useAsConstAssertion",
        "useBlockStatements",
        "useCollapsedElseIf",
        "useConsistentArrayType",
        "useConsistentBuiltinInstantiation",
        "useConst",
        "useDefaultParameterLast",
        "useDefaultSwitchClause",
        "useEnumInitializers",
        "useExplicitLengthCheck",
        "useExponentiationOperator",
        "useExportType",
        "useFilenamingConvention",
        "useForOf",
        "useFragmentSyntax",
        "useImportType",
        "useLiteralEnumMembers",
        "useNamingConvention",
        "useNodeAssertStrict",
        "useNodejsImportProtocol",
        "useNumberNamespace",
        "useNumericLiterals",
        "useSelfClosingElements",
        "useShorthandArrayType",
        "useShorthandAssign",
        "useShorthandFunctionType",
        "useSingleCaseStatement",
        "useSingleVarDeclarator",
        "useTemplate",
        "useThrowNewError",
        "useThrowOnlyError",
        "useWhile",
    ];
    const RECOMMENDED_RULES: &'static [&'static str] = &[
        "noArguments",
        "noCommaOperator",
        "noInferrableTypes",
        "noNonNullAssertion",
        "noParameterAssign",
        "noUnusedTemplateLiteral",
        "noUselessElse",
        "noVar",
        "useAsConstAssertion",
        "useConst",
        "useDefaultParameterLast",
        "useEnumInitializers",
        "useExponentiationOperator",
        "useExportType",
        "useImportType",
        "useLiteralEnumMembers",
        "useNodejsImportProtocol",
        "useNumberNamespace",
        "useNumericLiterals",
        "useSelfClosingElements",
        "useShorthandFunctionType",
        "useSingleVarDeclarator",
        "useTemplate",
        "useWhile",
    ];
    const RECOMMENDED_RULES_AS_FILTERS: &'static [RuleFilter<'static>] = &[
        RuleFilter::Rule(Self::GROUP_NAME, Self::GROUP_RULES[0]),
        RuleFilter::Rule(Self::GROUP_NAME, Self::GROUP_RULES[1]),
        RuleFilter::Rule(Self::GROUP_NAME, Self::GROUP_RULES[5]),
        RuleFilter::Rule(Self::GROUP_NAME, Self::GROUP_RULES[9]),
        RuleFilter::Rule(Self::GROUP_NAME, Self::GROUP_RULES[10]),
        RuleFilter::Rule(Self::GROUP_NAME, Self::GROUP_RULES[14]),
        RuleFilter::Rule(Self::GROUP_NAME, Self::GROUP_RULES[15]),
        RuleFilter::Rule(Self::GROUP_NAME, Self::GROUP_RULES[16]),
        RuleFilter::Rule(Self::GROUP_NAME, Self::GROUP_RULES[18]),
        RuleFilter::Rule(Self::GROUP_NAME, Self::GROUP_RULES[23]),
        RuleFilter::Rule(Self::GROUP_NAME, Self::GROUP_RULES[24]),
        RuleFilter::Rule(Self::GROUP_NAME, Self::GROUP_RULES[26]),
        RuleFilter::Rule(Self::GROUP_NAME, Self::GROUP_RULES[28]),
        RuleFilter::Rule(Self::GROUP_NAME, Self::GROUP_RULES[29]),
        RuleFilter::Rule(Self::GROUP_NAME, Self::GROUP_RULES[33]),
        RuleFilter::Rule(Self::GROUP_NAME, Self::GROUP_RULES[34]),
        RuleFilter::Rule(Self::GROUP_NAME, Self::GROUP_RULES[37]),
        RuleFilter::Rule(Self::GROUP_NAME, Self::GROUP_RULES[38]),
        RuleFilter::Rule(Self::GROUP_NAME, Self::GROUP_RULES[39]),
        RuleFilter::Rule(Self::GROUP_NAME, Self::GROUP_RULES[40]),
        RuleFilter::Rule(Self::GROUP_NAME, Self::GROUP_RULES[43]),
        RuleFilter::Rule(Self::GROUP_NAME, Self::GROUP_RULES[45]),
        RuleFilter::Rule(Self::GROUP_NAME, Self::GROUP_RULES[46]),
        RuleFilter::Rule(Self::GROUP_NAME, Self::GROUP_RULES[49]),
    ];
    const ALL_RULES_AS_FILTERS: &'static [RuleFilter<'static>] = &[
        RuleFilter::Rule(Self::GROUP_NAME, Self::GROUP_RULES[0]),
        RuleFilter::Rule(Self::GROUP_NAME, Self::GROUP_RULES[1]),
        RuleFilter::Rule(Self::GROUP_NAME, Self::GROUP_RULES[2]),
        RuleFilter::Rule(Self::GROUP_NAME, Self::GROUP_RULES[3]),
        RuleFilter::Rule(Self::GROUP_NAME, Self::GROUP_RULES[4]),
        RuleFilter::Rule(Self::GROUP_NAME, Self::GROUP_RULES[5]),
        RuleFilter::Rule(Self::GROUP_NAME, Self::GROUP_RULES[6]),
        RuleFilter::Rule(Self::GROUP_NAME, Self::GROUP_RULES[7]),
        RuleFilter::Rule(Self::GROUP_NAME, Self::GROUP_RULES[8]),
        RuleFilter::Rule(Self::GROUP_NAME, Self::GROUP_RULES[9]),
        RuleFilter::Rule(Self::GROUP_NAME, Self::GROUP_RULES[10]),
        RuleFilter::Rule(Self::GROUP_NAME, Self::GROUP_RULES[11]),
        RuleFilter::Rule(Self::GROUP_NAME, Self::GROUP_RULES[12]),
        RuleFilter::Rule(Self::GROUP_NAME, Self::GROUP_RULES[13]),
        RuleFilter::Rule(Self::GROUP_NAME, Self::GROUP_RULES[14]),
        RuleFilter::Rule(Self::GROUP_NAME, Self::GROUP_RULES[15]),
        RuleFilter::Rule(Self::GROUP_NAME, Self::GROUP_RULES[16]),
        RuleFilter::Rule(Self::GROUP_NAME, Self::GROUP_RULES[17]),
        RuleFilter::Rule(Self::GROUP_NAME, Self::GROUP_RULES[18]),
        RuleFilter::Rule(Self::GROUP_NAME, Self::GROUP_RULES[19]),
        RuleFilter::Rule(Self::GROUP_NAME, Self::GROUP_RULES[20]),
        RuleFilter::Rule(Self::GROUP_NAME, Self::GROUP_RULES[21]),
        RuleFilter::Rule(Self::GROUP_NAME, Self::GROUP_RULES[22]),
        RuleFilter::Rule(Self::GROUP_NAME, Self::GROUP_RULES[23]),
        RuleFilter::Rule(Self::GROUP_NAME, Self::GROUP_RULES[24]),
        RuleFilter::Rule(Self::GROUP_NAME, Self::GROUP_RULES[25]),
        RuleFilter::Rule(Self::GROUP_NAME, Self::GROUP_RULES[26]),
        RuleFilter::Rule(Self::GROUP_NAME, Self::GROUP_RULES[27]),
        RuleFilter::Rule(Self::GROUP_NAME, Self::GROUP_RULES[28]),
        RuleFilter::Rule(Self::GROUP_NAME, Self::GROUP_RULES[29]),
        RuleFilter::Rule(Self::GROUP_NAME, Self::GROUP_RULES[30]),
        RuleFilter::Rule(Self::GROUP_NAME, Self::GROUP_RULES[31]),
        RuleFilter::Rule(Self::GROUP_NAME, Self::GROUP_RULES[32]),
        RuleFilter::Rule(Self::GROUP_NAME, Self::GROUP_RULES[33]),
        RuleFilter::Rule(Self::GROUP_NAME, Self::GROUP_RULES[34]),
        RuleFilter::Rule(Self::GROUP_NAME, Self::GROUP_RULES[35]),
        RuleFilter::Rule(Self::GROUP_NAME, Self::GROUP_RULES[36]),
        RuleFilter::Rule(Self::GROUP_NAME, Self::GROUP_RULES[37]),
        RuleFilter::Rule(Self::GROUP_NAME, Self::GROUP_RULES[38]),
        RuleFilter::Rule(Self::GROUP_NAME, Self::GROUP_RULES[39]),
        RuleFilter::Rule(Self::GROUP_NAME, Self::GROUP_RULES[40]),
        RuleFilter::Rule(Self::GROUP_NAME, Self::GROUP_RULES[41]),
        RuleFilter::Rule(Self::GROUP_NAME, Self::GROUP_RULES[42]),
        RuleFilter::Rule(Self::GROUP_NAME, Self::GROUP_RULES[43]),
        RuleFilter::Rule(Self::GROUP_NAME, Self::GROUP_RULES[44]),
        RuleFilter::Rule(Self::GROUP_NAME, Self::GROUP_RULES[45]),
        RuleFilter::Rule(Self::GROUP_NAME, Self::GROUP_RULES[46]),
        RuleFilter::Rule(Self::GROUP_NAME, Self::GROUP_RULES[47]),
        RuleFilter::Rule(Self::GROUP_NAME, Self::GROUP_RULES[48]),
        RuleFilter::Rule(Self::GROUP_NAME, Self::GROUP_RULES[49]),
    ];
    #[doc = r" Retrieves the recommended rules"]
    pub(crate) fn is_recommended_true(&self) -> bool {
        matches!(self.recommended, Some(true))
    }
    pub(crate) fn is_recommended_unset(&self) -> bool {
        self.recommended.is_none()
    }
    pub(crate) fn is_all_true(&self) -> bool {
        matches!(self.all, Some(true))
    }
    pub(crate) fn is_all_unset(&self) -> bool {
        self.all.is_none()
    }
    pub(crate) fn get_enabled_rules(&self) -> FxHashSet<RuleFilter<'static>> {
        let mut index_set = FxHashSet::default();
        if let Some(rule) = self.no_arguments.as_ref() {
            if rule.is_enabled() {
                index_set.insert(RuleFilter::Rule(Self::GROUP_NAME, Self::GROUP_RULES[0]));
            }
        }
        if let Some(rule) = self.no_comma_operator.as_ref() {
            if rule.is_enabled() {
                index_set.insert(RuleFilter::Rule(Self::GROUP_NAME, Self::GROUP_RULES[1]));
            }
        }
        if let Some(rule) = self.no_default_export.as_ref() {
            if rule.is_enabled() {
                index_set.insert(RuleFilter::Rule(Self::GROUP_NAME, Self::GROUP_RULES[2]));
            }
        }
        if let Some(rule) = self.no_done_callback.as_ref() {
            if rule.is_enabled() {
                index_set.insert(RuleFilter::Rule(Self::GROUP_NAME, Self::GROUP_RULES[3]));
            }
        }
        if let Some(rule) = self.no_implicit_boolean.as_ref() {
            if rule.is_enabled() {
                index_set.insert(RuleFilter::Rule(Self::GROUP_NAME, Self::GROUP_RULES[4]));
            }
        }
        if let Some(rule) = self.no_inferrable_types.as_ref() {
            if rule.is_enabled() {
                index_set.insert(RuleFilter::Rule(Self::GROUP_NAME, Self::GROUP_RULES[5]));
            }
        }
        if let Some(rule) = self.no_namespace.as_ref() {
            if rule.is_enabled() {
                index_set.insert(RuleFilter::Rule(Self::GROUP_NAME, Self::GROUP_RULES[6]));
            }
        }
        if let Some(rule) = self.no_namespace_import.as_ref() {
            if rule.is_enabled() {
                index_set.insert(RuleFilter::Rule(Self::GROUP_NAME, Self::GROUP_RULES[7]));
            }
        }
        if let Some(rule) = self.no_negation_else.as_ref() {
            if rule.is_enabled() {
                index_set.insert(RuleFilter::Rule(Self::GROUP_NAME, Self::GROUP_RULES[8]));
            }
        }
        if let Some(rule) = self.no_non_null_assertion.as_ref() {
            if rule.is_enabled() {
                index_set.insert(RuleFilter::Rule(Self::GROUP_NAME, Self::GROUP_RULES[9]));
            }
        }
        if let Some(rule) = self.no_parameter_assign.as_ref() {
            if rule.is_enabled() {
                index_set.insert(RuleFilter::Rule(Self::GROUP_NAME, Self::GROUP_RULES[10]));
            }
        }
        if let Some(rule) = self.no_parameter_properties.as_ref() {
            if rule.is_enabled() {
                index_set.insert(RuleFilter::Rule(Self::GROUP_NAME, Self::GROUP_RULES[11]));
            }
        }
        if let Some(rule) = self.no_restricted_globals.as_ref() {
            if rule.is_enabled() {
                index_set.insert(RuleFilter::Rule(Self::GROUP_NAME, Self::GROUP_RULES[12]));
            }
        }
        if let Some(rule) = self.no_shouty_constants.as_ref() {
            if rule.is_enabled() {
                index_set.insert(RuleFilter::Rule(Self::GROUP_NAME, Self::GROUP_RULES[13]));
            }
        }
        if let Some(rule) = self.no_unused_template_literal.as_ref() {
            if rule.is_enabled() {
                index_set.insert(RuleFilter::Rule(Self::GROUP_NAME, Self::GROUP_RULES[14]));
            }
        }
        if let Some(rule) = self.no_useless_else.as_ref() {
            if rule.is_enabled() {
                index_set.insert(RuleFilter::Rule(Self::GROUP_NAME, Self::GROUP_RULES[15]));
            }
        }
        if let Some(rule) = self.no_var.as_ref() {
            if rule.is_enabled() {
                index_set.insert(RuleFilter::Rule(Self::GROUP_NAME, Self::GROUP_RULES[16]));
            }
        }
        if let Some(rule) = self.no_yoda_expression.as_ref() {
            if rule.is_enabled() {
                index_set.insert(RuleFilter::Rule(Self::GROUP_NAME, Self::GROUP_RULES[17]));
            }
        }
        if let Some(rule) = self.use_as_const_assertion.as_ref() {
            if rule.is_enabled() {
                index_set.insert(RuleFilter::Rule(Self::GROUP_NAME, Self::GROUP_RULES[18]));
            }
        }
        if let Some(rule) = self.use_block_statements.as_ref() {
            if rule.is_enabled() {
                index_set.insert(RuleFilter::Rule(Self::GROUP_NAME, Self::GROUP_RULES[19]));
            }
        }
        if let Some(rule) = self.use_collapsed_else_if.as_ref() {
            if rule.is_enabled() {
                index_set.insert(RuleFilter::Rule(Self::GROUP_NAME, Self::GROUP_RULES[20]));
            }
        }
        if let Some(rule) = self.use_consistent_array_type.as_ref() {
            if rule.is_enabled() {
                index_set.insert(RuleFilter::Rule(Self::GROUP_NAME, Self::GROUP_RULES[21]));
            }
        }
        if let Some(rule) = self.use_consistent_builtin_instantiation.as_ref() {
            if rule.is_enabled() {
                index_set.insert(RuleFilter::Rule(Self::GROUP_NAME, Self::GROUP_RULES[22]));
            }
        }
        if let Some(rule) = self.use_const.as_ref() {
            if rule.is_enabled() {
                index_set.insert(RuleFilter::Rule(Self::GROUP_NAME, Self::GROUP_RULES[23]));
            }
        }
        if let Some(rule) = self.use_default_parameter_last.as_ref() {
            if rule.is_enabled() {
                index_set.insert(RuleFilter::Rule(Self::GROUP_NAME, Self::GROUP_RULES[24]));
            }
        }
        if let Some(rule) = self.use_default_switch_clause.as_ref() {
            if rule.is_enabled() {
                index_set.insert(RuleFilter::Rule(Self::GROUP_NAME, Self::GROUP_RULES[25]));
            }
        }
        if let Some(rule) = self.use_enum_initializers.as_ref() {
            if rule.is_enabled() {
                index_set.insert(RuleFilter::Rule(Self::GROUP_NAME, Self::GROUP_RULES[26]));
            }
        }
        if let Some(rule) = self.use_explicit_length_check.as_ref() {
            if rule.is_enabled() {
                index_set.insert(RuleFilter::Rule(Self::GROUP_NAME, Self::GROUP_RULES[27]));
            }
        }
        if let Some(rule) = self.use_exponentiation_operator.as_ref() {
            if rule.is_enabled() {
                index_set.insert(RuleFilter::Rule(Self::GROUP_NAME, Self::GROUP_RULES[28]));
            }
        }
        if let Some(rule) = self.use_export_type.as_ref() {
            if rule.is_enabled() {
                index_set.insert(RuleFilter::Rule(Self::GROUP_NAME, Self::GROUP_RULES[29]));
            }
        }
        if let Some(rule) = self.use_filenaming_convention.as_ref() {
            if rule.is_enabled() {
                index_set.insert(RuleFilter::Rule(Self::GROUP_NAME, Self::GROUP_RULES[30]));
            }
        }
        if let Some(rule) = self.use_for_of.as_ref() {
            if rule.is_enabled() {
                index_set.insert(RuleFilter::Rule(Self::GROUP_NAME, Self::GROUP_RULES[31]));
            }
        }
        if let Some(rule) = self.use_fragment_syntax.as_ref() {
            if rule.is_enabled() {
                index_set.insert(RuleFilter::Rule(Self::GROUP_NAME, Self::GROUP_RULES[32]));
            }
        }
        if let Some(rule) = self.use_import_type.as_ref() {
            if rule.is_enabled() {
                index_set.insert(RuleFilter::Rule(Self::GROUP_NAME, Self::GROUP_RULES[33]));
            }
        }
        if let Some(rule) = self.use_literal_enum_members.as_ref() {
            if rule.is_enabled() {
                index_set.insert(RuleFilter::Rule(Self::GROUP_NAME, Self::GROUP_RULES[34]));
            }
        }
        if let Some(rule) = self.use_naming_convention.as_ref() {
            if rule.is_enabled() {
                index_set.insert(RuleFilter::Rule(Self::GROUP_NAME, Self::GROUP_RULES[35]));
            }
        }
        if let Some(rule) = self.use_node_assert_strict.as_ref() {
            if rule.is_enabled() {
                index_set.insert(RuleFilter::Rule(Self::GROUP_NAME, Self::GROUP_RULES[36]));
            }
        }
        if let Some(rule) = self.use_nodejs_import_protocol.as_ref() {
            if rule.is_enabled() {
                index_set.insert(RuleFilter::Rule(Self::GROUP_NAME, Self::GROUP_RULES[37]));
            }
        }
        if let Some(rule) = self.use_number_namespace.as_ref() {
            if rule.is_enabled() {
                index_set.insert(RuleFilter::Rule(Self::GROUP_NAME, Self::GROUP_RULES[38]));
            }
        }
        if let Some(rule) = self.use_numeric_literals.as_ref() {
            if rule.is_enabled() {
                index_set.insert(RuleFilter::Rule(Self::GROUP_NAME, Self::GROUP_RULES[39]));
            }
        }
        if let Some(rule) = self.use_self_closing_elements.as_ref() {
            if rule.is_enabled() {
                index_set.insert(RuleFilter::Rule(Self::GROUP_NAME, Self::GROUP_RULES[40]));
            }
        }
        if let Some(rule) = self.use_shorthand_array_type.as_ref() {
            if rule.is_enabled() {
                index_set.insert(RuleFilter::Rule(Self::GROUP_NAME, Self::GROUP_RULES[41]));
            }
        }
        if let Some(rule) = self.use_shorthand_assign.as_ref() {
            if rule.is_enabled() {
                index_set.insert(RuleFilter::Rule(Self::GROUP_NAME, Self::GROUP_RULES[42]));
            }
        }
        if let Some(rule) = self.use_shorthand_function_type.as_ref() {
            if rule.is_enabled() {
                index_set.insert(RuleFilter::Rule(Self::GROUP_NAME, Self::GROUP_RULES[43]));
            }
        }
        if let Some(rule) = self.use_single_case_statement.as_ref() {
            if rule.is_enabled() {
                index_set.insert(RuleFilter::Rule(Self::GROUP_NAME, Self::GROUP_RULES[44]));
            }
        }
        if let Some(rule) = self.use_single_var_declarator.as_ref() {
            if rule.is_enabled() {
                index_set.insert(RuleFilter::Rule(Self::GROUP_NAME, Self::GROUP_RULES[45]));
            }
        }
        if let Some(rule) = self.use_template.as_ref() {
            if rule.is_enabled() {
                index_set.insert(RuleFilter::Rule(Self::GROUP_NAME, Self::GROUP_RULES[46]));
            }
        }
        if let Some(rule) = self.use_throw_new_error.as_ref() {
            if rule.is_enabled() {
                index_set.insert(RuleFilter::Rule(Self::GROUP_NAME, Self::GROUP_RULES[47]));
            }
        }
        if let Some(rule) = self.use_throw_only_error.as_ref() {
            if rule.is_enabled() {
                index_set.insert(RuleFilter::Rule(Self::GROUP_NAME, Self::GROUP_RULES[48]));
            }
        }
        if let Some(rule) = self.use_while.as_ref() {
            if rule.is_enabled() {
                index_set.insert(RuleFilter::Rule(Self::GROUP_NAME, Self::GROUP_RULES[49]));
            }
        }
        index_set
    }
    pub(crate) fn get_disabled_rules(&self) -> FxHashSet<RuleFilter<'static>> {
        let mut index_set = FxHashSet::default();
        if let Some(rule) = self.no_arguments.as_ref() {
            if rule.is_disabled() {
                index_set.insert(RuleFilter::Rule(Self::GROUP_NAME, Self::GROUP_RULES[0]));
            }
        }
        if let Some(rule) = self.no_comma_operator.as_ref() {
            if rule.is_disabled() {
                index_set.insert(RuleFilter::Rule(Self::GROUP_NAME, Self::GROUP_RULES[1]));
            }
        }
        if let Some(rule) = self.no_default_export.as_ref() {
            if rule.is_disabled() {
                index_set.insert(RuleFilter::Rule(Self::GROUP_NAME, Self::GROUP_RULES[2]));
            }
        }
        if let Some(rule) = self.no_done_callback.as_ref() {
            if rule.is_disabled() {
                index_set.insert(RuleFilter::Rule(Self::GROUP_NAME, Self::GROUP_RULES[3]));
            }
        }
        if let Some(rule) = self.no_implicit_boolean.as_ref() {
            if rule.is_disabled() {
                index_set.insert(RuleFilter::Rule(Self::GROUP_NAME, Self::GROUP_RULES[4]));
            }
        }
        if let Some(rule) = self.no_inferrable_types.as_ref() {
            if rule.is_disabled() {
                index_set.insert(RuleFilter::Rule(Self::GROUP_NAME, Self::GROUP_RULES[5]));
            }
        }
        if let Some(rule) = self.no_namespace.as_ref() {
            if rule.is_disabled() {
                index_set.insert(RuleFilter::Rule(Self::GROUP_NAME, Self::GROUP_RULES[6]));
            }
        }
        if let Some(rule) = self.no_namespace_import.as_ref() {
            if rule.is_disabled() {
                index_set.insert(RuleFilter::Rule(Self::GROUP_NAME, Self::GROUP_RULES[7]));
            }
        }
        if let Some(rule) = self.no_negation_else.as_ref() {
            if rule.is_disabled() {
                index_set.insert(RuleFilter::Rule(Self::GROUP_NAME, Self::GROUP_RULES[8]));
            }
        }
        if let Some(rule) = self.no_non_null_assertion.as_ref() {
            if rule.is_disabled() {
                index_set.insert(RuleFilter::Rule(Self::GROUP_NAME, Self::GROUP_RULES[9]));
            }
        }
        if let Some(rule) = self.no_parameter_assign.as_ref() {
            if rule.is_disabled() {
                index_set.insert(RuleFilter::Rule(Self::GROUP_NAME, Self::GROUP_RULES[10]));
            }
        }
        if let Some(rule) = self.no_parameter_properties.as_ref() {
            if rule.is_disabled() {
                index_set.insert(RuleFilter::Rule(Self::GROUP_NAME, Self::GROUP_RULES[11]));
            }
        }
        if let Some(rule) = self.no_restricted_globals.as_ref() {
            if rule.is_disabled() {
                index_set.insert(RuleFilter::Rule(Self::GROUP_NAME, Self::GROUP_RULES[12]));
            }
        }
        if let Some(rule) = self.no_shouty_constants.as_ref() {
            if rule.is_disabled() {
                index_set.insert(RuleFilter::Rule(Self::GROUP_NAME, Self::GROUP_RULES[13]));
            }
        }
        if let Some(rule) = self.no_unused_template_literal.as_ref() {
            if rule.is_disabled() {
                index_set.insert(RuleFilter::Rule(Self::GROUP_NAME, Self::GROUP_RULES[14]));
            }
        }
        if let Some(rule) = self.no_useless_else.as_ref() {
            if rule.is_disabled() {
                index_set.insert(RuleFilter::Rule(Self::GROUP_NAME, Self::GROUP_RULES[15]));
            }
        }
        if let Some(rule) = self.no_var.as_ref() {
            if rule.is_disabled() {
                index_set.insert(RuleFilter::Rule(Self::GROUP_NAME, Self::GROUP_RULES[16]));
            }
        }
        if let Some(rule) = self.no_yoda_expression.as_ref() {
            if rule.is_disabled() {
                index_set.insert(RuleFilter::Rule(Self::GROUP_NAME, Self::GROUP_RULES[17]));
            }
        }
        if let Some(rule) = self.use_as_const_assertion.as_ref() {
            if rule.is_disabled() {
                index_set.insert(RuleFilter::Rule(Self::GROUP_NAME, Self::GROUP_RULES[18]));
            }
        }
        if let Some(rule) = self.use_block_statements.as_ref() {
            if rule.is_disabled() {
                index_set.insert(RuleFilter::Rule(Self::GROUP_NAME, Self::GROUP_RULES[19]));
            }
        }
        if let Some(rule) = self.use_collapsed_else_if.as_ref() {
            if rule.is_disabled() {
                index_set.insert(RuleFilter::Rule(Self::GROUP_NAME, Self::GROUP_RULES[20]));
            }
        }
        if let Some(rule) = self.use_consistent_array_type.as_ref() {
            if rule.is_disabled() {
                index_set.insert(RuleFilter::Rule(Self::GROUP_NAME, Self::GROUP_RULES[21]));
            }
        }
        if let Some(rule) = self.use_consistent_builtin_instantiation.as_ref() {
            if rule.is_disabled() {
                index_set.insert(RuleFilter::Rule(Self::GROUP_NAME, Self::GROUP_RULES[22]));
            }
        }
        if let Some(rule) = self.use_const.as_ref() {
            if rule.is_disabled() {
                index_set.insert(RuleFilter::Rule(Self::GROUP_NAME, Self::GROUP_RULES[23]));
            }
        }
        if let Some(rule) = self.use_default_parameter_last.as_ref() {
            if rule.is_disabled() {
                index_set.insert(RuleFilter::Rule(Self::GROUP_NAME, Self::GROUP_RULES[24]));
            }
        }
        if let Some(rule) = self.use_default_switch_clause.as_ref() {
            if rule.is_disabled() {
                index_set.insert(RuleFilter::Rule(Self::GROUP_NAME, Self::GROUP_RULES[25]));
            }
        }
        if let Some(rule) = self.use_enum_initializers.as_ref() {
            if rule.is_disabled() {
                index_set.insert(RuleFilter::Rule(Self::GROUP_NAME, Self::GROUP_RULES[26]));
            }
        }
        if let Some(rule) = self.use_explicit_length_check.as_ref() {
            if rule.is_disabled() {
                index_set.insert(RuleFilter::Rule(Self::GROUP_NAME, Self::GROUP_RULES[27]));
            }
        }
        if let Some(rule) = self.use_exponentiation_operator.as_ref() {
            if rule.is_disabled() {
                index_set.insert(RuleFilter::Rule(Self::GROUP_NAME, Self::GROUP_RULES[28]));
            }
        }
        if let Some(rule) = self.use_export_type.as_ref() {
            if rule.is_disabled() {
                index_set.insert(RuleFilter::Rule(Self::GROUP_NAME, Self::GROUP_RULES[29]));
            }
        }
        if let Some(rule) = self.use_filenaming_convention.as_ref() {
            if rule.is_disabled() {
                index_set.insert(RuleFilter::Rule(Self::GROUP_NAME, Self::GROUP_RULES[30]));
            }
        }
        if let Some(rule) = self.use_for_of.as_ref() {
            if rule.is_disabled() {
                index_set.insert(RuleFilter::Rule(Self::GROUP_NAME, Self::GROUP_RULES[31]));
            }
        }
        if let Some(rule) = self.use_fragment_syntax.as_ref() {
            if rule.is_disabled() {
                index_set.insert(RuleFilter::Rule(Self::GROUP_NAME, Self::GROUP_RULES[32]));
            }
        }
        if let Some(rule) = self.use_import_type.as_ref() {
            if rule.is_disabled() {
                index_set.insert(RuleFilter::Rule(Self::GROUP_NAME, Self::GROUP_RULES[33]));
            }
        }
        if let Some(rule) = self.use_literal_enum_members.as_ref() {
            if rule.is_disabled() {
                index_set.insert(RuleFilter::Rule(Self::GROUP_NAME, Self::GROUP_RULES[34]));
            }
        }
        if let Some(rule) = self.use_naming_convention.as_ref() {
            if rule.is_disabled() {
                index_set.insert(RuleFilter::Rule(Self::GROUP_NAME, Self::GROUP_RULES[35]));
            }
        }
        if let Some(rule) = self.use_node_assert_strict.as_ref() {
            if rule.is_disabled() {
                index_set.insert(RuleFilter::Rule(Self::GROUP_NAME, Self::GROUP_RULES[36]));
            }
        }
        if let Some(rule) = self.use_nodejs_import_protocol.as_ref() {
            if rule.is_disabled() {
                index_set.insert(RuleFilter::Rule(Self::GROUP_NAME, Self::GROUP_RULES[37]));
            }
        }
        if let Some(rule) = self.use_number_namespace.as_ref() {
            if rule.is_disabled() {
                index_set.insert(RuleFilter::Rule(Self::GROUP_NAME, Self::GROUP_RULES[38]));
            }
        }
        if let Some(rule) = self.use_numeric_literals.as_ref() {
            if rule.is_disabled() {
                index_set.insert(RuleFilter::Rule(Self::GROUP_NAME, Self::GROUP_RULES[39]));
            }
        }
        if let Some(rule) = self.use_self_closing_elements.as_ref() {
            if rule.is_disabled() {
                index_set.insert(RuleFilter::Rule(Self::GROUP_NAME, Self::GROUP_RULES[40]));
            }
        }
        if let Some(rule) = self.use_shorthand_array_type.as_ref() {
            if rule.is_disabled() {
                index_set.insert(RuleFilter::Rule(Self::GROUP_NAME, Self::GROUP_RULES[41]));
            }
        }
        if let Some(rule) = self.use_shorthand_assign.as_ref() {
            if rule.is_disabled() {
                index_set.insert(RuleFilter::Rule(Self::GROUP_NAME, Self::GROUP_RULES[42]));
            }
        }
        if let Some(rule) = self.use_shorthand_function_type.as_ref() {
            if rule.is_disabled() {
                index_set.insert(RuleFilter::Rule(Self::GROUP_NAME, Self::GROUP_RULES[43]));
            }
        }
        if let Some(rule) = self.use_single_case_statement.as_ref() {
            if rule.is_disabled() {
                index_set.insert(RuleFilter::Rule(Self::GROUP_NAME, Self::GROUP_RULES[44]));
            }
        }
        if let Some(rule) = self.use_single_var_declarator.as_ref() {
            if rule.is_disabled() {
                index_set.insert(RuleFilter::Rule(Self::GROUP_NAME, Self::GROUP_RULES[45]));
            }
        }
        if let Some(rule) = self.use_template.as_ref() {
            if rule.is_disabled() {
                index_set.insert(RuleFilter::Rule(Self::GROUP_NAME, Self::GROUP_RULES[46]));
            }
        }
        if let Some(rule) = self.use_throw_new_error.as_ref() {
            if rule.is_disabled() {
                index_set.insert(RuleFilter::Rule(Self::GROUP_NAME, Self::GROUP_RULES[47]));
            }
        }
        if let Some(rule) = self.use_throw_only_error.as_ref() {
            if rule.is_disabled() {
                index_set.insert(RuleFilter::Rule(Self::GROUP_NAME, Self::GROUP_RULES[48]));
            }
        }
        if let Some(rule) = self.use_while.as_ref() {
            if rule.is_disabled() {
                index_set.insert(RuleFilter::Rule(Self::GROUP_NAME, Self::GROUP_RULES[49]));
            }
        }
        index_set
    }
    #[doc = r" Checks if, given a rule name, matches one of the rules contained in this category"]
    pub(crate) fn has_rule(rule_name: &str) -> Option<&'static str> {
        Some(Self::GROUP_RULES[Self::GROUP_RULES.binary_search(&rule_name).ok()?])
    }
    #[doc = r" Checks if, given a rule name, it is marked as recommended"]
    pub(crate) fn is_recommended_rule(rule_name: &str) -> bool {
        Self::RECOMMENDED_RULES.contains(&rule_name)
    }
    pub(crate) fn recommended_rules_as_filters() -> &'static [RuleFilter<'static>] {
        Self::RECOMMENDED_RULES_AS_FILTERS
    }
    pub(crate) fn all_rules_as_filters() -> &'static [RuleFilter<'static>] {
        Self::ALL_RULES_AS_FILTERS
    }
    #[doc = r" Select preset rules"]
    pub(crate) fn collect_preset_rules(
        &self,
        parent_is_all: bool,
        parent_is_recommended: bool,
        enabled_rules: &mut FxHashSet<RuleFilter<'static>>,
    ) {
        if self.is_all_true() || self.is_all_unset() && parent_is_all {
            enabled_rules.extend(Self::all_rules_as_filters());
        } else if self.is_recommended_true()
            || self.is_recommended_unset() && self.is_all_unset() && parent_is_recommended
        {
            enabled_rules.extend(Self::recommended_rules_as_filters());
        }
    }
    pub(crate) fn get_rule_configuration(
        &self,
        rule_name: &str,
    ) -> Option<(RulePlainConfiguration, Option<RuleOptions>)> {
        match rule_name {
            "noArguments" => self
                .no_arguments
                .as_ref()
                .map(|conf| (conf.level(), conf.get_options())),
            "noCommaOperator" => self
                .no_comma_operator
                .as_ref()
                .map(|conf| (conf.level(), conf.get_options())),
            "noDefaultExport" => self
                .no_default_export
                .as_ref()
                .map(|conf| (conf.level(), conf.get_options())),
            "noDoneCallback" => self
                .no_done_callback
                .as_ref()
                .map(|conf| (conf.level(), conf.get_options())),
            "noImplicitBoolean" => self
                .no_implicit_boolean
                .as_ref()
                .map(|conf| (conf.level(), conf.get_options())),
            "noInferrableTypes" => self
                .no_inferrable_types
                .as_ref()
                .map(|conf| (conf.level(), conf.get_options())),
            "noNamespace" => self
                .no_namespace
                .as_ref()
                .map(|conf| (conf.level(), conf.get_options())),
            "noNamespaceImport" => self
                .no_namespace_import
                .as_ref()
                .map(|conf| (conf.level(), conf.get_options())),
            "noNegationElse" => self
                .no_negation_else
                .as_ref()
                .map(|conf| (conf.level(), conf.get_options())),
            "noNonNullAssertion" => self
                .no_non_null_assertion
                .as_ref()
                .map(|conf| (conf.level(), conf.get_options())),
            "noParameterAssign" => self
                .no_parameter_assign
                .as_ref()
                .map(|conf| (conf.level(), conf.get_options())),
            "noParameterProperties" => self
                .no_parameter_properties
                .as_ref()
                .map(|conf| (conf.level(), conf.get_options())),
            "noRestrictedGlobals" => self
                .no_restricted_globals
                .as_ref()
                .map(|conf| (conf.level(), conf.get_options())),
            "noShoutyConstants" => self
                .no_shouty_constants
                .as_ref()
                .map(|conf| (conf.level(), conf.get_options())),
            "noUnusedTemplateLiteral" => self
                .no_unused_template_literal
                .as_ref()
                .map(|conf| (conf.level(), conf.get_options())),
            "noUselessElse" => self
                .no_useless_else
                .as_ref()
                .map(|conf| (conf.level(), conf.get_options())),
            "noVar" => self
                .no_var
                .as_ref()
                .map(|conf| (conf.level(), conf.get_options())),
            "noYodaExpression" => self
                .no_yoda_expression
                .as_ref()
                .map(|conf| (conf.level(), conf.get_options())),
            "useAsConstAssertion" => self
                .use_as_const_assertion
                .as_ref()
                .map(|conf| (conf.level(), conf.get_options())),
            "useBlockStatements" => self
                .use_block_statements
                .as_ref()
                .map(|conf| (conf.level(), conf.get_options())),
            "useCollapsedElseIf" => self
                .use_collapsed_else_if
                .as_ref()
                .map(|conf| (conf.level(), conf.get_options())),
            "useConsistentArrayType" => self
                .use_consistent_array_type
                .as_ref()
                .map(|conf| (conf.level(), conf.get_options())),
            "useConsistentBuiltinInstantiation" => self
                .use_consistent_builtin_instantiation
                .as_ref()
                .map(|conf| (conf.level(), conf.get_options())),
            "useConst" => self
                .use_const
                .as_ref()
                .map(|conf| (conf.level(), conf.get_options())),
            "useDefaultParameterLast" => self
                .use_default_parameter_last
                .as_ref()
                .map(|conf| (conf.level(), conf.get_options())),
            "useDefaultSwitchClause" => self
                .use_default_switch_clause
                .as_ref()
                .map(|conf| (conf.level(), conf.get_options())),
            "useEnumInitializers" => self
                .use_enum_initializers
                .as_ref()
                .map(|conf| (conf.level(), conf.get_options())),
            "useExplicitLengthCheck" => self
                .use_explicit_length_check
                .as_ref()
                .map(|conf| (conf.level(), conf.get_options())),
            "useExponentiationOperator" => self
                .use_exponentiation_operator
                .as_ref()
                .map(|conf| (conf.level(), conf.get_options())),
            "useExportType" => self
                .use_export_type
                .as_ref()
                .map(|conf| (conf.level(), conf.get_options())),
            "useFilenamingConvention" => self
                .use_filenaming_convention
                .as_ref()
                .map(|conf| (conf.level(), conf.get_options())),
            "useForOf" => self
                .use_for_of
                .as_ref()
                .map(|conf| (conf.level(), conf.get_options())),
            "useFragmentSyntax" => self
                .use_fragment_syntax
                .as_ref()
                .map(|conf| (conf.level(), conf.get_options())),
            "useImportType" => self
                .use_import_type
                .as_ref()
                .map(|conf| (conf.level(), conf.get_options())),
            "useLiteralEnumMembers" => self
                .use_literal_enum_members
                .as_ref()
                .map(|conf| (conf.level(), conf.get_options())),
            "useNamingConvention" => self
                .use_naming_convention
                .as_ref()
                .map(|conf| (conf.level(), conf.get_options())),
            "useNodeAssertStrict" => self
                .use_node_assert_strict
                .as_ref()
                .map(|conf| (conf.level(), conf.get_options())),
            "useNodejsImportProtocol" => self
                .use_nodejs_import_protocol
                .as_ref()
                .map(|conf| (conf.level(), conf.get_options())),
            "useNumberNamespace" => self
                .use_number_namespace
                .as_ref()
                .map(|conf| (conf.level(), conf.get_options())),
            "useNumericLiterals" => self
                .use_numeric_literals
                .as_ref()
                .map(|conf| (conf.level(), conf.get_options())),
            "useSelfClosingElements" => self
                .use_self_closing_elements
                .as_ref()
                .map(|conf| (conf.level(), conf.get_options())),
            "useShorthandArrayType" => self
                .use_shorthand_array_type
                .as_ref()
                .map(|conf| (conf.level(), conf.get_options())),
            "useShorthandAssign" => self
                .use_shorthand_assign
                .as_ref()
                .map(|conf| (conf.level(), conf.get_options())),
            "useShorthandFunctionType" => self
                .use_shorthand_function_type
                .as_ref()
                .map(|conf| (conf.level(), conf.get_options())),
            "useSingleCaseStatement" => self
                .use_single_case_statement
                .as_ref()
                .map(|conf| (conf.level(), conf.get_options())),
            "useSingleVarDeclarator" => self
                .use_single_var_declarator
                .as_ref()
                .map(|conf| (conf.level(), conf.get_options())),
            "useTemplate" => self
                .use_template
                .as_ref()
                .map(|conf| (conf.level(), conf.get_options())),
            "useThrowNewError" => self
                .use_throw_new_error
                .as_ref()
                .map(|conf| (conf.level(), conf.get_options())),
            "useThrowOnlyError" => self
                .use_throw_only_error
                .as_ref()
                .map(|conf| (conf.level(), conf.get_options())),
            "useWhile" => self
                .use_while
                .as_ref()
                .map(|conf| (conf.level(), conf.get_options())),
            _ => None,
        }
    }
}
#[derive(Clone, Debug, Default, Deserialize, Deserializable, Eq, Merge, PartialEq, Serialize)]
#[deserializable(with_validator)]
#[cfg_attr(feature = "schema", derive(JsonSchema))]
#[serde(rename_all = "camelCase", default, deny_unknown_fields)]
#[doc = r" A list of rules that belong to this group"]
pub struct Suspicious {
    #[doc = r" It enables the recommended rules for this group"]
    #[serde(skip_serializing_if = "Option::is_none")]
    pub recommended: Option<bool>,
    #[doc = r" It enables ALL rules for this group."]
    #[serde(skip_serializing_if = "Option::is_none")]
    pub all: Option<bool>,
    #[doc = "Use standard constants instead of approximated literals."]
    #[serde(skip_serializing_if = "Option::is_none")]
    pub no_approximative_numeric_constant:
        Option<RuleFixConfiguration<biome_js_analyze::options::NoApproximativeNumericConstant>>,
    #[doc = "Discourage the usage of Array index in keys."]
    #[serde(skip_serializing_if = "Option::is_none")]
    pub no_array_index_key: Option<RuleConfiguration<biome_js_analyze::options::NoArrayIndexKey>>,
    #[doc = "Disallow assignments in expressions."]
    #[serde(skip_serializing_if = "Option::is_none")]
    pub no_assign_in_expressions:
        Option<RuleConfiguration<biome_js_analyze::options::NoAssignInExpressions>>,
    #[doc = "Disallows using an async function as a Promise executor."]
    #[serde(skip_serializing_if = "Option::is_none")]
    pub no_async_promise_executor:
        Option<RuleConfiguration<biome_js_analyze::options::NoAsyncPromiseExecutor>>,
    #[doc = "Disallow reassigning exceptions in catch clauses."]
    #[serde(skip_serializing_if = "Option::is_none")]
    pub no_catch_assign: Option<RuleConfiguration<biome_js_analyze::options::NoCatchAssign>>,
    #[doc = "Disallow reassigning class members."]
    #[serde(skip_serializing_if = "Option::is_none")]
    pub no_class_assign: Option<RuleConfiguration<biome_js_analyze::options::NoClassAssign>>,
    #[doc = "Prevent comments from being inserted as text nodes"]
    #[serde(skip_serializing_if = "Option::is_none")]
    pub no_comment_text: Option<RuleFixConfiguration<biome_js_analyze::options::NoCommentText>>,
    #[doc = "Disallow comparing against -0"]
    #[serde(skip_serializing_if = "Option::is_none")]
    pub no_compare_neg_zero:
        Option<RuleFixConfiguration<biome_js_analyze::options::NoCompareNegZero>>,
    #[doc = "Disallow labeled statements that are not loops."]
    #[serde(skip_serializing_if = "Option::is_none")]
    pub no_confusing_labels:
        Option<RuleConfiguration<biome_js_analyze::options::NoConfusingLabels>>,
    #[doc = "Disallow void type outside of generic or return types."]
    #[serde(skip_serializing_if = "Option::is_none")]
    pub no_confusing_void_type:
        Option<RuleFixConfiguration<biome_js_analyze::options::NoConfusingVoidType>>,
    #[doc = "Disallow the use of console."]
    #[serde(skip_serializing_if = "Option::is_none")]
    pub no_console: Option<RuleFixConfiguration<biome_js_analyze::options::NoConsole>>,
    #[doc = "Disallow the use of console.log"]
    #[serde(skip_serializing_if = "Option::is_none")]
    pub no_console_log: Option<RuleFixConfiguration<biome_js_analyze::options::NoConsoleLog>>,
    #[doc = "Disallow TypeScript const enum"]
    #[serde(skip_serializing_if = "Option::is_none")]
    pub no_const_enum: Option<RuleFixConfiguration<biome_js_analyze::options::NoConstEnum>>,
    #[doc = "Prevents from having control characters and some escape sequences that match control characters in regular expressions."]
    #[serde(skip_serializing_if = "Option::is_none")]
    pub no_control_characters_in_regex:
        Option<RuleConfiguration<biome_js_analyze::options::NoControlCharactersInRegex>>,
    #[doc = "Disallow the use of debugger"]
    #[serde(skip_serializing_if = "Option::is_none")]
    pub no_debugger: Option<RuleFixConfiguration<biome_js_analyze::options::NoDebugger>>,
    #[doc = "Require the use of === and !==."]
    #[serde(skip_serializing_if = "Option::is_none")]
    pub no_double_equals: Option<RuleFixConfiguration<biome_js_analyze::options::NoDoubleEquals>>,
    #[doc = "Disallow duplicate @import rules."]
    #[serde(skip_serializing_if = "Option::is_none")]
    pub no_duplicate_at_import_rules:
        Option<RuleConfiguration<biome_css_analyze::options::NoDuplicateAtImportRules>>,
    #[doc = "Disallow duplicate case labels."]
    #[serde(skip_serializing_if = "Option::is_none")]
    pub no_duplicate_case: Option<RuleConfiguration<biome_js_analyze::options::NoDuplicateCase>>,
    #[doc = "Disallow duplicate class members."]
    #[serde(skip_serializing_if = "Option::is_none")]
    pub no_duplicate_class_members:
        Option<RuleConfiguration<biome_js_analyze::options::NoDuplicateClassMembers>>,
    #[doc = "Disallow duplicate names within font families."]
    #[serde(skip_serializing_if = "Option::is_none")]
    pub no_duplicate_font_names:
        Option<RuleConfiguration<biome_css_analyze::options::NoDuplicateFontNames>>,
    #[doc = "Prevents JSX properties to be assigned multiple times."]
    #[serde(skip_serializing_if = "Option::is_none")]
    pub no_duplicate_jsx_props:
        Option<RuleConfiguration<biome_js_analyze::options::NoDuplicateJsxProps>>,
    #[doc = "Disallow two keys with the same name inside objects."]
    #[serde(skip_serializing_if = "Option::is_none")]
    pub no_duplicate_object_keys:
        Option<RuleConfiguration<biome_json_analyze::options::NoDuplicateObjectKeys>>,
    #[doc = "Disallow duplicate function parameter name."]
    #[serde(skip_serializing_if = "Option::is_none")]
    pub no_duplicate_parameters:
        Option<RuleConfiguration<biome_js_analyze::options::NoDuplicateParameters>>,
    #[doc = "Disallow duplicate selectors within keyframe blocks."]
    #[serde(skip_serializing_if = "Option::is_none")]
    pub no_duplicate_selectors_keyframe_block:
        Option<RuleConfiguration<biome_css_analyze::options::NoDuplicateSelectorsKeyframeBlock>>,
    #[doc = "A describe block should not contain duplicate hooks."]
    #[serde(skip_serializing_if = "Option::is_none")]
    pub no_duplicate_test_hooks:
        Option<RuleConfiguration<biome_js_analyze::options::NoDuplicateTestHooks>>,
    #[doc = "Disallow CSS empty blocks."]
    #[serde(skip_serializing_if = "Option::is_none")]
    pub no_empty_block: Option<RuleConfiguration<biome_css_analyze::options::NoEmptyBlock>>,
    #[doc = "Disallow empty block statements and static blocks."]
    #[serde(skip_serializing_if = "Option::is_none")]
    pub no_empty_block_statements:
        Option<RuleConfiguration<biome_js_analyze::options::NoEmptyBlockStatements>>,
    #[doc = "Disallow the declaration of empty interfaces."]
    #[serde(skip_serializing_if = "Option::is_none")]
    pub no_empty_interface:
        Option<RuleFixConfiguration<biome_js_analyze::options::NoEmptyInterface>>,
    #[doc = "Disallow variables from evolving into any type through reassignments."]
    #[serde(skip_serializing_if = "Option::is_none")]
    pub no_evolving_types: Option<RuleConfiguration<biome_js_analyze::options::NoEvolvingTypes>>,
    #[doc = "Disallow the any type usage."]
    #[serde(skip_serializing_if = "Option::is_none")]
    pub no_explicit_any: Option<RuleConfiguration<biome_js_analyze::options::NoExplicitAny>>,
    #[doc = "Disallow using export or module.exports in files containing tests"]
    #[serde(skip_serializing_if = "Option::is_none")]
    pub no_exports_in_test: Option<RuleConfiguration<biome_js_analyze::options::NoExportsInTest>>,
    #[doc = "Prevents the wrong usage of the non-null assertion operator (!) in TypeScript files."]
    #[serde(skip_serializing_if = "Option::is_none")]
    pub no_extra_non_null_assertion:
        Option<RuleFixConfiguration<biome_js_analyze::options::NoExtraNonNullAssertion>>,
    #[doc = "Disallow fallthrough of switch clauses."]
    #[serde(skip_serializing_if = "Option::is_none")]
    pub no_fallthrough_switch_clause:
        Option<RuleConfiguration<biome_js_analyze::options::NoFallthroughSwitchClause>>,
    #[doc = "Disallow focused tests."]
    #[serde(skip_serializing_if = "Option::is_none")]
    pub no_focused_tests: Option<RuleFixConfiguration<biome_js_analyze::options::NoFocusedTests>>,
    #[doc = "Disallow reassigning function declarations."]
    #[serde(skip_serializing_if = "Option::is_none")]
    pub no_function_assign: Option<RuleConfiguration<biome_js_analyze::options::NoFunctionAssign>>,
    #[doc = "Disallow assignments to native objects and read-only global variables."]
    #[serde(skip_serializing_if = "Option::is_none")]
    pub no_global_assign: Option<RuleConfiguration<biome_js_analyze::options::NoGlobalAssign>>,
    #[doc = "Use Number.isFinite instead of global isFinite."]
    #[serde(skip_serializing_if = "Option::is_none")]
    pub no_global_is_finite:
        Option<RuleFixConfiguration<biome_js_analyze::options::NoGlobalIsFinite>>,
    #[doc = "Use Number.isNaN instead of global isNaN."]
    #[serde(skip_serializing_if = "Option::is_none")]
    pub no_global_is_nan: Option<RuleFixConfiguration<biome_js_analyze::options::NoGlobalIsNan>>,
    #[doc = "Disallow use of implicit any type on variable declarations."]
    #[serde(skip_serializing_if = "Option::is_none")]
    pub no_implicit_any_let: Option<RuleConfiguration<biome_js_analyze::options::NoImplicitAnyLet>>,
    #[doc = "Disallow assigning to imported bindings"]
    #[serde(skip_serializing_if = "Option::is_none")]
    pub no_import_assign: Option<RuleConfiguration<biome_js_analyze::options::NoImportAssign>>,
    #[doc = "Disallow invalid !important within keyframe declarations"]
    #[serde(skip_serializing_if = "Option::is_none")]
    pub no_important_in_keyframe:
        Option<RuleConfiguration<biome_css_analyze::options::NoImportantInKeyframe>>,
    #[doc = "Disallow labels that share a name with a variable"]
    #[serde(skip_serializing_if = "Option::is_none")]
    pub no_label_var: Option<RuleConfiguration<biome_js_analyze::options::NoLabelVar>>,
    #[doc = "Disallow characters made with multiple code points in character class syntax."]
    #[serde(skip_serializing_if = "Option::is_none")]
    pub no_misleading_character_class:
        Option<RuleFixConfiguration<biome_js_analyze::options::NoMisleadingCharacterClass>>,
    #[doc = "Enforce proper usage of new and constructor."]
    #[serde(skip_serializing_if = "Option::is_none")]
    pub no_misleading_instantiator:
        Option<RuleConfiguration<biome_js_analyze::options::NoMisleadingInstantiator>>,
    #[doc = "Checks that the assertion function, for example expect, is placed inside an it() function call."]
    #[serde(skip_serializing_if = "Option::is_none")]
    pub no_misplaced_assertion:
        Option<RuleConfiguration<biome_js_analyze::options::NoMisplacedAssertion>>,
    #[doc = "Disallow shorthand assign when variable appears on both sides."]
    #[serde(skip_serializing_if = "Option::is_none")]
    pub no_misrefactored_shorthand_assign:
        Option<RuleFixConfiguration<biome_js_analyze::options::NoMisrefactoredShorthandAssign>>,
    #[doc = "Disallow direct use of Object.prototype builtins."]
    #[serde(skip_serializing_if = "Option::is_none")]
    pub no_prototype_builtins:
        Option<RuleFixConfiguration<biome_js_analyze::options::NoPrototypeBuiltins>>,
    #[doc = "Prevents React-specific JSX properties from being used."]
    #[serde(skip_serializing_if = "Option::is_none")]
    pub no_react_specific_props:
        Option<RuleFixConfiguration<biome_js_analyze::options::NoReactSpecificProps>>,
    #[doc = "Disallow variable, function, class, and type redeclarations in the same scope."]
    #[serde(skip_serializing_if = "Option::is_none")]
    pub no_redeclare: Option<RuleConfiguration<biome_js_analyze::options::NoRedeclare>>,
    #[doc = "Prevents from having redundant \"use strict\"."]
    #[serde(skip_serializing_if = "Option::is_none")]
    pub no_redundant_use_strict:
        Option<RuleFixConfiguration<biome_js_analyze::options::NoRedundantUseStrict>>,
    #[doc = "Disallow comparisons where both sides are exactly the same."]
    #[serde(skip_serializing_if = "Option::is_none")]
    pub no_self_compare: Option<RuleConfiguration<biome_js_analyze::options::NoSelfCompare>>,
    #[doc = "Disallow identifiers from shadowing restricted names."]
    #[serde(skip_serializing_if = "Option::is_none")]
    pub no_shadow_restricted_names:
        Option<RuleConfiguration<biome_js_analyze::options::NoShadowRestrictedNames>>,
    #[doc = "Disallow shorthand properties that override related longhand properties."]
    #[serde(skip_serializing_if = "Option::is_none")]
    pub no_shorthand_property_overrides:
        Option<RuleConfiguration<biome_css_analyze::options::NoShorthandPropertyOverrides>>,
    #[doc = "Disallow disabled tests."]
    #[serde(skip_serializing_if = "Option::is_none")]
    pub no_skipped_tests: Option<RuleFixConfiguration<biome_js_analyze::options::NoSkippedTests>>,
    #[doc = "Disallow sparse arrays"]
    #[serde(skip_serializing_if = "Option::is_none")]
    pub no_sparse_array: Option<RuleFixConfiguration<biome_js_analyze::options::NoSparseArray>>,
    #[doc = "It detects possible \"wrong\" semicolons inside JSX elements."]
    #[serde(skip_serializing_if = "Option::is_none")]
    pub no_suspicious_semicolon_in_jsx:
        Option<RuleConfiguration<biome_js_analyze::options::NoSuspiciousSemicolonInJsx>>,
    #[doc = "Disallow then property."]
    #[serde(skip_serializing_if = "Option::is_none")]
    pub no_then_property: Option<RuleConfiguration<biome_js_analyze::options::NoThenProperty>>,
    #[doc = "Disallow unsafe declaration merging between interfaces and classes."]
    #[serde(skip_serializing_if = "Option::is_none")]
    pub no_unsafe_declaration_merging:
        Option<RuleConfiguration<biome_js_analyze::options::NoUnsafeDeclarationMerging>>,
    #[doc = "Disallow using unsafe negation."]
    #[serde(skip_serializing_if = "Option::is_none")]
    pub no_unsafe_negation:
        Option<RuleFixConfiguration<biome_js_analyze::options::NoUnsafeNegation>>,
    #[doc = "Ensure async functions utilize await."]
    #[serde(skip_serializing_if = "Option::is_none")]
    pub use_await: Option<RuleConfiguration<biome_js_analyze::options::UseAwait>>,
    #[doc = "Enforce default clauses in switch statements to be last"]
    #[serde(skip_serializing_if = "Option::is_none")]
    pub use_default_switch_clause_last:
        Option<RuleConfiguration<biome_js_analyze::options::UseDefaultSwitchClauseLast>>,
    #[doc = "Enforce passing a message value when creating a built-in error."]
    #[serde(skip_serializing_if = "Option::is_none")]
    pub use_error_message: Option<RuleConfiguration<biome_js_analyze::options::UseErrorMessage>>,
    #[doc = "Enforce get methods to always return a value."]
    #[serde(skip_serializing_if = "Option::is_none")]
    pub use_getter_return: Option<RuleConfiguration<biome_js_analyze::options::UseGetterReturn>>,
    #[doc = "Use Array.isArray() instead of instanceof Array."]
    #[serde(skip_serializing_if = "Option::is_none")]
    pub use_is_array: Option<RuleFixConfiguration<biome_js_analyze::options::UseIsArray>>,
    #[doc = "Require using the namespace keyword over the module keyword to declare TypeScript namespaces."]
    #[serde(skip_serializing_if = "Option::is_none")]
    pub use_namespace_keyword:
        Option<RuleFixConfiguration<biome_js_analyze::options::UseNamespaceKeyword>>,
    #[doc = "Enforce using the digits argument with Number#toFixed()."]
    #[serde(skip_serializing_if = "Option::is_none")]
    pub use_number_to_fixed_digits_argument:
        Option<RuleFixConfiguration<biome_js_analyze::options::UseNumberToFixedDigitsArgument>>,
    #[doc = "This rule checks that the result of a `typeof' expression is compared to a valid value."]
    #[serde(skip_serializing_if = "Option::is_none")]
    pub use_valid_typeof: Option<RuleFixConfiguration<biome_js_analyze::options::UseValidTypeof>>,
}
impl DeserializableValidator for Suspicious {
    fn validate(
        &mut self,
        _name: &str,
        range: TextRange,
        diagnostics: &mut Vec<DeserializationDiagnostic>,
    ) -> bool {
        if self.recommended == Some(true) && self.all == Some(true) {
            diagnostics . push (DeserializationDiagnostic :: new (markup ! (< Emphasis > "'recommended'" < / Emphasis > " and " < Emphasis > "'all'" < / Emphasis > " can't be both " < Emphasis > "'true'" < / Emphasis > ". You should choose only one of them.")) . with_range (range) . with_note (markup ! ("Biome will fallback to its defaults for this section."))) ;
            return false;
        }
        true
    }
}
impl Suspicious {
    const GROUP_NAME: &'static str = "suspicious";
    pub(crate) const GROUP_RULES: &'static [&'static str] = &[
        "noApproximativeNumericConstant",
        "noArrayIndexKey",
        "noAssignInExpressions",
        "noAsyncPromiseExecutor",
        "noCatchAssign",
        "noClassAssign",
        "noCommentText",
        "noCompareNegZero",
        "noConfusingLabels",
        "noConfusingVoidType",
        "noConsole",
        "noConsoleLog",
        "noConstEnum",
        "noControlCharactersInRegex",
        "noDebugger",
        "noDoubleEquals",
        "noDuplicateAtImportRules",
        "noDuplicateCase",
        "noDuplicateClassMembers",
        "noDuplicateFontNames",
        "noDuplicateJsxProps",
        "noDuplicateObjectKeys",
        "noDuplicateParameters",
        "noDuplicateSelectorsKeyframeBlock",
        "noDuplicateTestHooks",
        "noEmptyBlock",
        "noEmptyBlockStatements",
        "noEmptyInterface",
        "noEvolvingTypes",
        "noExplicitAny",
        "noExportsInTest",
        "noExtraNonNullAssertion",
        "noFallthroughSwitchClause",
        "noFocusedTests",
        "noFunctionAssign",
        "noGlobalAssign",
        "noGlobalIsFinite",
        "noGlobalIsNan",
        "noImplicitAnyLet",
        "noImportAssign",
        "noImportantInKeyframe",
        "noLabelVar",
        "noMisleadingCharacterClass",
        "noMisleadingInstantiator",
        "noMisplacedAssertion",
        "noMisrefactoredShorthandAssign",
        "noPrototypeBuiltins",
        "noReactSpecificProps",
        "noRedeclare",
        "noRedundantUseStrict",
        "noSelfCompare",
        "noShadowRestrictedNames",
        "noShorthandPropertyOverrides",
        "noSkippedTests",
        "noSparseArray",
        "noSuspiciousSemicolonInJsx",
        "noThenProperty",
        "noUnsafeDeclarationMerging",
        "noUnsafeNegation",
        "useAwait",
        "useDefaultSwitchClauseLast",
        "useErrorMessage",
        "useGetterReturn",
        "useIsArray",
        "useNamespaceKeyword",
        "useNumberToFixedDigitsArgument",
        "useValidTypeof",
    ];
    const RECOMMENDED_RULES: &'static [&'static str] = &[
        "noApproximativeNumericConstant",
        "noArrayIndexKey",
        "noAssignInExpressions",
        "noAsyncPromiseExecutor",
        "noCatchAssign",
        "noClassAssign",
        "noCommentText",
        "noCompareNegZero",
        "noConfusingLabels",
        "noConfusingVoidType",
        "noConstEnum",
        "noControlCharactersInRegex",
        "noDebugger",
        "noDoubleEquals",
        "noDuplicateAtImportRules",
        "noDuplicateCase",
        "noDuplicateClassMembers",
        "noDuplicateFontNames",
        "noDuplicateJsxProps",
        "noDuplicateObjectKeys",
        "noDuplicateParameters",
        "noDuplicateSelectorsKeyframeBlock",
        "noDuplicateTestHooks",
        "noEmptyBlock",
        "noEmptyInterface",
        "noExplicitAny",
        "noExportsInTest",
        "noExtraNonNullAssertion",
        "noFallthroughSwitchClause",
        "noFocusedTests",
        "noFunctionAssign",
        "noGlobalAssign",
        "noGlobalIsFinite",
        "noGlobalIsNan",
        "noImplicitAnyLet",
        "noImportAssign",
        "noImportantInKeyframe",
        "noLabelVar",
        "noMisleadingCharacterClass",
        "noMisleadingInstantiator",
        "noMisrefactoredShorthandAssign",
        "noPrototypeBuiltins",
        "noRedeclare",
        "noRedundantUseStrict",
        "noSelfCompare",
        "noShadowRestrictedNames",
        "noShorthandPropertyOverrides",
        "noSparseArray",
        "noSuspiciousSemicolonInJsx",
        "noThenProperty",
        "noUnsafeDeclarationMerging",
        "noUnsafeNegation",
        "useDefaultSwitchClauseLast",
        "useGetterReturn",
        "useIsArray",
        "useNamespaceKeyword",
        "useValidTypeof",
    ];
    const RECOMMENDED_RULES_AS_FILTERS: &'static [RuleFilter<'static>] = &[
        RuleFilter::Rule(Self::GROUP_NAME, Self::GROUP_RULES[0]),
        RuleFilter::Rule(Self::GROUP_NAME, Self::GROUP_RULES[1]),
        RuleFilter::Rule(Self::GROUP_NAME, Self::GROUP_RULES[2]),
        RuleFilter::Rule(Self::GROUP_NAME, Self::GROUP_RULES[3]),
        RuleFilter::Rule(Self::GROUP_NAME, Self::GROUP_RULES[4]),
        RuleFilter::Rule(Self::GROUP_NAME, Self::GROUP_RULES[5]),
        RuleFilter::Rule(Self::GROUP_NAME, Self::GROUP_RULES[6]),
        RuleFilter::Rule(Self::GROUP_NAME, Self::GROUP_RULES[7]),
        RuleFilter::Rule(Self::GROUP_NAME, Self::GROUP_RULES[8]),
        RuleFilter::Rule(Self::GROUP_NAME, Self::GROUP_RULES[9]),
        RuleFilter::Rule(Self::GROUP_NAME, Self::GROUP_RULES[12]),
        RuleFilter::Rule(Self::GROUP_NAME, Self::GROUP_RULES[13]),
        RuleFilter::Rule(Self::GROUP_NAME, Self::GROUP_RULES[14]),
        RuleFilter::Rule(Self::GROUP_NAME, Self::GROUP_RULES[15]),
        RuleFilter::Rule(Self::GROUP_NAME, Self::GROUP_RULES[16]),
        RuleFilter::Rule(Self::GROUP_NAME, Self::GROUP_RULES[17]),
        RuleFilter::Rule(Self::GROUP_NAME, Self::GROUP_RULES[18]),
        RuleFilter::Rule(Self::GROUP_NAME, Self::GROUP_RULES[19]),
        RuleFilter::Rule(Self::GROUP_NAME, Self::GROUP_RULES[20]),
        RuleFilter::Rule(Self::GROUP_NAME, Self::GROUP_RULES[21]),
        RuleFilter::Rule(Self::GROUP_NAME, Self::GROUP_RULES[22]),
        RuleFilter::Rule(Self::GROUP_NAME, Self::GROUP_RULES[23]),
        RuleFilter::Rule(Self::GROUP_NAME, Self::GROUP_RULES[24]),
        RuleFilter::Rule(Self::GROUP_NAME, Self::GROUP_RULES[25]),
        RuleFilter::Rule(Self::GROUP_NAME, Self::GROUP_RULES[27]),
        RuleFilter::Rule(Self::GROUP_NAME, Self::GROUP_RULES[29]),
        RuleFilter::Rule(Self::GROUP_NAME, Self::GROUP_RULES[30]),
        RuleFilter::Rule(Self::GROUP_NAME, Self::GROUP_RULES[31]),
        RuleFilter::Rule(Self::GROUP_NAME, Self::GROUP_RULES[32]),
        RuleFilter::Rule(Self::GROUP_NAME, Self::GROUP_RULES[33]),
        RuleFilter::Rule(Self::GROUP_NAME, Self::GROUP_RULES[34]),
        RuleFilter::Rule(Self::GROUP_NAME, Self::GROUP_RULES[35]),
        RuleFilter::Rule(Self::GROUP_NAME, Self::GROUP_RULES[36]),
        RuleFilter::Rule(Self::GROUP_NAME, Self::GROUP_RULES[37]),
        RuleFilter::Rule(Self::GROUP_NAME, Self::GROUP_RULES[38]),
        RuleFilter::Rule(Self::GROUP_NAME, Self::GROUP_RULES[39]),
        RuleFilter::Rule(Self::GROUP_NAME, Self::GROUP_RULES[40]),
        RuleFilter::Rule(Self::GROUP_NAME, Self::GROUP_RULES[41]),
        RuleFilter::Rule(Self::GROUP_NAME, Self::GROUP_RULES[42]),
        RuleFilter::Rule(Self::GROUP_NAME, Self::GROUP_RULES[43]),
        RuleFilter::Rule(Self::GROUP_NAME, Self::GROUP_RULES[45]),
        RuleFilter::Rule(Self::GROUP_NAME, Self::GROUP_RULES[46]),
        RuleFilter::Rule(Self::GROUP_NAME, Self::GROUP_RULES[48]),
        RuleFilter::Rule(Self::GROUP_NAME, Self::GROUP_RULES[49]),
        RuleFilter::Rule(Self::GROUP_NAME, Self::GROUP_RULES[50]),
        RuleFilter::Rule(Self::GROUP_NAME, Self::GROUP_RULES[51]),
        RuleFilter::Rule(Self::GROUP_NAME, Self::GROUP_RULES[52]),
        RuleFilter::Rule(Self::GROUP_NAME, Self::GROUP_RULES[54]),
        RuleFilter::Rule(Self::GROUP_NAME, Self::GROUP_RULES[55]),
        RuleFilter::Rule(Self::GROUP_NAME, Self::GROUP_RULES[56]),
        RuleFilter::Rule(Self::GROUP_NAME, Self::GROUP_RULES[57]),
        RuleFilter::Rule(Self::GROUP_NAME, Self::GROUP_RULES[58]),
        RuleFilter::Rule(Self::GROUP_NAME, Self::GROUP_RULES[60]),
        RuleFilter::Rule(Self::GROUP_NAME, Self::GROUP_RULES[62]),
        RuleFilter::Rule(Self::GROUP_NAME, Self::GROUP_RULES[63]),
        RuleFilter::Rule(Self::GROUP_NAME, Self::GROUP_RULES[64]),
        RuleFilter::Rule(Self::GROUP_NAME, Self::GROUP_RULES[66]),
    ];
    const ALL_RULES_AS_FILTERS: &'static [RuleFilter<'static>] = &[
        RuleFilter::Rule(Self::GROUP_NAME, Self::GROUP_RULES[0]),
        RuleFilter::Rule(Self::GROUP_NAME, Self::GROUP_RULES[1]),
        RuleFilter::Rule(Self::GROUP_NAME, Self::GROUP_RULES[2]),
        RuleFilter::Rule(Self::GROUP_NAME, Self::GROUP_RULES[3]),
        RuleFilter::Rule(Self::GROUP_NAME, Self::GROUP_RULES[4]),
        RuleFilter::Rule(Self::GROUP_NAME, Self::GROUP_RULES[5]),
        RuleFilter::Rule(Self::GROUP_NAME, Self::GROUP_RULES[6]),
        RuleFilter::Rule(Self::GROUP_NAME, Self::GROUP_RULES[7]),
        RuleFilter::Rule(Self::GROUP_NAME, Self::GROUP_RULES[8]),
        RuleFilter::Rule(Self::GROUP_NAME, Self::GROUP_RULES[9]),
        RuleFilter::Rule(Self::GROUP_NAME, Self::GROUP_RULES[10]),
        RuleFilter::Rule(Self::GROUP_NAME, Self::GROUP_RULES[11]),
        RuleFilter::Rule(Self::GROUP_NAME, Self::GROUP_RULES[12]),
        RuleFilter::Rule(Self::GROUP_NAME, Self::GROUP_RULES[13]),
        RuleFilter::Rule(Self::GROUP_NAME, Self::GROUP_RULES[14]),
        RuleFilter::Rule(Self::GROUP_NAME, Self::GROUP_RULES[15]),
        RuleFilter::Rule(Self::GROUP_NAME, Self::GROUP_RULES[16]),
        RuleFilter::Rule(Self::GROUP_NAME, Self::GROUP_RULES[17]),
        RuleFilter::Rule(Self::GROUP_NAME, Self::GROUP_RULES[18]),
        RuleFilter::Rule(Self::GROUP_NAME, Self::GROUP_RULES[19]),
        RuleFilter::Rule(Self::GROUP_NAME, Self::GROUP_RULES[20]),
        RuleFilter::Rule(Self::GROUP_NAME, Self::GROUP_RULES[21]),
        RuleFilter::Rule(Self::GROUP_NAME, Self::GROUP_RULES[22]),
        RuleFilter::Rule(Self::GROUP_NAME, Self::GROUP_RULES[23]),
        RuleFilter::Rule(Self::GROUP_NAME, Self::GROUP_RULES[24]),
        RuleFilter::Rule(Self::GROUP_NAME, Self::GROUP_RULES[25]),
        RuleFilter::Rule(Self::GROUP_NAME, Self::GROUP_RULES[26]),
        RuleFilter::Rule(Self::GROUP_NAME, Self::GROUP_RULES[27]),
        RuleFilter::Rule(Self::GROUP_NAME, Self::GROUP_RULES[28]),
        RuleFilter::Rule(Self::GROUP_NAME, Self::GROUP_RULES[29]),
        RuleFilter::Rule(Self::GROUP_NAME, Self::GROUP_RULES[30]),
        RuleFilter::Rule(Self::GROUP_NAME, Self::GROUP_RULES[31]),
        RuleFilter::Rule(Self::GROUP_NAME, Self::GROUP_RULES[32]),
        RuleFilter::Rule(Self::GROUP_NAME, Self::GROUP_RULES[33]),
        RuleFilter::Rule(Self::GROUP_NAME, Self::GROUP_RULES[34]),
        RuleFilter::Rule(Self::GROUP_NAME, Self::GROUP_RULES[35]),
        RuleFilter::Rule(Self::GROUP_NAME, Self::GROUP_RULES[36]),
        RuleFilter::Rule(Self::GROUP_NAME, Self::GROUP_RULES[37]),
        RuleFilter::Rule(Self::GROUP_NAME, Self::GROUP_RULES[38]),
        RuleFilter::Rule(Self::GROUP_NAME, Self::GROUP_RULES[39]),
        RuleFilter::Rule(Self::GROUP_NAME, Self::GROUP_RULES[40]),
        RuleFilter::Rule(Self::GROUP_NAME, Self::GROUP_RULES[41]),
        RuleFilter::Rule(Self::GROUP_NAME, Self::GROUP_RULES[42]),
        RuleFilter::Rule(Self::GROUP_NAME, Self::GROUP_RULES[43]),
        RuleFilter::Rule(Self::GROUP_NAME, Self::GROUP_RULES[44]),
        RuleFilter::Rule(Self::GROUP_NAME, Self::GROUP_RULES[45]),
        RuleFilter::Rule(Self::GROUP_NAME, Self::GROUP_RULES[46]),
        RuleFilter::Rule(Self::GROUP_NAME, Self::GROUP_RULES[47]),
        RuleFilter::Rule(Self::GROUP_NAME, Self::GROUP_RULES[48]),
        RuleFilter::Rule(Self::GROUP_NAME, Self::GROUP_RULES[49]),
        RuleFilter::Rule(Self::GROUP_NAME, Self::GROUP_RULES[50]),
        RuleFilter::Rule(Self::GROUP_NAME, Self::GROUP_RULES[51]),
        RuleFilter::Rule(Self::GROUP_NAME, Self::GROUP_RULES[52]),
        RuleFilter::Rule(Self::GROUP_NAME, Self::GROUP_RULES[53]),
        RuleFilter::Rule(Self::GROUP_NAME, Self::GROUP_RULES[54]),
        RuleFilter::Rule(Self::GROUP_NAME, Self::GROUP_RULES[55]),
        RuleFilter::Rule(Self::GROUP_NAME, Self::GROUP_RULES[56]),
        RuleFilter::Rule(Self::GROUP_NAME, Self::GROUP_RULES[57]),
        RuleFilter::Rule(Self::GROUP_NAME, Self::GROUP_RULES[58]),
        RuleFilter::Rule(Self::GROUP_NAME, Self::GROUP_RULES[59]),
        RuleFilter::Rule(Self::GROUP_NAME, Self::GROUP_RULES[60]),
        RuleFilter::Rule(Self::GROUP_NAME, Self::GROUP_RULES[61]),
        RuleFilter::Rule(Self::GROUP_NAME, Self::GROUP_RULES[62]),
        RuleFilter::Rule(Self::GROUP_NAME, Self::GROUP_RULES[63]),
        RuleFilter::Rule(Self::GROUP_NAME, Self::GROUP_RULES[64]),
        RuleFilter::Rule(Self::GROUP_NAME, Self::GROUP_RULES[65]),
        RuleFilter::Rule(Self::GROUP_NAME, Self::GROUP_RULES[66]),
    ];
    #[doc = r" Retrieves the recommended rules"]
    pub(crate) fn is_recommended_true(&self) -> bool {
        matches!(self.recommended, Some(true))
    }
    pub(crate) fn is_recommended_unset(&self) -> bool {
        self.recommended.is_none()
    }
    pub(crate) fn is_all_true(&self) -> bool {
        matches!(self.all, Some(true))
    }
    pub(crate) fn is_all_unset(&self) -> bool {
        self.all.is_none()
    }
    pub(crate) fn get_enabled_rules(&self) -> FxHashSet<RuleFilter<'static>> {
        let mut index_set = FxHashSet::default();
        if let Some(rule) = self.no_approximative_numeric_constant.as_ref() {
            if rule.is_enabled() {
                index_set.insert(RuleFilter::Rule(Self::GROUP_NAME, Self::GROUP_RULES[0]));
            }
        }
        if let Some(rule) = self.no_array_index_key.as_ref() {
            if rule.is_enabled() {
                index_set.insert(RuleFilter::Rule(Self::GROUP_NAME, Self::GROUP_RULES[1]));
            }
        }
        if let Some(rule) = self.no_assign_in_expressions.as_ref() {
            if rule.is_enabled() {
                index_set.insert(RuleFilter::Rule(Self::GROUP_NAME, Self::GROUP_RULES[2]));
            }
        }
        if let Some(rule) = self.no_async_promise_executor.as_ref() {
            if rule.is_enabled() {
                index_set.insert(RuleFilter::Rule(Self::GROUP_NAME, Self::GROUP_RULES[3]));
            }
        }
        if let Some(rule) = self.no_catch_assign.as_ref() {
            if rule.is_enabled() {
                index_set.insert(RuleFilter::Rule(Self::GROUP_NAME, Self::GROUP_RULES[4]));
            }
        }
        if let Some(rule) = self.no_class_assign.as_ref() {
            if rule.is_enabled() {
                index_set.insert(RuleFilter::Rule(Self::GROUP_NAME, Self::GROUP_RULES[5]));
            }
        }
        if let Some(rule) = self.no_comment_text.as_ref() {
            if rule.is_enabled() {
                index_set.insert(RuleFilter::Rule(Self::GROUP_NAME, Self::GROUP_RULES[6]));
            }
        }
        if let Some(rule) = self.no_compare_neg_zero.as_ref() {
            if rule.is_enabled() {
                index_set.insert(RuleFilter::Rule(Self::GROUP_NAME, Self::GROUP_RULES[7]));
            }
        }
        if let Some(rule) = self.no_confusing_labels.as_ref() {
            if rule.is_enabled() {
                index_set.insert(RuleFilter::Rule(Self::GROUP_NAME, Self::GROUP_RULES[8]));
            }
        }
        if let Some(rule) = self.no_confusing_void_type.as_ref() {
            if rule.is_enabled() {
                index_set.insert(RuleFilter::Rule(Self::GROUP_NAME, Self::GROUP_RULES[9]));
            }
        }
        if let Some(rule) = self.no_console.as_ref() {
            if rule.is_enabled() {
                index_set.insert(RuleFilter::Rule(Self::GROUP_NAME, Self::GROUP_RULES[10]));
            }
        }
        if let Some(rule) = self.no_console_log.as_ref() {
            if rule.is_enabled() {
                index_set.insert(RuleFilter::Rule(Self::GROUP_NAME, Self::GROUP_RULES[11]));
            }
        }
        if let Some(rule) = self.no_const_enum.as_ref() {
            if rule.is_enabled() {
                index_set.insert(RuleFilter::Rule(Self::GROUP_NAME, Self::GROUP_RULES[12]));
            }
        }
        if let Some(rule) = self.no_control_characters_in_regex.as_ref() {
            if rule.is_enabled() {
                index_set.insert(RuleFilter::Rule(Self::GROUP_NAME, Self::GROUP_RULES[13]));
            }
        }
        if let Some(rule) = self.no_debugger.as_ref() {
            if rule.is_enabled() {
                index_set.insert(RuleFilter::Rule(Self::GROUP_NAME, Self::GROUP_RULES[14]));
            }
        }
        if let Some(rule) = self.no_double_equals.as_ref() {
            if rule.is_enabled() {
                index_set.insert(RuleFilter::Rule(Self::GROUP_NAME, Self::GROUP_RULES[15]));
            }
        }
        if let Some(rule) = self.no_duplicate_at_import_rules.as_ref() {
            if rule.is_enabled() {
                index_set.insert(RuleFilter::Rule(Self::GROUP_NAME, Self::GROUP_RULES[16]));
            }
        }
        if let Some(rule) = self.no_duplicate_case.as_ref() {
            if rule.is_enabled() {
                index_set.insert(RuleFilter::Rule(Self::GROUP_NAME, Self::GROUP_RULES[17]));
            }
        }
        if let Some(rule) = self.no_duplicate_class_members.as_ref() {
            if rule.is_enabled() {
                index_set.insert(RuleFilter::Rule(Self::GROUP_NAME, Self::GROUP_RULES[18]));
            }
        }
        if let Some(rule) = self.no_duplicate_font_names.as_ref() {
            if rule.is_enabled() {
                index_set.insert(RuleFilter::Rule(Self::GROUP_NAME, Self::GROUP_RULES[19]));
            }
        }
        if let Some(rule) = self.no_duplicate_jsx_props.as_ref() {
            if rule.is_enabled() {
                index_set.insert(RuleFilter::Rule(Self::GROUP_NAME, Self::GROUP_RULES[20]));
            }
        }
        if let Some(rule) = self.no_duplicate_object_keys.as_ref() {
            if rule.is_enabled() {
                index_set.insert(RuleFilter::Rule(Self::GROUP_NAME, Self::GROUP_RULES[21]));
            }
        }
        if let Some(rule) = self.no_duplicate_parameters.as_ref() {
            if rule.is_enabled() {
                index_set.insert(RuleFilter::Rule(Self::GROUP_NAME, Self::GROUP_RULES[22]));
            }
        }
        if let Some(rule) = self.no_duplicate_selectors_keyframe_block.as_ref() {
            if rule.is_enabled() {
                index_set.insert(RuleFilter::Rule(Self::GROUP_NAME, Self::GROUP_RULES[23]));
            }
        }
        if let Some(rule) = self.no_duplicate_test_hooks.as_ref() {
            if rule.is_enabled() {
                index_set.insert(RuleFilter::Rule(Self::GROUP_NAME, Self::GROUP_RULES[24]));
            }
        }
        if let Some(rule) = self.no_empty_block.as_ref() {
            if rule.is_enabled() {
                index_set.insert(RuleFilter::Rule(Self::GROUP_NAME, Self::GROUP_RULES[25]));
            }
        }
        if let Some(rule) = self.no_empty_block_statements.as_ref() {
            if rule.is_enabled() {
                index_set.insert(RuleFilter::Rule(Self::GROUP_NAME, Self::GROUP_RULES[26]));
            }
        }
        if let Some(rule) = self.no_empty_interface.as_ref() {
            if rule.is_enabled() {
                index_set.insert(RuleFilter::Rule(Self::GROUP_NAME, Self::GROUP_RULES[27]));
            }
        }
        if let Some(rule) = self.no_evolving_types.as_ref() {
            if rule.is_enabled() {
                index_set.insert(RuleFilter::Rule(Self::GROUP_NAME, Self::GROUP_RULES[28]));
            }
        }
        if let Some(rule) = self.no_explicit_any.as_ref() {
            if rule.is_enabled() {
                index_set.insert(RuleFilter::Rule(Self::GROUP_NAME, Self::GROUP_RULES[29]));
            }
        }
        if let Some(rule) = self.no_exports_in_test.as_ref() {
            if rule.is_enabled() {
                index_set.insert(RuleFilter::Rule(Self::GROUP_NAME, Self::GROUP_RULES[30]));
            }
        }
        if let Some(rule) = self.no_extra_non_null_assertion.as_ref() {
            if rule.is_enabled() {
                index_set.insert(RuleFilter::Rule(Self::GROUP_NAME, Self::GROUP_RULES[31]));
            }
        }
        if let Some(rule) = self.no_fallthrough_switch_clause.as_ref() {
            if rule.is_enabled() {
                index_set.insert(RuleFilter::Rule(Self::GROUP_NAME, Self::GROUP_RULES[32]));
            }
        }
        if let Some(rule) = self.no_focused_tests.as_ref() {
            if rule.is_enabled() {
                index_set.insert(RuleFilter::Rule(Self::GROUP_NAME, Self::GROUP_RULES[33]));
            }
        }
        if let Some(rule) = self.no_function_assign.as_ref() {
            if rule.is_enabled() {
                index_set.insert(RuleFilter::Rule(Self::GROUP_NAME, Self::GROUP_RULES[34]));
            }
        }
        if let Some(rule) = self.no_global_assign.as_ref() {
            if rule.is_enabled() {
                index_set.insert(RuleFilter::Rule(Self::GROUP_NAME, Self::GROUP_RULES[35]));
            }
        }
        if let Some(rule) = self.no_global_is_finite.as_ref() {
            if rule.is_enabled() {
                index_set.insert(RuleFilter::Rule(Self::GROUP_NAME, Self::GROUP_RULES[36]));
            }
        }
        if let Some(rule) = self.no_global_is_nan.as_ref() {
            if rule.is_enabled() {
                index_set.insert(RuleFilter::Rule(Self::GROUP_NAME, Self::GROUP_RULES[37]));
            }
        }
        if let Some(rule) = self.no_implicit_any_let.as_ref() {
            if rule.is_enabled() {
                index_set.insert(RuleFilter::Rule(Self::GROUP_NAME, Self::GROUP_RULES[38]));
            }
        }
        if let Some(rule) = self.no_import_assign.as_ref() {
            if rule.is_enabled() {
                index_set.insert(RuleFilter::Rule(Self::GROUP_NAME, Self::GROUP_RULES[39]));
            }
        }
        if let Some(rule) = self.no_important_in_keyframe.as_ref() {
            if rule.is_enabled() {
                index_set.insert(RuleFilter::Rule(Self::GROUP_NAME, Self::GROUP_RULES[40]));
            }
        }
        if let Some(rule) = self.no_label_var.as_ref() {
            if rule.is_enabled() {
                index_set.insert(RuleFilter::Rule(Self::GROUP_NAME, Self::GROUP_RULES[41]));
            }
        }
        if let Some(rule) = self.no_misleading_character_class.as_ref() {
            if rule.is_enabled() {
                index_set.insert(RuleFilter::Rule(Self::GROUP_NAME, Self::GROUP_RULES[42]));
            }
        }
        if let Some(rule) = self.no_misleading_instantiator.as_ref() {
            if rule.is_enabled() {
                index_set.insert(RuleFilter::Rule(Self::GROUP_NAME, Self::GROUP_RULES[43]));
            }
        }
        if let Some(rule) = self.no_misplaced_assertion.as_ref() {
            if rule.is_enabled() {
                index_set.insert(RuleFilter::Rule(Self::GROUP_NAME, Self::GROUP_RULES[44]));
            }
        }
        if let Some(rule) = self.no_misrefactored_shorthand_assign.as_ref() {
            if rule.is_enabled() {
                index_set.insert(RuleFilter::Rule(Self::GROUP_NAME, Self::GROUP_RULES[45]));
            }
        }
        if let Some(rule) = self.no_prototype_builtins.as_ref() {
            if rule.is_enabled() {
                index_set.insert(RuleFilter::Rule(Self::GROUP_NAME, Self::GROUP_RULES[46]));
            }
        }
        if let Some(rule) = self.no_react_specific_props.as_ref() {
            if rule.is_enabled() {
                index_set.insert(RuleFilter::Rule(Self::GROUP_NAME, Self::GROUP_RULES[47]));
            }
        }
        if let Some(rule) = self.no_redeclare.as_ref() {
            if rule.is_enabled() {
                index_set.insert(RuleFilter::Rule(Self::GROUP_NAME, Self::GROUP_RULES[48]));
            }
        }
        if let Some(rule) = self.no_redundant_use_strict.as_ref() {
            if rule.is_enabled() {
                index_set.insert(RuleFilter::Rule(Self::GROUP_NAME, Self::GROUP_RULES[49]));
            }
        }
        if let Some(rule) = self.no_self_compare.as_ref() {
            if rule.is_enabled() {
                index_set.insert(RuleFilter::Rule(Self::GROUP_NAME, Self::GROUP_RULES[50]));
            }
        }
        if let Some(rule) = self.no_shadow_restricted_names.as_ref() {
            if rule.is_enabled() {
                index_set.insert(RuleFilter::Rule(Self::GROUP_NAME, Self::GROUP_RULES[51]));
            }
        }
        if let Some(rule) = self.no_shorthand_property_overrides.as_ref() {
            if rule.is_enabled() {
                index_set.insert(RuleFilter::Rule(Self::GROUP_NAME, Self::GROUP_RULES[52]));
            }
        }
        if let Some(rule) = self.no_skipped_tests.as_ref() {
            if rule.is_enabled() {
                index_set.insert(RuleFilter::Rule(Self::GROUP_NAME, Self::GROUP_RULES[53]));
            }
        }
        if let Some(rule) = self.no_sparse_array.as_ref() {
            if rule.is_enabled() {
                index_set.insert(RuleFilter::Rule(Self::GROUP_NAME, Self::GROUP_RULES[54]));
            }
        }
        if let Some(rule) = self.no_suspicious_semicolon_in_jsx.as_ref() {
            if rule.is_enabled() {
                index_set.insert(RuleFilter::Rule(Self::GROUP_NAME, Self::GROUP_RULES[55]));
            }
        }
        if let Some(rule) = self.no_then_property.as_ref() {
            if rule.is_enabled() {
                index_set.insert(RuleFilter::Rule(Self::GROUP_NAME, Self::GROUP_RULES[56]));
            }
        }
        if let Some(rule) = self.no_unsafe_declaration_merging.as_ref() {
            if rule.is_enabled() {
                index_set.insert(RuleFilter::Rule(Self::GROUP_NAME, Self::GROUP_RULES[57]));
            }
        }
        if let Some(rule) = self.no_unsafe_negation.as_ref() {
            if rule.is_enabled() {
                index_set.insert(RuleFilter::Rule(Self::GROUP_NAME, Self::GROUP_RULES[58]));
            }
        }
        if let Some(rule) = self.use_await.as_ref() {
            if rule.is_enabled() {
                index_set.insert(RuleFilter::Rule(Self::GROUP_NAME, Self::GROUP_RULES[59]));
            }
        }
        if let Some(rule) = self.use_default_switch_clause_last.as_ref() {
            if rule.is_enabled() {
                index_set.insert(RuleFilter::Rule(Self::GROUP_NAME, Self::GROUP_RULES[60]));
            }
        }
        if let Some(rule) = self.use_error_message.as_ref() {
            if rule.is_enabled() {
                index_set.insert(RuleFilter::Rule(Self::GROUP_NAME, Self::GROUP_RULES[61]));
            }
        }
        if let Some(rule) = self.use_getter_return.as_ref() {
            if rule.is_enabled() {
                index_set.insert(RuleFilter::Rule(Self::GROUP_NAME, Self::GROUP_RULES[62]));
            }
        }
        if let Some(rule) = self.use_is_array.as_ref() {
            if rule.is_enabled() {
                index_set.insert(RuleFilter::Rule(Self::GROUP_NAME, Self::GROUP_RULES[63]));
            }
        }
        if let Some(rule) = self.use_namespace_keyword.as_ref() {
            if rule.is_enabled() {
                index_set.insert(RuleFilter::Rule(Self::GROUP_NAME, Self::GROUP_RULES[64]));
            }
        }
        if let Some(rule) = self.use_number_to_fixed_digits_argument.as_ref() {
            if rule.is_enabled() {
                index_set.insert(RuleFilter::Rule(Self::GROUP_NAME, Self::GROUP_RULES[65]));
            }
        }
        if let Some(rule) = self.use_valid_typeof.as_ref() {
            if rule.is_enabled() {
                index_set.insert(RuleFilter::Rule(Self::GROUP_NAME, Self::GROUP_RULES[66]));
            }
        }
        index_set
    }
    pub(crate) fn get_disabled_rules(&self) -> FxHashSet<RuleFilter<'static>> {
        let mut index_set = FxHashSet::default();
        if let Some(rule) = self.no_approximative_numeric_constant.as_ref() {
            if rule.is_disabled() {
                index_set.insert(RuleFilter::Rule(Self::GROUP_NAME, Self::GROUP_RULES[0]));
            }
        }
        if let Some(rule) = self.no_array_index_key.as_ref() {
            if rule.is_disabled() {
                index_set.insert(RuleFilter::Rule(Self::GROUP_NAME, Self::GROUP_RULES[1]));
            }
        }
        if let Some(rule) = self.no_assign_in_expressions.as_ref() {
            if rule.is_disabled() {
                index_set.insert(RuleFilter::Rule(Self::GROUP_NAME, Self::GROUP_RULES[2]));
            }
        }
        if let Some(rule) = self.no_async_promise_executor.as_ref() {
            if rule.is_disabled() {
                index_set.insert(RuleFilter::Rule(Self::GROUP_NAME, Self::GROUP_RULES[3]));
            }
        }
        if let Some(rule) = self.no_catch_assign.as_ref() {
            if rule.is_disabled() {
                index_set.insert(RuleFilter::Rule(Self::GROUP_NAME, Self::GROUP_RULES[4]));
            }
        }
        if let Some(rule) = self.no_class_assign.as_ref() {
            if rule.is_disabled() {
                index_set.insert(RuleFilter::Rule(Self::GROUP_NAME, Self::GROUP_RULES[5]));
            }
        }
        if let Some(rule) = self.no_comment_text.as_ref() {
            if rule.is_disabled() {
                index_set.insert(RuleFilter::Rule(Self::GROUP_NAME, Self::GROUP_RULES[6]));
            }
        }
        if let Some(rule) = self.no_compare_neg_zero.as_ref() {
            if rule.is_disabled() {
                index_set.insert(RuleFilter::Rule(Self::GROUP_NAME, Self::GROUP_RULES[7]));
            }
        }
        if let Some(rule) = self.no_confusing_labels.as_ref() {
            if rule.is_disabled() {
                index_set.insert(RuleFilter::Rule(Self::GROUP_NAME, Self::GROUP_RULES[8]));
            }
        }
        if let Some(rule) = self.no_confusing_void_type.as_ref() {
            if rule.is_disabled() {
                index_set.insert(RuleFilter::Rule(Self::GROUP_NAME, Self::GROUP_RULES[9]));
            }
        }
        if let Some(rule) = self.no_console.as_ref() {
            if rule.is_disabled() {
                index_set.insert(RuleFilter::Rule(Self::GROUP_NAME, Self::GROUP_RULES[10]));
            }
        }
        if let Some(rule) = self.no_console_log.as_ref() {
            if rule.is_disabled() {
                index_set.insert(RuleFilter::Rule(Self::GROUP_NAME, Self::GROUP_RULES[11]));
            }
        }
        if let Some(rule) = self.no_const_enum.as_ref() {
            if rule.is_disabled() {
                index_set.insert(RuleFilter::Rule(Self::GROUP_NAME, Self::GROUP_RULES[12]));
            }
        }
        if let Some(rule) = self.no_control_characters_in_regex.as_ref() {
            if rule.is_disabled() {
                index_set.insert(RuleFilter::Rule(Self::GROUP_NAME, Self::GROUP_RULES[13]));
            }
        }
        if let Some(rule) = self.no_debugger.as_ref() {
            if rule.is_disabled() {
                index_set.insert(RuleFilter::Rule(Self::GROUP_NAME, Self::GROUP_RULES[14]));
            }
        }
        if let Some(rule) = self.no_double_equals.as_ref() {
            if rule.is_disabled() {
                index_set.insert(RuleFilter::Rule(Self::GROUP_NAME, Self::GROUP_RULES[15]));
            }
        }
        if let Some(rule) = self.no_duplicate_at_import_rules.as_ref() {
            if rule.is_disabled() {
                index_set.insert(RuleFilter::Rule(Self::GROUP_NAME, Self::GROUP_RULES[16]));
            }
        }
        if let Some(rule) = self.no_duplicate_case.as_ref() {
            if rule.is_disabled() {
                index_set.insert(RuleFilter::Rule(Self::GROUP_NAME, Self::GROUP_RULES[17]));
            }
        }
        if let Some(rule) = self.no_duplicate_class_members.as_ref() {
            if rule.is_disabled() {
                index_set.insert(RuleFilter::Rule(Self::GROUP_NAME, Self::GROUP_RULES[18]));
            }
        }
        if let Some(rule) = self.no_duplicate_font_names.as_ref() {
            if rule.is_disabled() {
                index_set.insert(RuleFilter::Rule(Self::GROUP_NAME, Self::GROUP_RULES[19]));
            }
        }
        if let Some(rule) = self.no_duplicate_jsx_props.as_ref() {
            if rule.is_disabled() {
                index_set.insert(RuleFilter::Rule(Self::GROUP_NAME, Self::GROUP_RULES[20]));
            }
        }
        if let Some(rule) = self.no_duplicate_object_keys.as_ref() {
            if rule.is_disabled() {
                index_set.insert(RuleFilter::Rule(Self::GROUP_NAME, Self::GROUP_RULES[21]));
            }
        }
        if let Some(rule) = self.no_duplicate_parameters.as_ref() {
            if rule.is_disabled() {
                index_set.insert(RuleFilter::Rule(Self::GROUP_NAME, Self::GROUP_RULES[22]));
            }
        }
        if let Some(rule) = self.no_duplicate_selectors_keyframe_block.as_ref() {
            if rule.is_disabled() {
                index_set.insert(RuleFilter::Rule(Self::GROUP_NAME, Self::GROUP_RULES[23]));
            }
        }
        if let Some(rule) = self.no_duplicate_test_hooks.as_ref() {
            if rule.is_disabled() {
                index_set.insert(RuleFilter::Rule(Self::GROUP_NAME, Self::GROUP_RULES[24]));
            }
        }
        if let Some(rule) = self.no_empty_block.as_ref() {
            if rule.is_disabled() {
                index_set.insert(RuleFilter::Rule(Self::GROUP_NAME, Self::GROUP_RULES[25]));
            }
        }
        if let Some(rule) = self.no_empty_block_statements.as_ref() {
            if rule.is_disabled() {
                index_set.insert(RuleFilter::Rule(Self::GROUP_NAME, Self::GROUP_RULES[26]));
            }
        }
        if let Some(rule) = self.no_empty_interface.as_ref() {
            if rule.is_disabled() {
                index_set.insert(RuleFilter::Rule(Self::GROUP_NAME, Self::GROUP_RULES[27]));
            }
        }
        if let Some(rule) = self.no_evolving_types.as_ref() {
            if rule.is_disabled() {
                index_set.insert(RuleFilter::Rule(Self::GROUP_NAME, Self::GROUP_RULES[28]));
            }
        }
        if let Some(rule) = self.no_explicit_any.as_ref() {
            if rule.is_disabled() {
                index_set.insert(RuleFilter::Rule(Self::GROUP_NAME, Self::GROUP_RULES[29]));
            }
        }
        if let Some(rule) = self.no_exports_in_test.as_ref() {
            if rule.is_disabled() {
                index_set.insert(RuleFilter::Rule(Self::GROUP_NAME, Self::GROUP_RULES[30]));
            }
        }
        if let Some(rule) = self.no_extra_non_null_assertion.as_ref() {
            if rule.is_disabled() {
                index_set.insert(RuleFilter::Rule(Self::GROUP_NAME, Self::GROUP_RULES[31]));
            }
        }
        if let Some(rule) = self.no_fallthrough_switch_clause.as_ref() {
            if rule.is_disabled() {
                index_set.insert(RuleFilter::Rule(Self::GROUP_NAME, Self::GROUP_RULES[32]));
            }
        }
        if let Some(rule) = self.no_focused_tests.as_ref() {
            if rule.is_disabled() {
                index_set.insert(RuleFilter::Rule(Self::GROUP_NAME, Self::GROUP_RULES[33]));
            }
        }
        if let Some(rule) = self.no_function_assign.as_ref() {
            if rule.is_disabled() {
                index_set.insert(RuleFilter::Rule(Self::GROUP_NAME, Self::GROUP_RULES[34]));
            }
        }
        if let Some(rule) = self.no_global_assign.as_ref() {
            if rule.is_disabled() {
                index_set.insert(RuleFilter::Rule(Self::GROUP_NAME, Self::GROUP_RULES[35]));
            }
        }
        if let Some(rule) = self.no_global_is_finite.as_ref() {
            if rule.is_disabled() {
                index_set.insert(RuleFilter::Rule(Self::GROUP_NAME, Self::GROUP_RULES[36]));
            }
        }
        if let Some(rule) = self.no_global_is_nan.as_ref() {
            if rule.is_disabled() {
                index_set.insert(RuleFilter::Rule(Self::GROUP_NAME, Self::GROUP_RULES[37]));
            }
        }
        if let Some(rule) = self.no_implicit_any_let.as_ref() {
            if rule.is_disabled() {
                index_set.insert(RuleFilter::Rule(Self::GROUP_NAME, Self::GROUP_RULES[38]));
            }
        }
        if let Some(rule) = self.no_import_assign.as_ref() {
            if rule.is_disabled() {
                index_set.insert(RuleFilter::Rule(Self::GROUP_NAME, Self::GROUP_RULES[39]));
            }
        }
        if let Some(rule) = self.no_important_in_keyframe.as_ref() {
            if rule.is_disabled() {
                index_set.insert(RuleFilter::Rule(Self::GROUP_NAME, Self::GROUP_RULES[40]));
            }
        }
        if let Some(rule) = self.no_label_var.as_ref() {
            if rule.is_disabled() {
                index_set.insert(RuleFilter::Rule(Self::GROUP_NAME, Self::GROUP_RULES[41]));
            }
        }
        if let Some(rule) = self.no_misleading_character_class.as_ref() {
            if rule.is_disabled() {
                index_set.insert(RuleFilter::Rule(Self::GROUP_NAME, Self::GROUP_RULES[42]));
            }
        }
        if let Some(rule) = self.no_misleading_instantiator.as_ref() {
            if rule.is_disabled() {
                index_set.insert(RuleFilter::Rule(Self::GROUP_NAME, Self::GROUP_RULES[43]));
            }
        }
        if let Some(rule) = self.no_misplaced_assertion.as_ref() {
            if rule.is_disabled() {
                index_set.insert(RuleFilter::Rule(Self::GROUP_NAME, Self::GROUP_RULES[44]));
            }
        }
        if let Some(rule) = self.no_misrefactored_shorthand_assign.as_ref() {
            if rule.is_disabled() {
                index_set.insert(RuleFilter::Rule(Self::GROUP_NAME, Self::GROUP_RULES[45]));
            }
        }
        if let Some(rule) = self.no_prototype_builtins.as_ref() {
            if rule.is_disabled() {
                index_set.insert(RuleFilter::Rule(Self::GROUP_NAME, Self::GROUP_RULES[46]));
            }
        }
        if let Some(rule) = self.no_react_specific_props.as_ref() {
            if rule.is_disabled() {
                index_set.insert(RuleFilter::Rule(Self::GROUP_NAME, Self::GROUP_RULES[47]));
            }
        }
        if let Some(rule) = self.no_redeclare.as_ref() {
            if rule.is_disabled() {
                index_set.insert(RuleFilter::Rule(Self::GROUP_NAME, Self::GROUP_RULES[48]));
            }
        }
        if let Some(rule) = self.no_redundant_use_strict.as_ref() {
            if rule.is_disabled() {
                index_set.insert(RuleFilter::Rule(Self::GROUP_NAME, Self::GROUP_RULES[49]));
            }
        }
        if let Some(rule) = self.no_self_compare.as_ref() {
            if rule.is_disabled() {
                index_set.insert(RuleFilter::Rule(Self::GROUP_NAME, Self::GROUP_RULES[50]));
            }
        }
        if let Some(rule) = self.no_shadow_restricted_names.as_ref() {
            if rule.is_disabled() {
                index_set.insert(RuleFilter::Rule(Self::GROUP_NAME, Self::GROUP_RULES[51]));
            }
        }
        if let Some(rule) = self.no_shorthand_property_overrides.as_ref() {
            if rule.is_disabled() {
                index_set.insert(RuleFilter::Rule(Self::GROUP_NAME, Self::GROUP_RULES[52]));
            }
        }
        if let Some(rule) = self.no_skipped_tests.as_ref() {
            if rule.is_disabled() {
                index_set.insert(RuleFilter::Rule(Self::GROUP_NAME, Self::GROUP_RULES[53]));
            }
        }
        if let Some(rule) = self.no_sparse_array.as_ref() {
            if rule.is_disabled() {
                index_set.insert(RuleFilter::Rule(Self::GROUP_NAME, Self::GROUP_RULES[54]));
            }
        }
        if let Some(rule) = self.no_suspicious_semicolon_in_jsx.as_ref() {
            if rule.is_disabled() {
                index_set.insert(RuleFilter::Rule(Self::GROUP_NAME, Self::GROUP_RULES[55]));
            }
        }
        if let Some(rule) = self.no_then_property.as_ref() {
            if rule.is_disabled() {
                index_set.insert(RuleFilter::Rule(Self::GROUP_NAME, Self::GROUP_RULES[56]));
            }
        }
        if let Some(rule) = self.no_unsafe_declaration_merging.as_ref() {
            if rule.is_disabled() {
                index_set.insert(RuleFilter::Rule(Self::GROUP_NAME, Self::GROUP_RULES[57]));
            }
        }
        if let Some(rule) = self.no_unsafe_negation.as_ref() {
            if rule.is_disabled() {
                index_set.insert(RuleFilter::Rule(Self::GROUP_NAME, Self::GROUP_RULES[58]));
            }
        }
        if let Some(rule) = self.use_await.as_ref() {
            if rule.is_disabled() {
                index_set.insert(RuleFilter::Rule(Self::GROUP_NAME, Self::GROUP_RULES[59]));
            }
        }
        if let Some(rule) = self.use_default_switch_clause_last.as_ref() {
            if rule.is_disabled() {
                index_set.insert(RuleFilter::Rule(Self::GROUP_NAME, Self::GROUP_RULES[60]));
            }
        }
        if let Some(rule) = self.use_error_message.as_ref() {
            if rule.is_disabled() {
                index_set.insert(RuleFilter::Rule(Self::GROUP_NAME, Self::GROUP_RULES[61]));
            }
        }
        if let Some(rule) = self.use_getter_return.as_ref() {
            if rule.is_disabled() {
                index_set.insert(RuleFilter::Rule(Self::GROUP_NAME, Self::GROUP_RULES[62]));
            }
        }
        if let Some(rule) = self.use_is_array.as_ref() {
            if rule.is_disabled() {
                index_set.insert(RuleFilter::Rule(Self::GROUP_NAME, Self::GROUP_RULES[63]));
            }
        }
        if let Some(rule) = self.use_namespace_keyword.as_ref() {
            if rule.is_disabled() {
                index_set.insert(RuleFilter::Rule(Self::GROUP_NAME, Self::GROUP_RULES[64]));
            }
        }
        if let Some(rule) = self.use_number_to_fixed_digits_argument.as_ref() {
            if rule.is_disabled() {
                index_set.insert(RuleFilter::Rule(Self::GROUP_NAME, Self::GROUP_RULES[65]));
            }
        }
        if let Some(rule) = self.use_valid_typeof.as_ref() {
            if rule.is_disabled() {
                index_set.insert(RuleFilter::Rule(Self::GROUP_NAME, Self::GROUP_RULES[66]));
            }
        }
        index_set
    }
    #[doc = r" Checks if, given a rule name, matches one of the rules contained in this category"]
    pub(crate) fn has_rule(rule_name: &str) -> Option<&'static str> {
        Some(Self::GROUP_RULES[Self::GROUP_RULES.binary_search(&rule_name).ok()?])
    }
    #[doc = r" Checks if, given a rule name, it is marked as recommended"]
    pub(crate) fn is_recommended_rule(rule_name: &str) -> bool {
        Self::RECOMMENDED_RULES.contains(&rule_name)
    }
    pub(crate) fn recommended_rules_as_filters() -> &'static [RuleFilter<'static>] {
        Self::RECOMMENDED_RULES_AS_FILTERS
    }
    pub(crate) fn all_rules_as_filters() -> &'static [RuleFilter<'static>] {
        Self::ALL_RULES_AS_FILTERS
    }
    #[doc = r" Select preset rules"]
    pub(crate) fn collect_preset_rules(
        &self,
        parent_is_all: bool,
        parent_is_recommended: bool,
        enabled_rules: &mut FxHashSet<RuleFilter<'static>>,
    ) {
        if self.is_all_true() || self.is_all_unset() && parent_is_all {
            enabled_rules.extend(Self::all_rules_as_filters());
        } else if self.is_recommended_true()
            || self.is_recommended_unset() && self.is_all_unset() && parent_is_recommended
        {
            enabled_rules.extend(Self::recommended_rules_as_filters());
        }
    }
    pub(crate) fn get_rule_configuration(
        &self,
        rule_name: &str,
    ) -> Option<(RulePlainConfiguration, Option<RuleOptions>)> {
        match rule_name {
            "noApproximativeNumericConstant" => self
                .no_approximative_numeric_constant
                .as_ref()
                .map(|conf| (conf.level(), conf.get_options())),
            "noArrayIndexKey" => self
                .no_array_index_key
                .as_ref()
                .map(|conf| (conf.level(), conf.get_options())),
            "noAssignInExpressions" => self
                .no_assign_in_expressions
                .as_ref()
                .map(|conf| (conf.level(), conf.get_options())),
            "noAsyncPromiseExecutor" => self
                .no_async_promise_executor
                .as_ref()
                .map(|conf| (conf.level(), conf.get_options())),
            "noCatchAssign" => self
                .no_catch_assign
                .as_ref()
                .map(|conf| (conf.level(), conf.get_options())),
            "noClassAssign" => self
                .no_class_assign
                .as_ref()
                .map(|conf| (conf.level(), conf.get_options())),
            "noCommentText" => self
                .no_comment_text
                .as_ref()
                .map(|conf| (conf.level(), conf.get_options())),
            "noCompareNegZero" => self
                .no_compare_neg_zero
                .as_ref()
                .map(|conf| (conf.level(), conf.get_options())),
            "noConfusingLabels" => self
                .no_confusing_labels
                .as_ref()
                .map(|conf| (conf.level(), conf.get_options())),
            "noConfusingVoidType" => self
                .no_confusing_void_type
                .as_ref()
                .map(|conf| (conf.level(), conf.get_options())),
            "noConsole" => self
                .no_console
                .as_ref()
                .map(|conf| (conf.level(), conf.get_options())),
            "noConsoleLog" => self
                .no_console_log
                .as_ref()
                .map(|conf| (conf.level(), conf.get_options())),
            "noConstEnum" => self
                .no_const_enum
                .as_ref()
                .map(|conf| (conf.level(), conf.get_options())),
            "noControlCharactersInRegex" => self
                .no_control_characters_in_regex
                .as_ref()
                .map(|conf| (conf.level(), conf.get_options())),
            "noDebugger" => self
                .no_debugger
                .as_ref()
                .map(|conf| (conf.level(), conf.get_options())),
            "noDoubleEquals" => self
                .no_double_equals
                .as_ref()
                .map(|conf| (conf.level(), conf.get_options())),
            "noDuplicateAtImportRules" => self
                .no_duplicate_at_import_rules
                .as_ref()
                .map(|conf| (conf.level(), conf.get_options())),
            "noDuplicateCase" => self
                .no_duplicate_case
                .as_ref()
                .map(|conf| (conf.level(), conf.get_options())),
            "noDuplicateClassMembers" => self
                .no_duplicate_class_members
                .as_ref()
                .map(|conf| (conf.level(), conf.get_options())),
            "noDuplicateFontNames" => self
                .no_duplicate_font_names
                .as_ref()
                .map(|conf| (conf.level(), conf.get_options())),
            "noDuplicateJsxProps" => self
                .no_duplicate_jsx_props
                .as_ref()
                .map(|conf| (conf.level(), conf.get_options())),
            "noDuplicateObjectKeys" => self
                .no_duplicate_object_keys
                .as_ref()
                .map(|conf| (conf.level(), conf.get_options())),
            "noDuplicateParameters" => self
                .no_duplicate_parameters
                .as_ref()
                .map(|conf| (conf.level(), conf.get_options())),
            "noDuplicateSelectorsKeyframeBlock" => self
                .no_duplicate_selectors_keyframe_block
                .as_ref()
                .map(|conf| (conf.level(), conf.get_options())),
            "noDuplicateTestHooks" => self
                .no_duplicate_test_hooks
                .as_ref()
                .map(|conf| (conf.level(), conf.get_options())),
            "noEmptyBlock" => self
                .no_empty_block
                .as_ref()
                .map(|conf| (conf.level(), conf.get_options())),
            "noEmptyBlockStatements" => self
                .no_empty_block_statements
                .as_ref()
                .map(|conf| (conf.level(), conf.get_options())),
            "noEmptyInterface" => self
                .no_empty_interface
                .as_ref()
                .map(|conf| (conf.level(), conf.get_options())),
            "noEvolvingTypes" => self
                .no_evolving_types
                .as_ref()
                .map(|conf| (conf.level(), conf.get_options())),
            "noExplicitAny" => self
                .no_explicit_any
                .as_ref()
                .map(|conf| (conf.level(), conf.get_options())),
            "noExportsInTest" => self
                .no_exports_in_test
                .as_ref()
                .map(|conf| (conf.level(), conf.get_options())),
            "noExtraNonNullAssertion" => self
                .no_extra_non_null_assertion
                .as_ref()
                .map(|conf| (conf.level(), conf.get_options())),
            "noFallthroughSwitchClause" => self
                .no_fallthrough_switch_clause
                .as_ref()
                .map(|conf| (conf.level(), conf.get_options())),
            "noFocusedTests" => self
                .no_focused_tests
                .as_ref()
                .map(|conf| (conf.level(), conf.get_options())),
            "noFunctionAssign" => self
                .no_function_assign
                .as_ref()
                .map(|conf| (conf.level(), conf.get_options())),
            "noGlobalAssign" => self
                .no_global_assign
                .as_ref()
                .map(|conf| (conf.level(), conf.get_options())),
            "noGlobalIsFinite" => self
                .no_global_is_finite
                .as_ref()
                .map(|conf| (conf.level(), conf.get_options())),
            "noGlobalIsNan" => self
                .no_global_is_nan
                .as_ref()
                .map(|conf| (conf.level(), conf.get_options())),
            "noImplicitAnyLet" => self
                .no_implicit_any_let
                .as_ref()
                .map(|conf| (conf.level(), conf.get_options())),
            "noImportAssign" => self
                .no_import_assign
                .as_ref()
                .map(|conf| (conf.level(), conf.get_options())),
            "noImportantInKeyframe" => self
                .no_important_in_keyframe
                .as_ref()
                .map(|conf| (conf.level(), conf.get_options())),
            "noLabelVar" => self
                .no_label_var
                .as_ref()
                .map(|conf| (conf.level(), conf.get_options())),
            "noMisleadingCharacterClass" => self
                .no_misleading_character_class
                .as_ref()
                .map(|conf| (conf.level(), conf.get_options())),
            "noMisleadingInstantiator" => self
                .no_misleading_instantiator
                .as_ref()
                .map(|conf| (conf.level(), conf.get_options())),
            "noMisplacedAssertion" => self
                .no_misplaced_assertion
                .as_ref()
                .map(|conf| (conf.level(), conf.get_options())),
            "noMisrefactoredShorthandAssign" => self
                .no_misrefactored_shorthand_assign
                .as_ref()
                .map(|conf| (conf.level(), conf.get_options())),
            "noPrototypeBuiltins" => self
                .no_prototype_builtins
                .as_ref()
                .map(|conf| (conf.level(), conf.get_options())),
            "noReactSpecificProps" => self
                .no_react_specific_props
                .as_ref()
                .map(|conf| (conf.level(), conf.get_options())),
            "noRedeclare" => self
                .no_redeclare
                .as_ref()
                .map(|conf| (conf.level(), conf.get_options())),
            "noRedundantUseStrict" => self
                .no_redundant_use_strict
                .as_ref()
                .map(|conf| (conf.level(), conf.get_options())),
            "noSelfCompare" => self
                .no_self_compare
                .as_ref()
                .map(|conf| (conf.level(), conf.get_options())),
            "noShadowRestrictedNames" => self
                .no_shadow_restricted_names
                .as_ref()
                .map(|conf| (conf.level(), conf.get_options())),
            "noShorthandPropertyOverrides" => self
                .no_shorthand_property_overrides
                .as_ref()
                .map(|conf| (conf.level(), conf.get_options())),
            "noSkippedTests" => self
                .no_skipped_tests
                .as_ref()
                .map(|conf| (conf.level(), conf.get_options())),
            "noSparseArray" => self
                .no_sparse_array
                .as_ref()
                .map(|conf| (conf.level(), conf.get_options())),
            "noSuspiciousSemicolonInJsx" => self
                .no_suspicious_semicolon_in_jsx
                .as_ref()
                .map(|conf| (conf.level(), conf.get_options())),
            "noThenProperty" => self
                .no_then_property
                .as_ref()
                .map(|conf| (conf.level(), conf.get_options())),
            "noUnsafeDeclarationMerging" => self
                .no_unsafe_declaration_merging
                .as_ref()
                .map(|conf| (conf.level(), conf.get_options())),
            "noUnsafeNegation" => self
                .no_unsafe_negation
                .as_ref()
                .map(|conf| (conf.level(), conf.get_options())),
            "useAwait" => self
                .use_await
                .as_ref()
                .map(|conf| (conf.level(), conf.get_options())),
            "useDefaultSwitchClauseLast" => self
                .use_default_switch_clause_last
                .as_ref()
                .map(|conf| (conf.level(), conf.get_options())),
            "useErrorMessage" => self
                .use_error_message
                .as_ref()
                .map(|conf| (conf.level(), conf.get_options())),
            "useGetterReturn" => self
                .use_getter_return
                .as_ref()
                .map(|conf| (conf.level(), conf.get_options())),
            "useIsArray" => self
                .use_is_array
                .as_ref()
                .map(|conf| (conf.level(), conf.get_options())),
            "useNamespaceKeyword" => self
                .use_namespace_keyword
                .as_ref()
                .map(|conf| (conf.level(), conf.get_options())),
            "useNumberToFixedDigitsArgument" => self
                .use_number_to_fixed_digits_argument
                .as_ref()
                .map(|conf| (conf.level(), conf.get_options())),
            "useValidTypeof" => self
                .use_valid_typeof
                .as_ref()
                .map(|conf| (conf.level(), conf.get_options())),
            _ => None,
        }
    }
}
#[test]
fn test_order() {
    for items in A11y::GROUP_RULES.windows(2) {
        assert!(items[0] < items[1], "{} < {}", items[0], items[1]);
    }
    for items in Complexity::GROUP_RULES.windows(2) {
        assert!(items[0] < items[1], "{} < {}", items[0], items[1]);
    }
    for items in Correctness::GROUP_RULES.windows(2) {
        assert!(items[0] < items[1], "{} < {}", items[0], items[1]);
    }
    for items in Nursery::GROUP_RULES.windows(2) {
        assert!(items[0] < items[1], "{} < {}", items[0], items[1]);
    }
    for items in Performance::GROUP_RULES.windows(2) {
        assert!(items[0] < items[1], "{} < {}", items[0], items[1]);
    }
    for items in Security::GROUP_RULES.windows(2) {
        assert!(items[0] < items[1], "{} < {}", items[0], items[1]);
    }
    for items in Style::GROUP_RULES.windows(2) {
        assert!(items[0] < items[1], "{} < {}", items[0], items[1]);
    }
    for items in Suspicious::GROUP_RULES.windows(2) {
        assert!(items[0] < items[1], "{} < {}", items[0], items[1]);
    }
}<|MERGE_RESOLUTION|>--- conflicted
+++ resolved
@@ -3571,12 +3571,8 @@
         "useAriaPropsSupportedByRole",
         "useConsistentMemberAccessibility",
         "useDeprecatedReason",
-<<<<<<< HEAD
-        "useSortedProperties",
-=======
         "useNamedOperation",
         "useParseIntRadix",
->>>>>>> 6ea885f0
         "useStrictMode",
     ];
     const RECOMMENDED_RULES_AS_FILTERS: &'static [RuleFilter<'static>] = &[
@@ -3585,15 +3581,11 @@
         RuleFilter::Rule(Self::GROUP_NAME, Self::GROUP_RULES[5]),
         RuleFilter::Rule(Self::GROUP_NAME, Self::GROUP_RULES[6]),
         RuleFilter::Rule(Self::GROUP_NAME, Self::GROUP_RULES[7]),
-<<<<<<< HEAD
         RuleFilter::Rule(Self::GROUP_NAME, Self::GROUP_RULES[15]),
         RuleFilter::Rule(Self::GROUP_NAME, Self::GROUP_RULES[25]),
         RuleFilter::Rule(Self::GROUP_NAME, Self::GROUP_RULES[29]),
         RuleFilter::Rule(Self::GROUP_NAME, Self::GROUP_RULES[30]),
         RuleFilter::Rule(Self::GROUP_NAME, Self::GROUP_RULES[26]),
-=======
-        RuleFilter::Rule(Self::GROUP_NAME, Self::GROUP_RULES[16]),
->>>>>>> 6ea885f0
         RuleFilter::Rule(Self::GROUP_NAME, Self::GROUP_RULES[27]),
         RuleFilter::Rule(Self::GROUP_NAME, Self::GROUP_RULES[28]),
         RuleFilter::Rule(Self::GROUP_NAME, Self::GROUP_RULES[29]),
