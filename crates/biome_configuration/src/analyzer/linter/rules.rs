--- conflicted
+++ resolved
@@ -3497,19 +3497,16 @@
         RuleFilter::Rule(Self::GROUP_NAME, Self::GROUP_RULES[1]),
         RuleFilter::Rule(Self::GROUP_NAME, Self::GROUP_RULES[3]),
         RuleFilter::Rule(Self::GROUP_NAME, Self::GROUP_RULES[4]),
-<<<<<<< HEAD
         RuleFilter::Rule(Self::GROUP_NAME, Self::GROUP_RULES[5]),
-=======
->>>>>>> 10fa9100
-        RuleFilter::Rule(Self::GROUP_NAME, Self::GROUP_RULES[12]),
-        RuleFilter::Rule(Self::GROUP_NAME, Self::GROUP_RULES[22]),
+        RuleFilter::Rule(Self::GROUP_NAME, Self::GROUP_RULES[13]),
         RuleFilter::Rule(Self::GROUP_NAME, Self::GROUP_RULES[23]),
         RuleFilter::Rule(Self::GROUP_NAME, Self::GROUP_RULES[24]),
         RuleFilter::Rule(Self::GROUP_NAME, Self::GROUP_RULES[25]),
-        RuleFilter::Rule(Self::GROUP_NAME, Self::GROUP_RULES[28]),
-        RuleFilter::Rule(Self::GROUP_NAME, Self::GROUP_RULES[31]),
+        RuleFilter::Rule(Self::GROUP_NAME, Self::GROUP_RULES[26]),
+        RuleFilter::Rule(Self::GROUP_NAME, Self::GROUP_RULES[29]),
         RuleFilter::Rule(Self::GROUP_NAME, Self::GROUP_RULES[32]),
-        RuleFilter::Rule(Self::GROUP_NAME, Self::GROUP_RULES[36]),
+        RuleFilter::Rule(Self::GROUP_NAME, Self::GROUP_RULES[33]),
+        RuleFilter::Rule(Self::GROUP_NAME, Self::GROUP_RULES[37]),
     ];
     const ALL_RULES_AS_FILTERS: &'static [RuleFilter<'static>] = &[
         RuleFilter::Rule(Self::GROUP_NAME, Self::GROUP_RULES[0]),
@@ -3551,6 +3548,7 @@
         RuleFilter::Rule(Self::GROUP_NAME, Self::GROUP_RULES[36]),
         RuleFilter::Rule(Self::GROUP_NAME, Self::GROUP_RULES[37]),
         RuleFilter::Rule(Self::GROUP_NAME, Self::GROUP_RULES[38]),
+        RuleFilter::Rule(Self::GROUP_NAME, Self::GROUP_RULES[39]),
     ];
     #[doc = r" Retrieves the recommended rules"]
     pub(crate) fn is_recommended_true(&self) -> bool {
@@ -3612,158 +3610,159 @@
                 index_set.insert(RuleFilter::Rule(Self::GROUP_NAME, Self::GROUP_RULES[8]));
             }
         }
-<<<<<<< HEAD
         if let Some(rule) = self.no_head_element.as_ref() {
-=======
+            if rule.is_enabled() {
+                index_set.insert(RuleFilter::Rule(Self::GROUP_NAME, Self::GROUP_RULES[9]));
+            }
+        }
         if let Some(rule) = self.no_head_import_in_document.as_ref() {
->>>>>>> 10fa9100
-            if rule.is_enabled() {
-                index_set.insert(RuleFilter::Rule(Self::GROUP_NAME, Self::GROUP_RULES[9]));
+            if rule.is_enabled() {
+                index_set.insert(RuleFilter::Rule(Self::GROUP_NAME, Self::GROUP_RULES[10]));
             }
         }
         if let Some(rule) = self.no_img_element.as_ref() {
             if rule.is_enabled() {
-                index_set.insert(RuleFilter::Rule(Self::GROUP_NAME, Self::GROUP_RULES[10]));
+                index_set.insert(RuleFilter::Rule(Self::GROUP_NAME, Self::GROUP_RULES[11]));
             }
         }
         if let Some(rule) = self.no_irregular_whitespace.as_ref() {
             if rule.is_enabled() {
-                index_set.insert(RuleFilter::Rule(Self::GROUP_NAME, Self::GROUP_RULES[11]));
+                index_set.insert(RuleFilter::Rule(Self::GROUP_NAME, Self::GROUP_RULES[12]));
             }
         }
         if let Some(rule) = self.no_missing_var_function.as_ref() {
             if rule.is_enabled() {
-                index_set.insert(RuleFilter::Rule(Self::GROUP_NAME, Self::GROUP_RULES[12]));
+                index_set.insert(RuleFilter::Rule(Self::GROUP_NAME, Self::GROUP_RULES[13]));
             }
         }
         if let Some(rule) = self.no_nested_ternary.as_ref() {
             if rule.is_enabled() {
-                index_set.insert(RuleFilter::Rule(Self::GROUP_NAME, Self::GROUP_RULES[13]));
+                index_set.insert(RuleFilter::Rule(Self::GROUP_NAME, Self::GROUP_RULES[14]));
             }
         }
         if let Some(rule) = self.no_octal_escape.as_ref() {
             if rule.is_enabled() {
-                index_set.insert(RuleFilter::Rule(Self::GROUP_NAME, Self::GROUP_RULES[14]));
+                index_set.insert(RuleFilter::Rule(Self::GROUP_NAME, Self::GROUP_RULES[15]));
             }
         }
         if let Some(rule) = self.no_process_env.as_ref() {
             if rule.is_enabled() {
-                index_set.insert(RuleFilter::Rule(Self::GROUP_NAME, Self::GROUP_RULES[15]));
+                index_set.insert(RuleFilter::Rule(Self::GROUP_NAME, Self::GROUP_RULES[16]));
             }
         }
         if let Some(rule) = self.no_restricted_imports.as_ref() {
             if rule.is_enabled() {
-                index_set.insert(RuleFilter::Rule(Self::GROUP_NAME, Self::GROUP_RULES[16]));
+                index_set.insert(RuleFilter::Rule(Self::GROUP_NAME, Self::GROUP_RULES[17]));
             }
         }
         if let Some(rule) = self.no_restricted_types.as_ref() {
             if rule.is_enabled() {
-                index_set.insert(RuleFilter::Rule(Self::GROUP_NAME, Self::GROUP_RULES[17]));
+                index_set.insert(RuleFilter::Rule(Self::GROUP_NAME, Self::GROUP_RULES[18]));
             }
         }
         if let Some(rule) = self.no_secrets.as_ref() {
             if rule.is_enabled() {
-                index_set.insert(RuleFilter::Rule(Self::GROUP_NAME, Self::GROUP_RULES[18]));
+                index_set.insert(RuleFilter::Rule(Self::GROUP_NAME, Self::GROUP_RULES[19]));
             }
         }
         if let Some(rule) = self.no_static_element_interactions.as_ref() {
             if rule.is_enabled() {
-                index_set.insert(RuleFilter::Rule(Self::GROUP_NAME, Self::GROUP_RULES[19]));
+                index_set.insert(RuleFilter::Rule(Self::GROUP_NAME, Self::GROUP_RULES[20]));
             }
         }
         if let Some(rule) = self.no_substr.as_ref() {
             if rule.is_enabled() {
-                index_set.insert(RuleFilter::Rule(Self::GROUP_NAME, Self::GROUP_RULES[20]));
+                index_set.insert(RuleFilter::Rule(Self::GROUP_NAME, Self::GROUP_RULES[21]));
             }
         }
         if let Some(rule) = self.no_template_curly_in_string.as_ref() {
             if rule.is_enabled() {
-                index_set.insert(RuleFilter::Rule(Self::GROUP_NAME, Self::GROUP_RULES[21]));
+                index_set.insert(RuleFilter::Rule(Self::GROUP_NAME, Self::GROUP_RULES[22]));
             }
         }
         if let Some(rule) = self.no_unknown_pseudo_class.as_ref() {
             if rule.is_enabled() {
-                index_set.insert(RuleFilter::Rule(Self::GROUP_NAME, Self::GROUP_RULES[22]));
+                index_set.insert(RuleFilter::Rule(Self::GROUP_NAME, Self::GROUP_RULES[23]));
             }
         }
         if let Some(rule) = self.no_unknown_pseudo_element.as_ref() {
             if rule.is_enabled() {
-                index_set.insert(RuleFilter::Rule(Self::GROUP_NAME, Self::GROUP_RULES[23]));
+                index_set.insert(RuleFilter::Rule(Self::GROUP_NAME, Self::GROUP_RULES[24]));
             }
         }
         if let Some(rule) = self.no_unknown_type_selector.as_ref() {
             if rule.is_enabled() {
-                index_set.insert(RuleFilter::Rule(Self::GROUP_NAME, Self::GROUP_RULES[24]));
+                index_set.insert(RuleFilter::Rule(Self::GROUP_NAME, Self::GROUP_RULES[25]));
             }
         }
         if let Some(rule) = self.no_useless_escape_in_regex.as_ref() {
             if rule.is_enabled() {
-                index_set.insert(RuleFilter::Rule(Self::GROUP_NAME, Self::GROUP_RULES[25]));
+                index_set.insert(RuleFilter::Rule(Self::GROUP_NAME, Self::GROUP_RULES[26]));
             }
         }
         if let Some(rule) = self.no_value_at_rule.as_ref() {
             if rule.is_enabled() {
-                index_set.insert(RuleFilter::Rule(Self::GROUP_NAME, Self::GROUP_RULES[26]));
+                index_set.insert(RuleFilter::Rule(Self::GROUP_NAME, Self::GROUP_RULES[27]));
             }
         }
         if let Some(rule) = self.use_adjacent_overload_signatures.as_ref() {
             if rule.is_enabled() {
-                index_set.insert(RuleFilter::Rule(Self::GROUP_NAME, Self::GROUP_RULES[27]));
+                index_set.insert(RuleFilter::Rule(Self::GROUP_NAME, Self::GROUP_RULES[28]));
             }
         }
         if let Some(rule) = self.use_aria_props_supported_by_role.as_ref() {
             if rule.is_enabled() {
-                index_set.insert(RuleFilter::Rule(Self::GROUP_NAME, Self::GROUP_RULES[28]));
+                index_set.insert(RuleFilter::Rule(Self::GROUP_NAME, Self::GROUP_RULES[29]));
             }
         }
         if let Some(rule) = self.use_component_export_only_modules.as_ref() {
             if rule.is_enabled() {
-                index_set.insert(RuleFilter::Rule(Self::GROUP_NAME, Self::GROUP_RULES[29]));
+                index_set.insert(RuleFilter::Rule(Self::GROUP_NAME, Self::GROUP_RULES[30]));
             }
         }
         if let Some(rule) = self.use_consistent_curly_braces.as_ref() {
             if rule.is_enabled() {
-                index_set.insert(RuleFilter::Rule(Self::GROUP_NAME, Self::GROUP_RULES[30]));
+                index_set.insert(RuleFilter::Rule(Self::GROUP_NAME, Self::GROUP_RULES[31]));
             }
         }
         if let Some(rule) = self.use_consistent_member_accessibility.as_ref() {
             if rule.is_enabled() {
-                index_set.insert(RuleFilter::Rule(Self::GROUP_NAME, Self::GROUP_RULES[31]));
+                index_set.insert(RuleFilter::Rule(Self::GROUP_NAME, Self::GROUP_RULES[32]));
             }
         }
         if let Some(rule) = self.use_deprecated_reason.as_ref() {
             if rule.is_enabled() {
-                index_set.insert(RuleFilter::Rule(Self::GROUP_NAME, Self::GROUP_RULES[32]));
+                index_set.insert(RuleFilter::Rule(Self::GROUP_NAME, Self::GROUP_RULES[33]));
             }
         }
         if let Some(rule) = self.use_explicit_function_return_type.as_ref() {
             if rule.is_enabled() {
-                index_set.insert(RuleFilter::Rule(Self::GROUP_NAME, Self::GROUP_RULES[33]));
+                index_set.insert(RuleFilter::Rule(Self::GROUP_NAME, Self::GROUP_RULES[34]));
             }
         }
         if let Some(rule) = self.use_import_restrictions.as_ref() {
             if rule.is_enabled() {
-                index_set.insert(RuleFilter::Rule(Self::GROUP_NAME, Self::GROUP_RULES[34]));
+                index_set.insert(RuleFilter::Rule(Self::GROUP_NAME, Self::GROUP_RULES[35]));
             }
         }
         if let Some(rule) = self.use_sorted_classes.as_ref() {
             if rule.is_enabled() {
-                index_set.insert(RuleFilter::Rule(Self::GROUP_NAME, Self::GROUP_RULES[35]));
+                index_set.insert(RuleFilter::Rule(Self::GROUP_NAME, Self::GROUP_RULES[36]));
             }
         }
         if let Some(rule) = self.use_strict_mode.as_ref() {
             if rule.is_enabled() {
-                index_set.insert(RuleFilter::Rule(Self::GROUP_NAME, Self::GROUP_RULES[36]));
+                index_set.insert(RuleFilter::Rule(Self::GROUP_NAME, Self::GROUP_RULES[37]));
             }
         }
         if let Some(rule) = self.use_trim_start_end.as_ref() {
             if rule.is_enabled() {
-                index_set.insert(RuleFilter::Rule(Self::GROUP_NAME, Self::GROUP_RULES[37]));
+                index_set.insert(RuleFilter::Rule(Self::GROUP_NAME, Self::GROUP_RULES[38]));
             }
         }
         if let Some(rule) = self.use_valid_autocomplete.as_ref() {
             if rule.is_enabled() {
-                index_set.insert(RuleFilter::Rule(Self::GROUP_NAME, Self::GROUP_RULES[38]));
+                index_set.insert(RuleFilter::Rule(Self::GROUP_NAME, Self::GROUP_RULES[39]));
             }
         }
         index_set
@@ -3815,158 +3814,159 @@
                 index_set.insert(RuleFilter::Rule(Self::GROUP_NAME, Self::GROUP_RULES[8]));
             }
         }
-<<<<<<< HEAD
         if let Some(rule) = self.no_head_element.as_ref() {
-=======
+            if rule.is_disabled() {
+                index_set.insert(RuleFilter::Rule(Self::GROUP_NAME, Self::GROUP_RULES[9]));
+            }
+        }
         if let Some(rule) = self.no_head_import_in_document.as_ref() {
->>>>>>> 10fa9100
-            if rule.is_disabled() {
-                index_set.insert(RuleFilter::Rule(Self::GROUP_NAME, Self::GROUP_RULES[9]));
+            if rule.is_disabled() {
+                index_set.insert(RuleFilter::Rule(Self::GROUP_NAME, Self::GROUP_RULES[10]));
             }
         }
         if let Some(rule) = self.no_img_element.as_ref() {
             if rule.is_disabled() {
-                index_set.insert(RuleFilter::Rule(Self::GROUP_NAME, Self::GROUP_RULES[10]));
+                index_set.insert(RuleFilter::Rule(Self::GROUP_NAME, Self::GROUP_RULES[11]));
             }
         }
         if let Some(rule) = self.no_irregular_whitespace.as_ref() {
             if rule.is_disabled() {
-                index_set.insert(RuleFilter::Rule(Self::GROUP_NAME, Self::GROUP_RULES[11]));
+                index_set.insert(RuleFilter::Rule(Self::GROUP_NAME, Self::GROUP_RULES[12]));
             }
         }
         if let Some(rule) = self.no_missing_var_function.as_ref() {
             if rule.is_disabled() {
-                index_set.insert(RuleFilter::Rule(Self::GROUP_NAME, Self::GROUP_RULES[12]));
+                index_set.insert(RuleFilter::Rule(Self::GROUP_NAME, Self::GROUP_RULES[13]));
             }
         }
         if let Some(rule) = self.no_nested_ternary.as_ref() {
             if rule.is_disabled() {
-                index_set.insert(RuleFilter::Rule(Self::GROUP_NAME, Self::GROUP_RULES[13]));
+                index_set.insert(RuleFilter::Rule(Self::GROUP_NAME, Self::GROUP_RULES[14]));
             }
         }
         if let Some(rule) = self.no_octal_escape.as_ref() {
             if rule.is_disabled() {
-                index_set.insert(RuleFilter::Rule(Self::GROUP_NAME, Self::GROUP_RULES[14]));
+                index_set.insert(RuleFilter::Rule(Self::GROUP_NAME, Self::GROUP_RULES[15]));
             }
         }
         if let Some(rule) = self.no_process_env.as_ref() {
             if rule.is_disabled() {
-                index_set.insert(RuleFilter::Rule(Self::GROUP_NAME, Self::GROUP_RULES[15]));
+                index_set.insert(RuleFilter::Rule(Self::GROUP_NAME, Self::GROUP_RULES[16]));
             }
         }
         if let Some(rule) = self.no_restricted_imports.as_ref() {
             if rule.is_disabled() {
-                index_set.insert(RuleFilter::Rule(Self::GROUP_NAME, Self::GROUP_RULES[16]));
+                index_set.insert(RuleFilter::Rule(Self::GROUP_NAME, Self::GROUP_RULES[17]));
             }
         }
         if let Some(rule) = self.no_restricted_types.as_ref() {
             if rule.is_disabled() {
-                index_set.insert(RuleFilter::Rule(Self::GROUP_NAME, Self::GROUP_RULES[17]));
+                index_set.insert(RuleFilter::Rule(Self::GROUP_NAME, Self::GROUP_RULES[18]));
             }
         }
         if let Some(rule) = self.no_secrets.as_ref() {
             if rule.is_disabled() {
-                index_set.insert(RuleFilter::Rule(Self::GROUP_NAME, Self::GROUP_RULES[18]));
+                index_set.insert(RuleFilter::Rule(Self::GROUP_NAME, Self::GROUP_RULES[19]));
             }
         }
         if let Some(rule) = self.no_static_element_interactions.as_ref() {
             if rule.is_disabled() {
-                index_set.insert(RuleFilter::Rule(Self::GROUP_NAME, Self::GROUP_RULES[19]));
+                index_set.insert(RuleFilter::Rule(Self::GROUP_NAME, Self::GROUP_RULES[20]));
             }
         }
         if let Some(rule) = self.no_substr.as_ref() {
             if rule.is_disabled() {
-                index_set.insert(RuleFilter::Rule(Self::GROUP_NAME, Self::GROUP_RULES[20]));
+                index_set.insert(RuleFilter::Rule(Self::GROUP_NAME, Self::GROUP_RULES[21]));
             }
         }
         if let Some(rule) = self.no_template_curly_in_string.as_ref() {
             if rule.is_disabled() {
-                index_set.insert(RuleFilter::Rule(Self::GROUP_NAME, Self::GROUP_RULES[21]));
+                index_set.insert(RuleFilter::Rule(Self::GROUP_NAME, Self::GROUP_RULES[22]));
             }
         }
         if let Some(rule) = self.no_unknown_pseudo_class.as_ref() {
             if rule.is_disabled() {
-                index_set.insert(RuleFilter::Rule(Self::GROUP_NAME, Self::GROUP_RULES[22]));
+                index_set.insert(RuleFilter::Rule(Self::GROUP_NAME, Self::GROUP_RULES[23]));
             }
         }
         if let Some(rule) = self.no_unknown_pseudo_element.as_ref() {
             if rule.is_disabled() {
-                index_set.insert(RuleFilter::Rule(Self::GROUP_NAME, Self::GROUP_RULES[23]));
+                index_set.insert(RuleFilter::Rule(Self::GROUP_NAME, Self::GROUP_RULES[24]));
             }
         }
         if let Some(rule) = self.no_unknown_type_selector.as_ref() {
             if rule.is_disabled() {
-                index_set.insert(RuleFilter::Rule(Self::GROUP_NAME, Self::GROUP_RULES[24]));
+                index_set.insert(RuleFilter::Rule(Self::GROUP_NAME, Self::GROUP_RULES[25]));
             }
         }
         if let Some(rule) = self.no_useless_escape_in_regex.as_ref() {
             if rule.is_disabled() {
-                index_set.insert(RuleFilter::Rule(Self::GROUP_NAME, Self::GROUP_RULES[25]));
+                index_set.insert(RuleFilter::Rule(Self::GROUP_NAME, Self::GROUP_RULES[26]));
             }
         }
         if let Some(rule) = self.no_value_at_rule.as_ref() {
             if rule.is_disabled() {
-                index_set.insert(RuleFilter::Rule(Self::GROUP_NAME, Self::GROUP_RULES[26]));
+                index_set.insert(RuleFilter::Rule(Self::GROUP_NAME, Self::GROUP_RULES[27]));
             }
         }
         if let Some(rule) = self.use_adjacent_overload_signatures.as_ref() {
             if rule.is_disabled() {
-                index_set.insert(RuleFilter::Rule(Self::GROUP_NAME, Self::GROUP_RULES[27]));
+                index_set.insert(RuleFilter::Rule(Self::GROUP_NAME, Self::GROUP_RULES[28]));
             }
         }
         if let Some(rule) = self.use_aria_props_supported_by_role.as_ref() {
             if rule.is_disabled() {
-                index_set.insert(RuleFilter::Rule(Self::GROUP_NAME, Self::GROUP_RULES[28]));
+                index_set.insert(RuleFilter::Rule(Self::GROUP_NAME, Self::GROUP_RULES[29]));
             }
         }
         if let Some(rule) = self.use_component_export_only_modules.as_ref() {
             if rule.is_disabled() {
-                index_set.insert(RuleFilter::Rule(Self::GROUP_NAME, Self::GROUP_RULES[29]));
+                index_set.insert(RuleFilter::Rule(Self::GROUP_NAME, Self::GROUP_RULES[30]));
             }
         }
         if let Some(rule) = self.use_consistent_curly_braces.as_ref() {
             if rule.is_disabled() {
-                index_set.insert(RuleFilter::Rule(Self::GROUP_NAME, Self::GROUP_RULES[30]));
+                index_set.insert(RuleFilter::Rule(Self::GROUP_NAME, Self::GROUP_RULES[31]));
             }
         }
         if let Some(rule) = self.use_consistent_member_accessibility.as_ref() {
             if rule.is_disabled() {
-                index_set.insert(RuleFilter::Rule(Self::GROUP_NAME, Self::GROUP_RULES[31]));
+                index_set.insert(RuleFilter::Rule(Self::GROUP_NAME, Self::GROUP_RULES[32]));
             }
         }
         if let Some(rule) = self.use_deprecated_reason.as_ref() {
             if rule.is_disabled() {
-                index_set.insert(RuleFilter::Rule(Self::GROUP_NAME, Self::GROUP_RULES[32]));
+                index_set.insert(RuleFilter::Rule(Self::GROUP_NAME, Self::GROUP_RULES[33]));
             }
         }
         if let Some(rule) = self.use_explicit_function_return_type.as_ref() {
             if rule.is_disabled() {
-                index_set.insert(RuleFilter::Rule(Self::GROUP_NAME, Self::GROUP_RULES[33]));
+                index_set.insert(RuleFilter::Rule(Self::GROUP_NAME, Self::GROUP_RULES[34]));
             }
         }
         if let Some(rule) = self.use_import_restrictions.as_ref() {
             if rule.is_disabled() {
-                index_set.insert(RuleFilter::Rule(Self::GROUP_NAME, Self::GROUP_RULES[34]));
+                index_set.insert(RuleFilter::Rule(Self::GROUP_NAME, Self::GROUP_RULES[35]));
             }
         }
         if let Some(rule) = self.use_sorted_classes.as_ref() {
             if rule.is_disabled() {
-                index_set.insert(RuleFilter::Rule(Self::GROUP_NAME, Self::GROUP_RULES[35]));
+                index_set.insert(RuleFilter::Rule(Self::GROUP_NAME, Self::GROUP_RULES[36]));
             }
         }
         if let Some(rule) = self.use_strict_mode.as_ref() {
             if rule.is_disabled() {
-                index_set.insert(RuleFilter::Rule(Self::GROUP_NAME, Self::GROUP_RULES[36]));
+                index_set.insert(RuleFilter::Rule(Self::GROUP_NAME, Self::GROUP_RULES[37]));
             }
         }
         if let Some(rule) = self.use_trim_start_end.as_ref() {
             if rule.is_disabled() {
-                index_set.insert(RuleFilter::Rule(Self::GROUP_NAME, Self::GROUP_RULES[37]));
+                index_set.insert(RuleFilter::Rule(Self::GROUP_NAME, Self::GROUP_RULES[38]));
             }
         }
         if let Some(rule) = self.use_valid_autocomplete.as_ref() {
             if rule.is_disabled() {
-                index_set.insert(RuleFilter::Rule(Self::GROUP_NAME, Self::GROUP_RULES[38]));
+                index_set.insert(RuleFilter::Rule(Self::GROUP_NAME, Self::GROUP_RULES[39]));
             }
         }
         index_set
