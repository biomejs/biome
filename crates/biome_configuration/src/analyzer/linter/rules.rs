//! Generated file, do not edit by hand, see `xtask/codegen`

use crate::analyzer::{
    RuleConfiguration, RuleFixConfiguration, RuleGroupExt, RulePlainConfiguration, SeverityOrGroup,
};
use biome_analyze::{RuleFilter, options::RuleOptions};
use biome_deserialize_macros::{Deserializable, Merge};
use biome_diagnostics::{Category, Severity};
use rustc_hash::FxHashSet;
#[cfg(feature = "schema")]
use schemars::JsonSchema;
use serde::{Deserialize, Serialize};
#[derive(
    Clone,
    Copy,
    Debug,
    Deserializable,
    Eq,
    Hash,
    Merge,
    Ord,
    PartialEq,
    PartialOrd,
    serde :: Deserialize,
    serde :: Serialize,
)]
#[cfg_attr(feature = "schema", derive(JsonSchema))]
#[serde(rename_all = "camelCase")]
pub enum RuleGroup {
    A11y,
    Complexity,
    Correctness,
    Nursery,
    Performance,
    Security,
    Style,
    Suspicious,
}
impl RuleGroup {
    pub const fn as_str(self) -> &'static str {
        match self {
            Self::A11y => A11y::GROUP_NAME,
            Self::Complexity => Complexity::GROUP_NAME,
            Self::Correctness => Correctness::GROUP_NAME,
            Self::Nursery => Nursery::GROUP_NAME,
            Self::Performance => Performance::GROUP_NAME,
            Self::Security => Security::GROUP_NAME,
            Self::Style => Style::GROUP_NAME,
            Self::Suspicious => Suspicious::GROUP_NAME,
        }
    }
}
impl std::str::FromStr for RuleGroup {
    type Err = &'static str;
    fn from_str(s: &str) -> Result<Self, Self::Err> {
        match s {
            A11y::GROUP_NAME => Ok(Self::A11y),
            Complexity::GROUP_NAME => Ok(Self::Complexity),
            Correctness::GROUP_NAME => Ok(Self::Correctness),
            Nursery::GROUP_NAME => Ok(Self::Nursery),
            Performance::GROUP_NAME => Ok(Self::Performance),
            Security::GROUP_NAME => Ok(Self::Security),
            Style::GROUP_NAME => Ok(Self::Style),
            Suspicious::GROUP_NAME => Ok(Self::Suspicious),
            _ => Err("This rule group doesn't exist."),
        }
    }
}
#[derive(Clone, Debug, Default, Deserialize, Deserializable, Eq, Merge, PartialEq, Serialize)]
#[cfg_attr(feature = "schema", derive(JsonSchema))]
#[serde(rename_all = "camelCase", deny_unknown_fields)]
pub struct Rules {
    #[doc = r" It enables the lint rules recommended by Biome. `true` by default."]
    #[serde(skip_serializing_if = "Option::is_none")]
    pub recommended: Option<bool>,
    #[deserializable(rename = "a11y")]
    #[serde(skip_serializing_if = "Option::is_none")]
    pub a11y: Option<SeverityOrGroup<A11y>>,
    #[deserializable(rename = "complexity")]
    #[serde(skip_serializing_if = "Option::is_none")]
    pub complexity: Option<SeverityOrGroup<Complexity>>,
    #[deserializable(rename = "correctness")]
    #[serde(skip_serializing_if = "Option::is_none")]
    pub correctness: Option<SeverityOrGroup<Correctness>>,
    #[deserializable(rename = "nursery")]
    #[serde(skip_serializing_if = "Option::is_none")]
    pub nursery: Option<SeverityOrGroup<Nursery>>,
    #[deserializable(rename = "performance")]
    #[serde(skip_serializing_if = "Option::is_none")]
    pub performance: Option<SeverityOrGroup<Performance>>,
    #[deserializable(rename = "security")]
    #[serde(skip_serializing_if = "Option::is_none")]
    pub security: Option<SeverityOrGroup<Security>>,
    #[deserializable(rename = "style")]
    #[serde(skip_serializing_if = "Option::is_none")]
    pub style: Option<SeverityOrGroup<Style>>,
    #[deserializable(rename = "suspicious")]
    #[serde(skip_serializing_if = "Option::is_none")]
    pub suspicious: Option<SeverityOrGroup<Suspicious>>,
}
impl Rules {
    #[doc = r" Checks if the code coming from [biome_diagnostics::Diagnostic] corresponds to a rule."]
    #[doc = r" Usually the code is built like {group}/{rule_name}"]
    pub fn has_rule(group: RuleGroup, rule_name: &str) -> Option<&'static str> {
        match group {
            RuleGroup::A11y => A11y::has_rule(rule_name),
            RuleGroup::Complexity => Complexity::has_rule(rule_name),
            RuleGroup::Correctness => Correctness::has_rule(rule_name),
            RuleGroup::Nursery => Nursery::has_rule(rule_name),
            RuleGroup::Performance => Performance::has_rule(rule_name),
            RuleGroup::Security => Security::has_rule(rule_name),
            RuleGroup::Style => Style::has_rule(rule_name),
            RuleGroup::Suspicious => Suspicious::has_rule(rule_name),
        }
    }
    #[doc = r" Given a category coming from [Diagnostic](biome_diagnostics::Diagnostic), this function returns"]
    #[doc = r" the [Severity](biome_diagnostics::Severity) associated to the rule, if the configuration changed it."]
    #[doc = r" If the severity is off or not set, then the function returns the default severity of the rule:"]
    #[doc = r" [Severity::Error] for recommended rules and [Severity::Warning] for other rules."]
    #[doc = r""]
    #[doc = r" If not, the function returns [None]."]
    pub fn get_severity_from_category(
        &self,
        category: &Category,
        rule_severity: Severity,
    ) -> Option<Severity> {
        let mut split_code = category.name().split('/');
        let _lint = split_code.next();
        debug_assert_eq!(_lint, Some("lint"));
        let group = <RuleGroup as std::str::FromStr>::from_str(split_code.next()?).ok()?;
        let rule_name = split_code.next()?;
        let rule_name = Self::has_rule(group, rule_name)?;
        match group {
            RuleGroup::A11y => self
                .a11y
                .as_ref()
                .and_then(|group| group.get_rule_configuration(rule_name))
                .and_then(|(level, _)| match level {
                    RulePlainConfiguration::Off => None,
                    RulePlainConfiguration::On => Some(rule_severity),
                    RulePlainConfiguration::Info
                    | RulePlainConfiguration::Warn
                    | RulePlainConfiguration::Error => Some(Severity::from(level)),
                }),
            RuleGroup::Complexity => self
                .complexity
                .as_ref()
                .and_then(|group| group.get_rule_configuration(rule_name))
                .and_then(|(level, _)| match level {
                    RulePlainConfiguration::Off => None,
                    RulePlainConfiguration::On => Some(rule_severity),
                    RulePlainConfiguration::Info
                    | RulePlainConfiguration::Warn
                    | RulePlainConfiguration::Error => Some(Severity::from(level)),
                }),
            RuleGroup::Correctness => self
                .correctness
                .as_ref()
                .and_then(|group| group.get_rule_configuration(rule_name))
                .and_then(|(level, _)| match level {
                    RulePlainConfiguration::Off => None,
                    RulePlainConfiguration::On => Some(rule_severity),
                    RulePlainConfiguration::Info
                    | RulePlainConfiguration::Warn
                    | RulePlainConfiguration::Error => Some(Severity::from(level)),
                }),
            RuleGroup::Nursery => self
                .nursery
                .as_ref()
                .and_then(|group| group.get_rule_configuration(rule_name))
                .and_then(|(level, _)| match level {
                    RulePlainConfiguration::Off => None,
                    RulePlainConfiguration::On => Some(rule_severity),
                    RulePlainConfiguration::Info
                    | RulePlainConfiguration::Warn
                    | RulePlainConfiguration::Error => Some(Severity::from(level)),
                }),
            RuleGroup::Performance => self
                .performance
                .as_ref()
                .and_then(|group| group.get_rule_configuration(rule_name))
                .and_then(|(level, _)| match level {
                    RulePlainConfiguration::Off => None,
                    RulePlainConfiguration::On => Some(rule_severity),
                    RulePlainConfiguration::Info
                    | RulePlainConfiguration::Warn
                    | RulePlainConfiguration::Error => Some(Severity::from(level)),
                }),
            RuleGroup::Security => self
                .security
                .as_ref()
                .and_then(|group| group.get_rule_configuration(rule_name))
                .and_then(|(level, _)| match level {
                    RulePlainConfiguration::Off => None,
                    RulePlainConfiguration::On => Some(rule_severity),
                    RulePlainConfiguration::Info
                    | RulePlainConfiguration::Warn
                    | RulePlainConfiguration::Error => Some(Severity::from(level)),
                }),
            RuleGroup::Style => self
                .style
                .as_ref()
                .and_then(|group| group.get_rule_configuration(rule_name))
                .and_then(|(level, _)| match level {
                    RulePlainConfiguration::Off => None,
                    RulePlainConfiguration::On => Some(rule_severity),
                    RulePlainConfiguration::Info
                    | RulePlainConfiguration::Warn
                    | RulePlainConfiguration::Error => Some(Severity::from(level)),
                }),
            RuleGroup::Suspicious => self
                .suspicious
                .as_ref()
                .and_then(|group| group.get_rule_configuration(rule_name))
                .and_then(|(level, _)| match level {
                    RulePlainConfiguration::Off => None,
                    RulePlainConfiguration::On => Some(rule_severity),
                    RulePlainConfiguration::Info
                    | RulePlainConfiguration::Warn
                    | RulePlainConfiguration::Error => Some(Severity::from(level)),
                }),
        }
    }
    #[doc = r" Ensure that `recommended` is set to `true` or implied."]
    pub fn set_recommended(&mut self) {
        if self.recommended == Some(false) {
            self.recommended = Some(true)
        }
        if let Some(group) = &mut self.a11y {
            group.set_recommended(None);
        }
        if let Some(group) = &mut self.complexity {
            group.set_recommended(None);
        }
        if let Some(group) = &mut self.correctness {
            group.set_recommended(None);
        }
        if let Some(group) = &mut self.nursery {
            group.set_recommended(None);
        }
        if let Some(group) = &mut self.performance {
            group.set_recommended(None);
        }
        if let Some(group) = &mut self.security {
            group.set_recommended(None);
        }
        if let Some(group) = &mut self.style {
            group.set_recommended(None);
        }
        if let Some(group) = &mut self.suspicious {
            group.set_recommended(None);
        }
    }
    pub(crate) const fn is_recommended_false(&self) -> bool {
        matches!(self.recommended, Some(false))
    }
    #[doc = r" It returns the enabled rules by default."]
    #[doc = r""]
    #[doc = r" The enabled rules are calculated from the difference with the disabled rules."]
    pub fn as_enabled_rules(&self) -> FxHashSet<RuleFilter<'static>> {
        let mut enabled_rules = FxHashSet::default();
        let mut disabled_rules = FxHashSet::default();
        if let Some(group) = self.a11y.as_ref() {
            group.collect_preset_rules(!self.is_recommended_false(), &mut enabled_rules);
            enabled_rules.extend(&group.get_enabled_rules());
            disabled_rules.extend(&group.get_disabled_rules());
        } else if !self.is_recommended_false() {
            enabled_rules.extend(A11y::recommended_rules_as_filters());
        }
        if let Some(group) = self.complexity.as_ref() {
            group.collect_preset_rules(!self.is_recommended_false(), &mut enabled_rules);
            enabled_rules.extend(&group.get_enabled_rules());
            disabled_rules.extend(&group.get_disabled_rules());
        } else if !self.is_recommended_false() {
            enabled_rules.extend(Complexity::recommended_rules_as_filters());
        }
        if let Some(group) = self.correctness.as_ref() {
            group.collect_preset_rules(!self.is_recommended_false(), &mut enabled_rules);
            enabled_rules.extend(&group.get_enabled_rules());
            disabled_rules.extend(&group.get_disabled_rules());
        } else if !self.is_recommended_false() {
            enabled_rules.extend(Correctness::recommended_rules_as_filters());
        }
        if let Some(group) = self.nursery.as_ref() {
            group.collect_preset_rules(
                !self.is_recommended_false() && biome_flags::is_unstable(),
                &mut enabled_rules,
            );
            enabled_rules.extend(&group.get_enabled_rules());
            disabled_rules.extend(&group.get_disabled_rules());
        } else if !self.is_recommended_false() && biome_flags::is_unstable() {
            enabled_rules.extend(Nursery::recommended_rules_as_filters());
        }
        if let Some(group) = self.performance.as_ref() {
            group.collect_preset_rules(!self.is_recommended_false(), &mut enabled_rules);
            enabled_rules.extend(&group.get_enabled_rules());
            disabled_rules.extend(&group.get_disabled_rules());
        } else if !self.is_recommended_false() {
            enabled_rules.extend(Performance::recommended_rules_as_filters());
        }
        if let Some(group) = self.security.as_ref() {
            group.collect_preset_rules(!self.is_recommended_false(), &mut enabled_rules);
            enabled_rules.extend(&group.get_enabled_rules());
            disabled_rules.extend(&group.get_disabled_rules());
        } else if !self.is_recommended_false() {
            enabled_rules.extend(Security::recommended_rules_as_filters());
        }
        if let Some(group) = self.style.as_ref() {
            group.collect_preset_rules(!self.is_recommended_false(), &mut enabled_rules);
            enabled_rules.extend(&group.get_enabled_rules());
            disabled_rules.extend(&group.get_disabled_rules());
        } else if !self.is_recommended_false() {
            enabled_rules.extend(Style::recommended_rules_as_filters());
        }
        if let Some(group) = self.suspicious.as_ref() {
            group.collect_preset_rules(!self.is_recommended_false(), &mut enabled_rules);
            enabled_rules.extend(&group.get_enabled_rules());
            disabled_rules.extend(&group.get_disabled_rules());
        } else if !self.is_recommended_false() {
            enabled_rules.extend(Suspicious::recommended_rules_as_filters());
        }
        enabled_rules.difference(&disabled_rules).copied().collect()
    }
    #[doc = r" It returns the disabled rules by configuration"]
    pub fn as_disabled_rules(&self) -> FxHashSet<RuleFilter<'static>> {
        let mut disabled_rules = FxHashSet::default();
        if let Some(group) = self.a11y.as_ref() {
            disabled_rules.extend(&group.get_disabled_rules());
        }
        if let Some(group) = self.complexity.as_ref() {
            disabled_rules.extend(&group.get_disabled_rules());
        }
        if let Some(group) = self.correctness.as_ref() {
            disabled_rules.extend(&group.get_disabled_rules());
        }
        if let Some(group) = self.nursery.as_ref() {
            disabled_rules.extend(&group.get_disabled_rules());
        }
        if let Some(group) = self.performance.as_ref() {
            disabled_rules.extend(&group.get_disabled_rules());
        }
        if let Some(group) = self.security.as_ref() {
            disabled_rules.extend(&group.get_disabled_rules());
        }
        if let Some(group) = self.style.as_ref() {
            disabled_rules.extend(&group.get_disabled_rules());
        }
        if let Some(group) = self.suspicious.as_ref() {
            disabled_rules.extend(&group.get_disabled_rules());
        }
        disabled_rules
    }
}
#[derive(Clone, Debug, Default, Deserialize, Deserializable, Eq, Merge, PartialEq, Serialize)]
#[cfg_attr(feature = "schema", derive(JsonSchema))]
#[serde(rename_all = "camelCase", default, deny_unknown_fields)]
#[doc = r" A list of rules that belong to this group"]
pub struct A11y {
    #[doc = r" It enables the recommended rules for this group"]
    #[serde(skip_serializing_if = "Option::is_none")]
    pub recommended: Option<bool>,
    #[doc = "Enforce that the accessKey attribute is not used on any HTML element."]
    #[serde(skip_serializing_if = "Option::is_none")]
    pub no_access_key: Option<RuleFixConfiguration<biome_js_analyze::options::NoAccessKey>>,
    #[doc = "Enforce that aria-hidden=\"true\" is not set on focusable elements."]
    #[serde(skip_serializing_if = "Option::is_none")]
    pub no_aria_hidden_on_focusable:
        Option<RuleFixConfiguration<biome_js_analyze::options::NoAriaHiddenOnFocusable>>,
    #[doc = "Enforce that elements that do not support ARIA roles, states, and properties do not have those attributes."]
    #[serde(skip_serializing_if = "Option::is_none")]
    pub no_aria_unsupported_elements:
        Option<RuleFixConfiguration<biome_js_analyze::options::NoAriaUnsupportedElements>>,
    #[doc = "Enforce that autoFocus prop is not used on elements."]
    #[serde(skip_serializing_if = "Option::is_none")]
    pub no_autofocus: Option<RuleFixConfiguration<biome_js_analyze::options::NoAutofocus>>,
    #[doc = "Disallow target=\"_blank\" attribute without rel=\"noreferrer\""]
    #[serde(skip_serializing_if = "Option::is_none")]
    pub no_blank_target: Option<RuleFixConfiguration<biome_js_analyze::options::NoBlankTarget>>,
    #[doc = "Enforces that no distracting elements are used."]
    #[serde(skip_serializing_if = "Option::is_none")]
    pub no_distracting_elements:
        Option<RuleFixConfiguration<biome_js_analyze::options::NoDistractingElements>>,
    #[doc = "The scope prop should be used only on \\<th> elements."]
    #[serde(skip_serializing_if = "Option::is_none")]
    pub no_header_scope: Option<RuleFixConfiguration<biome_js_analyze::options::NoHeaderScope>>,
    #[doc = "Enforce that non-interactive ARIA roles are not assigned to interactive HTML elements."]
    #[serde(skip_serializing_if = "Option::is_none")]
    pub no_interactive_element_to_noninteractive_role: Option<
        RuleFixConfiguration<biome_js_analyze::options::NoInteractiveElementToNoninteractiveRole>,
    >,
    #[doc = "Enforce that a label element or component has a text label and an associated input."]
    #[serde(skip_serializing_if = "Option::is_none")]
    pub no_label_without_control:
        Option<RuleConfiguration<biome_js_analyze::options::NoLabelWithoutControl>>,
    #[doc = "Enforce that interactive ARIA roles are not assigned to non-interactive HTML elements."]
    #[serde(skip_serializing_if = "Option::is_none")]
    pub no_noninteractive_element_to_interactive_role: Option<
        RuleFixConfiguration<biome_js_analyze::options::NoNoninteractiveElementToInteractiveRole>,
    >,
    #[doc = "Enforce that tabIndex is not assigned to non-interactive HTML elements."]
    #[serde(skip_serializing_if = "Option::is_none")]
    pub no_noninteractive_tabindex:
        Option<RuleFixConfiguration<biome_js_analyze::options::NoNoninteractiveTabindex>>,
    #[doc = "Prevent the usage of positive integers on tabIndex property"]
    #[serde(skip_serializing_if = "Option::is_none")]
    pub no_positive_tabindex:
        Option<RuleFixConfiguration<biome_js_analyze::options::NoPositiveTabindex>>,
    #[doc = "Enforce img alt prop does not contain the word \"image\", \"picture\", or \"photo\"."]
    #[serde(skip_serializing_if = "Option::is_none")]
    pub no_redundant_alt: Option<RuleConfiguration<biome_js_analyze::options::NoRedundantAlt>>,
    #[doc = "Enforce explicit role property is not the same as implicit/default role property on an element."]
    #[serde(skip_serializing_if = "Option::is_none")]
    pub no_redundant_roles:
        Option<RuleFixConfiguration<biome_js_analyze::options::NoRedundantRoles>>,
    #[doc = "Enforces the usage of the title element for the svg element."]
    #[serde(skip_serializing_if = "Option::is_none")]
    pub no_svg_without_title:
        Option<RuleConfiguration<biome_js_analyze::options::NoSvgWithoutTitle>>,
    #[doc = "Enforce that all elements that require alternative text have meaningful information to relay back to the end user."]
    #[serde(skip_serializing_if = "Option::is_none")]
    pub use_alt_text: Option<RuleConfiguration<biome_js_analyze::options::UseAltText>>,
    #[doc = "Enforce that anchors have content and that the content is accessible to screen readers."]
    #[serde(skip_serializing_if = "Option::is_none")]
    pub use_anchor_content:
        Option<RuleFixConfiguration<biome_js_analyze::options::UseAnchorContent>>,
    #[doc = "Enforce that tabIndex is assigned to non-interactive HTML elements with aria-activedescendant."]
    #[serde(skip_serializing_if = "Option::is_none")]
    pub use_aria_activedescendant_with_tabindex: Option<
        RuleFixConfiguration<biome_js_analyze::options::UseAriaActivedescendantWithTabindex>,
    >,
    #[doc = "Enforce that elements with ARIA roles must have all required ARIA attributes for that role."]
    #[serde(skip_serializing_if = "Option::is_none")]
    pub use_aria_props_for_role:
        Option<RuleConfiguration<biome_js_analyze::options::UseAriaPropsForRole>>,
    #[doc = "Enforces the usage of the attribute type for the element button"]
    #[serde(skip_serializing_if = "Option::is_none")]
    pub use_button_type: Option<RuleConfiguration<biome_js_analyze::options::UseButtonType>>,
    #[doc = "Elements with an interactive role and interaction handlers must be focusable."]
    #[serde(skip_serializing_if = "Option::is_none")]
    pub use_focusable_interactive:
        Option<RuleConfiguration<biome_js_analyze::options::UseFocusableInteractive>>,
    #[doc = "Disallow a missing generic family keyword within font families."]
    #[serde(skip_serializing_if = "Option::is_none")]
    pub use_generic_font_names:
        Option<RuleConfiguration<biome_css_analyze::options::UseGenericFontNames>>,
    #[doc = "Enforce that heading elements (h1, h2, etc.) have content and that the content is accessible to screen readers. Accessible means that it is not hidden using the aria-hidden prop."]
    #[serde(skip_serializing_if = "Option::is_none")]
    pub use_heading_content:
        Option<RuleConfiguration<biome_js_analyze::options::UseHeadingContent>>,
    #[doc = "Enforce that html element has lang attribute."]
    #[serde(skip_serializing_if = "Option::is_none")]
    pub use_html_lang: Option<RuleConfiguration<biome_js_analyze::options::UseHtmlLang>>,
    #[doc = "Enforces the usage of the attribute title for the element iframe."]
    #[serde(skip_serializing_if = "Option::is_none")]
    pub use_iframe_title: Option<RuleConfiguration<biome_js_analyze::options::UseIframeTitle>>,
    #[doc = "Enforce onClick is accompanied by at least one of the following: onKeyUp, onKeyDown, onKeyPress."]
    #[serde(skip_serializing_if = "Option::is_none")]
    pub use_key_with_click_events:
        Option<RuleConfiguration<biome_js_analyze::options::UseKeyWithClickEvents>>,
    #[doc = "Enforce onMouseOver / onMouseOut are accompanied by onFocus / onBlur."]
    #[serde(skip_serializing_if = "Option::is_none")]
    pub use_key_with_mouse_events:
        Option<RuleConfiguration<biome_js_analyze::options::UseKeyWithMouseEvents>>,
    #[doc = "Enforces that audio and video elements must have a track for captions."]
    #[serde(skip_serializing_if = "Option::is_none")]
    pub use_media_caption: Option<RuleConfiguration<biome_js_analyze::options::UseMediaCaption>>,
    #[doc = "It detects the use of role attributes in JSX elements and suggests using semantic elements instead."]
    #[serde(skip_serializing_if = "Option::is_none")]
    pub use_semantic_elements:
        Option<RuleConfiguration<biome_js_analyze::options::UseSemanticElements>>,
    #[doc = "Enforce that all anchors are valid, and they are navigable elements."]
    #[serde(skip_serializing_if = "Option::is_none")]
    pub use_valid_anchor: Option<RuleConfiguration<biome_js_analyze::options::UseValidAnchor>>,
    #[doc = "Ensures that ARIA properties aria-* are all valid."]
    #[serde(skip_serializing_if = "Option::is_none")]
    pub use_valid_aria_props:
        Option<RuleFixConfiguration<biome_js_analyze::options::UseValidAriaProps>>,
    #[doc = "Elements with ARIA roles must use a valid, non-abstract ARIA role."]
    #[serde(skip_serializing_if = "Option::is_none")]
    pub use_valid_aria_role:
        Option<RuleFixConfiguration<biome_js_analyze::options::UseValidAriaRole>>,
    #[doc = "Enforce that ARIA state and property values are valid."]
    #[serde(skip_serializing_if = "Option::is_none")]
    pub use_valid_aria_values:
        Option<RuleConfiguration<biome_js_analyze::options::UseValidAriaValues>>,
    #[doc = "Ensure that the attribute passed to the lang attribute is a correct ISO language and/or country."]
    #[serde(skip_serializing_if = "Option::is_none")]
    pub use_valid_lang: Option<RuleConfiguration<biome_js_analyze::options::UseValidLang>>,
}
impl A11y {
    const GROUP_NAME: &'static str = "a11y";
    pub(crate) const GROUP_RULES: &'static [&'static str] = &[
        "noAccessKey",
        "noAriaHiddenOnFocusable",
        "noAriaUnsupportedElements",
        "noAutofocus",
        "noBlankTarget",
        "noDistractingElements",
        "noHeaderScope",
        "noInteractiveElementToNoninteractiveRole",
        "noLabelWithoutControl",
        "noNoninteractiveElementToInteractiveRole",
        "noNoninteractiveTabindex",
        "noPositiveTabindex",
        "noRedundantAlt",
        "noRedundantRoles",
        "noSvgWithoutTitle",
        "useAltText",
        "useAnchorContent",
        "useAriaActivedescendantWithTabindex",
        "useAriaPropsForRole",
        "useButtonType",
        "useFocusableInteractive",
        "useGenericFontNames",
        "useHeadingContent",
        "useHtmlLang",
        "useIframeTitle",
        "useKeyWithClickEvents",
        "useKeyWithMouseEvents",
        "useMediaCaption",
        "useSemanticElements",
        "useValidAnchor",
        "useValidAriaProps",
        "useValidAriaRole",
        "useValidAriaValues",
        "useValidLang",
    ];
    const RECOMMENDED_RULES_AS_FILTERS: &'static [RuleFilter<'static>] = &[
        RuleFilter::Rule(Self::GROUP_NAME, Self::GROUP_RULES[0]),
        RuleFilter::Rule(Self::GROUP_NAME, Self::GROUP_RULES[1]),
        RuleFilter::Rule(Self::GROUP_NAME, Self::GROUP_RULES[2]),
        RuleFilter::Rule(Self::GROUP_NAME, Self::GROUP_RULES[3]),
        RuleFilter::Rule(Self::GROUP_NAME, Self::GROUP_RULES[4]),
        RuleFilter::Rule(Self::GROUP_NAME, Self::GROUP_RULES[5]),
        RuleFilter::Rule(Self::GROUP_NAME, Self::GROUP_RULES[6]),
        RuleFilter::Rule(Self::GROUP_NAME, Self::GROUP_RULES[7]),
        RuleFilter::Rule(Self::GROUP_NAME, Self::GROUP_RULES[8]),
        RuleFilter::Rule(Self::GROUP_NAME, Self::GROUP_RULES[9]),
        RuleFilter::Rule(Self::GROUP_NAME, Self::GROUP_RULES[10]),
        RuleFilter::Rule(Self::GROUP_NAME, Self::GROUP_RULES[11]),
        RuleFilter::Rule(Self::GROUP_NAME, Self::GROUP_RULES[12]),
        RuleFilter::Rule(Self::GROUP_NAME, Self::GROUP_RULES[13]),
        RuleFilter::Rule(Self::GROUP_NAME, Self::GROUP_RULES[14]),
        RuleFilter::Rule(Self::GROUP_NAME, Self::GROUP_RULES[15]),
        RuleFilter::Rule(Self::GROUP_NAME, Self::GROUP_RULES[16]),
        RuleFilter::Rule(Self::GROUP_NAME, Self::GROUP_RULES[17]),
        RuleFilter::Rule(Self::GROUP_NAME, Self::GROUP_RULES[18]),
        RuleFilter::Rule(Self::GROUP_NAME, Self::GROUP_RULES[19]),
        RuleFilter::Rule(Self::GROUP_NAME, Self::GROUP_RULES[20]),
        RuleFilter::Rule(Self::GROUP_NAME, Self::GROUP_RULES[21]),
        RuleFilter::Rule(Self::GROUP_NAME, Self::GROUP_RULES[22]),
        RuleFilter::Rule(Self::GROUP_NAME, Self::GROUP_RULES[23]),
        RuleFilter::Rule(Self::GROUP_NAME, Self::GROUP_RULES[24]),
        RuleFilter::Rule(Self::GROUP_NAME, Self::GROUP_RULES[25]),
        RuleFilter::Rule(Self::GROUP_NAME, Self::GROUP_RULES[26]),
        RuleFilter::Rule(Self::GROUP_NAME, Self::GROUP_RULES[27]),
        RuleFilter::Rule(Self::GROUP_NAME, Self::GROUP_RULES[28]),
        RuleFilter::Rule(Self::GROUP_NAME, Self::GROUP_RULES[29]),
        RuleFilter::Rule(Self::GROUP_NAME, Self::GROUP_RULES[30]),
        RuleFilter::Rule(Self::GROUP_NAME, Self::GROUP_RULES[31]),
        RuleFilter::Rule(Self::GROUP_NAME, Self::GROUP_RULES[32]),
        RuleFilter::Rule(Self::GROUP_NAME, Self::GROUP_RULES[33]),
    ];
    const ALL_RULES_AS_FILTERS: &'static [RuleFilter<'static>] = &[
        RuleFilter::Rule(Self::GROUP_NAME, Self::GROUP_RULES[0]),
        RuleFilter::Rule(Self::GROUP_NAME, Self::GROUP_RULES[1]),
        RuleFilter::Rule(Self::GROUP_NAME, Self::GROUP_RULES[2]),
        RuleFilter::Rule(Self::GROUP_NAME, Self::GROUP_RULES[3]),
        RuleFilter::Rule(Self::GROUP_NAME, Self::GROUP_RULES[4]),
        RuleFilter::Rule(Self::GROUP_NAME, Self::GROUP_RULES[5]),
        RuleFilter::Rule(Self::GROUP_NAME, Self::GROUP_RULES[6]),
        RuleFilter::Rule(Self::GROUP_NAME, Self::GROUP_RULES[7]),
        RuleFilter::Rule(Self::GROUP_NAME, Self::GROUP_RULES[8]),
        RuleFilter::Rule(Self::GROUP_NAME, Self::GROUP_RULES[9]),
        RuleFilter::Rule(Self::GROUP_NAME, Self::GROUP_RULES[10]),
        RuleFilter::Rule(Self::GROUP_NAME, Self::GROUP_RULES[11]),
        RuleFilter::Rule(Self::GROUP_NAME, Self::GROUP_RULES[12]),
        RuleFilter::Rule(Self::GROUP_NAME, Self::GROUP_RULES[13]),
        RuleFilter::Rule(Self::GROUP_NAME, Self::GROUP_RULES[14]),
        RuleFilter::Rule(Self::GROUP_NAME, Self::GROUP_RULES[15]),
        RuleFilter::Rule(Self::GROUP_NAME, Self::GROUP_RULES[16]),
        RuleFilter::Rule(Self::GROUP_NAME, Self::GROUP_RULES[17]),
        RuleFilter::Rule(Self::GROUP_NAME, Self::GROUP_RULES[18]),
        RuleFilter::Rule(Self::GROUP_NAME, Self::GROUP_RULES[19]),
        RuleFilter::Rule(Self::GROUP_NAME, Self::GROUP_RULES[20]),
        RuleFilter::Rule(Self::GROUP_NAME, Self::GROUP_RULES[21]),
        RuleFilter::Rule(Self::GROUP_NAME, Self::GROUP_RULES[22]),
        RuleFilter::Rule(Self::GROUP_NAME, Self::GROUP_RULES[23]),
        RuleFilter::Rule(Self::GROUP_NAME, Self::GROUP_RULES[24]),
        RuleFilter::Rule(Self::GROUP_NAME, Self::GROUP_RULES[25]),
        RuleFilter::Rule(Self::GROUP_NAME, Self::GROUP_RULES[26]),
        RuleFilter::Rule(Self::GROUP_NAME, Self::GROUP_RULES[27]),
        RuleFilter::Rule(Self::GROUP_NAME, Self::GROUP_RULES[28]),
        RuleFilter::Rule(Self::GROUP_NAME, Self::GROUP_RULES[29]),
        RuleFilter::Rule(Self::GROUP_NAME, Self::GROUP_RULES[30]),
        RuleFilter::Rule(Self::GROUP_NAME, Self::GROUP_RULES[31]),
        RuleFilter::Rule(Self::GROUP_NAME, Self::GROUP_RULES[32]),
        RuleFilter::Rule(Self::GROUP_NAME, Self::GROUP_RULES[33]),
    ];
}
impl RuleGroupExt for A11y {
    fn is_recommended_true(&self) -> bool {
        matches!(self.recommended, Some(true))
    }
    fn is_recommended_unset(&self) -> bool {
        self.recommended.is_none()
    }
    fn get_enabled_rules(&self) -> FxHashSet<RuleFilter<'static>> {
        let mut index_set = FxHashSet::default();
        if let Some(rule) = self.no_access_key.as_ref() {
            if rule.is_enabled() {
                index_set.insert(RuleFilter::Rule(Self::GROUP_NAME, Self::GROUP_RULES[0]));
            }
        }
        if let Some(rule) = self.no_aria_hidden_on_focusable.as_ref() {
            if rule.is_enabled() {
                index_set.insert(RuleFilter::Rule(Self::GROUP_NAME, Self::GROUP_RULES[1]));
            }
        }
        if let Some(rule) = self.no_aria_unsupported_elements.as_ref() {
            if rule.is_enabled() {
                index_set.insert(RuleFilter::Rule(Self::GROUP_NAME, Self::GROUP_RULES[2]));
            }
        }
        if let Some(rule) = self.no_autofocus.as_ref() {
            if rule.is_enabled() {
                index_set.insert(RuleFilter::Rule(Self::GROUP_NAME, Self::GROUP_RULES[3]));
            }
        }
        if let Some(rule) = self.no_blank_target.as_ref() {
            if rule.is_enabled() {
                index_set.insert(RuleFilter::Rule(Self::GROUP_NAME, Self::GROUP_RULES[4]));
            }
        }
        if let Some(rule) = self.no_distracting_elements.as_ref() {
            if rule.is_enabled() {
                index_set.insert(RuleFilter::Rule(Self::GROUP_NAME, Self::GROUP_RULES[5]));
            }
        }
        if let Some(rule) = self.no_header_scope.as_ref() {
            if rule.is_enabled() {
                index_set.insert(RuleFilter::Rule(Self::GROUP_NAME, Self::GROUP_RULES[6]));
            }
        }
        if let Some(rule) = self.no_interactive_element_to_noninteractive_role.as_ref() {
            if rule.is_enabled() {
                index_set.insert(RuleFilter::Rule(Self::GROUP_NAME, Self::GROUP_RULES[7]));
            }
        }
        if let Some(rule) = self.no_label_without_control.as_ref() {
            if rule.is_enabled() {
                index_set.insert(RuleFilter::Rule(Self::GROUP_NAME, Self::GROUP_RULES[8]));
            }
        }
        if let Some(rule) = self.no_noninteractive_element_to_interactive_role.as_ref() {
            if rule.is_enabled() {
                index_set.insert(RuleFilter::Rule(Self::GROUP_NAME, Self::GROUP_RULES[9]));
            }
        }
        if let Some(rule) = self.no_noninteractive_tabindex.as_ref() {
            if rule.is_enabled() {
                index_set.insert(RuleFilter::Rule(Self::GROUP_NAME, Self::GROUP_RULES[10]));
            }
        }
        if let Some(rule) = self.no_positive_tabindex.as_ref() {
            if rule.is_enabled() {
                index_set.insert(RuleFilter::Rule(Self::GROUP_NAME, Self::GROUP_RULES[11]));
            }
        }
        if let Some(rule) = self.no_redundant_alt.as_ref() {
            if rule.is_enabled() {
                index_set.insert(RuleFilter::Rule(Self::GROUP_NAME, Self::GROUP_RULES[12]));
            }
        }
        if let Some(rule) = self.no_redundant_roles.as_ref() {
            if rule.is_enabled() {
                index_set.insert(RuleFilter::Rule(Self::GROUP_NAME, Self::GROUP_RULES[13]));
            }
        }
        if let Some(rule) = self.no_svg_without_title.as_ref() {
            if rule.is_enabled() {
                index_set.insert(RuleFilter::Rule(Self::GROUP_NAME, Self::GROUP_RULES[14]));
            }
        }
        if let Some(rule) = self.use_alt_text.as_ref() {
            if rule.is_enabled() {
                index_set.insert(RuleFilter::Rule(Self::GROUP_NAME, Self::GROUP_RULES[15]));
            }
        }
        if let Some(rule) = self.use_anchor_content.as_ref() {
            if rule.is_enabled() {
                index_set.insert(RuleFilter::Rule(Self::GROUP_NAME, Self::GROUP_RULES[16]));
            }
        }
        if let Some(rule) = self.use_aria_activedescendant_with_tabindex.as_ref() {
            if rule.is_enabled() {
                index_set.insert(RuleFilter::Rule(Self::GROUP_NAME, Self::GROUP_RULES[17]));
            }
        }
        if let Some(rule) = self.use_aria_props_for_role.as_ref() {
            if rule.is_enabled() {
                index_set.insert(RuleFilter::Rule(Self::GROUP_NAME, Self::GROUP_RULES[18]));
            }
        }
        if let Some(rule) = self.use_button_type.as_ref() {
            if rule.is_enabled() {
                index_set.insert(RuleFilter::Rule(Self::GROUP_NAME, Self::GROUP_RULES[19]));
            }
        }
        if let Some(rule) = self.use_focusable_interactive.as_ref() {
            if rule.is_enabled() {
                index_set.insert(RuleFilter::Rule(Self::GROUP_NAME, Self::GROUP_RULES[20]));
            }
        }
        if let Some(rule) = self.use_generic_font_names.as_ref() {
            if rule.is_enabled() {
                index_set.insert(RuleFilter::Rule(Self::GROUP_NAME, Self::GROUP_RULES[21]));
            }
        }
        if let Some(rule) = self.use_heading_content.as_ref() {
            if rule.is_enabled() {
                index_set.insert(RuleFilter::Rule(Self::GROUP_NAME, Self::GROUP_RULES[22]));
            }
        }
        if let Some(rule) = self.use_html_lang.as_ref() {
            if rule.is_enabled() {
                index_set.insert(RuleFilter::Rule(Self::GROUP_NAME, Self::GROUP_RULES[23]));
            }
        }
        if let Some(rule) = self.use_iframe_title.as_ref() {
            if rule.is_enabled() {
                index_set.insert(RuleFilter::Rule(Self::GROUP_NAME, Self::GROUP_RULES[24]));
            }
        }
        if let Some(rule) = self.use_key_with_click_events.as_ref() {
            if rule.is_enabled() {
                index_set.insert(RuleFilter::Rule(Self::GROUP_NAME, Self::GROUP_RULES[25]));
            }
        }
        if let Some(rule) = self.use_key_with_mouse_events.as_ref() {
            if rule.is_enabled() {
                index_set.insert(RuleFilter::Rule(Self::GROUP_NAME, Self::GROUP_RULES[26]));
            }
        }
        if let Some(rule) = self.use_media_caption.as_ref() {
            if rule.is_enabled() {
                index_set.insert(RuleFilter::Rule(Self::GROUP_NAME, Self::GROUP_RULES[27]));
            }
        }
        if let Some(rule) = self.use_semantic_elements.as_ref() {
            if rule.is_enabled() {
                index_set.insert(RuleFilter::Rule(Self::GROUP_NAME, Self::GROUP_RULES[28]));
            }
        }
        if let Some(rule) = self.use_valid_anchor.as_ref() {
            if rule.is_enabled() {
                index_set.insert(RuleFilter::Rule(Self::GROUP_NAME, Self::GROUP_RULES[29]));
            }
        }
        if let Some(rule) = self.use_valid_aria_props.as_ref() {
            if rule.is_enabled() {
                index_set.insert(RuleFilter::Rule(Self::GROUP_NAME, Self::GROUP_RULES[30]));
            }
        }
        if let Some(rule) = self.use_valid_aria_role.as_ref() {
            if rule.is_enabled() {
                index_set.insert(RuleFilter::Rule(Self::GROUP_NAME, Self::GROUP_RULES[31]));
            }
        }
        if let Some(rule) = self.use_valid_aria_values.as_ref() {
            if rule.is_enabled() {
                index_set.insert(RuleFilter::Rule(Self::GROUP_NAME, Self::GROUP_RULES[32]));
            }
        }
        if let Some(rule) = self.use_valid_lang.as_ref() {
            if rule.is_enabled() {
                index_set.insert(RuleFilter::Rule(Self::GROUP_NAME, Self::GROUP_RULES[33]));
            }
        }
        index_set
    }
    fn get_disabled_rules(&self) -> FxHashSet<RuleFilter<'static>> {
        let mut index_set = FxHashSet::default();
        if let Some(rule) = self.no_access_key.as_ref() {
            if rule.is_disabled() {
                index_set.insert(RuleFilter::Rule(Self::GROUP_NAME, Self::GROUP_RULES[0]));
            }
        }
        if let Some(rule) = self.no_aria_hidden_on_focusable.as_ref() {
            if rule.is_disabled() {
                index_set.insert(RuleFilter::Rule(Self::GROUP_NAME, Self::GROUP_RULES[1]));
            }
        }
        if let Some(rule) = self.no_aria_unsupported_elements.as_ref() {
            if rule.is_disabled() {
                index_set.insert(RuleFilter::Rule(Self::GROUP_NAME, Self::GROUP_RULES[2]));
            }
        }
        if let Some(rule) = self.no_autofocus.as_ref() {
            if rule.is_disabled() {
                index_set.insert(RuleFilter::Rule(Self::GROUP_NAME, Self::GROUP_RULES[3]));
            }
        }
        if let Some(rule) = self.no_blank_target.as_ref() {
            if rule.is_disabled() {
                index_set.insert(RuleFilter::Rule(Self::GROUP_NAME, Self::GROUP_RULES[4]));
            }
        }
        if let Some(rule) = self.no_distracting_elements.as_ref() {
            if rule.is_disabled() {
                index_set.insert(RuleFilter::Rule(Self::GROUP_NAME, Self::GROUP_RULES[5]));
            }
        }
        if let Some(rule) = self.no_header_scope.as_ref() {
            if rule.is_disabled() {
                index_set.insert(RuleFilter::Rule(Self::GROUP_NAME, Self::GROUP_RULES[6]));
            }
        }
        if let Some(rule) = self.no_interactive_element_to_noninteractive_role.as_ref() {
            if rule.is_disabled() {
                index_set.insert(RuleFilter::Rule(Self::GROUP_NAME, Self::GROUP_RULES[7]));
            }
        }
        if let Some(rule) = self.no_label_without_control.as_ref() {
            if rule.is_disabled() {
                index_set.insert(RuleFilter::Rule(Self::GROUP_NAME, Self::GROUP_RULES[8]));
            }
        }
        if let Some(rule) = self.no_noninteractive_element_to_interactive_role.as_ref() {
            if rule.is_disabled() {
                index_set.insert(RuleFilter::Rule(Self::GROUP_NAME, Self::GROUP_RULES[9]));
            }
        }
        if let Some(rule) = self.no_noninteractive_tabindex.as_ref() {
            if rule.is_disabled() {
                index_set.insert(RuleFilter::Rule(Self::GROUP_NAME, Self::GROUP_RULES[10]));
            }
        }
        if let Some(rule) = self.no_positive_tabindex.as_ref() {
            if rule.is_disabled() {
                index_set.insert(RuleFilter::Rule(Self::GROUP_NAME, Self::GROUP_RULES[11]));
            }
        }
        if let Some(rule) = self.no_redundant_alt.as_ref() {
            if rule.is_disabled() {
                index_set.insert(RuleFilter::Rule(Self::GROUP_NAME, Self::GROUP_RULES[12]));
            }
        }
        if let Some(rule) = self.no_redundant_roles.as_ref() {
            if rule.is_disabled() {
                index_set.insert(RuleFilter::Rule(Self::GROUP_NAME, Self::GROUP_RULES[13]));
            }
        }
        if let Some(rule) = self.no_svg_without_title.as_ref() {
            if rule.is_disabled() {
                index_set.insert(RuleFilter::Rule(Self::GROUP_NAME, Self::GROUP_RULES[14]));
            }
        }
        if let Some(rule) = self.use_alt_text.as_ref() {
            if rule.is_disabled() {
                index_set.insert(RuleFilter::Rule(Self::GROUP_NAME, Self::GROUP_RULES[15]));
            }
        }
        if let Some(rule) = self.use_anchor_content.as_ref() {
            if rule.is_disabled() {
                index_set.insert(RuleFilter::Rule(Self::GROUP_NAME, Self::GROUP_RULES[16]));
            }
        }
        if let Some(rule) = self.use_aria_activedescendant_with_tabindex.as_ref() {
            if rule.is_disabled() {
                index_set.insert(RuleFilter::Rule(Self::GROUP_NAME, Self::GROUP_RULES[17]));
            }
        }
        if let Some(rule) = self.use_aria_props_for_role.as_ref() {
            if rule.is_disabled() {
                index_set.insert(RuleFilter::Rule(Self::GROUP_NAME, Self::GROUP_RULES[18]));
            }
        }
        if let Some(rule) = self.use_button_type.as_ref() {
            if rule.is_disabled() {
                index_set.insert(RuleFilter::Rule(Self::GROUP_NAME, Self::GROUP_RULES[19]));
            }
        }
        if let Some(rule) = self.use_focusable_interactive.as_ref() {
            if rule.is_disabled() {
                index_set.insert(RuleFilter::Rule(Self::GROUP_NAME, Self::GROUP_RULES[20]));
            }
        }
        if let Some(rule) = self.use_generic_font_names.as_ref() {
            if rule.is_disabled() {
                index_set.insert(RuleFilter::Rule(Self::GROUP_NAME, Self::GROUP_RULES[21]));
            }
        }
        if let Some(rule) = self.use_heading_content.as_ref() {
            if rule.is_disabled() {
                index_set.insert(RuleFilter::Rule(Self::GROUP_NAME, Self::GROUP_RULES[22]));
            }
        }
        if let Some(rule) = self.use_html_lang.as_ref() {
            if rule.is_disabled() {
                index_set.insert(RuleFilter::Rule(Self::GROUP_NAME, Self::GROUP_RULES[23]));
            }
        }
        if let Some(rule) = self.use_iframe_title.as_ref() {
            if rule.is_disabled() {
                index_set.insert(RuleFilter::Rule(Self::GROUP_NAME, Self::GROUP_RULES[24]));
            }
        }
        if let Some(rule) = self.use_key_with_click_events.as_ref() {
            if rule.is_disabled() {
                index_set.insert(RuleFilter::Rule(Self::GROUP_NAME, Self::GROUP_RULES[25]));
            }
        }
        if let Some(rule) = self.use_key_with_mouse_events.as_ref() {
            if rule.is_disabled() {
                index_set.insert(RuleFilter::Rule(Self::GROUP_NAME, Self::GROUP_RULES[26]));
            }
        }
        if let Some(rule) = self.use_media_caption.as_ref() {
            if rule.is_disabled() {
                index_set.insert(RuleFilter::Rule(Self::GROUP_NAME, Self::GROUP_RULES[27]));
            }
        }
        if let Some(rule) = self.use_semantic_elements.as_ref() {
            if rule.is_disabled() {
                index_set.insert(RuleFilter::Rule(Self::GROUP_NAME, Self::GROUP_RULES[28]));
            }
        }
        if let Some(rule) = self.use_valid_anchor.as_ref() {
            if rule.is_disabled() {
                index_set.insert(RuleFilter::Rule(Self::GROUP_NAME, Self::GROUP_RULES[29]));
            }
        }
        if let Some(rule) = self.use_valid_aria_props.as_ref() {
            if rule.is_disabled() {
                index_set.insert(RuleFilter::Rule(Self::GROUP_NAME, Self::GROUP_RULES[30]));
            }
        }
        if let Some(rule) = self.use_valid_aria_role.as_ref() {
            if rule.is_disabled() {
                index_set.insert(RuleFilter::Rule(Self::GROUP_NAME, Self::GROUP_RULES[31]));
            }
        }
        if let Some(rule) = self.use_valid_aria_values.as_ref() {
            if rule.is_disabled() {
                index_set.insert(RuleFilter::Rule(Self::GROUP_NAME, Self::GROUP_RULES[32]));
            }
        }
        if let Some(rule) = self.use_valid_lang.as_ref() {
            if rule.is_disabled() {
                index_set.insert(RuleFilter::Rule(Self::GROUP_NAME, Self::GROUP_RULES[33]));
            }
        }
        index_set
    }
    #[doc = r" Checks if, given a rule name, matches one of the rules contained in this category"]
    fn has_rule(rule_name: &str) -> Option<&'static str> {
        Some(Self::GROUP_RULES[Self::GROUP_RULES.binary_search(&rule_name).ok()?])
    }
    fn recommended_rules_as_filters() -> &'static [RuleFilter<'static>] {
        Self::RECOMMENDED_RULES_AS_FILTERS
    }
    fn all_rules_as_filters() -> &'static [RuleFilter<'static>] {
        Self::ALL_RULES_AS_FILTERS
    }
    #[doc = r" Select preset rules"]
    fn collect_preset_rules(
        &self,
        parent_is_recommended: bool,
        enabled_rules: &mut FxHashSet<RuleFilter<'static>>,
    ) {
        if self.is_recommended_true() || self.is_recommended_unset() && parent_is_recommended {
            enabled_rules.extend(Self::recommended_rules_as_filters());
        }
    }
    fn set_recommended(&mut self, value: Option<bool>) {
        self.recommended = value;
    }
    fn get_rule_configuration(
        &self,
        rule_name: &str,
    ) -> Option<(RulePlainConfiguration, Option<RuleOptions>)> {
        match rule_name {
            "noAccessKey" => self
                .no_access_key
                .as_ref()
                .map(|conf| (conf.level(), conf.get_options())),
            "noAriaHiddenOnFocusable" => self
                .no_aria_hidden_on_focusable
                .as_ref()
                .map(|conf| (conf.level(), conf.get_options())),
            "noAriaUnsupportedElements" => self
                .no_aria_unsupported_elements
                .as_ref()
                .map(|conf| (conf.level(), conf.get_options())),
            "noAutofocus" => self
                .no_autofocus
                .as_ref()
                .map(|conf| (conf.level(), conf.get_options())),
            "noBlankTarget" => self
                .no_blank_target
                .as_ref()
                .map(|conf| (conf.level(), conf.get_options())),
            "noDistractingElements" => self
                .no_distracting_elements
                .as_ref()
                .map(|conf| (conf.level(), conf.get_options())),
            "noHeaderScope" => self
                .no_header_scope
                .as_ref()
                .map(|conf| (conf.level(), conf.get_options())),
            "noInteractiveElementToNoninteractiveRole" => self
                .no_interactive_element_to_noninteractive_role
                .as_ref()
                .map(|conf| (conf.level(), conf.get_options())),
            "noLabelWithoutControl" => self
                .no_label_without_control
                .as_ref()
                .map(|conf| (conf.level(), conf.get_options())),
            "noNoninteractiveElementToInteractiveRole" => self
                .no_noninteractive_element_to_interactive_role
                .as_ref()
                .map(|conf| (conf.level(), conf.get_options())),
            "noNoninteractiveTabindex" => self
                .no_noninteractive_tabindex
                .as_ref()
                .map(|conf| (conf.level(), conf.get_options())),
            "noPositiveTabindex" => self
                .no_positive_tabindex
                .as_ref()
                .map(|conf| (conf.level(), conf.get_options())),
            "noRedundantAlt" => self
                .no_redundant_alt
                .as_ref()
                .map(|conf| (conf.level(), conf.get_options())),
            "noRedundantRoles" => self
                .no_redundant_roles
                .as_ref()
                .map(|conf| (conf.level(), conf.get_options())),
            "noSvgWithoutTitle" => self
                .no_svg_without_title
                .as_ref()
                .map(|conf| (conf.level(), conf.get_options())),
            "useAltText" => self
                .use_alt_text
                .as_ref()
                .map(|conf| (conf.level(), conf.get_options())),
            "useAnchorContent" => self
                .use_anchor_content
                .as_ref()
                .map(|conf| (conf.level(), conf.get_options())),
            "useAriaActivedescendantWithTabindex" => self
                .use_aria_activedescendant_with_tabindex
                .as_ref()
                .map(|conf| (conf.level(), conf.get_options())),
            "useAriaPropsForRole" => self
                .use_aria_props_for_role
                .as_ref()
                .map(|conf| (conf.level(), conf.get_options())),
            "useButtonType" => self
                .use_button_type
                .as_ref()
                .map(|conf| (conf.level(), conf.get_options())),
            "useFocusableInteractive" => self
                .use_focusable_interactive
                .as_ref()
                .map(|conf| (conf.level(), conf.get_options())),
            "useGenericFontNames" => self
                .use_generic_font_names
                .as_ref()
                .map(|conf| (conf.level(), conf.get_options())),
            "useHeadingContent" => self
                .use_heading_content
                .as_ref()
                .map(|conf| (conf.level(), conf.get_options())),
            "useHtmlLang" => self
                .use_html_lang
                .as_ref()
                .map(|conf| (conf.level(), conf.get_options())),
            "useIframeTitle" => self
                .use_iframe_title
                .as_ref()
                .map(|conf| (conf.level(), conf.get_options())),
            "useKeyWithClickEvents" => self
                .use_key_with_click_events
                .as_ref()
                .map(|conf| (conf.level(), conf.get_options())),
            "useKeyWithMouseEvents" => self
                .use_key_with_mouse_events
                .as_ref()
                .map(|conf| (conf.level(), conf.get_options())),
            "useMediaCaption" => self
                .use_media_caption
                .as_ref()
                .map(|conf| (conf.level(), conf.get_options())),
            "useSemanticElements" => self
                .use_semantic_elements
                .as_ref()
                .map(|conf| (conf.level(), conf.get_options())),
            "useValidAnchor" => self
                .use_valid_anchor
                .as_ref()
                .map(|conf| (conf.level(), conf.get_options())),
            "useValidAriaProps" => self
                .use_valid_aria_props
                .as_ref()
                .map(|conf| (conf.level(), conf.get_options())),
            "useValidAriaRole" => self
                .use_valid_aria_role
                .as_ref()
                .map(|conf| (conf.level(), conf.get_options())),
            "useValidAriaValues" => self
                .use_valid_aria_values
                .as_ref()
                .map(|conf| (conf.level(), conf.get_options())),
            "useValidLang" => self
                .use_valid_lang
                .as_ref()
                .map(|conf| (conf.level(), conf.get_options())),
            _ => None,
        }
    }
}
#[derive(Clone, Debug, Default, Deserialize, Deserializable, Eq, Merge, PartialEq, Serialize)]
#[cfg_attr(feature = "schema", derive(JsonSchema))]
#[serde(rename_all = "camelCase", default, deny_unknown_fields)]
#[doc = r" A list of rules that belong to this group"]
pub struct Complexity {
    #[doc = r" It enables the recommended rules for this group"]
    #[serde(skip_serializing_if = "Option::is_none")]
    pub recommended: Option<bool>,
    #[doc = "Disallow unclear usage of consecutive space characters in regular expression literals"]
    #[serde(skip_serializing_if = "Option::is_none")]
    pub no_adjacent_spaces_in_regex:
        Option<RuleFixConfiguration<biome_js_analyze::options::NoAdjacentSpacesInRegex>>,
    #[doc = "Disallow primitive type aliases and misleading types."]
    #[serde(skip_serializing_if = "Option::is_none")]
    pub no_banned_types: Option<RuleFixConfiguration<biome_js_analyze::options::NoBannedTypes>>,
    #[doc = "Disallow empty type parameters in type aliases and interfaces."]
    #[serde(skip_serializing_if = "Option::is_none")]
    pub no_empty_type_parameters:
        Option<RuleConfiguration<biome_js_analyze::options::NoEmptyTypeParameters>>,
    #[doc = "Disallow functions that exceed a given Cognitive Complexity score."]
    #[serde(skip_serializing_if = "Option::is_none")]
    pub no_excessive_cognitive_complexity:
        Option<RuleConfiguration<biome_js_analyze::options::NoExcessiveCognitiveComplexity>>,
    #[doc = "This rule enforces a maximum depth to nested describe() in test files."]
    #[serde(skip_serializing_if = "Option::is_none")]
    pub no_excessive_nested_test_suites:
        Option<RuleConfiguration<biome_js_analyze::options::NoExcessiveNestedTestSuites>>,
    #[doc = "Disallow unnecessary boolean casts"]
    #[serde(skip_serializing_if = "Option::is_none")]
    pub no_extra_boolean_cast:
        Option<RuleFixConfiguration<biome_js_analyze::options::NoExtraBooleanCast>>,
    #[doc = "Prefer for...of statement instead of Array.forEach."]
    #[serde(skip_serializing_if = "Option::is_none")]
    pub no_for_each: Option<RuleConfiguration<biome_js_analyze::options::NoForEach>>,
    #[doc = "This rule reports when a class has no non-static members, such as for a class used exclusively as a static namespace."]
    #[serde(skip_serializing_if = "Option::is_none")]
    pub no_static_only_class:
        Option<RuleConfiguration<biome_js_analyze::options::NoStaticOnlyClass>>,
    #[doc = "Disallow this and super in static contexts."]
    #[serde(skip_serializing_if = "Option::is_none")]
    pub no_this_in_static: Option<RuleFixConfiguration<biome_js_analyze::options::NoThisInStatic>>,
    #[doc = "Disallow unnecessary catch clauses."]
    #[serde(skip_serializing_if = "Option::is_none")]
    pub no_useless_catch: Option<RuleFixConfiguration<biome_js_analyze::options::NoUselessCatch>>,
    #[doc = "Disallow unnecessary constructors."]
    #[serde(skip_serializing_if = "Option::is_none")]
    pub no_useless_constructor:
        Option<RuleFixConfiguration<biome_js_analyze::options::NoUselessConstructor>>,
    #[doc = "Disallow empty exports that don't change anything in a module file."]
    #[serde(skip_serializing_if = "Option::is_none")]
    pub no_useless_empty_export:
        Option<RuleFixConfiguration<biome_js_analyze::options::NoUselessEmptyExport>>,
    #[doc = "Disallow unnecessary fragments"]
    #[serde(skip_serializing_if = "Option::is_none")]
    pub no_useless_fragments:
        Option<RuleFixConfiguration<biome_js_analyze::options::NoUselessFragments>>,
    #[doc = "Disallow unnecessary labels."]
    #[serde(skip_serializing_if = "Option::is_none")]
    pub no_useless_label: Option<RuleFixConfiguration<biome_js_analyze::options::NoUselessLabel>>,
    #[doc = "Disallow unnecessary nested block statements."]
    #[serde(skip_serializing_if = "Option::is_none")]
    pub no_useless_lone_block_statements:
        Option<RuleFixConfiguration<biome_js_analyze::options::NoUselessLoneBlockStatements>>,
    #[doc = "Disallow renaming import, export, and destructured assignments to the same name."]
    #[serde(skip_serializing_if = "Option::is_none")]
    pub no_useless_rename: Option<RuleFixConfiguration<biome_js_analyze::options::NoUselessRename>>,
    #[doc = "Disallow unnecessary concatenation of string or template literals."]
    #[serde(skip_serializing_if = "Option::is_none")]
    pub no_useless_string_concat:
        Option<RuleFixConfiguration<biome_js_analyze::options::NoUselessStringConcat>>,
    #[doc = "Disallow useless case in switch statements."]
    #[serde(skip_serializing_if = "Option::is_none")]
    pub no_useless_switch_case:
        Option<RuleFixConfiguration<biome_js_analyze::options::NoUselessSwitchCase>>,
    #[doc = "Disallow ternary operators when simpler alternatives exist."]
    #[serde(skip_serializing_if = "Option::is_none")]
    pub no_useless_ternary:
        Option<RuleFixConfiguration<biome_js_analyze::options::NoUselessTernary>>,
    #[doc = "Disallow useless this aliasing."]
    #[serde(skip_serializing_if = "Option::is_none")]
    pub no_useless_this_alias:
        Option<RuleFixConfiguration<biome_js_analyze::options::NoUselessThisAlias>>,
    #[doc = "Disallow using any or unknown as type constraint."]
    #[serde(skip_serializing_if = "Option::is_none")]
    pub no_useless_type_constraint:
        Option<RuleFixConfiguration<biome_js_analyze::options::NoUselessTypeConstraint>>,
    #[doc = "Disallow initializing variables to undefined."]
    #[serde(skip_serializing_if = "Option::is_none")]
    pub no_useless_undefined_initialization:
        Option<RuleFixConfiguration<biome_js_analyze::options::NoUselessUndefinedInitialization>>,
    #[doc = "Disallow the use of void operators, which is not a familiar operator."]
    #[serde(skip_serializing_if = "Option::is_none")]
    pub no_void: Option<RuleConfiguration<biome_js_analyze::options::NoVoid>>,
    #[doc = "Disallow with statements in non-strict contexts."]
    #[serde(skip_serializing_if = "Option::is_none")]
    pub no_with: Option<RuleConfiguration<biome_js_analyze::options::NoWith>>,
    #[doc = "Use arrow functions over function expressions."]
    #[serde(skip_serializing_if = "Option::is_none")]
    pub use_arrow_function:
        Option<RuleFixConfiguration<biome_js_analyze::options::UseArrowFunction>>,
    #[doc = "Use Date.now() to get the number of milliseconds since the Unix Epoch."]
    #[serde(skip_serializing_if = "Option::is_none")]
    pub use_date_now: Option<RuleFixConfiguration<biome_js_analyze::options::UseDateNow>>,
    #[doc = "Promotes the use of .flatMap() when map().flat() are used together."]
    #[serde(skip_serializing_if = "Option::is_none")]
    pub use_flat_map: Option<RuleFixConfiguration<biome_js_analyze::options::UseFlatMap>>,
    #[doc = "Enforce the usage of a literal access to properties over computed property access."]
    #[serde(skip_serializing_if = "Option::is_none")]
    pub use_literal_keys: Option<RuleFixConfiguration<biome_js_analyze::options::UseLiteralKeys>>,
    #[doc = "Enforce using concise optional chain instead of chained logical expressions."]
    #[serde(skip_serializing_if = "Option::is_none")]
    pub use_optional_chain:
        Option<RuleFixConfiguration<biome_js_analyze::options::UseOptionalChain>>,
    #[doc = "Enforce the use of the regular expression literals instead of the RegExp constructor if possible."]
    #[serde(skip_serializing_if = "Option::is_none")]
    pub use_regex_literals:
        Option<RuleFixConfiguration<biome_js_analyze::options::UseRegexLiterals>>,
    #[doc = "Disallow number literal object member names which are not base10 or uses underscore as separator"]
    #[serde(skip_serializing_if = "Option::is_none")]
    pub use_simple_number_keys:
        Option<RuleFixConfiguration<biome_js_analyze::options::UseSimpleNumberKeys>>,
    #[doc = "Discard redundant terms from logical expressions."]
    #[serde(skip_serializing_if = "Option::is_none")]
    pub use_simplified_logic_expression:
        Option<RuleFixConfiguration<biome_js_analyze::options::UseSimplifiedLogicExpression>>,
    #[doc = "Enforce the use of while loops instead of for loops when the initializer and update expressions are not needed."]
    #[serde(skip_serializing_if = "Option::is_none")]
    pub use_while: Option<RuleFixConfiguration<biome_js_analyze::options::UseWhile>>,
}
impl Complexity {
    const GROUP_NAME: &'static str = "complexity";
    pub(crate) const GROUP_RULES: &'static [&'static str] = &[
        "noAdjacentSpacesInRegex",
        "noBannedTypes",
        "noEmptyTypeParameters",
        "noExcessiveCognitiveComplexity",
        "noExcessiveNestedTestSuites",
        "noExtraBooleanCast",
        "noForEach",
        "noStaticOnlyClass",
        "noThisInStatic",
        "noUselessCatch",
        "noUselessConstructor",
        "noUselessEmptyExport",
        "noUselessFragments",
        "noUselessLabel",
        "noUselessLoneBlockStatements",
        "noUselessRename",
        "noUselessStringConcat",
        "noUselessSwitchCase",
        "noUselessTernary",
        "noUselessThisAlias",
        "noUselessTypeConstraint",
        "noUselessUndefinedInitialization",
        "noVoid",
        "noWith",
        "useArrowFunction",
        "useDateNow",
        "useFlatMap",
        "useLiteralKeys",
        "useOptionalChain",
        "useRegexLiterals",
        "useSimpleNumberKeys",
        "useSimplifiedLogicExpression",
        "useWhile",
    ];
    const RECOMMENDED_RULES_AS_FILTERS: &'static [RuleFilter<'static>] = &[
        RuleFilter::Rule(Self::GROUP_NAME, Self::GROUP_RULES[0]),
        RuleFilter::Rule(Self::GROUP_NAME, Self::GROUP_RULES[1]),
        RuleFilter::Rule(Self::GROUP_NAME, Self::GROUP_RULES[2]),
        RuleFilter::Rule(Self::GROUP_NAME, Self::GROUP_RULES[5]),
        RuleFilter::Rule(Self::GROUP_NAME, Self::GROUP_RULES[7]),
        RuleFilter::Rule(Self::GROUP_NAME, Self::GROUP_RULES[8]),
        RuleFilter::Rule(Self::GROUP_NAME, Self::GROUP_RULES[9]),
        RuleFilter::Rule(Self::GROUP_NAME, Self::GROUP_RULES[10]),
        RuleFilter::Rule(Self::GROUP_NAME, Self::GROUP_RULES[11]),
        RuleFilter::Rule(Self::GROUP_NAME, Self::GROUP_RULES[12]),
        RuleFilter::Rule(Self::GROUP_NAME, Self::GROUP_RULES[13]),
        RuleFilter::Rule(Self::GROUP_NAME, Self::GROUP_RULES[14]),
        RuleFilter::Rule(Self::GROUP_NAME, Self::GROUP_RULES[15]),
        RuleFilter::Rule(Self::GROUP_NAME, Self::GROUP_RULES[17]),
        RuleFilter::Rule(Self::GROUP_NAME, Self::GROUP_RULES[18]),
        RuleFilter::Rule(Self::GROUP_NAME, Self::GROUP_RULES[19]),
        RuleFilter::Rule(Self::GROUP_NAME, Self::GROUP_RULES[20]),
        RuleFilter::Rule(Self::GROUP_NAME, Self::GROUP_RULES[23]),
        RuleFilter::Rule(Self::GROUP_NAME, Self::GROUP_RULES[24]),
        RuleFilter::Rule(Self::GROUP_NAME, Self::GROUP_RULES[26]),
        RuleFilter::Rule(Self::GROUP_NAME, Self::GROUP_RULES[27]),
        RuleFilter::Rule(Self::GROUP_NAME, Self::GROUP_RULES[28]),
        RuleFilter::Rule(Self::GROUP_NAME, Self::GROUP_RULES[29]),
        RuleFilter::Rule(Self::GROUP_NAME, Self::GROUP_RULES[30]),
    ];
    const ALL_RULES_AS_FILTERS: &'static [RuleFilter<'static>] = &[
        RuleFilter::Rule(Self::GROUP_NAME, Self::GROUP_RULES[0]),
        RuleFilter::Rule(Self::GROUP_NAME, Self::GROUP_RULES[1]),
        RuleFilter::Rule(Self::GROUP_NAME, Self::GROUP_RULES[2]),
        RuleFilter::Rule(Self::GROUP_NAME, Self::GROUP_RULES[3]),
        RuleFilter::Rule(Self::GROUP_NAME, Self::GROUP_RULES[4]),
        RuleFilter::Rule(Self::GROUP_NAME, Self::GROUP_RULES[5]),
        RuleFilter::Rule(Self::GROUP_NAME, Self::GROUP_RULES[6]),
        RuleFilter::Rule(Self::GROUP_NAME, Self::GROUP_RULES[7]),
        RuleFilter::Rule(Self::GROUP_NAME, Self::GROUP_RULES[8]),
        RuleFilter::Rule(Self::GROUP_NAME, Self::GROUP_RULES[9]),
        RuleFilter::Rule(Self::GROUP_NAME, Self::GROUP_RULES[10]),
        RuleFilter::Rule(Self::GROUP_NAME, Self::GROUP_RULES[11]),
        RuleFilter::Rule(Self::GROUP_NAME, Self::GROUP_RULES[12]),
        RuleFilter::Rule(Self::GROUP_NAME, Self::GROUP_RULES[13]),
        RuleFilter::Rule(Self::GROUP_NAME, Self::GROUP_RULES[14]),
        RuleFilter::Rule(Self::GROUP_NAME, Self::GROUP_RULES[15]),
        RuleFilter::Rule(Self::GROUP_NAME, Self::GROUP_RULES[16]),
        RuleFilter::Rule(Self::GROUP_NAME, Self::GROUP_RULES[17]),
        RuleFilter::Rule(Self::GROUP_NAME, Self::GROUP_RULES[18]),
        RuleFilter::Rule(Self::GROUP_NAME, Self::GROUP_RULES[19]),
        RuleFilter::Rule(Self::GROUP_NAME, Self::GROUP_RULES[20]),
        RuleFilter::Rule(Self::GROUP_NAME, Self::GROUP_RULES[21]),
        RuleFilter::Rule(Self::GROUP_NAME, Self::GROUP_RULES[22]),
        RuleFilter::Rule(Self::GROUP_NAME, Self::GROUP_RULES[23]),
        RuleFilter::Rule(Self::GROUP_NAME, Self::GROUP_RULES[24]),
        RuleFilter::Rule(Self::GROUP_NAME, Self::GROUP_RULES[25]),
        RuleFilter::Rule(Self::GROUP_NAME, Self::GROUP_RULES[26]),
        RuleFilter::Rule(Self::GROUP_NAME, Self::GROUP_RULES[27]),
        RuleFilter::Rule(Self::GROUP_NAME, Self::GROUP_RULES[28]),
        RuleFilter::Rule(Self::GROUP_NAME, Self::GROUP_RULES[29]),
        RuleFilter::Rule(Self::GROUP_NAME, Self::GROUP_RULES[30]),
        RuleFilter::Rule(Self::GROUP_NAME, Self::GROUP_RULES[31]),
        RuleFilter::Rule(Self::GROUP_NAME, Self::GROUP_RULES[32]),
    ];
}
impl RuleGroupExt for Complexity {
    fn is_recommended_true(&self) -> bool {
        matches!(self.recommended, Some(true))
    }
    fn is_recommended_unset(&self) -> bool {
        self.recommended.is_none()
    }
    fn get_enabled_rules(&self) -> FxHashSet<RuleFilter<'static>> {
        let mut index_set = FxHashSet::default();
        if let Some(rule) = self.no_adjacent_spaces_in_regex.as_ref() {
            if rule.is_enabled() {
                index_set.insert(RuleFilter::Rule(Self::GROUP_NAME, Self::GROUP_RULES[0]));
            }
        }
        if let Some(rule) = self.no_banned_types.as_ref() {
            if rule.is_enabled() {
                index_set.insert(RuleFilter::Rule(Self::GROUP_NAME, Self::GROUP_RULES[1]));
            }
        }
        if let Some(rule) = self.no_empty_type_parameters.as_ref() {
            if rule.is_enabled() {
                index_set.insert(RuleFilter::Rule(Self::GROUP_NAME, Self::GROUP_RULES[2]));
            }
        }
        if let Some(rule) = self.no_excessive_cognitive_complexity.as_ref() {
            if rule.is_enabled() {
                index_set.insert(RuleFilter::Rule(Self::GROUP_NAME, Self::GROUP_RULES[3]));
            }
        }
        if let Some(rule) = self.no_excessive_nested_test_suites.as_ref() {
            if rule.is_enabled() {
                index_set.insert(RuleFilter::Rule(Self::GROUP_NAME, Self::GROUP_RULES[4]));
            }
        }
        if let Some(rule) = self.no_extra_boolean_cast.as_ref() {
            if rule.is_enabled() {
                index_set.insert(RuleFilter::Rule(Self::GROUP_NAME, Self::GROUP_RULES[5]));
            }
        }
        if let Some(rule) = self.no_for_each.as_ref() {
            if rule.is_enabled() {
                index_set.insert(RuleFilter::Rule(Self::GROUP_NAME, Self::GROUP_RULES[6]));
            }
        }
        if let Some(rule) = self.no_static_only_class.as_ref() {
            if rule.is_enabled() {
                index_set.insert(RuleFilter::Rule(Self::GROUP_NAME, Self::GROUP_RULES[7]));
            }
        }
        if let Some(rule) = self.no_this_in_static.as_ref() {
            if rule.is_enabled() {
                index_set.insert(RuleFilter::Rule(Self::GROUP_NAME, Self::GROUP_RULES[8]));
            }
        }
        if let Some(rule) = self.no_useless_catch.as_ref() {
            if rule.is_enabled() {
                index_set.insert(RuleFilter::Rule(Self::GROUP_NAME, Self::GROUP_RULES[9]));
            }
        }
        if let Some(rule) = self.no_useless_constructor.as_ref() {
            if rule.is_enabled() {
                index_set.insert(RuleFilter::Rule(Self::GROUP_NAME, Self::GROUP_RULES[10]));
            }
        }
        if let Some(rule) = self.no_useless_empty_export.as_ref() {
            if rule.is_enabled() {
                index_set.insert(RuleFilter::Rule(Self::GROUP_NAME, Self::GROUP_RULES[11]));
            }
        }
        if let Some(rule) = self.no_useless_fragments.as_ref() {
            if rule.is_enabled() {
                index_set.insert(RuleFilter::Rule(Self::GROUP_NAME, Self::GROUP_RULES[12]));
            }
        }
        if let Some(rule) = self.no_useless_label.as_ref() {
            if rule.is_enabled() {
                index_set.insert(RuleFilter::Rule(Self::GROUP_NAME, Self::GROUP_RULES[13]));
            }
        }
        if let Some(rule) = self.no_useless_lone_block_statements.as_ref() {
            if rule.is_enabled() {
                index_set.insert(RuleFilter::Rule(Self::GROUP_NAME, Self::GROUP_RULES[14]));
            }
        }
        if let Some(rule) = self.no_useless_rename.as_ref() {
            if rule.is_enabled() {
                index_set.insert(RuleFilter::Rule(Self::GROUP_NAME, Self::GROUP_RULES[15]));
            }
        }
        if let Some(rule) = self.no_useless_string_concat.as_ref() {
            if rule.is_enabled() {
                index_set.insert(RuleFilter::Rule(Self::GROUP_NAME, Self::GROUP_RULES[16]));
            }
        }
        if let Some(rule) = self.no_useless_switch_case.as_ref() {
            if rule.is_enabled() {
                index_set.insert(RuleFilter::Rule(Self::GROUP_NAME, Self::GROUP_RULES[17]));
            }
        }
        if let Some(rule) = self.no_useless_ternary.as_ref() {
            if rule.is_enabled() {
                index_set.insert(RuleFilter::Rule(Self::GROUP_NAME, Self::GROUP_RULES[18]));
            }
        }
        if let Some(rule) = self.no_useless_this_alias.as_ref() {
            if rule.is_enabled() {
                index_set.insert(RuleFilter::Rule(Self::GROUP_NAME, Self::GROUP_RULES[19]));
            }
        }
        if let Some(rule) = self.no_useless_type_constraint.as_ref() {
            if rule.is_enabled() {
                index_set.insert(RuleFilter::Rule(Self::GROUP_NAME, Self::GROUP_RULES[20]));
            }
        }
        if let Some(rule) = self.no_useless_undefined_initialization.as_ref() {
            if rule.is_enabled() {
                index_set.insert(RuleFilter::Rule(Self::GROUP_NAME, Self::GROUP_RULES[21]));
            }
        }
        if let Some(rule) = self.no_void.as_ref() {
            if rule.is_enabled() {
                index_set.insert(RuleFilter::Rule(Self::GROUP_NAME, Self::GROUP_RULES[22]));
            }
        }
        if let Some(rule) = self.no_with.as_ref() {
            if rule.is_enabled() {
                index_set.insert(RuleFilter::Rule(Self::GROUP_NAME, Self::GROUP_RULES[23]));
            }
        }
        if let Some(rule) = self.use_arrow_function.as_ref() {
            if rule.is_enabled() {
                index_set.insert(RuleFilter::Rule(Self::GROUP_NAME, Self::GROUP_RULES[24]));
            }
        }
        if let Some(rule) = self.use_date_now.as_ref() {
            if rule.is_enabled() {
                index_set.insert(RuleFilter::Rule(Self::GROUP_NAME, Self::GROUP_RULES[25]));
            }
        }
        if let Some(rule) = self.use_flat_map.as_ref() {
            if rule.is_enabled() {
                index_set.insert(RuleFilter::Rule(Self::GROUP_NAME, Self::GROUP_RULES[26]));
            }
        }
        if let Some(rule) = self.use_literal_keys.as_ref() {
            if rule.is_enabled() {
                index_set.insert(RuleFilter::Rule(Self::GROUP_NAME, Self::GROUP_RULES[27]));
            }
        }
        if let Some(rule) = self.use_optional_chain.as_ref() {
            if rule.is_enabled() {
                index_set.insert(RuleFilter::Rule(Self::GROUP_NAME, Self::GROUP_RULES[28]));
            }
        }
        if let Some(rule) = self.use_regex_literals.as_ref() {
            if rule.is_enabled() {
                index_set.insert(RuleFilter::Rule(Self::GROUP_NAME, Self::GROUP_RULES[29]));
            }
        }
        if let Some(rule) = self.use_simple_number_keys.as_ref() {
            if rule.is_enabled() {
                index_set.insert(RuleFilter::Rule(Self::GROUP_NAME, Self::GROUP_RULES[30]));
            }
        }
        if let Some(rule) = self.use_simplified_logic_expression.as_ref() {
            if rule.is_enabled() {
                index_set.insert(RuleFilter::Rule(Self::GROUP_NAME, Self::GROUP_RULES[31]));
            }
        }
        if let Some(rule) = self.use_while.as_ref() {
            if rule.is_enabled() {
                index_set.insert(RuleFilter::Rule(Self::GROUP_NAME, Self::GROUP_RULES[32]));
            }
        }
        index_set
    }
    fn get_disabled_rules(&self) -> FxHashSet<RuleFilter<'static>> {
        let mut index_set = FxHashSet::default();
        if let Some(rule) = self.no_adjacent_spaces_in_regex.as_ref() {
            if rule.is_disabled() {
                index_set.insert(RuleFilter::Rule(Self::GROUP_NAME, Self::GROUP_RULES[0]));
            }
        }
        if let Some(rule) = self.no_banned_types.as_ref() {
            if rule.is_disabled() {
                index_set.insert(RuleFilter::Rule(Self::GROUP_NAME, Self::GROUP_RULES[1]));
            }
        }
        if let Some(rule) = self.no_empty_type_parameters.as_ref() {
            if rule.is_disabled() {
                index_set.insert(RuleFilter::Rule(Self::GROUP_NAME, Self::GROUP_RULES[2]));
            }
        }
        if let Some(rule) = self.no_excessive_cognitive_complexity.as_ref() {
            if rule.is_disabled() {
                index_set.insert(RuleFilter::Rule(Self::GROUP_NAME, Self::GROUP_RULES[3]));
            }
        }
        if let Some(rule) = self.no_excessive_nested_test_suites.as_ref() {
            if rule.is_disabled() {
                index_set.insert(RuleFilter::Rule(Self::GROUP_NAME, Self::GROUP_RULES[4]));
            }
        }
        if let Some(rule) = self.no_extra_boolean_cast.as_ref() {
            if rule.is_disabled() {
                index_set.insert(RuleFilter::Rule(Self::GROUP_NAME, Self::GROUP_RULES[5]));
            }
        }
        if let Some(rule) = self.no_for_each.as_ref() {
            if rule.is_disabled() {
                index_set.insert(RuleFilter::Rule(Self::GROUP_NAME, Self::GROUP_RULES[6]));
            }
        }
        if let Some(rule) = self.no_static_only_class.as_ref() {
            if rule.is_disabled() {
                index_set.insert(RuleFilter::Rule(Self::GROUP_NAME, Self::GROUP_RULES[7]));
            }
        }
        if let Some(rule) = self.no_this_in_static.as_ref() {
            if rule.is_disabled() {
                index_set.insert(RuleFilter::Rule(Self::GROUP_NAME, Self::GROUP_RULES[8]));
            }
        }
        if let Some(rule) = self.no_useless_catch.as_ref() {
            if rule.is_disabled() {
                index_set.insert(RuleFilter::Rule(Self::GROUP_NAME, Self::GROUP_RULES[9]));
            }
        }
        if let Some(rule) = self.no_useless_constructor.as_ref() {
            if rule.is_disabled() {
                index_set.insert(RuleFilter::Rule(Self::GROUP_NAME, Self::GROUP_RULES[10]));
            }
        }
        if let Some(rule) = self.no_useless_empty_export.as_ref() {
            if rule.is_disabled() {
                index_set.insert(RuleFilter::Rule(Self::GROUP_NAME, Self::GROUP_RULES[11]));
            }
        }
        if let Some(rule) = self.no_useless_fragments.as_ref() {
            if rule.is_disabled() {
                index_set.insert(RuleFilter::Rule(Self::GROUP_NAME, Self::GROUP_RULES[12]));
            }
        }
        if let Some(rule) = self.no_useless_label.as_ref() {
            if rule.is_disabled() {
                index_set.insert(RuleFilter::Rule(Self::GROUP_NAME, Self::GROUP_RULES[13]));
            }
        }
        if let Some(rule) = self.no_useless_lone_block_statements.as_ref() {
            if rule.is_disabled() {
                index_set.insert(RuleFilter::Rule(Self::GROUP_NAME, Self::GROUP_RULES[14]));
            }
        }
        if let Some(rule) = self.no_useless_rename.as_ref() {
            if rule.is_disabled() {
                index_set.insert(RuleFilter::Rule(Self::GROUP_NAME, Self::GROUP_RULES[15]));
            }
        }
        if let Some(rule) = self.no_useless_string_concat.as_ref() {
            if rule.is_disabled() {
                index_set.insert(RuleFilter::Rule(Self::GROUP_NAME, Self::GROUP_RULES[16]));
            }
        }
        if let Some(rule) = self.no_useless_switch_case.as_ref() {
            if rule.is_disabled() {
                index_set.insert(RuleFilter::Rule(Self::GROUP_NAME, Self::GROUP_RULES[17]));
            }
        }
        if let Some(rule) = self.no_useless_ternary.as_ref() {
            if rule.is_disabled() {
                index_set.insert(RuleFilter::Rule(Self::GROUP_NAME, Self::GROUP_RULES[18]));
            }
        }
        if let Some(rule) = self.no_useless_this_alias.as_ref() {
            if rule.is_disabled() {
                index_set.insert(RuleFilter::Rule(Self::GROUP_NAME, Self::GROUP_RULES[19]));
            }
        }
        if let Some(rule) = self.no_useless_type_constraint.as_ref() {
            if rule.is_disabled() {
                index_set.insert(RuleFilter::Rule(Self::GROUP_NAME, Self::GROUP_RULES[20]));
            }
        }
        if let Some(rule) = self.no_useless_undefined_initialization.as_ref() {
            if rule.is_disabled() {
                index_set.insert(RuleFilter::Rule(Self::GROUP_NAME, Self::GROUP_RULES[21]));
            }
        }
        if let Some(rule) = self.no_void.as_ref() {
            if rule.is_disabled() {
                index_set.insert(RuleFilter::Rule(Self::GROUP_NAME, Self::GROUP_RULES[22]));
            }
        }
        if let Some(rule) = self.no_with.as_ref() {
            if rule.is_disabled() {
                index_set.insert(RuleFilter::Rule(Self::GROUP_NAME, Self::GROUP_RULES[23]));
            }
        }
        if let Some(rule) = self.use_arrow_function.as_ref() {
            if rule.is_disabled() {
                index_set.insert(RuleFilter::Rule(Self::GROUP_NAME, Self::GROUP_RULES[24]));
            }
        }
        if let Some(rule) = self.use_date_now.as_ref() {
            if rule.is_disabled() {
                index_set.insert(RuleFilter::Rule(Self::GROUP_NAME, Self::GROUP_RULES[25]));
            }
        }
        if let Some(rule) = self.use_flat_map.as_ref() {
            if rule.is_disabled() {
                index_set.insert(RuleFilter::Rule(Self::GROUP_NAME, Self::GROUP_RULES[26]));
            }
        }
        if let Some(rule) = self.use_literal_keys.as_ref() {
            if rule.is_disabled() {
                index_set.insert(RuleFilter::Rule(Self::GROUP_NAME, Self::GROUP_RULES[27]));
            }
        }
        if let Some(rule) = self.use_optional_chain.as_ref() {
            if rule.is_disabled() {
                index_set.insert(RuleFilter::Rule(Self::GROUP_NAME, Self::GROUP_RULES[28]));
            }
        }
        if let Some(rule) = self.use_regex_literals.as_ref() {
            if rule.is_disabled() {
                index_set.insert(RuleFilter::Rule(Self::GROUP_NAME, Self::GROUP_RULES[29]));
            }
        }
        if let Some(rule) = self.use_simple_number_keys.as_ref() {
            if rule.is_disabled() {
                index_set.insert(RuleFilter::Rule(Self::GROUP_NAME, Self::GROUP_RULES[30]));
            }
        }
        if let Some(rule) = self.use_simplified_logic_expression.as_ref() {
            if rule.is_disabled() {
                index_set.insert(RuleFilter::Rule(Self::GROUP_NAME, Self::GROUP_RULES[31]));
            }
        }
        if let Some(rule) = self.use_while.as_ref() {
            if rule.is_disabled() {
                index_set.insert(RuleFilter::Rule(Self::GROUP_NAME, Self::GROUP_RULES[32]));
            }
        }
        index_set
    }
    #[doc = r" Checks if, given a rule name, matches one of the rules contained in this category"]
    fn has_rule(rule_name: &str) -> Option<&'static str> {
        Some(Self::GROUP_RULES[Self::GROUP_RULES.binary_search(&rule_name).ok()?])
    }
    fn recommended_rules_as_filters() -> &'static [RuleFilter<'static>] {
        Self::RECOMMENDED_RULES_AS_FILTERS
    }
    fn all_rules_as_filters() -> &'static [RuleFilter<'static>] {
        Self::ALL_RULES_AS_FILTERS
    }
    #[doc = r" Select preset rules"]
    fn collect_preset_rules(
        &self,
        parent_is_recommended: bool,
        enabled_rules: &mut FxHashSet<RuleFilter<'static>>,
    ) {
        if self.is_recommended_true() || self.is_recommended_unset() && parent_is_recommended {
            enabled_rules.extend(Self::recommended_rules_as_filters());
        }
    }
    fn set_recommended(&mut self, value: Option<bool>) {
        self.recommended = value;
    }
    fn get_rule_configuration(
        &self,
        rule_name: &str,
    ) -> Option<(RulePlainConfiguration, Option<RuleOptions>)> {
        match rule_name {
            "noAdjacentSpacesInRegex" => self
                .no_adjacent_spaces_in_regex
                .as_ref()
                .map(|conf| (conf.level(), conf.get_options())),
            "noBannedTypes" => self
                .no_banned_types
                .as_ref()
                .map(|conf| (conf.level(), conf.get_options())),
            "noEmptyTypeParameters" => self
                .no_empty_type_parameters
                .as_ref()
                .map(|conf| (conf.level(), conf.get_options())),
            "noExcessiveCognitiveComplexity" => self
                .no_excessive_cognitive_complexity
                .as_ref()
                .map(|conf| (conf.level(), conf.get_options())),
            "noExcessiveNestedTestSuites" => self
                .no_excessive_nested_test_suites
                .as_ref()
                .map(|conf| (conf.level(), conf.get_options())),
            "noExtraBooleanCast" => self
                .no_extra_boolean_cast
                .as_ref()
                .map(|conf| (conf.level(), conf.get_options())),
            "noForEach" => self
                .no_for_each
                .as_ref()
                .map(|conf| (conf.level(), conf.get_options())),
            "noStaticOnlyClass" => self
                .no_static_only_class
                .as_ref()
                .map(|conf| (conf.level(), conf.get_options())),
            "noThisInStatic" => self
                .no_this_in_static
                .as_ref()
                .map(|conf| (conf.level(), conf.get_options())),
            "noUselessCatch" => self
                .no_useless_catch
                .as_ref()
                .map(|conf| (conf.level(), conf.get_options())),
            "noUselessConstructor" => self
                .no_useless_constructor
                .as_ref()
                .map(|conf| (conf.level(), conf.get_options())),
            "noUselessEmptyExport" => self
                .no_useless_empty_export
                .as_ref()
                .map(|conf| (conf.level(), conf.get_options())),
            "noUselessFragments" => self
                .no_useless_fragments
                .as_ref()
                .map(|conf| (conf.level(), conf.get_options())),
            "noUselessLabel" => self
                .no_useless_label
                .as_ref()
                .map(|conf| (conf.level(), conf.get_options())),
            "noUselessLoneBlockStatements" => self
                .no_useless_lone_block_statements
                .as_ref()
                .map(|conf| (conf.level(), conf.get_options())),
            "noUselessRename" => self
                .no_useless_rename
                .as_ref()
                .map(|conf| (conf.level(), conf.get_options())),
            "noUselessStringConcat" => self
                .no_useless_string_concat
                .as_ref()
                .map(|conf| (conf.level(), conf.get_options())),
            "noUselessSwitchCase" => self
                .no_useless_switch_case
                .as_ref()
                .map(|conf| (conf.level(), conf.get_options())),
            "noUselessTernary" => self
                .no_useless_ternary
                .as_ref()
                .map(|conf| (conf.level(), conf.get_options())),
            "noUselessThisAlias" => self
                .no_useless_this_alias
                .as_ref()
                .map(|conf| (conf.level(), conf.get_options())),
            "noUselessTypeConstraint" => self
                .no_useless_type_constraint
                .as_ref()
                .map(|conf| (conf.level(), conf.get_options())),
            "noUselessUndefinedInitialization" => self
                .no_useless_undefined_initialization
                .as_ref()
                .map(|conf| (conf.level(), conf.get_options())),
            "noVoid" => self
                .no_void
                .as_ref()
                .map(|conf| (conf.level(), conf.get_options())),
            "noWith" => self
                .no_with
                .as_ref()
                .map(|conf| (conf.level(), conf.get_options())),
            "useArrowFunction" => self
                .use_arrow_function
                .as_ref()
                .map(|conf| (conf.level(), conf.get_options())),
            "useDateNow" => self
                .use_date_now
                .as_ref()
                .map(|conf| (conf.level(), conf.get_options())),
            "useFlatMap" => self
                .use_flat_map
                .as_ref()
                .map(|conf| (conf.level(), conf.get_options())),
            "useLiteralKeys" => self
                .use_literal_keys
                .as_ref()
                .map(|conf| (conf.level(), conf.get_options())),
            "useOptionalChain" => self
                .use_optional_chain
                .as_ref()
                .map(|conf| (conf.level(), conf.get_options())),
            "useRegexLiterals" => self
                .use_regex_literals
                .as_ref()
                .map(|conf| (conf.level(), conf.get_options())),
            "useSimpleNumberKeys" => self
                .use_simple_number_keys
                .as_ref()
                .map(|conf| (conf.level(), conf.get_options())),
            "useSimplifiedLogicExpression" => self
                .use_simplified_logic_expression
                .as_ref()
                .map(|conf| (conf.level(), conf.get_options())),
            "useWhile" => self
                .use_while
                .as_ref()
                .map(|conf| (conf.level(), conf.get_options())),
            _ => None,
        }
    }
}
#[derive(Clone, Debug, Default, Deserialize, Deserializable, Eq, Merge, PartialEq, Serialize)]
#[cfg_attr(feature = "schema", derive(JsonSchema))]
#[serde(rename_all = "camelCase", default, deny_unknown_fields)]
#[doc = r" A list of rules that belong to this group"]
pub struct Correctness {
    #[doc = r" It enables the recommended rules for this group"]
    #[serde(skip_serializing_if = "Option::is_none")]
    pub recommended: Option<bool>,
    #[doc = "Prevent passing of children as props."]
    #[serde(skip_serializing_if = "Option::is_none")]
    pub no_children_prop: Option<RuleConfiguration<biome_js_analyze::options::NoChildrenProp>>,
    #[doc = "Prevents from having const variables being re-assigned."]
    #[serde(skip_serializing_if = "Option::is_none")]
    pub no_const_assign: Option<RuleFixConfiguration<biome_js_analyze::options::NoConstAssign>>,
    #[doc = "Disallow constant expressions in conditions"]
    #[serde(skip_serializing_if = "Option::is_none")]
    pub no_constant_condition:
        Option<RuleConfiguration<biome_js_analyze::options::NoConstantCondition>>,
    #[doc = "Disallow the use of Math.min and Math.max to clamp a value where the result itself is constant."]
    #[serde(skip_serializing_if = "Option::is_none")]
    pub no_constant_math_min_max_clamp:
        Option<RuleFixConfiguration<biome_js_analyze::options::NoConstantMathMinMaxClamp>>,
    #[doc = "Disallow returning a value from a constructor."]
    #[serde(skip_serializing_if = "Option::is_none")]
    pub no_constructor_return:
        Option<RuleConfiguration<biome_js_analyze::options::NoConstructorReturn>>,
    #[doc = "Disallow empty character classes in regular expression literals."]
    #[serde(skip_serializing_if = "Option::is_none")]
    pub no_empty_character_class_in_regex:
        Option<RuleConfiguration<biome_js_analyze::options::NoEmptyCharacterClassInRegex>>,
    #[doc = "Disallows empty destructuring patterns."]
    #[serde(skip_serializing_if = "Option::is_none")]
    pub no_empty_pattern: Option<RuleConfiguration<biome_js_analyze::options::NoEmptyPattern>>,
    #[doc = "Disallow to use unnecessary callback on flatMap."]
    #[serde(skip_serializing_if = "Option::is_none")]
    pub no_flat_map_identity:
        Option<RuleFixConfiguration<biome_js_analyze::options::NoFlatMapIdentity>>,
    #[doc = "Disallow calling global object properties as functions"]
    #[serde(skip_serializing_if = "Option::is_none")]
    pub no_global_object_calls:
        Option<RuleConfiguration<biome_js_analyze::options::NoGlobalObjectCalls>>,
    #[doc = "Disallow function and var declarations that are accessible outside their block."]
    #[serde(skip_serializing_if = "Option::is_none")]
    pub no_inner_declarations:
        Option<RuleConfiguration<biome_js_analyze::options::NoInnerDeclarations>>,
    #[doc = "Ensure that builtins are correctly instantiated."]
    #[serde(skip_serializing_if = "Option::is_none")]
    pub no_invalid_builtin_instantiation:
        Option<RuleFixConfiguration<biome_js_analyze::options::NoInvalidBuiltinInstantiation>>,
    #[doc = "Prevents the incorrect use of super() inside classes. It also checks whether a call super() is missing from classes that extends other constructors."]
    #[serde(skip_serializing_if = "Option::is_none")]
    pub no_invalid_constructor_super:
        Option<RuleConfiguration<biome_js_analyze::options::NoInvalidConstructorSuper>>,
    #[doc = "Disallow non-standard direction values for linear gradient functions."]
    #[serde(skip_serializing_if = "Option::is_none")]
    pub no_invalid_direction_in_linear_gradient:
        Option<RuleConfiguration<biome_css_analyze::options::NoInvalidDirectionInLinearGradient>>,
    #[doc = "Disallows invalid named grid areas in CSS Grid Layouts."]
    #[serde(skip_serializing_if = "Option::is_none")]
    pub no_invalid_grid_areas:
        Option<RuleConfiguration<biome_css_analyze::options::NoInvalidGridAreas>>,
    #[doc = "Disallow new operators with global non-constructor functions."]
    #[serde(skip_serializing_if = "Option::is_none")]
    pub no_invalid_new_builtin:
        Option<RuleFixConfiguration<biome_js_analyze::options::NoInvalidNewBuiltin>>,
    #[doc = "Disallow the use of @import at-rules in invalid positions."]
    #[serde(skip_serializing_if = "Option::is_none")]
    pub no_invalid_position_at_import_rule:
        Option<RuleConfiguration<biome_css_analyze::options::NoInvalidPositionAtImportRule>>,
    #[doc = "Disallow the use of variables and function parameters before their declaration"]
    #[serde(skip_serializing_if = "Option::is_none")]
    pub no_invalid_use_before_declaration:
        Option<RuleConfiguration<biome_js_analyze::options::NoInvalidUseBeforeDeclaration>>,
    #[doc = "Disallow new operators with the Symbol object."]
    #[serde(skip_serializing_if = "Option::is_none")]
    pub no_new_symbol: Option<RuleFixConfiguration<biome_js_analyze::options::NoNewSymbol>>,
    #[doc = "Forbid the use of Node.js builtin modules."]
    #[serde(skip_serializing_if = "Option::is_none")]
    pub no_nodejs_modules: Option<RuleConfiguration<biome_js_analyze::options::NoNodejsModules>>,
    #[doc = "Disallow \\8 and \\9 escape sequences in string literals."]
    #[serde(skip_serializing_if = "Option::is_none")]
    pub no_nonoctal_decimal_escape:
        Option<RuleFixConfiguration<biome_js_analyze::options::NoNonoctalDecimalEscape>>,
    #[doc = "Disallow literal numbers that lose precision"]
    #[serde(skip_serializing_if = "Option::is_none")]
    pub no_precision_loss: Option<RuleConfiguration<biome_js_analyze::options::NoPrecisionLoss>>,
    #[doc = "Restricts imports of private exports."]
    #[serde(skip_serializing_if = "Option::is_none")]
    pub no_private_imports: Option<RuleConfiguration<biome_js_analyze::options::NoPrivateImports>>,
    #[doc = "Prevent the usage of the return value of React.render."]
    #[serde(skip_serializing_if = "Option::is_none")]
    pub no_render_return_value:
        Option<RuleConfiguration<biome_js_analyze::options::NoRenderReturnValue>>,
    #[doc = "Disallow assignments where both sides are exactly the same."]
    #[serde(skip_serializing_if = "Option::is_none")]
    pub no_self_assign: Option<RuleConfiguration<biome_js_analyze::options::NoSelfAssign>>,
    #[doc = "Disallow returning a value from a setter"]
    #[serde(skip_serializing_if = "Option::is_none")]
    pub no_setter_return: Option<RuleConfiguration<biome_js_analyze::options::NoSetterReturn>>,
    #[doc = "Disallow comparison of expressions modifying the string case with non-compliant value."]
    #[serde(skip_serializing_if = "Option::is_none")]
    pub no_string_case_mismatch:
        Option<RuleFixConfiguration<biome_js_analyze::options::NoStringCaseMismatch>>,
    #[doc = "Disallow lexical declarations in switch clauses."]
    #[serde(skip_serializing_if = "Option::is_none")]
    pub no_switch_declarations:
        Option<RuleFixConfiguration<biome_js_analyze::options::NoSwitchDeclarations>>,
    #[doc = "Disallow the use of dependencies that aren't specified in the package.json."]
    #[serde(skip_serializing_if = "Option::is_none")]
    pub no_undeclared_dependencies:
        Option<RuleConfiguration<biome_js_analyze::options::NoUndeclaredDependencies>>,
    #[doc = "Prevents the usage of variables that haven't been declared inside the document."]
    #[serde(skip_serializing_if = "Option::is_none")]
    pub no_undeclared_variables:
        Option<RuleConfiguration<biome_js_analyze::options::NoUndeclaredVariables>>,
    #[doc = "Disallow unknown CSS value functions."]
    #[serde(skip_serializing_if = "Option::is_none")]
    pub no_unknown_function:
        Option<RuleConfiguration<biome_css_analyze::options::NoUnknownFunction>>,
    #[doc = "Disallow unknown media feature names."]
    #[serde(skip_serializing_if = "Option::is_none")]
    pub no_unknown_media_feature_name:
        Option<RuleConfiguration<biome_css_analyze::options::NoUnknownMediaFeatureName>>,
    #[doc = "Disallow unknown properties."]
    #[serde(skip_serializing_if = "Option::is_none")]
    pub no_unknown_property:
        Option<RuleConfiguration<biome_css_analyze::options::NoUnknownProperty>>,
    #[doc = "Disallow unknown CSS units."]
    #[serde(skip_serializing_if = "Option::is_none")]
    pub no_unknown_unit: Option<RuleConfiguration<biome_css_analyze::options::NoUnknownUnit>>,
    #[doc = "Disallow unmatchable An+B selectors."]
    #[serde(skip_serializing_if = "Option::is_none")]
    pub no_unmatchable_anb_selector:
        Option<RuleConfiguration<biome_css_analyze::options::NoUnmatchableAnbSelector>>,
    #[doc = "Disallow unreachable code"]
    #[serde(skip_serializing_if = "Option::is_none")]
    pub no_unreachable: Option<RuleConfiguration<biome_js_analyze::options::NoUnreachable>>,
    #[doc = "Ensures the super() constructor is called exactly once on every code  path in a class constructor before this is accessed if the class has a superclass"]
    #[serde(skip_serializing_if = "Option::is_none")]
    pub no_unreachable_super:
        Option<RuleConfiguration<biome_js_analyze::options::NoUnreachableSuper>>,
    #[doc = "Disallow control flow statements in finally blocks."]
    #[serde(skip_serializing_if = "Option::is_none")]
    pub no_unsafe_finally: Option<RuleConfiguration<biome_js_analyze::options::NoUnsafeFinally>>,
    #[doc = "Disallow the use of optional chaining in contexts where the undefined value is not allowed."]
    #[serde(skip_serializing_if = "Option::is_none")]
    pub no_unsafe_optional_chaining:
        Option<RuleConfiguration<biome_js_analyze::options::NoUnsafeOptionalChaining>>,
    #[doc = "Disallow unused function parameters."]
    #[serde(skip_serializing_if = "Option::is_none")]
    pub no_unused_function_parameters:
        Option<RuleFixConfiguration<biome_js_analyze::options::NoUnusedFunctionParameters>>,
    #[doc = "Disallow unused imports."]
    #[serde(skip_serializing_if = "Option::is_none")]
    pub no_unused_imports: Option<RuleFixConfiguration<biome_js_analyze::options::NoUnusedImports>>,
    #[doc = "Disallow unused labels."]
    #[serde(skip_serializing_if = "Option::is_none")]
    pub no_unused_labels: Option<RuleFixConfiguration<biome_js_analyze::options::NoUnusedLabels>>,
    #[doc = "Disallow unused private class members"]
    #[serde(skip_serializing_if = "Option::is_none")]
    pub no_unused_private_class_members:
        Option<RuleFixConfiguration<biome_js_analyze::options::NoUnusedPrivateClassMembers>>,
    #[doc = "Disallow unused variables."]
    #[serde(skip_serializing_if = "Option::is_none")]
    pub no_unused_variables:
        Option<RuleFixConfiguration<biome_js_analyze::options::NoUnusedVariables>>,
    #[doc = "Avoid using unnecessary continue."]
    #[serde(skip_serializing_if = "Option::is_none")]
    pub no_useless_continue:
        Option<RuleFixConfiguration<biome_js_analyze::options::NoUselessContinue>>,
    #[doc = "This rules prevents void elements (AKA self-closing elements) from having children."]
    #[serde(skip_serializing_if = "Option::is_none")]
    pub no_void_elements_with_children:
        Option<RuleFixConfiguration<biome_js_analyze::options::NoVoidElementsWithChildren>>,
    #[doc = "Disallow returning a value from a function with the return type 'void'"]
    #[serde(skip_serializing_if = "Option::is_none")]
    pub no_void_type_return: Option<RuleConfiguration<biome_js_analyze::options::NoVoidTypeReturn>>,
    #[doc = "Disallow Array constructors."]
    #[serde(skip_serializing_if = "Option::is_none")]
    pub use_array_literals:
        Option<RuleFixConfiguration<biome_js_analyze::options::UseArrayLiterals>>,
    #[doc = "Enforce all dependencies are correctly specified in a React hook."]
    #[serde(skip_serializing_if = "Option::is_none")]
    pub use_exhaustive_dependencies:
        Option<RuleConfiguration<biome_js_analyze::options::UseExhaustiveDependencies>>,
    #[doc = "Enforce that all React hooks are being called from the Top Level component functions."]
    #[serde(skip_serializing_if = "Option::is_none")]
    pub use_hook_at_top_level:
        Option<RuleConfiguration<biome_js_analyze::options::UseHookAtTopLevel>>,
    #[doc = "Enforce file extensions for relative imports."]
    #[serde(skip_serializing_if = "Option::is_none")]
    pub use_import_extensions:
        Option<RuleFixConfiguration<biome_js_analyze::options::UseImportExtensions>>,
    #[doc = "Require calls to isNaN() when checking for NaN."]
    #[serde(skip_serializing_if = "Option::is_none")]
    pub use_is_nan: Option<RuleFixConfiguration<biome_js_analyze::options::UseIsNan>>,
    #[doc = "Disallow missing key props in iterators/collection literals."]
    #[serde(skip_serializing_if = "Option::is_none")]
    pub use_jsx_key_in_iterable:
        Option<RuleConfiguration<biome_js_analyze::options::UseJsxKeyInIterable>>,
    #[doc = "Enforce \"for\" loop update clause moving the counter in the right direction."]
    #[serde(skip_serializing_if = "Option::is_none")]
    pub use_valid_for_direction:
        Option<RuleConfiguration<biome_js_analyze::options::UseValidForDirection>>,
    #[doc = "Require generator functions to contain yield."]
    #[serde(skip_serializing_if = "Option::is_none")]
    pub use_yield: Option<RuleConfiguration<biome_js_analyze::options::UseYield>>,
}
impl Correctness {
    const GROUP_NAME: &'static str = "correctness";
    pub(crate) const GROUP_RULES: &'static [&'static str] = &[
        "noChildrenProp",
        "noConstAssign",
        "noConstantCondition",
        "noConstantMathMinMaxClamp",
        "noConstructorReturn",
        "noEmptyCharacterClassInRegex",
        "noEmptyPattern",
        "noFlatMapIdentity",
        "noGlobalObjectCalls",
        "noInnerDeclarations",
        "noInvalidBuiltinInstantiation",
        "noInvalidConstructorSuper",
        "noInvalidDirectionInLinearGradient",
        "noInvalidGridAreas",
        "noInvalidNewBuiltin",
        "noInvalidPositionAtImportRule",
        "noInvalidUseBeforeDeclaration",
        "noNewSymbol",
        "noNodejsModules",
        "noNonoctalDecimalEscape",
        "noPrecisionLoss",
        "noPrivateImports",
        "noRenderReturnValue",
        "noSelfAssign",
        "noSetterReturn",
        "noStringCaseMismatch",
        "noSwitchDeclarations",
        "noUndeclaredDependencies",
        "noUndeclaredVariables",
        "noUnknownFunction",
        "noUnknownMediaFeatureName",
        "noUnknownProperty",
        "noUnknownUnit",
        "noUnmatchableAnbSelector",
        "noUnreachable",
        "noUnreachableSuper",
        "noUnsafeFinally",
        "noUnsafeOptionalChaining",
        "noUnusedFunctionParameters",
        "noUnusedImports",
        "noUnusedLabels",
        "noUnusedPrivateClassMembers",
        "noUnusedVariables",
        "noUselessContinue",
        "noVoidElementsWithChildren",
        "noVoidTypeReturn",
        "useArrayLiterals",
        "useExhaustiveDependencies",
        "useHookAtTopLevel",
        "useImportExtensions",
        "useIsNan",
        "useJsxKeyInIterable",
        "useValidForDirection",
        "useYield",
    ];
    const RECOMMENDED_RULES_AS_FILTERS: &'static [RuleFilter<'static>] = &[
        RuleFilter::Rule(Self::GROUP_NAME, Self::GROUP_RULES[0]),
        RuleFilter::Rule(Self::GROUP_NAME, Self::GROUP_RULES[1]),
        RuleFilter::Rule(Self::GROUP_NAME, Self::GROUP_RULES[2]),
        RuleFilter::Rule(Self::GROUP_NAME, Self::GROUP_RULES[4]),
        RuleFilter::Rule(Self::GROUP_NAME, Self::GROUP_RULES[5]),
        RuleFilter::Rule(Self::GROUP_NAME, Self::GROUP_RULES[6]),
        RuleFilter::Rule(Self::GROUP_NAME, Self::GROUP_RULES[7]),
        RuleFilter::Rule(Self::GROUP_NAME, Self::GROUP_RULES[8]),
        RuleFilter::Rule(Self::GROUP_NAME, Self::GROUP_RULES[9]),
        RuleFilter::Rule(Self::GROUP_NAME, Self::GROUP_RULES[10]),
        RuleFilter::Rule(Self::GROUP_NAME, Self::GROUP_RULES[11]),
        RuleFilter::Rule(Self::GROUP_NAME, Self::GROUP_RULES[12]),
        RuleFilter::Rule(Self::GROUP_NAME, Self::GROUP_RULES[13]),
        RuleFilter::Rule(Self::GROUP_NAME, Self::GROUP_RULES[15]),
        RuleFilter::Rule(Self::GROUP_NAME, Self::GROUP_RULES[16]),
        RuleFilter::Rule(Self::GROUP_NAME, Self::GROUP_RULES[19]),
        RuleFilter::Rule(Self::GROUP_NAME, Self::GROUP_RULES[20]),
        RuleFilter::Rule(Self::GROUP_NAME, Self::GROUP_RULES[21]),
        RuleFilter::Rule(Self::GROUP_NAME, Self::GROUP_RULES[23]),
        RuleFilter::Rule(Self::GROUP_NAME, Self::GROUP_RULES[24]),
        RuleFilter::Rule(Self::GROUP_NAME, Self::GROUP_RULES[25]),
        RuleFilter::Rule(Self::GROUP_NAME, Self::GROUP_RULES[26]),
        RuleFilter::Rule(Self::GROUP_NAME, Self::GROUP_RULES[29]),
        RuleFilter::Rule(Self::GROUP_NAME, Self::GROUP_RULES[30]),
        RuleFilter::Rule(Self::GROUP_NAME, Self::GROUP_RULES[31]),
        RuleFilter::Rule(Self::GROUP_NAME, Self::GROUP_RULES[32]),
        RuleFilter::Rule(Self::GROUP_NAME, Self::GROUP_RULES[33]),
        RuleFilter::Rule(Self::GROUP_NAME, Self::GROUP_RULES[34]),
        RuleFilter::Rule(Self::GROUP_NAME, Self::GROUP_RULES[35]),
        RuleFilter::Rule(Self::GROUP_NAME, Self::GROUP_RULES[36]),
<<<<<<< HEAD
        RuleFilter::Rule(Self::GROUP_NAME, Self::GROUP_RULES[37]),
        RuleFilter::Rule(Self::GROUP_NAME, Self::GROUP_RULES[38]),
        RuleFilter::Rule(Self::GROUP_NAME, Self::GROUP_RULES[41]),
=======
        RuleFilter::Rule(Self::GROUP_NAME, Self::GROUP_RULES[39]),
        RuleFilter::Rule(Self::GROUP_NAME, Self::GROUP_RULES[42]),
        RuleFilter::Rule(Self::GROUP_NAME, Self::GROUP_RULES[43]),
>>>>>>> adaa65ce
        RuleFilter::Rule(Self::GROUP_NAME, Self::GROUP_RULES[44]),
        RuleFilter::Rule(Self::GROUP_NAME, Self::GROUP_RULES[45]),
        RuleFilter::Rule(Self::GROUP_NAME, Self::GROUP_RULES[50]),
        RuleFilter::Rule(Self::GROUP_NAME, Self::GROUP_RULES[52]),
        RuleFilter::Rule(Self::GROUP_NAME, Self::GROUP_RULES[53]),
    ];
    const ALL_RULES_AS_FILTERS: &'static [RuleFilter<'static>] = &[
        RuleFilter::Rule(Self::GROUP_NAME, Self::GROUP_RULES[0]),
        RuleFilter::Rule(Self::GROUP_NAME, Self::GROUP_RULES[1]),
        RuleFilter::Rule(Self::GROUP_NAME, Self::GROUP_RULES[2]),
        RuleFilter::Rule(Self::GROUP_NAME, Self::GROUP_RULES[3]),
        RuleFilter::Rule(Self::GROUP_NAME, Self::GROUP_RULES[4]),
        RuleFilter::Rule(Self::GROUP_NAME, Self::GROUP_RULES[5]),
        RuleFilter::Rule(Self::GROUP_NAME, Self::GROUP_RULES[6]),
        RuleFilter::Rule(Self::GROUP_NAME, Self::GROUP_RULES[7]),
        RuleFilter::Rule(Self::GROUP_NAME, Self::GROUP_RULES[8]),
        RuleFilter::Rule(Self::GROUP_NAME, Self::GROUP_RULES[9]),
        RuleFilter::Rule(Self::GROUP_NAME, Self::GROUP_RULES[10]),
        RuleFilter::Rule(Self::GROUP_NAME, Self::GROUP_RULES[11]),
        RuleFilter::Rule(Self::GROUP_NAME, Self::GROUP_RULES[12]),
        RuleFilter::Rule(Self::GROUP_NAME, Self::GROUP_RULES[13]),
        RuleFilter::Rule(Self::GROUP_NAME, Self::GROUP_RULES[14]),
        RuleFilter::Rule(Self::GROUP_NAME, Self::GROUP_RULES[15]),
        RuleFilter::Rule(Self::GROUP_NAME, Self::GROUP_RULES[16]),
        RuleFilter::Rule(Self::GROUP_NAME, Self::GROUP_RULES[17]),
        RuleFilter::Rule(Self::GROUP_NAME, Self::GROUP_RULES[18]),
        RuleFilter::Rule(Self::GROUP_NAME, Self::GROUP_RULES[19]),
        RuleFilter::Rule(Self::GROUP_NAME, Self::GROUP_RULES[20]),
        RuleFilter::Rule(Self::GROUP_NAME, Self::GROUP_RULES[21]),
        RuleFilter::Rule(Self::GROUP_NAME, Self::GROUP_RULES[22]),
        RuleFilter::Rule(Self::GROUP_NAME, Self::GROUP_RULES[23]),
        RuleFilter::Rule(Self::GROUP_NAME, Self::GROUP_RULES[24]),
        RuleFilter::Rule(Self::GROUP_NAME, Self::GROUP_RULES[25]),
        RuleFilter::Rule(Self::GROUP_NAME, Self::GROUP_RULES[26]),
        RuleFilter::Rule(Self::GROUP_NAME, Self::GROUP_RULES[27]),
        RuleFilter::Rule(Self::GROUP_NAME, Self::GROUP_RULES[28]),
        RuleFilter::Rule(Self::GROUP_NAME, Self::GROUP_RULES[29]),
        RuleFilter::Rule(Self::GROUP_NAME, Self::GROUP_RULES[30]),
        RuleFilter::Rule(Self::GROUP_NAME, Self::GROUP_RULES[31]),
        RuleFilter::Rule(Self::GROUP_NAME, Self::GROUP_RULES[32]),
        RuleFilter::Rule(Self::GROUP_NAME, Self::GROUP_RULES[33]),
        RuleFilter::Rule(Self::GROUP_NAME, Self::GROUP_RULES[34]),
        RuleFilter::Rule(Self::GROUP_NAME, Self::GROUP_RULES[35]),
        RuleFilter::Rule(Self::GROUP_NAME, Self::GROUP_RULES[36]),
        RuleFilter::Rule(Self::GROUP_NAME, Self::GROUP_RULES[37]),
        RuleFilter::Rule(Self::GROUP_NAME, Self::GROUP_RULES[38]),
        RuleFilter::Rule(Self::GROUP_NAME, Self::GROUP_RULES[39]),
        RuleFilter::Rule(Self::GROUP_NAME, Self::GROUP_RULES[40]),
        RuleFilter::Rule(Self::GROUP_NAME, Self::GROUP_RULES[41]),
        RuleFilter::Rule(Self::GROUP_NAME, Self::GROUP_RULES[42]),
        RuleFilter::Rule(Self::GROUP_NAME, Self::GROUP_RULES[43]),
        RuleFilter::Rule(Self::GROUP_NAME, Self::GROUP_RULES[44]),
        RuleFilter::Rule(Self::GROUP_NAME, Self::GROUP_RULES[45]),
        RuleFilter::Rule(Self::GROUP_NAME, Self::GROUP_RULES[46]),
        RuleFilter::Rule(Self::GROUP_NAME, Self::GROUP_RULES[47]),
        RuleFilter::Rule(Self::GROUP_NAME, Self::GROUP_RULES[48]),
        RuleFilter::Rule(Self::GROUP_NAME, Self::GROUP_RULES[49]),
        RuleFilter::Rule(Self::GROUP_NAME, Self::GROUP_RULES[50]),
        RuleFilter::Rule(Self::GROUP_NAME, Self::GROUP_RULES[51]),
        RuleFilter::Rule(Self::GROUP_NAME, Self::GROUP_RULES[52]),
        RuleFilter::Rule(Self::GROUP_NAME, Self::GROUP_RULES[53]),
    ];
}
impl RuleGroupExt for Correctness {
    fn is_recommended_true(&self) -> bool {
        matches!(self.recommended, Some(true))
    }
    fn is_recommended_unset(&self) -> bool {
        self.recommended.is_none()
    }
    fn get_enabled_rules(&self) -> FxHashSet<RuleFilter<'static>> {
        let mut index_set = FxHashSet::default();
        if let Some(rule) = self.no_children_prop.as_ref() {
            if rule.is_enabled() {
                index_set.insert(RuleFilter::Rule(Self::GROUP_NAME, Self::GROUP_RULES[0]));
            }
        }
        if let Some(rule) = self.no_const_assign.as_ref() {
            if rule.is_enabled() {
                index_set.insert(RuleFilter::Rule(Self::GROUP_NAME, Self::GROUP_RULES[1]));
            }
        }
        if let Some(rule) = self.no_constant_condition.as_ref() {
            if rule.is_enabled() {
                index_set.insert(RuleFilter::Rule(Self::GROUP_NAME, Self::GROUP_RULES[2]));
            }
        }
        if let Some(rule) = self.no_constant_math_min_max_clamp.as_ref() {
            if rule.is_enabled() {
                index_set.insert(RuleFilter::Rule(Self::GROUP_NAME, Self::GROUP_RULES[3]));
            }
        }
        if let Some(rule) = self.no_constructor_return.as_ref() {
            if rule.is_enabled() {
                index_set.insert(RuleFilter::Rule(Self::GROUP_NAME, Self::GROUP_RULES[4]));
            }
        }
        if let Some(rule) = self.no_empty_character_class_in_regex.as_ref() {
            if rule.is_enabled() {
                index_set.insert(RuleFilter::Rule(Self::GROUP_NAME, Self::GROUP_RULES[5]));
            }
        }
        if let Some(rule) = self.no_empty_pattern.as_ref() {
            if rule.is_enabled() {
                index_set.insert(RuleFilter::Rule(Self::GROUP_NAME, Self::GROUP_RULES[6]));
            }
        }
        if let Some(rule) = self.no_flat_map_identity.as_ref() {
            if rule.is_enabled() {
                index_set.insert(RuleFilter::Rule(Self::GROUP_NAME, Self::GROUP_RULES[7]));
            }
        }
        if let Some(rule) = self.no_global_object_calls.as_ref() {
            if rule.is_enabled() {
                index_set.insert(RuleFilter::Rule(Self::GROUP_NAME, Self::GROUP_RULES[8]));
            }
        }
        if let Some(rule) = self.no_inner_declarations.as_ref() {
            if rule.is_enabled() {
                index_set.insert(RuleFilter::Rule(Self::GROUP_NAME, Self::GROUP_RULES[9]));
            }
        }
        if let Some(rule) = self.no_invalid_builtin_instantiation.as_ref() {
            if rule.is_enabled() {
                index_set.insert(RuleFilter::Rule(Self::GROUP_NAME, Self::GROUP_RULES[10]));
            }
        }
        if let Some(rule) = self.no_invalid_constructor_super.as_ref() {
            if rule.is_enabled() {
                index_set.insert(RuleFilter::Rule(Self::GROUP_NAME, Self::GROUP_RULES[11]));
            }
        }
        if let Some(rule) = self.no_invalid_direction_in_linear_gradient.as_ref() {
            if rule.is_enabled() {
                index_set.insert(RuleFilter::Rule(Self::GROUP_NAME, Self::GROUP_RULES[12]));
            }
        }
        if let Some(rule) = self.no_invalid_grid_areas.as_ref() {
            if rule.is_enabled() {
                index_set.insert(RuleFilter::Rule(Self::GROUP_NAME, Self::GROUP_RULES[13]));
            }
        }
        if let Some(rule) = self.no_invalid_new_builtin.as_ref() {
            if rule.is_enabled() {
                index_set.insert(RuleFilter::Rule(Self::GROUP_NAME, Self::GROUP_RULES[14]));
            }
        }
        if let Some(rule) = self.no_invalid_position_at_import_rule.as_ref() {
            if rule.is_enabled() {
                index_set.insert(RuleFilter::Rule(Self::GROUP_NAME, Self::GROUP_RULES[15]));
            }
        }
        if let Some(rule) = self.no_invalid_use_before_declaration.as_ref() {
            if rule.is_enabled() {
                index_set.insert(RuleFilter::Rule(Self::GROUP_NAME, Self::GROUP_RULES[16]));
            }
        }
        if let Some(rule) = self.no_new_symbol.as_ref() {
            if rule.is_enabled() {
                index_set.insert(RuleFilter::Rule(Self::GROUP_NAME, Self::GROUP_RULES[17]));
            }
        }
        if let Some(rule) = self.no_nodejs_modules.as_ref() {
            if rule.is_enabled() {
                index_set.insert(RuleFilter::Rule(Self::GROUP_NAME, Self::GROUP_RULES[18]));
            }
        }
        if let Some(rule) = self.no_nonoctal_decimal_escape.as_ref() {
            if rule.is_enabled() {
                index_set.insert(RuleFilter::Rule(Self::GROUP_NAME, Self::GROUP_RULES[19]));
            }
        }
        if let Some(rule) = self.no_precision_loss.as_ref() {
            if rule.is_enabled() {
                index_set.insert(RuleFilter::Rule(Self::GROUP_NAME, Self::GROUP_RULES[20]));
            }
        }
        if let Some(rule) = self.no_private_imports.as_ref() {
            if rule.is_enabled() {
                index_set.insert(RuleFilter::Rule(Self::GROUP_NAME, Self::GROUP_RULES[21]));
            }
        }
        if let Some(rule) = self.no_render_return_value.as_ref() {
            if rule.is_enabled() {
                index_set.insert(RuleFilter::Rule(Self::GROUP_NAME, Self::GROUP_RULES[22]));
            }
        }
        if let Some(rule) = self.no_self_assign.as_ref() {
            if rule.is_enabled() {
                index_set.insert(RuleFilter::Rule(Self::GROUP_NAME, Self::GROUP_RULES[23]));
            }
        }
        if let Some(rule) = self.no_setter_return.as_ref() {
            if rule.is_enabled() {
                index_set.insert(RuleFilter::Rule(Self::GROUP_NAME, Self::GROUP_RULES[24]));
            }
        }
        if let Some(rule) = self.no_string_case_mismatch.as_ref() {
            if rule.is_enabled() {
                index_set.insert(RuleFilter::Rule(Self::GROUP_NAME, Self::GROUP_RULES[25]));
            }
        }
        if let Some(rule) = self.no_switch_declarations.as_ref() {
            if rule.is_enabled() {
                index_set.insert(RuleFilter::Rule(Self::GROUP_NAME, Self::GROUP_RULES[26]));
            }
        }
        if let Some(rule) = self.no_undeclared_dependencies.as_ref() {
            if rule.is_enabled() {
                index_set.insert(RuleFilter::Rule(Self::GROUP_NAME, Self::GROUP_RULES[27]));
            }
        }
        if let Some(rule) = self.no_undeclared_variables.as_ref() {
            if rule.is_enabled() {
                index_set.insert(RuleFilter::Rule(Self::GROUP_NAME, Self::GROUP_RULES[28]));
            }
        }
        if let Some(rule) = self.no_unknown_function.as_ref() {
            if rule.is_enabled() {
                index_set.insert(RuleFilter::Rule(Self::GROUP_NAME, Self::GROUP_RULES[29]));
            }
        }
        if let Some(rule) = self.no_unknown_media_feature_name.as_ref() {
            if rule.is_enabled() {
                index_set.insert(RuleFilter::Rule(Self::GROUP_NAME, Self::GROUP_RULES[30]));
            }
        }
        if let Some(rule) = self.no_unknown_property.as_ref() {
            if rule.is_enabled() {
                index_set.insert(RuleFilter::Rule(Self::GROUP_NAME, Self::GROUP_RULES[31]));
            }
        }
        if let Some(rule) = self.no_unknown_unit.as_ref() {
            if rule.is_enabled() {
                index_set.insert(RuleFilter::Rule(Self::GROUP_NAME, Self::GROUP_RULES[32]));
            }
        }
<<<<<<< HEAD
        if let Some(rule) = self.no_unmatchable_anb_selector.as_ref() {
=======
        if let Some(rule) = self.no_unreachable.as_ref() {
>>>>>>> adaa65ce
            if rule.is_enabled() {
                index_set.insert(RuleFilter::Rule(Self::GROUP_NAME, Self::GROUP_RULES[33]));
            }
        }
<<<<<<< HEAD
        if let Some(rule) = self.no_unnecessary_continue.as_ref() {
=======
        if let Some(rule) = self.no_unreachable_super.as_ref() {
>>>>>>> adaa65ce
            if rule.is_enabled() {
                index_set.insert(RuleFilter::Rule(Self::GROUP_NAME, Self::GROUP_RULES[34]));
            }
        }
<<<<<<< HEAD
        if let Some(rule) = self.no_unreachable.as_ref() {
=======
        if let Some(rule) = self.no_unsafe_finally.as_ref() {
>>>>>>> adaa65ce
            if rule.is_enabled() {
                index_set.insert(RuleFilter::Rule(Self::GROUP_NAME, Self::GROUP_RULES[35]));
            }
        }
<<<<<<< HEAD
        if let Some(rule) = self.no_unreachable_super.as_ref() {
=======
        if let Some(rule) = self.no_unsafe_optional_chaining.as_ref() {
>>>>>>> adaa65ce
            if rule.is_enabled() {
                index_set.insert(RuleFilter::Rule(Self::GROUP_NAME, Self::GROUP_RULES[36]));
            }
        }
<<<<<<< HEAD
        if let Some(rule) = self.no_unsafe_finally.as_ref() {
=======
        if let Some(rule) = self.no_unused_function_parameters.as_ref() {
>>>>>>> adaa65ce
            if rule.is_enabled() {
                index_set.insert(RuleFilter::Rule(Self::GROUP_NAME, Self::GROUP_RULES[37]));
            }
        }
<<<<<<< HEAD
        if let Some(rule) = self.no_unsafe_optional_chaining.as_ref() {
=======
        if let Some(rule) = self.no_unused_imports.as_ref() {
>>>>>>> adaa65ce
            if rule.is_enabled() {
                index_set.insert(RuleFilter::Rule(Self::GROUP_NAME, Self::GROUP_RULES[38]));
            }
        }
<<<<<<< HEAD
        if let Some(rule) = self.no_unused_function_parameters.as_ref() {
=======
        if let Some(rule) = self.no_unused_labels.as_ref() {
>>>>>>> adaa65ce
            if rule.is_enabled() {
                index_set.insert(RuleFilter::Rule(Self::GROUP_NAME, Self::GROUP_RULES[39]));
            }
        }
<<<<<<< HEAD
        if let Some(rule) = self.no_unused_imports.as_ref() {
=======
        if let Some(rule) = self.no_unused_private_class_members.as_ref() {
>>>>>>> adaa65ce
            if rule.is_enabled() {
                index_set.insert(RuleFilter::Rule(Self::GROUP_NAME, Self::GROUP_RULES[40]));
            }
        }
<<<<<<< HEAD
        if let Some(rule) = self.no_unused_labels.as_ref() {
=======
        if let Some(rule) = self.no_unused_variables.as_ref() {
>>>>>>> adaa65ce
            if rule.is_enabled() {
                index_set.insert(RuleFilter::Rule(Self::GROUP_NAME, Self::GROUP_RULES[41]));
            }
        }
<<<<<<< HEAD
        if let Some(rule) = self.no_unused_private_class_members.as_ref() {
=======
        if let Some(rule) = self.no_useless_continue.as_ref() {
>>>>>>> adaa65ce
            if rule.is_enabled() {
                index_set.insert(RuleFilter::Rule(Self::GROUP_NAME, Self::GROUP_RULES[42]));
            }
        }
        if let Some(rule) = self.no_unused_variables.as_ref() {
            if rule.is_enabled() {
                index_set.insert(RuleFilter::Rule(Self::GROUP_NAME, Self::GROUP_RULES[43]));
            }
        }
        if let Some(rule) = self.no_void_elements_with_children.as_ref() {
            if rule.is_enabled() {
                index_set.insert(RuleFilter::Rule(Self::GROUP_NAME, Self::GROUP_RULES[44]));
            }
        }
        if let Some(rule) = self.no_void_type_return.as_ref() {
            if rule.is_enabled() {
                index_set.insert(RuleFilter::Rule(Self::GROUP_NAME, Self::GROUP_RULES[45]));
            }
        }
        if let Some(rule) = self.use_array_literals.as_ref() {
            if rule.is_enabled() {
                index_set.insert(RuleFilter::Rule(Self::GROUP_NAME, Self::GROUP_RULES[46]));
            }
        }
        if let Some(rule) = self.use_exhaustive_dependencies.as_ref() {
            if rule.is_enabled() {
                index_set.insert(RuleFilter::Rule(Self::GROUP_NAME, Self::GROUP_RULES[47]));
            }
        }
        if let Some(rule) = self.use_hook_at_top_level.as_ref() {
            if rule.is_enabled() {
                index_set.insert(RuleFilter::Rule(Self::GROUP_NAME, Self::GROUP_RULES[48]));
            }
        }
        if let Some(rule) = self.use_import_extensions.as_ref() {
            if rule.is_enabled() {
                index_set.insert(RuleFilter::Rule(Self::GROUP_NAME, Self::GROUP_RULES[49]));
            }
        }
        if let Some(rule) = self.use_is_nan.as_ref() {
            if rule.is_enabled() {
                index_set.insert(RuleFilter::Rule(Self::GROUP_NAME, Self::GROUP_RULES[50]));
            }
        }
        if let Some(rule) = self.use_jsx_key_in_iterable.as_ref() {
            if rule.is_enabled() {
                index_set.insert(RuleFilter::Rule(Self::GROUP_NAME, Self::GROUP_RULES[51]));
            }
        }
        if let Some(rule) = self.use_valid_for_direction.as_ref() {
            if rule.is_enabled() {
                index_set.insert(RuleFilter::Rule(Self::GROUP_NAME, Self::GROUP_RULES[52]));
            }
        }
        if let Some(rule) = self.use_yield.as_ref() {
            if rule.is_enabled() {
                index_set.insert(RuleFilter::Rule(Self::GROUP_NAME, Self::GROUP_RULES[53]));
            }
        }
        index_set
    }
    fn get_disabled_rules(&self) -> FxHashSet<RuleFilter<'static>> {
        let mut index_set = FxHashSet::default();
        if let Some(rule) = self.no_children_prop.as_ref() {
            if rule.is_disabled() {
                index_set.insert(RuleFilter::Rule(Self::GROUP_NAME, Self::GROUP_RULES[0]));
            }
        }
        if let Some(rule) = self.no_const_assign.as_ref() {
            if rule.is_disabled() {
                index_set.insert(RuleFilter::Rule(Self::GROUP_NAME, Self::GROUP_RULES[1]));
            }
        }
        if let Some(rule) = self.no_constant_condition.as_ref() {
            if rule.is_disabled() {
                index_set.insert(RuleFilter::Rule(Self::GROUP_NAME, Self::GROUP_RULES[2]));
            }
        }
        if let Some(rule) = self.no_constant_math_min_max_clamp.as_ref() {
            if rule.is_disabled() {
                index_set.insert(RuleFilter::Rule(Self::GROUP_NAME, Self::GROUP_RULES[3]));
            }
        }
        if let Some(rule) = self.no_constructor_return.as_ref() {
            if rule.is_disabled() {
                index_set.insert(RuleFilter::Rule(Self::GROUP_NAME, Self::GROUP_RULES[4]));
            }
        }
        if let Some(rule) = self.no_empty_character_class_in_regex.as_ref() {
            if rule.is_disabled() {
                index_set.insert(RuleFilter::Rule(Self::GROUP_NAME, Self::GROUP_RULES[5]));
            }
        }
        if let Some(rule) = self.no_empty_pattern.as_ref() {
            if rule.is_disabled() {
                index_set.insert(RuleFilter::Rule(Self::GROUP_NAME, Self::GROUP_RULES[6]));
            }
        }
        if let Some(rule) = self.no_flat_map_identity.as_ref() {
            if rule.is_disabled() {
                index_set.insert(RuleFilter::Rule(Self::GROUP_NAME, Self::GROUP_RULES[7]));
            }
        }
        if let Some(rule) = self.no_global_object_calls.as_ref() {
            if rule.is_disabled() {
                index_set.insert(RuleFilter::Rule(Self::GROUP_NAME, Self::GROUP_RULES[8]));
            }
        }
        if let Some(rule) = self.no_inner_declarations.as_ref() {
            if rule.is_disabled() {
                index_set.insert(RuleFilter::Rule(Self::GROUP_NAME, Self::GROUP_RULES[9]));
            }
        }
        if let Some(rule) = self.no_invalid_builtin_instantiation.as_ref() {
            if rule.is_disabled() {
                index_set.insert(RuleFilter::Rule(Self::GROUP_NAME, Self::GROUP_RULES[10]));
            }
        }
        if let Some(rule) = self.no_invalid_constructor_super.as_ref() {
            if rule.is_disabled() {
                index_set.insert(RuleFilter::Rule(Self::GROUP_NAME, Self::GROUP_RULES[11]));
            }
        }
        if let Some(rule) = self.no_invalid_direction_in_linear_gradient.as_ref() {
            if rule.is_disabled() {
                index_set.insert(RuleFilter::Rule(Self::GROUP_NAME, Self::GROUP_RULES[12]));
            }
        }
        if let Some(rule) = self.no_invalid_grid_areas.as_ref() {
            if rule.is_disabled() {
                index_set.insert(RuleFilter::Rule(Self::GROUP_NAME, Self::GROUP_RULES[13]));
            }
        }
        if let Some(rule) = self.no_invalid_new_builtin.as_ref() {
            if rule.is_disabled() {
                index_set.insert(RuleFilter::Rule(Self::GROUP_NAME, Self::GROUP_RULES[14]));
            }
        }
        if let Some(rule) = self.no_invalid_position_at_import_rule.as_ref() {
            if rule.is_disabled() {
                index_set.insert(RuleFilter::Rule(Self::GROUP_NAME, Self::GROUP_RULES[15]));
            }
        }
        if let Some(rule) = self.no_invalid_use_before_declaration.as_ref() {
            if rule.is_disabled() {
                index_set.insert(RuleFilter::Rule(Self::GROUP_NAME, Self::GROUP_RULES[16]));
            }
        }
        if let Some(rule) = self.no_new_symbol.as_ref() {
            if rule.is_disabled() {
                index_set.insert(RuleFilter::Rule(Self::GROUP_NAME, Self::GROUP_RULES[17]));
            }
        }
        if let Some(rule) = self.no_nodejs_modules.as_ref() {
            if rule.is_disabled() {
                index_set.insert(RuleFilter::Rule(Self::GROUP_NAME, Self::GROUP_RULES[18]));
            }
        }
        if let Some(rule) = self.no_nonoctal_decimal_escape.as_ref() {
            if rule.is_disabled() {
                index_set.insert(RuleFilter::Rule(Self::GROUP_NAME, Self::GROUP_RULES[19]));
            }
        }
        if let Some(rule) = self.no_precision_loss.as_ref() {
            if rule.is_disabled() {
                index_set.insert(RuleFilter::Rule(Self::GROUP_NAME, Self::GROUP_RULES[20]));
            }
        }
        if let Some(rule) = self.no_private_imports.as_ref() {
            if rule.is_disabled() {
                index_set.insert(RuleFilter::Rule(Self::GROUP_NAME, Self::GROUP_RULES[21]));
            }
        }
        if let Some(rule) = self.no_render_return_value.as_ref() {
            if rule.is_disabled() {
                index_set.insert(RuleFilter::Rule(Self::GROUP_NAME, Self::GROUP_RULES[22]));
            }
        }
        if let Some(rule) = self.no_self_assign.as_ref() {
            if rule.is_disabled() {
                index_set.insert(RuleFilter::Rule(Self::GROUP_NAME, Self::GROUP_RULES[23]));
            }
        }
        if let Some(rule) = self.no_setter_return.as_ref() {
            if rule.is_disabled() {
                index_set.insert(RuleFilter::Rule(Self::GROUP_NAME, Self::GROUP_RULES[24]));
            }
        }
        if let Some(rule) = self.no_string_case_mismatch.as_ref() {
            if rule.is_disabled() {
                index_set.insert(RuleFilter::Rule(Self::GROUP_NAME, Self::GROUP_RULES[25]));
            }
        }
        if let Some(rule) = self.no_switch_declarations.as_ref() {
            if rule.is_disabled() {
                index_set.insert(RuleFilter::Rule(Self::GROUP_NAME, Self::GROUP_RULES[26]));
            }
        }
        if let Some(rule) = self.no_undeclared_dependencies.as_ref() {
            if rule.is_disabled() {
                index_set.insert(RuleFilter::Rule(Self::GROUP_NAME, Self::GROUP_RULES[27]));
            }
        }
        if let Some(rule) = self.no_undeclared_variables.as_ref() {
            if rule.is_disabled() {
                index_set.insert(RuleFilter::Rule(Self::GROUP_NAME, Self::GROUP_RULES[28]));
            }
        }
        if let Some(rule) = self.no_unknown_function.as_ref() {
            if rule.is_disabled() {
                index_set.insert(RuleFilter::Rule(Self::GROUP_NAME, Self::GROUP_RULES[29]));
            }
        }
        if let Some(rule) = self.no_unknown_media_feature_name.as_ref() {
            if rule.is_disabled() {
                index_set.insert(RuleFilter::Rule(Self::GROUP_NAME, Self::GROUP_RULES[30]));
            }
        }
        if let Some(rule) = self.no_unknown_property.as_ref() {
            if rule.is_disabled() {
                index_set.insert(RuleFilter::Rule(Self::GROUP_NAME, Self::GROUP_RULES[31]));
            }
        }
        if let Some(rule) = self.no_unknown_unit.as_ref() {
            if rule.is_disabled() {
                index_set.insert(RuleFilter::Rule(Self::GROUP_NAME, Self::GROUP_RULES[32]));
            }
        }
<<<<<<< HEAD
        if let Some(rule) = self.no_unmatchable_anb_selector.as_ref() {
=======
        if let Some(rule) = self.no_unreachable.as_ref() {
>>>>>>> adaa65ce
            if rule.is_disabled() {
                index_set.insert(RuleFilter::Rule(Self::GROUP_NAME, Self::GROUP_RULES[33]));
            }
        }
<<<<<<< HEAD
        if let Some(rule) = self.no_unnecessary_continue.as_ref() {
=======
        if let Some(rule) = self.no_unreachable_super.as_ref() {
>>>>>>> adaa65ce
            if rule.is_disabled() {
                index_set.insert(RuleFilter::Rule(Self::GROUP_NAME, Self::GROUP_RULES[34]));
            }
        }
<<<<<<< HEAD
        if let Some(rule) = self.no_unreachable.as_ref() {
=======
        if let Some(rule) = self.no_unsafe_finally.as_ref() {
>>>>>>> adaa65ce
            if rule.is_disabled() {
                index_set.insert(RuleFilter::Rule(Self::GROUP_NAME, Self::GROUP_RULES[35]));
            }
        }
<<<<<<< HEAD
        if let Some(rule) = self.no_unreachable_super.as_ref() {
=======
        if let Some(rule) = self.no_unsafe_optional_chaining.as_ref() {
>>>>>>> adaa65ce
            if rule.is_disabled() {
                index_set.insert(RuleFilter::Rule(Self::GROUP_NAME, Self::GROUP_RULES[36]));
            }
        }
<<<<<<< HEAD
        if let Some(rule) = self.no_unsafe_finally.as_ref() {
=======
        if let Some(rule) = self.no_unused_function_parameters.as_ref() {
>>>>>>> adaa65ce
            if rule.is_disabled() {
                index_set.insert(RuleFilter::Rule(Self::GROUP_NAME, Self::GROUP_RULES[37]));
            }
        }
<<<<<<< HEAD
        if let Some(rule) = self.no_unsafe_optional_chaining.as_ref() {
=======
        if let Some(rule) = self.no_unused_imports.as_ref() {
>>>>>>> adaa65ce
            if rule.is_disabled() {
                index_set.insert(RuleFilter::Rule(Self::GROUP_NAME, Self::GROUP_RULES[38]));
            }
        }
<<<<<<< HEAD
        if let Some(rule) = self.no_unused_function_parameters.as_ref() {
=======
        if let Some(rule) = self.no_unused_labels.as_ref() {
>>>>>>> adaa65ce
            if rule.is_disabled() {
                index_set.insert(RuleFilter::Rule(Self::GROUP_NAME, Self::GROUP_RULES[39]));
            }
        }
<<<<<<< HEAD
        if let Some(rule) = self.no_unused_imports.as_ref() {
=======
        if let Some(rule) = self.no_unused_private_class_members.as_ref() {
>>>>>>> adaa65ce
            if rule.is_disabled() {
                index_set.insert(RuleFilter::Rule(Self::GROUP_NAME, Self::GROUP_RULES[40]));
            }
        }
<<<<<<< HEAD
        if let Some(rule) = self.no_unused_labels.as_ref() {
=======
        if let Some(rule) = self.no_unused_variables.as_ref() {
>>>>>>> adaa65ce
            if rule.is_disabled() {
                index_set.insert(RuleFilter::Rule(Self::GROUP_NAME, Self::GROUP_RULES[41]));
            }
        }
<<<<<<< HEAD
        if let Some(rule) = self.no_unused_private_class_members.as_ref() {
=======
        if let Some(rule) = self.no_useless_continue.as_ref() {
>>>>>>> adaa65ce
            if rule.is_disabled() {
                index_set.insert(RuleFilter::Rule(Self::GROUP_NAME, Self::GROUP_RULES[42]));
            }
        }
        if let Some(rule) = self.no_unused_variables.as_ref() {
            if rule.is_disabled() {
                index_set.insert(RuleFilter::Rule(Self::GROUP_NAME, Self::GROUP_RULES[43]));
            }
        }
        if let Some(rule) = self.no_void_elements_with_children.as_ref() {
            if rule.is_disabled() {
                index_set.insert(RuleFilter::Rule(Self::GROUP_NAME, Self::GROUP_RULES[44]));
            }
        }
        if let Some(rule) = self.no_void_type_return.as_ref() {
            if rule.is_disabled() {
                index_set.insert(RuleFilter::Rule(Self::GROUP_NAME, Self::GROUP_RULES[45]));
            }
        }
        if let Some(rule) = self.use_array_literals.as_ref() {
            if rule.is_disabled() {
                index_set.insert(RuleFilter::Rule(Self::GROUP_NAME, Self::GROUP_RULES[46]));
            }
        }
        if let Some(rule) = self.use_exhaustive_dependencies.as_ref() {
            if rule.is_disabled() {
                index_set.insert(RuleFilter::Rule(Self::GROUP_NAME, Self::GROUP_RULES[47]));
            }
        }
        if let Some(rule) = self.use_hook_at_top_level.as_ref() {
            if rule.is_disabled() {
                index_set.insert(RuleFilter::Rule(Self::GROUP_NAME, Self::GROUP_RULES[48]));
            }
        }
        if let Some(rule) = self.use_import_extensions.as_ref() {
            if rule.is_disabled() {
                index_set.insert(RuleFilter::Rule(Self::GROUP_NAME, Self::GROUP_RULES[49]));
            }
        }
        if let Some(rule) = self.use_is_nan.as_ref() {
            if rule.is_disabled() {
                index_set.insert(RuleFilter::Rule(Self::GROUP_NAME, Self::GROUP_RULES[50]));
            }
        }
        if let Some(rule) = self.use_jsx_key_in_iterable.as_ref() {
            if rule.is_disabled() {
                index_set.insert(RuleFilter::Rule(Self::GROUP_NAME, Self::GROUP_RULES[51]));
            }
        }
        if let Some(rule) = self.use_valid_for_direction.as_ref() {
            if rule.is_disabled() {
                index_set.insert(RuleFilter::Rule(Self::GROUP_NAME, Self::GROUP_RULES[52]));
            }
        }
        if let Some(rule) = self.use_yield.as_ref() {
            if rule.is_disabled() {
                index_set.insert(RuleFilter::Rule(Self::GROUP_NAME, Self::GROUP_RULES[53]));
            }
        }
        index_set
    }
    #[doc = r" Checks if, given a rule name, matches one of the rules contained in this category"]
    fn has_rule(rule_name: &str) -> Option<&'static str> {
        Some(Self::GROUP_RULES[Self::GROUP_RULES.binary_search(&rule_name).ok()?])
    }
    fn recommended_rules_as_filters() -> &'static [RuleFilter<'static>] {
        Self::RECOMMENDED_RULES_AS_FILTERS
    }
    fn all_rules_as_filters() -> &'static [RuleFilter<'static>] {
        Self::ALL_RULES_AS_FILTERS
    }
    #[doc = r" Select preset rules"]
    fn collect_preset_rules(
        &self,
        parent_is_recommended: bool,
        enabled_rules: &mut FxHashSet<RuleFilter<'static>>,
    ) {
        if self.is_recommended_true() || self.is_recommended_unset() && parent_is_recommended {
            enabled_rules.extend(Self::recommended_rules_as_filters());
        }
    }
    fn set_recommended(&mut self, value: Option<bool>) {
        self.recommended = value;
    }
    fn get_rule_configuration(
        &self,
        rule_name: &str,
    ) -> Option<(RulePlainConfiguration, Option<RuleOptions>)> {
        match rule_name {
            "noChildrenProp" => self
                .no_children_prop
                .as_ref()
                .map(|conf| (conf.level(), conf.get_options())),
            "noConstAssign" => self
                .no_const_assign
                .as_ref()
                .map(|conf| (conf.level(), conf.get_options())),
            "noConstantCondition" => self
                .no_constant_condition
                .as_ref()
                .map(|conf| (conf.level(), conf.get_options())),
            "noConstantMathMinMaxClamp" => self
                .no_constant_math_min_max_clamp
                .as_ref()
                .map(|conf| (conf.level(), conf.get_options())),
            "noConstructorReturn" => self
                .no_constructor_return
                .as_ref()
                .map(|conf| (conf.level(), conf.get_options())),
            "noEmptyCharacterClassInRegex" => self
                .no_empty_character_class_in_regex
                .as_ref()
                .map(|conf| (conf.level(), conf.get_options())),
            "noEmptyPattern" => self
                .no_empty_pattern
                .as_ref()
                .map(|conf| (conf.level(), conf.get_options())),
            "noFlatMapIdentity" => self
                .no_flat_map_identity
                .as_ref()
                .map(|conf| (conf.level(), conf.get_options())),
            "noGlobalObjectCalls" => self
                .no_global_object_calls
                .as_ref()
                .map(|conf| (conf.level(), conf.get_options())),
            "noInnerDeclarations" => self
                .no_inner_declarations
                .as_ref()
                .map(|conf| (conf.level(), conf.get_options())),
            "noInvalidBuiltinInstantiation" => self
                .no_invalid_builtin_instantiation
                .as_ref()
                .map(|conf| (conf.level(), conf.get_options())),
            "noInvalidConstructorSuper" => self
                .no_invalid_constructor_super
                .as_ref()
                .map(|conf| (conf.level(), conf.get_options())),
            "noInvalidDirectionInLinearGradient" => self
                .no_invalid_direction_in_linear_gradient
                .as_ref()
                .map(|conf| (conf.level(), conf.get_options())),
            "noInvalidGridAreas" => self
                .no_invalid_grid_areas
                .as_ref()
                .map(|conf| (conf.level(), conf.get_options())),
            "noInvalidNewBuiltin" => self
                .no_invalid_new_builtin
                .as_ref()
                .map(|conf| (conf.level(), conf.get_options())),
            "noInvalidPositionAtImportRule" => self
                .no_invalid_position_at_import_rule
                .as_ref()
                .map(|conf| (conf.level(), conf.get_options())),
            "noInvalidUseBeforeDeclaration" => self
                .no_invalid_use_before_declaration
                .as_ref()
                .map(|conf| (conf.level(), conf.get_options())),
            "noNewSymbol" => self
                .no_new_symbol
                .as_ref()
                .map(|conf| (conf.level(), conf.get_options())),
            "noNodejsModules" => self
                .no_nodejs_modules
                .as_ref()
                .map(|conf| (conf.level(), conf.get_options())),
            "noNonoctalDecimalEscape" => self
                .no_nonoctal_decimal_escape
                .as_ref()
                .map(|conf| (conf.level(), conf.get_options())),
            "noPrecisionLoss" => self
                .no_precision_loss
                .as_ref()
                .map(|conf| (conf.level(), conf.get_options())),
            "noPrivateImports" => self
                .no_private_imports
                .as_ref()
                .map(|conf| (conf.level(), conf.get_options())),
            "noRenderReturnValue" => self
                .no_render_return_value
                .as_ref()
                .map(|conf| (conf.level(), conf.get_options())),
            "noSelfAssign" => self
                .no_self_assign
                .as_ref()
                .map(|conf| (conf.level(), conf.get_options())),
            "noSetterReturn" => self
                .no_setter_return
                .as_ref()
                .map(|conf| (conf.level(), conf.get_options())),
            "noStringCaseMismatch" => self
                .no_string_case_mismatch
                .as_ref()
                .map(|conf| (conf.level(), conf.get_options())),
            "noSwitchDeclarations" => self
                .no_switch_declarations
                .as_ref()
                .map(|conf| (conf.level(), conf.get_options())),
            "noUndeclaredDependencies" => self
                .no_undeclared_dependencies
                .as_ref()
                .map(|conf| (conf.level(), conf.get_options())),
            "noUndeclaredVariables" => self
                .no_undeclared_variables
                .as_ref()
                .map(|conf| (conf.level(), conf.get_options())),
            "noUnknownFunction" => self
                .no_unknown_function
                .as_ref()
                .map(|conf| (conf.level(), conf.get_options())),
            "noUnknownMediaFeatureName" => self
                .no_unknown_media_feature_name
                .as_ref()
                .map(|conf| (conf.level(), conf.get_options())),
            "noUnknownProperty" => self
                .no_unknown_property
                .as_ref()
                .map(|conf| (conf.level(), conf.get_options())),
            "noUnknownUnit" => self
                .no_unknown_unit
                .as_ref()
                .map(|conf| (conf.level(), conf.get_options())),
            "noUnmatchableAnbSelector" => self
                .no_unmatchable_anb_selector
                .as_ref()
                .map(|conf| (conf.level(), conf.get_options())),
            "noUnreachable" => self
                .no_unreachable
                .as_ref()
                .map(|conf| (conf.level(), conf.get_options())),
            "noUnreachableSuper" => self
                .no_unreachable_super
                .as_ref()
                .map(|conf| (conf.level(), conf.get_options())),
            "noUnsafeFinally" => self
                .no_unsafe_finally
                .as_ref()
                .map(|conf| (conf.level(), conf.get_options())),
            "noUnsafeOptionalChaining" => self
                .no_unsafe_optional_chaining
                .as_ref()
                .map(|conf| (conf.level(), conf.get_options())),
            "noUnusedFunctionParameters" => self
                .no_unused_function_parameters
                .as_ref()
                .map(|conf| (conf.level(), conf.get_options())),
            "noUnusedImports" => self
                .no_unused_imports
                .as_ref()
                .map(|conf| (conf.level(), conf.get_options())),
            "noUnusedLabels" => self
                .no_unused_labels
                .as_ref()
                .map(|conf| (conf.level(), conf.get_options())),
            "noUnusedPrivateClassMembers" => self
                .no_unused_private_class_members
                .as_ref()
                .map(|conf| (conf.level(), conf.get_options())),
            "noUnusedVariables" => self
                .no_unused_variables
                .as_ref()
                .map(|conf| (conf.level(), conf.get_options())),
            "noUselessContinue" => self
                .no_useless_continue
                .as_ref()
                .map(|conf| (conf.level(), conf.get_options())),
            "noVoidElementsWithChildren" => self
                .no_void_elements_with_children
                .as_ref()
                .map(|conf| (conf.level(), conf.get_options())),
            "noVoidTypeReturn" => self
                .no_void_type_return
                .as_ref()
                .map(|conf| (conf.level(), conf.get_options())),
            "useArrayLiterals" => self
                .use_array_literals
                .as_ref()
                .map(|conf| (conf.level(), conf.get_options())),
            "useExhaustiveDependencies" => self
                .use_exhaustive_dependencies
                .as_ref()
                .map(|conf| (conf.level(), conf.get_options())),
            "useHookAtTopLevel" => self
                .use_hook_at_top_level
                .as_ref()
                .map(|conf| (conf.level(), conf.get_options())),
            "useImportExtensions" => self
                .use_import_extensions
                .as_ref()
                .map(|conf| (conf.level(), conf.get_options())),
            "useIsNan" => self
                .use_is_nan
                .as_ref()
                .map(|conf| (conf.level(), conf.get_options())),
            "useJsxKeyInIterable" => self
                .use_jsx_key_in_iterable
                .as_ref()
                .map(|conf| (conf.level(), conf.get_options())),
            "useValidForDirection" => self
                .use_valid_for_direction
                .as_ref()
                .map(|conf| (conf.level(), conf.get_options())),
            "useYield" => self
                .use_yield
                .as_ref()
                .map(|conf| (conf.level(), conf.get_options())),
            _ => None,
        }
    }
}
#[derive(Clone, Debug, Default, Deserialize, Deserializable, Eq, Merge, PartialEq, Serialize)]
#[cfg_attr(feature = "schema", derive(JsonSchema))]
#[serde(rename_all = "camelCase", default, deny_unknown_fields)]
#[doc = r" A list of rules that belong to this group"]
pub struct Nursery {
    #[doc = r" It enables the recommended rules for this group"]
    #[serde(skip_serializing_if = "Option::is_none")]
    pub recommended: Option<bool>,
    #[doc = "Disallow await inside loops."]
    #[serde(skip_serializing_if = "Option::is_none")]
    pub no_await_in_loop: Option<RuleConfiguration<biome_js_analyze::options::NoAwaitInLoop>>,
    #[doc = "Disallow bitwise operators."]
    #[serde(skip_serializing_if = "Option::is_none")]
    pub no_bitwise_operators:
        Option<RuleConfiguration<biome_js_analyze::options::NoBitwiseOperators>>,
    #[doc = "Disallow use of CommonJs module system in favor of ESM style imports."]
    #[serde(skip_serializing_if = "Option::is_none")]
    pub no_common_js: Option<RuleConfiguration<biome_js_analyze::options::NoCommonJs>>,
    #[doc = "Disallow expressions where the operation doesn't affect the value"]
    #[serde(skip_serializing_if = "Option::is_none")]
    pub no_constant_binary_expression:
        Option<RuleConfiguration<biome_js_analyze::options::NoConstantBinaryExpression>>,
    #[doc = "Disallow a lower specificity selector from coming after a higher specificity selector."]
    #[serde(skip_serializing_if = "Option::is_none")]
    pub no_descending_specificity:
        Option<RuleConfiguration<biome_css_analyze::options::NoDescendingSpecificity>>,
    #[doc = "Disallow destructuring props inside JSX components in Solid projects."]
    #[serde(skip_serializing_if = "Option::is_none")]
    pub no_destructured_props:
        Option<RuleConfiguration<biome_js_analyze::options::NoDestructuredProps>>,
    #[doc = "Disallow direct assignments to document.cookie."]
    #[serde(skip_serializing_if = "Option::is_none")]
    pub no_document_cookie: Option<RuleConfiguration<biome_js_analyze::options::NoDocumentCookie>>,
    #[doc = "Prevents importing next/document outside of pages/_document.jsx in Next.js projects."]
    #[serde(skip_serializing_if = "Option::is_none")]
    pub no_document_import_in_page:
        Option<RuleConfiguration<biome_js_analyze::options::NoDocumentImportInPage>>,
    #[doc = "Disallow duplicate custom properties within declaration blocks."]
    #[serde(skip_serializing_if = "Option::is_none")]
    pub no_duplicate_custom_properties:
        Option<RuleConfiguration<biome_css_analyze::options::NoDuplicateCustomProperties>>,
    #[doc = "Disallow duplicate conditions in if-else-if chains"]
    #[serde(skip_serializing_if = "Option::is_none")]
    pub no_duplicate_else_if:
        Option<RuleConfiguration<biome_js_analyze::options::NoDuplicateElseIf>>,
    #[doc = "No duplicated fields in GraphQL operations."]
    #[serde(skip_serializing_if = "Option::is_none")]
    pub no_duplicate_fields:
        Option<RuleConfiguration<biome_graphql_analyze::options::NoDuplicateFields>>,
    #[doc = "Disallow duplicate properties within declaration blocks."]
    #[serde(skip_serializing_if = "Option::is_none")]
    pub no_duplicate_properties:
        Option<RuleConfiguration<biome_css_analyze::options::NoDuplicateProperties>>,
    #[doc = "Disallow accessing namespace imports dynamically."]
    #[serde(skip_serializing_if = "Option::is_none")]
    pub no_dynamic_namespace_import_access:
        Option<RuleConfiguration<biome_js_analyze::options::NoDynamicNamespaceImportAccess>>,
    #[doc = "Disallow TypeScript enum."]
    #[serde(skip_serializing_if = "Option::is_none")]
    pub no_enum: Option<RuleConfiguration<biome_js_analyze::options::NoEnum>>,
    #[doc = "Disallow exporting an imported variable."]
    #[serde(skip_serializing_if = "Option::is_none")]
    pub no_exported_imports:
        Option<RuleConfiguration<biome_js_analyze::options::NoExportedImports>>,
    #[doc = "Require Promise-like statements to be handled appropriately."]
    #[serde(skip_serializing_if = "Option::is_none")]
    pub no_floating_promises:
        Option<RuleFixConfiguration<biome_js_analyze::options::NoFloatingPromises>>,
    #[doc = "Disallow the use of __dirname and __filename in the global scope."]
    #[serde(skip_serializing_if = "Option::is_none")]
    pub no_global_dirname_filename:
        Option<RuleFixConfiguration<biome_js_analyze::options::NoGlobalDirnameFilename>>,
    #[doc = "Prevent usage of \\<head> element in a Next.js project."]
    #[serde(skip_serializing_if = "Option::is_none")]
    pub no_head_element: Option<RuleConfiguration<biome_js_analyze::options::NoHeadElement>>,
    #[doc = "Prevent using the next/head module in pages/_document.js on Next.js projects."]
    #[serde(skip_serializing_if = "Option::is_none")]
    pub no_head_import_in_document:
        Option<RuleConfiguration<biome_js_analyze::options::NoHeadImportInDocument>>,
    #[doc = "Prevent usage of \\<img> element in a Next.js project."]
    #[serde(skip_serializing_if = "Option::is_none")]
    pub no_img_element: Option<RuleConfiguration<biome_js_analyze::options::NoImgElement>>,
    #[doc = "Prevent import cycles."]
    #[serde(skip_serializing_if = "Option::is_none")]
    pub no_import_cycles: Option<RuleConfiguration<biome_js_analyze::options::NoImportCycles>>,
    #[doc = "Disallows the use of irregular whitespace characters."]
    #[serde(skip_serializing_if = "Option::is_none")]
    pub no_irregular_whitespace:
        Option<RuleConfiguration<biome_css_analyze::options::NoIrregularWhitespace>>,
    #[doc = "Disallow missing var function for css variables."]
    #[serde(skip_serializing_if = "Option::is_none")]
    pub no_missing_var_function:
        Option<RuleConfiguration<biome_css_analyze::options::NoMissingVarFunction>>,
    #[doc = "Disallow nested ternary expressions."]
    #[serde(skip_serializing_if = "Option::is_none")]
    pub no_nested_ternary: Option<RuleConfiguration<biome_js_analyze::options::NoNestedTernary>>,
    #[doc = "Disallow use event handlers on non-interactive elements."]
    #[serde(skip_serializing_if = "Option::is_none")]
    pub no_noninteractive_element_interactions:
        Option<RuleConfiguration<biome_js_analyze::options::NoNoninteractiveElementInteractions>>,
    #[doc = "Disallow octal escape sequences in string literals"]
    #[serde(skip_serializing_if = "Option::is_none")]
    pub no_octal_escape: Option<RuleFixConfiguration<biome_js_analyze::options::NoOctalEscape>>,
    #[doc = "Disallow the use of process.env."]
    #[serde(skip_serializing_if = "Option::is_none")]
    pub no_process_env: Option<RuleConfiguration<biome_js_analyze::options::NoProcessEnv>>,
    #[doc = "Disallow the use of process global."]
    #[serde(skip_serializing_if = "Option::is_none")]
    pub no_process_global: Option<RuleFixConfiguration<biome_js_analyze::options::NoProcessGlobal>>,
    #[doc = "Disallow specified modules when loaded by import or require."]
    #[serde(skip_serializing_if = "Option::is_none")]
    pub no_restricted_imports:
        Option<RuleConfiguration<biome_js_analyze::options::NoRestrictedImports>>,
    #[doc = "Disallow user defined types."]
    #[serde(skip_serializing_if = "Option::is_none")]
    pub no_restricted_types:
        Option<RuleFixConfiguration<biome_js_analyze::options::NoRestrictedTypes>>,
    #[doc = "Disallow usage of sensitive data such as API keys and tokens."]
    #[serde(skip_serializing_if = "Option::is_none")]
    pub no_secrets: Option<RuleConfiguration<biome_js_analyze::options::NoSecrets>>,
    #[doc = "Enforce that static, visible elements (such as \\<div>) that have click handlers use the valid role attribute."]
    #[serde(skip_serializing_if = "Option::is_none")]
    pub no_static_element_interactions:
        Option<RuleConfiguration<biome_js_analyze::options::NoStaticElementInteractions>>,
    #[doc = "Enforce the use of String.slice() over String.substr() and String.substring()."]
    #[serde(skip_serializing_if = "Option::is_none")]
    pub no_substr: Option<RuleFixConfiguration<biome_js_analyze::options::NoSubstr>>,
    #[doc = "Disallow template literal placeholder syntax in regular strings."]
    #[serde(skip_serializing_if = "Option::is_none")]
    pub no_template_curly_in_string:
        Option<RuleConfiguration<biome_js_analyze::options::NoTemplateCurlyInString>>,
    #[doc = "Prevents the use of the TypeScript directive @ts-ignore."]
    #[serde(skip_serializing_if = "Option::is_none")]
    pub no_ts_ignore: Option<RuleFixConfiguration<biome_js_analyze::options::NoTsIgnore>>,
    #[doc = "Disallow unknown at-rules."]
    #[serde(skip_serializing_if = "Option::is_none")]
    pub no_unknown_at_rule: Option<RuleConfiguration<biome_css_analyze::options::NoUnknownAtRule>>,
    #[doc = "Disallow unknown pseudo-class selectors."]
    #[serde(skip_serializing_if = "Option::is_none")]
    pub no_unknown_pseudo_class:
        Option<RuleConfiguration<biome_css_analyze::options::NoUnknownPseudoClass>>,
    #[doc = "Disallow unknown pseudo-element selectors."]
    #[serde(skip_serializing_if = "Option::is_none")]
    pub no_unknown_pseudo_element:
        Option<RuleConfiguration<biome_css_analyze::options::NoUnknownPseudoElement>>,
    #[doc = "Disallow unknown type selectors."]
    #[serde(skip_serializing_if = "Option::is_none")]
    pub no_unknown_type_selector:
        Option<RuleConfiguration<biome_css_analyze::options::NoUnknownTypeSelector>>,
    #[doc = "Prevent duplicate polyfills from Polyfill.io."]
    #[serde(skip_serializing_if = "Option::is_none")]
    pub no_unwanted_polyfillio:
        Option<RuleConfiguration<biome_js_analyze::options::NoUnwantedPolyfillio>>,
    #[doc = "Disallow unnecessary escape sequence in regular expression literals."]
    #[serde(skip_serializing_if = "Option::is_none")]
    pub no_useless_escape_in_regex:
        Option<RuleFixConfiguration<biome_js_analyze::options::NoUselessEscapeInRegex>>,
    #[doc = "Disallow unnecessary escapes in string literals."]
    #[serde(skip_serializing_if = "Option::is_none")]
    pub no_useless_escape_in_string:
        Option<RuleFixConfiguration<biome_css_analyze::options::NoUselessEscapeInString>>,
    #[doc = "Disallow unnecessary String.raw function in template string literals without any escape sequence."]
    #[serde(skip_serializing_if = "Option::is_none")]
    pub no_useless_string_raw:
        Option<RuleConfiguration<biome_js_analyze::options::NoUselessStringRaw>>,
    #[doc = "Disallow the use of useless undefined."]
    #[serde(skip_serializing_if = "Option::is_none")]
    pub no_useless_undefined:
        Option<RuleFixConfiguration<biome_js_analyze::options::NoUselessUndefined>>,
    #[doc = "Disallow use of @value rule in css modules."]
    #[serde(skip_serializing_if = "Option::is_none")]
    pub no_value_at_rule: Option<RuleConfiguration<biome_css_analyze::options::NoValueAtRule>>,
    #[doc = "Disallow the use of overload signatures that are not next to each other."]
    #[serde(skip_serializing_if = "Option::is_none")]
    pub use_adjacent_overload_signatures:
        Option<RuleConfiguration<biome_js_analyze::options::UseAdjacentOverloadSignatures>>,
    #[doc = "Enforce that ARIA properties are valid for the roles that are supported by the element."]
    #[serde(skip_serializing_if = "Option::is_none")]
    pub use_aria_props_supported_by_role:
        Option<RuleConfiguration<biome_js_analyze::options::UseAriaPropsSupportedByRole>>,
    #[doc = "Use at() instead of integer index access."]
    #[serde(skip_serializing_if = "Option::is_none")]
    pub use_at_index: Option<RuleFixConfiguration<biome_js_analyze::options::UseAtIndex>>,
    #[doc = "Enforce using single if instead of nested if clauses."]
    #[serde(skip_serializing_if = "Option::is_none")]
    pub use_collapsed_if: Option<RuleFixConfiguration<biome_js_analyze::options::UseCollapsedIf>>,
    #[doc = "Enforce declaring components only within modules that export React Components exclusively."]
    #[serde(skip_serializing_if = "Option::is_none")]
    pub use_component_export_only_modules:
        Option<RuleConfiguration<biome_js_analyze::options::UseComponentExportOnlyModules>>,
    #[doc = "This rule enforces consistent use of curly braces inside JSX attributes and JSX children."]
    #[serde(skip_serializing_if = "Option::is_none")]
    pub use_consistent_curly_braces:
        Option<RuleFixConfiguration<biome_js_analyze::options::UseConsistentCurlyBraces>>,
    #[doc = "Require consistent accessibility modifiers on class properties and methods."]
    #[serde(skip_serializing_if = "Option::is_none")]
    pub use_consistent_member_accessibility:
        Option<RuleConfiguration<biome_js_analyze::options::UseConsistentMemberAccessibility>>,
    #[doc = "Require the consistent declaration of object literals. Defaults to explicit definitions."]
    #[serde(skip_serializing_if = "Option::is_none")]
    pub use_consistent_object_definition:
        Option<RuleConfiguration<biome_js_analyze::options::UseConsistentObjectDefinition>>,
    #[doc = "Require specifying the reason argument when using @deprecated directive"]
    #[serde(skip_serializing_if = "Option::is_none")]
    pub use_deprecated_reason:
        Option<RuleConfiguration<biome_graphql_analyze::options::UseDeprecatedReason>>,
    #[doc = "Require explicit return types on functions and class methods."]
    #[serde(skip_serializing_if = "Option::is_none")]
    pub use_explicit_type: Option<RuleConfiguration<biome_js_analyze::options::UseExplicitType>>,
    #[doc = "Require that all exports are declared after all non-export statements."]
    #[serde(skip_serializing_if = "Option::is_none")]
    pub use_exports_last: Option<RuleConfiguration<biome_js_analyze::options::UseExportsLast>>,
    #[doc = "Enforce using Solid's \\<For /> component for mapping an array to JSX elements."]
    #[serde(skip_serializing_if = "Option::is_none")]
    pub use_for_component: Option<RuleConfiguration<biome_js_analyze::options::UseForComponent>>,
    #[doc = "Enforces the use of a recommended display strategy with Google Fonts."]
    #[serde(skip_serializing_if = "Option::is_none")]
    pub use_google_font_display:
        Option<RuleConfiguration<biome_js_analyze::options::UseGoogleFontDisplay>>,
    #[doc = "Ensure the preconnect attribute is used when using Google Fonts."]
    #[serde(skip_serializing_if = "Option::is_none")]
    pub use_google_font_preconnect:
        Option<RuleFixConfiguration<biome_js_analyze::options::UseGoogleFontPreconnect>>,
    #[doc = "Require for-in loops to include an if statement."]
    #[serde(skip_serializing_if = "Option::is_none")]
    pub use_guard_for_in: Option<RuleConfiguration<biome_js_analyze::options::UseGuardForIn>>,
    #[doc = "Enforce specifying the name of GraphQL operations."]
    #[serde(skip_serializing_if = "Option::is_none")]
    pub use_named_operation:
        Option<RuleFixConfiguration<biome_graphql_analyze::options::UseNamedOperation>>,
    #[doc = "Validates that all enum values are capitalized."]
    #[serde(skip_serializing_if = "Option::is_none")]
    pub use_naming_convention:
        Option<RuleConfiguration<biome_graphql_analyze::options::UseNamingConvention>>,
    #[doc = "Enforce the consistent use of the radix argument when using parseInt()."]
    #[serde(skip_serializing_if = "Option::is_none")]
    pub use_parse_int_radix:
        Option<RuleFixConfiguration<biome_js_analyze::options::UseParseIntRadix>>,
    #[doc = "Enforce the sorting of CSS utility classes."]
    #[serde(skip_serializing_if = "Option::is_none")]
    pub use_sorted_classes:
        Option<RuleFixConfiguration<biome_js_analyze::options::UseSortedClasses>>,
    #[doc = "Enforce the use of the directive \"use strict\" in script files."]
    #[serde(skip_serializing_if = "Option::is_none")]
    pub use_strict_mode: Option<RuleFixConfiguration<biome_js_analyze::options::UseStrictMode>>,
    #[doc = "Require a description parameter for the Symbol()."]
    #[serde(skip_serializing_if = "Option::is_none")]
    pub use_symbol_description:
        Option<RuleConfiguration<biome_js_analyze::options::UseSymbolDescription>>,
    #[doc = "Enforce the use of String.trimStart() and String.trimEnd() over String.trimLeft() and String.trimRight()."]
    #[serde(skip_serializing_if = "Option::is_none")]
    pub use_trim_start_end:
        Option<RuleFixConfiguration<biome_js_analyze::options::UseTrimStartEnd>>,
    #[doc = "Use valid values for the autocomplete attribute on input elements."]
    #[serde(skip_serializing_if = "Option::is_none")]
    pub use_valid_autocomplete:
        Option<RuleConfiguration<biome_js_analyze::options::UseValidAutocomplete>>,
}
impl Nursery {
    const GROUP_NAME: &'static str = "nursery";
    pub(crate) const GROUP_RULES: &'static [&'static str] = &[
        "noAwaitInLoop",
        "noBitwiseOperators",
        "noCommonJs",
        "noConstantBinaryExpression",
        "noDescendingSpecificity",
        "noDestructuredProps",
        "noDocumentCookie",
        "noDocumentImportInPage",
        "noDuplicateCustomProperties",
        "noDuplicateElseIf",
        "noDuplicateFields",
        "noDuplicateProperties",
        "noDynamicNamespaceImportAccess",
        "noEnum",
        "noExportedImports",
        "noFloatingPromises",
        "noGlobalDirnameFilename",
        "noHeadElement",
        "noHeadImportInDocument",
        "noImgElement",
        "noImportCycles",
        "noIrregularWhitespace",
        "noMissingVarFunction",
        "noNestedTernary",
        "noNoninteractiveElementInteractions",
        "noOctalEscape",
        "noProcessEnv",
        "noProcessGlobal",
        "noRestrictedImports",
        "noRestrictedTypes",
        "noSecrets",
        "noStaticElementInteractions",
        "noSubstr",
        "noTemplateCurlyInString",
        "noTsIgnore",
        "noUnknownAtRule",
        "noUnknownPseudoClass",
        "noUnknownPseudoElement",
        "noUnknownTypeSelector",
        "noUnwantedPolyfillio",
        "noUselessEscapeInRegex",
        "noUselessEscapeInString",
        "noUselessStringRaw",
        "noUselessUndefined",
        "noValueAtRule",
        "useAdjacentOverloadSignatures",
        "useAriaPropsSupportedByRole",
        "useAtIndex",
        "useCollapsedIf",
        "useComponentExportOnlyModules",
        "useConsistentCurlyBraces",
        "useConsistentMemberAccessibility",
        "useConsistentObjectDefinition",
        "useDeprecatedReason",
        "useExplicitType",
        "useExportsLast",
        "useForComponent",
        "useGoogleFontDisplay",
        "useGoogleFontPreconnect",
        "useGuardForIn",
        "useNamedOperation",
        "useNamingConvention",
        "useParseIntRadix",
        "useSortedClasses",
        "useStrictMode",
        "useSymbolDescription",
        "useTrimStartEnd",
        "useValidAutocomplete",
    ];
    const RECOMMENDED_RULES_AS_FILTERS: &'static [RuleFilter<'static>] = &[
        RuleFilter::Rule(Self::GROUP_NAME, Self::GROUP_RULES[4]),
        RuleFilter::Rule(Self::GROUP_NAME, Self::GROUP_RULES[8]),
        RuleFilter::Rule(Self::GROUP_NAME, Self::GROUP_RULES[9]),
        RuleFilter::Rule(Self::GROUP_NAME, Self::GROUP_RULES[10]),
        RuleFilter::Rule(Self::GROUP_NAME, Self::GROUP_RULES[11]),
        RuleFilter::Rule(Self::GROUP_NAME, Self::GROUP_RULES[22]),
        RuleFilter::Rule(Self::GROUP_NAME, Self::GROUP_RULES[25]),
        RuleFilter::Rule(Self::GROUP_NAME, Self::GROUP_RULES[34]),
        RuleFilter::Rule(Self::GROUP_NAME, Self::GROUP_RULES[35]),
        RuleFilter::Rule(Self::GROUP_NAME, Self::GROUP_RULES[36]),
        RuleFilter::Rule(Self::GROUP_NAME, Self::GROUP_RULES[37]),
        RuleFilter::Rule(Self::GROUP_NAME, Self::GROUP_RULES[38]),
        RuleFilter::Rule(Self::GROUP_NAME, Self::GROUP_RULES[40]),
        RuleFilter::Rule(Self::GROUP_NAME, Self::GROUP_RULES[41]),
        RuleFilter::Rule(Self::GROUP_NAME, Self::GROUP_RULES[46]),
        RuleFilter::Rule(Self::GROUP_NAME, Self::GROUP_RULES[51]),
        RuleFilter::Rule(Self::GROUP_NAME, Self::GROUP_RULES[53]),
        RuleFilter::Rule(Self::GROUP_NAME, Self::GROUP_RULES[60]),
        RuleFilter::Rule(Self::GROUP_NAME, Self::GROUP_RULES[62]),
        RuleFilter::Rule(Self::GROUP_NAME, Self::GROUP_RULES[64]),
    ];
    const ALL_RULES_AS_FILTERS: &'static [RuleFilter<'static>] = &[
        RuleFilter::Rule(Self::GROUP_NAME, Self::GROUP_RULES[0]),
        RuleFilter::Rule(Self::GROUP_NAME, Self::GROUP_RULES[1]),
        RuleFilter::Rule(Self::GROUP_NAME, Self::GROUP_RULES[2]),
        RuleFilter::Rule(Self::GROUP_NAME, Self::GROUP_RULES[3]),
        RuleFilter::Rule(Self::GROUP_NAME, Self::GROUP_RULES[4]),
        RuleFilter::Rule(Self::GROUP_NAME, Self::GROUP_RULES[5]),
        RuleFilter::Rule(Self::GROUP_NAME, Self::GROUP_RULES[6]),
        RuleFilter::Rule(Self::GROUP_NAME, Self::GROUP_RULES[7]),
        RuleFilter::Rule(Self::GROUP_NAME, Self::GROUP_RULES[8]),
        RuleFilter::Rule(Self::GROUP_NAME, Self::GROUP_RULES[9]),
        RuleFilter::Rule(Self::GROUP_NAME, Self::GROUP_RULES[10]),
        RuleFilter::Rule(Self::GROUP_NAME, Self::GROUP_RULES[11]),
        RuleFilter::Rule(Self::GROUP_NAME, Self::GROUP_RULES[12]),
        RuleFilter::Rule(Self::GROUP_NAME, Self::GROUP_RULES[13]),
        RuleFilter::Rule(Self::GROUP_NAME, Self::GROUP_RULES[14]),
        RuleFilter::Rule(Self::GROUP_NAME, Self::GROUP_RULES[15]),
        RuleFilter::Rule(Self::GROUP_NAME, Self::GROUP_RULES[16]),
        RuleFilter::Rule(Self::GROUP_NAME, Self::GROUP_RULES[17]),
        RuleFilter::Rule(Self::GROUP_NAME, Self::GROUP_RULES[18]),
        RuleFilter::Rule(Self::GROUP_NAME, Self::GROUP_RULES[19]),
        RuleFilter::Rule(Self::GROUP_NAME, Self::GROUP_RULES[20]),
        RuleFilter::Rule(Self::GROUP_NAME, Self::GROUP_RULES[21]),
        RuleFilter::Rule(Self::GROUP_NAME, Self::GROUP_RULES[22]),
        RuleFilter::Rule(Self::GROUP_NAME, Self::GROUP_RULES[23]),
        RuleFilter::Rule(Self::GROUP_NAME, Self::GROUP_RULES[24]),
        RuleFilter::Rule(Self::GROUP_NAME, Self::GROUP_RULES[25]),
        RuleFilter::Rule(Self::GROUP_NAME, Self::GROUP_RULES[26]),
        RuleFilter::Rule(Self::GROUP_NAME, Self::GROUP_RULES[27]),
        RuleFilter::Rule(Self::GROUP_NAME, Self::GROUP_RULES[28]),
        RuleFilter::Rule(Self::GROUP_NAME, Self::GROUP_RULES[29]),
        RuleFilter::Rule(Self::GROUP_NAME, Self::GROUP_RULES[30]),
        RuleFilter::Rule(Self::GROUP_NAME, Self::GROUP_RULES[31]),
        RuleFilter::Rule(Self::GROUP_NAME, Self::GROUP_RULES[32]),
        RuleFilter::Rule(Self::GROUP_NAME, Self::GROUP_RULES[33]),
        RuleFilter::Rule(Self::GROUP_NAME, Self::GROUP_RULES[34]),
        RuleFilter::Rule(Self::GROUP_NAME, Self::GROUP_RULES[35]),
        RuleFilter::Rule(Self::GROUP_NAME, Self::GROUP_RULES[36]),
        RuleFilter::Rule(Self::GROUP_NAME, Self::GROUP_RULES[37]),
        RuleFilter::Rule(Self::GROUP_NAME, Self::GROUP_RULES[38]),
        RuleFilter::Rule(Self::GROUP_NAME, Self::GROUP_RULES[39]),
        RuleFilter::Rule(Self::GROUP_NAME, Self::GROUP_RULES[40]),
        RuleFilter::Rule(Self::GROUP_NAME, Self::GROUP_RULES[41]),
        RuleFilter::Rule(Self::GROUP_NAME, Self::GROUP_RULES[42]),
        RuleFilter::Rule(Self::GROUP_NAME, Self::GROUP_RULES[43]),
        RuleFilter::Rule(Self::GROUP_NAME, Self::GROUP_RULES[44]),
        RuleFilter::Rule(Self::GROUP_NAME, Self::GROUP_RULES[45]),
        RuleFilter::Rule(Self::GROUP_NAME, Self::GROUP_RULES[46]),
        RuleFilter::Rule(Self::GROUP_NAME, Self::GROUP_RULES[47]),
        RuleFilter::Rule(Self::GROUP_NAME, Self::GROUP_RULES[48]),
        RuleFilter::Rule(Self::GROUP_NAME, Self::GROUP_RULES[49]),
        RuleFilter::Rule(Self::GROUP_NAME, Self::GROUP_RULES[50]),
        RuleFilter::Rule(Self::GROUP_NAME, Self::GROUP_RULES[51]),
        RuleFilter::Rule(Self::GROUP_NAME, Self::GROUP_RULES[52]),
        RuleFilter::Rule(Self::GROUP_NAME, Self::GROUP_RULES[53]),
        RuleFilter::Rule(Self::GROUP_NAME, Self::GROUP_RULES[54]),
        RuleFilter::Rule(Self::GROUP_NAME, Self::GROUP_RULES[55]),
        RuleFilter::Rule(Self::GROUP_NAME, Self::GROUP_RULES[56]),
        RuleFilter::Rule(Self::GROUP_NAME, Self::GROUP_RULES[57]),
        RuleFilter::Rule(Self::GROUP_NAME, Self::GROUP_RULES[58]),
        RuleFilter::Rule(Self::GROUP_NAME, Self::GROUP_RULES[59]),
        RuleFilter::Rule(Self::GROUP_NAME, Self::GROUP_RULES[60]),
        RuleFilter::Rule(Self::GROUP_NAME, Self::GROUP_RULES[61]),
        RuleFilter::Rule(Self::GROUP_NAME, Self::GROUP_RULES[62]),
        RuleFilter::Rule(Self::GROUP_NAME, Self::GROUP_RULES[63]),
        RuleFilter::Rule(Self::GROUP_NAME, Self::GROUP_RULES[64]),
        RuleFilter::Rule(Self::GROUP_NAME, Self::GROUP_RULES[65]),
        RuleFilter::Rule(Self::GROUP_NAME, Self::GROUP_RULES[66]),
        RuleFilter::Rule(Self::GROUP_NAME, Self::GROUP_RULES[67]),
    ];
}
impl RuleGroupExt for Nursery {
    fn is_recommended_true(&self) -> bool {
        matches!(self.recommended, Some(true))
    }
    fn is_recommended_unset(&self) -> bool {
        self.recommended.is_none()
    }
    fn get_enabled_rules(&self) -> FxHashSet<RuleFilter<'static>> {
        let mut index_set = FxHashSet::default();
        if let Some(rule) = self.no_await_in_loop.as_ref() {
            if rule.is_enabled() {
                index_set.insert(RuleFilter::Rule(Self::GROUP_NAME, Self::GROUP_RULES[0]));
            }
        }
        if let Some(rule) = self.no_bitwise_operators.as_ref() {
            if rule.is_enabled() {
                index_set.insert(RuleFilter::Rule(Self::GROUP_NAME, Self::GROUP_RULES[1]));
            }
        }
        if let Some(rule) = self.no_common_js.as_ref() {
            if rule.is_enabled() {
                index_set.insert(RuleFilter::Rule(Self::GROUP_NAME, Self::GROUP_RULES[2]));
            }
        }
        if let Some(rule) = self.no_constant_binary_expression.as_ref() {
            if rule.is_enabled() {
                index_set.insert(RuleFilter::Rule(Self::GROUP_NAME, Self::GROUP_RULES[3]));
            }
        }
        if let Some(rule) = self.no_descending_specificity.as_ref() {
            if rule.is_enabled() {
                index_set.insert(RuleFilter::Rule(Self::GROUP_NAME, Self::GROUP_RULES[4]));
            }
        }
        if let Some(rule) = self.no_destructured_props.as_ref() {
            if rule.is_enabled() {
                index_set.insert(RuleFilter::Rule(Self::GROUP_NAME, Self::GROUP_RULES[5]));
            }
        }
        if let Some(rule) = self.no_document_cookie.as_ref() {
            if rule.is_enabled() {
                index_set.insert(RuleFilter::Rule(Self::GROUP_NAME, Self::GROUP_RULES[6]));
            }
        }
        if let Some(rule) = self.no_document_import_in_page.as_ref() {
            if rule.is_enabled() {
                index_set.insert(RuleFilter::Rule(Self::GROUP_NAME, Self::GROUP_RULES[7]));
            }
        }
        if let Some(rule) = self.no_duplicate_custom_properties.as_ref() {
            if rule.is_enabled() {
                index_set.insert(RuleFilter::Rule(Self::GROUP_NAME, Self::GROUP_RULES[8]));
            }
        }
        if let Some(rule) = self.no_duplicate_else_if.as_ref() {
            if rule.is_enabled() {
                index_set.insert(RuleFilter::Rule(Self::GROUP_NAME, Self::GROUP_RULES[9]));
            }
        }
        if let Some(rule) = self.no_duplicate_fields.as_ref() {
            if rule.is_enabled() {
                index_set.insert(RuleFilter::Rule(Self::GROUP_NAME, Self::GROUP_RULES[10]));
            }
        }
        if let Some(rule) = self.no_duplicate_properties.as_ref() {
            if rule.is_enabled() {
                index_set.insert(RuleFilter::Rule(Self::GROUP_NAME, Self::GROUP_RULES[11]));
            }
        }
        if let Some(rule) = self.no_dynamic_namespace_import_access.as_ref() {
            if rule.is_enabled() {
                index_set.insert(RuleFilter::Rule(Self::GROUP_NAME, Self::GROUP_RULES[12]));
            }
        }
        if let Some(rule) = self.no_enum.as_ref() {
            if rule.is_enabled() {
                index_set.insert(RuleFilter::Rule(Self::GROUP_NAME, Self::GROUP_RULES[13]));
            }
        }
        if let Some(rule) = self.no_exported_imports.as_ref() {
            if rule.is_enabled() {
                index_set.insert(RuleFilter::Rule(Self::GROUP_NAME, Self::GROUP_RULES[14]));
            }
        }
        if let Some(rule) = self.no_floating_promises.as_ref() {
            if rule.is_enabled() {
                index_set.insert(RuleFilter::Rule(Self::GROUP_NAME, Self::GROUP_RULES[15]));
            }
        }
        if let Some(rule) = self.no_global_dirname_filename.as_ref() {
            if rule.is_enabled() {
                index_set.insert(RuleFilter::Rule(Self::GROUP_NAME, Self::GROUP_RULES[16]));
            }
        }
        if let Some(rule) = self.no_head_element.as_ref() {
            if rule.is_enabled() {
                index_set.insert(RuleFilter::Rule(Self::GROUP_NAME, Self::GROUP_RULES[17]));
            }
        }
        if let Some(rule) = self.no_head_import_in_document.as_ref() {
            if rule.is_enabled() {
                index_set.insert(RuleFilter::Rule(Self::GROUP_NAME, Self::GROUP_RULES[18]));
            }
        }
        if let Some(rule) = self.no_img_element.as_ref() {
            if rule.is_enabled() {
                index_set.insert(RuleFilter::Rule(Self::GROUP_NAME, Self::GROUP_RULES[19]));
            }
        }
        if let Some(rule) = self.no_import_cycles.as_ref() {
            if rule.is_enabled() {
                index_set.insert(RuleFilter::Rule(Self::GROUP_NAME, Self::GROUP_RULES[20]));
            }
        }
        if let Some(rule) = self.no_irregular_whitespace.as_ref() {
            if rule.is_enabled() {
                index_set.insert(RuleFilter::Rule(Self::GROUP_NAME, Self::GROUP_RULES[21]));
            }
        }
        if let Some(rule) = self.no_missing_var_function.as_ref() {
            if rule.is_enabled() {
                index_set.insert(RuleFilter::Rule(Self::GROUP_NAME, Self::GROUP_RULES[22]));
            }
        }
        if let Some(rule) = self.no_nested_ternary.as_ref() {
            if rule.is_enabled() {
                index_set.insert(RuleFilter::Rule(Self::GROUP_NAME, Self::GROUP_RULES[23]));
            }
        }
        if let Some(rule) = self.no_noninteractive_element_interactions.as_ref() {
            if rule.is_enabled() {
                index_set.insert(RuleFilter::Rule(Self::GROUP_NAME, Self::GROUP_RULES[24]));
            }
        }
        if let Some(rule) = self.no_octal_escape.as_ref() {
            if rule.is_enabled() {
                index_set.insert(RuleFilter::Rule(Self::GROUP_NAME, Self::GROUP_RULES[25]));
            }
        }
        if let Some(rule) = self.no_process_env.as_ref() {
            if rule.is_enabled() {
                index_set.insert(RuleFilter::Rule(Self::GROUP_NAME, Self::GROUP_RULES[26]));
            }
        }
        if let Some(rule) = self.no_process_global.as_ref() {
            if rule.is_enabled() {
                index_set.insert(RuleFilter::Rule(Self::GROUP_NAME, Self::GROUP_RULES[27]));
            }
        }
        if let Some(rule) = self.no_restricted_imports.as_ref() {
            if rule.is_enabled() {
                index_set.insert(RuleFilter::Rule(Self::GROUP_NAME, Self::GROUP_RULES[28]));
            }
        }
        if let Some(rule) = self.no_restricted_types.as_ref() {
            if rule.is_enabled() {
                index_set.insert(RuleFilter::Rule(Self::GROUP_NAME, Self::GROUP_RULES[29]));
            }
        }
        if let Some(rule) = self.no_secrets.as_ref() {
            if rule.is_enabled() {
                index_set.insert(RuleFilter::Rule(Self::GROUP_NAME, Self::GROUP_RULES[30]));
            }
        }
        if let Some(rule) = self.no_static_element_interactions.as_ref() {
            if rule.is_enabled() {
                index_set.insert(RuleFilter::Rule(Self::GROUP_NAME, Self::GROUP_RULES[31]));
            }
        }
        if let Some(rule) = self.no_substr.as_ref() {
            if rule.is_enabled() {
                index_set.insert(RuleFilter::Rule(Self::GROUP_NAME, Self::GROUP_RULES[32]));
            }
        }
        if let Some(rule) = self.no_template_curly_in_string.as_ref() {
            if rule.is_enabled() {
                index_set.insert(RuleFilter::Rule(Self::GROUP_NAME, Self::GROUP_RULES[33]));
            }
        }
        if let Some(rule) = self.no_ts_ignore.as_ref() {
            if rule.is_enabled() {
                index_set.insert(RuleFilter::Rule(Self::GROUP_NAME, Self::GROUP_RULES[34]));
            }
        }
        if let Some(rule) = self.no_unknown_at_rule.as_ref() {
            if rule.is_enabled() {
                index_set.insert(RuleFilter::Rule(Self::GROUP_NAME, Self::GROUP_RULES[35]));
            }
        }
        if let Some(rule) = self.no_unknown_pseudo_class.as_ref() {
            if rule.is_enabled() {
                index_set.insert(RuleFilter::Rule(Self::GROUP_NAME, Self::GROUP_RULES[36]));
            }
        }
        if let Some(rule) = self.no_unknown_pseudo_element.as_ref() {
            if rule.is_enabled() {
                index_set.insert(RuleFilter::Rule(Self::GROUP_NAME, Self::GROUP_RULES[37]));
            }
        }
        if let Some(rule) = self.no_unknown_type_selector.as_ref() {
            if rule.is_enabled() {
                index_set.insert(RuleFilter::Rule(Self::GROUP_NAME, Self::GROUP_RULES[38]));
            }
        }
        if let Some(rule) = self.no_unwanted_polyfillio.as_ref() {
            if rule.is_enabled() {
                index_set.insert(RuleFilter::Rule(Self::GROUP_NAME, Self::GROUP_RULES[39]));
            }
        }
        if let Some(rule) = self.no_useless_escape_in_regex.as_ref() {
            if rule.is_enabled() {
                index_set.insert(RuleFilter::Rule(Self::GROUP_NAME, Self::GROUP_RULES[40]));
            }
        }
        if let Some(rule) = self.no_useless_escape_in_string.as_ref() {
            if rule.is_enabled() {
                index_set.insert(RuleFilter::Rule(Self::GROUP_NAME, Self::GROUP_RULES[41]));
            }
        }
        if let Some(rule) = self.no_useless_string_raw.as_ref() {
            if rule.is_enabled() {
                index_set.insert(RuleFilter::Rule(Self::GROUP_NAME, Self::GROUP_RULES[42]));
            }
        }
        if let Some(rule) = self.no_useless_undefined.as_ref() {
            if rule.is_enabled() {
                index_set.insert(RuleFilter::Rule(Self::GROUP_NAME, Self::GROUP_RULES[43]));
            }
        }
        if let Some(rule) = self.no_value_at_rule.as_ref() {
            if rule.is_enabled() {
                index_set.insert(RuleFilter::Rule(Self::GROUP_NAME, Self::GROUP_RULES[44]));
            }
        }
        if let Some(rule) = self.use_adjacent_overload_signatures.as_ref() {
            if rule.is_enabled() {
                index_set.insert(RuleFilter::Rule(Self::GROUP_NAME, Self::GROUP_RULES[45]));
            }
        }
        if let Some(rule) = self.use_aria_props_supported_by_role.as_ref() {
            if rule.is_enabled() {
                index_set.insert(RuleFilter::Rule(Self::GROUP_NAME, Self::GROUP_RULES[46]));
            }
        }
        if let Some(rule) = self.use_at_index.as_ref() {
            if rule.is_enabled() {
                index_set.insert(RuleFilter::Rule(Self::GROUP_NAME, Self::GROUP_RULES[47]));
            }
        }
        if let Some(rule) = self.use_collapsed_if.as_ref() {
            if rule.is_enabled() {
                index_set.insert(RuleFilter::Rule(Self::GROUP_NAME, Self::GROUP_RULES[48]));
            }
        }
        if let Some(rule) = self.use_component_export_only_modules.as_ref() {
            if rule.is_enabled() {
                index_set.insert(RuleFilter::Rule(Self::GROUP_NAME, Self::GROUP_RULES[49]));
            }
        }
        if let Some(rule) = self.use_consistent_curly_braces.as_ref() {
            if rule.is_enabled() {
                index_set.insert(RuleFilter::Rule(Self::GROUP_NAME, Self::GROUP_RULES[50]));
            }
        }
        if let Some(rule) = self.use_consistent_member_accessibility.as_ref() {
            if rule.is_enabled() {
                index_set.insert(RuleFilter::Rule(Self::GROUP_NAME, Self::GROUP_RULES[51]));
            }
        }
        if let Some(rule) = self.use_consistent_object_definition.as_ref() {
            if rule.is_enabled() {
                index_set.insert(RuleFilter::Rule(Self::GROUP_NAME, Self::GROUP_RULES[52]));
            }
        }
        if let Some(rule) = self.use_deprecated_reason.as_ref() {
            if rule.is_enabled() {
                index_set.insert(RuleFilter::Rule(Self::GROUP_NAME, Self::GROUP_RULES[53]));
            }
        }
        if let Some(rule) = self.use_explicit_type.as_ref() {
            if rule.is_enabled() {
                index_set.insert(RuleFilter::Rule(Self::GROUP_NAME, Self::GROUP_RULES[54]));
            }
        }
        if let Some(rule) = self.use_exports_last.as_ref() {
            if rule.is_enabled() {
                index_set.insert(RuleFilter::Rule(Self::GROUP_NAME, Self::GROUP_RULES[55]));
            }
        }
        if let Some(rule) = self.use_for_component.as_ref() {
            if rule.is_enabled() {
                index_set.insert(RuleFilter::Rule(Self::GROUP_NAME, Self::GROUP_RULES[56]));
            }
        }
        if let Some(rule) = self.use_google_font_display.as_ref() {
            if rule.is_enabled() {
                index_set.insert(RuleFilter::Rule(Self::GROUP_NAME, Self::GROUP_RULES[57]));
            }
        }
        if let Some(rule) = self.use_google_font_preconnect.as_ref() {
            if rule.is_enabled() {
                index_set.insert(RuleFilter::Rule(Self::GROUP_NAME, Self::GROUP_RULES[58]));
            }
        }
        if let Some(rule) = self.use_guard_for_in.as_ref() {
            if rule.is_enabled() {
                index_set.insert(RuleFilter::Rule(Self::GROUP_NAME, Self::GROUP_RULES[59]));
            }
        }
        if let Some(rule) = self.use_named_operation.as_ref() {
            if rule.is_enabled() {
                index_set.insert(RuleFilter::Rule(Self::GROUP_NAME, Self::GROUP_RULES[60]));
            }
        }
        if let Some(rule) = self.use_naming_convention.as_ref() {
            if rule.is_enabled() {
                index_set.insert(RuleFilter::Rule(Self::GROUP_NAME, Self::GROUP_RULES[61]));
            }
        }
        if let Some(rule) = self.use_parse_int_radix.as_ref() {
            if rule.is_enabled() {
                index_set.insert(RuleFilter::Rule(Self::GROUP_NAME, Self::GROUP_RULES[62]));
            }
        }
        if let Some(rule) = self.use_sorted_classes.as_ref() {
            if rule.is_enabled() {
                index_set.insert(RuleFilter::Rule(Self::GROUP_NAME, Self::GROUP_RULES[63]));
            }
        }
        if let Some(rule) = self.use_strict_mode.as_ref() {
            if rule.is_enabled() {
                index_set.insert(RuleFilter::Rule(Self::GROUP_NAME, Self::GROUP_RULES[64]));
            }
        }
        if let Some(rule) = self.use_symbol_description.as_ref() {
            if rule.is_enabled() {
                index_set.insert(RuleFilter::Rule(Self::GROUP_NAME, Self::GROUP_RULES[65]));
            }
        }
        if let Some(rule) = self.use_trim_start_end.as_ref() {
            if rule.is_enabled() {
                index_set.insert(RuleFilter::Rule(Self::GROUP_NAME, Self::GROUP_RULES[66]));
            }
        }
        if let Some(rule) = self.use_valid_autocomplete.as_ref() {
            if rule.is_enabled() {
                index_set.insert(RuleFilter::Rule(Self::GROUP_NAME, Self::GROUP_RULES[67]));
            }
        }
        index_set
    }
    fn get_disabled_rules(&self) -> FxHashSet<RuleFilter<'static>> {
        let mut index_set = FxHashSet::default();
        if let Some(rule) = self.no_await_in_loop.as_ref() {
            if rule.is_disabled() {
                index_set.insert(RuleFilter::Rule(Self::GROUP_NAME, Self::GROUP_RULES[0]));
            }
        }
        if let Some(rule) = self.no_bitwise_operators.as_ref() {
            if rule.is_disabled() {
                index_set.insert(RuleFilter::Rule(Self::GROUP_NAME, Self::GROUP_RULES[1]));
            }
        }
        if let Some(rule) = self.no_common_js.as_ref() {
            if rule.is_disabled() {
                index_set.insert(RuleFilter::Rule(Self::GROUP_NAME, Self::GROUP_RULES[2]));
            }
        }
        if let Some(rule) = self.no_constant_binary_expression.as_ref() {
            if rule.is_disabled() {
                index_set.insert(RuleFilter::Rule(Self::GROUP_NAME, Self::GROUP_RULES[3]));
            }
        }
        if let Some(rule) = self.no_descending_specificity.as_ref() {
            if rule.is_disabled() {
                index_set.insert(RuleFilter::Rule(Self::GROUP_NAME, Self::GROUP_RULES[4]));
            }
        }
        if let Some(rule) = self.no_destructured_props.as_ref() {
            if rule.is_disabled() {
                index_set.insert(RuleFilter::Rule(Self::GROUP_NAME, Self::GROUP_RULES[5]));
            }
        }
        if let Some(rule) = self.no_document_cookie.as_ref() {
            if rule.is_disabled() {
                index_set.insert(RuleFilter::Rule(Self::GROUP_NAME, Self::GROUP_RULES[6]));
            }
        }
        if let Some(rule) = self.no_document_import_in_page.as_ref() {
            if rule.is_disabled() {
                index_set.insert(RuleFilter::Rule(Self::GROUP_NAME, Self::GROUP_RULES[7]));
            }
        }
        if let Some(rule) = self.no_duplicate_custom_properties.as_ref() {
            if rule.is_disabled() {
                index_set.insert(RuleFilter::Rule(Self::GROUP_NAME, Self::GROUP_RULES[8]));
            }
        }
        if let Some(rule) = self.no_duplicate_else_if.as_ref() {
            if rule.is_disabled() {
                index_set.insert(RuleFilter::Rule(Self::GROUP_NAME, Self::GROUP_RULES[9]));
            }
        }
        if let Some(rule) = self.no_duplicate_fields.as_ref() {
            if rule.is_disabled() {
                index_set.insert(RuleFilter::Rule(Self::GROUP_NAME, Self::GROUP_RULES[10]));
            }
        }
        if let Some(rule) = self.no_duplicate_properties.as_ref() {
            if rule.is_disabled() {
                index_set.insert(RuleFilter::Rule(Self::GROUP_NAME, Self::GROUP_RULES[11]));
            }
        }
        if let Some(rule) = self.no_dynamic_namespace_import_access.as_ref() {
            if rule.is_disabled() {
                index_set.insert(RuleFilter::Rule(Self::GROUP_NAME, Self::GROUP_RULES[12]));
            }
        }
        if let Some(rule) = self.no_enum.as_ref() {
            if rule.is_disabled() {
                index_set.insert(RuleFilter::Rule(Self::GROUP_NAME, Self::GROUP_RULES[13]));
            }
        }
        if let Some(rule) = self.no_exported_imports.as_ref() {
            if rule.is_disabled() {
                index_set.insert(RuleFilter::Rule(Self::GROUP_NAME, Self::GROUP_RULES[14]));
            }
        }
        if let Some(rule) = self.no_floating_promises.as_ref() {
            if rule.is_disabled() {
                index_set.insert(RuleFilter::Rule(Self::GROUP_NAME, Self::GROUP_RULES[15]));
            }
        }
        if let Some(rule) = self.no_global_dirname_filename.as_ref() {
            if rule.is_disabled() {
                index_set.insert(RuleFilter::Rule(Self::GROUP_NAME, Self::GROUP_RULES[16]));
            }
        }
        if let Some(rule) = self.no_head_element.as_ref() {
            if rule.is_disabled() {
                index_set.insert(RuleFilter::Rule(Self::GROUP_NAME, Self::GROUP_RULES[17]));
            }
        }
        if let Some(rule) = self.no_head_import_in_document.as_ref() {
            if rule.is_disabled() {
                index_set.insert(RuleFilter::Rule(Self::GROUP_NAME, Self::GROUP_RULES[18]));
            }
        }
        if let Some(rule) = self.no_img_element.as_ref() {
            if rule.is_disabled() {
                index_set.insert(RuleFilter::Rule(Self::GROUP_NAME, Self::GROUP_RULES[19]));
            }
        }
        if let Some(rule) = self.no_import_cycles.as_ref() {
            if rule.is_disabled() {
                index_set.insert(RuleFilter::Rule(Self::GROUP_NAME, Self::GROUP_RULES[20]));
            }
        }
        if let Some(rule) = self.no_irregular_whitespace.as_ref() {
            if rule.is_disabled() {
                index_set.insert(RuleFilter::Rule(Self::GROUP_NAME, Self::GROUP_RULES[21]));
            }
        }
        if let Some(rule) = self.no_missing_var_function.as_ref() {
            if rule.is_disabled() {
                index_set.insert(RuleFilter::Rule(Self::GROUP_NAME, Self::GROUP_RULES[22]));
            }
        }
        if let Some(rule) = self.no_nested_ternary.as_ref() {
            if rule.is_disabled() {
                index_set.insert(RuleFilter::Rule(Self::GROUP_NAME, Self::GROUP_RULES[23]));
            }
        }
        if let Some(rule) = self.no_noninteractive_element_interactions.as_ref() {
            if rule.is_disabled() {
                index_set.insert(RuleFilter::Rule(Self::GROUP_NAME, Self::GROUP_RULES[24]));
            }
        }
        if let Some(rule) = self.no_octal_escape.as_ref() {
            if rule.is_disabled() {
                index_set.insert(RuleFilter::Rule(Self::GROUP_NAME, Self::GROUP_RULES[25]));
            }
        }
        if let Some(rule) = self.no_process_env.as_ref() {
            if rule.is_disabled() {
                index_set.insert(RuleFilter::Rule(Self::GROUP_NAME, Self::GROUP_RULES[26]));
            }
        }
        if let Some(rule) = self.no_process_global.as_ref() {
            if rule.is_disabled() {
                index_set.insert(RuleFilter::Rule(Self::GROUP_NAME, Self::GROUP_RULES[27]));
            }
        }
        if let Some(rule) = self.no_restricted_imports.as_ref() {
            if rule.is_disabled() {
                index_set.insert(RuleFilter::Rule(Self::GROUP_NAME, Self::GROUP_RULES[28]));
            }
        }
        if let Some(rule) = self.no_restricted_types.as_ref() {
            if rule.is_disabled() {
                index_set.insert(RuleFilter::Rule(Self::GROUP_NAME, Self::GROUP_RULES[29]));
            }
        }
        if let Some(rule) = self.no_secrets.as_ref() {
            if rule.is_disabled() {
                index_set.insert(RuleFilter::Rule(Self::GROUP_NAME, Self::GROUP_RULES[30]));
            }
        }
        if let Some(rule) = self.no_static_element_interactions.as_ref() {
            if rule.is_disabled() {
                index_set.insert(RuleFilter::Rule(Self::GROUP_NAME, Self::GROUP_RULES[31]));
            }
        }
        if let Some(rule) = self.no_substr.as_ref() {
            if rule.is_disabled() {
                index_set.insert(RuleFilter::Rule(Self::GROUP_NAME, Self::GROUP_RULES[32]));
            }
        }
        if let Some(rule) = self.no_template_curly_in_string.as_ref() {
            if rule.is_disabled() {
                index_set.insert(RuleFilter::Rule(Self::GROUP_NAME, Self::GROUP_RULES[33]));
            }
        }
        if let Some(rule) = self.no_ts_ignore.as_ref() {
            if rule.is_disabled() {
                index_set.insert(RuleFilter::Rule(Self::GROUP_NAME, Self::GROUP_RULES[34]));
            }
        }
        if let Some(rule) = self.no_unknown_at_rule.as_ref() {
            if rule.is_disabled() {
                index_set.insert(RuleFilter::Rule(Self::GROUP_NAME, Self::GROUP_RULES[35]));
            }
        }
        if let Some(rule) = self.no_unknown_pseudo_class.as_ref() {
            if rule.is_disabled() {
                index_set.insert(RuleFilter::Rule(Self::GROUP_NAME, Self::GROUP_RULES[36]));
            }
        }
        if let Some(rule) = self.no_unknown_pseudo_element.as_ref() {
            if rule.is_disabled() {
                index_set.insert(RuleFilter::Rule(Self::GROUP_NAME, Self::GROUP_RULES[37]));
            }
        }
        if let Some(rule) = self.no_unknown_type_selector.as_ref() {
            if rule.is_disabled() {
                index_set.insert(RuleFilter::Rule(Self::GROUP_NAME, Self::GROUP_RULES[38]));
            }
        }
        if let Some(rule) = self.no_unwanted_polyfillio.as_ref() {
            if rule.is_disabled() {
                index_set.insert(RuleFilter::Rule(Self::GROUP_NAME, Self::GROUP_RULES[39]));
            }
        }
        if let Some(rule) = self.no_useless_escape_in_regex.as_ref() {
            if rule.is_disabled() {
                index_set.insert(RuleFilter::Rule(Self::GROUP_NAME, Self::GROUP_RULES[40]));
            }
        }
        if let Some(rule) = self.no_useless_escape_in_string.as_ref() {
            if rule.is_disabled() {
                index_set.insert(RuleFilter::Rule(Self::GROUP_NAME, Self::GROUP_RULES[41]));
            }
        }
        if let Some(rule) = self.no_useless_string_raw.as_ref() {
            if rule.is_disabled() {
                index_set.insert(RuleFilter::Rule(Self::GROUP_NAME, Self::GROUP_RULES[42]));
            }
        }
        if let Some(rule) = self.no_useless_undefined.as_ref() {
            if rule.is_disabled() {
                index_set.insert(RuleFilter::Rule(Self::GROUP_NAME, Self::GROUP_RULES[43]));
            }
        }
        if let Some(rule) = self.no_value_at_rule.as_ref() {
            if rule.is_disabled() {
                index_set.insert(RuleFilter::Rule(Self::GROUP_NAME, Self::GROUP_RULES[44]));
            }
        }
        if let Some(rule) = self.use_adjacent_overload_signatures.as_ref() {
            if rule.is_disabled() {
                index_set.insert(RuleFilter::Rule(Self::GROUP_NAME, Self::GROUP_RULES[45]));
            }
        }
        if let Some(rule) = self.use_aria_props_supported_by_role.as_ref() {
            if rule.is_disabled() {
                index_set.insert(RuleFilter::Rule(Self::GROUP_NAME, Self::GROUP_RULES[46]));
            }
        }
        if let Some(rule) = self.use_at_index.as_ref() {
            if rule.is_disabled() {
                index_set.insert(RuleFilter::Rule(Self::GROUP_NAME, Self::GROUP_RULES[47]));
            }
        }
        if let Some(rule) = self.use_collapsed_if.as_ref() {
            if rule.is_disabled() {
                index_set.insert(RuleFilter::Rule(Self::GROUP_NAME, Self::GROUP_RULES[48]));
            }
        }
        if let Some(rule) = self.use_component_export_only_modules.as_ref() {
            if rule.is_disabled() {
                index_set.insert(RuleFilter::Rule(Self::GROUP_NAME, Self::GROUP_RULES[49]));
            }
        }
        if let Some(rule) = self.use_consistent_curly_braces.as_ref() {
            if rule.is_disabled() {
                index_set.insert(RuleFilter::Rule(Self::GROUP_NAME, Self::GROUP_RULES[50]));
            }
        }
        if let Some(rule) = self.use_consistent_member_accessibility.as_ref() {
            if rule.is_disabled() {
                index_set.insert(RuleFilter::Rule(Self::GROUP_NAME, Self::GROUP_RULES[51]));
            }
        }
        if let Some(rule) = self.use_consistent_object_definition.as_ref() {
            if rule.is_disabled() {
                index_set.insert(RuleFilter::Rule(Self::GROUP_NAME, Self::GROUP_RULES[52]));
            }
        }
        if let Some(rule) = self.use_deprecated_reason.as_ref() {
            if rule.is_disabled() {
                index_set.insert(RuleFilter::Rule(Self::GROUP_NAME, Self::GROUP_RULES[53]));
            }
        }
        if let Some(rule) = self.use_explicit_type.as_ref() {
            if rule.is_disabled() {
                index_set.insert(RuleFilter::Rule(Self::GROUP_NAME, Self::GROUP_RULES[54]));
            }
        }
        if let Some(rule) = self.use_exports_last.as_ref() {
            if rule.is_disabled() {
                index_set.insert(RuleFilter::Rule(Self::GROUP_NAME, Self::GROUP_RULES[55]));
            }
        }
        if let Some(rule) = self.use_for_component.as_ref() {
            if rule.is_disabled() {
                index_set.insert(RuleFilter::Rule(Self::GROUP_NAME, Self::GROUP_RULES[56]));
            }
        }
        if let Some(rule) = self.use_google_font_display.as_ref() {
            if rule.is_disabled() {
                index_set.insert(RuleFilter::Rule(Self::GROUP_NAME, Self::GROUP_RULES[57]));
            }
        }
        if let Some(rule) = self.use_google_font_preconnect.as_ref() {
            if rule.is_disabled() {
                index_set.insert(RuleFilter::Rule(Self::GROUP_NAME, Self::GROUP_RULES[58]));
            }
        }
        if let Some(rule) = self.use_guard_for_in.as_ref() {
            if rule.is_disabled() {
                index_set.insert(RuleFilter::Rule(Self::GROUP_NAME, Self::GROUP_RULES[59]));
            }
        }
        if let Some(rule) = self.use_named_operation.as_ref() {
            if rule.is_disabled() {
                index_set.insert(RuleFilter::Rule(Self::GROUP_NAME, Self::GROUP_RULES[60]));
            }
        }
        if let Some(rule) = self.use_naming_convention.as_ref() {
            if rule.is_disabled() {
                index_set.insert(RuleFilter::Rule(Self::GROUP_NAME, Self::GROUP_RULES[61]));
            }
        }
        if let Some(rule) = self.use_parse_int_radix.as_ref() {
            if rule.is_disabled() {
                index_set.insert(RuleFilter::Rule(Self::GROUP_NAME, Self::GROUP_RULES[62]));
            }
        }
        if let Some(rule) = self.use_sorted_classes.as_ref() {
            if rule.is_disabled() {
                index_set.insert(RuleFilter::Rule(Self::GROUP_NAME, Self::GROUP_RULES[63]));
            }
        }
        if let Some(rule) = self.use_strict_mode.as_ref() {
            if rule.is_disabled() {
                index_set.insert(RuleFilter::Rule(Self::GROUP_NAME, Self::GROUP_RULES[64]));
            }
        }
        if let Some(rule) = self.use_symbol_description.as_ref() {
            if rule.is_disabled() {
                index_set.insert(RuleFilter::Rule(Self::GROUP_NAME, Self::GROUP_RULES[65]));
            }
        }
        if let Some(rule) = self.use_trim_start_end.as_ref() {
            if rule.is_disabled() {
                index_set.insert(RuleFilter::Rule(Self::GROUP_NAME, Self::GROUP_RULES[66]));
            }
        }
        if let Some(rule) = self.use_valid_autocomplete.as_ref() {
            if rule.is_disabled() {
                index_set.insert(RuleFilter::Rule(Self::GROUP_NAME, Self::GROUP_RULES[67]));
            }
        }
        index_set
    }
    #[doc = r" Checks if, given a rule name, matches one of the rules contained in this category"]
    fn has_rule(rule_name: &str) -> Option<&'static str> {
        Some(Self::GROUP_RULES[Self::GROUP_RULES.binary_search(&rule_name).ok()?])
    }
    fn recommended_rules_as_filters() -> &'static [RuleFilter<'static>] {
        Self::RECOMMENDED_RULES_AS_FILTERS
    }
    fn all_rules_as_filters() -> &'static [RuleFilter<'static>] {
        Self::ALL_RULES_AS_FILTERS
    }
    #[doc = r" Select preset rules"]
    fn collect_preset_rules(
        &self,
        parent_is_recommended: bool,
        enabled_rules: &mut FxHashSet<RuleFilter<'static>>,
    ) {
        if self.is_recommended_true() || self.is_recommended_unset() && parent_is_recommended {
            enabled_rules.extend(Self::recommended_rules_as_filters());
        }
    }
    fn set_recommended(&mut self, value: Option<bool>) {
        self.recommended = value;
    }
    fn get_rule_configuration(
        &self,
        rule_name: &str,
    ) -> Option<(RulePlainConfiguration, Option<RuleOptions>)> {
        match rule_name {
            "noAwaitInLoop" => self
                .no_await_in_loop
                .as_ref()
                .map(|conf| (conf.level(), conf.get_options())),
            "noBitwiseOperators" => self
                .no_bitwise_operators
                .as_ref()
                .map(|conf| (conf.level(), conf.get_options())),
            "noCommonJs" => self
                .no_common_js
                .as_ref()
                .map(|conf| (conf.level(), conf.get_options())),
            "noConstantBinaryExpression" => self
                .no_constant_binary_expression
                .as_ref()
                .map(|conf| (conf.level(), conf.get_options())),
            "noDescendingSpecificity" => self
                .no_descending_specificity
                .as_ref()
                .map(|conf| (conf.level(), conf.get_options())),
            "noDestructuredProps" => self
                .no_destructured_props
                .as_ref()
                .map(|conf| (conf.level(), conf.get_options())),
            "noDocumentCookie" => self
                .no_document_cookie
                .as_ref()
                .map(|conf| (conf.level(), conf.get_options())),
            "noDocumentImportInPage" => self
                .no_document_import_in_page
                .as_ref()
                .map(|conf| (conf.level(), conf.get_options())),
            "noDuplicateCustomProperties" => self
                .no_duplicate_custom_properties
                .as_ref()
                .map(|conf| (conf.level(), conf.get_options())),
            "noDuplicateElseIf" => self
                .no_duplicate_else_if
                .as_ref()
                .map(|conf| (conf.level(), conf.get_options())),
            "noDuplicateFields" => self
                .no_duplicate_fields
                .as_ref()
                .map(|conf| (conf.level(), conf.get_options())),
            "noDuplicateProperties" => self
                .no_duplicate_properties
                .as_ref()
                .map(|conf| (conf.level(), conf.get_options())),
            "noDynamicNamespaceImportAccess" => self
                .no_dynamic_namespace_import_access
                .as_ref()
                .map(|conf| (conf.level(), conf.get_options())),
            "noEnum" => self
                .no_enum
                .as_ref()
                .map(|conf| (conf.level(), conf.get_options())),
            "noExportedImports" => self
                .no_exported_imports
                .as_ref()
                .map(|conf| (conf.level(), conf.get_options())),
            "noFloatingPromises" => self
                .no_floating_promises
                .as_ref()
                .map(|conf| (conf.level(), conf.get_options())),
            "noGlobalDirnameFilename" => self
                .no_global_dirname_filename
                .as_ref()
                .map(|conf| (conf.level(), conf.get_options())),
            "noHeadElement" => self
                .no_head_element
                .as_ref()
                .map(|conf| (conf.level(), conf.get_options())),
            "noHeadImportInDocument" => self
                .no_head_import_in_document
                .as_ref()
                .map(|conf| (conf.level(), conf.get_options())),
            "noImgElement" => self
                .no_img_element
                .as_ref()
                .map(|conf| (conf.level(), conf.get_options())),
            "noImportCycles" => self
                .no_import_cycles
                .as_ref()
                .map(|conf| (conf.level(), conf.get_options())),
            "noIrregularWhitespace" => self
                .no_irregular_whitespace
                .as_ref()
                .map(|conf| (conf.level(), conf.get_options())),
            "noMissingVarFunction" => self
                .no_missing_var_function
                .as_ref()
                .map(|conf| (conf.level(), conf.get_options())),
            "noNestedTernary" => self
                .no_nested_ternary
                .as_ref()
                .map(|conf| (conf.level(), conf.get_options())),
            "noNoninteractiveElementInteractions" => self
                .no_noninteractive_element_interactions
                .as_ref()
                .map(|conf| (conf.level(), conf.get_options())),
            "noOctalEscape" => self
                .no_octal_escape
                .as_ref()
                .map(|conf| (conf.level(), conf.get_options())),
            "noProcessEnv" => self
                .no_process_env
                .as_ref()
                .map(|conf| (conf.level(), conf.get_options())),
            "noProcessGlobal" => self
                .no_process_global
                .as_ref()
                .map(|conf| (conf.level(), conf.get_options())),
            "noRestrictedImports" => self
                .no_restricted_imports
                .as_ref()
                .map(|conf| (conf.level(), conf.get_options())),
            "noRestrictedTypes" => self
                .no_restricted_types
                .as_ref()
                .map(|conf| (conf.level(), conf.get_options())),
            "noSecrets" => self
                .no_secrets
                .as_ref()
                .map(|conf| (conf.level(), conf.get_options())),
            "noStaticElementInteractions" => self
                .no_static_element_interactions
                .as_ref()
                .map(|conf| (conf.level(), conf.get_options())),
            "noSubstr" => self
                .no_substr
                .as_ref()
                .map(|conf| (conf.level(), conf.get_options())),
            "noTemplateCurlyInString" => self
                .no_template_curly_in_string
                .as_ref()
                .map(|conf| (conf.level(), conf.get_options())),
            "noTsIgnore" => self
                .no_ts_ignore
                .as_ref()
                .map(|conf| (conf.level(), conf.get_options())),
            "noUnknownAtRule" => self
                .no_unknown_at_rule
                .as_ref()
                .map(|conf| (conf.level(), conf.get_options())),
            "noUnknownPseudoClass" => self
                .no_unknown_pseudo_class
                .as_ref()
                .map(|conf| (conf.level(), conf.get_options())),
            "noUnknownPseudoElement" => self
                .no_unknown_pseudo_element
                .as_ref()
                .map(|conf| (conf.level(), conf.get_options())),
            "noUnknownTypeSelector" => self
                .no_unknown_type_selector
                .as_ref()
                .map(|conf| (conf.level(), conf.get_options())),
            "noUnwantedPolyfillio" => self
                .no_unwanted_polyfillio
                .as_ref()
                .map(|conf| (conf.level(), conf.get_options())),
            "noUselessEscapeInRegex" => self
                .no_useless_escape_in_regex
                .as_ref()
                .map(|conf| (conf.level(), conf.get_options())),
            "noUselessEscapeInString" => self
                .no_useless_escape_in_string
                .as_ref()
                .map(|conf| (conf.level(), conf.get_options())),
            "noUselessStringRaw" => self
                .no_useless_string_raw
                .as_ref()
                .map(|conf| (conf.level(), conf.get_options())),
            "noUselessUndefined" => self
                .no_useless_undefined
                .as_ref()
                .map(|conf| (conf.level(), conf.get_options())),
            "noValueAtRule" => self
                .no_value_at_rule
                .as_ref()
                .map(|conf| (conf.level(), conf.get_options())),
            "useAdjacentOverloadSignatures" => self
                .use_adjacent_overload_signatures
                .as_ref()
                .map(|conf| (conf.level(), conf.get_options())),
            "useAriaPropsSupportedByRole" => self
                .use_aria_props_supported_by_role
                .as_ref()
                .map(|conf| (conf.level(), conf.get_options())),
            "useAtIndex" => self
                .use_at_index
                .as_ref()
                .map(|conf| (conf.level(), conf.get_options())),
            "useCollapsedIf" => self
                .use_collapsed_if
                .as_ref()
                .map(|conf| (conf.level(), conf.get_options())),
            "useComponentExportOnlyModules" => self
                .use_component_export_only_modules
                .as_ref()
                .map(|conf| (conf.level(), conf.get_options())),
            "useConsistentCurlyBraces" => self
                .use_consistent_curly_braces
                .as_ref()
                .map(|conf| (conf.level(), conf.get_options())),
            "useConsistentMemberAccessibility" => self
                .use_consistent_member_accessibility
                .as_ref()
                .map(|conf| (conf.level(), conf.get_options())),
            "useConsistentObjectDefinition" => self
                .use_consistent_object_definition
                .as_ref()
                .map(|conf| (conf.level(), conf.get_options())),
            "useDeprecatedReason" => self
                .use_deprecated_reason
                .as_ref()
                .map(|conf| (conf.level(), conf.get_options())),
            "useExplicitType" => self
                .use_explicit_type
                .as_ref()
                .map(|conf| (conf.level(), conf.get_options())),
            "useExportsLast" => self
                .use_exports_last
                .as_ref()
                .map(|conf| (conf.level(), conf.get_options())),
            "useForComponent" => self
                .use_for_component
                .as_ref()
                .map(|conf| (conf.level(), conf.get_options())),
            "useGoogleFontDisplay" => self
                .use_google_font_display
                .as_ref()
                .map(|conf| (conf.level(), conf.get_options())),
            "useGoogleFontPreconnect" => self
                .use_google_font_preconnect
                .as_ref()
                .map(|conf| (conf.level(), conf.get_options())),
            "useGuardForIn" => self
                .use_guard_for_in
                .as_ref()
                .map(|conf| (conf.level(), conf.get_options())),
            "useNamedOperation" => self
                .use_named_operation
                .as_ref()
                .map(|conf| (conf.level(), conf.get_options())),
            "useNamingConvention" => self
                .use_naming_convention
                .as_ref()
                .map(|conf| (conf.level(), conf.get_options())),
            "useParseIntRadix" => self
                .use_parse_int_radix
                .as_ref()
                .map(|conf| (conf.level(), conf.get_options())),
            "useSortedClasses" => self
                .use_sorted_classes
                .as_ref()
                .map(|conf| (conf.level(), conf.get_options())),
            "useStrictMode" => self
                .use_strict_mode
                .as_ref()
                .map(|conf| (conf.level(), conf.get_options())),
            "useSymbolDescription" => self
                .use_symbol_description
                .as_ref()
                .map(|conf| (conf.level(), conf.get_options())),
            "useTrimStartEnd" => self
                .use_trim_start_end
                .as_ref()
                .map(|conf| (conf.level(), conf.get_options())),
            "useValidAutocomplete" => self
                .use_valid_autocomplete
                .as_ref()
                .map(|conf| (conf.level(), conf.get_options())),
            _ => None,
        }
    }
}
#[derive(Clone, Debug, Default, Deserialize, Deserializable, Eq, Merge, PartialEq, Serialize)]
#[cfg_attr(feature = "schema", derive(JsonSchema))]
#[serde(rename_all = "camelCase", default, deny_unknown_fields)]
#[doc = r" A list of rules that belong to this group"]
pub struct Performance {
    #[doc = r" It enables the recommended rules for this group"]
    #[serde(skip_serializing_if = "Option::is_none")]
    pub recommended: Option<bool>,
    #[doc = "Disallow the use of spread (...) syntax on accumulators."]
    #[serde(skip_serializing_if = "Option::is_none")]
    pub no_accumulating_spread:
        Option<RuleConfiguration<biome_js_analyze::options::NoAccumulatingSpread>>,
    #[doc = "Disallow the use of barrel file."]
    #[serde(skip_serializing_if = "Option::is_none")]
    pub no_barrel_file: Option<RuleConfiguration<biome_js_analyze::options::NoBarrelFile>>,
    #[doc = "Disallow the use of the delete operator."]
    #[serde(skip_serializing_if = "Option::is_none")]
    pub no_delete: Option<RuleFixConfiguration<biome_js_analyze::options::NoDelete>>,
    #[doc = "Avoid re-export all."]
    #[serde(skip_serializing_if = "Option::is_none")]
    pub no_re_export_all: Option<RuleConfiguration<biome_js_analyze::options::NoReExportAll>>,
    #[doc = "Require regex literals to be declared at the top level."]
    #[serde(skip_serializing_if = "Option::is_none")]
    pub use_top_level_regex: Option<RuleConfiguration<biome_js_analyze::options::UseTopLevelRegex>>,
}
impl Performance {
    const GROUP_NAME: &'static str = "performance";
    pub(crate) const GROUP_RULES: &'static [&'static str] = &[
        "noAccumulatingSpread",
        "noBarrelFile",
        "noDelete",
        "noReExportAll",
        "useTopLevelRegex",
    ];
    const RECOMMENDED_RULES_AS_FILTERS: &'static [RuleFilter<'static>] =
        &[RuleFilter::Rule(Self::GROUP_NAME, Self::GROUP_RULES[0])];
    const ALL_RULES_AS_FILTERS: &'static [RuleFilter<'static>] = &[
        RuleFilter::Rule(Self::GROUP_NAME, Self::GROUP_RULES[0]),
        RuleFilter::Rule(Self::GROUP_NAME, Self::GROUP_RULES[1]),
        RuleFilter::Rule(Self::GROUP_NAME, Self::GROUP_RULES[2]),
        RuleFilter::Rule(Self::GROUP_NAME, Self::GROUP_RULES[3]),
        RuleFilter::Rule(Self::GROUP_NAME, Self::GROUP_RULES[4]),
    ];
}
impl RuleGroupExt for Performance {
    fn is_recommended_true(&self) -> bool {
        matches!(self.recommended, Some(true))
    }
    fn is_recommended_unset(&self) -> bool {
        self.recommended.is_none()
    }
    fn get_enabled_rules(&self) -> FxHashSet<RuleFilter<'static>> {
        let mut index_set = FxHashSet::default();
        if let Some(rule) = self.no_accumulating_spread.as_ref() {
            if rule.is_enabled() {
                index_set.insert(RuleFilter::Rule(Self::GROUP_NAME, Self::GROUP_RULES[0]));
            }
        }
        if let Some(rule) = self.no_barrel_file.as_ref() {
            if rule.is_enabled() {
                index_set.insert(RuleFilter::Rule(Self::GROUP_NAME, Self::GROUP_RULES[1]));
            }
        }
        if let Some(rule) = self.no_delete.as_ref() {
            if rule.is_enabled() {
                index_set.insert(RuleFilter::Rule(Self::GROUP_NAME, Self::GROUP_RULES[2]));
            }
        }
        if let Some(rule) = self.no_re_export_all.as_ref() {
            if rule.is_enabled() {
                index_set.insert(RuleFilter::Rule(Self::GROUP_NAME, Self::GROUP_RULES[3]));
            }
        }
        if let Some(rule) = self.use_top_level_regex.as_ref() {
            if rule.is_enabled() {
                index_set.insert(RuleFilter::Rule(Self::GROUP_NAME, Self::GROUP_RULES[4]));
            }
        }
        index_set
    }
    fn get_disabled_rules(&self) -> FxHashSet<RuleFilter<'static>> {
        let mut index_set = FxHashSet::default();
        if let Some(rule) = self.no_accumulating_spread.as_ref() {
            if rule.is_disabled() {
                index_set.insert(RuleFilter::Rule(Self::GROUP_NAME, Self::GROUP_RULES[0]));
            }
        }
        if let Some(rule) = self.no_barrel_file.as_ref() {
            if rule.is_disabled() {
                index_set.insert(RuleFilter::Rule(Self::GROUP_NAME, Self::GROUP_RULES[1]));
            }
        }
        if let Some(rule) = self.no_delete.as_ref() {
            if rule.is_disabled() {
                index_set.insert(RuleFilter::Rule(Self::GROUP_NAME, Self::GROUP_RULES[2]));
            }
        }
        if let Some(rule) = self.no_re_export_all.as_ref() {
            if rule.is_disabled() {
                index_set.insert(RuleFilter::Rule(Self::GROUP_NAME, Self::GROUP_RULES[3]));
            }
        }
        if let Some(rule) = self.use_top_level_regex.as_ref() {
            if rule.is_disabled() {
                index_set.insert(RuleFilter::Rule(Self::GROUP_NAME, Self::GROUP_RULES[4]));
            }
        }
        index_set
    }
    #[doc = r" Checks if, given a rule name, matches one of the rules contained in this category"]
    fn has_rule(rule_name: &str) -> Option<&'static str> {
        Some(Self::GROUP_RULES[Self::GROUP_RULES.binary_search(&rule_name).ok()?])
    }
    fn recommended_rules_as_filters() -> &'static [RuleFilter<'static>] {
        Self::RECOMMENDED_RULES_AS_FILTERS
    }
    fn all_rules_as_filters() -> &'static [RuleFilter<'static>] {
        Self::ALL_RULES_AS_FILTERS
    }
    #[doc = r" Select preset rules"]
    fn collect_preset_rules(
        &self,
        parent_is_recommended: bool,
        enabled_rules: &mut FxHashSet<RuleFilter<'static>>,
    ) {
        if self.is_recommended_true() || self.is_recommended_unset() && parent_is_recommended {
            enabled_rules.extend(Self::recommended_rules_as_filters());
        }
    }
    fn set_recommended(&mut self, value: Option<bool>) {
        self.recommended = value;
    }
    fn get_rule_configuration(
        &self,
        rule_name: &str,
    ) -> Option<(RulePlainConfiguration, Option<RuleOptions>)> {
        match rule_name {
            "noAccumulatingSpread" => self
                .no_accumulating_spread
                .as_ref()
                .map(|conf| (conf.level(), conf.get_options())),
            "noBarrelFile" => self
                .no_barrel_file
                .as_ref()
                .map(|conf| (conf.level(), conf.get_options())),
            "noDelete" => self
                .no_delete
                .as_ref()
                .map(|conf| (conf.level(), conf.get_options())),
            "noReExportAll" => self
                .no_re_export_all
                .as_ref()
                .map(|conf| (conf.level(), conf.get_options())),
            "useTopLevelRegex" => self
                .use_top_level_regex
                .as_ref()
                .map(|conf| (conf.level(), conf.get_options())),
            _ => None,
        }
    }
}
#[derive(Clone, Debug, Default, Deserialize, Deserializable, Eq, Merge, PartialEq, Serialize)]
#[cfg_attr(feature = "schema", derive(JsonSchema))]
#[serde(rename_all = "camelCase", default, deny_unknown_fields)]
#[doc = r" A list of rules that belong to this group"]
pub struct Security {
    #[doc = r" It enables the recommended rules for this group"]
    #[serde(skip_serializing_if = "Option::is_none")]
    pub recommended: Option<bool>,
    #[doc = "Prevent the usage of dangerous JSX props"]
    #[serde(skip_serializing_if = "Option::is_none")]
    pub no_dangerously_set_inner_html:
        Option<RuleConfiguration<biome_js_analyze::options::NoDangerouslySetInnerHtml>>,
    #[doc = "Report when a DOM element or a component uses both children and dangerouslySetInnerHTML prop."]
    #[serde(skip_serializing_if = "Option::is_none")]
    pub no_dangerously_set_inner_html_with_children:
        Option<RuleConfiguration<biome_js_analyze::options::NoDangerouslySetInnerHtmlWithChildren>>,
    #[doc = "Disallow the use of global eval()."]
    #[serde(skip_serializing_if = "Option::is_none")]
    pub no_global_eval: Option<RuleConfiguration<biome_js_analyze::options::NoGlobalEval>>,
}
impl Security {
    const GROUP_NAME: &'static str = "security";
    pub(crate) const GROUP_RULES: &'static [&'static str] = &[
        "noDangerouslySetInnerHtml",
        "noDangerouslySetInnerHtmlWithChildren",
        "noGlobalEval",
    ];
    const RECOMMENDED_RULES_AS_FILTERS: &'static [RuleFilter<'static>] = &[
        RuleFilter::Rule(Self::GROUP_NAME, Self::GROUP_RULES[0]),
        RuleFilter::Rule(Self::GROUP_NAME, Self::GROUP_RULES[1]),
        RuleFilter::Rule(Self::GROUP_NAME, Self::GROUP_RULES[2]),
    ];
    const ALL_RULES_AS_FILTERS: &'static [RuleFilter<'static>] = &[
        RuleFilter::Rule(Self::GROUP_NAME, Self::GROUP_RULES[0]),
        RuleFilter::Rule(Self::GROUP_NAME, Self::GROUP_RULES[1]),
        RuleFilter::Rule(Self::GROUP_NAME, Self::GROUP_RULES[2]),
    ];
}
impl RuleGroupExt for Security {
    fn is_recommended_true(&self) -> bool {
        matches!(self.recommended, Some(true))
    }
    fn is_recommended_unset(&self) -> bool {
        self.recommended.is_none()
    }
    fn get_enabled_rules(&self) -> FxHashSet<RuleFilter<'static>> {
        let mut index_set = FxHashSet::default();
        if let Some(rule) = self.no_dangerously_set_inner_html.as_ref() {
            if rule.is_enabled() {
                index_set.insert(RuleFilter::Rule(Self::GROUP_NAME, Self::GROUP_RULES[0]));
            }
        }
        if let Some(rule) = self.no_dangerously_set_inner_html_with_children.as_ref() {
            if rule.is_enabled() {
                index_set.insert(RuleFilter::Rule(Self::GROUP_NAME, Self::GROUP_RULES[1]));
            }
        }
        if let Some(rule) = self.no_global_eval.as_ref() {
            if rule.is_enabled() {
                index_set.insert(RuleFilter::Rule(Self::GROUP_NAME, Self::GROUP_RULES[2]));
            }
        }
        index_set
    }
    fn get_disabled_rules(&self) -> FxHashSet<RuleFilter<'static>> {
        let mut index_set = FxHashSet::default();
        if let Some(rule) = self.no_dangerously_set_inner_html.as_ref() {
            if rule.is_disabled() {
                index_set.insert(RuleFilter::Rule(Self::GROUP_NAME, Self::GROUP_RULES[0]));
            }
        }
        if let Some(rule) = self.no_dangerously_set_inner_html_with_children.as_ref() {
            if rule.is_disabled() {
                index_set.insert(RuleFilter::Rule(Self::GROUP_NAME, Self::GROUP_RULES[1]));
            }
        }
        if let Some(rule) = self.no_global_eval.as_ref() {
            if rule.is_disabled() {
                index_set.insert(RuleFilter::Rule(Self::GROUP_NAME, Self::GROUP_RULES[2]));
            }
        }
        index_set
    }
    #[doc = r" Checks if, given a rule name, matches one of the rules contained in this category"]
    fn has_rule(rule_name: &str) -> Option<&'static str> {
        Some(Self::GROUP_RULES[Self::GROUP_RULES.binary_search(&rule_name).ok()?])
    }
    fn recommended_rules_as_filters() -> &'static [RuleFilter<'static>] {
        Self::RECOMMENDED_RULES_AS_FILTERS
    }
    fn all_rules_as_filters() -> &'static [RuleFilter<'static>] {
        Self::ALL_RULES_AS_FILTERS
    }
    #[doc = r" Select preset rules"]
    fn collect_preset_rules(
        &self,
        parent_is_recommended: bool,
        enabled_rules: &mut FxHashSet<RuleFilter<'static>>,
    ) {
        if self.is_recommended_true() || self.is_recommended_unset() && parent_is_recommended {
            enabled_rules.extend(Self::recommended_rules_as_filters());
        }
    }
    fn set_recommended(&mut self, value: Option<bool>) {
        self.recommended = value;
    }
    fn get_rule_configuration(
        &self,
        rule_name: &str,
    ) -> Option<(RulePlainConfiguration, Option<RuleOptions>)> {
        match rule_name {
            "noDangerouslySetInnerHtml" => self
                .no_dangerously_set_inner_html
                .as_ref()
                .map(|conf| (conf.level(), conf.get_options())),
            "noDangerouslySetInnerHtmlWithChildren" => self
                .no_dangerously_set_inner_html_with_children
                .as_ref()
                .map(|conf| (conf.level(), conf.get_options())),
            "noGlobalEval" => self
                .no_global_eval
                .as_ref()
                .map(|conf| (conf.level(), conf.get_options())),
            _ => None,
        }
    }
}
#[derive(Clone, Debug, Default, Deserialize, Deserializable, Eq, Merge, PartialEq, Serialize)]
#[cfg_attr(feature = "schema", derive(JsonSchema))]
#[serde(rename_all = "camelCase", default, deny_unknown_fields)]
#[doc = r" A list of rules that belong to this group"]
pub struct Style {
    #[doc = r" It enables the recommended rules for this group"]
    #[serde(skip_serializing_if = "Option::is_none")]
    pub recommended: Option<bool>,
    #[doc = "Disallow the use of arguments."]
    #[serde(skip_serializing_if = "Option::is_none")]
    pub no_arguments: Option<RuleConfiguration<biome_js_analyze::options::NoArguments>>,
    #[doc = "Disallow comma operator."]
    #[serde(skip_serializing_if = "Option::is_none")]
    pub no_comma_operator: Option<RuleConfiguration<biome_js_analyze::options::NoCommaOperator>>,
    #[doc = "Disallow default exports."]
    #[serde(skip_serializing_if = "Option::is_none")]
    pub no_default_export: Option<RuleConfiguration<biome_js_analyze::options::NoDefaultExport>>,
    #[doc = "Disallow using a callback in asynchronous tests and hooks."]
    #[serde(skip_serializing_if = "Option::is_none")]
    pub no_done_callback: Option<RuleConfiguration<biome_js_analyze::options::NoDoneCallback>>,
    #[doc = "Disallow implicit true values on JSX boolean attributes"]
    #[serde(skip_serializing_if = "Option::is_none")]
    pub no_implicit_boolean:
        Option<RuleFixConfiguration<biome_js_analyze::options::NoImplicitBoolean>>,
    #[doc = "Disallow type annotations for variables, parameters, and class properties initialized with a literal expression."]
    #[serde(skip_serializing_if = "Option::is_none")]
    pub no_inferrable_types:
        Option<RuleFixConfiguration<biome_js_analyze::options::NoInferrableTypes>>,
    #[doc = "Disallow the use of TypeScript's namespaces."]
    #[serde(skip_serializing_if = "Option::is_none")]
    pub no_namespace: Option<RuleConfiguration<biome_js_analyze::options::NoNamespace>>,
    #[doc = "Disallow the use of namespace imports."]
    #[serde(skip_serializing_if = "Option::is_none")]
    pub no_namespace_import:
        Option<RuleConfiguration<biome_js_analyze::options::NoNamespaceImport>>,
    #[doc = "Disallow negation in the condition of an if statement if it has an else clause."]
    #[serde(skip_serializing_if = "Option::is_none")]
    pub no_negation_else: Option<RuleFixConfiguration<biome_js_analyze::options::NoNegationElse>>,
    #[doc = "Disallow non-null assertions using the ! postfix operator."]
    #[serde(skip_serializing_if = "Option::is_none")]
    pub no_non_null_assertion:
        Option<RuleFixConfiguration<biome_js_analyze::options::NoNonNullAssertion>>,
    #[doc = "Disallow reassigning function parameters."]
    #[serde(skip_serializing_if = "Option::is_none")]
    pub no_parameter_assign:
        Option<RuleConfiguration<biome_js_analyze::options::NoParameterAssign>>,
    #[doc = "Disallow the use of parameter properties in class constructors."]
    #[serde(skip_serializing_if = "Option::is_none")]
    pub no_parameter_properties:
        Option<RuleConfiguration<biome_js_analyze::options::NoParameterProperties>>,
    #[doc = "This rule allows you to specify global variable names that you don’t want to use in your application."]
    #[serde(skip_serializing_if = "Option::is_none")]
    pub no_restricted_globals:
        Option<RuleConfiguration<biome_js_analyze::options::NoRestrictedGlobals>>,
    #[doc = "Disallow the use of constants which its value is the upper-case version of its name."]
    #[serde(skip_serializing_if = "Option::is_none")]
    pub no_shouty_constants:
        Option<RuleFixConfiguration<biome_js_analyze::options::NoShoutyConstants>>,
    #[doc = "Disallow template literals if interpolation and special-character handling are not needed"]
    #[serde(skip_serializing_if = "Option::is_none")]
    pub no_unused_template_literal:
        Option<RuleFixConfiguration<biome_js_analyze::options::NoUnusedTemplateLiteral>>,
    #[doc = "Disallow else block when the if block breaks early."]
    #[serde(skip_serializing_if = "Option::is_none")]
    pub no_useless_else: Option<RuleFixConfiguration<biome_js_analyze::options::NoUselessElse>>,
    #[doc = "Disallow the use of yoda expressions."]
    #[serde(skip_serializing_if = "Option::is_none")]
    pub no_yoda_expression:
        Option<RuleFixConfiguration<biome_js_analyze::options::NoYodaExpression>>,
    #[doc = "Enforce the use of as const over literal type and type annotation."]
    #[serde(skip_serializing_if = "Option::is_none")]
    pub use_as_const_assertion:
        Option<RuleFixConfiguration<biome_js_analyze::options::UseAsConstAssertion>>,
    #[doc = "Requires following curly brace conventions."]
    #[serde(skip_serializing_if = "Option::is_none")]
    pub use_block_statements:
        Option<RuleFixConfiguration<biome_js_analyze::options::UseBlockStatements>>,
    #[doc = "Enforce using else if instead of nested if in else clauses."]
    #[serde(skip_serializing_if = "Option::is_none")]
    pub use_collapsed_else_if:
        Option<RuleFixConfiguration<biome_js_analyze::options::UseCollapsedElseIf>>,
    #[doc = "Require consistently using either T\\[] or Array\\<T>"]
    #[serde(skip_serializing_if = "Option::is_none")]
    pub use_consistent_array_type:
        Option<RuleFixConfiguration<biome_js_analyze::options::UseConsistentArrayType>>,
    #[doc = "Enforce the use of new for all builtins, except String, Number and Boolean."]
    #[serde(skip_serializing_if = "Option::is_none")]
    pub use_consistent_builtin_instantiation:
        Option<RuleFixConfiguration<biome_js_analyze::options::UseConsistentBuiltinInstantiation>>,
    #[doc = "Require const declarations for variables that are only assigned once."]
    #[serde(skip_serializing_if = "Option::is_none")]
    pub use_const: Option<RuleFixConfiguration<biome_js_analyze::options::UseConst>>,
    #[doc = "Enforce default function parameters and optional function parameters to be last."]
    #[serde(skip_serializing_if = "Option::is_none")]
    pub use_default_parameter_last:
        Option<RuleFixConfiguration<biome_js_analyze::options::UseDefaultParameterLast>>,
    #[doc = "Require the default clause in switch statements."]
    #[serde(skip_serializing_if = "Option::is_none")]
    pub use_default_switch_clause:
        Option<RuleConfiguration<biome_js_analyze::options::UseDefaultSwitchClause>>,
    #[doc = "Require that each enum member value be explicitly initialized."]
    #[serde(skip_serializing_if = "Option::is_none")]
    pub use_enum_initializers:
        Option<RuleFixConfiguration<biome_js_analyze::options::UseEnumInitializers>>,
    #[doc = "Enforce explicitly comparing the length, size, byteLength or byteOffset property of a value."]
    #[serde(skip_serializing_if = "Option::is_none")]
    pub use_explicit_length_check:
        Option<RuleFixConfiguration<biome_js_analyze::options::UseExplicitLengthCheck>>,
    #[doc = "Disallow the use of Math.pow in favor of the ** operator."]
    #[serde(skip_serializing_if = "Option::is_none")]
    pub use_exponentiation_operator:
        Option<RuleFixConfiguration<biome_js_analyze::options::UseExponentiationOperator>>,
    #[doc = "Promotes the use of export type for types."]
    #[serde(skip_serializing_if = "Option::is_none")]
    pub use_export_type: Option<RuleFixConfiguration<biome_js_analyze::options::UseExportType>>,
    #[doc = "Enforce naming conventions for JavaScript and TypeScript filenames."]
    #[serde(skip_serializing_if = "Option::is_none")]
    pub use_filenaming_convention:
        Option<RuleConfiguration<biome_js_analyze::options::UseFilenamingConvention>>,
    #[doc = "This rule recommends a for-of loop when in a for loop, the index used to extract an item from the iterated array."]
    #[serde(skip_serializing_if = "Option::is_none")]
    pub use_for_of: Option<RuleConfiguration<biome_js_analyze::options::UseForOf>>,
    #[doc = "This rule enforces the use of \\<>...\\</> over \\<Fragment>...\\</Fragment>."]
    #[serde(skip_serializing_if = "Option::is_none")]
    pub use_fragment_syntax:
        Option<RuleFixConfiguration<biome_js_analyze::options::UseFragmentSyntax>>,
    #[doc = "Promotes the use of import type for types."]
    #[serde(skip_serializing_if = "Option::is_none")]
    pub use_import_type: Option<RuleFixConfiguration<biome_js_analyze::options::UseImportType>>,
    #[doc = "Require all enum members to be literal values."]
    #[serde(skip_serializing_if = "Option::is_none")]
    pub use_literal_enum_members:
        Option<RuleConfiguration<biome_js_analyze::options::UseLiteralEnumMembers>>,
    #[doc = "Enforce naming conventions for everything across a codebase."]
    #[serde(skip_serializing_if = "Option::is_none")]
    pub use_naming_convention:
        Option<RuleFixConfiguration<biome_js_analyze::options::UseNamingConvention>>,
    #[doc = "Promotes the usage of node:assert/strict over node:assert."]
    #[serde(skip_serializing_if = "Option::is_none")]
    pub use_node_assert_strict:
        Option<RuleFixConfiguration<biome_js_analyze::options::UseNodeAssertStrict>>,
    #[doc = "Enforces using the node: protocol for Node.js builtin modules."]
    #[serde(skip_serializing_if = "Option::is_none")]
    pub use_nodejs_import_protocol:
        Option<RuleFixConfiguration<biome_js_analyze::options::UseNodejsImportProtocol>>,
    #[doc = "Use the Number properties instead of global ones."]
    #[serde(skip_serializing_if = "Option::is_none")]
    pub use_number_namespace:
        Option<RuleFixConfiguration<biome_js_analyze::options::UseNumberNamespace>>,
    #[doc = "Disallow parseInt() and Number.parseInt() in favor of binary, octal, and hexadecimal literals"]
    #[serde(skip_serializing_if = "Option::is_none")]
    pub use_numeric_literals:
        Option<RuleFixConfiguration<biome_js_analyze::options::UseNumericLiterals>>,
    #[doc = "Prevent extra closing tags for components without children"]
    #[serde(skip_serializing_if = "Option::is_none")]
    pub use_self_closing_elements:
        Option<RuleFixConfiguration<biome_js_analyze::options::UseSelfClosingElements>>,
    #[doc = "When expressing array types, this rule promotes the usage of T\\[] shorthand instead of Array\\<T>."]
    #[serde(skip_serializing_if = "Option::is_none")]
    pub use_shorthand_array_type:
        Option<RuleFixConfiguration<biome_js_analyze::options::UseShorthandArrayType>>,
    #[doc = "Require assignment operator shorthand where possible."]
    #[serde(skip_serializing_if = "Option::is_none")]
    pub use_shorthand_assign:
        Option<RuleFixConfiguration<biome_js_analyze::options::UseShorthandAssign>>,
    #[doc = "Enforce using function types instead of object type with call signatures."]
    #[serde(skip_serializing_if = "Option::is_none")]
    pub use_shorthand_function_type:
        Option<RuleFixConfiguration<biome_js_analyze::options::UseShorthandFunctionType>>,
    #[doc = "Enforces switch clauses have a single statement, emits a quick fix wrapping the statements in a block."]
    #[serde(skip_serializing_if = "Option::is_none")]
    pub use_single_case_statement:
        Option<RuleFixConfiguration<biome_js_analyze::options::UseSingleCaseStatement>>,
    #[doc = "Disallow multiple variable declarations in the same variable statement"]
    #[serde(skip_serializing_if = "Option::is_none")]
    pub use_single_var_declarator:
        Option<RuleFixConfiguration<biome_js_analyze::options::UseSingleVarDeclarator>>,
    #[doc = "Prefer template literals over string concatenation."]
    #[serde(skip_serializing_if = "Option::is_none")]
    pub use_template: Option<RuleFixConfiguration<biome_js_analyze::options::UseTemplate>>,
    #[doc = "Require new when throwing an error."]
    #[serde(skip_serializing_if = "Option::is_none")]
    pub use_throw_new_error:
        Option<RuleFixConfiguration<biome_js_analyze::options::UseThrowNewError>>,
    #[doc = "Disallow throwing non-Error values."]
    #[serde(skip_serializing_if = "Option::is_none")]
    pub use_throw_only_error:
        Option<RuleConfiguration<biome_js_analyze::options::UseThrowOnlyError>>,
}
impl Style {
    const GROUP_NAME: &'static str = "style";
    pub(crate) const GROUP_RULES: &'static [&'static str] = &[
        "noArguments",
        "noCommaOperator",
        "noDefaultExport",
        "noDoneCallback",
        "noImplicitBoolean",
        "noInferrableTypes",
        "noNamespace",
        "noNamespaceImport",
        "noNegationElse",
        "noNonNullAssertion",
        "noParameterAssign",
        "noParameterProperties",
        "noRestrictedGlobals",
        "noShoutyConstants",
        "noUnusedTemplateLiteral",
        "noUselessElse",
        "noYodaExpression",
        "useAsConstAssertion",
        "useBlockStatements",
        "useCollapsedElseIf",
        "useConsistentArrayType",
        "useConsistentBuiltinInstantiation",
        "useConst",
        "useDefaultParameterLast",
        "useDefaultSwitchClause",
        "useEnumInitializers",
        "useExplicitLengthCheck",
        "useExponentiationOperator",
        "useExportType",
        "useFilenamingConvention",
        "useForOf",
        "useFragmentSyntax",
        "useImportType",
        "useLiteralEnumMembers",
        "useNamingConvention",
        "useNodeAssertStrict",
        "useNodejsImportProtocol",
        "useNumberNamespace",
        "useNumericLiterals",
        "useSelfClosingElements",
        "useShorthandArrayType",
        "useShorthandAssign",
        "useShorthandFunctionType",
        "useSingleCaseStatement",
        "useSingleVarDeclarator",
        "useTemplate",
        "useThrowNewError",
        "useThrowOnlyError",
    ];
    const RECOMMENDED_RULES_AS_FILTERS: &'static [RuleFilter<'static>] = &[];
    const ALL_RULES_AS_FILTERS: &'static [RuleFilter<'static>] = &[
        RuleFilter::Rule(Self::GROUP_NAME, Self::GROUP_RULES[0]),
        RuleFilter::Rule(Self::GROUP_NAME, Self::GROUP_RULES[1]),
        RuleFilter::Rule(Self::GROUP_NAME, Self::GROUP_RULES[2]),
        RuleFilter::Rule(Self::GROUP_NAME, Self::GROUP_RULES[3]),
        RuleFilter::Rule(Self::GROUP_NAME, Self::GROUP_RULES[4]),
        RuleFilter::Rule(Self::GROUP_NAME, Self::GROUP_RULES[5]),
        RuleFilter::Rule(Self::GROUP_NAME, Self::GROUP_RULES[6]),
        RuleFilter::Rule(Self::GROUP_NAME, Self::GROUP_RULES[7]),
        RuleFilter::Rule(Self::GROUP_NAME, Self::GROUP_RULES[8]),
        RuleFilter::Rule(Self::GROUP_NAME, Self::GROUP_RULES[9]),
        RuleFilter::Rule(Self::GROUP_NAME, Self::GROUP_RULES[10]),
        RuleFilter::Rule(Self::GROUP_NAME, Self::GROUP_RULES[11]),
        RuleFilter::Rule(Self::GROUP_NAME, Self::GROUP_RULES[12]),
        RuleFilter::Rule(Self::GROUP_NAME, Self::GROUP_RULES[13]),
        RuleFilter::Rule(Self::GROUP_NAME, Self::GROUP_RULES[14]),
        RuleFilter::Rule(Self::GROUP_NAME, Self::GROUP_RULES[15]),
        RuleFilter::Rule(Self::GROUP_NAME, Self::GROUP_RULES[16]),
        RuleFilter::Rule(Self::GROUP_NAME, Self::GROUP_RULES[17]),
        RuleFilter::Rule(Self::GROUP_NAME, Self::GROUP_RULES[18]),
        RuleFilter::Rule(Self::GROUP_NAME, Self::GROUP_RULES[19]),
        RuleFilter::Rule(Self::GROUP_NAME, Self::GROUP_RULES[20]),
        RuleFilter::Rule(Self::GROUP_NAME, Self::GROUP_RULES[21]),
        RuleFilter::Rule(Self::GROUP_NAME, Self::GROUP_RULES[22]),
        RuleFilter::Rule(Self::GROUP_NAME, Self::GROUP_RULES[23]),
        RuleFilter::Rule(Self::GROUP_NAME, Self::GROUP_RULES[24]),
        RuleFilter::Rule(Self::GROUP_NAME, Self::GROUP_RULES[25]),
        RuleFilter::Rule(Self::GROUP_NAME, Self::GROUP_RULES[26]),
        RuleFilter::Rule(Self::GROUP_NAME, Self::GROUP_RULES[27]),
        RuleFilter::Rule(Self::GROUP_NAME, Self::GROUP_RULES[28]),
        RuleFilter::Rule(Self::GROUP_NAME, Self::GROUP_RULES[29]),
        RuleFilter::Rule(Self::GROUP_NAME, Self::GROUP_RULES[30]),
        RuleFilter::Rule(Self::GROUP_NAME, Self::GROUP_RULES[31]),
        RuleFilter::Rule(Self::GROUP_NAME, Self::GROUP_RULES[32]),
        RuleFilter::Rule(Self::GROUP_NAME, Self::GROUP_RULES[33]),
        RuleFilter::Rule(Self::GROUP_NAME, Self::GROUP_RULES[34]),
        RuleFilter::Rule(Self::GROUP_NAME, Self::GROUP_RULES[35]),
        RuleFilter::Rule(Self::GROUP_NAME, Self::GROUP_RULES[36]),
        RuleFilter::Rule(Self::GROUP_NAME, Self::GROUP_RULES[37]),
        RuleFilter::Rule(Self::GROUP_NAME, Self::GROUP_RULES[38]),
        RuleFilter::Rule(Self::GROUP_NAME, Self::GROUP_RULES[39]),
        RuleFilter::Rule(Self::GROUP_NAME, Self::GROUP_RULES[40]),
        RuleFilter::Rule(Self::GROUP_NAME, Self::GROUP_RULES[41]),
        RuleFilter::Rule(Self::GROUP_NAME, Self::GROUP_RULES[42]),
        RuleFilter::Rule(Self::GROUP_NAME, Self::GROUP_RULES[43]),
        RuleFilter::Rule(Self::GROUP_NAME, Self::GROUP_RULES[44]),
        RuleFilter::Rule(Self::GROUP_NAME, Self::GROUP_RULES[45]),
        RuleFilter::Rule(Self::GROUP_NAME, Self::GROUP_RULES[46]),
        RuleFilter::Rule(Self::GROUP_NAME, Self::GROUP_RULES[47]),
    ];
}
impl RuleGroupExt for Style {
    fn is_recommended_true(&self) -> bool {
        matches!(self.recommended, Some(true))
    }
    fn is_recommended_unset(&self) -> bool {
        self.recommended.is_none()
    }
    fn get_enabled_rules(&self) -> FxHashSet<RuleFilter<'static>> {
        let mut index_set = FxHashSet::default();
        if let Some(rule) = self.no_arguments.as_ref() {
            if rule.is_enabled() {
                index_set.insert(RuleFilter::Rule(Self::GROUP_NAME, Self::GROUP_RULES[0]));
            }
        }
        if let Some(rule) = self.no_comma_operator.as_ref() {
            if rule.is_enabled() {
                index_set.insert(RuleFilter::Rule(Self::GROUP_NAME, Self::GROUP_RULES[1]));
            }
        }
        if let Some(rule) = self.no_default_export.as_ref() {
            if rule.is_enabled() {
                index_set.insert(RuleFilter::Rule(Self::GROUP_NAME, Self::GROUP_RULES[2]));
            }
        }
        if let Some(rule) = self.no_done_callback.as_ref() {
            if rule.is_enabled() {
                index_set.insert(RuleFilter::Rule(Self::GROUP_NAME, Self::GROUP_RULES[3]));
            }
        }
        if let Some(rule) = self.no_implicit_boolean.as_ref() {
            if rule.is_enabled() {
                index_set.insert(RuleFilter::Rule(Self::GROUP_NAME, Self::GROUP_RULES[4]));
            }
        }
        if let Some(rule) = self.no_inferrable_types.as_ref() {
            if rule.is_enabled() {
                index_set.insert(RuleFilter::Rule(Self::GROUP_NAME, Self::GROUP_RULES[5]));
            }
        }
        if let Some(rule) = self.no_namespace.as_ref() {
            if rule.is_enabled() {
                index_set.insert(RuleFilter::Rule(Self::GROUP_NAME, Self::GROUP_RULES[6]));
            }
        }
        if let Some(rule) = self.no_namespace_import.as_ref() {
            if rule.is_enabled() {
                index_set.insert(RuleFilter::Rule(Self::GROUP_NAME, Self::GROUP_RULES[7]));
            }
        }
        if let Some(rule) = self.no_negation_else.as_ref() {
            if rule.is_enabled() {
                index_set.insert(RuleFilter::Rule(Self::GROUP_NAME, Self::GROUP_RULES[8]));
            }
        }
        if let Some(rule) = self.no_non_null_assertion.as_ref() {
            if rule.is_enabled() {
                index_set.insert(RuleFilter::Rule(Self::GROUP_NAME, Self::GROUP_RULES[9]));
            }
        }
        if let Some(rule) = self.no_parameter_assign.as_ref() {
            if rule.is_enabled() {
                index_set.insert(RuleFilter::Rule(Self::GROUP_NAME, Self::GROUP_RULES[10]));
            }
        }
        if let Some(rule) = self.no_parameter_properties.as_ref() {
            if rule.is_enabled() {
                index_set.insert(RuleFilter::Rule(Self::GROUP_NAME, Self::GROUP_RULES[11]));
            }
        }
        if let Some(rule) = self.no_restricted_globals.as_ref() {
            if rule.is_enabled() {
                index_set.insert(RuleFilter::Rule(Self::GROUP_NAME, Self::GROUP_RULES[12]));
            }
        }
        if let Some(rule) = self.no_shouty_constants.as_ref() {
            if rule.is_enabled() {
                index_set.insert(RuleFilter::Rule(Self::GROUP_NAME, Self::GROUP_RULES[13]));
            }
        }
        if let Some(rule) = self.no_unused_template_literal.as_ref() {
            if rule.is_enabled() {
                index_set.insert(RuleFilter::Rule(Self::GROUP_NAME, Self::GROUP_RULES[14]));
            }
        }
        if let Some(rule) = self.no_useless_else.as_ref() {
            if rule.is_enabled() {
                index_set.insert(RuleFilter::Rule(Self::GROUP_NAME, Self::GROUP_RULES[15]));
            }
        }
        if let Some(rule) = self.no_yoda_expression.as_ref() {
            if rule.is_enabled() {
                index_set.insert(RuleFilter::Rule(Self::GROUP_NAME, Self::GROUP_RULES[16]));
            }
        }
        if let Some(rule) = self.use_as_const_assertion.as_ref() {
            if rule.is_enabled() {
                index_set.insert(RuleFilter::Rule(Self::GROUP_NAME, Self::GROUP_RULES[17]));
            }
        }
        if let Some(rule) = self.use_block_statements.as_ref() {
            if rule.is_enabled() {
                index_set.insert(RuleFilter::Rule(Self::GROUP_NAME, Self::GROUP_RULES[18]));
            }
        }
        if let Some(rule) = self.use_collapsed_else_if.as_ref() {
            if rule.is_enabled() {
                index_set.insert(RuleFilter::Rule(Self::GROUP_NAME, Self::GROUP_RULES[19]));
            }
        }
        if let Some(rule) = self.use_consistent_array_type.as_ref() {
            if rule.is_enabled() {
                index_set.insert(RuleFilter::Rule(Self::GROUP_NAME, Self::GROUP_RULES[20]));
            }
        }
        if let Some(rule) = self.use_consistent_builtin_instantiation.as_ref() {
            if rule.is_enabled() {
                index_set.insert(RuleFilter::Rule(Self::GROUP_NAME, Self::GROUP_RULES[21]));
            }
        }
        if let Some(rule) = self.use_const.as_ref() {
            if rule.is_enabled() {
                index_set.insert(RuleFilter::Rule(Self::GROUP_NAME, Self::GROUP_RULES[22]));
            }
        }
        if let Some(rule) = self.use_default_parameter_last.as_ref() {
            if rule.is_enabled() {
                index_set.insert(RuleFilter::Rule(Self::GROUP_NAME, Self::GROUP_RULES[23]));
            }
        }
        if let Some(rule) = self.use_default_switch_clause.as_ref() {
            if rule.is_enabled() {
                index_set.insert(RuleFilter::Rule(Self::GROUP_NAME, Self::GROUP_RULES[24]));
            }
        }
        if let Some(rule) = self.use_enum_initializers.as_ref() {
            if rule.is_enabled() {
                index_set.insert(RuleFilter::Rule(Self::GROUP_NAME, Self::GROUP_RULES[25]));
            }
        }
        if let Some(rule) = self.use_explicit_length_check.as_ref() {
            if rule.is_enabled() {
                index_set.insert(RuleFilter::Rule(Self::GROUP_NAME, Self::GROUP_RULES[26]));
            }
        }
        if let Some(rule) = self.use_exponentiation_operator.as_ref() {
            if rule.is_enabled() {
                index_set.insert(RuleFilter::Rule(Self::GROUP_NAME, Self::GROUP_RULES[27]));
            }
        }
        if let Some(rule) = self.use_export_type.as_ref() {
            if rule.is_enabled() {
                index_set.insert(RuleFilter::Rule(Self::GROUP_NAME, Self::GROUP_RULES[28]));
            }
        }
        if let Some(rule) = self.use_filenaming_convention.as_ref() {
            if rule.is_enabled() {
                index_set.insert(RuleFilter::Rule(Self::GROUP_NAME, Self::GROUP_RULES[29]));
            }
        }
        if let Some(rule) = self.use_for_of.as_ref() {
            if rule.is_enabled() {
                index_set.insert(RuleFilter::Rule(Self::GROUP_NAME, Self::GROUP_RULES[30]));
            }
        }
        if let Some(rule) = self.use_fragment_syntax.as_ref() {
            if rule.is_enabled() {
                index_set.insert(RuleFilter::Rule(Self::GROUP_NAME, Self::GROUP_RULES[31]));
            }
        }
        if let Some(rule) = self.use_import_type.as_ref() {
            if rule.is_enabled() {
                index_set.insert(RuleFilter::Rule(Self::GROUP_NAME, Self::GROUP_RULES[32]));
            }
        }
        if let Some(rule) = self.use_literal_enum_members.as_ref() {
            if rule.is_enabled() {
                index_set.insert(RuleFilter::Rule(Self::GROUP_NAME, Self::GROUP_RULES[33]));
            }
        }
        if let Some(rule) = self.use_naming_convention.as_ref() {
            if rule.is_enabled() {
                index_set.insert(RuleFilter::Rule(Self::GROUP_NAME, Self::GROUP_RULES[34]));
            }
        }
        if let Some(rule) = self.use_node_assert_strict.as_ref() {
            if rule.is_enabled() {
                index_set.insert(RuleFilter::Rule(Self::GROUP_NAME, Self::GROUP_RULES[35]));
            }
        }
        if let Some(rule) = self.use_nodejs_import_protocol.as_ref() {
            if rule.is_enabled() {
                index_set.insert(RuleFilter::Rule(Self::GROUP_NAME, Self::GROUP_RULES[36]));
            }
        }
        if let Some(rule) = self.use_number_namespace.as_ref() {
            if rule.is_enabled() {
                index_set.insert(RuleFilter::Rule(Self::GROUP_NAME, Self::GROUP_RULES[37]));
            }
        }
        if let Some(rule) = self.use_numeric_literals.as_ref() {
            if rule.is_enabled() {
                index_set.insert(RuleFilter::Rule(Self::GROUP_NAME, Self::GROUP_RULES[38]));
            }
        }
        if let Some(rule) = self.use_self_closing_elements.as_ref() {
            if rule.is_enabled() {
                index_set.insert(RuleFilter::Rule(Self::GROUP_NAME, Self::GROUP_RULES[39]));
            }
        }
        if let Some(rule) = self.use_shorthand_array_type.as_ref() {
            if rule.is_enabled() {
                index_set.insert(RuleFilter::Rule(Self::GROUP_NAME, Self::GROUP_RULES[40]));
            }
        }
        if let Some(rule) = self.use_shorthand_assign.as_ref() {
            if rule.is_enabled() {
                index_set.insert(RuleFilter::Rule(Self::GROUP_NAME, Self::GROUP_RULES[41]));
            }
        }
        if let Some(rule) = self.use_shorthand_function_type.as_ref() {
            if rule.is_enabled() {
                index_set.insert(RuleFilter::Rule(Self::GROUP_NAME, Self::GROUP_RULES[42]));
            }
        }
        if let Some(rule) = self.use_single_case_statement.as_ref() {
            if rule.is_enabled() {
                index_set.insert(RuleFilter::Rule(Self::GROUP_NAME, Self::GROUP_RULES[43]));
            }
        }
        if let Some(rule) = self.use_single_var_declarator.as_ref() {
            if rule.is_enabled() {
                index_set.insert(RuleFilter::Rule(Self::GROUP_NAME, Self::GROUP_RULES[44]));
            }
        }
        if let Some(rule) = self.use_template.as_ref() {
            if rule.is_enabled() {
                index_set.insert(RuleFilter::Rule(Self::GROUP_NAME, Self::GROUP_RULES[45]));
            }
        }
        if let Some(rule) = self.use_throw_new_error.as_ref() {
            if rule.is_enabled() {
                index_set.insert(RuleFilter::Rule(Self::GROUP_NAME, Self::GROUP_RULES[46]));
            }
        }
        if let Some(rule) = self.use_throw_only_error.as_ref() {
            if rule.is_enabled() {
                index_set.insert(RuleFilter::Rule(Self::GROUP_NAME, Self::GROUP_RULES[47]));
            }
        }
        index_set
    }
    fn get_disabled_rules(&self) -> FxHashSet<RuleFilter<'static>> {
        let mut index_set = FxHashSet::default();
        if let Some(rule) = self.no_arguments.as_ref() {
            if rule.is_disabled() {
                index_set.insert(RuleFilter::Rule(Self::GROUP_NAME, Self::GROUP_RULES[0]));
            }
        }
        if let Some(rule) = self.no_comma_operator.as_ref() {
            if rule.is_disabled() {
                index_set.insert(RuleFilter::Rule(Self::GROUP_NAME, Self::GROUP_RULES[1]));
            }
        }
        if let Some(rule) = self.no_default_export.as_ref() {
            if rule.is_disabled() {
                index_set.insert(RuleFilter::Rule(Self::GROUP_NAME, Self::GROUP_RULES[2]));
            }
        }
        if let Some(rule) = self.no_done_callback.as_ref() {
            if rule.is_disabled() {
                index_set.insert(RuleFilter::Rule(Self::GROUP_NAME, Self::GROUP_RULES[3]));
            }
        }
        if let Some(rule) = self.no_implicit_boolean.as_ref() {
            if rule.is_disabled() {
                index_set.insert(RuleFilter::Rule(Self::GROUP_NAME, Self::GROUP_RULES[4]));
            }
        }
        if let Some(rule) = self.no_inferrable_types.as_ref() {
            if rule.is_disabled() {
                index_set.insert(RuleFilter::Rule(Self::GROUP_NAME, Self::GROUP_RULES[5]));
            }
        }
        if let Some(rule) = self.no_namespace.as_ref() {
            if rule.is_disabled() {
                index_set.insert(RuleFilter::Rule(Self::GROUP_NAME, Self::GROUP_RULES[6]));
            }
        }
        if let Some(rule) = self.no_namespace_import.as_ref() {
            if rule.is_disabled() {
                index_set.insert(RuleFilter::Rule(Self::GROUP_NAME, Self::GROUP_RULES[7]));
            }
        }
        if let Some(rule) = self.no_negation_else.as_ref() {
            if rule.is_disabled() {
                index_set.insert(RuleFilter::Rule(Self::GROUP_NAME, Self::GROUP_RULES[8]));
            }
        }
        if let Some(rule) = self.no_non_null_assertion.as_ref() {
            if rule.is_disabled() {
                index_set.insert(RuleFilter::Rule(Self::GROUP_NAME, Self::GROUP_RULES[9]));
            }
        }
        if let Some(rule) = self.no_parameter_assign.as_ref() {
            if rule.is_disabled() {
                index_set.insert(RuleFilter::Rule(Self::GROUP_NAME, Self::GROUP_RULES[10]));
            }
        }
        if let Some(rule) = self.no_parameter_properties.as_ref() {
            if rule.is_disabled() {
                index_set.insert(RuleFilter::Rule(Self::GROUP_NAME, Self::GROUP_RULES[11]));
            }
        }
        if let Some(rule) = self.no_restricted_globals.as_ref() {
            if rule.is_disabled() {
                index_set.insert(RuleFilter::Rule(Self::GROUP_NAME, Self::GROUP_RULES[12]));
            }
        }
        if let Some(rule) = self.no_shouty_constants.as_ref() {
            if rule.is_disabled() {
                index_set.insert(RuleFilter::Rule(Self::GROUP_NAME, Self::GROUP_RULES[13]));
            }
        }
        if let Some(rule) = self.no_unused_template_literal.as_ref() {
            if rule.is_disabled() {
                index_set.insert(RuleFilter::Rule(Self::GROUP_NAME, Self::GROUP_RULES[14]));
            }
        }
        if let Some(rule) = self.no_useless_else.as_ref() {
            if rule.is_disabled() {
                index_set.insert(RuleFilter::Rule(Self::GROUP_NAME, Self::GROUP_RULES[15]));
            }
        }
        if let Some(rule) = self.no_yoda_expression.as_ref() {
            if rule.is_disabled() {
                index_set.insert(RuleFilter::Rule(Self::GROUP_NAME, Self::GROUP_RULES[16]));
            }
        }
        if let Some(rule) = self.use_as_const_assertion.as_ref() {
            if rule.is_disabled() {
                index_set.insert(RuleFilter::Rule(Self::GROUP_NAME, Self::GROUP_RULES[17]));
            }
        }
        if let Some(rule) = self.use_block_statements.as_ref() {
            if rule.is_disabled() {
                index_set.insert(RuleFilter::Rule(Self::GROUP_NAME, Self::GROUP_RULES[18]));
            }
        }
        if let Some(rule) = self.use_collapsed_else_if.as_ref() {
            if rule.is_disabled() {
                index_set.insert(RuleFilter::Rule(Self::GROUP_NAME, Self::GROUP_RULES[19]));
            }
        }
        if let Some(rule) = self.use_consistent_array_type.as_ref() {
            if rule.is_disabled() {
                index_set.insert(RuleFilter::Rule(Self::GROUP_NAME, Self::GROUP_RULES[20]));
            }
        }
        if let Some(rule) = self.use_consistent_builtin_instantiation.as_ref() {
            if rule.is_disabled() {
                index_set.insert(RuleFilter::Rule(Self::GROUP_NAME, Self::GROUP_RULES[21]));
            }
        }
        if let Some(rule) = self.use_const.as_ref() {
            if rule.is_disabled() {
                index_set.insert(RuleFilter::Rule(Self::GROUP_NAME, Self::GROUP_RULES[22]));
            }
        }
        if let Some(rule) = self.use_default_parameter_last.as_ref() {
            if rule.is_disabled() {
                index_set.insert(RuleFilter::Rule(Self::GROUP_NAME, Self::GROUP_RULES[23]));
            }
        }
        if let Some(rule) = self.use_default_switch_clause.as_ref() {
            if rule.is_disabled() {
                index_set.insert(RuleFilter::Rule(Self::GROUP_NAME, Self::GROUP_RULES[24]));
            }
        }
        if let Some(rule) = self.use_enum_initializers.as_ref() {
            if rule.is_disabled() {
                index_set.insert(RuleFilter::Rule(Self::GROUP_NAME, Self::GROUP_RULES[25]));
            }
        }
        if let Some(rule) = self.use_explicit_length_check.as_ref() {
            if rule.is_disabled() {
                index_set.insert(RuleFilter::Rule(Self::GROUP_NAME, Self::GROUP_RULES[26]));
            }
        }
        if let Some(rule) = self.use_exponentiation_operator.as_ref() {
            if rule.is_disabled() {
                index_set.insert(RuleFilter::Rule(Self::GROUP_NAME, Self::GROUP_RULES[27]));
            }
        }
        if let Some(rule) = self.use_export_type.as_ref() {
            if rule.is_disabled() {
                index_set.insert(RuleFilter::Rule(Self::GROUP_NAME, Self::GROUP_RULES[28]));
            }
        }
        if let Some(rule) = self.use_filenaming_convention.as_ref() {
            if rule.is_disabled() {
                index_set.insert(RuleFilter::Rule(Self::GROUP_NAME, Self::GROUP_RULES[29]));
            }
        }
        if let Some(rule) = self.use_for_of.as_ref() {
            if rule.is_disabled() {
                index_set.insert(RuleFilter::Rule(Self::GROUP_NAME, Self::GROUP_RULES[30]));
            }
        }
        if let Some(rule) = self.use_fragment_syntax.as_ref() {
            if rule.is_disabled() {
                index_set.insert(RuleFilter::Rule(Self::GROUP_NAME, Self::GROUP_RULES[31]));
            }
        }
        if let Some(rule) = self.use_import_type.as_ref() {
            if rule.is_disabled() {
                index_set.insert(RuleFilter::Rule(Self::GROUP_NAME, Self::GROUP_RULES[32]));
            }
        }
        if let Some(rule) = self.use_literal_enum_members.as_ref() {
            if rule.is_disabled() {
                index_set.insert(RuleFilter::Rule(Self::GROUP_NAME, Self::GROUP_RULES[33]));
            }
        }
        if let Some(rule) = self.use_naming_convention.as_ref() {
            if rule.is_disabled() {
                index_set.insert(RuleFilter::Rule(Self::GROUP_NAME, Self::GROUP_RULES[34]));
            }
        }
        if let Some(rule) = self.use_node_assert_strict.as_ref() {
            if rule.is_disabled() {
                index_set.insert(RuleFilter::Rule(Self::GROUP_NAME, Self::GROUP_RULES[35]));
            }
        }
        if let Some(rule) = self.use_nodejs_import_protocol.as_ref() {
            if rule.is_disabled() {
                index_set.insert(RuleFilter::Rule(Self::GROUP_NAME, Self::GROUP_RULES[36]));
            }
        }
        if let Some(rule) = self.use_number_namespace.as_ref() {
            if rule.is_disabled() {
                index_set.insert(RuleFilter::Rule(Self::GROUP_NAME, Self::GROUP_RULES[37]));
            }
        }
        if let Some(rule) = self.use_numeric_literals.as_ref() {
            if rule.is_disabled() {
                index_set.insert(RuleFilter::Rule(Self::GROUP_NAME, Self::GROUP_RULES[38]));
            }
        }
        if let Some(rule) = self.use_self_closing_elements.as_ref() {
            if rule.is_disabled() {
                index_set.insert(RuleFilter::Rule(Self::GROUP_NAME, Self::GROUP_RULES[39]));
            }
        }
        if let Some(rule) = self.use_shorthand_array_type.as_ref() {
            if rule.is_disabled() {
                index_set.insert(RuleFilter::Rule(Self::GROUP_NAME, Self::GROUP_RULES[40]));
            }
        }
        if let Some(rule) = self.use_shorthand_assign.as_ref() {
            if rule.is_disabled() {
                index_set.insert(RuleFilter::Rule(Self::GROUP_NAME, Self::GROUP_RULES[41]));
            }
        }
        if let Some(rule) = self.use_shorthand_function_type.as_ref() {
            if rule.is_disabled() {
                index_set.insert(RuleFilter::Rule(Self::GROUP_NAME, Self::GROUP_RULES[42]));
            }
        }
        if let Some(rule) = self.use_single_case_statement.as_ref() {
            if rule.is_disabled() {
                index_set.insert(RuleFilter::Rule(Self::GROUP_NAME, Self::GROUP_RULES[43]));
            }
        }
        if let Some(rule) = self.use_single_var_declarator.as_ref() {
            if rule.is_disabled() {
                index_set.insert(RuleFilter::Rule(Self::GROUP_NAME, Self::GROUP_RULES[44]));
            }
        }
        if let Some(rule) = self.use_template.as_ref() {
            if rule.is_disabled() {
                index_set.insert(RuleFilter::Rule(Self::GROUP_NAME, Self::GROUP_RULES[45]));
            }
        }
        if let Some(rule) = self.use_throw_new_error.as_ref() {
            if rule.is_disabled() {
                index_set.insert(RuleFilter::Rule(Self::GROUP_NAME, Self::GROUP_RULES[46]));
            }
        }
        if let Some(rule) = self.use_throw_only_error.as_ref() {
            if rule.is_disabled() {
                index_set.insert(RuleFilter::Rule(Self::GROUP_NAME, Self::GROUP_RULES[47]));
            }
        }
        index_set
    }
    #[doc = r" Checks if, given a rule name, matches one of the rules contained in this category"]
    fn has_rule(rule_name: &str) -> Option<&'static str> {
        Some(Self::GROUP_RULES[Self::GROUP_RULES.binary_search(&rule_name).ok()?])
    }
    fn recommended_rules_as_filters() -> &'static [RuleFilter<'static>] {
        Self::RECOMMENDED_RULES_AS_FILTERS
    }
    fn all_rules_as_filters() -> &'static [RuleFilter<'static>] {
        Self::ALL_RULES_AS_FILTERS
    }
    #[doc = r" Select preset rules"]
    fn collect_preset_rules(
        &self,
        parent_is_recommended: bool,
        enabled_rules: &mut FxHashSet<RuleFilter<'static>>,
    ) {
        if self.is_recommended_true() || self.is_recommended_unset() && parent_is_recommended {
            enabled_rules.extend(Self::recommended_rules_as_filters());
        }
    }
    fn set_recommended(&mut self, value: Option<bool>) {
        self.recommended = value;
    }
    fn get_rule_configuration(
        &self,
        rule_name: &str,
    ) -> Option<(RulePlainConfiguration, Option<RuleOptions>)> {
        match rule_name {
            "noArguments" => self
                .no_arguments
                .as_ref()
                .map(|conf| (conf.level(), conf.get_options())),
            "noCommaOperator" => self
                .no_comma_operator
                .as_ref()
                .map(|conf| (conf.level(), conf.get_options())),
            "noDefaultExport" => self
                .no_default_export
                .as_ref()
                .map(|conf| (conf.level(), conf.get_options())),
            "noDoneCallback" => self
                .no_done_callback
                .as_ref()
                .map(|conf| (conf.level(), conf.get_options())),
            "noImplicitBoolean" => self
                .no_implicit_boolean
                .as_ref()
                .map(|conf| (conf.level(), conf.get_options())),
            "noInferrableTypes" => self
                .no_inferrable_types
                .as_ref()
                .map(|conf| (conf.level(), conf.get_options())),
            "noNamespace" => self
                .no_namespace
                .as_ref()
                .map(|conf| (conf.level(), conf.get_options())),
            "noNamespaceImport" => self
                .no_namespace_import
                .as_ref()
                .map(|conf| (conf.level(), conf.get_options())),
            "noNegationElse" => self
                .no_negation_else
                .as_ref()
                .map(|conf| (conf.level(), conf.get_options())),
            "noNonNullAssertion" => self
                .no_non_null_assertion
                .as_ref()
                .map(|conf| (conf.level(), conf.get_options())),
            "noParameterAssign" => self
                .no_parameter_assign
                .as_ref()
                .map(|conf| (conf.level(), conf.get_options())),
            "noParameterProperties" => self
                .no_parameter_properties
                .as_ref()
                .map(|conf| (conf.level(), conf.get_options())),
            "noRestrictedGlobals" => self
                .no_restricted_globals
                .as_ref()
                .map(|conf| (conf.level(), conf.get_options())),
            "noShoutyConstants" => self
                .no_shouty_constants
                .as_ref()
                .map(|conf| (conf.level(), conf.get_options())),
            "noUnusedTemplateLiteral" => self
                .no_unused_template_literal
                .as_ref()
                .map(|conf| (conf.level(), conf.get_options())),
            "noUselessElse" => self
                .no_useless_else
                .as_ref()
                .map(|conf| (conf.level(), conf.get_options())),
            "noYodaExpression" => self
                .no_yoda_expression
                .as_ref()
                .map(|conf| (conf.level(), conf.get_options())),
            "useAsConstAssertion" => self
                .use_as_const_assertion
                .as_ref()
                .map(|conf| (conf.level(), conf.get_options())),
            "useBlockStatements" => self
                .use_block_statements
                .as_ref()
                .map(|conf| (conf.level(), conf.get_options())),
            "useCollapsedElseIf" => self
                .use_collapsed_else_if
                .as_ref()
                .map(|conf| (conf.level(), conf.get_options())),
            "useConsistentArrayType" => self
                .use_consistent_array_type
                .as_ref()
                .map(|conf| (conf.level(), conf.get_options())),
            "useConsistentBuiltinInstantiation" => self
                .use_consistent_builtin_instantiation
                .as_ref()
                .map(|conf| (conf.level(), conf.get_options())),
            "useConst" => self
                .use_const
                .as_ref()
                .map(|conf| (conf.level(), conf.get_options())),
            "useDefaultParameterLast" => self
                .use_default_parameter_last
                .as_ref()
                .map(|conf| (conf.level(), conf.get_options())),
            "useDefaultSwitchClause" => self
                .use_default_switch_clause
                .as_ref()
                .map(|conf| (conf.level(), conf.get_options())),
            "useEnumInitializers" => self
                .use_enum_initializers
                .as_ref()
                .map(|conf| (conf.level(), conf.get_options())),
            "useExplicitLengthCheck" => self
                .use_explicit_length_check
                .as_ref()
                .map(|conf| (conf.level(), conf.get_options())),
            "useExponentiationOperator" => self
                .use_exponentiation_operator
                .as_ref()
                .map(|conf| (conf.level(), conf.get_options())),
            "useExportType" => self
                .use_export_type
                .as_ref()
                .map(|conf| (conf.level(), conf.get_options())),
            "useFilenamingConvention" => self
                .use_filenaming_convention
                .as_ref()
                .map(|conf| (conf.level(), conf.get_options())),
            "useForOf" => self
                .use_for_of
                .as_ref()
                .map(|conf| (conf.level(), conf.get_options())),
            "useFragmentSyntax" => self
                .use_fragment_syntax
                .as_ref()
                .map(|conf| (conf.level(), conf.get_options())),
            "useImportType" => self
                .use_import_type
                .as_ref()
                .map(|conf| (conf.level(), conf.get_options())),
            "useLiteralEnumMembers" => self
                .use_literal_enum_members
                .as_ref()
                .map(|conf| (conf.level(), conf.get_options())),
            "useNamingConvention" => self
                .use_naming_convention
                .as_ref()
                .map(|conf| (conf.level(), conf.get_options())),
            "useNodeAssertStrict" => self
                .use_node_assert_strict
                .as_ref()
                .map(|conf| (conf.level(), conf.get_options())),
            "useNodejsImportProtocol" => self
                .use_nodejs_import_protocol
                .as_ref()
                .map(|conf| (conf.level(), conf.get_options())),
            "useNumberNamespace" => self
                .use_number_namespace
                .as_ref()
                .map(|conf| (conf.level(), conf.get_options())),
            "useNumericLiterals" => self
                .use_numeric_literals
                .as_ref()
                .map(|conf| (conf.level(), conf.get_options())),
            "useSelfClosingElements" => self
                .use_self_closing_elements
                .as_ref()
                .map(|conf| (conf.level(), conf.get_options())),
            "useShorthandArrayType" => self
                .use_shorthand_array_type
                .as_ref()
                .map(|conf| (conf.level(), conf.get_options())),
            "useShorthandAssign" => self
                .use_shorthand_assign
                .as_ref()
                .map(|conf| (conf.level(), conf.get_options())),
            "useShorthandFunctionType" => self
                .use_shorthand_function_type
                .as_ref()
                .map(|conf| (conf.level(), conf.get_options())),
            "useSingleCaseStatement" => self
                .use_single_case_statement
                .as_ref()
                .map(|conf| (conf.level(), conf.get_options())),
            "useSingleVarDeclarator" => self
                .use_single_var_declarator
                .as_ref()
                .map(|conf| (conf.level(), conf.get_options())),
            "useTemplate" => self
                .use_template
                .as_ref()
                .map(|conf| (conf.level(), conf.get_options())),
            "useThrowNewError" => self
                .use_throw_new_error
                .as_ref()
                .map(|conf| (conf.level(), conf.get_options())),
            "useThrowOnlyError" => self
                .use_throw_only_error
                .as_ref()
                .map(|conf| (conf.level(), conf.get_options())),
            _ => None,
        }
    }
}
#[derive(Clone, Debug, Default, Deserialize, Deserializable, Eq, Merge, PartialEq, Serialize)]
#[cfg_attr(feature = "schema", derive(JsonSchema))]
#[serde(rename_all = "camelCase", default, deny_unknown_fields)]
#[doc = r" A list of rules that belong to this group"]
pub struct Suspicious {
    #[doc = r" It enables the recommended rules for this group"]
    #[serde(skip_serializing_if = "Option::is_none")]
    pub recommended: Option<bool>,
    #[doc = "Use standard constants instead of approximated literals."]
    #[serde(skip_serializing_if = "Option::is_none")]
    pub no_approximative_numeric_constant:
        Option<RuleFixConfiguration<biome_js_analyze::options::NoApproximativeNumericConstant>>,
    #[doc = "Discourage the usage of Array index in keys."]
    #[serde(skip_serializing_if = "Option::is_none")]
    pub no_array_index_key: Option<RuleConfiguration<biome_js_analyze::options::NoArrayIndexKey>>,
    #[doc = "Disallow assignments in expressions."]
    #[serde(skip_serializing_if = "Option::is_none")]
    pub no_assign_in_expressions:
        Option<RuleConfiguration<biome_js_analyze::options::NoAssignInExpressions>>,
    #[doc = "Disallows using an async function as a Promise executor."]
    #[serde(skip_serializing_if = "Option::is_none")]
    pub no_async_promise_executor:
        Option<RuleConfiguration<biome_js_analyze::options::NoAsyncPromiseExecutor>>,
    #[doc = "Disallow reassigning exceptions in catch clauses."]
    #[serde(skip_serializing_if = "Option::is_none")]
    pub no_catch_assign: Option<RuleConfiguration<biome_js_analyze::options::NoCatchAssign>>,
    #[doc = "Disallow reassigning class members."]
    #[serde(skip_serializing_if = "Option::is_none")]
    pub no_class_assign: Option<RuleConfiguration<biome_js_analyze::options::NoClassAssign>>,
    #[doc = "Prevent comments from being inserted as text nodes"]
    #[serde(skip_serializing_if = "Option::is_none")]
    pub no_comment_text: Option<RuleFixConfiguration<biome_js_analyze::options::NoCommentText>>,
    #[doc = "Disallow comparing against -0"]
    #[serde(skip_serializing_if = "Option::is_none")]
    pub no_compare_neg_zero:
        Option<RuleFixConfiguration<biome_js_analyze::options::NoCompareNegZero>>,
    #[doc = "Disallow labeled statements that are not loops."]
    #[serde(skip_serializing_if = "Option::is_none")]
    pub no_confusing_labels:
        Option<RuleConfiguration<biome_js_analyze::options::NoConfusingLabels>>,
    #[doc = "Disallow void type outside of generic or return types."]
    #[serde(skip_serializing_if = "Option::is_none")]
    pub no_confusing_void_type:
        Option<RuleFixConfiguration<biome_js_analyze::options::NoConfusingVoidType>>,
    #[doc = "Disallow the use of console."]
    #[serde(skip_serializing_if = "Option::is_none")]
    pub no_console: Option<RuleFixConfiguration<biome_js_analyze::options::NoConsole>>,
    #[doc = "Disallow TypeScript const enum"]
    #[serde(skip_serializing_if = "Option::is_none")]
    pub no_const_enum: Option<RuleFixConfiguration<biome_js_analyze::options::NoConstEnum>>,
    #[doc = "Prevents from having control characters and some escape sequences that match control characters in regular expression literals."]
    #[serde(skip_serializing_if = "Option::is_none")]
    pub no_control_characters_in_regex:
        Option<RuleConfiguration<biome_js_analyze::options::NoControlCharactersInRegex>>,
    #[doc = "Disallow the use of debugger"]
    #[serde(skip_serializing_if = "Option::is_none")]
    pub no_debugger: Option<RuleFixConfiguration<biome_js_analyze::options::NoDebugger>>,
    #[doc = "Require the use of === and !==."]
    #[serde(skip_serializing_if = "Option::is_none")]
    pub no_double_equals: Option<RuleFixConfiguration<biome_js_analyze::options::NoDoubleEquals>>,
    #[doc = "Disallow duplicate @import rules."]
    #[serde(skip_serializing_if = "Option::is_none")]
    pub no_duplicate_at_import_rules:
        Option<RuleConfiguration<biome_css_analyze::options::NoDuplicateAtImportRules>>,
    #[doc = "Disallow duplicate case labels."]
    #[serde(skip_serializing_if = "Option::is_none")]
    pub no_duplicate_case: Option<RuleConfiguration<biome_js_analyze::options::NoDuplicateCase>>,
    #[doc = "Disallow duplicate class members."]
    #[serde(skip_serializing_if = "Option::is_none")]
    pub no_duplicate_class_members:
        Option<RuleConfiguration<biome_js_analyze::options::NoDuplicateClassMembers>>,
    #[doc = "Disallow duplicate names within font families."]
    #[serde(skip_serializing_if = "Option::is_none")]
    pub no_duplicate_font_names:
        Option<RuleConfiguration<biome_css_analyze::options::NoDuplicateFontNames>>,
    #[doc = "Prevents JSX properties to be assigned multiple times."]
    #[serde(skip_serializing_if = "Option::is_none")]
    pub no_duplicate_jsx_props:
        Option<RuleConfiguration<biome_js_analyze::options::NoDuplicateJsxProps>>,
    #[doc = "Disallow two keys with the same name inside objects."]
    #[serde(skip_serializing_if = "Option::is_none")]
    pub no_duplicate_object_keys:
        Option<RuleConfiguration<biome_json_analyze::options::NoDuplicateObjectKeys>>,
    #[doc = "Disallow duplicate function parameter name."]
    #[serde(skip_serializing_if = "Option::is_none")]
    pub no_duplicate_parameters:
        Option<RuleConfiguration<biome_js_analyze::options::NoDuplicateParameters>>,
    #[doc = "Disallow duplicate selectors within keyframe blocks."]
    #[serde(skip_serializing_if = "Option::is_none")]
    pub no_duplicate_selectors_keyframe_block:
        Option<RuleConfiguration<biome_css_analyze::options::NoDuplicateSelectorsKeyframeBlock>>,
    #[doc = "A describe block should not contain duplicate hooks."]
    #[serde(skip_serializing_if = "Option::is_none")]
    pub no_duplicate_test_hooks:
        Option<RuleConfiguration<biome_js_analyze::options::NoDuplicateTestHooks>>,
    #[doc = "Disallow CSS empty blocks."]
    #[serde(skip_serializing_if = "Option::is_none")]
    pub no_empty_block: Option<RuleConfiguration<biome_css_analyze::options::NoEmptyBlock>>,
    #[doc = "Disallow empty block statements and static blocks."]
    #[serde(skip_serializing_if = "Option::is_none")]
    pub no_empty_block_statements:
        Option<RuleConfiguration<biome_js_analyze::options::NoEmptyBlockStatements>>,
    #[doc = "Disallow the declaration of empty interfaces."]
    #[serde(skip_serializing_if = "Option::is_none")]
    pub no_empty_interface:
        Option<RuleFixConfiguration<biome_js_analyze::options::NoEmptyInterface>>,
    #[doc = "Disallow variables from evolving into any type through reassignments."]
    #[serde(skip_serializing_if = "Option::is_none")]
    pub no_evolving_types: Option<RuleConfiguration<biome_js_analyze::options::NoEvolvingTypes>>,
    #[doc = "Disallow the any type usage."]
    #[serde(skip_serializing_if = "Option::is_none")]
    pub no_explicit_any: Option<RuleConfiguration<biome_js_analyze::options::NoExplicitAny>>,
    #[doc = "Disallow using export or module.exports in files containing tests"]
    #[serde(skip_serializing_if = "Option::is_none")]
    pub no_exports_in_test: Option<RuleConfiguration<biome_js_analyze::options::NoExportsInTest>>,
    #[doc = "Prevents the wrong usage of the non-null assertion operator (!) in TypeScript files."]
    #[serde(skip_serializing_if = "Option::is_none")]
    pub no_extra_non_null_assertion:
        Option<RuleFixConfiguration<biome_js_analyze::options::NoExtraNonNullAssertion>>,
    #[doc = "Disallow fallthrough of switch clauses."]
    #[serde(skip_serializing_if = "Option::is_none")]
    pub no_fallthrough_switch_clause:
        Option<RuleConfiguration<biome_js_analyze::options::NoFallthroughSwitchClause>>,
    #[doc = "Disallow focused tests."]
    #[serde(skip_serializing_if = "Option::is_none")]
    pub no_focused_tests: Option<RuleFixConfiguration<biome_js_analyze::options::NoFocusedTests>>,
    #[doc = "Disallow reassigning function declarations."]
    #[serde(skip_serializing_if = "Option::is_none")]
    pub no_function_assign: Option<RuleConfiguration<biome_js_analyze::options::NoFunctionAssign>>,
    #[doc = "Disallow assignments to native objects and read-only global variables."]
    #[serde(skip_serializing_if = "Option::is_none")]
    pub no_global_assign: Option<RuleConfiguration<biome_js_analyze::options::NoGlobalAssign>>,
    #[doc = "Use Number.isFinite instead of global isFinite."]
    #[serde(skip_serializing_if = "Option::is_none")]
    pub no_global_is_finite:
        Option<RuleFixConfiguration<biome_js_analyze::options::NoGlobalIsFinite>>,
    #[doc = "Use Number.isNaN instead of global isNaN."]
    #[serde(skip_serializing_if = "Option::is_none")]
    pub no_global_is_nan: Option<RuleFixConfiguration<biome_js_analyze::options::NoGlobalIsNan>>,
    #[doc = "Disallow use of implicit any type on variable declarations."]
    #[serde(skip_serializing_if = "Option::is_none")]
    pub no_implicit_any_let: Option<RuleConfiguration<biome_js_analyze::options::NoImplicitAnyLet>>,
    #[doc = "Disallow assigning to imported bindings"]
    #[serde(skip_serializing_if = "Option::is_none")]
    pub no_import_assign: Option<RuleConfiguration<biome_js_analyze::options::NoImportAssign>>,
    #[doc = "Disallow invalid !important within keyframe declarations"]
    #[serde(skip_serializing_if = "Option::is_none")]
    pub no_important_in_keyframe:
        Option<RuleConfiguration<biome_css_analyze::options::NoImportantInKeyframe>>,
    #[doc = "Disallow labels that share a name with a variable"]
    #[serde(skip_serializing_if = "Option::is_none")]
    pub no_label_var: Option<RuleConfiguration<biome_js_analyze::options::NoLabelVar>>,
    #[doc = "Disallow characters made with multiple code points in character class syntax."]
    #[serde(skip_serializing_if = "Option::is_none")]
    pub no_misleading_character_class:
        Option<RuleFixConfiguration<biome_js_analyze::options::NoMisleadingCharacterClass>>,
    #[doc = "Enforce proper usage of new and constructor."]
    #[serde(skip_serializing_if = "Option::is_none")]
    pub no_misleading_instantiator:
        Option<RuleConfiguration<biome_js_analyze::options::NoMisleadingInstantiator>>,
    #[doc = "Checks that the assertion function, for example expect, is placed inside an it() function call."]
    #[serde(skip_serializing_if = "Option::is_none")]
    pub no_misplaced_assertion:
        Option<RuleConfiguration<biome_js_analyze::options::NoMisplacedAssertion>>,
    #[doc = "Disallow shorthand assign when variable appears on both sides."]
    #[serde(skip_serializing_if = "Option::is_none")]
    pub no_misrefactored_shorthand_assign:
        Option<RuleFixConfiguration<biome_js_analyze::options::NoMisrefactoredShorthandAssign>>,
    #[doc = "Disallow direct use of Object.prototype builtins."]
    #[serde(skip_serializing_if = "Option::is_none")]
    pub no_prototype_builtins:
        Option<RuleFixConfiguration<biome_js_analyze::options::NoPrototypeBuiltins>>,
    #[doc = "Prevents React-specific JSX properties from being used."]
    #[serde(skip_serializing_if = "Option::is_none")]
    pub no_react_specific_props:
        Option<RuleFixConfiguration<biome_js_analyze::options::NoReactSpecificProps>>,
    #[doc = "Disallow variable, function, class, and type redeclarations in the same scope."]
    #[serde(skip_serializing_if = "Option::is_none")]
    pub no_redeclare: Option<RuleConfiguration<biome_js_analyze::options::NoRedeclare>>,
    #[doc = "Prevents from having redundant \"use strict\"."]
    #[serde(skip_serializing_if = "Option::is_none")]
    pub no_redundant_use_strict:
        Option<RuleFixConfiguration<biome_js_analyze::options::NoRedundantUseStrict>>,
    #[doc = "Disallow comparisons where both sides are exactly the same."]
    #[serde(skip_serializing_if = "Option::is_none")]
    pub no_self_compare: Option<RuleConfiguration<biome_js_analyze::options::NoSelfCompare>>,
    #[doc = "Disallow identifiers from shadowing restricted names."]
    #[serde(skip_serializing_if = "Option::is_none")]
    pub no_shadow_restricted_names:
        Option<RuleConfiguration<biome_js_analyze::options::NoShadowRestrictedNames>>,
    #[doc = "Disallow shorthand properties that override related longhand properties."]
    #[serde(skip_serializing_if = "Option::is_none")]
    pub no_shorthand_property_overrides:
        Option<RuleConfiguration<biome_css_analyze::options::NoShorthandPropertyOverrides>>,
    #[doc = "Disallow disabled tests."]
    #[serde(skip_serializing_if = "Option::is_none")]
    pub no_skipped_tests: Option<RuleFixConfiguration<biome_js_analyze::options::NoSkippedTests>>,
    #[doc = "Prevents the use of sparse arrays (arrays with holes)."]
    #[serde(skip_serializing_if = "Option::is_none")]
    pub no_sparse_array: Option<RuleFixConfiguration<biome_js_analyze::options::NoSparseArray>>,
    #[doc = "It detects possible \"wrong\" semicolons inside JSX elements."]
    #[serde(skip_serializing_if = "Option::is_none")]
    pub no_suspicious_semicolon_in_jsx:
        Option<RuleConfiguration<biome_js_analyze::options::NoSuspiciousSemicolonInJsx>>,
    #[doc = "Disallow then property."]
    #[serde(skip_serializing_if = "Option::is_none")]
    pub no_then_property: Option<RuleConfiguration<biome_js_analyze::options::NoThenProperty>>,
    #[doc = "Disallow unsafe declaration merging between interfaces and classes."]
    #[serde(skip_serializing_if = "Option::is_none")]
    pub no_unsafe_declaration_merging:
        Option<RuleConfiguration<biome_js_analyze::options::NoUnsafeDeclarationMerging>>,
    #[doc = "Disallow using unsafe negation."]
    #[serde(skip_serializing_if = "Option::is_none")]
    pub no_unsafe_negation:
        Option<RuleFixConfiguration<biome_js_analyze::options::NoUnsafeNegation>>,
    #[doc = "Disallow the use of var"]
    #[serde(skip_serializing_if = "Option::is_none")]
    pub no_var: Option<RuleFixConfiguration<biome_js_analyze::options::NoVar>>,
    #[doc = "Ensure async functions utilize await."]
    #[serde(skip_serializing_if = "Option::is_none")]
    pub use_await: Option<RuleConfiguration<biome_js_analyze::options::UseAwait>>,
    #[doc = "Enforce default clauses in switch statements to be last"]
    #[serde(skip_serializing_if = "Option::is_none")]
    pub use_default_switch_clause_last:
        Option<RuleConfiguration<biome_js_analyze::options::UseDefaultSwitchClauseLast>>,
    #[doc = "Enforce passing a message value when creating a built-in error."]
    #[serde(skip_serializing_if = "Option::is_none")]
    pub use_error_message: Option<RuleConfiguration<biome_js_analyze::options::UseErrorMessage>>,
    #[doc = "Enforce get methods to always return a value."]
    #[serde(skip_serializing_if = "Option::is_none")]
    pub use_getter_return: Option<RuleConfiguration<biome_js_analyze::options::UseGetterReturn>>,
    #[doc = "Use Array.isArray() instead of instanceof Array."]
    #[serde(skip_serializing_if = "Option::is_none")]
    pub use_is_array: Option<RuleFixConfiguration<biome_js_analyze::options::UseIsArray>>,
    #[doc = "Require using the namespace keyword over the module keyword to declare TypeScript namespaces."]
    #[serde(skip_serializing_if = "Option::is_none")]
    pub use_namespace_keyword:
        Option<RuleFixConfiguration<biome_js_analyze::options::UseNamespaceKeyword>>,
    #[doc = "Enforce using the digits argument with Number#toFixed()."]
    #[serde(skip_serializing_if = "Option::is_none")]
    pub use_number_to_fixed_digits_argument:
        Option<RuleFixConfiguration<biome_js_analyze::options::UseNumberToFixedDigitsArgument>>,
    #[doc = "This rule checks that the result of a typeof expression is compared to a valid value."]
    #[serde(skip_serializing_if = "Option::is_none")]
    pub use_valid_typeof: Option<RuleFixConfiguration<biome_js_analyze::options::UseValidTypeof>>,
}
impl Suspicious {
    const GROUP_NAME: &'static str = "suspicious";
    pub(crate) const GROUP_RULES: &'static [&'static str] = &[
        "noApproximativeNumericConstant",
        "noArrayIndexKey",
        "noAssignInExpressions",
        "noAsyncPromiseExecutor",
        "noCatchAssign",
        "noClassAssign",
        "noCommentText",
        "noCompareNegZero",
        "noConfusingLabels",
        "noConfusingVoidType",
        "noConsole",
        "noConstEnum",
        "noControlCharactersInRegex",
        "noDebugger",
        "noDoubleEquals",
        "noDuplicateAtImportRules",
        "noDuplicateCase",
        "noDuplicateClassMembers",
        "noDuplicateFontNames",
        "noDuplicateJsxProps",
        "noDuplicateObjectKeys",
        "noDuplicateParameters",
        "noDuplicateSelectorsKeyframeBlock",
        "noDuplicateTestHooks",
        "noEmptyBlock",
        "noEmptyBlockStatements",
        "noEmptyInterface",
        "noEvolvingTypes",
        "noExplicitAny",
        "noExportsInTest",
        "noExtraNonNullAssertion",
        "noFallthroughSwitchClause",
        "noFocusedTests",
        "noFunctionAssign",
        "noGlobalAssign",
        "noGlobalIsFinite",
        "noGlobalIsNan",
        "noImplicitAnyLet",
        "noImportAssign",
        "noImportantInKeyframe",
        "noLabelVar",
        "noMisleadingCharacterClass",
        "noMisleadingInstantiator",
        "noMisplacedAssertion",
        "noMisrefactoredShorthandAssign",
        "noPrototypeBuiltins",
        "noReactSpecificProps",
        "noRedeclare",
        "noRedundantUseStrict",
        "noSelfCompare",
        "noShadowRestrictedNames",
        "noShorthandPropertyOverrides",
        "noSkippedTests",
        "noSparseArray",
        "noSuspiciousSemicolonInJsx",
        "noThenProperty",
        "noUnsafeDeclarationMerging",
        "noUnsafeNegation",
        "noVar",
        "useAwait",
        "useDefaultSwitchClauseLast",
        "useErrorMessage",
        "useGetterReturn",
        "useIsArray",
        "useNamespaceKeyword",
        "useNumberToFixedDigitsArgument",
        "useValidTypeof",
    ];
    const RECOMMENDED_RULES_AS_FILTERS: &'static [RuleFilter<'static>] = &[
        RuleFilter::Rule(Self::GROUP_NAME, Self::GROUP_RULES[0]),
        RuleFilter::Rule(Self::GROUP_NAME, Self::GROUP_RULES[1]),
        RuleFilter::Rule(Self::GROUP_NAME, Self::GROUP_RULES[2]),
        RuleFilter::Rule(Self::GROUP_NAME, Self::GROUP_RULES[3]),
        RuleFilter::Rule(Self::GROUP_NAME, Self::GROUP_RULES[4]),
        RuleFilter::Rule(Self::GROUP_NAME, Self::GROUP_RULES[5]),
        RuleFilter::Rule(Self::GROUP_NAME, Self::GROUP_RULES[6]),
        RuleFilter::Rule(Self::GROUP_NAME, Self::GROUP_RULES[7]),
        RuleFilter::Rule(Self::GROUP_NAME, Self::GROUP_RULES[8]),
        RuleFilter::Rule(Self::GROUP_NAME, Self::GROUP_RULES[9]),
        RuleFilter::Rule(Self::GROUP_NAME, Self::GROUP_RULES[11]),
        RuleFilter::Rule(Self::GROUP_NAME, Self::GROUP_RULES[12]),
        RuleFilter::Rule(Self::GROUP_NAME, Self::GROUP_RULES[13]),
        RuleFilter::Rule(Self::GROUP_NAME, Self::GROUP_RULES[14]),
        RuleFilter::Rule(Self::GROUP_NAME, Self::GROUP_RULES[15]),
        RuleFilter::Rule(Self::GROUP_NAME, Self::GROUP_RULES[16]),
        RuleFilter::Rule(Self::GROUP_NAME, Self::GROUP_RULES[17]),
        RuleFilter::Rule(Self::GROUP_NAME, Self::GROUP_RULES[18]),
        RuleFilter::Rule(Self::GROUP_NAME, Self::GROUP_RULES[19]),
        RuleFilter::Rule(Self::GROUP_NAME, Self::GROUP_RULES[20]),
        RuleFilter::Rule(Self::GROUP_NAME, Self::GROUP_RULES[21]),
        RuleFilter::Rule(Self::GROUP_NAME, Self::GROUP_RULES[22]),
        RuleFilter::Rule(Self::GROUP_NAME, Self::GROUP_RULES[24]),
        RuleFilter::Rule(Self::GROUP_NAME, Self::GROUP_RULES[26]),
        RuleFilter::Rule(Self::GROUP_NAME, Self::GROUP_RULES[28]),
        RuleFilter::Rule(Self::GROUP_NAME, Self::GROUP_RULES[30]),
        RuleFilter::Rule(Self::GROUP_NAME, Self::GROUP_RULES[31]),
        RuleFilter::Rule(Self::GROUP_NAME, Self::GROUP_RULES[33]),
        RuleFilter::Rule(Self::GROUP_NAME, Self::GROUP_RULES[34]),
        RuleFilter::Rule(Self::GROUP_NAME, Self::GROUP_RULES[35]),
        RuleFilter::Rule(Self::GROUP_NAME, Self::GROUP_RULES[36]),
        RuleFilter::Rule(Self::GROUP_NAME, Self::GROUP_RULES[37]),
        RuleFilter::Rule(Self::GROUP_NAME, Self::GROUP_RULES[38]),
        RuleFilter::Rule(Self::GROUP_NAME, Self::GROUP_RULES[39]),
        RuleFilter::Rule(Self::GROUP_NAME, Self::GROUP_RULES[40]),
        RuleFilter::Rule(Self::GROUP_NAME, Self::GROUP_RULES[41]),
        RuleFilter::Rule(Self::GROUP_NAME, Self::GROUP_RULES[42]),
        RuleFilter::Rule(Self::GROUP_NAME, Self::GROUP_RULES[44]),
        RuleFilter::Rule(Self::GROUP_NAME, Self::GROUP_RULES[45]),
        RuleFilter::Rule(Self::GROUP_NAME, Self::GROUP_RULES[47]),
        RuleFilter::Rule(Self::GROUP_NAME, Self::GROUP_RULES[48]),
        RuleFilter::Rule(Self::GROUP_NAME, Self::GROUP_RULES[49]),
        RuleFilter::Rule(Self::GROUP_NAME, Self::GROUP_RULES[50]),
        RuleFilter::Rule(Self::GROUP_NAME, Self::GROUP_RULES[51]),
        RuleFilter::Rule(Self::GROUP_NAME, Self::GROUP_RULES[53]),
        RuleFilter::Rule(Self::GROUP_NAME, Self::GROUP_RULES[54]),
        RuleFilter::Rule(Self::GROUP_NAME, Self::GROUP_RULES[55]),
        RuleFilter::Rule(Self::GROUP_NAME, Self::GROUP_RULES[56]),
        RuleFilter::Rule(Self::GROUP_NAME, Self::GROUP_RULES[57]),
        RuleFilter::Rule(Self::GROUP_NAME, Self::GROUP_RULES[60]),
        RuleFilter::Rule(Self::GROUP_NAME, Self::GROUP_RULES[62]),
        RuleFilter::Rule(Self::GROUP_NAME, Self::GROUP_RULES[63]),
        RuleFilter::Rule(Self::GROUP_NAME, Self::GROUP_RULES[64]),
        RuleFilter::Rule(Self::GROUP_NAME, Self::GROUP_RULES[66]),
    ];
    const ALL_RULES_AS_FILTERS: &'static [RuleFilter<'static>] = &[
        RuleFilter::Rule(Self::GROUP_NAME, Self::GROUP_RULES[0]),
        RuleFilter::Rule(Self::GROUP_NAME, Self::GROUP_RULES[1]),
        RuleFilter::Rule(Self::GROUP_NAME, Self::GROUP_RULES[2]),
        RuleFilter::Rule(Self::GROUP_NAME, Self::GROUP_RULES[3]),
        RuleFilter::Rule(Self::GROUP_NAME, Self::GROUP_RULES[4]),
        RuleFilter::Rule(Self::GROUP_NAME, Self::GROUP_RULES[5]),
        RuleFilter::Rule(Self::GROUP_NAME, Self::GROUP_RULES[6]),
        RuleFilter::Rule(Self::GROUP_NAME, Self::GROUP_RULES[7]),
        RuleFilter::Rule(Self::GROUP_NAME, Self::GROUP_RULES[8]),
        RuleFilter::Rule(Self::GROUP_NAME, Self::GROUP_RULES[9]),
        RuleFilter::Rule(Self::GROUP_NAME, Self::GROUP_RULES[10]),
        RuleFilter::Rule(Self::GROUP_NAME, Self::GROUP_RULES[11]),
        RuleFilter::Rule(Self::GROUP_NAME, Self::GROUP_RULES[12]),
        RuleFilter::Rule(Self::GROUP_NAME, Self::GROUP_RULES[13]),
        RuleFilter::Rule(Self::GROUP_NAME, Self::GROUP_RULES[14]),
        RuleFilter::Rule(Self::GROUP_NAME, Self::GROUP_RULES[15]),
        RuleFilter::Rule(Self::GROUP_NAME, Self::GROUP_RULES[16]),
        RuleFilter::Rule(Self::GROUP_NAME, Self::GROUP_RULES[17]),
        RuleFilter::Rule(Self::GROUP_NAME, Self::GROUP_RULES[18]),
        RuleFilter::Rule(Self::GROUP_NAME, Self::GROUP_RULES[19]),
        RuleFilter::Rule(Self::GROUP_NAME, Self::GROUP_RULES[20]),
        RuleFilter::Rule(Self::GROUP_NAME, Self::GROUP_RULES[21]),
        RuleFilter::Rule(Self::GROUP_NAME, Self::GROUP_RULES[22]),
        RuleFilter::Rule(Self::GROUP_NAME, Self::GROUP_RULES[23]),
        RuleFilter::Rule(Self::GROUP_NAME, Self::GROUP_RULES[24]),
        RuleFilter::Rule(Self::GROUP_NAME, Self::GROUP_RULES[25]),
        RuleFilter::Rule(Self::GROUP_NAME, Self::GROUP_RULES[26]),
        RuleFilter::Rule(Self::GROUP_NAME, Self::GROUP_RULES[27]),
        RuleFilter::Rule(Self::GROUP_NAME, Self::GROUP_RULES[28]),
        RuleFilter::Rule(Self::GROUP_NAME, Self::GROUP_RULES[29]),
        RuleFilter::Rule(Self::GROUP_NAME, Self::GROUP_RULES[30]),
        RuleFilter::Rule(Self::GROUP_NAME, Self::GROUP_RULES[31]),
        RuleFilter::Rule(Self::GROUP_NAME, Self::GROUP_RULES[32]),
        RuleFilter::Rule(Self::GROUP_NAME, Self::GROUP_RULES[33]),
        RuleFilter::Rule(Self::GROUP_NAME, Self::GROUP_RULES[34]),
        RuleFilter::Rule(Self::GROUP_NAME, Self::GROUP_RULES[35]),
        RuleFilter::Rule(Self::GROUP_NAME, Self::GROUP_RULES[36]),
        RuleFilter::Rule(Self::GROUP_NAME, Self::GROUP_RULES[37]),
        RuleFilter::Rule(Self::GROUP_NAME, Self::GROUP_RULES[38]),
        RuleFilter::Rule(Self::GROUP_NAME, Self::GROUP_RULES[39]),
        RuleFilter::Rule(Self::GROUP_NAME, Self::GROUP_RULES[40]),
        RuleFilter::Rule(Self::GROUP_NAME, Self::GROUP_RULES[41]),
        RuleFilter::Rule(Self::GROUP_NAME, Self::GROUP_RULES[42]),
        RuleFilter::Rule(Self::GROUP_NAME, Self::GROUP_RULES[43]),
        RuleFilter::Rule(Self::GROUP_NAME, Self::GROUP_RULES[44]),
        RuleFilter::Rule(Self::GROUP_NAME, Self::GROUP_RULES[45]),
        RuleFilter::Rule(Self::GROUP_NAME, Self::GROUP_RULES[46]),
        RuleFilter::Rule(Self::GROUP_NAME, Self::GROUP_RULES[47]),
        RuleFilter::Rule(Self::GROUP_NAME, Self::GROUP_RULES[48]),
        RuleFilter::Rule(Self::GROUP_NAME, Self::GROUP_RULES[49]),
        RuleFilter::Rule(Self::GROUP_NAME, Self::GROUP_RULES[50]),
        RuleFilter::Rule(Self::GROUP_NAME, Self::GROUP_RULES[51]),
        RuleFilter::Rule(Self::GROUP_NAME, Self::GROUP_RULES[52]),
        RuleFilter::Rule(Self::GROUP_NAME, Self::GROUP_RULES[53]),
        RuleFilter::Rule(Self::GROUP_NAME, Self::GROUP_RULES[54]),
        RuleFilter::Rule(Self::GROUP_NAME, Self::GROUP_RULES[55]),
        RuleFilter::Rule(Self::GROUP_NAME, Self::GROUP_RULES[56]),
        RuleFilter::Rule(Self::GROUP_NAME, Self::GROUP_RULES[57]),
        RuleFilter::Rule(Self::GROUP_NAME, Self::GROUP_RULES[58]),
        RuleFilter::Rule(Self::GROUP_NAME, Self::GROUP_RULES[59]),
        RuleFilter::Rule(Self::GROUP_NAME, Self::GROUP_RULES[60]),
        RuleFilter::Rule(Self::GROUP_NAME, Self::GROUP_RULES[61]),
        RuleFilter::Rule(Self::GROUP_NAME, Self::GROUP_RULES[62]),
        RuleFilter::Rule(Self::GROUP_NAME, Self::GROUP_RULES[63]),
        RuleFilter::Rule(Self::GROUP_NAME, Self::GROUP_RULES[64]),
        RuleFilter::Rule(Self::GROUP_NAME, Self::GROUP_RULES[65]),
        RuleFilter::Rule(Self::GROUP_NAME, Self::GROUP_RULES[66]),
    ];
}
impl RuleGroupExt for Suspicious {
    fn is_recommended_true(&self) -> bool {
        matches!(self.recommended, Some(true))
    }
    fn is_recommended_unset(&self) -> bool {
        self.recommended.is_none()
    }
    fn get_enabled_rules(&self) -> FxHashSet<RuleFilter<'static>> {
        let mut index_set = FxHashSet::default();
        if let Some(rule) = self.no_approximative_numeric_constant.as_ref() {
            if rule.is_enabled() {
                index_set.insert(RuleFilter::Rule(Self::GROUP_NAME, Self::GROUP_RULES[0]));
            }
        }
        if let Some(rule) = self.no_array_index_key.as_ref() {
            if rule.is_enabled() {
                index_set.insert(RuleFilter::Rule(Self::GROUP_NAME, Self::GROUP_RULES[1]));
            }
        }
        if let Some(rule) = self.no_assign_in_expressions.as_ref() {
            if rule.is_enabled() {
                index_set.insert(RuleFilter::Rule(Self::GROUP_NAME, Self::GROUP_RULES[2]));
            }
        }
        if let Some(rule) = self.no_async_promise_executor.as_ref() {
            if rule.is_enabled() {
                index_set.insert(RuleFilter::Rule(Self::GROUP_NAME, Self::GROUP_RULES[3]));
            }
        }
        if let Some(rule) = self.no_catch_assign.as_ref() {
            if rule.is_enabled() {
                index_set.insert(RuleFilter::Rule(Self::GROUP_NAME, Self::GROUP_RULES[4]));
            }
        }
        if let Some(rule) = self.no_class_assign.as_ref() {
            if rule.is_enabled() {
                index_set.insert(RuleFilter::Rule(Self::GROUP_NAME, Self::GROUP_RULES[5]));
            }
        }
        if let Some(rule) = self.no_comment_text.as_ref() {
            if rule.is_enabled() {
                index_set.insert(RuleFilter::Rule(Self::GROUP_NAME, Self::GROUP_RULES[6]));
            }
        }
        if let Some(rule) = self.no_compare_neg_zero.as_ref() {
            if rule.is_enabled() {
                index_set.insert(RuleFilter::Rule(Self::GROUP_NAME, Self::GROUP_RULES[7]));
            }
        }
        if let Some(rule) = self.no_confusing_labels.as_ref() {
            if rule.is_enabled() {
                index_set.insert(RuleFilter::Rule(Self::GROUP_NAME, Self::GROUP_RULES[8]));
            }
        }
        if let Some(rule) = self.no_confusing_void_type.as_ref() {
            if rule.is_enabled() {
                index_set.insert(RuleFilter::Rule(Self::GROUP_NAME, Self::GROUP_RULES[9]));
            }
        }
        if let Some(rule) = self.no_console.as_ref() {
            if rule.is_enabled() {
                index_set.insert(RuleFilter::Rule(Self::GROUP_NAME, Self::GROUP_RULES[10]));
            }
        }
        if let Some(rule) = self.no_const_enum.as_ref() {
            if rule.is_enabled() {
                index_set.insert(RuleFilter::Rule(Self::GROUP_NAME, Self::GROUP_RULES[11]));
            }
        }
        if let Some(rule) = self.no_control_characters_in_regex.as_ref() {
            if rule.is_enabled() {
                index_set.insert(RuleFilter::Rule(Self::GROUP_NAME, Self::GROUP_RULES[12]));
            }
        }
        if let Some(rule) = self.no_debugger.as_ref() {
            if rule.is_enabled() {
                index_set.insert(RuleFilter::Rule(Self::GROUP_NAME, Self::GROUP_RULES[13]));
            }
        }
        if let Some(rule) = self.no_double_equals.as_ref() {
            if rule.is_enabled() {
                index_set.insert(RuleFilter::Rule(Self::GROUP_NAME, Self::GROUP_RULES[14]));
            }
        }
        if let Some(rule) = self.no_duplicate_at_import_rules.as_ref() {
            if rule.is_enabled() {
                index_set.insert(RuleFilter::Rule(Self::GROUP_NAME, Self::GROUP_RULES[15]));
            }
        }
        if let Some(rule) = self.no_duplicate_case.as_ref() {
            if rule.is_enabled() {
                index_set.insert(RuleFilter::Rule(Self::GROUP_NAME, Self::GROUP_RULES[16]));
            }
        }
        if let Some(rule) = self.no_duplicate_class_members.as_ref() {
            if rule.is_enabled() {
                index_set.insert(RuleFilter::Rule(Self::GROUP_NAME, Self::GROUP_RULES[17]));
            }
        }
        if let Some(rule) = self.no_duplicate_font_names.as_ref() {
            if rule.is_enabled() {
                index_set.insert(RuleFilter::Rule(Self::GROUP_NAME, Self::GROUP_RULES[18]));
            }
        }
        if let Some(rule) = self.no_duplicate_jsx_props.as_ref() {
            if rule.is_enabled() {
                index_set.insert(RuleFilter::Rule(Self::GROUP_NAME, Self::GROUP_RULES[19]));
            }
        }
        if let Some(rule) = self.no_duplicate_object_keys.as_ref() {
            if rule.is_enabled() {
                index_set.insert(RuleFilter::Rule(Self::GROUP_NAME, Self::GROUP_RULES[20]));
            }
        }
        if let Some(rule) = self.no_duplicate_parameters.as_ref() {
            if rule.is_enabled() {
                index_set.insert(RuleFilter::Rule(Self::GROUP_NAME, Self::GROUP_RULES[21]));
            }
        }
        if let Some(rule) = self.no_duplicate_selectors_keyframe_block.as_ref() {
            if rule.is_enabled() {
                index_set.insert(RuleFilter::Rule(Self::GROUP_NAME, Self::GROUP_RULES[22]));
            }
        }
        if let Some(rule) = self.no_duplicate_test_hooks.as_ref() {
            if rule.is_enabled() {
                index_set.insert(RuleFilter::Rule(Self::GROUP_NAME, Self::GROUP_RULES[23]));
            }
        }
        if let Some(rule) = self.no_empty_block.as_ref() {
            if rule.is_enabled() {
                index_set.insert(RuleFilter::Rule(Self::GROUP_NAME, Self::GROUP_RULES[24]));
            }
        }
        if let Some(rule) = self.no_empty_block_statements.as_ref() {
            if rule.is_enabled() {
                index_set.insert(RuleFilter::Rule(Self::GROUP_NAME, Self::GROUP_RULES[25]));
            }
        }
        if let Some(rule) = self.no_empty_interface.as_ref() {
            if rule.is_enabled() {
                index_set.insert(RuleFilter::Rule(Self::GROUP_NAME, Self::GROUP_RULES[26]));
            }
        }
        if let Some(rule) = self.no_evolving_types.as_ref() {
            if rule.is_enabled() {
                index_set.insert(RuleFilter::Rule(Self::GROUP_NAME, Self::GROUP_RULES[27]));
            }
        }
        if let Some(rule) = self.no_explicit_any.as_ref() {
            if rule.is_enabled() {
                index_set.insert(RuleFilter::Rule(Self::GROUP_NAME, Self::GROUP_RULES[28]));
            }
        }
        if let Some(rule) = self.no_exports_in_test.as_ref() {
            if rule.is_enabled() {
                index_set.insert(RuleFilter::Rule(Self::GROUP_NAME, Self::GROUP_RULES[29]));
            }
        }
        if let Some(rule) = self.no_extra_non_null_assertion.as_ref() {
            if rule.is_enabled() {
                index_set.insert(RuleFilter::Rule(Self::GROUP_NAME, Self::GROUP_RULES[30]));
            }
        }
        if let Some(rule) = self.no_fallthrough_switch_clause.as_ref() {
            if rule.is_enabled() {
                index_set.insert(RuleFilter::Rule(Self::GROUP_NAME, Self::GROUP_RULES[31]));
            }
        }
        if let Some(rule) = self.no_focused_tests.as_ref() {
            if rule.is_enabled() {
                index_set.insert(RuleFilter::Rule(Self::GROUP_NAME, Self::GROUP_RULES[32]));
            }
        }
        if let Some(rule) = self.no_function_assign.as_ref() {
            if rule.is_enabled() {
                index_set.insert(RuleFilter::Rule(Self::GROUP_NAME, Self::GROUP_RULES[33]));
            }
        }
        if let Some(rule) = self.no_global_assign.as_ref() {
            if rule.is_enabled() {
                index_set.insert(RuleFilter::Rule(Self::GROUP_NAME, Self::GROUP_RULES[34]));
            }
        }
        if let Some(rule) = self.no_global_is_finite.as_ref() {
            if rule.is_enabled() {
                index_set.insert(RuleFilter::Rule(Self::GROUP_NAME, Self::GROUP_RULES[35]));
            }
        }
        if let Some(rule) = self.no_global_is_nan.as_ref() {
            if rule.is_enabled() {
                index_set.insert(RuleFilter::Rule(Self::GROUP_NAME, Self::GROUP_RULES[36]));
            }
        }
        if let Some(rule) = self.no_implicit_any_let.as_ref() {
            if rule.is_enabled() {
                index_set.insert(RuleFilter::Rule(Self::GROUP_NAME, Self::GROUP_RULES[37]));
            }
        }
        if let Some(rule) = self.no_import_assign.as_ref() {
            if rule.is_enabled() {
                index_set.insert(RuleFilter::Rule(Self::GROUP_NAME, Self::GROUP_RULES[38]));
            }
        }
        if let Some(rule) = self.no_important_in_keyframe.as_ref() {
            if rule.is_enabled() {
                index_set.insert(RuleFilter::Rule(Self::GROUP_NAME, Self::GROUP_RULES[39]));
            }
        }
        if let Some(rule) = self.no_label_var.as_ref() {
            if rule.is_enabled() {
                index_set.insert(RuleFilter::Rule(Self::GROUP_NAME, Self::GROUP_RULES[40]));
            }
        }
        if let Some(rule) = self.no_misleading_character_class.as_ref() {
            if rule.is_enabled() {
                index_set.insert(RuleFilter::Rule(Self::GROUP_NAME, Self::GROUP_RULES[41]));
            }
        }
        if let Some(rule) = self.no_misleading_instantiator.as_ref() {
            if rule.is_enabled() {
                index_set.insert(RuleFilter::Rule(Self::GROUP_NAME, Self::GROUP_RULES[42]));
            }
        }
        if let Some(rule) = self.no_misplaced_assertion.as_ref() {
            if rule.is_enabled() {
                index_set.insert(RuleFilter::Rule(Self::GROUP_NAME, Self::GROUP_RULES[43]));
            }
        }
        if let Some(rule) = self.no_misrefactored_shorthand_assign.as_ref() {
            if rule.is_enabled() {
                index_set.insert(RuleFilter::Rule(Self::GROUP_NAME, Self::GROUP_RULES[44]));
            }
        }
        if let Some(rule) = self.no_prototype_builtins.as_ref() {
            if rule.is_enabled() {
                index_set.insert(RuleFilter::Rule(Self::GROUP_NAME, Self::GROUP_RULES[45]));
            }
        }
        if let Some(rule) = self.no_react_specific_props.as_ref() {
            if rule.is_enabled() {
                index_set.insert(RuleFilter::Rule(Self::GROUP_NAME, Self::GROUP_RULES[46]));
            }
        }
        if let Some(rule) = self.no_redeclare.as_ref() {
            if rule.is_enabled() {
                index_set.insert(RuleFilter::Rule(Self::GROUP_NAME, Self::GROUP_RULES[47]));
            }
        }
        if let Some(rule) = self.no_redundant_use_strict.as_ref() {
            if rule.is_enabled() {
                index_set.insert(RuleFilter::Rule(Self::GROUP_NAME, Self::GROUP_RULES[48]));
            }
        }
        if let Some(rule) = self.no_self_compare.as_ref() {
            if rule.is_enabled() {
                index_set.insert(RuleFilter::Rule(Self::GROUP_NAME, Self::GROUP_RULES[49]));
            }
        }
        if let Some(rule) = self.no_shadow_restricted_names.as_ref() {
            if rule.is_enabled() {
                index_set.insert(RuleFilter::Rule(Self::GROUP_NAME, Self::GROUP_RULES[50]));
            }
        }
        if let Some(rule) = self.no_shorthand_property_overrides.as_ref() {
            if rule.is_enabled() {
                index_set.insert(RuleFilter::Rule(Self::GROUP_NAME, Self::GROUP_RULES[51]));
            }
        }
        if let Some(rule) = self.no_skipped_tests.as_ref() {
            if rule.is_enabled() {
                index_set.insert(RuleFilter::Rule(Self::GROUP_NAME, Self::GROUP_RULES[52]));
            }
        }
        if let Some(rule) = self.no_sparse_array.as_ref() {
            if rule.is_enabled() {
                index_set.insert(RuleFilter::Rule(Self::GROUP_NAME, Self::GROUP_RULES[53]));
            }
        }
        if let Some(rule) = self.no_suspicious_semicolon_in_jsx.as_ref() {
            if rule.is_enabled() {
                index_set.insert(RuleFilter::Rule(Self::GROUP_NAME, Self::GROUP_RULES[54]));
            }
        }
        if let Some(rule) = self.no_then_property.as_ref() {
            if rule.is_enabled() {
                index_set.insert(RuleFilter::Rule(Self::GROUP_NAME, Self::GROUP_RULES[55]));
            }
        }
        if let Some(rule) = self.no_unsafe_declaration_merging.as_ref() {
            if rule.is_enabled() {
                index_set.insert(RuleFilter::Rule(Self::GROUP_NAME, Self::GROUP_RULES[56]));
            }
        }
        if let Some(rule) = self.no_unsafe_negation.as_ref() {
            if rule.is_enabled() {
                index_set.insert(RuleFilter::Rule(Self::GROUP_NAME, Self::GROUP_RULES[57]));
            }
        }
        if let Some(rule) = self.no_var.as_ref() {
            if rule.is_enabled() {
                index_set.insert(RuleFilter::Rule(Self::GROUP_NAME, Self::GROUP_RULES[58]));
            }
        }
        if let Some(rule) = self.use_await.as_ref() {
            if rule.is_enabled() {
                index_set.insert(RuleFilter::Rule(Self::GROUP_NAME, Self::GROUP_RULES[59]));
            }
        }
        if let Some(rule) = self.use_default_switch_clause_last.as_ref() {
            if rule.is_enabled() {
                index_set.insert(RuleFilter::Rule(Self::GROUP_NAME, Self::GROUP_RULES[60]));
            }
        }
        if let Some(rule) = self.use_error_message.as_ref() {
            if rule.is_enabled() {
                index_set.insert(RuleFilter::Rule(Self::GROUP_NAME, Self::GROUP_RULES[61]));
            }
        }
        if let Some(rule) = self.use_getter_return.as_ref() {
            if rule.is_enabled() {
                index_set.insert(RuleFilter::Rule(Self::GROUP_NAME, Self::GROUP_RULES[62]));
            }
        }
        if let Some(rule) = self.use_is_array.as_ref() {
            if rule.is_enabled() {
                index_set.insert(RuleFilter::Rule(Self::GROUP_NAME, Self::GROUP_RULES[63]));
            }
        }
        if let Some(rule) = self.use_namespace_keyword.as_ref() {
            if rule.is_enabled() {
                index_set.insert(RuleFilter::Rule(Self::GROUP_NAME, Self::GROUP_RULES[64]));
            }
        }
        if let Some(rule) = self.use_number_to_fixed_digits_argument.as_ref() {
            if rule.is_enabled() {
                index_set.insert(RuleFilter::Rule(Self::GROUP_NAME, Self::GROUP_RULES[65]));
            }
        }
        if let Some(rule) = self.use_valid_typeof.as_ref() {
            if rule.is_enabled() {
                index_set.insert(RuleFilter::Rule(Self::GROUP_NAME, Self::GROUP_RULES[66]));
            }
        }
        index_set
    }
    fn get_disabled_rules(&self) -> FxHashSet<RuleFilter<'static>> {
        let mut index_set = FxHashSet::default();
        if let Some(rule) = self.no_approximative_numeric_constant.as_ref() {
            if rule.is_disabled() {
                index_set.insert(RuleFilter::Rule(Self::GROUP_NAME, Self::GROUP_RULES[0]));
            }
        }
        if let Some(rule) = self.no_array_index_key.as_ref() {
            if rule.is_disabled() {
                index_set.insert(RuleFilter::Rule(Self::GROUP_NAME, Self::GROUP_RULES[1]));
            }
        }
        if let Some(rule) = self.no_assign_in_expressions.as_ref() {
            if rule.is_disabled() {
                index_set.insert(RuleFilter::Rule(Self::GROUP_NAME, Self::GROUP_RULES[2]));
            }
        }
        if let Some(rule) = self.no_async_promise_executor.as_ref() {
            if rule.is_disabled() {
                index_set.insert(RuleFilter::Rule(Self::GROUP_NAME, Self::GROUP_RULES[3]));
            }
        }
        if let Some(rule) = self.no_catch_assign.as_ref() {
            if rule.is_disabled() {
                index_set.insert(RuleFilter::Rule(Self::GROUP_NAME, Self::GROUP_RULES[4]));
            }
        }
        if let Some(rule) = self.no_class_assign.as_ref() {
            if rule.is_disabled() {
                index_set.insert(RuleFilter::Rule(Self::GROUP_NAME, Self::GROUP_RULES[5]));
            }
        }
        if let Some(rule) = self.no_comment_text.as_ref() {
            if rule.is_disabled() {
                index_set.insert(RuleFilter::Rule(Self::GROUP_NAME, Self::GROUP_RULES[6]));
            }
        }
        if let Some(rule) = self.no_compare_neg_zero.as_ref() {
            if rule.is_disabled() {
                index_set.insert(RuleFilter::Rule(Self::GROUP_NAME, Self::GROUP_RULES[7]));
            }
        }
        if let Some(rule) = self.no_confusing_labels.as_ref() {
            if rule.is_disabled() {
                index_set.insert(RuleFilter::Rule(Self::GROUP_NAME, Self::GROUP_RULES[8]));
            }
        }
        if let Some(rule) = self.no_confusing_void_type.as_ref() {
            if rule.is_disabled() {
                index_set.insert(RuleFilter::Rule(Self::GROUP_NAME, Self::GROUP_RULES[9]));
            }
        }
        if let Some(rule) = self.no_console.as_ref() {
            if rule.is_disabled() {
                index_set.insert(RuleFilter::Rule(Self::GROUP_NAME, Self::GROUP_RULES[10]));
            }
        }
        if let Some(rule) = self.no_const_enum.as_ref() {
            if rule.is_disabled() {
                index_set.insert(RuleFilter::Rule(Self::GROUP_NAME, Self::GROUP_RULES[11]));
            }
        }
        if let Some(rule) = self.no_control_characters_in_regex.as_ref() {
            if rule.is_disabled() {
                index_set.insert(RuleFilter::Rule(Self::GROUP_NAME, Self::GROUP_RULES[12]));
            }
        }
        if let Some(rule) = self.no_debugger.as_ref() {
            if rule.is_disabled() {
                index_set.insert(RuleFilter::Rule(Self::GROUP_NAME, Self::GROUP_RULES[13]));
            }
        }
        if let Some(rule) = self.no_double_equals.as_ref() {
            if rule.is_disabled() {
                index_set.insert(RuleFilter::Rule(Self::GROUP_NAME, Self::GROUP_RULES[14]));
            }
        }
        if let Some(rule) = self.no_duplicate_at_import_rules.as_ref() {
            if rule.is_disabled() {
                index_set.insert(RuleFilter::Rule(Self::GROUP_NAME, Self::GROUP_RULES[15]));
            }
        }
        if let Some(rule) = self.no_duplicate_case.as_ref() {
            if rule.is_disabled() {
                index_set.insert(RuleFilter::Rule(Self::GROUP_NAME, Self::GROUP_RULES[16]));
            }
        }
        if let Some(rule) = self.no_duplicate_class_members.as_ref() {
            if rule.is_disabled() {
                index_set.insert(RuleFilter::Rule(Self::GROUP_NAME, Self::GROUP_RULES[17]));
            }
        }
        if let Some(rule) = self.no_duplicate_font_names.as_ref() {
            if rule.is_disabled() {
                index_set.insert(RuleFilter::Rule(Self::GROUP_NAME, Self::GROUP_RULES[18]));
            }
        }
        if let Some(rule) = self.no_duplicate_jsx_props.as_ref() {
            if rule.is_disabled() {
                index_set.insert(RuleFilter::Rule(Self::GROUP_NAME, Self::GROUP_RULES[19]));
            }
        }
        if let Some(rule) = self.no_duplicate_object_keys.as_ref() {
            if rule.is_disabled() {
                index_set.insert(RuleFilter::Rule(Self::GROUP_NAME, Self::GROUP_RULES[20]));
            }
        }
        if let Some(rule) = self.no_duplicate_parameters.as_ref() {
            if rule.is_disabled() {
                index_set.insert(RuleFilter::Rule(Self::GROUP_NAME, Self::GROUP_RULES[21]));
            }
        }
        if let Some(rule) = self.no_duplicate_selectors_keyframe_block.as_ref() {
            if rule.is_disabled() {
                index_set.insert(RuleFilter::Rule(Self::GROUP_NAME, Self::GROUP_RULES[22]));
            }
        }
        if let Some(rule) = self.no_duplicate_test_hooks.as_ref() {
            if rule.is_disabled() {
                index_set.insert(RuleFilter::Rule(Self::GROUP_NAME, Self::GROUP_RULES[23]));
            }
        }
        if let Some(rule) = self.no_empty_block.as_ref() {
            if rule.is_disabled() {
                index_set.insert(RuleFilter::Rule(Self::GROUP_NAME, Self::GROUP_RULES[24]));
            }
        }
        if let Some(rule) = self.no_empty_block_statements.as_ref() {
            if rule.is_disabled() {
                index_set.insert(RuleFilter::Rule(Self::GROUP_NAME, Self::GROUP_RULES[25]));
            }
        }
        if let Some(rule) = self.no_empty_interface.as_ref() {
            if rule.is_disabled() {
                index_set.insert(RuleFilter::Rule(Self::GROUP_NAME, Self::GROUP_RULES[26]));
            }
        }
        if let Some(rule) = self.no_evolving_types.as_ref() {
            if rule.is_disabled() {
                index_set.insert(RuleFilter::Rule(Self::GROUP_NAME, Self::GROUP_RULES[27]));
            }
        }
        if let Some(rule) = self.no_explicit_any.as_ref() {
            if rule.is_disabled() {
                index_set.insert(RuleFilter::Rule(Self::GROUP_NAME, Self::GROUP_RULES[28]));
            }
        }
        if let Some(rule) = self.no_exports_in_test.as_ref() {
            if rule.is_disabled() {
                index_set.insert(RuleFilter::Rule(Self::GROUP_NAME, Self::GROUP_RULES[29]));
            }
        }
        if let Some(rule) = self.no_extra_non_null_assertion.as_ref() {
            if rule.is_disabled() {
                index_set.insert(RuleFilter::Rule(Self::GROUP_NAME, Self::GROUP_RULES[30]));
            }
        }
        if let Some(rule) = self.no_fallthrough_switch_clause.as_ref() {
            if rule.is_disabled() {
                index_set.insert(RuleFilter::Rule(Self::GROUP_NAME, Self::GROUP_RULES[31]));
            }
        }
        if let Some(rule) = self.no_focused_tests.as_ref() {
            if rule.is_disabled() {
                index_set.insert(RuleFilter::Rule(Self::GROUP_NAME, Self::GROUP_RULES[32]));
            }
        }
        if let Some(rule) = self.no_function_assign.as_ref() {
            if rule.is_disabled() {
                index_set.insert(RuleFilter::Rule(Self::GROUP_NAME, Self::GROUP_RULES[33]));
            }
        }
        if let Some(rule) = self.no_global_assign.as_ref() {
            if rule.is_disabled() {
                index_set.insert(RuleFilter::Rule(Self::GROUP_NAME, Self::GROUP_RULES[34]));
            }
        }
        if let Some(rule) = self.no_global_is_finite.as_ref() {
            if rule.is_disabled() {
                index_set.insert(RuleFilter::Rule(Self::GROUP_NAME, Self::GROUP_RULES[35]));
            }
        }
        if let Some(rule) = self.no_global_is_nan.as_ref() {
            if rule.is_disabled() {
                index_set.insert(RuleFilter::Rule(Self::GROUP_NAME, Self::GROUP_RULES[36]));
            }
        }
        if let Some(rule) = self.no_implicit_any_let.as_ref() {
            if rule.is_disabled() {
                index_set.insert(RuleFilter::Rule(Self::GROUP_NAME, Self::GROUP_RULES[37]));
            }
        }
        if let Some(rule) = self.no_import_assign.as_ref() {
            if rule.is_disabled() {
                index_set.insert(RuleFilter::Rule(Self::GROUP_NAME, Self::GROUP_RULES[38]));
            }
        }
        if let Some(rule) = self.no_important_in_keyframe.as_ref() {
            if rule.is_disabled() {
                index_set.insert(RuleFilter::Rule(Self::GROUP_NAME, Self::GROUP_RULES[39]));
            }
        }
        if let Some(rule) = self.no_label_var.as_ref() {
            if rule.is_disabled() {
                index_set.insert(RuleFilter::Rule(Self::GROUP_NAME, Self::GROUP_RULES[40]));
            }
        }
        if let Some(rule) = self.no_misleading_character_class.as_ref() {
            if rule.is_disabled() {
                index_set.insert(RuleFilter::Rule(Self::GROUP_NAME, Self::GROUP_RULES[41]));
            }
        }
        if let Some(rule) = self.no_misleading_instantiator.as_ref() {
            if rule.is_disabled() {
                index_set.insert(RuleFilter::Rule(Self::GROUP_NAME, Self::GROUP_RULES[42]));
            }
        }
        if let Some(rule) = self.no_misplaced_assertion.as_ref() {
            if rule.is_disabled() {
                index_set.insert(RuleFilter::Rule(Self::GROUP_NAME, Self::GROUP_RULES[43]));
            }
        }
        if let Some(rule) = self.no_misrefactored_shorthand_assign.as_ref() {
            if rule.is_disabled() {
                index_set.insert(RuleFilter::Rule(Self::GROUP_NAME, Self::GROUP_RULES[44]));
            }
        }
        if let Some(rule) = self.no_prototype_builtins.as_ref() {
            if rule.is_disabled() {
                index_set.insert(RuleFilter::Rule(Self::GROUP_NAME, Self::GROUP_RULES[45]));
            }
        }
        if let Some(rule) = self.no_react_specific_props.as_ref() {
            if rule.is_disabled() {
                index_set.insert(RuleFilter::Rule(Self::GROUP_NAME, Self::GROUP_RULES[46]));
            }
        }
        if let Some(rule) = self.no_redeclare.as_ref() {
            if rule.is_disabled() {
                index_set.insert(RuleFilter::Rule(Self::GROUP_NAME, Self::GROUP_RULES[47]));
            }
        }
        if let Some(rule) = self.no_redundant_use_strict.as_ref() {
            if rule.is_disabled() {
                index_set.insert(RuleFilter::Rule(Self::GROUP_NAME, Self::GROUP_RULES[48]));
            }
        }
        if let Some(rule) = self.no_self_compare.as_ref() {
            if rule.is_disabled() {
                index_set.insert(RuleFilter::Rule(Self::GROUP_NAME, Self::GROUP_RULES[49]));
            }
        }
        if let Some(rule) = self.no_shadow_restricted_names.as_ref() {
            if rule.is_disabled() {
                index_set.insert(RuleFilter::Rule(Self::GROUP_NAME, Self::GROUP_RULES[50]));
            }
        }
        if let Some(rule) = self.no_shorthand_property_overrides.as_ref() {
            if rule.is_disabled() {
                index_set.insert(RuleFilter::Rule(Self::GROUP_NAME, Self::GROUP_RULES[51]));
            }
        }
        if let Some(rule) = self.no_skipped_tests.as_ref() {
            if rule.is_disabled() {
                index_set.insert(RuleFilter::Rule(Self::GROUP_NAME, Self::GROUP_RULES[52]));
            }
        }
        if let Some(rule) = self.no_sparse_array.as_ref() {
            if rule.is_disabled() {
                index_set.insert(RuleFilter::Rule(Self::GROUP_NAME, Self::GROUP_RULES[53]));
            }
        }
        if let Some(rule) = self.no_suspicious_semicolon_in_jsx.as_ref() {
            if rule.is_disabled() {
                index_set.insert(RuleFilter::Rule(Self::GROUP_NAME, Self::GROUP_RULES[54]));
            }
        }
        if let Some(rule) = self.no_then_property.as_ref() {
            if rule.is_disabled() {
                index_set.insert(RuleFilter::Rule(Self::GROUP_NAME, Self::GROUP_RULES[55]));
            }
        }
        if let Some(rule) = self.no_unsafe_declaration_merging.as_ref() {
            if rule.is_disabled() {
                index_set.insert(RuleFilter::Rule(Self::GROUP_NAME, Self::GROUP_RULES[56]));
            }
        }
        if let Some(rule) = self.no_unsafe_negation.as_ref() {
            if rule.is_disabled() {
                index_set.insert(RuleFilter::Rule(Self::GROUP_NAME, Self::GROUP_RULES[57]));
            }
        }
        if let Some(rule) = self.no_var.as_ref() {
            if rule.is_disabled() {
                index_set.insert(RuleFilter::Rule(Self::GROUP_NAME, Self::GROUP_RULES[58]));
            }
        }
        if let Some(rule) = self.use_await.as_ref() {
            if rule.is_disabled() {
                index_set.insert(RuleFilter::Rule(Self::GROUP_NAME, Self::GROUP_RULES[59]));
            }
        }
        if let Some(rule) = self.use_default_switch_clause_last.as_ref() {
            if rule.is_disabled() {
                index_set.insert(RuleFilter::Rule(Self::GROUP_NAME, Self::GROUP_RULES[60]));
            }
        }
        if let Some(rule) = self.use_error_message.as_ref() {
            if rule.is_disabled() {
                index_set.insert(RuleFilter::Rule(Self::GROUP_NAME, Self::GROUP_RULES[61]));
            }
        }
        if let Some(rule) = self.use_getter_return.as_ref() {
            if rule.is_disabled() {
                index_set.insert(RuleFilter::Rule(Self::GROUP_NAME, Self::GROUP_RULES[62]));
            }
        }
        if let Some(rule) = self.use_is_array.as_ref() {
            if rule.is_disabled() {
                index_set.insert(RuleFilter::Rule(Self::GROUP_NAME, Self::GROUP_RULES[63]));
            }
        }
        if let Some(rule) = self.use_namespace_keyword.as_ref() {
            if rule.is_disabled() {
                index_set.insert(RuleFilter::Rule(Self::GROUP_NAME, Self::GROUP_RULES[64]));
            }
        }
        if let Some(rule) = self.use_number_to_fixed_digits_argument.as_ref() {
            if rule.is_disabled() {
                index_set.insert(RuleFilter::Rule(Self::GROUP_NAME, Self::GROUP_RULES[65]));
            }
        }
        if let Some(rule) = self.use_valid_typeof.as_ref() {
            if rule.is_disabled() {
                index_set.insert(RuleFilter::Rule(Self::GROUP_NAME, Self::GROUP_RULES[66]));
            }
        }
        index_set
    }
    #[doc = r" Checks if, given a rule name, matches one of the rules contained in this category"]
    fn has_rule(rule_name: &str) -> Option<&'static str> {
        Some(Self::GROUP_RULES[Self::GROUP_RULES.binary_search(&rule_name).ok()?])
    }
    fn recommended_rules_as_filters() -> &'static [RuleFilter<'static>] {
        Self::RECOMMENDED_RULES_AS_FILTERS
    }
    fn all_rules_as_filters() -> &'static [RuleFilter<'static>] {
        Self::ALL_RULES_AS_FILTERS
    }
    #[doc = r" Select preset rules"]
    fn collect_preset_rules(
        &self,
        parent_is_recommended: bool,
        enabled_rules: &mut FxHashSet<RuleFilter<'static>>,
    ) {
        if self.is_recommended_true() || self.is_recommended_unset() && parent_is_recommended {
            enabled_rules.extend(Self::recommended_rules_as_filters());
        }
    }
    fn set_recommended(&mut self, value: Option<bool>) {
        self.recommended = value;
    }
    fn get_rule_configuration(
        &self,
        rule_name: &str,
    ) -> Option<(RulePlainConfiguration, Option<RuleOptions>)> {
        match rule_name {
            "noApproximativeNumericConstant" => self
                .no_approximative_numeric_constant
                .as_ref()
                .map(|conf| (conf.level(), conf.get_options())),
            "noArrayIndexKey" => self
                .no_array_index_key
                .as_ref()
                .map(|conf| (conf.level(), conf.get_options())),
            "noAssignInExpressions" => self
                .no_assign_in_expressions
                .as_ref()
                .map(|conf| (conf.level(), conf.get_options())),
            "noAsyncPromiseExecutor" => self
                .no_async_promise_executor
                .as_ref()
                .map(|conf| (conf.level(), conf.get_options())),
            "noCatchAssign" => self
                .no_catch_assign
                .as_ref()
                .map(|conf| (conf.level(), conf.get_options())),
            "noClassAssign" => self
                .no_class_assign
                .as_ref()
                .map(|conf| (conf.level(), conf.get_options())),
            "noCommentText" => self
                .no_comment_text
                .as_ref()
                .map(|conf| (conf.level(), conf.get_options())),
            "noCompareNegZero" => self
                .no_compare_neg_zero
                .as_ref()
                .map(|conf| (conf.level(), conf.get_options())),
            "noConfusingLabels" => self
                .no_confusing_labels
                .as_ref()
                .map(|conf| (conf.level(), conf.get_options())),
            "noConfusingVoidType" => self
                .no_confusing_void_type
                .as_ref()
                .map(|conf| (conf.level(), conf.get_options())),
            "noConsole" => self
                .no_console
                .as_ref()
                .map(|conf| (conf.level(), conf.get_options())),
            "noConstEnum" => self
                .no_const_enum
                .as_ref()
                .map(|conf| (conf.level(), conf.get_options())),
            "noControlCharactersInRegex" => self
                .no_control_characters_in_regex
                .as_ref()
                .map(|conf| (conf.level(), conf.get_options())),
            "noDebugger" => self
                .no_debugger
                .as_ref()
                .map(|conf| (conf.level(), conf.get_options())),
            "noDoubleEquals" => self
                .no_double_equals
                .as_ref()
                .map(|conf| (conf.level(), conf.get_options())),
            "noDuplicateAtImportRules" => self
                .no_duplicate_at_import_rules
                .as_ref()
                .map(|conf| (conf.level(), conf.get_options())),
            "noDuplicateCase" => self
                .no_duplicate_case
                .as_ref()
                .map(|conf| (conf.level(), conf.get_options())),
            "noDuplicateClassMembers" => self
                .no_duplicate_class_members
                .as_ref()
                .map(|conf| (conf.level(), conf.get_options())),
            "noDuplicateFontNames" => self
                .no_duplicate_font_names
                .as_ref()
                .map(|conf| (conf.level(), conf.get_options())),
            "noDuplicateJsxProps" => self
                .no_duplicate_jsx_props
                .as_ref()
                .map(|conf| (conf.level(), conf.get_options())),
            "noDuplicateObjectKeys" => self
                .no_duplicate_object_keys
                .as_ref()
                .map(|conf| (conf.level(), conf.get_options())),
            "noDuplicateParameters" => self
                .no_duplicate_parameters
                .as_ref()
                .map(|conf| (conf.level(), conf.get_options())),
            "noDuplicateSelectorsKeyframeBlock" => self
                .no_duplicate_selectors_keyframe_block
                .as_ref()
                .map(|conf| (conf.level(), conf.get_options())),
            "noDuplicateTestHooks" => self
                .no_duplicate_test_hooks
                .as_ref()
                .map(|conf| (conf.level(), conf.get_options())),
            "noEmptyBlock" => self
                .no_empty_block
                .as_ref()
                .map(|conf| (conf.level(), conf.get_options())),
            "noEmptyBlockStatements" => self
                .no_empty_block_statements
                .as_ref()
                .map(|conf| (conf.level(), conf.get_options())),
            "noEmptyInterface" => self
                .no_empty_interface
                .as_ref()
                .map(|conf| (conf.level(), conf.get_options())),
            "noEvolvingTypes" => self
                .no_evolving_types
                .as_ref()
                .map(|conf| (conf.level(), conf.get_options())),
            "noExplicitAny" => self
                .no_explicit_any
                .as_ref()
                .map(|conf| (conf.level(), conf.get_options())),
            "noExportsInTest" => self
                .no_exports_in_test
                .as_ref()
                .map(|conf| (conf.level(), conf.get_options())),
            "noExtraNonNullAssertion" => self
                .no_extra_non_null_assertion
                .as_ref()
                .map(|conf| (conf.level(), conf.get_options())),
            "noFallthroughSwitchClause" => self
                .no_fallthrough_switch_clause
                .as_ref()
                .map(|conf| (conf.level(), conf.get_options())),
            "noFocusedTests" => self
                .no_focused_tests
                .as_ref()
                .map(|conf| (conf.level(), conf.get_options())),
            "noFunctionAssign" => self
                .no_function_assign
                .as_ref()
                .map(|conf| (conf.level(), conf.get_options())),
            "noGlobalAssign" => self
                .no_global_assign
                .as_ref()
                .map(|conf| (conf.level(), conf.get_options())),
            "noGlobalIsFinite" => self
                .no_global_is_finite
                .as_ref()
                .map(|conf| (conf.level(), conf.get_options())),
            "noGlobalIsNan" => self
                .no_global_is_nan
                .as_ref()
                .map(|conf| (conf.level(), conf.get_options())),
            "noImplicitAnyLet" => self
                .no_implicit_any_let
                .as_ref()
                .map(|conf| (conf.level(), conf.get_options())),
            "noImportAssign" => self
                .no_import_assign
                .as_ref()
                .map(|conf| (conf.level(), conf.get_options())),
            "noImportantInKeyframe" => self
                .no_important_in_keyframe
                .as_ref()
                .map(|conf| (conf.level(), conf.get_options())),
            "noLabelVar" => self
                .no_label_var
                .as_ref()
                .map(|conf| (conf.level(), conf.get_options())),
            "noMisleadingCharacterClass" => self
                .no_misleading_character_class
                .as_ref()
                .map(|conf| (conf.level(), conf.get_options())),
            "noMisleadingInstantiator" => self
                .no_misleading_instantiator
                .as_ref()
                .map(|conf| (conf.level(), conf.get_options())),
            "noMisplacedAssertion" => self
                .no_misplaced_assertion
                .as_ref()
                .map(|conf| (conf.level(), conf.get_options())),
            "noMisrefactoredShorthandAssign" => self
                .no_misrefactored_shorthand_assign
                .as_ref()
                .map(|conf| (conf.level(), conf.get_options())),
            "noPrototypeBuiltins" => self
                .no_prototype_builtins
                .as_ref()
                .map(|conf| (conf.level(), conf.get_options())),
            "noReactSpecificProps" => self
                .no_react_specific_props
                .as_ref()
                .map(|conf| (conf.level(), conf.get_options())),
            "noRedeclare" => self
                .no_redeclare
                .as_ref()
                .map(|conf| (conf.level(), conf.get_options())),
            "noRedundantUseStrict" => self
                .no_redundant_use_strict
                .as_ref()
                .map(|conf| (conf.level(), conf.get_options())),
            "noSelfCompare" => self
                .no_self_compare
                .as_ref()
                .map(|conf| (conf.level(), conf.get_options())),
            "noShadowRestrictedNames" => self
                .no_shadow_restricted_names
                .as_ref()
                .map(|conf| (conf.level(), conf.get_options())),
            "noShorthandPropertyOverrides" => self
                .no_shorthand_property_overrides
                .as_ref()
                .map(|conf| (conf.level(), conf.get_options())),
            "noSkippedTests" => self
                .no_skipped_tests
                .as_ref()
                .map(|conf| (conf.level(), conf.get_options())),
            "noSparseArray" => self
                .no_sparse_array
                .as_ref()
                .map(|conf| (conf.level(), conf.get_options())),
            "noSuspiciousSemicolonInJsx" => self
                .no_suspicious_semicolon_in_jsx
                .as_ref()
                .map(|conf| (conf.level(), conf.get_options())),
            "noThenProperty" => self
                .no_then_property
                .as_ref()
                .map(|conf| (conf.level(), conf.get_options())),
            "noUnsafeDeclarationMerging" => self
                .no_unsafe_declaration_merging
                .as_ref()
                .map(|conf| (conf.level(), conf.get_options())),
            "noUnsafeNegation" => self
                .no_unsafe_negation
                .as_ref()
                .map(|conf| (conf.level(), conf.get_options())),
            "noVar" => self
                .no_var
                .as_ref()
                .map(|conf| (conf.level(), conf.get_options())),
            "useAwait" => self
                .use_await
                .as_ref()
                .map(|conf| (conf.level(), conf.get_options())),
            "useDefaultSwitchClauseLast" => self
                .use_default_switch_clause_last
                .as_ref()
                .map(|conf| (conf.level(), conf.get_options())),
            "useErrorMessage" => self
                .use_error_message
                .as_ref()
                .map(|conf| (conf.level(), conf.get_options())),
            "useGetterReturn" => self
                .use_getter_return
                .as_ref()
                .map(|conf| (conf.level(), conf.get_options())),
            "useIsArray" => self
                .use_is_array
                .as_ref()
                .map(|conf| (conf.level(), conf.get_options())),
            "useNamespaceKeyword" => self
                .use_namespace_keyword
                .as_ref()
                .map(|conf| (conf.level(), conf.get_options())),
            "useNumberToFixedDigitsArgument" => self
                .use_number_to_fixed_digits_argument
                .as_ref()
                .map(|conf| (conf.level(), conf.get_options())),
            "useValidTypeof" => self
                .use_valid_typeof
                .as_ref()
                .map(|conf| (conf.level(), conf.get_options())),
            _ => None,
        }
    }
}
#[test]
fn test_order() {
    for items in A11y::GROUP_RULES.windows(2) {
        assert!(items[0] < items[1], "{} < {}", items[0], items[1]);
    }
    for items in Complexity::GROUP_RULES.windows(2) {
        assert!(items[0] < items[1], "{} < {}", items[0], items[1]);
    }
    for items in Correctness::GROUP_RULES.windows(2) {
        assert!(items[0] < items[1], "{} < {}", items[0], items[1]);
    }
    for items in Nursery::GROUP_RULES.windows(2) {
        assert!(items[0] < items[1], "{} < {}", items[0], items[1]);
    }
    for items in Performance::GROUP_RULES.windows(2) {
        assert!(items[0] < items[1], "{} < {}", items[0], items[1]);
    }
    for items in Security::GROUP_RULES.windows(2) {
        assert!(items[0] < items[1], "{} < {}", items[0], items[1]);
    }
    for items in Style::GROUP_RULES.windows(2) {
        assert!(items[0] < items[1], "{} < {}", items[0], items[1]);
    }
    for items in Suspicious::GROUP_RULES.windows(2) {
        assert!(items[0] < items[1], "{} < {}", items[0], items[1]);
    }
}<|MERGE_RESOLUTION|>--- conflicted
+++ resolved
@@ -1944,9 +1944,6 @@
     #[doc = "Disallow literal numbers that lose precision"]
     #[serde(skip_serializing_if = "Option::is_none")]
     pub no_precision_loss: Option<RuleConfiguration<biome_js_analyze::options::NoPrecisionLoss>>,
-    #[doc = "Restricts imports of private exports."]
-    #[serde(skip_serializing_if = "Option::is_none")]
-    pub no_private_imports: Option<RuleConfiguration<biome_js_analyze::options::NoPrivateImports>>,
     #[doc = "Prevent the usage of the return value of React.render."]
     #[serde(skip_serializing_if = "Option::is_none")]
     pub no_render_return_value:
@@ -2090,7 +2087,6 @@
         "noNodejsModules",
         "noNonoctalDecimalEscape",
         "noPrecisionLoss",
-        "noPrivateImports",
         "noRenderReturnValue",
         "noSelfAssign",
         "noSetterReturn",
@@ -2142,11 +2138,11 @@
         RuleFilter::Rule(Self::GROUP_NAME, Self::GROUP_RULES[16]),
         RuleFilter::Rule(Self::GROUP_NAME, Self::GROUP_RULES[19]),
         RuleFilter::Rule(Self::GROUP_NAME, Self::GROUP_RULES[20]),
-        RuleFilter::Rule(Self::GROUP_NAME, Self::GROUP_RULES[21]),
+        RuleFilter::Rule(Self::GROUP_NAME, Self::GROUP_RULES[22]),
         RuleFilter::Rule(Self::GROUP_NAME, Self::GROUP_RULES[23]),
         RuleFilter::Rule(Self::GROUP_NAME, Self::GROUP_RULES[24]),
         RuleFilter::Rule(Self::GROUP_NAME, Self::GROUP_RULES[25]),
-        RuleFilter::Rule(Self::GROUP_NAME, Self::GROUP_RULES[26]),
+        RuleFilter::Rule(Self::GROUP_NAME, Self::GROUP_RULES[28]),
         RuleFilter::Rule(Self::GROUP_NAME, Self::GROUP_RULES[29]),
         RuleFilter::Rule(Self::GROUP_NAME, Self::GROUP_RULES[30]),
         RuleFilter::Rule(Self::GROUP_NAME, Self::GROUP_RULES[31]),
@@ -2155,20 +2151,13 @@
         RuleFilter::Rule(Self::GROUP_NAME, Self::GROUP_RULES[34]),
         RuleFilter::Rule(Self::GROUP_NAME, Self::GROUP_RULES[35]),
         RuleFilter::Rule(Self::GROUP_NAME, Self::GROUP_RULES[36]),
-<<<<<<< HEAD
-        RuleFilter::Rule(Self::GROUP_NAME, Self::GROUP_RULES[37]),
-        RuleFilter::Rule(Self::GROUP_NAME, Self::GROUP_RULES[38]),
-        RuleFilter::Rule(Self::GROUP_NAME, Self::GROUP_RULES[41]),
-=======
         RuleFilter::Rule(Self::GROUP_NAME, Self::GROUP_RULES[39]),
         RuleFilter::Rule(Self::GROUP_NAME, Self::GROUP_RULES[42]),
         RuleFilter::Rule(Self::GROUP_NAME, Self::GROUP_RULES[43]),
->>>>>>> adaa65ce
         RuleFilter::Rule(Self::GROUP_NAME, Self::GROUP_RULES[44]),
-        RuleFilter::Rule(Self::GROUP_NAME, Self::GROUP_RULES[45]),
-        RuleFilter::Rule(Self::GROUP_NAME, Self::GROUP_RULES[50]),
+        RuleFilter::Rule(Self::GROUP_NAME, Self::GROUP_RULES[49]),
+        RuleFilter::Rule(Self::GROUP_NAME, Self::GROUP_RULES[51]),
         RuleFilter::Rule(Self::GROUP_NAME, Self::GROUP_RULES[52]),
-        RuleFilter::Rule(Self::GROUP_NAME, Self::GROUP_RULES[53]),
     ];
     const ALL_RULES_AS_FILTERS: &'static [RuleFilter<'static>] = &[
         RuleFilter::Rule(Self::GROUP_NAME, Self::GROUP_RULES[0]),
@@ -2224,7 +2213,6 @@
         RuleFilter::Rule(Self::GROUP_NAME, Self::GROUP_RULES[50]),
         RuleFilter::Rule(Self::GROUP_NAME, Self::GROUP_RULES[51]),
         RuleFilter::Rule(Self::GROUP_NAME, Self::GROUP_RULES[52]),
-        RuleFilter::Rule(Self::GROUP_NAME, Self::GROUP_RULES[53]),
     ];
 }
 impl RuleGroupExt for Correctness {
@@ -2341,209 +2329,164 @@
                 index_set.insert(RuleFilter::Rule(Self::GROUP_NAME, Self::GROUP_RULES[20]));
             }
         }
-        if let Some(rule) = self.no_private_imports.as_ref() {
+        if let Some(rule) = self.no_render_return_value.as_ref() {
             if rule.is_enabled() {
                 index_set.insert(RuleFilter::Rule(Self::GROUP_NAME, Self::GROUP_RULES[21]));
             }
         }
-        if let Some(rule) = self.no_render_return_value.as_ref() {
+        if let Some(rule) = self.no_self_assign.as_ref() {
             if rule.is_enabled() {
                 index_set.insert(RuleFilter::Rule(Self::GROUP_NAME, Self::GROUP_RULES[22]));
             }
         }
-        if let Some(rule) = self.no_self_assign.as_ref() {
+        if let Some(rule) = self.no_setter_return.as_ref() {
             if rule.is_enabled() {
                 index_set.insert(RuleFilter::Rule(Self::GROUP_NAME, Self::GROUP_RULES[23]));
             }
         }
-        if let Some(rule) = self.no_setter_return.as_ref() {
+        if let Some(rule) = self.no_string_case_mismatch.as_ref() {
             if rule.is_enabled() {
                 index_set.insert(RuleFilter::Rule(Self::GROUP_NAME, Self::GROUP_RULES[24]));
             }
         }
-        if let Some(rule) = self.no_string_case_mismatch.as_ref() {
+        if let Some(rule) = self.no_switch_declarations.as_ref() {
             if rule.is_enabled() {
                 index_set.insert(RuleFilter::Rule(Self::GROUP_NAME, Self::GROUP_RULES[25]));
             }
         }
-        if let Some(rule) = self.no_switch_declarations.as_ref() {
+        if let Some(rule) = self.no_undeclared_dependencies.as_ref() {
             if rule.is_enabled() {
                 index_set.insert(RuleFilter::Rule(Self::GROUP_NAME, Self::GROUP_RULES[26]));
             }
         }
-        if let Some(rule) = self.no_undeclared_dependencies.as_ref() {
+        if let Some(rule) = self.no_undeclared_variables.as_ref() {
             if rule.is_enabled() {
                 index_set.insert(RuleFilter::Rule(Self::GROUP_NAME, Self::GROUP_RULES[27]));
             }
         }
-        if let Some(rule) = self.no_undeclared_variables.as_ref() {
+        if let Some(rule) = self.no_unknown_function.as_ref() {
             if rule.is_enabled() {
                 index_set.insert(RuleFilter::Rule(Self::GROUP_NAME, Self::GROUP_RULES[28]));
             }
         }
-        if let Some(rule) = self.no_unknown_function.as_ref() {
+        if let Some(rule) = self.no_unknown_media_feature_name.as_ref() {
             if rule.is_enabled() {
                 index_set.insert(RuleFilter::Rule(Self::GROUP_NAME, Self::GROUP_RULES[29]));
             }
         }
-        if let Some(rule) = self.no_unknown_media_feature_name.as_ref() {
+        if let Some(rule) = self.no_unknown_property.as_ref() {
             if rule.is_enabled() {
                 index_set.insert(RuleFilter::Rule(Self::GROUP_NAME, Self::GROUP_RULES[30]));
             }
         }
-        if let Some(rule) = self.no_unknown_property.as_ref() {
+        if let Some(rule) = self.no_unknown_unit.as_ref() {
             if rule.is_enabled() {
                 index_set.insert(RuleFilter::Rule(Self::GROUP_NAME, Self::GROUP_RULES[31]));
             }
         }
-        if let Some(rule) = self.no_unknown_unit.as_ref() {
+        if let Some(rule) = self.no_unmatchable_anb_selector.as_ref() {
             if rule.is_enabled() {
                 index_set.insert(RuleFilter::Rule(Self::GROUP_NAME, Self::GROUP_RULES[32]));
             }
         }
-<<<<<<< HEAD
-        if let Some(rule) = self.no_unmatchable_anb_selector.as_ref() {
-=======
         if let Some(rule) = self.no_unreachable.as_ref() {
->>>>>>> adaa65ce
             if rule.is_enabled() {
                 index_set.insert(RuleFilter::Rule(Self::GROUP_NAME, Self::GROUP_RULES[33]));
             }
         }
-<<<<<<< HEAD
-        if let Some(rule) = self.no_unnecessary_continue.as_ref() {
-=======
         if let Some(rule) = self.no_unreachable_super.as_ref() {
->>>>>>> adaa65ce
             if rule.is_enabled() {
                 index_set.insert(RuleFilter::Rule(Self::GROUP_NAME, Self::GROUP_RULES[34]));
             }
         }
-<<<<<<< HEAD
-        if let Some(rule) = self.no_unreachable.as_ref() {
-=======
         if let Some(rule) = self.no_unsafe_finally.as_ref() {
->>>>>>> adaa65ce
             if rule.is_enabled() {
                 index_set.insert(RuleFilter::Rule(Self::GROUP_NAME, Self::GROUP_RULES[35]));
             }
         }
-<<<<<<< HEAD
-        if let Some(rule) = self.no_unreachable_super.as_ref() {
-=======
         if let Some(rule) = self.no_unsafe_optional_chaining.as_ref() {
->>>>>>> adaa65ce
             if rule.is_enabled() {
                 index_set.insert(RuleFilter::Rule(Self::GROUP_NAME, Self::GROUP_RULES[36]));
             }
         }
-<<<<<<< HEAD
-        if let Some(rule) = self.no_unsafe_finally.as_ref() {
-=======
         if let Some(rule) = self.no_unused_function_parameters.as_ref() {
->>>>>>> adaa65ce
             if rule.is_enabled() {
                 index_set.insert(RuleFilter::Rule(Self::GROUP_NAME, Self::GROUP_RULES[37]));
             }
         }
-<<<<<<< HEAD
-        if let Some(rule) = self.no_unsafe_optional_chaining.as_ref() {
-=======
         if let Some(rule) = self.no_unused_imports.as_ref() {
->>>>>>> adaa65ce
             if rule.is_enabled() {
                 index_set.insert(RuleFilter::Rule(Self::GROUP_NAME, Self::GROUP_RULES[38]));
             }
         }
-<<<<<<< HEAD
-        if let Some(rule) = self.no_unused_function_parameters.as_ref() {
-=======
         if let Some(rule) = self.no_unused_labels.as_ref() {
->>>>>>> adaa65ce
             if rule.is_enabled() {
                 index_set.insert(RuleFilter::Rule(Self::GROUP_NAME, Self::GROUP_RULES[39]));
             }
         }
-<<<<<<< HEAD
-        if let Some(rule) = self.no_unused_imports.as_ref() {
-=======
         if let Some(rule) = self.no_unused_private_class_members.as_ref() {
->>>>>>> adaa65ce
             if rule.is_enabled() {
                 index_set.insert(RuleFilter::Rule(Self::GROUP_NAME, Self::GROUP_RULES[40]));
             }
         }
-<<<<<<< HEAD
-        if let Some(rule) = self.no_unused_labels.as_ref() {
-=======
         if let Some(rule) = self.no_unused_variables.as_ref() {
->>>>>>> adaa65ce
             if rule.is_enabled() {
                 index_set.insert(RuleFilter::Rule(Self::GROUP_NAME, Self::GROUP_RULES[41]));
             }
         }
-<<<<<<< HEAD
-        if let Some(rule) = self.no_unused_private_class_members.as_ref() {
-=======
         if let Some(rule) = self.no_useless_continue.as_ref() {
->>>>>>> adaa65ce
             if rule.is_enabled() {
                 index_set.insert(RuleFilter::Rule(Self::GROUP_NAME, Self::GROUP_RULES[42]));
             }
         }
-        if let Some(rule) = self.no_unused_variables.as_ref() {
+        if let Some(rule) = self.no_void_elements_with_children.as_ref() {
             if rule.is_enabled() {
                 index_set.insert(RuleFilter::Rule(Self::GROUP_NAME, Self::GROUP_RULES[43]));
             }
         }
-        if let Some(rule) = self.no_void_elements_with_children.as_ref() {
+        if let Some(rule) = self.no_void_type_return.as_ref() {
             if rule.is_enabled() {
                 index_set.insert(RuleFilter::Rule(Self::GROUP_NAME, Self::GROUP_RULES[44]));
             }
         }
-        if let Some(rule) = self.no_void_type_return.as_ref() {
+        if let Some(rule) = self.use_array_literals.as_ref() {
             if rule.is_enabled() {
                 index_set.insert(RuleFilter::Rule(Self::GROUP_NAME, Self::GROUP_RULES[45]));
             }
         }
-        if let Some(rule) = self.use_array_literals.as_ref() {
+        if let Some(rule) = self.use_exhaustive_dependencies.as_ref() {
             if rule.is_enabled() {
                 index_set.insert(RuleFilter::Rule(Self::GROUP_NAME, Self::GROUP_RULES[46]));
             }
         }
-        if let Some(rule) = self.use_exhaustive_dependencies.as_ref() {
+        if let Some(rule) = self.use_hook_at_top_level.as_ref() {
             if rule.is_enabled() {
                 index_set.insert(RuleFilter::Rule(Self::GROUP_NAME, Self::GROUP_RULES[47]));
             }
         }
-        if let Some(rule) = self.use_hook_at_top_level.as_ref() {
+        if let Some(rule) = self.use_import_extensions.as_ref() {
             if rule.is_enabled() {
                 index_set.insert(RuleFilter::Rule(Self::GROUP_NAME, Self::GROUP_RULES[48]));
             }
         }
-        if let Some(rule) = self.use_import_extensions.as_ref() {
+        if let Some(rule) = self.use_is_nan.as_ref() {
             if rule.is_enabled() {
                 index_set.insert(RuleFilter::Rule(Self::GROUP_NAME, Self::GROUP_RULES[49]));
             }
         }
-        if let Some(rule) = self.use_is_nan.as_ref() {
+        if let Some(rule) = self.use_jsx_key_in_iterable.as_ref() {
             if rule.is_enabled() {
                 index_set.insert(RuleFilter::Rule(Self::GROUP_NAME, Self::GROUP_RULES[50]));
             }
         }
-        if let Some(rule) = self.use_jsx_key_in_iterable.as_ref() {
+        if let Some(rule) = self.use_valid_for_direction.as_ref() {
             if rule.is_enabled() {
                 index_set.insert(RuleFilter::Rule(Self::GROUP_NAME, Self::GROUP_RULES[51]));
             }
         }
-        if let Some(rule) = self.use_valid_for_direction.as_ref() {
+        if let Some(rule) = self.use_yield.as_ref() {
             if rule.is_enabled() {
                 index_set.insert(RuleFilter::Rule(Self::GROUP_NAME, Self::GROUP_RULES[52]));
-            }
-        }
-        if let Some(rule) = self.use_yield.as_ref() {
-            if rule.is_enabled() {
-                index_set.insert(RuleFilter::Rule(Self::GROUP_NAME, Self::GROUP_RULES[53]));
             }
         }
         index_set
@@ -2655,209 +2598,164 @@
                 index_set.insert(RuleFilter::Rule(Self::GROUP_NAME, Self::GROUP_RULES[20]));
             }
         }
-        if let Some(rule) = self.no_private_imports.as_ref() {
+        if let Some(rule) = self.no_render_return_value.as_ref() {
             if rule.is_disabled() {
                 index_set.insert(RuleFilter::Rule(Self::GROUP_NAME, Self::GROUP_RULES[21]));
             }
         }
-        if let Some(rule) = self.no_render_return_value.as_ref() {
+        if let Some(rule) = self.no_self_assign.as_ref() {
             if rule.is_disabled() {
                 index_set.insert(RuleFilter::Rule(Self::GROUP_NAME, Self::GROUP_RULES[22]));
             }
         }
-        if let Some(rule) = self.no_self_assign.as_ref() {
+        if let Some(rule) = self.no_setter_return.as_ref() {
             if rule.is_disabled() {
                 index_set.insert(RuleFilter::Rule(Self::GROUP_NAME, Self::GROUP_RULES[23]));
             }
         }
-        if let Some(rule) = self.no_setter_return.as_ref() {
+        if let Some(rule) = self.no_string_case_mismatch.as_ref() {
             if rule.is_disabled() {
                 index_set.insert(RuleFilter::Rule(Self::GROUP_NAME, Self::GROUP_RULES[24]));
             }
         }
-        if let Some(rule) = self.no_string_case_mismatch.as_ref() {
+        if let Some(rule) = self.no_switch_declarations.as_ref() {
             if rule.is_disabled() {
                 index_set.insert(RuleFilter::Rule(Self::GROUP_NAME, Self::GROUP_RULES[25]));
             }
         }
-        if let Some(rule) = self.no_switch_declarations.as_ref() {
+        if let Some(rule) = self.no_undeclared_dependencies.as_ref() {
             if rule.is_disabled() {
                 index_set.insert(RuleFilter::Rule(Self::GROUP_NAME, Self::GROUP_RULES[26]));
             }
         }
-        if let Some(rule) = self.no_undeclared_dependencies.as_ref() {
+        if let Some(rule) = self.no_undeclared_variables.as_ref() {
             if rule.is_disabled() {
                 index_set.insert(RuleFilter::Rule(Self::GROUP_NAME, Self::GROUP_RULES[27]));
             }
         }
-        if let Some(rule) = self.no_undeclared_variables.as_ref() {
+        if let Some(rule) = self.no_unknown_function.as_ref() {
             if rule.is_disabled() {
                 index_set.insert(RuleFilter::Rule(Self::GROUP_NAME, Self::GROUP_RULES[28]));
             }
         }
-        if let Some(rule) = self.no_unknown_function.as_ref() {
+        if let Some(rule) = self.no_unknown_media_feature_name.as_ref() {
             if rule.is_disabled() {
                 index_set.insert(RuleFilter::Rule(Self::GROUP_NAME, Self::GROUP_RULES[29]));
             }
         }
-        if let Some(rule) = self.no_unknown_media_feature_name.as_ref() {
+        if let Some(rule) = self.no_unknown_property.as_ref() {
             if rule.is_disabled() {
                 index_set.insert(RuleFilter::Rule(Self::GROUP_NAME, Self::GROUP_RULES[30]));
             }
         }
-        if let Some(rule) = self.no_unknown_property.as_ref() {
+        if let Some(rule) = self.no_unknown_unit.as_ref() {
             if rule.is_disabled() {
                 index_set.insert(RuleFilter::Rule(Self::GROUP_NAME, Self::GROUP_RULES[31]));
             }
         }
-        if let Some(rule) = self.no_unknown_unit.as_ref() {
+        if let Some(rule) = self.no_unmatchable_anb_selector.as_ref() {
             if rule.is_disabled() {
                 index_set.insert(RuleFilter::Rule(Self::GROUP_NAME, Self::GROUP_RULES[32]));
             }
         }
-<<<<<<< HEAD
-        if let Some(rule) = self.no_unmatchable_anb_selector.as_ref() {
-=======
         if let Some(rule) = self.no_unreachable.as_ref() {
->>>>>>> adaa65ce
             if rule.is_disabled() {
                 index_set.insert(RuleFilter::Rule(Self::GROUP_NAME, Self::GROUP_RULES[33]));
             }
         }
-<<<<<<< HEAD
-        if let Some(rule) = self.no_unnecessary_continue.as_ref() {
-=======
         if let Some(rule) = self.no_unreachable_super.as_ref() {
->>>>>>> adaa65ce
             if rule.is_disabled() {
                 index_set.insert(RuleFilter::Rule(Self::GROUP_NAME, Self::GROUP_RULES[34]));
             }
         }
-<<<<<<< HEAD
-        if let Some(rule) = self.no_unreachable.as_ref() {
-=======
         if let Some(rule) = self.no_unsafe_finally.as_ref() {
->>>>>>> adaa65ce
             if rule.is_disabled() {
                 index_set.insert(RuleFilter::Rule(Self::GROUP_NAME, Self::GROUP_RULES[35]));
             }
         }
-<<<<<<< HEAD
-        if let Some(rule) = self.no_unreachable_super.as_ref() {
-=======
         if let Some(rule) = self.no_unsafe_optional_chaining.as_ref() {
->>>>>>> adaa65ce
             if rule.is_disabled() {
                 index_set.insert(RuleFilter::Rule(Self::GROUP_NAME, Self::GROUP_RULES[36]));
             }
         }
-<<<<<<< HEAD
-        if let Some(rule) = self.no_unsafe_finally.as_ref() {
-=======
         if let Some(rule) = self.no_unused_function_parameters.as_ref() {
->>>>>>> adaa65ce
             if rule.is_disabled() {
                 index_set.insert(RuleFilter::Rule(Self::GROUP_NAME, Self::GROUP_RULES[37]));
             }
         }
-<<<<<<< HEAD
-        if let Some(rule) = self.no_unsafe_optional_chaining.as_ref() {
-=======
         if let Some(rule) = self.no_unused_imports.as_ref() {
->>>>>>> adaa65ce
             if rule.is_disabled() {
                 index_set.insert(RuleFilter::Rule(Self::GROUP_NAME, Self::GROUP_RULES[38]));
             }
         }
-<<<<<<< HEAD
-        if let Some(rule) = self.no_unused_function_parameters.as_ref() {
-=======
         if let Some(rule) = self.no_unused_labels.as_ref() {
->>>>>>> adaa65ce
             if rule.is_disabled() {
                 index_set.insert(RuleFilter::Rule(Self::GROUP_NAME, Self::GROUP_RULES[39]));
             }
         }
-<<<<<<< HEAD
-        if let Some(rule) = self.no_unused_imports.as_ref() {
-=======
         if let Some(rule) = self.no_unused_private_class_members.as_ref() {
->>>>>>> adaa65ce
             if rule.is_disabled() {
                 index_set.insert(RuleFilter::Rule(Self::GROUP_NAME, Self::GROUP_RULES[40]));
             }
         }
-<<<<<<< HEAD
-        if let Some(rule) = self.no_unused_labels.as_ref() {
-=======
         if let Some(rule) = self.no_unused_variables.as_ref() {
->>>>>>> adaa65ce
             if rule.is_disabled() {
                 index_set.insert(RuleFilter::Rule(Self::GROUP_NAME, Self::GROUP_RULES[41]));
             }
         }
-<<<<<<< HEAD
-        if let Some(rule) = self.no_unused_private_class_members.as_ref() {
-=======
         if let Some(rule) = self.no_useless_continue.as_ref() {
->>>>>>> adaa65ce
             if rule.is_disabled() {
                 index_set.insert(RuleFilter::Rule(Self::GROUP_NAME, Self::GROUP_RULES[42]));
             }
         }
-        if let Some(rule) = self.no_unused_variables.as_ref() {
+        if let Some(rule) = self.no_void_elements_with_children.as_ref() {
             if rule.is_disabled() {
                 index_set.insert(RuleFilter::Rule(Self::GROUP_NAME, Self::GROUP_RULES[43]));
             }
         }
-        if let Some(rule) = self.no_void_elements_with_children.as_ref() {
+        if let Some(rule) = self.no_void_type_return.as_ref() {
             if rule.is_disabled() {
                 index_set.insert(RuleFilter::Rule(Self::GROUP_NAME, Self::GROUP_RULES[44]));
             }
         }
-        if let Some(rule) = self.no_void_type_return.as_ref() {
+        if let Some(rule) = self.use_array_literals.as_ref() {
             if rule.is_disabled() {
                 index_set.insert(RuleFilter::Rule(Self::GROUP_NAME, Self::GROUP_RULES[45]));
             }
         }
-        if let Some(rule) = self.use_array_literals.as_ref() {
+        if let Some(rule) = self.use_exhaustive_dependencies.as_ref() {
             if rule.is_disabled() {
                 index_set.insert(RuleFilter::Rule(Self::GROUP_NAME, Self::GROUP_RULES[46]));
             }
         }
-        if let Some(rule) = self.use_exhaustive_dependencies.as_ref() {
+        if let Some(rule) = self.use_hook_at_top_level.as_ref() {
             if rule.is_disabled() {
                 index_set.insert(RuleFilter::Rule(Self::GROUP_NAME, Self::GROUP_RULES[47]));
             }
         }
-        if let Some(rule) = self.use_hook_at_top_level.as_ref() {
+        if let Some(rule) = self.use_import_extensions.as_ref() {
             if rule.is_disabled() {
                 index_set.insert(RuleFilter::Rule(Self::GROUP_NAME, Self::GROUP_RULES[48]));
             }
         }
-        if let Some(rule) = self.use_import_extensions.as_ref() {
+        if let Some(rule) = self.use_is_nan.as_ref() {
             if rule.is_disabled() {
                 index_set.insert(RuleFilter::Rule(Self::GROUP_NAME, Self::GROUP_RULES[49]));
             }
         }
-        if let Some(rule) = self.use_is_nan.as_ref() {
+        if let Some(rule) = self.use_jsx_key_in_iterable.as_ref() {
             if rule.is_disabled() {
                 index_set.insert(RuleFilter::Rule(Self::GROUP_NAME, Self::GROUP_RULES[50]));
             }
         }
-        if let Some(rule) = self.use_jsx_key_in_iterable.as_ref() {
+        if let Some(rule) = self.use_valid_for_direction.as_ref() {
             if rule.is_disabled() {
                 index_set.insert(RuleFilter::Rule(Self::GROUP_NAME, Self::GROUP_RULES[51]));
             }
         }
-        if let Some(rule) = self.use_valid_for_direction.as_ref() {
+        if let Some(rule) = self.use_yield.as_ref() {
             if rule.is_disabled() {
                 index_set.insert(RuleFilter::Rule(Self::GROUP_NAME, Self::GROUP_RULES[52]));
-            }
-        }
-        if let Some(rule) = self.use_yield.as_ref() {
-            if rule.is_disabled() {
-                index_set.insert(RuleFilter::Rule(Self::GROUP_NAME, Self::GROUP_RULES[53]));
             }
         }
         index_set
@@ -2974,10 +2872,6 @@
                 .no_precision_loss
                 .as_ref()
                 .map(|conf| (conf.level(), conf.get_options())),
-            "noPrivateImports" => self
-                .no_private_imports
-                .as_ref()
-                .map(|conf| (conf.level(), conf.get_options())),
             "noRenderReturnValue" => self
                 .no_render_return_value
                 .as_ref()
@@ -3213,6 +3107,10 @@
     #[doc = "Disallow octal escape sequences in string literals"]
     #[serde(skip_serializing_if = "Option::is_none")]
     pub no_octal_escape: Option<RuleFixConfiguration<biome_js_analyze::options::NoOctalEscape>>,
+    #[doc = "Restricts imports of \"package private\" exports."]
+    #[serde(skip_serializing_if = "Option::is_none")]
+    pub no_package_private_imports:
+        Option<RuleConfiguration<biome_js_analyze::options::NoPackagePrivateImports>>,
     #[doc = "Disallow the use of process.env."]
     #[serde(skip_serializing_if = "Option::is_none")]
     pub no_process_env: Option<RuleConfiguration<biome_js_analyze::options::NoProcessEnv>>,
@@ -3397,6 +3295,7 @@
         "noNestedTernary",
         "noNoninteractiveElementInteractions",
         "noOctalEscape",
+        "noPackagePrivateImports",
         "noProcessEnv",
         "noProcessGlobal",
         "noRestrictedImports",
@@ -3448,19 +3347,19 @@
         RuleFilter::Rule(Self::GROUP_NAME, Self::GROUP_RULES[11]),
         RuleFilter::Rule(Self::GROUP_NAME, Self::GROUP_RULES[22]),
         RuleFilter::Rule(Self::GROUP_NAME, Self::GROUP_RULES[25]),
-        RuleFilter::Rule(Self::GROUP_NAME, Self::GROUP_RULES[34]),
         RuleFilter::Rule(Self::GROUP_NAME, Self::GROUP_RULES[35]),
         RuleFilter::Rule(Self::GROUP_NAME, Self::GROUP_RULES[36]),
         RuleFilter::Rule(Self::GROUP_NAME, Self::GROUP_RULES[37]),
         RuleFilter::Rule(Self::GROUP_NAME, Self::GROUP_RULES[38]),
-        RuleFilter::Rule(Self::GROUP_NAME, Self::GROUP_RULES[40]),
+        RuleFilter::Rule(Self::GROUP_NAME, Self::GROUP_RULES[39]),
         RuleFilter::Rule(Self::GROUP_NAME, Self::GROUP_RULES[41]),
-        RuleFilter::Rule(Self::GROUP_NAME, Self::GROUP_RULES[46]),
-        RuleFilter::Rule(Self::GROUP_NAME, Self::GROUP_RULES[51]),
-        RuleFilter::Rule(Self::GROUP_NAME, Self::GROUP_RULES[53]),
-        RuleFilter::Rule(Self::GROUP_NAME, Self::GROUP_RULES[60]),
-        RuleFilter::Rule(Self::GROUP_NAME, Self::GROUP_RULES[62]),
-        RuleFilter::Rule(Self::GROUP_NAME, Self::GROUP_RULES[64]),
+        RuleFilter::Rule(Self::GROUP_NAME, Self::GROUP_RULES[42]),
+        RuleFilter::Rule(Self::GROUP_NAME, Self::GROUP_RULES[47]),
+        RuleFilter::Rule(Self::GROUP_NAME, Self::GROUP_RULES[52]),
+        RuleFilter::Rule(Self::GROUP_NAME, Self::GROUP_RULES[54]),
+        RuleFilter::Rule(Self::GROUP_NAME, Self::GROUP_RULES[61]),
+        RuleFilter::Rule(Self::GROUP_NAME, Self::GROUP_RULES[63]),
+        RuleFilter::Rule(Self::GROUP_NAME, Self::GROUP_RULES[65]),
     ];
     const ALL_RULES_AS_FILTERS: &'static [RuleFilter<'static>] = &[
         RuleFilter::Rule(Self::GROUP_NAME, Self::GROUP_RULES[0]),
@@ -3531,6 +3430,7 @@
         RuleFilter::Rule(Self::GROUP_NAME, Self::GROUP_RULES[65]),
         RuleFilter::Rule(Self::GROUP_NAME, Self::GROUP_RULES[66]),
         RuleFilter::Rule(Self::GROUP_NAME, Self::GROUP_RULES[67]),
+        RuleFilter::Rule(Self::GROUP_NAME, Self::GROUP_RULES[68]),
     ];
 }
 impl RuleGroupExt for Nursery {
@@ -3672,214 +3572,219 @@
                 index_set.insert(RuleFilter::Rule(Self::GROUP_NAME, Self::GROUP_RULES[25]));
             }
         }
+        if let Some(rule) = self.no_package_private_imports.as_ref() {
+            if rule.is_enabled() {
+                index_set.insert(RuleFilter::Rule(Self::GROUP_NAME, Self::GROUP_RULES[26]));
+            }
+        }
         if let Some(rule) = self.no_process_env.as_ref() {
             if rule.is_enabled() {
-                index_set.insert(RuleFilter::Rule(Self::GROUP_NAME, Self::GROUP_RULES[26]));
+                index_set.insert(RuleFilter::Rule(Self::GROUP_NAME, Self::GROUP_RULES[27]));
             }
         }
         if let Some(rule) = self.no_process_global.as_ref() {
             if rule.is_enabled() {
-                index_set.insert(RuleFilter::Rule(Self::GROUP_NAME, Self::GROUP_RULES[27]));
+                index_set.insert(RuleFilter::Rule(Self::GROUP_NAME, Self::GROUP_RULES[28]));
             }
         }
         if let Some(rule) = self.no_restricted_imports.as_ref() {
             if rule.is_enabled() {
-                index_set.insert(RuleFilter::Rule(Self::GROUP_NAME, Self::GROUP_RULES[28]));
+                index_set.insert(RuleFilter::Rule(Self::GROUP_NAME, Self::GROUP_RULES[29]));
             }
         }
         if let Some(rule) = self.no_restricted_types.as_ref() {
             if rule.is_enabled() {
-                index_set.insert(RuleFilter::Rule(Self::GROUP_NAME, Self::GROUP_RULES[29]));
+                index_set.insert(RuleFilter::Rule(Self::GROUP_NAME, Self::GROUP_RULES[30]));
             }
         }
         if let Some(rule) = self.no_secrets.as_ref() {
             if rule.is_enabled() {
-                index_set.insert(RuleFilter::Rule(Self::GROUP_NAME, Self::GROUP_RULES[30]));
+                index_set.insert(RuleFilter::Rule(Self::GROUP_NAME, Self::GROUP_RULES[31]));
             }
         }
         if let Some(rule) = self.no_static_element_interactions.as_ref() {
             if rule.is_enabled() {
-                index_set.insert(RuleFilter::Rule(Self::GROUP_NAME, Self::GROUP_RULES[31]));
+                index_set.insert(RuleFilter::Rule(Self::GROUP_NAME, Self::GROUP_RULES[32]));
             }
         }
         if let Some(rule) = self.no_substr.as_ref() {
             if rule.is_enabled() {
-                index_set.insert(RuleFilter::Rule(Self::GROUP_NAME, Self::GROUP_RULES[32]));
+                index_set.insert(RuleFilter::Rule(Self::GROUP_NAME, Self::GROUP_RULES[33]));
             }
         }
         if let Some(rule) = self.no_template_curly_in_string.as_ref() {
             if rule.is_enabled() {
-                index_set.insert(RuleFilter::Rule(Self::GROUP_NAME, Self::GROUP_RULES[33]));
+                index_set.insert(RuleFilter::Rule(Self::GROUP_NAME, Self::GROUP_RULES[34]));
             }
         }
         if let Some(rule) = self.no_ts_ignore.as_ref() {
             if rule.is_enabled() {
-                index_set.insert(RuleFilter::Rule(Self::GROUP_NAME, Self::GROUP_RULES[34]));
+                index_set.insert(RuleFilter::Rule(Self::GROUP_NAME, Self::GROUP_RULES[35]));
             }
         }
         if let Some(rule) = self.no_unknown_at_rule.as_ref() {
             if rule.is_enabled() {
-                index_set.insert(RuleFilter::Rule(Self::GROUP_NAME, Self::GROUP_RULES[35]));
+                index_set.insert(RuleFilter::Rule(Self::GROUP_NAME, Self::GROUP_RULES[36]));
             }
         }
         if let Some(rule) = self.no_unknown_pseudo_class.as_ref() {
             if rule.is_enabled() {
-                index_set.insert(RuleFilter::Rule(Self::GROUP_NAME, Self::GROUP_RULES[36]));
+                index_set.insert(RuleFilter::Rule(Self::GROUP_NAME, Self::GROUP_RULES[37]));
             }
         }
         if let Some(rule) = self.no_unknown_pseudo_element.as_ref() {
             if rule.is_enabled() {
-                index_set.insert(RuleFilter::Rule(Self::GROUP_NAME, Self::GROUP_RULES[37]));
+                index_set.insert(RuleFilter::Rule(Self::GROUP_NAME, Self::GROUP_RULES[38]));
             }
         }
         if let Some(rule) = self.no_unknown_type_selector.as_ref() {
             if rule.is_enabled() {
-                index_set.insert(RuleFilter::Rule(Self::GROUP_NAME, Self::GROUP_RULES[38]));
+                index_set.insert(RuleFilter::Rule(Self::GROUP_NAME, Self::GROUP_RULES[39]));
             }
         }
         if let Some(rule) = self.no_unwanted_polyfillio.as_ref() {
             if rule.is_enabled() {
-                index_set.insert(RuleFilter::Rule(Self::GROUP_NAME, Self::GROUP_RULES[39]));
+                index_set.insert(RuleFilter::Rule(Self::GROUP_NAME, Self::GROUP_RULES[40]));
             }
         }
         if let Some(rule) = self.no_useless_escape_in_regex.as_ref() {
             if rule.is_enabled() {
-                index_set.insert(RuleFilter::Rule(Self::GROUP_NAME, Self::GROUP_RULES[40]));
+                index_set.insert(RuleFilter::Rule(Self::GROUP_NAME, Self::GROUP_RULES[41]));
             }
         }
         if let Some(rule) = self.no_useless_escape_in_string.as_ref() {
             if rule.is_enabled() {
-                index_set.insert(RuleFilter::Rule(Self::GROUP_NAME, Self::GROUP_RULES[41]));
+                index_set.insert(RuleFilter::Rule(Self::GROUP_NAME, Self::GROUP_RULES[42]));
             }
         }
         if let Some(rule) = self.no_useless_string_raw.as_ref() {
             if rule.is_enabled() {
-                index_set.insert(RuleFilter::Rule(Self::GROUP_NAME, Self::GROUP_RULES[42]));
+                index_set.insert(RuleFilter::Rule(Self::GROUP_NAME, Self::GROUP_RULES[43]));
             }
         }
         if let Some(rule) = self.no_useless_undefined.as_ref() {
             if rule.is_enabled() {
-                index_set.insert(RuleFilter::Rule(Self::GROUP_NAME, Self::GROUP_RULES[43]));
+                index_set.insert(RuleFilter::Rule(Self::GROUP_NAME, Self::GROUP_RULES[44]));
             }
         }
         if let Some(rule) = self.no_value_at_rule.as_ref() {
             if rule.is_enabled() {
-                index_set.insert(RuleFilter::Rule(Self::GROUP_NAME, Self::GROUP_RULES[44]));
+                index_set.insert(RuleFilter::Rule(Self::GROUP_NAME, Self::GROUP_RULES[45]));
             }
         }
         if let Some(rule) = self.use_adjacent_overload_signatures.as_ref() {
             if rule.is_enabled() {
-                index_set.insert(RuleFilter::Rule(Self::GROUP_NAME, Self::GROUP_RULES[45]));
+                index_set.insert(RuleFilter::Rule(Self::GROUP_NAME, Self::GROUP_RULES[46]));
             }
         }
         if let Some(rule) = self.use_aria_props_supported_by_role.as_ref() {
             if rule.is_enabled() {
-                index_set.insert(RuleFilter::Rule(Self::GROUP_NAME, Self::GROUP_RULES[46]));
+                index_set.insert(RuleFilter::Rule(Self::GROUP_NAME, Self::GROUP_RULES[47]));
             }
         }
         if let Some(rule) = self.use_at_index.as_ref() {
             if rule.is_enabled() {
-                index_set.insert(RuleFilter::Rule(Self::GROUP_NAME, Self::GROUP_RULES[47]));
+                index_set.insert(RuleFilter::Rule(Self::GROUP_NAME, Self::GROUP_RULES[48]));
             }
         }
         if let Some(rule) = self.use_collapsed_if.as_ref() {
             if rule.is_enabled() {
-                index_set.insert(RuleFilter::Rule(Self::GROUP_NAME, Self::GROUP_RULES[48]));
+                index_set.insert(RuleFilter::Rule(Self::GROUP_NAME, Self::GROUP_RULES[49]));
             }
         }
         if let Some(rule) = self.use_component_export_only_modules.as_ref() {
             if rule.is_enabled() {
-                index_set.insert(RuleFilter::Rule(Self::GROUP_NAME, Self::GROUP_RULES[49]));
+                index_set.insert(RuleFilter::Rule(Self::GROUP_NAME, Self::GROUP_RULES[50]));
             }
         }
         if let Some(rule) = self.use_consistent_curly_braces.as_ref() {
             if rule.is_enabled() {
-                index_set.insert(RuleFilter::Rule(Self::GROUP_NAME, Self::GROUP_RULES[50]));
+                index_set.insert(RuleFilter::Rule(Self::GROUP_NAME, Self::GROUP_RULES[51]));
             }
         }
         if let Some(rule) = self.use_consistent_member_accessibility.as_ref() {
             if rule.is_enabled() {
-                index_set.insert(RuleFilter::Rule(Self::GROUP_NAME, Self::GROUP_RULES[51]));
+                index_set.insert(RuleFilter::Rule(Self::GROUP_NAME, Self::GROUP_RULES[52]));
             }
         }
         if let Some(rule) = self.use_consistent_object_definition.as_ref() {
             if rule.is_enabled() {
-                index_set.insert(RuleFilter::Rule(Self::GROUP_NAME, Self::GROUP_RULES[52]));
+                index_set.insert(RuleFilter::Rule(Self::GROUP_NAME, Self::GROUP_RULES[53]));
             }
         }
         if let Some(rule) = self.use_deprecated_reason.as_ref() {
             if rule.is_enabled() {
-                index_set.insert(RuleFilter::Rule(Self::GROUP_NAME, Self::GROUP_RULES[53]));
+                index_set.insert(RuleFilter::Rule(Self::GROUP_NAME, Self::GROUP_RULES[54]));
             }
         }
         if let Some(rule) = self.use_explicit_type.as_ref() {
             if rule.is_enabled() {
-                index_set.insert(RuleFilter::Rule(Self::GROUP_NAME, Self::GROUP_RULES[54]));
+                index_set.insert(RuleFilter::Rule(Self::GROUP_NAME, Self::GROUP_RULES[55]));
             }
         }
         if let Some(rule) = self.use_exports_last.as_ref() {
             if rule.is_enabled() {
-                index_set.insert(RuleFilter::Rule(Self::GROUP_NAME, Self::GROUP_RULES[55]));
+                index_set.insert(RuleFilter::Rule(Self::GROUP_NAME, Self::GROUP_RULES[56]));
             }
         }
         if let Some(rule) = self.use_for_component.as_ref() {
             if rule.is_enabled() {
-                index_set.insert(RuleFilter::Rule(Self::GROUP_NAME, Self::GROUP_RULES[56]));
+                index_set.insert(RuleFilter::Rule(Self::GROUP_NAME, Self::GROUP_RULES[57]));
             }
         }
         if let Some(rule) = self.use_google_font_display.as_ref() {
             if rule.is_enabled() {
-                index_set.insert(RuleFilter::Rule(Self::GROUP_NAME, Self::GROUP_RULES[57]));
+                index_set.insert(RuleFilter::Rule(Self::GROUP_NAME, Self::GROUP_RULES[58]));
             }
         }
         if let Some(rule) = self.use_google_font_preconnect.as_ref() {
             if rule.is_enabled() {
-                index_set.insert(RuleFilter::Rule(Self::GROUP_NAME, Self::GROUP_RULES[58]));
+                index_set.insert(RuleFilter::Rule(Self::GROUP_NAME, Self::GROUP_RULES[59]));
             }
         }
         if let Some(rule) = self.use_guard_for_in.as_ref() {
             if rule.is_enabled() {
-                index_set.insert(RuleFilter::Rule(Self::GROUP_NAME, Self::GROUP_RULES[59]));
+                index_set.insert(RuleFilter::Rule(Self::GROUP_NAME, Self::GROUP_RULES[60]));
             }
         }
         if let Some(rule) = self.use_named_operation.as_ref() {
             if rule.is_enabled() {
-                index_set.insert(RuleFilter::Rule(Self::GROUP_NAME, Self::GROUP_RULES[60]));
+                index_set.insert(RuleFilter::Rule(Self::GROUP_NAME, Self::GROUP_RULES[61]));
             }
         }
         if let Some(rule) = self.use_naming_convention.as_ref() {
             if rule.is_enabled() {
-                index_set.insert(RuleFilter::Rule(Self::GROUP_NAME, Self::GROUP_RULES[61]));
+                index_set.insert(RuleFilter::Rule(Self::GROUP_NAME, Self::GROUP_RULES[62]));
             }
         }
         if let Some(rule) = self.use_parse_int_radix.as_ref() {
             if rule.is_enabled() {
-                index_set.insert(RuleFilter::Rule(Self::GROUP_NAME, Self::GROUP_RULES[62]));
+                index_set.insert(RuleFilter::Rule(Self::GROUP_NAME, Self::GROUP_RULES[63]));
             }
         }
         if let Some(rule) = self.use_sorted_classes.as_ref() {
             if rule.is_enabled() {
-                index_set.insert(RuleFilter::Rule(Self::GROUP_NAME, Self::GROUP_RULES[63]));
+                index_set.insert(RuleFilter::Rule(Self::GROUP_NAME, Self::GROUP_RULES[64]));
             }
         }
         if let Some(rule) = self.use_strict_mode.as_ref() {
             if rule.is_enabled() {
-                index_set.insert(RuleFilter::Rule(Self::GROUP_NAME, Self::GROUP_RULES[64]));
+                index_set.insert(RuleFilter::Rule(Self::GROUP_NAME, Self::GROUP_RULES[65]));
             }
         }
         if let Some(rule) = self.use_symbol_description.as_ref() {
             if rule.is_enabled() {
-                index_set.insert(RuleFilter::Rule(Self::GROUP_NAME, Self::GROUP_RULES[65]));
+                index_set.insert(RuleFilter::Rule(Self::GROUP_NAME, Self::GROUP_RULES[66]));
             }
         }
         if let Some(rule) = self.use_trim_start_end.as_ref() {
             if rule.is_enabled() {
-                index_set.insert(RuleFilter::Rule(Self::GROUP_NAME, Self::GROUP_RULES[66]));
+                index_set.insert(RuleFilter::Rule(Self::GROUP_NAME, Self::GROUP_RULES[67]));
             }
         }
         if let Some(rule) = self.use_valid_autocomplete.as_ref() {
             if rule.is_enabled() {
-                index_set.insert(RuleFilter::Rule(Self::GROUP_NAME, Self::GROUP_RULES[67]));
+                index_set.insert(RuleFilter::Rule(Self::GROUP_NAME, Self::GROUP_RULES[68]));
             }
         }
         index_set
@@ -4016,214 +3921,219 @@
                 index_set.insert(RuleFilter::Rule(Self::GROUP_NAME, Self::GROUP_RULES[25]));
             }
         }
+        if let Some(rule) = self.no_package_private_imports.as_ref() {
+            if rule.is_disabled() {
+                index_set.insert(RuleFilter::Rule(Self::GROUP_NAME, Self::GROUP_RULES[26]));
+            }
+        }
         if let Some(rule) = self.no_process_env.as_ref() {
             if rule.is_disabled() {
-                index_set.insert(RuleFilter::Rule(Self::GROUP_NAME, Self::GROUP_RULES[26]));
+                index_set.insert(RuleFilter::Rule(Self::GROUP_NAME, Self::GROUP_RULES[27]));
             }
         }
         if let Some(rule) = self.no_process_global.as_ref() {
             if rule.is_disabled() {
-                index_set.insert(RuleFilter::Rule(Self::GROUP_NAME, Self::GROUP_RULES[27]));
+                index_set.insert(RuleFilter::Rule(Self::GROUP_NAME, Self::GROUP_RULES[28]));
             }
         }
         if let Some(rule) = self.no_restricted_imports.as_ref() {
             if rule.is_disabled() {
-                index_set.insert(RuleFilter::Rule(Self::GROUP_NAME, Self::GROUP_RULES[28]));
+                index_set.insert(RuleFilter::Rule(Self::GROUP_NAME, Self::GROUP_RULES[29]));
             }
         }
         if let Some(rule) = self.no_restricted_types.as_ref() {
             if rule.is_disabled() {
-                index_set.insert(RuleFilter::Rule(Self::GROUP_NAME, Self::GROUP_RULES[29]));
+                index_set.insert(RuleFilter::Rule(Self::GROUP_NAME, Self::GROUP_RULES[30]));
             }
         }
         if let Some(rule) = self.no_secrets.as_ref() {
             if rule.is_disabled() {
-                index_set.insert(RuleFilter::Rule(Self::GROUP_NAME, Self::GROUP_RULES[30]));
+                index_set.insert(RuleFilter::Rule(Self::GROUP_NAME, Self::GROUP_RULES[31]));
             }
         }
         if let Some(rule) = self.no_static_element_interactions.as_ref() {
             if rule.is_disabled() {
-                index_set.insert(RuleFilter::Rule(Self::GROUP_NAME, Self::GROUP_RULES[31]));
+                index_set.insert(RuleFilter::Rule(Self::GROUP_NAME, Self::GROUP_RULES[32]));
             }
         }
         if let Some(rule) = self.no_substr.as_ref() {
             if rule.is_disabled() {
-                index_set.insert(RuleFilter::Rule(Self::GROUP_NAME, Self::GROUP_RULES[32]));
+                index_set.insert(RuleFilter::Rule(Self::GROUP_NAME, Self::GROUP_RULES[33]));
             }
         }
         if let Some(rule) = self.no_template_curly_in_string.as_ref() {
             if rule.is_disabled() {
-                index_set.insert(RuleFilter::Rule(Self::GROUP_NAME, Self::GROUP_RULES[33]));
+                index_set.insert(RuleFilter::Rule(Self::GROUP_NAME, Self::GROUP_RULES[34]));
             }
         }
         if let Some(rule) = self.no_ts_ignore.as_ref() {
             if rule.is_disabled() {
-                index_set.insert(RuleFilter::Rule(Self::GROUP_NAME, Self::GROUP_RULES[34]));
+                index_set.insert(RuleFilter::Rule(Self::GROUP_NAME, Self::GROUP_RULES[35]));
             }
         }
         if let Some(rule) = self.no_unknown_at_rule.as_ref() {
             if rule.is_disabled() {
-                index_set.insert(RuleFilter::Rule(Self::GROUP_NAME, Self::GROUP_RULES[35]));
+                index_set.insert(RuleFilter::Rule(Self::GROUP_NAME, Self::GROUP_RULES[36]));
             }
         }
         if let Some(rule) = self.no_unknown_pseudo_class.as_ref() {
             if rule.is_disabled() {
-                index_set.insert(RuleFilter::Rule(Self::GROUP_NAME, Self::GROUP_RULES[36]));
+                index_set.insert(RuleFilter::Rule(Self::GROUP_NAME, Self::GROUP_RULES[37]));
             }
         }
         if let Some(rule) = self.no_unknown_pseudo_element.as_ref() {
             if rule.is_disabled() {
-                index_set.insert(RuleFilter::Rule(Self::GROUP_NAME, Self::GROUP_RULES[37]));
+                index_set.insert(RuleFilter::Rule(Self::GROUP_NAME, Self::GROUP_RULES[38]));
             }
         }
         if let Some(rule) = self.no_unknown_type_selector.as_ref() {
             if rule.is_disabled() {
-                index_set.insert(RuleFilter::Rule(Self::GROUP_NAME, Self::GROUP_RULES[38]));
+                index_set.insert(RuleFilter::Rule(Self::GROUP_NAME, Self::GROUP_RULES[39]));
             }
         }
         if let Some(rule) = self.no_unwanted_polyfillio.as_ref() {
             if rule.is_disabled() {
-                index_set.insert(RuleFilter::Rule(Self::GROUP_NAME, Self::GROUP_RULES[39]));
+                index_set.insert(RuleFilter::Rule(Self::GROUP_NAME, Self::GROUP_RULES[40]));
             }
         }
         if let Some(rule) = self.no_useless_escape_in_regex.as_ref() {
             if rule.is_disabled() {
-                index_set.insert(RuleFilter::Rule(Self::GROUP_NAME, Self::GROUP_RULES[40]));
+                index_set.insert(RuleFilter::Rule(Self::GROUP_NAME, Self::GROUP_RULES[41]));
             }
         }
         if let Some(rule) = self.no_useless_escape_in_string.as_ref() {
             if rule.is_disabled() {
-                index_set.insert(RuleFilter::Rule(Self::GROUP_NAME, Self::GROUP_RULES[41]));
+                index_set.insert(RuleFilter::Rule(Self::GROUP_NAME, Self::GROUP_RULES[42]));
             }
         }
         if let Some(rule) = self.no_useless_string_raw.as_ref() {
             if rule.is_disabled() {
-                index_set.insert(RuleFilter::Rule(Self::GROUP_NAME, Self::GROUP_RULES[42]));
+                index_set.insert(RuleFilter::Rule(Self::GROUP_NAME, Self::GROUP_RULES[43]));
             }
         }
         if let Some(rule) = self.no_useless_undefined.as_ref() {
             if rule.is_disabled() {
-                index_set.insert(RuleFilter::Rule(Self::GROUP_NAME, Self::GROUP_RULES[43]));
+                index_set.insert(RuleFilter::Rule(Self::GROUP_NAME, Self::GROUP_RULES[44]));
             }
         }
         if let Some(rule) = self.no_value_at_rule.as_ref() {
             if rule.is_disabled() {
-                index_set.insert(RuleFilter::Rule(Self::GROUP_NAME, Self::GROUP_RULES[44]));
+                index_set.insert(RuleFilter::Rule(Self::GROUP_NAME, Self::GROUP_RULES[45]));
             }
         }
         if let Some(rule) = self.use_adjacent_overload_signatures.as_ref() {
             if rule.is_disabled() {
-                index_set.insert(RuleFilter::Rule(Self::GROUP_NAME, Self::GROUP_RULES[45]));
+                index_set.insert(RuleFilter::Rule(Self::GROUP_NAME, Self::GROUP_RULES[46]));
             }
         }
         if let Some(rule) = self.use_aria_props_supported_by_role.as_ref() {
             if rule.is_disabled() {
-                index_set.insert(RuleFilter::Rule(Self::GROUP_NAME, Self::GROUP_RULES[46]));
+                index_set.insert(RuleFilter::Rule(Self::GROUP_NAME, Self::GROUP_RULES[47]));
             }
         }
         if let Some(rule) = self.use_at_index.as_ref() {
             if rule.is_disabled() {
-                index_set.insert(RuleFilter::Rule(Self::GROUP_NAME, Self::GROUP_RULES[47]));
+                index_set.insert(RuleFilter::Rule(Self::GROUP_NAME, Self::GROUP_RULES[48]));
             }
         }
         if let Some(rule) = self.use_collapsed_if.as_ref() {
             if rule.is_disabled() {
-                index_set.insert(RuleFilter::Rule(Self::GROUP_NAME, Self::GROUP_RULES[48]));
+                index_set.insert(RuleFilter::Rule(Self::GROUP_NAME, Self::GROUP_RULES[49]));
             }
         }
         if let Some(rule) = self.use_component_export_only_modules.as_ref() {
             if rule.is_disabled() {
-                index_set.insert(RuleFilter::Rule(Self::GROUP_NAME, Self::GROUP_RULES[49]));
+                index_set.insert(RuleFilter::Rule(Self::GROUP_NAME, Self::GROUP_RULES[50]));
             }
         }
         if let Some(rule) = self.use_consistent_curly_braces.as_ref() {
             if rule.is_disabled() {
-                index_set.insert(RuleFilter::Rule(Self::GROUP_NAME, Self::GROUP_RULES[50]));
+                index_set.insert(RuleFilter::Rule(Self::GROUP_NAME, Self::GROUP_RULES[51]));
             }
         }
         if let Some(rule) = self.use_consistent_member_accessibility.as_ref() {
             if rule.is_disabled() {
-                index_set.insert(RuleFilter::Rule(Self::GROUP_NAME, Self::GROUP_RULES[51]));
+                index_set.insert(RuleFilter::Rule(Self::GROUP_NAME, Self::GROUP_RULES[52]));
             }
         }
         if let Some(rule) = self.use_consistent_object_definition.as_ref() {
             if rule.is_disabled() {
-                index_set.insert(RuleFilter::Rule(Self::GROUP_NAME, Self::GROUP_RULES[52]));
+                index_set.insert(RuleFilter::Rule(Self::GROUP_NAME, Self::GROUP_RULES[53]));
             }
         }
         if let Some(rule) = self.use_deprecated_reason.as_ref() {
             if rule.is_disabled() {
-                index_set.insert(RuleFilter::Rule(Self::GROUP_NAME, Self::GROUP_RULES[53]));
+                index_set.insert(RuleFilter::Rule(Self::GROUP_NAME, Self::GROUP_RULES[54]));
             }
         }
         if let Some(rule) = self.use_explicit_type.as_ref() {
             if rule.is_disabled() {
-                index_set.insert(RuleFilter::Rule(Self::GROUP_NAME, Self::GROUP_RULES[54]));
+                index_set.insert(RuleFilter::Rule(Self::GROUP_NAME, Self::GROUP_RULES[55]));
             }
         }
         if let Some(rule) = self.use_exports_last.as_ref() {
             if rule.is_disabled() {
-                index_set.insert(RuleFilter::Rule(Self::GROUP_NAME, Self::GROUP_RULES[55]));
+                index_set.insert(RuleFilter::Rule(Self::GROUP_NAME, Self::GROUP_RULES[56]));
             }
         }
         if let Some(rule) = self.use_for_component.as_ref() {
             if rule.is_disabled() {
-                index_set.insert(RuleFilter::Rule(Self::GROUP_NAME, Self::GROUP_RULES[56]));
+                index_set.insert(RuleFilter::Rule(Self::GROUP_NAME, Self::GROUP_RULES[57]));
             }
         }
         if let Some(rule) = self.use_google_font_display.as_ref() {
             if rule.is_disabled() {
-                index_set.insert(RuleFilter::Rule(Self::GROUP_NAME, Self::GROUP_RULES[57]));
+                index_set.insert(RuleFilter::Rule(Self::GROUP_NAME, Self::GROUP_RULES[58]));
             }
         }
         if let Some(rule) = self.use_google_font_preconnect.as_ref() {
             if rule.is_disabled() {
-                index_set.insert(RuleFilter::Rule(Self::GROUP_NAME, Self::GROUP_RULES[58]));
+                index_set.insert(RuleFilter::Rule(Self::GROUP_NAME, Self::GROUP_RULES[59]));
             }
         }
         if let Some(rule) = self.use_guard_for_in.as_ref() {
             if rule.is_disabled() {
-                index_set.insert(RuleFilter::Rule(Self::GROUP_NAME, Self::GROUP_RULES[59]));
+                index_set.insert(RuleFilter::Rule(Self::GROUP_NAME, Self::GROUP_RULES[60]));
             }
         }
         if let Some(rule) = self.use_named_operation.as_ref() {
             if rule.is_disabled() {
-                index_set.insert(RuleFilter::Rule(Self::GROUP_NAME, Self::GROUP_RULES[60]));
+                index_set.insert(RuleFilter::Rule(Self::GROUP_NAME, Self::GROUP_RULES[61]));
             }
         }
         if let Some(rule) = self.use_naming_convention.as_ref() {
             if rule.is_disabled() {
-                index_set.insert(RuleFilter::Rule(Self::GROUP_NAME, Self::GROUP_RULES[61]));
+                index_set.insert(RuleFilter::Rule(Self::GROUP_NAME, Self::GROUP_RULES[62]));
             }
         }
         if let Some(rule) = self.use_parse_int_radix.as_ref() {
             if rule.is_disabled() {
-                index_set.insert(RuleFilter::Rule(Self::GROUP_NAME, Self::GROUP_RULES[62]));
+                index_set.insert(RuleFilter::Rule(Self::GROUP_NAME, Self::GROUP_RULES[63]));
             }
         }
         if let Some(rule) = self.use_sorted_classes.as_ref() {
             if rule.is_disabled() {
-                index_set.insert(RuleFilter::Rule(Self::GROUP_NAME, Self::GROUP_RULES[63]));
+                index_set.insert(RuleFilter::Rule(Self::GROUP_NAME, Self::GROUP_RULES[64]));
             }
         }
         if let Some(rule) = self.use_strict_mode.as_ref() {
             if rule.is_disabled() {
-                index_set.insert(RuleFilter::Rule(Self::GROUP_NAME, Self::GROUP_RULES[64]));
+                index_set.insert(RuleFilter::Rule(Self::GROUP_NAME, Self::GROUP_RULES[65]));
             }
         }
         if let Some(rule) = self.use_symbol_description.as_ref() {
             if rule.is_disabled() {
-                index_set.insert(RuleFilter::Rule(Self::GROUP_NAME, Self::GROUP_RULES[65]));
+                index_set.insert(RuleFilter::Rule(Self::GROUP_NAME, Self::GROUP_RULES[66]));
             }
         }
         if let Some(rule) = self.use_trim_start_end.as_ref() {
             if rule.is_disabled() {
-                index_set.insert(RuleFilter::Rule(Self::GROUP_NAME, Self::GROUP_RULES[66]));
+                index_set.insert(RuleFilter::Rule(Self::GROUP_NAME, Self::GROUP_RULES[67]));
             }
         }
         if let Some(rule) = self.use_valid_autocomplete.as_ref() {
             if rule.is_disabled() {
-                index_set.insert(RuleFilter::Rule(Self::GROUP_NAME, Self::GROUP_RULES[67]));
+                index_set.insert(RuleFilter::Rule(Self::GROUP_NAME, Self::GROUP_RULES[68]));
             }
         }
         index_set
@@ -4358,6 +4268,10 @@
                 .map(|conf| (conf.level(), conf.get_options())),
             "noOctalEscape" => self
                 .no_octal_escape
+                .as_ref()
+                .map(|conf| (conf.level(), conf.get_options())),
+            "noPackagePrivateImports" => self
+                .no_package_private_imports
                 .as_ref()
                 .map(|conf| (conf.level(), conf.get_options())),
             "noProcessEnv" => self
