//! Generated file, do not edit by hand, see `xtask/codegen`

use crate::analyzer::{RuleAssistConfiguration, RuleAssistPlainConfiguration};
use biome_analyze::{RuleFilter, options::RuleOptions};
use biome_deserialize_macros::{Deserializable, Merge};
use biome_diagnostics::{Category, Severity};
use rustc_hash::FxHashSet;
#[cfg(feature = "schema")]
use schemars::JsonSchema;
use serde::{Deserialize, Serialize};
#[derive(
    Clone,
    Copy,
    Debug,
    Deserializable,
    Eq,
    Hash,
    Merge,
    Ord,
    PartialEq,
    PartialOrd,
    serde :: Deserialize,
    serde :: Serialize,
)]
#[cfg_attr(feature = "schema", derive(JsonSchema))]
#[serde(rename_all = "camelCase")]
pub enum RuleGroup {
    Source,
}
impl RuleGroup {
    pub const fn as_str(self) -> &'static str {
        match self {
            Self::Source => Source::GROUP_NAME,
        }
    }
}
impl std::str::FromStr for RuleGroup {
    type Err = &'static str;
    fn from_str(s: &str) -> Result<Self, Self::Err> {
        match s {
            Source::GROUP_NAME => Ok(Self::Source),
            _ => Err("This rule group doesn't exist."),
        }
    }
}
impl std::fmt::Display for RuleGroup {
    fn fmt(&self, fmt: &mut std::fmt::Formatter) -> std::fmt::Result {
        fmt.write_str(self.as_str())
    }
}
#[derive(
    Clone,
    Copy,
    Debug,
    Deserializable,
    Eq,
    Hash,
    Merge,
    Ord,
    PartialEq,
    PartialOrd,
    serde :: Deserialize,
    serde :: Serialize,
)]
#[cfg_attr(feature = "schema", derive(JsonSchema))]
#[serde(rename_all = "camelCase")]
pub enum ActionName {
    OrganizeImports,
    UseSortedAttributes,
    UseSortedInterfaceMembers,
    UseSortedKeys,
    UseSortedProperties,
}
impl ActionName {
    pub const fn as_str(self) -> &'static str {
        match self {
            Self::OrganizeImports => "organizeImports",
            Self::UseSortedAttributes => "useSortedAttributes",
            Self::UseSortedInterfaceMembers => "useSortedInterfaceMembers",
            Self::UseSortedKeys => "useSortedKeys",
            Self::UseSortedProperties => "useSortedProperties",
        }
    }
    pub const fn group(self) -> RuleGroup {
        match self {
            Self::OrganizeImports => RuleGroup::Source,
            Self::UseSortedAttributes => RuleGroup::Source,
            Self::UseSortedInterfaceMembers => RuleGroup::Source,
            Self::UseSortedKeys => RuleGroup::Source,
            Self::UseSortedProperties => RuleGroup::Source,
        }
    }
}
impl std::str::FromStr for ActionName {
    type Err = &'static str;
    fn from_str(s: &str) -> Result<Self, Self::Err> {
        match s {
            "organizeImports" => Ok(Self::OrganizeImports),
            "useSortedAttributes" => Ok(Self::UseSortedAttributes),
            "useSortedInterfaceMembers" => Ok(Self::UseSortedInterfaceMembers),
            "useSortedKeys" => Ok(Self::UseSortedKeys),
            "useSortedProperties" => Ok(Self::UseSortedProperties),
            _ => Err("This rule name doesn't exist."),
        }
    }
}
impl std::fmt::Display for ActionName {
    fn fmt(&self, fmt: &mut std::fmt::Formatter) -> std::fmt::Result {
        fmt.write_str(self.as_str())
    }
}
#[derive(Clone, Debug, Default, Deserialize, Deserializable, Eq, Merge, PartialEq, Serialize)]
#[cfg_attr(feature = "schema", derive(JsonSchema))]
#[serde(rename_all = "camelCase", deny_unknown_fields)]
pub struct Actions {
    #[doc = r" It enables the assist actions recommended by Biome. `true` by default."]
    #[serde(skip_serializing_if = "Option::is_none")]
    pub recommended: Option<bool>,
    #[deserializable(rename = "source")]
    #[serde(skip_serializing_if = "Option::is_none")]
    pub source: Option<Source>,
}
impl Actions {
    #[doc = r" Checks if the code coming from [biome_diagnostics::Diagnostic] corresponds to a rule."]
    #[doc = r" Usually the code is built like {group}/{rule_name}"]
    pub fn has_rule(group: RuleGroup, rule_name: &str) -> Option<&'static str> {
        match group {
            RuleGroup::Source => Source::has_rule(rule_name),
        }
    }
    #[doc = r" Given a category coming from [Diagnostic](biome_diagnostics::Diagnostic), this function returns"]
    #[doc = r" the [Severity](biome_diagnostics::Severity) associated to the rule, if the configuration changed it."]
    #[doc = r" If the severity is off or not set, then the function returns the default severity of the rule:"]
    #[doc = r" [Severity::Error] for recommended rules and [Severity::Warning] for other rules."]
    #[doc = r""]
    #[doc = r" If not, the function returns [None]."]
    pub fn get_severity_from_category(&self, category: &Category) -> Option<Severity> {
        let mut split_code = category.name().split('/');
        let _lint = split_code.next();
        debug_assert_eq!(_lint, Some("assist"));
        let group = <RuleGroup as std::str::FromStr>::from_str(split_code.next()?).ok()?;
        let rule_name = split_code.next()?;
        let rule_name = Self::has_rule(group, rule_name)?;
        match group {
            RuleGroup::Source => self
                .source
                .as_ref()
                .and_then(|group| group.get_rule_configuration(rule_name))
                .filter(|(level, _)| !matches!(level, RuleAssistPlainConfiguration::Off))
                .map(|(level, _)| level.into()),
        }
    }
    pub(crate) const fn is_recommended_false(&self) -> bool {
        matches!(self.recommended, Some(false))
    }
    #[doc = r" It returns the enabled rules by default."]
    #[doc = r""]
    #[doc = r" The enabled rules are calculated from the difference with the disabled rules."]
    pub fn as_enabled_rules(&self) -> FxHashSet<RuleFilter<'static>> {
        let mut enabled_rules = FxHashSet::default();
        let mut disabled_rules = FxHashSet::default();
        if let Some(group) = self.source.as_ref() {
            group.collect_preset_rules(!self.is_recommended_false(), &mut enabled_rules);
            enabled_rules.extend(&group.get_enabled_rules());
            disabled_rules.extend(&group.get_disabled_rules());
        } else if !self.is_recommended_false() {
            enabled_rules.extend(Source::recommended_rules_as_filters());
        }
        enabled_rules.difference(&disabled_rules).copied().collect()
    }
    #[doc = r" It returns the disabled rules by configuration"]
    pub fn as_disabled_rules(&self) -> FxHashSet<RuleFilter<'static>> {
        let mut disabled_rules = FxHashSet::default();
        if let Some(group) = self.source.as_ref() {
            disabled_rules.extend(&group.get_disabled_rules());
        }
        disabled_rules
    }
}
#[derive(Clone, Debug, Default, Deserialize, Deserializable, Eq, Merge, PartialEq, Serialize)]
#[cfg_attr(feature = "schema", derive(JsonSchema))]
#[serde(rename_all = "camelCase", default, deny_unknown_fields)]
#[doc = r" A list of rules that belong to this group"]
pub struct Source {
    #[doc = r" Enables the recommended rules for this group"]
    #[serde(skip_serializing_if = "Option::is_none")]
    pub recommended: Option<bool>,
    #[doc = "Provides a code action to sort the imports and exports in the file using a built-in or custom order.\nSee https://biomejs.dev/assist/actions/organize-imports"]
    #[serde(skip_serializing_if = "Option::is_none")]
    pub organize_imports: Option<
        RuleAssistConfiguration<biome_rule_options::organize_imports::OrganizeImportsOptions>,
    >,
    #[doc = "Enforce attribute sorting in JSX elements.\nSee https://biomejs.dev/assist/actions/use-sorted-attributes"]
    #[serde(skip_serializing_if = "Option::is_none")]
    pub use_sorted_attributes: Option<
        RuleAssistConfiguration<
            biome_rule_options::use_sorted_attributes::UseSortedAttributesOptions,
        >,
    >,
<<<<<<< HEAD
    #[doc = "Sort interface members by key."]
    #[serde(skip_serializing_if = "Option::is_none")]
    pub use_sorted_interface_members: Option<
        RuleAssistConfiguration<
            biome_rule_options::use_sorted_interface_members::UseSortedInterfaceMembersOptions,
        >,
    >,
    #[doc = "Sort the keys of a JSON object in natural order."]
=======
    #[doc = "Sort the keys of a JSON object in natural order.\nSee https://biomejs.dev/assist/actions/use-sorted-keys"]
>>>>>>> ac0fb2d1
    #[serde(skip_serializing_if = "Option::is_none")]
    pub use_sorted_keys:
        Option<RuleAssistConfiguration<biome_rule_options::use_sorted_keys::UseSortedKeysOptions>>,
    #[doc = "Enforce ordering of CSS properties and nested rules.\nSee https://biomejs.dev/assist/actions/use-sorted-properties"]
    #[serde(skip_serializing_if = "Option::is_none")]
    pub use_sorted_properties: Option<
        RuleAssistConfiguration<
            biome_rule_options::use_sorted_properties::UseSortedPropertiesOptions,
        >,
    >,
}
impl Source {
    const GROUP_NAME: &'static str = "source";
    pub(crate) const GROUP_RULES: &'static [&'static str] = &[
        "organizeImports",
        "useSortedAttributes",
        "useSortedInterfaceMembers",
        "useSortedKeys",
        "useSortedProperties",
    ];
    const RECOMMENDED_RULES_AS_FILTERS: &'static [RuleFilter<'static>] =
        &[RuleFilter::Rule(Self::GROUP_NAME, Self::GROUP_RULES[0])];
    pub(crate) fn recommended_rules_as_filters() -> &'static [RuleFilter<'static>] {
        Self::RECOMMENDED_RULES_AS_FILTERS
    }
    #[doc = r" Retrieves the recommended rules"]
    pub(crate) fn is_recommended_true(&self) -> bool {
        matches!(self.recommended, Some(true))
    }
    pub(crate) fn is_recommended_unset(&self) -> bool {
        self.recommended.is_none()
    }
    pub(crate) fn get_enabled_rules(&self) -> FxHashSet<RuleFilter<'static>> {
        let mut index_set = FxHashSet::default();
        if let Some(rule) = self.organize_imports.as_ref()
            && rule.is_enabled()
        {
            index_set.insert(RuleFilter::Rule(Self::GROUP_NAME, Self::GROUP_RULES[0]));
        }
        if let Some(rule) = self.use_sorted_attributes.as_ref()
            && rule.is_enabled()
        {
            index_set.insert(RuleFilter::Rule(Self::GROUP_NAME, Self::GROUP_RULES[1]));
        }
        if let Some(rule) = self.use_sorted_interface_members.as_ref()
            && rule.is_enabled()
        {
            index_set.insert(RuleFilter::Rule(Self::GROUP_NAME, Self::GROUP_RULES[2]));
        }
        if let Some(rule) = self.use_sorted_keys.as_ref()
            && rule.is_enabled()
        {
            index_set.insert(RuleFilter::Rule(Self::GROUP_NAME, Self::GROUP_RULES[3]));
        }
        if let Some(rule) = self.use_sorted_properties.as_ref()
            && rule.is_enabled()
        {
            index_set.insert(RuleFilter::Rule(Self::GROUP_NAME, Self::GROUP_RULES[4]));
        }
        index_set
    }
    pub(crate) fn get_disabled_rules(&self) -> FxHashSet<RuleFilter<'static>> {
        let mut index_set = FxHashSet::default();
        if let Some(rule) = self.organize_imports.as_ref()
            && rule.is_disabled()
        {
            index_set.insert(RuleFilter::Rule(Self::GROUP_NAME, Self::GROUP_RULES[0]));
        }
        if let Some(rule) = self.use_sorted_attributes.as_ref()
            && rule.is_disabled()
        {
            index_set.insert(RuleFilter::Rule(Self::GROUP_NAME, Self::GROUP_RULES[1]));
        }
        if let Some(rule) = self.use_sorted_interface_members.as_ref()
            && rule.is_disabled()
        {
            index_set.insert(RuleFilter::Rule(Self::GROUP_NAME, Self::GROUP_RULES[2]));
        }
        if let Some(rule) = self.use_sorted_keys.as_ref()
            && rule.is_disabled()
        {
            index_set.insert(RuleFilter::Rule(Self::GROUP_NAME, Self::GROUP_RULES[3]));
        }
        if let Some(rule) = self.use_sorted_properties.as_ref()
            && rule.is_disabled()
        {
            index_set.insert(RuleFilter::Rule(Self::GROUP_NAME, Self::GROUP_RULES[4]));
        }
        index_set
    }
    #[doc = r" Checks if, given a rule name, matches one of the rules contained in this category"]
    pub(crate) fn has_rule(rule_name: &str) -> Option<&'static str> {
        Some(Self::GROUP_RULES[Self::GROUP_RULES.binary_search(&rule_name).ok()?])
    }
    #[doc = r" Select preset rules"]
    pub(crate) fn collect_preset_rules(
        &self,
        parent_is_recommended: bool,
        enabled_rules: &mut FxHashSet<RuleFilter<'static>>,
    ) {
        if self.is_recommended_true() || self.is_recommended_unset() && parent_is_recommended {
            enabled_rules.extend(Self::recommended_rules_as_filters());
        }
    }
    pub(crate) fn get_rule_configuration(
        &self,
        rule_name: &str,
    ) -> Option<(RuleAssistPlainConfiguration, Option<RuleOptions>)> {
        match rule_name {
            "organizeImports" => self
                .organize_imports
                .as_ref()
                .map(|conf| (conf.level(), conf.get_options())),
            "useSortedAttributes" => self
                .use_sorted_attributes
                .as_ref()
                .map(|conf| (conf.level(), conf.get_options())),
            "useSortedInterfaceMembers" => self
                .use_sorted_interface_members
                .as_ref()
                .map(|conf| (conf.level(), conf.get_options())),
            "useSortedKeys" => self
                .use_sorted_keys
                .as_ref()
                .map(|conf| (conf.level(), conf.get_options())),
            "useSortedProperties" => self
                .use_sorted_properties
                .as_ref()
                .map(|conf| (conf.level(), conf.get_options())),
            _ => None,
        }
    }
}
#[test]
fn test_order() {
    for items in Source::GROUP_RULES.windows(2) {
        assert!(items[0] < items[1], "{} < {}", items[0], items[1]);
    }
}<|MERGE_RESOLUTION|>--- conflicted
+++ resolved
@@ -197,18 +197,14 @@
             biome_rule_options::use_sorted_attributes::UseSortedAttributesOptions,
         >,
     >,
-<<<<<<< HEAD
-    #[doc = "Sort interface members by key."]
+    #[doc = "Sort interface members by key.\nSee https://biomejs.dev/assist/actions/use-sorted-interface-members"]
     #[serde(skip_serializing_if = "Option::is_none")]
     pub use_sorted_interface_members: Option<
         RuleAssistConfiguration<
             biome_rule_options::use_sorted_interface_members::UseSortedInterfaceMembersOptions,
         >,
     >,
-    #[doc = "Sort the keys of a JSON object in natural order."]
-=======
     #[doc = "Sort the keys of a JSON object in natural order.\nSee https://biomejs.dev/assist/actions/use-sorted-keys"]
->>>>>>> ac0fb2d1
     #[serde(skip_serializing_if = "Option::is_none")]
     pub use_sorted_keys:
         Option<RuleAssistConfiguration<biome_rule_options::use_sorted_keys::UseSortedKeysOptions>>,
