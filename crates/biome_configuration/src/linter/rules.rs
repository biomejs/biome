//! Generated file, do not edit by hand, see `xtask/codegen`

use super::RulePlainConfiguration;
use crate::RuleConfiguration;
use biome_analyze::{options::RuleOptions, RuleFilter};
use biome_console::markup;
use biome_css_analyze::options::*;
use biome_deserialize::{DeserializableValidator, DeserializationDiagnostic};
use biome_deserialize_macros::{Deserializable, Merge};
use biome_diagnostics::{Category, Severity};
use biome_js_analyze::options::*;
use biome_json_analyze::options::*;
use biome_rowan::TextRange;
use indexmap::IndexSet;
#[cfg(feature = "schema")]
use schemars::JsonSchema;
use serde::{Deserialize, Serialize};
#[derive(Clone, Debug, Default, Deserialize, Deserializable, Eq, Merge, PartialEq, Serialize)]
#[deserializable(with_validator)]
#[cfg_attr(feature = "schema", derive(JsonSchema))]
#[serde(rename_all = "camelCase", deny_unknown_fields)]
pub struct Rules {
    #[doc = r" It enables the lint rules recommended by Biome. `true` by default."]
    #[serde(skip_serializing_if = "Option::is_none")]
    pub recommended: Option<bool>,
    #[doc = r" It enables ALL rules. The rules that belong to `nursery` won't be enabled."]
    #[serde(skip_serializing_if = "Option::is_none")]
    pub all: Option<bool>,
    #[deserializable(rename = "a11y")]
    #[serde(skip_serializing_if = "Option::is_none")]
    pub a11y: Option<A11y>,
    #[deserializable(rename = "complexity")]
    #[serde(skip_serializing_if = "Option::is_none")]
    pub complexity: Option<Complexity>,
    #[deserializable(rename = "correctness")]
    #[serde(skip_serializing_if = "Option::is_none")]
    pub correctness: Option<Correctness>,
    #[deserializable(rename = "nursery")]
    #[serde(skip_serializing_if = "Option::is_none")]
    pub nursery: Option<Nursery>,
    #[deserializable(rename = "performance")]
    #[serde(skip_serializing_if = "Option::is_none")]
    pub performance: Option<Performance>,
    #[deserializable(rename = "security")]
    #[serde(skip_serializing_if = "Option::is_none")]
    pub security: Option<Security>,
    #[deserializable(rename = "style")]
    #[serde(skip_serializing_if = "Option::is_none")]
    pub style: Option<Style>,
    #[deserializable(rename = "suspicious")]
    #[serde(skip_serializing_if = "Option::is_none")]
    pub suspicious: Option<Suspicious>,
}
impl DeserializableValidator for Rules {
    fn validate(
        &mut self,
        _name: &str,
        range: TextRange,
        diagnostics: &mut Vec<DeserializationDiagnostic>,
    ) -> bool {
        if self.recommended == Some(true) && self.all == Some(true) {
            diagnostics . push (DeserializationDiagnostic :: new (markup ! (< Emphasis > "'recommended'" < / Emphasis > " and " < Emphasis > "'all'" < / Emphasis > " can't be both " < Emphasis > "'true'" < / Emphasis > ". You should choose only one of them.")) . with_range (range) . with_note (markup ! ("Biome will fallback to its defaults for this section."))) ;
            return false;
        }
        true
    }
}
impl Rules {
    #[doc = r" Checks if the code coming from [biome_diagnostics::Diagnostic] corresponds to a rule."]
    #[doc = r" Usually the code is built like {category}/{rule_name}"]
    pub fn matches_diagnostic_code<'a>(
        &self,
        category: Option<&'a str>,
        rule_name: Option<&'a str>,
    ) -> Option<(&'a str, &'a str)> {
        match (category, rule_name) {
            (Some(category), Some(rule_name)) => match category {
                "a11y" => A11y::has_rule(rule_name).then_some((category, rule_name)),
                "complexity" => Complexity::has_rule(rule_name).then_some((category, rule_name)),
                "correctness" => Correctness::has_rule(rule_name).then_some((category, rule_name)),
                "nursery" => Nursery::has_rule(rule_name).then_some((category, rule_name)),
                "performance" => Performance::has_rule(rule_name).then_some((category, rule_name)),
                "security" => Security::has_rule(rule_name).then_some((category, rule_name)),
                "style" => Style::has_rule(rule_name).then_some((category, rule_name)),
                "suspicious" => Suspicious::has_rule(rule_name).then_some((category, rule_name)),
                _ => None,
            },
            _ => None,
        }
    }
    #[doc = r" Given a category coming from [Diagnostic](biome_diagnostics::Diagnostic), this function returns"]
    #[doc = r" the [Severity](biome_diagnostics::Severity) associated to the rule, if the configuration changed it."]
    #[doc = r""]
    #[doc = r" If not, the function returns [None]."]
    pub fn get_severity_from_code(&self, category: &Category) -> Option<Severity> {
        let mut split_code = category.name().split('/');
        let _lint = split_code.next();
        debug_assert_eq!(_lint, Some("lint"));
        let group = split_code.next();
        let rule_name = split_code.next();
        if let Some((group, rule_name)) = self.matches_diagnostic_code(group, rule_name) {
            let severity = match group {
                "a11y" => self
                    .a11y
                    .as_ref()
                    .and_then(|a11y| a11y.get_rule_configuration(rule_name))
                    .map_or_else(
                        || {
                            if A11y::is_recommended_rule(rule_name) {
                                Severity::Error
                            } else {
                                Severity::Warning
                            }
                        },
                        |(level, _)| level.into(),
                    ),
                "complexity" => self
                    .complexity
                    .as_ref()
                    .and_then(|complexity| complexity.get_rule_configuration(rule_name))
                    .map_or_else(
                        || {
                            if Complexity::is_recommended_rule(rule_name) {
                                Severity::Error
                            } else {
                                Severity::Warning
                            }
                        },
                        |(level, _)| level.into(),
                    ),
                "correctness" => self
                    .correctness
                    .as_ref()
                    .and_then(|correctness| correctness.get_rule_configuration(rule_name))
                    .map_or_else(
                        || {
                            if Correctness::is_recommended_rule(rule_name) {
                                Severity::Error
                            } else {
                                Severity::Warning
                            }
                        },
                        |(level, _)| level.into(),
                    ),
                "nursery" => self
                    .nursery
                    .as_ref()
                    .and_then(|nursery| nursery.get_rule_configuration(rule_name))
                    .map_or_else(
                        || {
                            if Nursery::is_recommended_rule(rule_name) {
                                Severity::Error
                            } else {
                                Severity::Warning
                            }
                        },
                        |(level, _)| level.into(),
                    ),
                "performance" => self
                    .performance
                    .as_ref()
                    .and_then(|performance| performance.get_rule_configuration(rule_name))
                    .map_or_else(
                        || {
                            if Performance::is_recommended_rule(rule_name) {
                                Severity::Error
                            } else {
                                Severity::Warning
                            }
                        },
                        |(level, _)| level.into(),
                    ),
                "security" => self
                    .security
                    .as_ref()
                    .and_then(|security| security.get_rule_configuration(rule_name))
                    .map_or_else(
                        || {
                            if Security::is_recommended_rule(rule_name) {
                                Severity::Error
                            } else {
                                Severity::Warning
                            }
                        },
                        |(level, _)| level.into(),
                    ),
                "style" => self
                    .style
                    .as_ref()
                    .and_then(|style| style.get_rule_configuration(rule_name))
                    .map_or_else(
                        || {
                            if Style::is_recommended_rule(rule_name) {
                                Severity::Error
                            } else {
                                Severity::Warning
                            }
                        },
                        |(level, _)| level.into(),
                    ),
                "suspicious" => self
                    .suspicious
                    .as_ref()
                    .and_then(|suspicious| suspicious.get_rule_configuration(rule_name))
                    .map_or_else(
                        || {
                            if Suspicious::is_recommended_rule(rule_name) {
                                Severity::Error
                            } else {
                                Severity::Warning
                            }
                        },
                        |(level, _)| level.into(),
                    ),
                _ => unreachable!("this group should not exist, found {}", group),
            };
            Some(severity)
        } else {
            None
        }
    }
    pub(crate) const fn is_recommended_false(&self) -> bool {
        matches!(self.recommended, Some(false))
    }
    pub(crate) const fn is_all_true(&self) -> bool {
        matches!(self.all, Some(true))
    }
    #[doc = r" It returns the enabled rules by default."]
    #[doc = r""]
    #[doc = r" The enabled rules are calculated from the difference with the disabled rules."]
    pub fn as_enabled_rules(&self) -> IndexSet<RuleFilter> {
        let mut enabled_rules = IndexSet::new();
        let mut disabled_rules = IndexSet::new();
        if let Some(group) = self.a11y.as_ref() {
            group.collect_preset_rules(
                self.is_all_true(),
                !self.is_recommended_false(),
                &mut enabled_rules,
            );
            enabled_rules.extend(&group.get_enabled_rules());
            disabled_rules.extend(&group.get_disabled_rules());
        } else if self.is_all_true() {
            enabled_rules.extend(A11y::all_rules_as_filters());
        } else if !self.is_recommended_false() {
            enabled_rules.extend(A11y::recommended_rules_as_filters());
        }
        if let Some(group) = self.complexity.as_ref() {
            group.collect_preset_rules(
                self.is_all_true(),
                !self.is_recommended_false(),
                &mut enabled_rules,
            );
            enabled_rules.extend(&group.get_enabled_rules());
            disabled_rules.extend(&group.get_disabled_rules());
        } else if self.is_all_true() {
            enabled_rules.extend(Complexity::all_rules_as_filters());
        } else if !self.is_recommended_false() {
            enabled_rules.extend(Complexity::recommended_rules_as_filters());
        }
        if let Some(group) = self.correctness.as_ref() {
            group.collect_preset_rules(
                self.is_all_true(),
                !self.is_recommended_false(),
                &mut enabled_rules,
            );
            enabled_rules.extend(&group.get_enabled_rules());
            disabled_rules.extend(&group.get_disabled_rules());
        } else if self.is_all_true() {
            enabled_rules.extend(Correctness::all_rules_as_filters());
        } else if !self.is_recommended_false() {
            enabled_rules.extend(Correctness::recommended_rules_as_filters());
        }
        if let Some(group) = self.nursery.as_ref() {
            group.collect_preset_rules(
                self.is_all_true() && biome_flags::is_unstable(),
                !self.is_recommended_false() && biome_flags::is_unstable(),
                &mut enabled_rules,
            );
            enabled_rules.extend(&group.get_enabled_rules());
            disabled_rules.extend(&group.get_disabled_rules());
        } else if self.is_all_true() && biome_flags::is_unstable() {
            enabled_rules.extend(Nursery::all_rules_as_filters());
        } else if !self.is_recommended_false() && biome_flags::is_unstable() {
            enabled_rules.extend(Nursery::recommended_rules_as_filters());
        }
        if let Some(group) = self.performance.as_ref() {
            group.collect_preset_rules(
                self.is_all_true(),
                !self.is_recommended_false(),
                &mut enabled_rules,
            );
            enabled_rules.extend(&group.get_enabled_rules());
            disabled_rules.extend(&group.get_disabled_rules());
        } else if self.is_all_true() {
            enabled_rules.extend(Performance::all_rules_as_filters());
        } else if !self.is_recommended_false() {
            enabled_rules.extend(Performance::recommended_rules_as_filters());
        }
        if let Some(group) = self.security.as_ref() {
            group.collect_preset_rules(
                self.is_all_true(),
                !self.is_recommended_false(),
                &mut enabled_rules,
            );
            enabled_rules.extend(&group.get_enabled_rules());
            disabled_rules.extend(&group.get_disabled_rules());
        } else if self.is_all_true() {
            enabled_rules.extend(Security::all_rules_as_filters());
        } else if !self.is_recommended_false() {
            enabled_rules.extend(Security::recommended_rules_as_filters());
        }
        if let Some(group) = self.style.as_ref() {
            group.collect_preset_rules(
                self.is_all_true(),
                !self.is_recommended_false(),
                &mut enabled_rules,
            );
            enabled_rules.extend(&group.get_enabled_rules());
            disabled_rules.extend(&group.get_disabled_rules());
        } else if self.is_all_true() {
            enabled_rules.extend(Style::all_rules_as_filters());
        } else if !self.is_recommended_false() {
            enabled_rules.extend(Style::recommended_rules_as_filters());
        }
        if let Some(group) = self.suspicious.as_ref() {
            group.collect_preset_rules(
                self.is_all_true(),
                !self.is_recommended_false(),
                &mut enabled_rules,
            );
            enabled_rules.extend(&group.get_enabled_rules());
            disabled_rules.extend(&group.get_disabled_rules());
        } else if self.is_all_true() {
            enabled_rules.extend(Suspicious::all_rules_as_filters());
        } else if !self.is_recommended_false() {
            enabled_rules.extend(Suspicious::recommended_rules_as_filters());
        }
        enabled_rules.difference(&disabled_rules).copied().collect()
    }
}
#[derive(Clone, Debug, Default, Deserialize, Deserializable, Eq, Merge, PartialEq, Serialize)]
#[deserializable(with_validator)]
#[cfg_attr(feature = "schema", derive(JsonSchema))]
#[serde(rename_all = "camelCase", default, deny_unknown_fields)]
#[doc = r" A list of rules that belong to this group"]
pub struct A11y {
    #[doc = r" It enables the recommended rules for this group"]
    #[serde(skip_serializing_if = "Option::is_none")]
    pub recommended: Option<bool>,
    #[doc = r" It enables ALL rules for this group."]
    #[serde(skip_serializing_if = "Option::is_none")]
    pub all: Option<bool>,
    #[doc = "Enforce that the accessKey attribute is not used on any HTML element."]
    #[serde(skip_serializing_if = "Option::is_none")]
    pub no_access_key: Option<RuleConfiguration<NoAccessKey>>,
    #[doc = "Enforce that aria-hidden=\"true\" is not set on focusable elements."]
    #[serde(skip_serializing_if = "Option::is_none")]
    pub no_aria_hidden_on_focusable: Option<RuleConfiguration<NoAriaHiddenOnFocusable>>,
    #[doc = "Enforce that elements that do not support ARIA roles, states, and properties do not have those attributes."]
    #[serde(skip_serializing_if = "Option::is_none")]
    pub no_aria_unsupported_elements: Option<RuleConfiguration<NoAriaUnsupportedElements>>,
    #[doc = "Enforce that autoFocus prop is not used on elements."]
    #[serde(skip_serializing_if = "Option::is_none")]
    pub no_autofocus: Option<RuleConfiguration<NoAutofocus>>,
    #[doc = "Disallow target=\"_blank\" attribute without rel=\"noreferrer\""]
    #[serde(skip_serializing_if = "Option::is_none")]
    pub no_blank_target: Option<RuleConfiguration<NoBlankTarget>>,
    #[doc = "Enforces that no distracting elements are used."]
    #[serde(skip_serializing_if = "Option::is_none")]
    pub no_distracting_elements: Option<RuleConfiguration<NoDistractingElements>>,
    #[doc = "The scope prop should be used only on \\<th> elements."]
    #[serde(skip_serializing_if = "Option::is_none")]
    pub no_header_scope: Option<RuleConfiguration<NoHeaderScope>>,
    #[doc = "Enforce that non-interactive ARIA roles are not assigned to interactive HTML elements."]
    #[serde(skip_serializing_if = "Option::is_none")]
    pub no_interactive_element_to_noninteractive_role:
        Option<RuleConfiguration<NoInteractiveElementToNoninteractiveRole>>,
    #[doc = "Enforce that interactive ARIA roles are not assigned to non-interactive HTML elements."]
    #[serde(skip_serializing_if = "Option::is_none")]
    pub no_noninteractive_element_to_interactive_role:
        Option<RuleConfiguration<NoNoninteractiveElementToInteractiveRole>>,
    #[doc = "Enforce that tabIndex is not assigned to non-interactive HTML elements."]
    #[serde(skip_serializing_if = "Option::is_none")]
    pub no_noninteractive_tabindex: Option<RuleConfiguration<NoNoninteractiveTabindex>>,
    #[doc = "Prevent the usage of positive integers on tabIndex property"]
    #[serde(skip_serializing_if = "Option::is_none")]
    pub no_positive_tabindex: Option<RuleConfiguration<NoPositiveTabindex>>,
    #[doc = "Enforce img alt prop does not contain the word \"image\", \"picture\", or \"photo\"."]
    #[serde(skip_serializing_if = "Option::is_none")]
    pub no_redundant_alt: Option<RuleConfiguration<NoRedundantAlt>>,
    #[doc = "Enforce explicit role property is not the same as implicit/default role property on an element."]
    #[serde(skip_serializing_if = "Option::is_none")]
    pub no_redundant_roles: Option<RuleConfiguration<NoRedundantRoles>>,
    #[doc = "Enforces the usage of the title element for the svg element."]
    #[serde(skip_serializing_if = "Option::is_none")]
    pub no_svg_without_title: Option<RuleConfiguration<NoSvgWithoutTitle>>,
    #[doc = "Enforce that all elements that require alternative text have meaningful information to relay back to the end user."]
    #[serde(skip_serializing_if = "Option::is_none")]
    pub use_alt_text: Option<RuleConfiguration<UseAltText>>,
    #[doc = "Enforce that anchors have content and that the content is accessible to screen readers."]
    #[serde(skip_serializing_if = "Option::is_none")]
    pub use_anchor_content: Option<RuleConfiguration<UseAnchorContent>>,
    #[doc = "Enforce that tabIndex is assigned to non-interactive HTML elements with aria-activedescendant."]
    #[serde(skip_serializing_if = "Option::is_none")]
    pub use_aria_activedescendant_with_tabindex:
        Option<RuleConfiguration<UseAriaActivedescendantWithTabindex>>,
    #[doc = "Enforce that elements with ARIA roles must have all required ARIA attributes for that role."]
    #[serde(skip_serializing_if = "Option::is_none")]
    pub use_aria_props_for_role: Option<RuleConfiguration<UseAriaPropsForRole>>,
    #[doc = "Enforces the usage of the attribute type for the element button"]
    #[serde(skip_serializing_if = "Option::is_none")]
    pub use_button_type: Option<RuleConfiguration<UseButtonType>>,
    #[doc = "Enforce that heading elements (h1, h2, etc.) have content and that the content is accessible to screen readers. Accessible means that it is not hidden using the aria-hidden prop."]
    #[serde(skip_serializing_if = "Option::is_none")]
    pub use_heading_content: Option<RuleConfiguration<UseHeadingContent>>,
    #[doc = "Enforce that html element has lang attribute."]
    #[serde(skip_serializing_if = "Option::is_none")]
    pub use_html_lang: Option<RuleConfiguration<UseHtmlLang>>,
    #[doc = "Enforces the usage of the attribute title for the element iframe."]
    #[serde(skip_serializing_if = "Option::is_none")]
    pub use_iframe_title: Option<RuleConfiguration<UseIframeTitle>>,
    #[doc = "Enforce onClick is accompanied by at least one of the following: onKeyUp, onKeyDown, onKeyPress."]
    #[serde(skip_serializing_if = "Option::is_none")]
    pub use_key_with_click_events: Option<RuleConfiguration<UseKeyWithClickEvents>>,
    #[doc = "Enforce onMouseOver / onMouseOut are accompanied by onFocus / onBlur."]
    #[serde(skip_serializing_if = "Option::is_none")]
    pub use_key_with_mouse_events: Option<RuleConfiguration<UseKeyWithMouseEvents>>,
    #[doc = "Enforces that audio and video elements must have a track for captions."]
    #[serde(skip_serializing_if = "Option::is_none")]
    pub use_media_caption: Option<RuleConfiguration<UseMediaCaption>>,
    #[doc = "Enforce that all anchors are valid, and they are navigable elements."]
    #[serde(skip_serializing_if = "Option::is_none")]
    pub use_valid_anchor: Option<RuleConfiguration<UseValidAnchor>>,
    #[doc = "Ensures that ARIA properties aria-* are all valid."]
    #[serde(skip_serializing_if = "Option::is_none")]
    pub use_valid_aria_props: Option<RuleConfiguration<UseValidAriaProps>>,
    #[doc = "Elements with ARIA roles must use a valid, non-abstract ARIA role."]
    #[serde(skip_serializing_if = "Option::is_none")]
    pub use_valid_aria_role: Option<RuleConfiguration<UseValidAriaRole>>,
    #[doc = "Enforce that ARIA state and property values are valid."]
    #[serde(skip_serializing_if = "Option::is_none")]
    pub use_valid_aria_values: Option<RuleConfiguration<UseValidAriaValues>>,
    #[doc = "Ensure that the attribute passed to the lang attribute is a correct ISO language and/or country."]
    #[serde(skip_serializing_if = "Option::is_none")]
    pub use_valid_lang: Option<RuleConfiguration<UseValidLang>>,
}
impl DeserializableValidator for A11y {
    fn validate(
        &mut self,
        _name: &str,
        range: TextRange,
        diagnostics: &mut Vec<DeserializationDiagnostic>,
    ) -> bool {
        if self.recommended == Some(true) && self.all == Some(true) {
            diagnostics . push (DeserializationDiagnostic :: new (markup ! (< Emphasis > "'recommended'" < / Emphasis > " and " < Emphasis > "'all'" < / Emphasis > " can't be both " < Emphasis > "'true'" < / Emphasis > ". You should choose only one of them.")) . with_range (range) . with_note (markup ! ("Biome will fallback to its defaults for this section."))) ;
            return false;
        }
        true
    }
}
impl A11y {
    const GROUP_NAME: &'static str = "a11y";
    pub(crate) const GROUP_RULES: &'static [&'static str] = &[
        "noAccessKey",
        "noAriaHiddenOnFocusable",
        "noAriaUnsupportedElements",
        "noAutofocus",
        "noBlankTarget",
        "noDistractingElements",
        "noHeaderScope",
        "noInteractiveElementToNoninteractiveRole",
        "noNoninteractiveElementToInteractiveRole",
        "noNoninteractiveTabindex",
        "noPositiveTabindex",
        "noRedundantAlt",
        "noRedundantRoles",
        "noSvgWithoutTitle",
        "useAltText",
        "useAnchorContent",
        "useAriaActivedescendantWithTabindex",
        "useAriaPropsForRole",
        "useButtonType",
        "useHeadingContent",
        "useHtmlLang",
        "useIframeTitle",
        "useKeyWithClickEvents",
        "useKeyWithMouseEvents",
        "useMediaCaption",
        "useValidAnchor",
        "useValidAriaProps",
        "useValidAriaRole",
        "useValidAriaValues",
        "useValidLang",
    ];
    const RECOMMENDED_RULES: &'static [&'static str] = &[
        "noAccessKey",
        "noAriaHiddenOnFocusable",
        "noAriaUnsupportedElements",
        "noAutofocus",
        "noBlankTarget",
        "noDistractingElements",
        "noHeaderScope",
        "noInteractiveElementToNoninteractiveRole",
        "noNoninteractiveElementToInteractiveRole",
        "noNoninteractiveTabindex",
        "noPositiveTabindex",
        "noRedundantAlt",
        "noRedundantRoles",
        "noSvgWithoutTitle",
        "useAltText",
        "useAnchorContent",
        "useAriaActivedescendantWithTabindex",
        "useAriaPropsForRole",
        "useButtonType",
        "useHeadingContent",
        "useHtmlLang",
        "useIframeTitle",
        "useKeyWithClickEvents",
        "useKeyWithMouseEvents",
        "useMediaCaption",
        "useValidAnchor",
        "useValidAriaProps",
        "useValidAriaRole",
        "useValidAriaValues",
        "useValidLang",
    ];
    const RECOMMENDED_RULES_AS_FILTERS: &'static [RuleFilter<'static>] = &[
        RuleFilter::Rule(Self::GROUP_NAME, Self::GROUP_RULES[0]),
        RuleFilter::Rule(Self::GROUP_NAME, Self::GROUP_RULES[1]),
        RuleFilter::Rule(Self::GROUP_NAME, Self::GROUP_RULES[2]),
        RuleFilter::Rule(Self::GROUP_NAME, Self::GROUP_RULES[3]),
        RuleFilter::Rule(Self::GROUP_NAME, Self::GROUP_RULES[4]),
        RuleFilter::Rule(Self::GROUP_NAME, Self::GROUP_RULES[5]),
        RuleFilter::Rule(Self::GROUP_NAME, Self::GROUP_RULES[6]),
        RuleFilter::Rule(Self::GROUP_NAME, Self::GROUP_RULES[7]),
        RuleFilter::Rule(Self::GROUP_NAME, Self::GROUP_RULES[8]),
        RuleFilter::Rule(Self::GROUP_NAME, Self::GROUP_RULES[9]),
        RuleFilter::Rule(Self::GROUP_NAME, Self::GROUP_RULES[10]),
        RuleFilter::Rule(Self::GROUP_NAME, Self::GROUP_RULES[11]),
        RuleFilter::Rule(Self::GROUP_NAME, Self::GROUP_RULES[12]),
        RuleFilter::Rule(Self::GROUP_NAME, Self::GROUP_RULES[13]),
        RuleFilter::Rule(Self::GROUP_NAME, Self::GROUP_RULES[14]),
        RuleFilter::Rule(Self::GROUP_NAME, Self::GROUP_RULES[15]),
        RuleFilter::Rule(Self::GROUP_NAME, Self::GROUP_RULES[16]),
        RuleFilter::Rule(Self::GROUP_NAME, Self::GROUP_RULES[17]),
        RuleFilter::Rule(Self::GROUP_NAME, Self::GROUP_RULES[18]),
        RuleFilter::Rule(Self::GROUP_NAME, Self::GROUP_RULES[19]),
        RuleFilter::Rule(Self::GROUP_NAME, Self::GROUP_RULES[20]),
        RuleFilter::Rule(Self::GROUP_NAME, Self::GROUP_RULES[21]),
        RuleFilter::Rule(Self::GROUP_NAME, Self::GROUP_RULES[22]),
        RuleFilter::Rule(Self::GROUP_NAME, Self::GROUP_RULES[23]),
        RuleFilter::Rule(Self::GROUP_NAME, Self::GROUP_RULES[24]),
        RuleFilter::Rule(Self::GROUP_NAME, Self::GROUP_RULES[25]),
        RuleFilter::Rule(Self::GROUP_NAME, Self::GROUP_RULES[26]),
        RuleFilter::Rule(Self::GROUP_NAME, Self::GROUP_RULES[27]),
        RuleFilter::Rule(Self::GROUP_NAME, Self::GROUP_RULES[28]),
        RuleFilter::Rule(Self::GROUP_NAME, Self::GROUP_RULES[29]),
    ];
    const ALL_RULES_AS_FILTERS: &'static [RuleFilter<'static>] = &[
        RuleFilter::Rule(Self::GROUP_NAME, Self::GROUP_RULES[0]),
        RuleFilter::Rule(Self::GROUP_NAME, Self::GROUP_RULES[1]),
        RuleFilter::Rule(Self::GROUP_NAME, Self::GROUP_RULES[2]),
        RuleFilter::Rule(Self::GROUP_NAME, Self::GROUP_RULES[3]),
        RuleFilter::Rule(Self::GROUP_NAME, Self::GROUP_RULES[4]),
        RuleFilter::Rule(Self::GROUP_NAME, Self::GROUP_RULES[5]),
        RuleFilter::Rule(Self::GROUP_NAME, Self::GROUP_RULES[6]),
        RuleFilter::Rule(Self::GROUP_NAME, Self::GROUP_RULES[7]),
        RuleFilter::Rule(Self::GROUP_NAME, Self::GROUP_RULES[8]),
        RuleFilter::Rule(Self::GROUP_NAME, Self::GROUP_RULES[9]),
        RuleFilter::Rule(Self::GROUP_NAME, Self::GROUP_RULES[10]),
        RuleFilter::Rule(Self::GROUP_NAME, Self::GROUP_RULES[11]),
        RuleFilter::Rule(Self::GROUP_NAME, Self::GROUP_RULES[12]),
        RuleFilter::Rule(Self::GROUP_NAME, Self::GROUP_RULES[13]),
        RuleFilter::Rule(Self::GROUP_NAME, Self::GROUP_RULES[14]),
        RuleFilter::Rule(Self::GROUP_NAME, Self::GROUP_RULES[15]),
        RuleFilter::Rule(Self::GROUP_NAME, Self::GROUP_RULES[16]),
        RuleFilter::Rule(Self::GROUP_NAME, Self::GROUP_RULES[17]),
        RuleFilter::Rule(Self::GROUP_NAME, Self::GROUP_RULES[18]),
        RuleFilter::Rule(Self::GROUP_NAME, Self::GROUP_RULES[19]),
        RuleFilter::Rule(Self::GROUP_NAME, Self::GROUP_RULES[20]),
        RuleFilter::Rule(Self::GROUP_NAME, Self::GROUP_RULES[21]),
        RuleFilter::Rule(Self::GROUP_NAME, Self::GROUP_RULES[22]),
        RuleFilter::Rule(Self::GROUP_NAME, Self::GROUP_RULES[23]),
        RuleFilter::Rule(Self::GROUP_NAME, Self::GROUP_RULES[24]),
        RuleFilter::Rule(Self::GROUP_NAME, Self::GROUP_RULES[25]),
        RuleFilter::Rule(Self::GROUP_NAME, Self::GROUP_RULES[26]),
        RuleFilter::Rule(Self::GROUP_NAME, Self::GROUP_RULES[27]),
        RuleFilter::Rule(Self::GROUP_NAME, Self::GROUP_RULES[28]),
        RuleFilter::Rule(Self::GROUP_NAME, Self::GROUP_RULES[29]),
    ];
    #[doc = r" Retrieves the recommended rules"]
    pub(crate) fn is_recommended_true(&self) -> bool {
        matches!(self.recommended, Some(true))
    }
    pub(crate) fn is_recommended_unset(&self) -> bool {
        self.recommended.is_none()
    }
    pub(crate) fn is_all_true(&self) -> bool {
        matches!(self.all, Some(true))
    }
    pub(crate) fn is_all_unset(&self) -> bool {
        self.all.is_none()
    }
    pub(crate) fn get_enabled_rules(&self) -> IndexSet<RuleFilter> {
        let mut index_set = IndexSet::new();
        if let Some(rule) = self.no_access_key.as_ref() {
            if rule.is_enabled() {
                index_set.insert(RuleFilter::Rule(Self::GROUP_NAME, Self::GROUP_RULES[0]));
            }
        }
        if let Some(rule) = self.no_aria_hidden_on_focusable.as_ref() {
            if rule.is_enabled() {
                index_set.insert(RuleFilter::Rule(Self::GROUP_NAME, Self::GROUP_RULES[1]));
            }
        }
        if let Some(rule) = self.no_aria_unsupported_elements.as_ref() {
            if rule.is_enabled() {
                index_set.insert(RuleFilter::Rule(Self::GROUP_NAME, Self::GROUP_RULES[2]));
            }
        }
        if let Some(rule) = self.no_autofocus.as_ref() {
            if rule.is_enabled() {
                index_set.insert(RuleFilter::Rule(Self::GROUP_NAME, Self::GROUP_RULES[3]));
            }
        }
        if let Some(rule) = self.no_blank_target.as_ref() {
            if rule.is_enabled() {
                index_set.insert(RuleFilter::Rule(Self::GROUP_NAME, Self::GROUP_RULES[4]));
            }
        }
        if let Some(rule) = self.no_distracting_elements.as_ref() {
            if rule.is_enabled() {
                index_set.insert(RuleFilter::Rule(Self::GROUP_NAME, Self::GROUP_RULES[5]));
            }
        }
        if let Some(rule) = self.no_header_scope.as_ref() {
            if rule.is_enabled() {
                index_set.insert(RuleFilter::Rule(Self::GROUP_NAME, Self::GROUP_RULES[6]));
            }
        }
        if let Some(rule) = self.no_interactive_element_to_noninteractive_role.as_ref() {
            if rule.is_enabled() {
                index_set.insert(RuleFilter::Rule(Self::GROUP_NAME, Self::GROUP_RULES[7]));
            }
        }
        if let Some(rule) = self.no_noninteractive_element_to_interactive_role.as_ref() {
            if rule.is_enabled() {
                index_set.insert(RuleFilter::Rule(Self::GROUP_NAME, Self::GROUP_RULES[8]));
            }
        }
        if let Some(rule) = self.no_noninteractive_tabindex.as_ref() {
            if rule.is_enabled() {
                index_set.insert(RuleFilter::Rule(Self::GROUP_NAME, Self::GROUP_RULES[9]));
            }
        }
        if let Some(rule) = self.no_positive_tabindex.as_ref() {
            if rule.is_enabled() {
                index_set.insert(RuleFilter::Rule(Self::GROUP_NAME, Self::GROUP_RULES[10]));
            }
        }
        if let Some(rule) = self.no_redundant_alt.as_ref() {
            if rule.is_enabled() {
                index_set.insert(RuleFilter::Rule(Self::GROUP_NAME, Self::GROUP_RULES[11]));
            }
        }
        if let Some(rule) = self.no_redundant_roles.as_ref() {
            if rule.is_enabled() {
                index_set.insert(RuleFilter::Rule(Self::GROUP_NAME, Self::GROUP_RULES[12]));
            }
        }
        if let Some(rule) = self.no_svg_without_title.as_ref() {
            if rule.is_enabled() {
                index_set.insert(RuleFilter::Rule(Self::GROUP_NAME, Self::GROUP_RULES[13]));
            }
        }
        if let Some(rule) = self.use_alt_text.as_ref() {
            if rule.is_enabled() {
                index_set.insert(RuleFilter::Rule(Self::GROUP_NAME, Self::GROUP_RULES[14]));
            }
        }
        if let Some(rule) = self.use_anchor_content.as_ref() {
            if rule.is_enabled() {
                index_set.insert(RuleFilter::Rule(Self::GROUP_NAME, Self::GROUP_RULES[15]));
            }
        }
        if let Some(rule) = self.use_aria_activedescendant_with_tabindex.as_ref() {
            if rule.is_enabled() {
                index_set.insert(RuleFilter::Rule(Self::GROUP_NAME, Self::GROUP_RULES[16]));
            }
        }
        if let Some(rule) = self.use_aria_props_for_role.as_ref() {
            if rule.is_enabled() {
                index_set.insert(RuleFilter::Rule(Self::GROUP_NAME, Self::GROUP_RULES[17]));
            }
        }
        if let Some(rule) = self.use_button_type.as_ref() {
            if rule.is_enabled() {
                index_set.insert(RuleFilter::Rule(Self::GROUP_NAME, Self::GROUP_RULES[18]));
            }
        }
        if let Some(rule) = self.use_heading_content.as_ref() {
            if rule.is_enabled() {
                index_set.insert(RuleFilter::Rule(Self::GROUP_NAME, Self::GROUP_RULES[19]));
            }
        }
        if let Some(rule) = self.use_html_lang.as_ref() {
            if rule.is_enabled() {
                index_set.insert(RuleFilter::Rule(Self::GROUP_NAME, Self::GROUP_RULES[20]));
            }
        }
        if let Some(rule) = self.use_iframe_title.as_ref() {
            if rule.is_enabled() {
                index_set.insert(RuleFilter::Rule(Self::GROUP_NAME, Self::GROUP_RULES[21]));
            }
        }
        if let Some(rule) = self.use_key_with_click_events.as_ref() {
            if rule.is_enabled() {
                index_set.insert(RuleFilter::Rule(Self::GROUP_NAME, Self::GROUP_RULES[22]));
            }
        }
        if let Some(rule) = self.use_key_with_mouse_events.as_ref() {
            if rule.is_enabled() {
                index_set.insert(RuleFilter::Rule(Self::GROUP_NAME, Self::GROUP_RULES[23]));
            }
        }
        if let Some(rule) = self.use_media_caption.as_ref() {
            if rule.is_enabled() {
                index_set.insert(RuleFilter::Rule(Self::GROUP_NAME, Self::GROUP_RULES[24]));
            }
        }
        if let Some(rule) = self.use_valid_anchor.as_ref() {
            if rule.is_enabled() {
                index_set.insert(RuleFilter::Rule(Self::GROUP_NAME, Self::GROUP_RULES[25]));
            }
        }
        if let Some(rule) = self.use_valid_aria_props.as_ref() {
            if rule.is_enabled() {
                index_set.insert(RuleFilter::Rule(Self::GROUP_NAME, Self::GROUP_RULES[26]));
            }
        }
        if let Some(rule) = self.use_valid_aria_role.as_ref() {
            if rule.is_enabled() {
                index_set.insert(RuleFilter::Rule(Self::GROUP_NAME, Self::GROUP_RULES[27]));
            }
        }
        if let Some(rule) = self.use_valid_aria_values.as_ref() {
            if rule.is_enabled() {
                index_set.insert(RuleFilter::Rule(Self::GROUP_NAME, Self::GROUP_RULES[28]));
            }
        }
        if let Some(rule) = self.use_valid_lang.as_ref() {
            if rule.is_enabled() {
                index_set.insert(RuleFilter::Rule(Self::GROUP_NAME, Self::GROUP_RULES[29]));
            }
        }
        index_set
    }
    pub(crate) fn get_disabled_rules(&self) -> IndexSet<RuleFilter> {
        let mut index_set = IndexSet::new();
        if let Some(rule) = self.no_access_key.as_ref() {
            if rule.is_disabled() {
                index_set.insert(RuleFilter::Rule(Self::GROUP_NAME, Self::GROUP_RULES[0]));
            }
        }
        if let Some(rule) = self.no_aria_hidden_on_focusable.as_ref() {
            if rule.is_disabled() {
                index_set.insert(RuleFilter::Rule(Self::GROUP_NAME, Self::GROUP_RULES[1]));
            }
        }
        if let Some(rule) = self.no_aria_unsupported_elements.as_ref() {
            if rule.is_disabled() {
                index_set.insert(RuleFilter::Rule(Self::GROUP_NAME, Self::GROUP_RULES[2]));
            }
        }
        if let Some(rule) = self.no_autofocus.as_ref() {
            if rule.is_disabled() {
                index_set.insert(RuleFilter::Rule(Self::GROUP_NAME, Self::GROUP_RULES[3]));
            }
        }
        if let Some(rule) = self.no_blank_target.as_ref() {
            if rule.is_disabled() {
                index_set.insert(RuleFilter::Rule(Self::GROUP_NAME, Self::GROUP_RULES[4]));
            }
        }
        if let Some(rule) = self.no_distracting_elements.as_ref() {
            if rule.is_disabled() {
                index_set.insert(RuleFilter::Rule(Self::GROUP_NAME, Self::GROUP_RULES[5]));
            }
        }
        if let Some(rule) = self.no_header_scope.as_ref() {
            if rule.is_disabled() {
                index_set.insert(RuleFilter::Rule(Self::GROUP_NAME, Self::GROUP_RULES[6]));
            }
        }
        if let Some(rule) = self.no_interactive_element_to_noninteractive_role.as_ref() {
            if rule.is_disabled() {
                index_set.insert(RuleFilter::Rule(Self::GROUP_NAME, Self::GROUP_RULES[7]));
            }
        }
        if let Some(rule) = self.no_noninteractive_element_to_interactive_role.as_ref() {
            if rule.is_disabled() {
                index_set.insert(RuleFilter::Rule(Self::GROUP_NAME, Self::GROUP_RULES[8]));
            }
        }
        if let Some(rule) = self.no_noninteractive_tabindex.as_ref() {
            if rule.is_disabled() {
                index_set.insert(RuleFilter::Rule(Self::GROUP_NAME, Self::GROUP_RULES[9]));
            }
        }
        if let Some(rule) = self.no_positive_tabindex.as_ref() {
            if rule.is_disabled() {
                index_set.insert(RuleFilter::Rule(Self::GROUP_NAME, Self::GROUP_RULES[10]));
            }
        }
        if let Some(rule) = self.no_redundant_alt.as_ref() {
            if rule.is_disabled() {
                index_set.insert(RuleFilter::Rule(Self::GROUP_NAME, Self::GROUP_RULES[11]));
            }
        }
        if let Some(rule) = self.no_redundant_roles.as_ref() {
            if rule.is_disabled() {
                index_set.insert(RuleFilter::Rule(Self::GROUP_NAME, Self::GROUP_RULES[12]));
            }
        }
        if let Some(rule) = self.no_svg_without_title.as_ref() {
            if rule.is_disabled() {
                index_set.insert(RuleFilter::Rule(Self::GROUP_NAME, Self::GROUP_RULES[13]));
            }
        }
        if let Some(rule) = self.use_alt_text.as_ref() {
            if rule.is_disabled() {
                index_set.insert(RuleFilter::Rule(Self::GROUP_NAME, Self::GROUP_RULES[14]));
            }
        }
        if let Some(rule) = self.use_anchor_content.as_ref() {
            if rule.is_disabled() {
                index_set.insert(RuleFilter::Rule(Self::GROUP_NAME, Self::GROUP_RULES[15]));
            }
        }
        if let Some(rule) = self.use_aria_activedescendant_with_tabindex.as_ref() {
            if rule.is_disabled() {
                index_set.insert(RuleFilter::Rule(Self::GROUP_NAME, Self::GROUP_RULES[16]));
            }
        }
        if let Some(rule) = self.use_aria_props_for_role.as_ref() {
            if rule.is_disabled() {
                index_set.insert(RuleFilter::Rule(Self::GROUP_NAME, Self::GROUP_RULES[17]));
            }
        }
        if let Some(rule) = self.use_button_type.as_ref() {
            if rule.is_disabled() {
                index_set.insert(RuleFilter::Rule(Self::GROUP_NAME, Self::GROUP_RULES[18]));
            }
        }
        if let Some(rule) = self.use_heading_content.as_ref() {
            if rule.is_disabled() {
                index_set.insert(RuleFilter::Rule(Self::GROUP_NAME, Self::GROUP_RULES[19]));
            }
        }
        if let Some(rule) = self.use_html_lang.as_ref() {
            if rule.is_disabled() {
                index_set.insert(RuleFilter::Rule(Self::GROUP_NAME, Self::GROUP_RULES[20]));
            }
        }
        if let Some(rule) = self.use_iframe_title.as_ref() {
            if rule.is_disabled() {
                index_set.insert(RuleFilter::Rule(Self::GROUP_NAME, Self::GROUP_RULES[21]));
            }
        }
        if let Some(rule) = self.use_key_with_click_events.as_ref() {
            if rule.is_disabled() {
                index_set.insert(RuleFilter::Rule(Self::GROUP_NAME, Self::GROUP_RULES[22]));
            }
        }
        if let Some(rule) = self.use_key_with_mouse_events.as_ref() {
            if rule.is_disabled() {
                index_set.insert(RuleFilter::Rule(Self::GROUP_NAME, Self::GROUP_RULES[23]));
            }
        }
        if let Some(rule) = self.use_media_caption.as_ref() {
            if rule.is_disabled() {
                index_set.insert(RuleFilter::Rule(Self::GROUP_NAME, Self::GROUP_RULES[24]));
            }
        }
        if let Some(rule) = self.use_valid_anchor.as_ref() {
            if rule.is_disabled() {
                index_set.insert(RuleFilter::Rule(Self::GROUP_NAME, Self::GROUP_RULES[25]));
            }
        }
        if let Some(rule) = self.use_valid_aria_props.as_ref() {
            if rule.is_disabled() {
                index_set.insert(RuleFilter::Rule(Self::GROUP_NAME, Self::GROUP_RULES[26]));
            }
        }
        if let Some(rule) = self.use_valid_aria_role.as_ref() {
            if rule.is_disabled() {
                index_set.insert(RuleFilter::Rule(Self::GROUP_NAME, Self::GROUP_RULES[27]));
            }
        }
        if let Some(rule) = self.use_valid_aria_values.as_ref() {
            if rule.is_disabled() {
                index_set.insert(RuleFilter::Rule(Self::GROUP_NAME, Self::GROUP_RULES[28]));
            }
        }
        if let Some(rule) = self.use_valid_lang.as_ref() {
            if rule.is_disabled() {
                index_set.insert(RuleFilter::Rule(Self::GROUP_NAME, Self::GROUP_RULES[29]));
            }
        }
        index_set
    }
    #[doc = r" Checks if, given a rule name, matches one of the rules contained in this category"]
    pub(crate) fn has_rule(rule_name: &str) -> bool {
        Self::GROUP_RULES.contains(&rule_name)
    }
    #[doc = r" Checks if, given a rule name, it is marked as recommended"]
    pub(crate) fn is_recommended_rule(rule_name: &str) -> bool {
        Self::RECOMMENDED_RULES.contains(&rule_name)
    }
    pub(crate) fn recommended_rules_as_filters() -> &'static [RuleFilter<'static>] {
        Self::RECOMMENDED_RULES_AS_FILTERS
    }
    pub(crate) fn all_rules_as_filters() -> &'static [RuleFilter<'static>] {
        Self::ALL_RULES_AS_FILTERS
    }
    #[doc = r" Select preset rules"]
    pub(crate) fn collect_preset_rules(
        &self,
        parent_is_all: bool,
        parent_is_recommended: bool,
        enabled_rules: &mut IndexSet<RuleFilter>,
    ) {
        if self.is_all_true() || self.is_all_unset() && parent_is_all {
            enabled_rules.extend(Self::all_rules_as_filters());
        } else if self.is_recommended_true()
            || self.is_recommended_unset() && self.is_all_unset() && parent_is_recommended
        {
            enabled_rules.extend(Self::recommended_rules_as_filters());
        }
    }
    pub(crate) fn get_rule_configuration(
        &self,
        rule_name: &str,
    ) -> Option<(RulePlainConfiguration, Option<RuleOptions>)> {
        match rule_name {
            "noAccessKey" => self
                .no_access_key
                .as_ref()
                .map(|conf| (conf.level(), conf.get_options())),
            "noAriaHiddenOnFocusable" => self
                .no_aria_hidden_on_focusable
                .as_ref()
                .map(|conf| (conf.level(), conf.get_options())),
            "noAriaUnsupportedElements" => self
                .no_aria_unsupported_elements
                .as_ref()
                .map(|conf| (conf.level(), conf.get_options())),
            "noAutofocus" => self
                .no_autofocus
                .as_ref()
                .map(|conf| (conf.level(), conf.get_options())),
            "noBlankTarget" => self
                .no_blank_target
                .as_ref()
                .map(|conf| (conf.level(), conf.get_options())),
            "noDistractingElements" => self
                .no_distracting_elements
                .as_ref()
                .map(|conf| (conf.level(), conf.get_options())),
            "noHeaderScope" => self
                .no_header_scope
                .as_ref()
                .map(|conf| (conf.level(), conf.get_options())),
            "noInteractiveElementToNoninteractiveRole" => self
                .no_interactive_element_to_noninteractive_role
                .as_ref()
                .map(|conf| (conf.level(), conf.get_options())),
            "noNoninteractiveElementToInteractiveRole" => self
                .no_noninteractive_element_to_interactive_role
                .as_ref()
                .map(|conf| (conf.level(), conf.get_options())),
            "noNoninteractiveTabindex" => self
                .no_noninteractive_tabindex
                .as_ref()
                .map(|conf| (conf.level(), conf.get_options())),
            "noPositiveTabindex" => self
                .no_positive_tabindex
                .as_ref()
                .map(|conf| (conf.level(), conf.get_options())),
            "noRedundantAlt" => self
                .no_redundant_alt
                .as_ref()
                .map(|conf| (conf.level(), conf.get_options())),
            "noRedundantRoles" => self
                .no_redundant_roles
                .as_ref()
                .map(|conf| (conf.level(), conf.get_options())),
            "noSvgWithoutTitle" => self
                .no_svg_without_title
                .as_ref()
                .map(|conf| (conf.level(), conf.get_options())),
            "useAltText" => self
                .use_alt_text
                .as_ref()
                .map(|conf| (conf.level(), conf.get_options())),
            "useAnchorContent" => self
                .use_anchor_content
                .as_ref()
                .map(|conf| (conf.level(), conf.get_options())),
            "useAriaActivedescendantWithTabindex" => self
                .use_aria_activedescendant_with_tabindex
                .as_ref()
                .map(|conf| (conf.level(), conf.get_options())),
            "useAriaPropsForRole" => self
                .use_aria_props_for_role
                .as_ref()
                .map(|conf| (conf.level(), conf.get_options())),
            "useButtonType" => self
                .use_button_type
                .as_ref()
                .map(|conf| (conf.level(), conf.get_options())),
            "useHeadingContent" => self
                .use_heading_content
                .as_ref()
                .map(|conf| (conf.level(), conf.get_options())),
            "useHtmlLang" => self
                .use_html_lang
                .as_ref()
                .map(|conf| (conf.level(), conf.get_options())),
            "useIframeTitle" => self
                .use_iframe_title
                .as_ref()
                .map(|conf| (conf.level(), conf.get_options())),
            "useKeyWithClickEvents" => self
                .use_key_with_click_events
                .as_ref()
                .map(|conf| (conf.level(), conf.get_options())),
            "useKeyWithMouseEvents" => self
                .use_key_with_mouse_events
                .as_ref()
                .map(|conf| (conf.level(), conf.get_options())),
            "useMediaCaption" => self
                .use_media_caption
                .as_ref()
                .map(|conf| (conf.level(), conf.get_options())),
            "useValidAnchor" => self
                .use_valid_anchor
                .as_ref()
                .map(|conf| (conf.level(), conf.get_options())),
            "useValidAriaProps" => self
                .use_valid_aria_props
                .as_ref()
                .map(|conf| (conf.level(), conf.get_options())),
            "useValidAriaRole" => self
                .use_valid_aria_role
                .as_ref()
                .map(|conf| (conf.level(), conf.get_options())),
            "useValidAriaValues" => self
                .use_valid_aria_values
                .as_ref()
                .map(|conf| (conf.level(), conf.get_options())),
            "useValidLang" => self
                .use_valid_lang
                .as_ref()
                .map(|conf| (conf.level(), conf.get_options())),
            _ => None,
        }
    }
}
#[derive(Clone, Debug, Default, Deserialize, Deserializable, Eq, Merge, PartialEq, Serialize)]
#[deserializable(with_validator)]
#[cfg_attr(feature = "schema", derive(JsonSchema))]
#[serde(rename_all = "camelCase", default, deny_unknown_fields)]
#[doc = r" A list of rules that belong to this group"]
pub struct Complexity {
    #[doc = r" It enables the recommended rules for this group"]
    #[serde(skip_serializing_if = "Option::is_none")]
    pub recommended: Option<bool>,
    #[doc = r" It enables ALL rules for this group."]
    #[serde(skip_serializing_if = "Option::is_none")]
    pub all: Option<bool>,
    #[doc = "Disallow primitive type aliases and misleading types."]
    #[serde(skip_serializing_if = "Option::is_none")]
    pub no_banned_types: Option<RuleConfiguration<NoBannedTypes>>,
    #[doc = "Disallow empty type parameters in type aliases and interfaces."]
    #[serde(skip_serializing_if = "Option::is_none")]
    pub no_empty_type_parameters: Option<RuleConfiguration<NoEmptyTypeParameters>>,
    #[doc = "Disallow functions that exceed a given Cognitive Complexity score."]
    #[serde(skip_serializing_if = "Option::is_none")]
    pub no_excessive_cognitive_complexity:
        Option<RuleConfiguration<NoExcessiveCognitiveComplexity>>,
    #[doc = "This rule enforces a maximum depth to nested describe() in test files."]
    #[serde(skip_serializing_if = "Option::is_none")]
    pub no_excessive_nested_test_suites: Option<RuleConfiguration<NoExcessiveNestedTestSuites>>,
    #[doc = "Disallow unnecessary boolean casts"]
    #[serde(skip_serializing_if = "Option::is_none")]
    pub no_extra_boolean_cast: Option<RuleConfiguration<NoExtraBooleanCast>>,
    #[doc = "Prefer for...of statement instead of Array.forEach."]
    #[serde(skip_serializing_if = "Option::is_none")]
    pub no_for_each: Option<RuleConfiguration<NoForEach>>,
    #[doc = "Disallow unclear usage of consecutive space characters in regular expression literals"]
    #[serde(skip_serializing_if = "Option::is_none")]
    pub no_multiple_spaces_in_regular_expression_literals:
        Option<RuleConfiguration<NoMultipleSpacesInRegularExpressionLiterals>>,
    #[doc = "This rule reports when a class has no non-static members, such as for a class used exclusively as a static namespace."]
    #[serde(skip_serializing_if = "Option::is_none")]
    pub no_static_only_class: Option<RuleConfiguration<NoStaticOnlyClass>>,
    #[doc = "Disallow this and super in static contexts."]
    #[serde(skip_serializing_if = "Option::is_none")]
    pub no_this_in_static: Option<RuleConfiguration<NoThisInStatic>>,
    #[doc = "Disallow unnecessary catch clauses."]
    #[serde(skip_serializing_if = "Option::is_none")]
    pub no_useless_catch: Option<RuleConfiguration<NoUselessCatch>>,
    #[doc = "Disallow unnecessary constructors."]
    #[serde(skip_serializing_if = "Option::is_none")]
    pub no_useless_constructor: Option<RuleConfiguration<NoUselessConstructor>>,
    #[doc = "Disallow empty exports that don't change anything in a module file."]
    #[serde(skip_serializing_if = "Option::is_none")]
    pub no_useless_empty_export: Option<RuleConfiguration<NoUselessEmptyExport>>,
    #[doc = "Disallow unnecessary fragments"]
    #[serde(skip_serializing_if = "Option::is_none")]
    pub no_useless_fragments: Option<RuleConfiguration<NoUselessFragments>>,
    #[doc = "Disallow unnecessary labels."]
    #[serde(skip_serializing_if = "Option::is_none")]
    pub no_useless_label: Option<RuleConfiguration<NoUselessLabel>>,
    #[doc = "Disallow unnecessary nested block statements."]
    #[serde(skip_serializing_if = "Option::is_none")]
    pub no_useless_lone_block_statements: Option<RuleConfiguration<NoUselessLoneBlockStatements>>,
    #[doc = "Disallow renaming import, export, and destructured assignments to the same name."]
    #[serde(skip_serializing_if = "Option::is_none")]
    pub no_useless_rename: Option<RuleConfiguration<NoUselessRename>>,
    #[doc = "Disallow useless case in switch statements."]
    #[serde(skip_serializing_if = "Option::is_none")]
    pub no_useless_switch_case: Option<RuleConfiguration<NoUselessSwitchCase>>,
    #[doc = "Disallow ternary operators when simpler alternatives exist."]
    #[serde(skip_serializing_if = "Option::is_none")]
    pub no_useless_ternary: Option<RuleConfiguration<NoUselessTernary>>,
    #[doc = "Disallow useless this aliasing."]
    #[serde(skip_serializing_if = "Option::is_none")]
    pub no_useless_this_alias: Option<RuleConfiguration<NoUselessThisAlias>>,
    #[doc = "Disallow using any or unknown as type constraint."]
    #[serde(skip_serializing_if = "Option::is_none")]
    pub no_useless_type_constraint: Option<RuleConfiguration<NoUselessTypeConstraint>>,
    #[doc = "Disallow the use of void operators, which is not a familiar operator."]
    #[serde(skip_serializing_if = "Option::is_none")]
    pub no_void: Option<RuleConfiguration<NoVoid>>,
    #[doc = "Disallow with statements in non-strict contexts."]
    #[serde(skip_serializing_if = "Option::is_none")]
    pub no_with: Option<RuleConfiguration<NoWith>>,
    #[doc = "Use arrow functions over function expressions."]
    #[serde(skip_serializing_if = "Option::is_none")]
    pub use_arrow_function: Option<RuleConfiguration<UseArrowFunction>>,
    #[doc = "Promotes the use of .flatMap() when map().flat() are used together."]
    #[serde(skip_serializing_if = "Option::is_none")]
    pub use_flat_map: Option<RuleConfiguration<UseFlatMap>>,
    #[doc = "Enforce the usage of a literal access to properties over computed property access."]
    #[serde(skip_serializing_if = "Option::is_none")]
    pub use_literal_keys: Option<RuleConfiguration<UseLiteralKeys>>,
    #[doc = "Enforce using concise optional chain instead of chained logical expressions."]
    #[serde(skip_serializing_if = "Option::is_none")]
    pub use_optional_chain: Option<RuleConfiguration<UseOptionalChain>>,
    #[doc = "Enforce the use of the regular expression literals instead of the RegExp constructor if possible."]
    #[serde(skip_serializing_if = "Option::is_none")]
    pub use_regex_literals: Option<RuleConfiguration<UseRegexLiterals>>,
    #[doc = "Disallow number literal object member names which are not base10 or uses underscore as separator"]
    #[serde(skip_serializing_if = "Option::is_none")]
    pub use_simple_number_keys: Option<RuleConfiguration<UseSimpleNumberKeys>>,
    #[doc = "Discard redundant terms from logical expressions."]
    #[serde(skip_serializing_if = "Option::is_none")]
    pub use_simplified_logic_expression: Option<RuleConfiguration<UseSimplifiedLogicExpression>>,
}
impl DeserializableValidator for Complexity {
    fn validate(
        &mut self,
        _name: &str,
        range: TextRange,
        diagnostics: &mut Vec<DeserializationDiagnostic>,
    ) -> bool {
        if self.recommended == Some(true) && self.all == Some(true) {
            diagnostics . push (DeserializationDiagnostic :: new (markup ! (< Emphasis > "'recommended'" < / Emphasis > " and " < Emphasis > "'all'" < / Emphasis > " can't be both " < Emphasis > "'true'" < / Emphasis > ". You should choose only one of them.")) . with_range (range) . with_note (markup ! ("Biome will fallback to its defaults for this section."))) ;
            return false;
        }
        true
    }
}
impl Complexity {
    const GROUP_NAME: &'static str = "complexity";
    pub(crate) const GROUP_RULES: &'static [&'static str] = &[
        "noBannedTypes",
        "noEmptyTypeParameters",
        "noExcessiveCognitiveComplexity",
        "noExcessiveNestedTestSuites",
        "noExtraBooleanCast",
        "noForEach",
        "noMultipleSpacesInRegularExpressionLiterals",
        "noStaticOnlyClass",
        "noThisInStatic",
        "noUselessCatch",
        "noUselessConstructor",
        "noUselessEmptyExport",
        "noUselessFragments",
        "noUselessLabel",
        "noUselessLoneBlockStatements",
        "noUselessRename",
        "noUselessSwitchCase",
        "noUselessTernary",
        "noUselessThisAlias",
        "noUselessTypeConstraint",
        "noVoid",
        "noWith",
        "useArrowFunction",
        "useFlatMap",
        "useLiteralKeys",
        "useOptionalChain",
        "useRegexLiterals",
        "useSimpleNumberKeys",
        "useSimplifiedLogicExpression",
    ];
    const RECOMMENDED_RULES: &'static [&'static str] = &[
        "noBannedTypes",
        "noEmptyTypeParameters",
        "noExcessiveNestedTestSuites",
        "noExtraBooleanCast",
        "noForEach",
        "noMultipleSpacesInRegularExpressionLiterals",
        "noStaticOnlyClass",
        "noThisInStatic",
        "noUselessCatch",
        "noUselessConstructor",
        "noUselessEmptyExport",
        "noUselessFragments",
        "noUselessLabel",
        "noUselessLoneBlockStatements",
        "noUselessRename",
        "noUselessSwitchCase",
        "noUselessTernary",
        "noUselessThisAlias",
        "noUselessTypeConstraint",
        "noWith",
        "useArrowFunction",
        "useFlatMap",
        "useLiteralKeys",
        "useOptionalChain",
        "useRegexLiterals",
        "useSimpleNumberKeys",
    ];
    const RECOMMENDED_RULES_AS_FILTERS: &'static [RuleFilter<'static>] = &[
        RuleFilter::Rule(Self::GROUP_NAME, Self::GROUP_RULES[0]),
        RuleFilter::Rule(Self::GROUP_NAME, Self::GROUP_RULES[1]),
        RuleFilter::Rule(Self::GROUP_NAME, Self::GROUP_RULES[3]),
        RuleFilter::Rule(Self::GROUP_NAME, Self::GROUP_RULES[4]),
        RuleFilter::Rule(Self::GROUP_NAME, Self::GROUP_RULES[5]),
        RuleFilter::Rule(Self::GROUP_NAME, Self::GROUP_RULES[6]),
        RuleFilter::Rule(Self::GROUP_NAME, Self::GROUP_RULES[7]),
        RuleFilter::Rule(Self::GROUP_NAME, Self::GROUP_RULES[8]),
        RuleFilter::Rule(Self::GROUP_NAME, Self::GROUP_RULES[9]),
        RuleFilter::Rule(Self::GROUP_NAME, Self::GROUP_RULES[10]),
        RuleFilter::Rule(Self::GROUP_NAME, Self::GROUP_RULES[11]),
        RuleFilter::Rule(Self::GROUP_NAME, Self::GROUP_RULES[12]),
        RuleFilter::Rule(Self::GROUP_NAME, Self::GROUP_RULES[13]),
        RuleFilter::Rule(Self::GROUP_NAME, Self::GROUP_RULES[14]),
        RuleFilter::Rule(Self::GROUP_NAME, Self::GROUP_RULES[15]),
        RuleFilter::Rule(Self::GROUP_NAME, Self::GROUP_RULES[16]),
        RuleFilter::Rule(Self::GROUP_NAME, Self::GROUP_RULES[17]),
        RuleFilter::Rule(Self::GROUP_NAME, Self::GROUP_RULES[18]),
        RuleFilter::Rule(Self::GROUP_NAME, Self::GROUP_RULES[19]),
        RuleFilter::Rule(Self::GROUP_NAME, Self::GROUP_RULES[21]),
        RuleFilter::Rule(Self::GROUP_NAME, Self::GROUP_RULES[22]),
        RuleFilter::Rule(Self::GROUP_NAME, Self::GROUP_RULES[23]),
        RuleFilter::Rule(Self::GROUP_NAME, Self::GROUP_RULES[24]),
        RuleFilter::Rule(Self::GROUP_NAME, Self::GROUP_RULES[25]),
        RuleFilter::Rule(Self::GROUP_NAME, Self::GROUP_RULES[26]),
        RuleFilter::Rule(Self::GROUP_NAME, Self::GROUP_RULES[27]),
    ];
    const ALL_RULES_AS_FILTERS: &'static [RuleFilter<'static>] = &[
        RuleFilter::Rule(Self::GROUP_NAME, Self::GROUP_RULES[0]),
        RuleFilter::Rule(Self::GROUP_NAME, Self::GROUP_RULES[1]),
        RuleFilter::Rule(Self::GROUP_NAME, Self::GROUP_RULES[2]),
        RuleFilter::Rule(Self::GROUP_NAME, Self::GROUP_RULES[3]),
        RuleFilter::Rule(Self::GROUP_NAME, Self::GROUP_RULES[4]),
        RuleFilter::Rule(Self::GROUP_NAME, Self::GROUP_RULES[5]),
        RuleFilter::Rule(Self::GROUP_NAME, Self::GROUP_RULES[6]),
        RuleFilter::Rule(Self::GROUP_NAME, Self::GROUP_RULES[7]),
        RuleFilter::Rule(Self::GROUP_NAME, Self::GROUP_RULES[8]),
        RuleFilter::Rule(Self::GROUP_NAME, Self::GROUP_RULES[9]),
        RuleFilter::Rule(Self::GROUP_NAME, Self::GROUP_RULES[10]),
        RuleFilter::Rule(Self::GROUP_NAME, Self::GROUP_RULES[11]),
        RuleFilter::Rule(Self::GROUP_NAME, Self::GROUP_RULES[12]),
        RuleFilter::Rule(Self::GROUP_NAME, Self::GROUP_RULES[13]),
        RuleFilter::Rule(Self::GROUP_NAME, Self::GROUP_RULES[14]),
        RuleFilter::Rule(Self::GROUP_NAME, Self::GROUP_RULES[15]),
        RuleFilter::Rule(Self::GROUP_NAME, Self::GROUP_RULES[16]),
        RuleFilter::Rule(Self::GROUP_NAME, Self::GROUP_RULES[17]),
        RuleFilter::Rule(Self::GROUP_NAME, Self::GROUP_RULES[18]),
        RuleFilter::Rule(Self::GROUP_NAME, Self::GROUP_RULES[19]),
        RuleFilter::Rule(Self::GROUP_NAME, Self::GROUP_RULES[20]),
        RuleFilter::Rule(Self::GROUP_NAME, Self::GROUP_RULES[21]),
        RuleFilter::Rule(Self::GROUP_NAME, Self::GROUP_RULES[22]),
        RuleFilter::Rule(Self::GROUP_NAME, Self::GROUP_RULES[23]),
        RuleFilter::Rule(Self::GROUP_NAME, Self::GROUP_RULES[24]),
        RuleFilter::Rule(Self::GROUP_NAME, Self::GROUP_RULES[25]),
        RuleFilter::Rule(Self::GROUP_NAME, Self::GROUP_RULES[26]),
        RuleFilter::Rule(Self::GROUP_NAME, Self::GROUP_RULES[27]),
        RuleFilter::Rule(Self::GROUP_NAME, Self::GROUP_RULES[28]),
    ];
    #[doc = r" Retrieves the recommended rules"]
    pub(crate) fn is_recommended_true(&self) -> bool {
        matches!(self.recommended, Some(true))
    }
    pub(crate) fn is_recommended_unset(&self) -> bool {
        self.recommended.is_none()
    }
    pub(crate) fn is_all_true(&self) -> bool {
        matches!(self.all, Some(true))
    }
    pub(crate) fn is_all_unset(&self) -> bool {
        self.all.is_none()
    }
    pub(crate) fn get_enabled_rules(&self) -> IndexSet<RuleFilter> {
        let mut index_set = IndexSet::new();
        if let Some(rule) = self.no_banned_types.as_ref() {
            if rule.is_enabled() {
                index_set.insert(RuleFilter::Rule(Self::GROUP_NAME, Self::GROUP_RULES[0]));
            }
        }
        if let Some(rule) = self.no_empty_type_parameters.as_ref() {
            if rule.is_enabled() {
                index_set.insert(RuleFilter::Rule(Self::GROUP_NAME, Self::GROUP_RULES[1]));
            }
        }
        if let Some(rule) = self.no_excessive_cognitive_complexity.as_ref() {
            if rule.is_enabled() {
                index_set.insert(RuleFilter::Rule(Self::GROUP_NAME, Self::GROUP_RULES[2]));
            }
        }
        if let Some(rule) = self.no_excessive_nested_test_suites.as_ref() {
            if rule.is_enabled() {
                index_set.insert(RuleFilter::Rule(Self::GROUP_NAME, Self::GROUP_RULES[3]));
            }
        }
        if let Some(rule) = self.no_extra_boolean_cast.as_ref() {
            if rule.is_enabled() {
                index_set.insert(RuleFilter::Rule(Self::GROUP_NAME, Self::GROUP_RULES[4]));
            }
        }
        if let Some(rule) = self.no_for_each.as_ref() {
            if rule.is_enabled() {
                index_set.insert(RuleFilter::Rule(Self::GROUP_NAME, Self::GROUP_RULES[5]));
            }
        }
        if let Some(rule) = self
            .no_multiple_spaces_in_regular_expression_literals
            .as_ref()
        {
            if rule.is_enabled() {
                index_set.insert(RuleFilter::Rule(Self::GROUP_NAME, Self::GROUP_RULES[6]));
            }
        }
        if let Some(rule) = self.no_static_only_class.as_ref() {
            if rule.is_enabled() {
                index_set.insert(RuleFilter::Rule(Self::GROUP_NAME, Self::GROUP_RULES[7]));
            }
        }
        if let Some(rule) = self.no_this_in_static.as_ref() {
            if rule.is_enabled() {
                index_set.insert(RuleFilter::Rule(Self::GROUP_NAME, Self::GROUP_RULES[8]));
            }
        }
        if let Some(rule) = self.no_useless_catch.as_ref() {
            if rule.is_enabled() {
                index_set.insert(RuleFilter::Rule(Self::GROUP_NAME, Self::GROUP_RULES[9]));
            }
        }
        if let Some(rule) = self.no_useless_constructor.as_ref() {
            if rule.is_enabled() {
                index_set.insert(RuleFilter::Rule(Self::GROUP_NAME, Self::GROUP_RULES[10]));
            }
        }
        if let Some(rule) = self.no_useless_empty_export.as_ref() {
            if rule.is_enabled() {
                index_set.insert(RuleFilter::Rule(Self::GROUP_NAME, Self::GROUP_RULES[11]));
            }
        }
        if let Some(rule) = self.no_useless_fragments.as_ref() {
            if rule.is_enabled() {
                index_set.insert(RuleFilter::Rule(Self::GROUP_NAME, Self::GROUP_RULES[12]));
            }
        }
        if let Some(rule) = self.no_useless_label.as_ref() {
            if rule.is_enabled() {
                index_set.insert(RuleFilter::Rule(Self::GROUP_NAME, Self::GROUP_RULES[13]));
            }
        }
        if let Some(rule) = self.no_useless_lone_block_statements.as_ref() {
            if rule.is_enabled() {
                index_set.insert(RuleFilter::Rule(Self::GROUP_NAME, Self::GROUP_RULES[14]));
            }
        }
        if let Some(rule) = self.no_useless_rename.as_ref() {
            if rule.is_enabled() {
                index_set.insert(RuleFilter::Rule(Self::GROUP_NAME, Self::GROUP_RULES[15]));
            }
        }
        if let Some(rule) = self.no_useless_switch_case.as_ref() {
            if rule.is_enabled() {
                index_set.insert(RuleFilter::Rule(Self::GROUP_NAME, Self::GROUP_RULES[16]));
            }
        }
        if let Some(rule) = self.no_useless_ternary.as_ref() {
            if rule.is_enabled() {
                index_set.insert(RuleFilter::Rule(Self::GROUP_NAME, Self::GROUP_RULES[17]));
            }
        }
        if let Some(rule) = self.no_useless_this_alias.as_ref() {
            if rule.is_enabled() {
                index_set.insert(RuleFilter::Rule(Self::GROUP_NAME, Self::GROUP_RULES[18]));
            }
        }
        if let Some(rule) = self.no_useless_type_constraint.as_ref() {
            if rule.is_enabled() {
                index_set.insert(RuleFilter::Rule(Self::GROUP_NAME, Self::GROUP_RULES[19]));
            }
        }
        if let Some(rule) = self.no_void.as_ref() {
            if rule.is_enabled() {
                index_set.insert(RuleFilter::Rule(Self::GROUP_NAME, Self::GROUP_RULES[20]));
            }
        }
        if let Some(rule) = self.no_with.as_ref() {
            if rule.is_enabled() {
                index_set.insert(RuleFilter::Rule(Self::GROUP_NAME, Self::GROUP_RULES[21]));
            }
        }
        if let Some(rule) = self.use_arrow_function.as_ref() {
            if rule.is_enabled() {
                index_set.insert(RuleFilter::Rule(Self::GROUP_NAME, Self::GROUP_RULES[22]));
            }
        }
        if let Some(rule) = self.use_flat_map.as_ref() {
            if rule.is_enabled() {
                index_set.insert(RuleFilter::Rule(Self::GROUP_NAME, Self::GROUP_RULES[23]));
            }
        }
        if let Some(rule) = self.use_literal_keys.as_ref() {
            if rule.is_enabled() {
                index_set.insert(RuleFilter::Rule(Self::GROUP_NAME, Self::GROUP_RULES[24]));
            }
        }
        if let Some(rule) = self.use_optional_chain.as_ref() {
            if rule.is_enabled() {
                index_set.insert(RuleFilter::Rule(Self::GROUP_NAME, Self::GROUP_RULES[25]));
            }
        }
        if let Some(rule) = self.use_regex_literals.as_ref() {
            if rule.is_enabled() {
                index_set.insert(RuleFilter::Rule(Self::GROUP_NAME, Self::GROUP_RULES[26]));
            }
        }
        if let Some(rule) = self.use_simple_number_keys.as_ref() {
            if rule.is_enabled() {
                index_set.insert(RuleFilter::Rule(Self::GROUP_NAME, Self::GROUP_RULES[27]));
            }
        }
        if let Some(rule) = self.use_simplified_logic_expression.as_ref() {
            if rule.is_enabled() {
                index_set.insert(RuleFilter::Rule(Self::GROUP_NAME, Self::GROUP_RULES[28]));
            }
        }
        index_set
    }
    pub(crate) fn get_disabled_rules(&self) -> IndexSet<RuleFilter> {
        let mut index_set = IndexSet::new();
        if let Some(rule) = self.no_banned_types.as_ref() {
            if rule.is_disabled() {
                index_set.insert(RuleFilter::Rule(Self::GROUP_NAME, Self::GROUP_RULES[0]));
            }
        }
        if let Some(rule) = self.no_empty_type_parameters.as_ref() {
            if rule.is_disabled() {
                index_set.insert(RuleFilter::Rule(Self::GROUP_NAME, Self::GROUP_RULES[1]));
            }
        }
        if let Some(rule) = self.no_excessive_cognitive_complexity.as_ref() {
            if rule.is_disabled() {
                index_set.insert(RuleFilter::Rule(Self::GROUP_NAME, Self::GROUP_RULES[2]));
            }
        }
        if let Some(rule) = self.no_excessive_nested_test_suites.as_ref() {
            if rule.is_disabled() {
                index_set.insert(RuleFilter::Rule(Self::GROUP_NAME, Self::GROUP_RULES[3]));
            }
        }
        if let Some(rule) = self.no_extra_boolean_cast.as_ref() {
            if rule.is_disabled() {
                index_set.insert(RuleFilter::Rule(Self::GROUP_NAME, Self::GROUP_RULES[4]));
            }
        }
        if let Some(rule) = self.no_for_each.as_ref() {
            if rule.is_disabled() {
                index_set.insert(RuleFilter::Rule(Self::GROUP_NAME, Self::GROUP_RULES[5]));
            }
        }
        if let Some(rule) = self
            .no_multiple_spaces_in_regular_expression_literals
            .as_ref()
        {
            if rule.is_disabled() {
                index_set.insert(RuleFilter::Rule(Self::GROUP_NAME, Self::GROUP_RULES[6]));
            }
        }
        if let Some(rule) = self.no_static_only_class.as_ref() {
            if rule.is_disabled() {
                index_set.insert(RuleFilter::Rule(Self::GROUP_NAME, Self::GROUP_RULES[7]));
            }
        }
        if let Some(rule) = self.no_this_in_static.as_ref() {
            if rule.is_disabled() {
                index_set.insert(RuleFilter::Rule(Self::GROUP_NAME, Self::GROUP_RULES[8]));
            }
        }
        if let Some(rule) = self.no_useless_catch.as_ref() {
            if rule.is_disabled() {
                index_set.insert(RuleFilter::Rule(Self::GROUP_NAME, Self::GROUP_RULES[9]));
            }
        }
        if let Some(rule) = self.no_useless_constructor.as_ref() {
            if rule.is_disabled() {
                index_set.insert(RuleFilter::Rule(Self::GROUP_NAME, Self::GROUP_RULES[10]));
            }
        }
        if let Some(rule) = self.no_useless_empty_export.as_ref() {
            if rule.is_disabled() {
                index_set.insert(RuleFilter::Rule(Self::GROUP_NAME, Self::GROUP_RULES[11]));
            }
        }
        if let Some(rule) = self.no_useless_fragments.as_ref() {
            if rule.is_disabled() {
                index_set.insert(RuleFilter::Rule(Self::GROUP_NAME, Self::GROUP_RULES[12]));
            }
        }
        if let Some(rule) = self.no_useless_label.as_ref() {
            if rule.is_disabled() {
                index_set.insert(RuleFilter::Rule(Self::GROUP_NAME, Self::GROUP_RULES[13]));
            }
        }
        if let Some(rule) = self.no_useless_lone_block_statements.as_ref() {
            if rule.is_disabled() {
                index_set.insert(RuleFilter::Rule(Self::GROUP_NAME, Self::GROUP_RULES[14]));
            }
        }
        if let Some(rule) = self.no_useless_rename.as_ref() {
            if rule.is_disabled() {
                index_set.insert(RuleFilter::Rule(Self::GROUP_NAME, Self::GROUP_RULES[15]));
            }
        }
        if let Some(rule) = self.no_useless_switch_case.as_ref() {
            if rule.is_disabled() {
                index_set.insert(RuleFilter::Rule(Self::GROUP_NAME, Self::GROUP_RULES[16]));
            }
        }
        if let Some(rule) = self.no_useless_ternary.as_ref() {
            if rule.is_disabled() {
                index_set.insert(RuleFilter::Rule(Self::GROUP_NAME, Self::GROUP_RULES[17]));
            }
        }
        if let Some(rule) = self.no_useless_this_alias.as_ref() {
            if rule.is_disabled() {
                index_set.insert(RuleFilter::Rule(Self::GROUP_NAME, Self::GROUP_RULES[18]));
            }
        }
        if let Some(rule) = self.no_useless_type_constraint.as_ref() {
            if rule.is_disabled() {
                index_set.insert(RuleFilter::Rule(Self::GROUP_NAME, Self::GROUP_RULES[19]));
            }
        }
        if let Some(rule) = self.no_void.as_ref() {
            if rule.is_disabled() {
                index_set.insert(RuleFilter::Rule(Self::GROUP_NAME, Self::GROUP_RULES[20]));
            }
        }
        if let Some(rule) = self.no_with.as_ref() {
            if rule.is_disabled() {
                index_set.insert(RuleFilter::Rule(Self::GROUP_NAME, Self::GROUP_RULES[21]));
            }
        }
        if let Some(rule) = self.use_arrow_function.as_ref() {
            if rule.is_disabled() {
                index_set.insert(RuleFilter::Rule(Self::GROUP_NAME, Self::GROUP_RULES[22]));
            }
        }
        if let Some(rule) = self.use_flat_map.as_ref() {
            if rule.is_disabled() {
                index_set.insert(RuleFilter::Rule(Self::GROUP_NAME, Self::GROUP_RULES[23]));
            }
        }
        if let Some(rule) = self.use_literal_keys.as_ref() {
            if rule.is_disabled() {
                index_set.insert(RuleFilter::Rule(Self::GROUP_NAME, Self::GROUP_RULES[24]));
            }
        }
        if let Some(rule) = self.use_optional_chain.as_ref() {
            if rule.is_disabled() {
                index_set.insert(RuleFilter::Rule(Self::GROUP_NAME, Self::GROUP_RULES[25]));
            }
        }
        if let Some(rule) = self.use_regex_literals.as_ref() {
            if rule.is_disabled() {
                index_set.insert(RuleFilter::Rule(Self::GROUP_NAME, Self::GROUP_RULES[26]));
            }
        }
        if let Some(rule) = self.use_simple_number_keys.as_ref() {
            if rule.is_disabled() {
                index_set.insert(RuleFilter::Rule(Self::GROUP_NAME, Self::GROUP_RULES[27]));
            }
        }
        if let Some(rule) = self.use_simplified_logic_expression.as_ref() {
            if rule.is_disabled() {
                index_set.insert(RuleFilter::Rule(Self::GROUP_NAME, Self::GROUP_RULES[28]));
            }
        }
        index_set
    }
    #[doc = r" Checks if, given a rule name, matches one of the rules contained in this category"]
    pub(crate) fn has_rule(rule_name: &str) -> bool {
        Self::GROUP_RULES.contains(&rule_name)
    }
    #[doc = r" Checks if, given a rule name, it is marked as recommended"]
    pub(crate) fn is_recommended_rule(rule_name: &str) -> bool {
        Self::RECOMMENDED_RULES.contains(&rule_name)
    }
    pub(crate) fn recommended_rules_as_filters() -> &'static [RuleFilter<'static>] {
        Self::RECOMMENDED_RULES_AS_FILTERS
    }
    pub(crate) fn all_rules_as_filters() -> &'static [RuleFilter<'static>] {
        Self::ALL_RULES_AS_FILTERS
    }
    #[doc = r" Select preset rules"]
    pub(crate) fn collect_preset_rules(
        &self,
        parent_is_all: bool,
        parent_is_recommended: bool,
        enabled_rules: &mut IndexSet<RuleFilter>,
    ) {
        if self.is_all_true() || self.is_all_unset() && parent_is_all {
            enabled_rules.extend(Self::all_rules_as_filters());
        } else if self.is_recommended_true()
            || self.is_recommended_unset() && self.is_all_unset() && parent_is_recommended
        {
            enabled_rules.extend(Self::recommended_rules_as_filters());
        }
    }
    pub(crate) fn get_rule_configuration(
        &self,
        rule_name: &str,
    ) -> Option<(RulePlainConfiguration, Option<RuleOptions>)> {
        match rule_name {
            "noBannedTypes" => self
                .no_banned_types
                .as_ref()
                .map(|conf| (conf.level(), conf.get_options())),
            "noEmptyTypeParameters" => self
                .no_empty_type_parameters
                .as_ref()
                .map(|conf| (conf.level(), conf.get_options())),
            "noExcessiveCognitiveComplexity" => self
                .no_excessive_cognitive_complexity
                .as_ref()
                .map(|conf| (conf.level(), conf.get_options())),
            "noExcessiveNestedTestSuites" => self
                .no_excessive_nested_test_suites
                .as_ref()
                .map(|conf| (conf.level(), conf.get_options())),
            "noExtraBooleanCast" => self
                .no_extra_boolean_cast
                .as_ref()
                .map(|conf| (conf.level(), conf.get_options())),
            "noForEach" => self
                .no_for_each
                .as_ref()
                .map(|conf| (conf.level(), conf.get_options())),
            "noMultipleSpacesInRegularExpressionLiterals" => self
                .no_multiple_spaces_in_regular_expression_literals
                .as_ref()
                .map(|conf| (conf.level(), conf.get_options())),
            "noStaticOnlyClass" => self
                .no_static_only_class
                .as_ref()
                .map(|conf| (conf.level(), conf.get_options())),
            "noThisInStatic" => self
                .no_this_in_static
                .as_ref()
                .map(|conf| (conf.level(), conf.get_options())),
            "noUselessCatch" => self
                .no_useless_catch
                .as_ref()
                .map(|conf| (conf.level(), conf.get_options())),
            "noUselessConstructor" => self
                .no_useless_constructor
                .as_ref()
                .map(|conf| (conf.level(), conf.get_options())),
            "noUselessEmptyExport" => self
                .no_useless_empty_export
                .as_ref()
                .map(|conf| (conf.level(), conf.get_options())),
            "noUselessFragments" => self
                .no_useless_fragments
                .as_ref()
                .map(|conf| (conf.level(), conf.get_options())),
            "noUselessLabel" => self
                .no_useless_label
                .as_ref()
                .map(|conf| (conf.level(), conf.get_options())),
            "noUselessLoneBlockStatements" => self
                .no_useless_lone_block_statements
                .as_ref()
                .map(|conf| (conf.level(), conf.get_options())),
            "noUselessRename" => self
                .no_useless_rename
                .as_ref()
                .map(|conf| (conf.level(), conf.get_options())),
            "noUselessSwitchCase" => self
                .no_useless_switch_case
                .as_ref()
                .map(|conf| (conf.level(), conf.get_options())),
            "noUselessTernary" => self
                .no_useless_ternary
                .as_ref()
                .map(|conf| (conf.level(), conf.get_options())),
            "noUselessThisAlias" => self
                .no_useless_this_alias
                .as_ref()
                .map(|conf| (conf.level(), conf.get_options())),
            "noUselessTypeConstraint" => self
                .no_useless_type_constraint
                .as_ref()
                .map(|conf| (conf.level(), conf.get_options())),
            "noVoid" => self
                .no_void
                .as_ref()
                .map(|conf| (conf.level(), conf.get_options())),
            "noWith" => self
                .no_with
                .as_ref()
                .map(|conf| (conf.level(), conf.get_options())),
            "useArrowFunction" => self
                .use_arrow_function
                .as_ref()
                .map(|conf| (conf.level(), conf.get_options())),
            "useFlatMap" => self
                .use_flat_map
                .as_ref()
                .map(|conf| (conf.level(), conf.get_options())),
            "useLiteralKeys" => self
                .use_literal_keys
                .as_ref()
                .map(|conf| (conf.level(), conf.get_options())),
            "useOptionalChain" => self
                .use_optional_chain
                .as_ref()
                .map(|conf| (conf.level(), conf.get_options())),
            "useRegexLiterals" => self
                .use_regex_literals
                .as_ref()
                .map(|conf| (conf.level(), conf.get_options())),
            "useSimpleNumberKeys" => self
                .use_simple_number_keys
                .as_ref()
                .map(|conf| (conf.level(), conf.get_options())),
            "useSimplifiedLogicExpression" => self
                .use_simplified_logic_expression
                .as_ref()
                .map(|conf| (conf.level(), conf.get_options())),
            _ => None,
        }
    }
}
#[derive(Clone, Debug, Default, Deserialize, Deserializable, Eq, Merge, PartialEq, Serialize)]
#[deserializable(with_validator)]
#[cfg_attr(feature = "schema", derive(JsonSchema))]
#[serde(rename_all = "camelCase", default, deny_unknown_fields)]
#[doc = r" A list of rules that belong to this group"]
pub struct Correctness {
    #[doc = r" It enables the recommended rules for this group"]
    #[serde(skip_serializing_if = "Option::is_none")]
    pub recommended: Option<bool>,
    #[doc = r" It enables ALL rules for this group."]
    #[serde(skip_serializing_if = "Option::is_none")]
    pub all: Option<bool>,
    #[doc = "Prevent passing of children as props."]
    #[serde(skip_serializing_if = "Option::is_none")]
    pub no_children_prop: Option<RuleConfiguration<NoChildrenProp>>,
    #[doc = "Prevents from having const variables being re-assigned."]
    #[serde(skip_serializing_if = "Option::is_none")]
    pub no_const_assign: Option<RuleConfiguration<NoConstAssign>>,
    #[doc = "Disallow constant expressions in conditions"]
    #[serde(skip_serializing_if = "Option::is_none")]
    pub no_constant_condition: Option<RuleConfiguration<NoConstantCondition>>,
    #[doc = "Disallow returning a value from a constructor."]
    #[serde(skip_serializing_if = "Option::is_none")]
    pub no_constructor_return: Option<RuleConfiguration<NoConstructorReturn>>,
    #[doc = "Disallow empty character classes in regular expression literals."]
    #[serde(skip_serializing_if = "Option::is_none")]
    pub no_empty_character_class_in_regex: Option<RuleConfiguration<NoEmptyCharacterClassInRegex>>,
    #[doc = "Disallows empty destructuring patterns."]
    #[serde(skip_serializing_if = "Option::is_none")]
    pub no_empty_pattern: Option<RuleConfiguration<NoEmptyPattern>>,
    #[doc = "Disallow calling global object properties as functions"]
    #[serde(skip_serializing_if = "Option::is_none")]
    pub no_global_object_calls: Option<RuleConfiguration<NoGlobalObjectCalls>>,
    #[doc = "Disallow function and var declarations that are accessible outside their block."]
    #[serde(skip_serializing_if = "Option::is_none")]
    pub no_inner_declarations: Option<RuleConfiguration<NoInnerDeclarations>>,
    #[doc = "Prevents the incorrect use of super() inside classes. It also checks whether a call super() is missing from classes that extends other constructors."]
    #[serde(skip_serializing_if = "Option::is_none")]
    pub no_invalid_constructor_super: Option<RuleConfiguration<NoInvalidConstructorSuper>>,
    #[doc = "Disallow new operators with global non-constructor functions."]
    #[serde(skip_serializing_if = "Option::is_none")]
    pub no_invalid_new_builtin: Option<RuleConfiguration<NoInvalidNewBuiltin>>,
    #[doc = "Disallow the use of variables and function parameters before their declaration"]
    #[serde(skip_serializing_if = "Option::is_none")]
    pub no_invalid_use_before_declaration: Option<RuleConfiguration<NoInvalidUseBeforeDeclaration>>,
    #[doc = "Disallow new operators with the Symbol object."]
    #[serde(skip_serializing_if = "Option::is_none")]
    pub no_new_symbol: Option<RuleConfiguration<NoNewSymbol>>,
    #[doc = "Disallow \\8 and \\9 escape sequences in string literals."]
    #[serde(skip_serializing_if = "Option::is_none")]
    pub no_nonoctal_decimal_escape: Option<RuleConfiguration<NoNonoctalDecimalEscape>>,
    #[doc = "Disallow literal numbers that lose precision"]
    #[serde(skip_serializing_if = "Option::is_none")]
    pub no_precision_loss: Option<RuleConfiguration<NoPrecisionLoss>>,
    #[doc = "Prevent the usage of the return value of React.render."]
    #[serde(skip_serializing_if = "Option::is_none")]
    pub no_render_return_value: Option<RuleConfiguration<NoRenderReturnValue>>,
    #[doc = "Disallow assignments where both sides are exactly the same."]
    #[serde(skip_serializing_if = "Option::is_none")]
    pub no_self_assign: Option<RuleConfiguration<NoSelfAssign>>,
    #[doc = "Disallow returning a value from a setter"]
    #[serde(skip_serializing_if = "Option::is_none")]
    pub no_setter_return: Option<RuleConfiguration<NoSetterReturn>>,
    #[doc = "Disallow comparison of expressions modifying the string case with non-compliant value."]
    #[serde(skip_serializing_if = "Option::is_none")]
    pub no_string_case_mismatch: Option<RuleConfiguration<NoStringCaseMismatch>>,
    #[doc = "Disallow lexical declarations in switch clauses."]
    #[serde(skip_serializing_if = "Option::is_none")]
    pub no_switch_declarations: Option<RuleConfiguration<NoSwitchDeclarations>>,
    #[doc = "Prevents the usage of variables that haven't been declared inside the document."]
    #[serde(skip_serializing_if = "Option::is_none")]
    pub no_undeclared_variables: Option<RuleConfiguration<NoUndeclaredVariables>>,
    #[doc = "Avoid using unnecessary continue."]
    #[serde(skip_serializing_if = "Option::is_none")]
    pub no_unnecessary_continue: Option<RuleConfiguration<NoUnnecessaryContinue>>,
    #[doc = "Disallow unreachable code"]
    #[serde(skip_serializing_if = "Option::is_none")]
    pub no_unreachable: Option<RuleConfiguration<NoUnreachable>>,
    #[doc = "Ensures the super() constructor is called exactly once on every code  path in a class constructor before this is accessed if the class has a superclass"]
    #[serde(skip_serializing_if = "Option::is_none")]
    pub no_unreachable_super: Option<RuleConfiguration<NoUnreachableSuper>>,
    #[doc = "Disallow control flow statements in finally blocks."]
    #[serde(skip_serializing_if = "Option::is_none")]
    pub no_unsafe_finally: Option<RuleConfiguration<NoUnsafeFinally>>,
    #[doc = "Disallow the use of optional chaining in contexts where the undefined value is not allowed."]
    #[serde(skip_serializing_if = "Option::is_none")]
    pub no_unsafe_optional_chaining: Option<RuleConfiguration<NoUnsafeOptionalChaining>>,
    #[doc = "Disallow unused imports."]
    #[serde(skip_serializing_if = "Option::is_none")]
    pub no_unused_imports: Option<RuleConfiguration<NoUnusedImports>>,
    #[doc = "Disallow unused labels."]
    #[serde(skip_serializing_if = "Option::is_none")]
    pub no_unused_labels: Option<RuleConfiguration<NoUnusedLabels>>,
    #[doc = "Disallow unused private class members"]
    #[serde(skip_serializing_if = "Option::is_none")]
    pub no_unused_private_class_members: Option<RuleConfiguration<NoUnusedPrivateClassMembers>>,
    #[doc = "Disallow unused variables."]
    #[serde(skip_serializing_if = "Option::is_none")]
    pub no_unused_variables: Option<RuleConfiguration<NoUnusedVariables>>,
    #[doc = "This rules prevents void elements (AKA self-closing elements) from having children."]
    #[serde(skip_serializing_if = "Option::is_none")]
    pub no_void_elements_with_children: Option<RuleConfiguration<NoVoidElementsWithChildren>>,
    #[doc = "Disallow returning a value from a function with the return type 'void'"]
    #[serde(skip_serializing_if = "Option::is_none")]
    pub no_void_type_return: Option<RuleConfiguration<NoVoidTypeReturn>>,
    #[doc = "Enforce all dependencies are correctly specified in a React hook."]
    #[serde(skip_serializing_if = "Option::is_none")]
    pub use_exhaustive_dependencies: Option<RuleConfiguration<UseExhaustiveDependencies>>,
    #[doc = "Enforce that all React hooks are being called from the Top Level component functions."]
    #[serde(skip_serializing_if = "Option::is_none")]
    pub use_hook_at_top_level: Option<RuleConfiguration<UseHookAtTopLevel>>,
    #[doc = "Require calls to isNaN() when checking for NaN."]
    #[serde(skip_serializing_if = "Option::is_none")]
    pub use_is_nan: Option<RuleConfiguration<UseIsNan>>,
    #[doc = "Disallow missing key props in iterators/collection literals."]
    #[serde(skip_serializing_if = "Option::is_none")]
    pub use_jsx_key_in_iterable: Option<RuleConfiguration<UseJsxKeyInIterable>>,
    #[doc = "Enforce \"for\" loop update clause moving the counter in the right direction."]
    #[serde(skip_serializing_if = "Option::is_none")]
    pub use_valid_for_direction: Option<RuleConfiguration<UseValidForDirection>>,
    #[doc = "Require generator functions to contain yield."]
    #[serde(skip_serializing_if = "Option::is_none")]
    pub use_yield: Option<RuleConfiguration<UseYield>>,
}
impl DeserializableValidator for Correctness {
    fn validate(
        &mut self,
        _name: &str,
        range: TextRange,
        diagnostics: &mut Vec<DeserializationDiagnostic>,
    ) -> bool {
        if self.recommended == Some(true) && self.all == Some(true) {
            diagnostics . push (DeserializationDiagnostic :: new (markup ! (< Emphasis > "'recommended'" < / Emphasis > " and " < Emphasis > "'all'" < / Emphasis > " can't be both " < Emphasis > "'true'" < / Emphasis > ". You should choose only one of them.")) . with_range (range) . with_note (markup ! ("Biome will fallback to its defaults for this section."))) ;
            return false;
        }
        true
    }
}
impl Correctness {
    const GROUP_NAME: &'static str = "correctness";
    pub(crate) const GROUP_RULES: &'static [&'static str] = &[
        "noChildrenProp",
        "noConstAssign",
        "noConstantCondition",
        "noConstructorReturn",
        "noEmptyCharacterClassInRegex",
        "noEmptyPattern",
        "noGlobalObjectCalls",
        "noInnerDeclarations",
        "noInvalidConstructorSuper",
        "noInvalidNewBuiltin",
        "noInvalidUseBeforeDeclaration",
        "noNewSymbol",
        "noNonoctalDecimalEscape",
        "noPrecisionLoss",
        "noRenderReturnValue",
        "noSelfAssign",
        "noSetterReturn",
        "noStringCaseMismatch",
        "noSwitchDeclarations",
        "noUndeclaredVariables",
        "noUnnecessaryContinue",
        "noUnreachable",
        "noUnreachableSuper",
        "noUnsafeFinally",
        "noUnsafeOptionalChaining",
        "noUnusedImports",
        "noUnusedLabels",
        "noUnusedPrivateClassMembers",
        "noUnusedVariables",
        "noVoidElementsWithChildren",
        "noVoidTypeReturn",
        "useExhaustiveDependencies",
        "useHookAtTopLevel",
        "useIsNan",
        "useJsxKeyInIterable",
        "useValidForDirection",
        "useYield",
    ];
    const RECOMMENDED_RULES: &'static [&'static str] = &[
        "noChildrenProp",
        "noConstAssign",
        "noConstantCondition",
        "noConstructorReturn",
        "noEmptyCharacterClassInRegex",
        "noEmptyPattern",
        "noGlobalObjectCalls",
        "noInnerDeclarations",
        "noInvalidConstructorSuper",
        "noInvalidNewBuiltin",
        "noInvalidUseBeforeDeclaration",
        "noNonoctalDecimalEscape",
        "noPrecisionLoss",
        "noRenderReturnValue",
        "noSelfAssign",
        "noSetterReturn",
        "noStringCaseMismatch",
        "noSwitchDeclarations",
        "noUnnecessaryContinue",
        "noUnreachable",
        "noUnreachableSuper",
        "noUnsafeFinally",
        "noUnsafeOptionalChaining",
        "noUnusedLabels",
        "noVoidElementsWithChildren",
        "noVoidTypeReturn",
        "useExhaustiveDependencies",
        "useIsNan",
        "useJsxKeyInIterable",
        "useValidForDirection",
        "useYield",
    ];
    const RECOMMENDED_RULES_AS_FILTERS: &'static [RuleFilter<'static>] = &[
        RuleFilter::Rule(Self::GROUP_NAME, Self::GROUP_RULES[0]),
        RuleFilter::Rule(Self::GROUP_NAME, Self::GROUP_RULES[1]),
        RuleFilter::Rule(Self::GROUP_NAME, Self::GROUP_RULES[2]),
        RuleFilter::Rule(Self::GROUP_NAME, Self::GROUP_RULES[3]),
        RuleFilter::Rule(Self::GROUP_NAME, Self::GROUP_RULES[4]),
        RuleFilter::Rule(Self::GROUP_NAME, Self::GROUP_RULES[5]),
        RuleFilter::Rule(Self::GROUP_NAME, Self::GROUP_RULES[6]),
        RuleFilter::Rule(Self::GROUP_NAME, Self::GROUP_RULES[7]),
        RuleFilter::Rule(Self::GROUP_NAME, Self::GROUP_RULES[8]),
        RuleFilter::Rule(Self::GROUP_NAME, Self::GROUP_RULES[9]),
        RuleFilter::Rule(Self::GROUP_NAME, Self::GROUP_RULES[10]),
        RuleFilter::Rule(Self::GROUP_NAME, Self::GROUP_RULES[12]),
        RuleFilter::Rule(Self::GROUP_NAME, Self::GROUP_RULES[13]),
        RuleFilter::Rule(Self::GROUP_NAME, Self::GROUP_RULES[14]),
        RuleFilter::Rule(Self::GROUP_NAME, Self::GROUP_RULES[15]),
        RuleFilter::Rule(Self::GROUP_NAME, Self::GROUP_RULES[16]),
        RuleFilter::Rule(Self::GROUP_NAME, Self::GROUP_RULES[17]),
        RuleFilter::Rule(Self::GROUP_NAME, Self::GROUP_RULES[18]),
        RuleFilter::Rule(Self::GROUP_NAME, Self::GROUP_RULES[20]),
        RuleFilter::Rule(Self::GROUP_NAME, Self::GROUP_RULES[21]),
        RuleFilter::Rule(Self::GROUP_NAME, Self::GROUP_RULES[22]),
        RuleFilter::Rule(Self::GROUP_NAME, Self::GROUP_RULES[23]),
        RuleFilter::Rule(Self::GROUP_NAME, Self::GROUP_RULES[24]),
        RuleFilter::Rule(Self::GROUP_NAME, Self::GROUP_RULES[26]),
        RuleFilter::Rule(Self::GROUP_NAME, Self::GROUP_RULES[29]),
        RuleFilter::Rule(Self::GROUP_NAME, Self::GROUP_RULES[30]),
        RuleFilter::Rule(Self::GROUP_NAME, Self::GROUP_RULES[31]),
        RuleFilter::Rule(Self::GROUP_NAME, Self::GROUP_RULES[33]),
        RuleFilter::Rule(Self::GROUP_NAME, Self::GROUP_RULES[34]),
        RuleFilter::Rule(Self::GROUP_NAME, Self::GROUP_RULES[35]),
        RuleFilter::Rule(Self::GROUP_NAME, Self::GROUP_RULES[36]),
    ];
    const ALL_RULES_AS_FILTERS: &'static [RuleFilter<'static>] = &[
        RuleFilter::Rule(Self::GROUP_NAME, Self::GROUP_RULES[0]),
        RuleFilter::Rule(Self::GROUP_NAME, Self::GROUP_RULES[1]),
        RuleFilter::Rule(Self::GROUP_NAME, Self::GROUP_RULES[2]),
        RuleFilter::Rule(Self::GROUP_NAME, Self::GROUP_RULES[3]),
        RuleFilter::Rule(Self::GROUP_NAME, Self::GROUP_RULES[4]),
        RuleFilter::Rule(Self::GROUP_NAME, Self::GROUP_RULES[5]),
        RuleFilter::Rule(Self::GROUP_NAME, Self::GROUP_RULES[6]),
        RuleFilter::Rule(Self::GROUP_NAME, Self::GROUP_RULES[7]),
        RuleFilter::Rule(Self::GROUP_NAME, Self::GROUP_RULES[8]),
        RuleFilter::Rule(Self::GROUP_NAME, Self::GROUP_RULES[9]),
        RuleFilter::Rule(Self::GROUP_NAME, Self::GROUP_RULES[10]),
        RuleFilter::Rule(Self::GROUP_NAME, Self::GROUP_RULES[11]),
        RuleFilter::Rule(Self::GROUP_NAME, Self::GROUP_RULES[12]),
        RuleFilter::Rule(Self::GROUP_NAME, Self::GROUP_RULES[13]),
        RuleFilter::Rule(Self::GROUP_NAME, Self::GROUP_RULES[14]),
        RuleFilter::Rule(Self::GROUP_NAME, Self::GROUP_RULES[15]),
        RuleFilter::Rule(Self::GROUP_NAME, Self::GROUP_RULES[16]),
        RuleFilter::Rule(Self::GROUP_NAME, Self::GROUP_RULES[17]),
        RuleFilter::Rule(Self::GROUP_NAME, Self::GROUP_RULES[18]),
        RuleFilter::Rule(Self::GROUP_NAME, Self::GROUP_RULES[19]),
        RuleFilter::Rule(Self::GROUP_NAME, Self::GROUP_RULES[20]),
        RuleFilter::Rule(Self::GROUP_NAME, Self::GROUP_RULES[21]),
        RuleFilter::Rule(Self::GROUP_NAME, Self::GROUP_RULES[22]),
        RuleFilter::Rule(Self::GROUP_NAME, Self::GROUP_RULES[23]),
        RuleFilter::Rule(Self::GROUP_NAME, Self::GROUP_RULES[24]),
        RuleFilter::Rule(Self::GROUP_NAME, Self::GROUP_RULES[25]),
        RuleFilter::Rule(Self::GROUP_NAME, Self::GROUP_RULES[26]),
        RuleFilter::Rule(Self::GROUP_NAME, Self::GROUP_RULES[27]),
        RuleFilter::Rule(Self::GROUP_NAME, Self::GROUP_RULES[28]),
        RuleFilter::Rule(Self::GROUP_NAME, Self::GROUP_RULES[29]),
        RuleFilter::Rule(Self::GROUP_NAME, Self::GROUP_RULES[30]),
        RuleFilter::Rule(Self::GROUP_NAME, Self::GROUP_RULES[31]),
        RuleFilter::Rule(Self::GROUP_NAME, Self::GROUP_RULES[32]),
        RuleFilter::Rule(Self::GROUP_NAME, Self::GROUP_RULES[33]),
        RuleFilter::Rule(Self::GROUP_NAME, Self::GROUP_RULES[34]),
        RuleFilter::Rule(Self::GROUP_NAME, Self::GROUP_RULES[35]),
        RuleFilter::Rule(Self::GROUP_NAME, Self::GROUP_RULES[36]),
    ];
    #[doc = r" Retrieves the recommended rules"]
    pub(crate) fn is_recommended_true(&self) -> bool {
        matches!(self.recommended, Some(true))
    }
    pub(crate) fn is_recommended_unset(&self) -> bool {
        self.recommended.is_none()
    }
    pub(crate) fn is_all_true(&self) -> bool {
        matches!(self.all, Some(true))
    }
    pub(crate) fn is_all_unset(&self) -> bool {
        self.all.is_none()
    }
    pub(crate) fn get_enabled_rules(&self) -> IndexSet<RuleFilter> {
        let mut index_set = IndexSet::new();
        if let Some(rule) = self.no_children_prop.as_ref() {
            if rule.is_enabled() {
                index_set.insert(RuleFilter::Rule(Self::GROUP_NAME, Self::GROUP_RULES[0]));
            }
        }
        if let Some(rule) = self.no_const_assign.as_ref() {
            if rule.is_enabled() {
                index_set.insert(RuleFilter::Rule(Self::GROUP_NAME, Self::GROUP_RULES[1]));
            }
        }
        if let Some(rule) = self.no_constant_condition.as_ref() {
            if rule.is_enabled() {
                index_set.insert(RuleFilter::Rule(Self::GROUP_NAME, Self::GROUP_RULES[2]));
            }
        }
        if let Some(rule) = self.no_constructor_return.as_ref() {
            if rule.is_enabled() {
                index_set.insert(RuleFilter::Rule(Self::GROUP_NAME, Self::GROUP_RULES[3]));
            }
        }
        if let Some(rule) = self.no_empty_character_class_in_regex.as_ref() {
            if rule.is_enabled() {
                index_set.insert(RuleFilter::Rule(Self::GROUP_NAME, Self::GROUP_RULES[4]));
            }
        }
        if let Some(rule) = self.no_empty_pattern.as_ref() {
            if rule.is_enabled() {
                index_set.insert(RuleFilter::Rule(Self::GROUP_NAME, Self::GROUP_RULES[5]));
            }
        }
        if let Some(rule) = self.no_global_object_calls.as_ref() {
            if rule.is_enabled() {
                index_set.insert(RuleFilter::Rule(Self::GROUP_NAME, Self::GROUP_RULES[6]));
            }
        }
        if let Some(rule) = self.no_inner_declarations.as_ref() {
            if rule.is_enabled() {
                index_set.insert(RuleFilter::Rule(Self::GROUP_NAME, Self::GROUP_RULES[7]));
            }
        }
        if let Some(rule) = self.no_invalid_constructor_super.as_ref() {
            if rule.is_enabled() {
                index_set.insert(RuleFilter::Rule(Self::GROUP_NAME, Self::GROUP_RULES[8]));
            }
        }
        if let Some(rule) = self.no_invalid_new_builtin.as_ref() {
            if rule.is_enabled() {
                index_set.insert(RuleFilter::Rule(Self::GROUP_NAME, Self::GROUP_RULES[9]));
            }
        }
        if let Some(rule) = self.no_invalid_use_before_declaration.as_ref() {
            if rule.is_enabled() {
                index_set.insert(RuleFilter::Rule(Self::GROUP_NAME, Self::GROUP_RULES[10]));
            }
        }
        if let Some(rule) = self.no_new_symbol.as_ref() {
            if rule.is_enabled() {
                index_set.insert(RuleFilter::Rule(Self::GROUP_NAME, Self::GROUP_RULES[11]));
            }
        }
        if let Some(rule) = self.no_nonoctal_decimal_escape.as_ref() {
            if rule.is_enabled() {
                index_set.insert(RuleFilter::Rule(Self::GROUP_NAME, Self::GROUP_RULES[12]));
            }
        }
        if let Some(rule) = self.no_precision_loss.as_ref() {
            if rule.is_enabled() {
                index_set.insert(RuleFilter::Rule(Self::GROUP_NAME, Self::GROUP_RULES[13]));
            }
        }
        if let Some(rule) = self.no_render_return_value.as_ref() {
            if rule.is_enabled() {
                index_set.insert(RuleFilter::Rule(Self::GROUP_NAME, Self::GROUP_RULES[14]));
            }
        }
        if let Some(rule) = self.no_self_assign.as_ref() {
            if rule.is_enabled() {
                index_set.insert(RuleFilter::Rule(Self::GROUP_NAME, Self::GROUP_RULES[15]));
            }
        }
        if let Some(rule) = self.no_setter_return.as_ref() {
            if rule.is_enabled() {
                index_set.insert(RuleFilter::Rule(Self::GROUP_NAME, Self::GROUP_RULES[16]));
            }
        }
        if let Some(rule) = self.no_string_case_mismatch.as_ref() {
            if rule.is_enabled() {
                index_set.insert(RuleFilter::Rule(Self::GROUP_NAME, Self::GROUP_RULES[17]));
            }
        }
        if let Some(rule) = self.no_switch_declarations.as_ref() {
            if rule.is_enabled() {
                index_set.insert(RuleFilter::Rule(Self::GROUP_NAME, Self::GROUP_RULES[18]));
            }
        }
        if let Some(rule) = self.no_undeclared_variables.as_ref() {
            if rule.is_enabled() {
                index_set.insert(RuleFilter::Rule(Self::GROUP_NAME, Self::GROUP_RULES[19]));
            }
        }
        if let Some(rule) = self.no_unnecessary_continue.as_ref() {
            if rule.is_enabled() {
                index_set.insert(RuleFilter::Rule(Self::GROUP_NAME, Self::GROUP_RULES[20]));
            }
        }
        if let Some(rule) = self.no_unreachable.as_ref() {
            if rule.is_enabled() {
                index_set.insert(RuleFilter::Rule(Self::GROUP_NAME, Self::GROUP_RULES[21]));
            }
        }
        if let Some(rule) = self.no_unreachable_super.as_ref() {
            if rule.is_enabled() {
                index_set.insert(RuleFilter::Rule(Self::GROUP_NAME, Self::GROUP_RULES[22]));
            }
        }
        if let Some(rule) = self.no_unsafe_finally.as_ref() {
            if rule.is_enabled() {
                index_set.insert(RuleFilter::Rule(Self::GROUP_NAME, Self::GROUP_RULES[23]));
            }
        }
        if let Some(rule) = self.no_unsafe_optional_chaining.as_ref() {
            if rule.is_enabled() {
                index_set.insert(RuleFilter::Rule(Self::GROUP_NAME, Self::GROUP_RULES[24]));
            }
        }
        if let Some(rule) = self.no_unused_imports.as_ref() {
            if rule.is_enabled() {
                index_set.insert(RuleFilter::Rule(Self::GROUP_NAME, Self::GROUP_RULES[25]));
            }
        }
        if let Some(rule) = self.no_unused_labels.as_ref() {
            if rule.is_enabled() {
                index_set.insert(RuleFilter::Rule(Self::GROUP_NAME, Self::GROUP_RULES[26]));
            }
        }
        if let Some(rule) = self.no_unused_private_class_members.as_ref() {
            if rule.is_enabled() {
                index_set.insert(RuleFilter::Rule(Self::GROUP_NAME, Self::GROUP_RULES[27]));
            }
        }
        if let Some(rule) = self.no_unused_variables.as_ref() {
            if rule.is_enabled() {
                index_set.insert(RuleFilter::Rule(Self::GROUP_NAME, Self::GROUP_RULES[28]));
            }
        }
        if let Some(rule) = self.no_void_elements_with_children.as_ref() {
            if rule.is_enabled() {
                index_set.insert(RuleFilter::Rule(Self::GROUP_NAME, Self::GROUP_RULES[29]));
            }
        }
        if let Some(rule) = self.no_void_type_return.as_ref() {
            if rule.is_enabled() {
                index_set.insert(RuleFilter::Rule(Self::GROUP_NAME, Self::GROUP_RULES[30]));
            }
        }
        if let Some(rule) = self.use_exhaustive_dependencies.as_ref() {
            if rule.is_enabled() {
                index_set.insert(RuleFilter::Rule(Self::GROUP_NAME, Self::GROUP_RULES[31]));
            }
        }
        if let Some(rule) = self.use_hook_at_top_level.as_ref() {
            if rule.is_enabled() {
                index_set.insert(RuleFilter::Rule(Self::GROUP_NAME, Self::GROUP_RULES[32]));
            }
        }
        if let Some(rule) = self.use_is_nan.as_ref() {
            if rule.is_enabled() {
                index_set.insert(RuleFilter::Rule(Self::GROUP_NAME, Self::GROUP_RULES[33]));
            }
        }
        if let Some(rule) = self.use_jsx_key_in_iterable.as_ref() {
            if rule.is_enabled() {
                index_set.insert(RuleFilter::Rule(Self::GROUP_NAME, Self::GROUP_RULES[34]));
            }
        }
        if let Some(rule) = self.use_valid_for_direction.as_ref() {
            if rule.is_enabled() {
                index_set.insert(RuleFilter::Rule(Self::GROUP_NAME, Self::GROUP_RULES[35]));
            }
        }
        if let Some(rule) = self.use_yield.as_ref() {
            if rule.is_enabled() {
                index_set.insert(RuleFilter::Rule(Self::GROUP_NAME, Self::GROUP_RULES[36]));
            }
        }
        index_set
    }
    pub(crate) fn get_disabled_rules(&self) -> IndexSet<RuleFilter> {
        let mut index_set = IndexSet::new();
        if let Some(rule) = self.no_children_prop.as_ref() {
            if rule.is_disabled() {
                index_set.insert(RuleFilter::Rule(Self::GROUP_NAME, Self::GROUP_RULES[0]));
            }
        }
        if let Some(rule) = self.no_const_assign.as_ref() {
            if rule.is_disabled() {
                index_set.insert(RuleFilter::Rule(Self::GROUP_NAME, Self::GROUP_RULES[1]));
            }
        }
        if let Some(rule) = self.no_constant_condition.as_ref() {
            if rule.is_disabled() {
                index_set.insert(RuleFilter::Rule(Self::GROUP_NAME, Self::GROUP_RULES[2]));
            }
        }
        if let Some(rule) = self.no_constructor_return.as_ref() {
            if rule.is_disabled() {
                index_set.insert(RuleFilter::Rule(Self::GROUP_NAME, Self::GROUP_RULES[3]));
            }
        }
        if let Some(rule) = self.no_empty_character_class_in_regex.as_ref() {
            if rule.is_disabled() {
                index_set.insert(RuleFilter::Rule(Self::GROUP_NAME, Self::GROUP_RULES[4]));
            }
        }
        if let Some(rule) = self.no_empty_pattern.as_ref() {
            if rule.is_disabled() {
                index_set.insert(RuleFilter::Rule(Self::GROUP_NAME, Self::GROUP_RULES[5]));
            }
        }
        if let Some(rule) = self.no_global_object_calls.as_ref() {
            if rule.is_disabled() {
                index_set.insert(RuleFilter::Rule(Self::GROUP_NAME, Self::GROUP_RULES[6]));
            }
        }
        if let Some(rule) = self.no_inner_declarations.as_ref() {
            if rule.is_disabled() {
                index_set.insert(RuleFilter::Rule(Self::GROUP_NAME, Self::GROUP_RULES[7]));
            }
        }
        if let Some(rule) = self.no_invalid_constructor_super.as_ref() {
            if rule.is_disabled() {
                index_set.insert(RuleFilter::Rule(Self::GROUP_NAME, Self::GROUP_RULES[8]));
            }
        }
        if let Some(rule) = self.no_invalid_new_builtin.as_ref() {
            if rule.is_disabled() {
                index_set.insert(RuleFilter::Rule(Self::GROUP_NAME, Self::GROUP_RULES[9]));
            }
        }
        if let Some(rule) = self.no_invalid_use_before_declaration.as_ref() {
            if rule.is_disabled() {
                index_set.insert(RuleFilter::Rule(Self::GROUP_NAME, Self::GROUP_RULES[10]));
            }
        }
        if let Some(rule) = self.no_new_symbol.as_ref() {
            if rule.is_disabled() {
                index_set.insert(RuleFilter::Rule(Self::GROUP_NAME, Self::GROUP_RULES[11]));
            }
        }
        if let Some(rule) = self.no_nonoctal_decimal_escape.as_ref() {
            if rule.is_disabled() {
                index_set.insert(RuleFilter::Rule(Self::GROUP_NAME, Self::GROUP_RULES[12]));
            }
        }
        if let Some(rule) = self.no_precision_loss.as_ref() {
            if rule.is_disabled() {
                index_set.insert(RuleFilter::Rule(Self::GROUP_NAME, Self::GROUP_RULES[13]));
            }
        }
        if let Some(rule) = self.no_render_return_value.as_ref() {
            if rule.is_disabled() {
                index_set.insert(RuleFilter::Rule(Self::GROUP_NAME, Self::GROUP_RULES[14]));
            }
        }
        if let Some(rule) = self.no_self_assign.as_ref() {
            if rule.is_disabled() {
                index_set.insert(RuleFilter::Rule(Self::GROUP_NAME, Self::GROUP_RULES[15]));
            }
        }
        if let Some(rule) = self.no_setter_return.as_ref() {
            if rule.is_disabled() {
                index_set.insert(RuleFilter::Rule(Self::GROUP_NAME, Self::GROUP_RULES[16]));
            }
        }
        if let Some(rule) = self.no_string_case_mismatch.as_ref() {
            if rule.is_disabled() {
                index_set.insert(RuleFilter::Rule(Self::GROUP_NAME, Self::GROUP_RULES[17]));
            }
        }
        if let Some(rule) = self.no_switch_declarations.as_ref() {
            if rule.is_disabled() {
                index_set.insert(RuleFilter::Rule(Self::GROUP_NAME, Self::GROUP_RULES[18]));
            }
        }
        if let Some(rule) = self.no_undeclared_variables.as_ref() {
            if rule.is_disabled() {
                index_set.insert(RuleFilter::Rule(Self::GROUP_NAME, Self::GROUP_RULES[19]));
            }
        }
        if let Some(rule) = self.no_unnecessary_continue.as_ref() {
            if rule.is_disabled() {
                index_set.insert(RuleFilter::Rule(Self::GROUP_NAME, Self::GROUP_RULES[20]));
            }
        }
        if let Some(rule) = self.no_unreachable.as_ref() {
            if rule.is_disabled() {
                index_set.insert(RuleFilter::Rule(Self::GROUP_NAME, Self::GROUP_RULES[21]));
            }
        }
        if let Some(rule) = self.no_unreachable_super.as_ref() {
            if rule.is_disabled() {
                index_set.insert(RuleFilter::Rule(Self::GROUP_NAME, Self::GROUP_RULES[22]));
            }
        }
        if let Some(rule) = self.no_unsafe_finally.as_ref() {
            if rule.is_disabled() {
                index_set.insert(RuleFilter::Rule(Self::GROUP_NAME, Self::GROUP_RULES[23]));
            }
        }
        if let Some(rule) = self.no_unsafe_optional_chaining.as_ref() {
            if rule.is_disabled() {
                index_set.insert(RuleFilter::Rule(Self::GROUP_NAME, Self::GROUP_RULES[24]));
            }
        }
        if let Some(rule) = self.no_unused_imports.as_ref() {
            if rule.is_disabled() {
                index_set.insert(RuleFilter::Rule(Self::GROUP_NAME, Self::GROUP_RULES[25]));
            }
        }
        if let Some(rule) = self.no_unused_labels.as_ref() {
            if rule.is_disabled() {
                index_set.insert(RuleFilter::Rule(Self::GROUP_NAME, Self::GROUP_RULES[26]));
            }
        }
        if let Some(rule) = self.no_unused_private_class_members.as_ref() {
            if rule.is_disabled() {
                index_set.insert(RuleFilter::Rule(Self::GROUP_NAME, Self::GROUP_RULES[27]));
            }
        }
        if let Some(rule) = self.no_unused_variables.as_ref() {
            if rule.is_disabled() {
                index_set.insert(RuleFilter::Rule(Self::GROUP_NAME, Self::GROUP_RULES[28]));
            }
        }
        if let Some(rule) = self.no_void_elements_with_children.as_ref() {
            if rule.is_disabled() {
                index_set.insert(RuleFilter::Rule(Self::GROUP_NAME, Self::GROUP_RULES[29]));
            }
        }
        if let Some(rule) = self.no_void_type_return.as_ref() {
            if rule.is_disabled() {
                index_set.insert(RuleFilter::Rule(Self::GROUP_NAME, Self::GROUP_RULES[30]));
            }
        }
        if let Some(rule) = self.use_exhaustive_dependencies.as_ref() {
            if rule.is_disabled() {
                index_set.insert(RuleFilter::Rule(Self::GROUP_NAME, Self::GROUP_RULES[31]));
            }
        }
        if let Some(rule) = self.use_hook_at_top_level.as_ref() {
            if rule.is_disabled() {
                index_set.insert(RuleFilter::Rule(Self::GROUP_NAME, Self::GROUP_RULES[32]));
            }
        }
        if let Some(rule) = self.use_is_nan.as_ref() {
            if rule.is_disabled() {
                index_set.insert(RuleFilter::Rule(Self::GROUP_NAME, Self::GROUP_RULES[33]));
            }
        }
        if let Some(rule) = self.use_jsx_key_in_iterable.as_ref() {
            if rule.is_disabled() {
                index_set.insert(RuleFilter::Rule(Self::GROUP_NAME, Self::GROUP_RULES[34]));
            }
        }
        if let Some(rule) = self.use_valid_for_direction.as_ref() {
            if rule.is_disabled() {
                index_set.insert(RuleFilter::Rule(Self::GROUP_NAME, Self::GROUP_RULES[35]));
            }
        }
        if let Some(rule) = self.use_yield.as_ref() {
            if rule.is_disabled() {
                index_set.insert(RuleFilter::Rule(Self::GROUP_NAME, Self::GROUP_RULES[36]));
            }
        }
        index_set
    }
    #[doc = r" Checks if, given a rule name, matches one of the rules contained in this category"]
    pub(crate) fn has_rule(rule_name: &str) -> bool {
        Self::GROUP_RULES.contains(&rule_name)
    }
    #[doc = r" Checks if, given a rule name, it is marked as recommended"]
    pub(crate) fn is_recommended_rule(rule_name: &str) -> bool {
        Self::RECOMMENDED_RULES.contains(&rule_name)
    }
    pub(crate) fn recommended_rules_as_filters() -> &'static [RuleFilter<'static>] {
        Self::RECOMMENDED_RULES_AS_FILTERS
    }
    pub(crate) fn all_rules_as_filters() -> &'static [RuleFilter<'static>] {
        Self::ALL_RULES_AS_FILTERS
    }
    #[doc = r" Select preset rules"]
    pub(crate) fn collect_preset_rules(
        &self,
        parent_is_all: bool,
        parent_is_recommended: bool,
        enabled_rules: &mut IndexSet<RuleFilter>,
    ) {
        if self.is_all_true() || self.is_all_unset() && parent_is_all {
            enabled_rules.extend(Self::all_rules_as_filters());
        } else if self.is_recommended_true()
            || self.is_recommended_unset() && self.is_all_unset() && parent_is_recommended
        {
            enabled_rules.extend(Self::recommended_rules_as_filters());
        }
    }
    pub(crate) fn get_rule_configuration(
        &self,
        rule_name: &str,
    ) -> Option<(RulePlainConfiguration, Option<RuleOptions>)> {
        match rule_name {
            "noChildrenProp" => self
                .no_children_prop
                .as_ref()
                .map(|conf| (conf.level(), conf.get_options())),
            "noConstAssign" => self
                .no_const_assign
                .as_ref()
                .map(|conf| (conf.level(), conf.get_options())),
            "noConstantCondition" => self
                .no_constant_condition
                .as_ref()
                .map(|conf| (conf.level(), conf.get_options())),
            "noConstructorReturn" => self
                .no_constructor_return
                .as_ref()
                .map(|conf| (conf.level(), conf.get_options())),
            "noEmptyCharacterClassInRegex" => self
                .no_empty_character_class_in_regex
                .as_ref()
                .map(|conf| (conf.level(), conf.get_options())),
            "noEmptyPattern" => self
                .no_empty_pattern
                .as_ref()
                .map(|conf| (conf.level(), conf.get_options())),
            "noGlobalObjectCalls" => self
                .no_global_object_calls
                .as_ref()
                .map(|conf| (conf.level(), conf.get_options())),
            "noInnerDeclarations" => self
                .no_inner_declarations
                .as_ref()
                .map(|conf| (conf.level(), conf.get_options())),
            "noInvalidConstructorSuper" => self
                .no_invalid_constructor_super
                .as_ref()
                .map(|conf| (conf.level(), conf.get_options())),
            "noInvalidNewBuiltin" => self
                .no_invalid_new_builtin
                .as_ref()
                .map(|conf| (conf.level(), conf.get_options())),
            "noInvalidUseBeforeDeclaration" => self
                .no_invalid_use_before_declaration
                .as_ref()
                .map(|conf| (conf.level(), conf.get_options())),
            "noNewSymbol" => self
                .no_new_symbol
                .as_ref()
                .map(|conf| (conf.level(), conf.get_options())),
            "noNonoctalDecimalEscape" => self
                .no_nonoctal_decimal_escape
                .as_ref()
                .map(|conf| (conf.level(), conf.get_options())),
            "noPrecisionLoss" => self
                .no_precision_loss
                .as_ref()
                .map(|conf| (conf.level(), conf.get_options())),
            "noRenderReturnValue" => self
                .no_render_return_value
                .as_ref()
                .map(|conf| (conf.level(), conf.get_options())),
            "noSelfAssign" => self
                .no_self_assign
                .as_ref()
                .map(|conf| (conf.level(), conf.get_options())),
            "noSetterReturn" => self
                .no_setter_return
                .as_ref()
                .map(|conf| (conf.level(), conf.get_options())),
            "noStringCaseMismatch" => self
                .no_string_case_mismatch
                .as_ref()
                .map(|conf| (conf.level(), conf.get_options())),
            "noSwitchDeclarations" => self
                .no_switch_declarations
                .as_ref()
                .map(|conf| (conf.level(), conf.get_options())),
            "noUndeclaredVariables" => self
                .no_undeclared_variables
                .as_ref()
                .map(|conf| (conf.level(), conf.get_options())),
            "noUnnecessaryContinue" => self
                .no_unnecessary_continue
                .as_ref()
                .map(|conf| (conf.level(), conf.get_options())),
            "noUnreachable" => self
                .no_unreachable
                .as_ref()
                .map(|conf| (conf.level(), conf.get_options())),
            "noUnreachableSuper" => self
                .no_unreachable_super
                .as_ref()
                .map(|conf| (conf.level(), conf.get_options())),
            "noUnsafeFinally" => self
                .no_unsafe_finally
                .as_ref()
                .map(|conf| (conf.level(), conf.get_options())),
            "noUnsafeOptionalChaining" => self
                .no_unsafe_optional_chaining
                .as_ref()
                .map(|conf| (conf.level(), conf.get_options())),
            "noUnusedImports" => self
                .no_unused_imports
                .as_ref()
                .map(|conf| (conf.level(), conf.get_options())),
            "noUnusedLabels" => self
                .no_unused_labels
                .as_ref()
                .map(|conf| (conf.level(), conf.get_options())),
            "noUnusedPrivateClassMembers" => self
                .no_unused_private_class_members
                .as_ref()
                .map(|conf| (conf.level(), conf.get_options())),
            "noUnusedVariables" => self
                .no_unused_variables
                .as_ref()
                .map(|conf| (conf.level(), conf.get_options())),
            "noVoidElementsWithChildren" => self
                .no_void_elements_with_children
                .as_ref()
                .map(|conf| (conf.level(), conf.get_options())),
            "noVoidTypeReturn" => self
                .no_void_type_return
                .as_ref()
                .map(|conf| (conf.level(), conf.get_options())),
            "useExhaustiveDependencies" => self
                .use_exhaustive_dependencies
                .as_ref()
                .map(|conf| (conf.level(), conf.get_options())),
            "useHookAtTopLevel" => self
                .use_hook_at_top_level
                .as_ref()
                .map(|conf| (conf.level(), conf.get_options())),
            "useIsNan" => self
                .use_is_nan
                .as_ref()
                .map(|conf| (conf.level(), conf.get_options())),
            "useJsxKeyInIterable" => self
                .use_jsx_key_in_iterable
                .as_ref()
                .map(|conf| (conf.level(), conf.get_options())),
            "useValidForDirection" => self
                .use_valid_for_direction
                .as_ref()
                .map(|conf| (conf.level(), conf.get_options())),
            "useYield" => self
                .use_yield
                .as_ref()
                .map(|conf| (conf.level(), conf.get_options())),
            _ => None,
        }
    }
}
#[derive(Clone, Debug, Default, Deserialize, Deserializable, Eq, Merge, PartialEq, Serialize)]
#[deserializable(with_validator)]
#[cfg_attr(feature = "schema", derive(JsonSchema))]
#[serde(rename_all = "camelCase", default, deny_unknown_fields)]
#[doc = r" A list of rules that belong to this group"]
pub struct Nursery {
    #[doc = r" It enables the recommended rules for this group"]
    #[serde(skip_serializing_if = "Option::is_none")]
    pub recommended: Option<bool>,
    #[doc = r" It enables ALL rules for this group."]
    #[serde(skip_serializing_if = "Option::is_none")]
    pub all: Option<bool>,
    #[doc = "WIP: This rule hasn't been implemented yet."]
    #[serde(skip_serializing_if = "Option::is_none")]
    pub no_color_invalid_hex: Option<RuleConfiguration<NoColorInvalidHex>>,
    #[doc = "Disallow the use of console."]
    #[serde(skip_serializing_if = "Option::is_none")]
    pub no_console: Option<RuleConfiguration<NoConsole>>,
    #[doc = "Disallow the use of Math.min and Math.max to clamp a value where the result itself is constant."]
    #[serde(skip_serializing_if = "Option::is_none")]
    pub no_constant_math_min_max_clamp: Option<RuleConfiguration<NoConstantMathMinMaxClamp>>,
    #[doc = "Disallow CSS empty blocks."]
    #[serde(skip_serializing_if = "Option::is_none")]
    pub no_css_empty_block: Option<RuleConfiguration<NoCssEmptyBlock>>,
    #[doc = "Disallow using a callback in asynchronous tests and hooks."]
    #[serde(skip_serializing_if = "Option::is_none")]
    pub no_done_callback: Option<RuleConfiguration<NoDoneCallback>>,
    #[doc = "Disallow duplicate conditions in if-else-if chains"]
    #[serde(skip_serializing_if = "Option::is_none")]
    pub no_duplicate_else_if: Option<RuleConfiguration<NoDuplicateElseIf>>,
    #[doc = "Disallow duplicate names within font families."]
    #[serde(skip_serializing_if = "Option::is_none")]
    pub no_duplicate_font_names: Option<RuleConfiguration<NoDuplicateFontNames>>,
    #[doc = "Disallow two keys with the same name inside a JSON object."]
    #[serde(skip_serializing_if = "Option::is_none")]
    pub no_duplicate_json_keys: Option<RuleConfiguration<NoDuplicateJsonKeys>>,
    #[doc = "Disallow duplicate selectors within keyframe blocks."]
    #[serde(skip_serializing_if = "Option::is_none")]
    pub no_duplicate_selectors_keyframe_block:
        Option<RuleConfiguration<NoDuplicateSelectorsKeyframeBlock>>,
    #[doc = "Disallow variables from evolving into any type through reassignments."]
    #[serde(skip_serializing_if = "Option::is_none")]
    pub no_evolving_any: Option<RuleConfiguration<NoEvolvingAny>>,
    #[doc = "Disallow to use unnecessary callback on flatMap."]
    #[serde(skip_serializing_if = "Option::is_none")]
    pub no_flat_map_identity: Option<RuleConfiguration<NoFlatMapIdentity>>,
    #[doc = "Disallow invalid !important within keyframe declarations"]
    #[serde(skip_serializing_if = "Option::is_none")]
    pub no_important_in_keyframe: Option<RuleConfiguration<NoImportantInKeyframe>>,
    #[doc = "Checks that the assertion function, for example expect, is placed inside an it() function call."]
    #[serde(skip_serializing_if = "Option::is_none")]
    pub no_misplaced_assertion: Option<RuleConfiguration<NoMisplacedAssertion>>,
    #[doc = "Forbid the use of Node.js builtin modules."]
    #[serde(skip_serializing_if = "Option::is_none")]
    pub no_nodejs_modules: Option<RuleConfiguration<NoNodejsModules>>,
    #[doc = "Prevents React-specific JSX properties from being used."]
    #[serde(skip_serializing_if = "Option::is_none")]
    pub no_react_specific_props: Option<RuleConfiguration<NoReactSpecificProps>>,
    #[doc = "Disallow specified modules when loaded by import or require."]
    #[serde(skip_serializing_if = "Option::is_none")]
    pub no_restricted_imports: Option<RuleConfiguration<NoRestrictedImports>>,
    #[doc = "Disallow the use of dependencies that aren't specified in the package.json."]
    #[serde(skip_serializing_if = "Option::is_none")]
    pub no_undeclared_dependencies: Option<RuleConfiguration<NoUndeclaredDependencies>>,
<<<<<<< HEAD
    #[doc = "Disallow initializing variables to undefined."]
    #[serde(skip_serializing_if = "Option::is_none")]
    pub no_useless_undefined_initialization:
        Option<RuleConfiguration<NoUselessUndefinedInitialization>>,
=======
    #[doc = "Disallow unknown CSS units."]
    #[serde(skip_serializing_if = "Option::is_none")]
    pub no_unknown_unit: Option<RuleConfiguration<NoUnknownUnit>>,
    #[doc = "Enforce the use of new for all builtins, except String, Number, Boolean, Symbol and BigInt."]
    #[serde(skip_serializing_if = "Option::is_none")]
    pub use_consistent_new_builtin: Option<RuleConfiguration<UseConsistentNewBuiltin>>,
>>>>>>> 212bd33b
    #[doc = "Disallows package private imports."]
    #[serde(skip_serializing_if = "Option::is_none")]
    pub use_import_restrictions: Option<RuleConfiguration<UseImportRestrictions>>,
    #[doc = "Enforce the sorting of CSS utility classes."]
    #[serde(skip_serializing_if = "Option::is_none")]
    pub use_sorted_classes: Option<RuleConfiguration<UseSortedClasses>>,
}
impl DeserializableValidator for Nursery {
    fn validate(
        &mut self,
        _name: &str,
        range: TextRange,
        diagnostics: &mut Vec<DeserializationDiagnostic>,
    ) -> bool {
        if self.recommended == Some(true) && self.all == Some(true) {
            diagnostics . push (DeserializationDiagnostic :: new (markup ! (< Emphasis > "'recommended'" < / Emphasis > " and " < Emphasis > "'all'" < / Emphasis > " can't be both " < Emphasis > "'true'" < / Emphasis > ". You should choose only one of them.")) . with_range (range) . with_note (markup ! ("Biome will fallback to its defaults for this section."))) ;
            return false;
        }
        true
    }
}
impl Nursery {
    const GROUP_NAME: &'static str = "nursery";
    pub(crate) const GROUP_RULES: &'static [&'static str] = &[
        "noColorInvalidHex",
        "noConsole",
        "noConstantMathMinMaxClamp",
        "noCssEmptyBlock",
        "noDoneCallback",
        "noDuplicateElseIf",
        "noDuplicateFontNames",
        "noDuplicateJsonKeys",
        "noDuplicateSelectorsKeyframeBlock",
        "noEvolvingAny",
        "noFlatMapIdentity",
        "noImportantInKeyframe",
        "noMisplacedAssertion",
        "noNodejsModules",
        "noReactSpecificProps",
        "noRestrictedImports",
        "noUndeclaredDependencies",
<<<<<<< HEAD
        "noUselessUndefinedInitialization",
=======
        "noUnknownUnit",
        "useConsistentNewBuiltin",
>>>>>>> 212bd33b
        "useImportRestrictions",
        "useSortedClasses",
    ];
    const RECOMMENDED_RULES: &'static [&'static str] = &[
        "noCssEmptyBlock",
        "noDoneCallback",
        "noDuplicateElseIf",
        "noDuplicateFontNames",
        "noDuplicateJsonKeys",
        "noDuplicateSelectorsKeyframeBlock",
        "noEvolvingAny",
        "noFlatMapIdentity",
        "noImportantInKeyframe",
        "noUnknownUnit",
    ];
    const RECOMMENDED_RULES_AS_FILTERS: &'static [RuleFilter<'static>] = &[
        RuleFilter::Rule(Self::GROUP_NAME, Self::GROUP_RULES[3]),
        RuleFilter::Rule(Self::GROUP_NAME, Self::GROUP_RULES[4]),
        RuleFilter::Rule(Self::GROUP_NAME, Self::GROUP_RULES[5]),
        RuleFilter::Rule(Self::GROUP_NAME, Self::GROUP_RULES[6]),
        RuleFilter::Rule(Self::GROUP_NAME, Self::GROUP_RULES[7]),
        RuleFilter::Rule(Self::GROUP_NAME, Self::GROUP_RULES[8]),
        RuleFilter::Rule(Self::GROUP_NAME, Self::GROUP_RULES[9]),
        RuleFilter::Rule(Self::GROUP_NAME, Self::GROUP_RULES[10]),
        RuleFilter::Rule(Self::GROUP_NAME, Self::GROUP_RULES[11]),
        RuleFilter::Rule(Self::GROUP_NAME, Self::GROUP_RULES[17]),
    ];
    const ALL_RULES_AS_FILTERS: &'static [RuleFilter<'static>] = &[
        RuleFilter::Rule(Self::GROUP_NAME, Self::GROUP_RULES[0]),
        RuleFilter::Rule(Self::GROUP_NAME, Self::GROUP_RULES[1]),
        RuleFilter::Rule(Self::GROUP_NAME, Self::GROUP_RULES[2]),
        RuleFilter::Rule(Self::GROUP_NAME, Self::GROUP_RULES[3]),
        RuleFilter::Rule(Self::GROUP_NAME, Self::GROUP_RULES[4]),
        RuleFilter::Rule(Self::GROUP_NAME, Self::GROUP_RULES[5]),
        RuleFilter::Rule(Self::GROUP_NAME, Self::GROUP_RULES[6]),
        RuleFilter::Rule(Self::GROUP_NAME, Self::GROUP_RULES[7]),
        RuleFilter::Rule(Self::GROUP_NAME, Self::GROUP_RULES[8]),
        RuleFilter::Rule(Self::GROUP_NAME, Self::GROUP_RULES[9]),
        RuleFilter::Rule(Self::GROUP_NAME, Self::GROUP_RULES[10]),
        RuleFilter::Rule(Self::GROUP_NAME, Self::GROUP_RULES[11]),
        RuleFilter::Rule(Self::GROUP_NAME, Self::GROUP_RULES[12]),
        RuleFilter::Rule(Self::GROUP_NAME, Self::GROUP_RULES[13]),
        RuleFilter::Rule(Self::GROUP_NAME, Self::GROUP_RULES[14]),
        RuleFilter::Rule(Self::GROUP_NAME, Self::GROUP_RULES[15]),
        RuleFilter::Rule(Self::GROUP_NAME, Self::GROUP_RULES[16]),
        RuleFilter::Rule(Self::GROUP_NAME, Self::GROUP_RULES[17]),
<<<<<<< HEAD
=======
        RuleFilter::Rule(Self::GROUP_NAME, Self::GROUP_RULES[18]),
        RuleFilter::Rule(Self::GROUP_NAME, Self::GROUP_RULES[19]),
        RuleFilter::Rule(Self::GROUP_NAME, Self::GROUP_RULES[20]),
>>>>>>> 212bd33b
    ];
    #[doc = r" Retrieves the recommended rules"]
    pub(crate) fn is_recommended_true(&self) -> bool {
        matches!(self.recommended, Some(true))
    }
    pub(crate) fn is_recommended_unset(&self) -> bool {
        self.recommended.is_none()
    }
    pub(crate) fn is_all_true(&self) -> bool {
        matches!(self.all, Some(true))
    }
    pub(crate) fn is_all_unset(&self) -> bool {
        self.all.is_none()
    }
    pub(crate) fn get_enabled_rules(&self) -> IndexSet<RuleFilter> {
        let mut index_set = IndexSet::new();
        if let Some(rule) = self.no_color_invalid_hex.as_ref() {
            if rule.is_enabled() {
                index_set.insert(RuleFilter::Rule(Self::GROUP_NAME, Self::GROUP_RULES[0]));
            }
        }
        if let Some(rule) = self.no_console.as_ref() {
            if rule.is_enabled() {
                index_set.insert(RuleFilter::Rule(Self::GROUP_NAME, Self::GROUP_RULES[1]));
            }
        }
        if let Some(rule) = self.no_constant_math_min_max_clamp.as_ref() {
            if rule.is_enabled() {
                index_set.insert(RuleFilter::Rule(Self::GROUP_NAME, Self::GROUP_RULES[2]));
            }
        }
        if let Some(rule) = self.no_css_empty_block.as_ref() {
            if rule.is_enabled() {
                index_set.insert(RuleFilter::Rule(Self::GROUP_NAME, Self::GROUP_RULES[3]));
            }
        }
        if let Some(rule) = self.no_done_callback.as_ref() {
            if rule.is_enabled() {
                index_set.insert(RuleFilter::Rule(Self::GROUP_NAME, Self::GROUP_RULES[4]));
            }
        }
        if let Some(rule) = self.no_duplicate_else_if.as_ref() {
            if rule.is_enabled() {
                index_set.insert(RuleFilter::Rule(Self::GROUP_NAME, Self::GROUP_RULES[5]));
            }
        }
        if let Some(rule) = self.no_duplicate_font_names.as_ref() {
            if rule.is_enabled() {
                index_set.insert(RuleFilter::Rule(Self::GROUP_NAME, Self::GROUP_RULES[6]));
            }
        }
        if let Some(rule) = self.no_duplicate_json_keys.as_ref() {
            if rule.is_enabled() {
                index_set.insert(RuleFilter::Rule(Self::GROUP_NAME, Self::GROUP_RULES[7]));
            }
        }
        if let Some(rule) = self.no_duplicate_selectors_keyframe_block.as_ref() {
            if rule.is_enabled() {
                index_set.insert(RuleFilter::Rule(Self::GROUP_NAME, Self::GROUP_RULES[8]));
            }
        }
        if let Some(rule) = self.no_evolving_any.as_ref() {
            if rule.is_enabled() {
                index_set.insert(RuleFilter::Rule(Self::GROUP_NAME, Self::GROUP_RULES[9]));
            }
        }
        if let Some(rule) = self.no_flat_map_identity.as_ref() {
            if rule.is_enabled() {
                index_set.insert(RuleFilter::Rule(Self::GROUP_NAME, Self::GROUP_RULES[10]));
            }
        }
        if let Some(rule) = self.no_important_in_keyframe.as_ref() {
            if rule.is_enabled() {
                index_set.insert(RuleFilter::Rule(Self::GROUP_NAME, Self::GROUP_RULES[11]));
            }
        }
        if let Some(rule) = self.no_misplaced_assertion.as_ref() {
            if rule.is_enabled() {
                index_set.insert(RuleFilter::Rule(Self::GROUP_NAME, Self::GROUP_RULES[12]));
            }
        }
        if let Some(rule) = self.no_nodejs_modules.as_ref() {
            if rule.is_enabled() {
                index_set.insert(RuleFilter::Rule(Self::GROUP_NAME, Self::GROUP_RULES[13]));
            }
        }
        if let Some(rule) = self.no_react_specific_props.as_ref() {
            if rule.is_enabled() {
                index_set.insert(RuleFilter::Rule(Self::GROUP_NAME, Self::GROUP_RULES[14]));
            }
        }
<<<<<<< HEAD
        if let Some(rule) = self.no_useless_undefined_initialization.as_ref() {
=======
        if let Some(rule) = self.no_restricted_imports.as_ref() {
>>>>>>> 212bd33b
            if rule.is_enabled() {
                index_set.insert(RuleFilter::Rule(Self::GROUP_NAME, Self::GROUP_RULES[15]));
            }
        }
<<<<<<< HEAD
        if let Some(rule) = self.use_import_restrictions.as_ref() {
=======
        if let Some(rule) = self.no_undeclared_dependencies.as_ref() {
>>>>>>> 212bd33b
            if rule.is_enabled() {
                index_set.insert(RuleFilter::Rule(Self::GROUP_NAME, Self::GROUP_RULES[16]));
            }
        }
<<<<<<< HEAD
        if let Some(rule) = self.use_sorted_classes.as_ref() {
=======
        if let Some(rule) = self.no_unknown_unit.as_ref() {
>>>>>>> 212bd33b
            if rule.is_enabled() {
                index_set.insert(RuleFilter::Rule(Self::GROUP_NAME, Self::GROUP_RULES[17]));
            }
        }
<<<<<<< HEAD
=======
        if let Some(rule) = self.use_consistent_new_builtin.as_ref() {
            if rule.is_enabled() {
                index_set.insert(RuleFilter::Rule(Self::GROUP_NAME, Self::GROUP_RULES[18]));
            }
        }
        if let Some(rule) = self.use_import_restrictions.as_ref() {
            if rule.is_enabled() {
                index_set.insert(RuleFilter::Rule(Self::GROUP_NAME, Self::GROUP_RULES[19]));
            }
        }
        if let Some(rule) = self.use_sorted_classes.as_ref() {
            if rule.is_enabled() {
                index_set.insert(RuleFilter::Rule(Self::GROUP_NAME, Self::GROUP_RULES[20]));
            }
        }
>>>>>>> 212bd33b
        index_set
    }
    pub(crate) fn get_disabled_rules(&self) -> IndexSet<RuleFilter> {
        let mut index_set = IndexSet::new();
        if let Some(rule) = self.no_color_invalid_hex.as_ref() {
            if rule.is_disabled() {
                index_set.insert(RuleFilter::Rule(Self::GROUP_NAME, Self::GROUP_RULES[0]));
            }
        }
        if let Some(rule) = self.no_console.as_ref() {
            if rule.is_disabled() {
                index_set.insert(RuleFilter::Rule(Self::GROUP_NAME, Self::GROUP_RULES[1]));
            }
        }
        if let Some(rule) = self.no_constant_math_min_max_clamp.as_ref() {
            if rule.is_disabled() {
                index_set.insert(RuleFilter::Rule(Self::GROUP_NAME, Self::GROUP_RULES[2]));
            }
        }
        if let Some(rule) = self.no_css_empty_block.as_ref() {
            if rule.is_disabled() {
                index_set.insert(RuleFilter::Rule(Self::GROUP_NAME, Self::GROUP_RULES[3]));
            }
        }
        if let Some(rule) = self.no_done_callback.as_ref() {
            if rule.is_disabled() {
                index_set.insert(RuleFilter::Rule(Self::GROUP_NAME, Self::GROUP_RULES[4]));
            }
        }
        if let Some(rule) = self.no_duplicate_else_if.as_ref() {
            if rule.is_disabled() {
                index_set.insert(RuleFilter::Rule(Self::GROUP_NAME, Self::GROUP_RULES[5]));
            }
        }
        if let Some(rule) = self.no_duplicate_font_names.as_ref() {
            if rule.is_disabled() {
                index_set.insert(RuleFilter::Rule(Self::GROUP_NAME, Self::GROUP_RULES[6]));
            }
        }
        if let Some(rule) = self.no_duplicate_json_keys.as_ref() {
            if rule.is_disabled() {
                index_set.insert(RuleFilter::Rule(Self::GROUP_NAME, Self::GROUP_RULES[7]));
            }
        }
        if let Some(rule) = self.no_duplicate_selectors_keyframe_block.as_ref() {
            if rule.is_disabled() {
                index_set.insert(RuleFilter::Rule(Self::GROUP_NAME, Self::GROUP_RULES[8]));
            }
        }
        if let Some(rule) = self.no_evolving_any.as_ref() {
            if rule.is_disabled() {
                index_set.insert(RuleFilter::Rule(Self::GROUP_NAME, Self::GROUP_RULES[9]));
            }
        }
        if let Some(rule) = self.no_flat_map_identity.as_ref() {
            if rule.is_disabled() {
                index_set.insert(RuleFilter::Rule(Self::GROUP_NAME, Self::GROUP_RULES[10]));
            }
        }
        if let Some(rule) = self.no_important_in_keyframe.as_ref() {
            if rule.is_disabled() {
                index_set.insert(RuleFilter::Rule(Self::GROUP_NAME, Self::GROUP_RULES[11]));
            }
        }
        if let Some(rule) = self.no_misplaced_assertion.as_ref() {
            if rule.is_disabled() {
                index_set.insert(RuleFilter::Rule(Self::GROUP_NAME, Self::GROUP_RULES[12]));
            }
        }
        if let Some(rule) = self.no_nodejs_modules.as_ref() {
            if rule.is_disabled() {
                index_set.insert(RuleFilter::Rule(Self::GROUP_NAME, Self::GROUP_RULES[13]));
            }
        }
        if let Some(rule) = self.no_react_specific_props.as_ref() {
            if rule.is_disabled() {
                index_set.insert(RuleFilter::Rule(Self::GROUP_NAME, Self::GROUP_RULES[14]));
            }
        }
<<<<<<< HEAD
        if let Some(rule) = self.no_useless_undefined_initialization.as_ref() {
=======
        if let Some(rule) = self.no_restricted_imports.as_ref() {
>>>>>>> 212bd33b
            if rule.is_disabled() {
                index_set.insert(RuleFilter::Rule(Self::GROUP_NAME, Self::GROUP_RULES[15]));
            }
        }
<<<<<<< HEAD
        if let Some(rule) = self.use_import_restrictions.as_ref() {
=======
        if let Some(rule) = self.no_undeclared_dependencies.as_ref() {
>>>>>>> 212bd33b
            if rule.is_disabled() {
                index_set.insert(RuleFilter::Rule(Self::GROUP_NAME, Self::GROUP_RULES[16]));
            }
        }
<<<<<<< HEAD
        if let Some(rule) = self.use_sorted_classes.as_ref() {
=======
        if let Some(rule) = self.no_unknown_unit.as_ref() {
>>>>>>> 212bd33b
            if rule.is_disabled() {
                index_set.insert(RuleFilter::Rule(Self::GROUP_NAME, Self::GROUP_RULES[17]));
            }
        }
<<<<<<< HEAD
=======
        if let Some(rule) = self.use_consistent_new_builtin.as_ref() {
            if rule.is_disabled() {
                index_set.insert(RuleFilter::Rule(Self::GROUP_NAME, Self::GROUP_RULES[18]));
            }
        }
        if let Some(rule) = self.use_import_restrictions.as_ref() {
            if rule.is_disabled() {
                index_set.insert(RuleFilter::Rule(Self::GROUP_NAME, Self::GROUP_RULES[19]));
            }
        }
        if let Some(rule) = self.use_sorted_classes.as_ref() {
            if rule.is_disabled() {
                index_set.insert(RuleFilter::Rule(Self::GROUP_NAME, Self::GROUP_RULES[20]));
            }
        }
>>>>>>> 212bd33b
        index_set
    }
    #[doc = r" Checks if, given a rule name, matches one of the rules contained in this category"]
    pub(crate) fn has_rule(rule_name: &str) -> bool {
        Self::GROUP_RULES.contains(&rule_name)
    }
    #[doc = r" Checks if, given a rule name, it is marked as recommended"]
    pub(crate) fn is_recommended_rule(rule_name: &str) -> bool {
        Self::RECOMMENDED_RULES.contains(&rule_name)
    }
    pub(crate) fn recommended_rules_as_filters() -> &'static [RuleFilter<'static>] {
        Self::RECOMMENDED_RULES_AS_FILTERS
    }
    pub(crate) fn all_rules_as_filters() -> &'static [RuleFilter<'static>] {
        Self::ALL_RULES_AS_FILTERS
    }
    #[doc = r" Select preset rules"]
    pub(crate) fn collect_preset_rules(
        &self,
        parent_is_all: bool,
        parent_is_recommended: bool,
        enabled_rules: &mut IndexSet<RuleFilter>,
    ) {
        if self.is_all_true() || self.is_all_unset() && parent_is_all {
            enabled_rules.extend(Self::all_rules_as_filters());
        } else if self.is_recommended_true()
            || self.is_recommended_unset() && self.is_all_unset() && parent_is_recommended
        {
            enabled_rules.extend(Self::recommended_rules_as_filters());
        }
    }
    pub(crate) fn get_rule_configuration(
        &self,
        rule_name: &str,
    ) -> Option<(RulePlainConfiguration, Option<RuleOptions>)> {
        match rule_name {
            "noColorInvalidHex" => self
                .no_color_invalid_hex
                .as_ref()
                .map(|conf| (conf.level(), conf.get_options())),
            "noConsole" => self
                .no_console
                .as_ref()
                .map(|conf| (conf.level(), conf.get_options())),
            "noConstantMathMinMaxClamp" => self
                .no_constant_math_min_max_clamp
                .as_ref()
                .map(|conf| (conf.level(), conf.get_options())),
            "noCssEmptyBlock" => self
                .no_css_empty_block
                .as_ref()
                .map(|conf| (conf.level(), conf.get_options())),
            "noDoneCallback" => self
                .no_done_callback
                .as_ref()
                .map(|conf| (conf.level(), conf.get_options())),
            "noDuplicateElseIf" => self
                .no_duplicate_else_if
                .as_ref()
                .map(|conf| (conf.level(), conf.get_options())),
            "noDuplicateFontNames" => self
                .no_duplicate_font_names
                .as_ref()
                .map(|conf| (conf.level(), conf.get_options())),
            "noDuplicateJsonKeys" => self
                .no_duplicate_json_keys
                .as_ref()
                .map(|conf| (conf.level(), conf.get_options())),
            "noDuplicateSelectorsKeyframeBlock" => self
                .no_duplicate_selectors_keyframe_block
                .as_ref()
                .map(|conf| (conf.level(), conf.get_options())),
            "noEvolvingAny" => self
                .no_evolving_any
                .as_ref()
                .map(|conf| (conf.level(), conf.get_options())),
            "noFlatMapIdentity" => self
                .no_flat_map_identity
                .as_ref()
                .map(|conf| (conf.level(), conf.get_options())),
            "noImportantInKeyframe" => self
                .no_important_in_keyframe
                .as_ref()
                .map(|conf| (conf.level(), conf.get_options())),
            "noMisplacedAssertion" => self
                .no_misplaced_assertion
                .as_ref()
                .map(|conf| (conf.level(), conf.get_options())),
            "noNodejsModules" => self
                .no_nodejs_modules
                .as_ref()
                .map(|conf| (conf.level(), conf.get_options())),
            "noReactSpecificProps" => self
                .no_react_specific_props
                .as_ref()
                .map(|conf| (conf.level(), conf.get_options())),
            "noRestrictedImports" => self
                .no_restricted_imports
                .as_ref()
                .map(|conf| (conf.level(), conf.get_options())),
            "noUndeclaredDependencies" => self
                .no_undeclared_dependencies
                .as_ref()
                .map(|conf| (conf.level(), conf.get_options())),
<<<<<<< HEAD
            "noUselessUndefinedInitialization" => self
                .no_useless_undefined_initialization
=======
            "noUnknownUnit" => self
                .no_unknown_unit
                .as_ref()
                .map(|conf| (conf.level(), conf.get_options())),
            "useConsistentNewBuiltin" => self
                .use_consistent_new_builtin
>>>>>>> 212bd33b
                .as_ref()
                .map(|conf| (conf.level(), conf.get_options())),
            "useImportRestrictions" => self
                .use_import_restrictions
                .as_ref()
                .map(|conf| (conf.level(), conf.get_options())),
            "useSortedClasses" => self
                .use_sorted_classes
                .as_ref()
                .map(|conf| (conf.level(), conf.get_options())),
            _ => None,
        }
    }
}
#[derive(Clone, Debug, Default, Deserialize, Deserializable, Eq, Merge, PartialEq, Serialize)]
#[deserializable(with_validator)]
#[cfg_attr(feature = "schema", derive(JsonSchema))]
#[serde(rename_all = "camelCase", default, deny_unknown_fields)]
#[doc = r" A list of rules that belong to this group"]
pub struct Performance {
    #[doc = r" It enables the recommended rules for this group"]
    #[serde(skip_serializing_if = "Option::is_none")]
    pub recommended: Option<bool>,
    #[doc = r" It enables ALL rules for this group."]
    #[serde(skip_serializing_if = "Option::is_none")]
    pub all: Option<bool>,
    #[doc = "Disallow the use of spread (...) syntax on accumulators."]
    #[serde(skip_serializing_if = "Option::is_none")]
    pub no_accumulating_spread: Option<RuleConfiguration<NoAccumulatingSpread>>,
    #[doc = "Disallow the use of barrel file."]
    #[serde(skip_serializing_if = "Option::is_none")]
    pub no_barrel_file: Option<RuleConfiguration<NoBarrelFile>>,
    #[doc = "Disallow the use of the delete operator."]
    #[serde(skip_serializing_if = "Option::is_none")]
    pub no_delete: Option<RuleConfiguration<NoDelete>>,
    #[doc = "Avoid re-export all."]
    #[serde(skip_serializing_if = "Option::is_none")]
    pub no_re_export_all: Option<RuleConfiguration<NoReExportAll>>,
}
impl DeserializableValidator for Performance {
    fn validate(
        &mut self,
        _name: &str,
        range: TextRange,
        diagnostics: &mut Vec<DeserializationDiagnostic>,
    ) -> bool {
        if self.recommended == Some(true) && self.all == Some(true) {
            diagnostics . push (DeserializationDiagnostic :: new (markup ! (< Emphasis > "'recommended'" < / Emphasis > " and " < Emphasis > "'all'" < / Emphasis > " can't be both " < Emphasis > "'true'" < / Emphasis > ". You should choose only one of them.")) . with_range (range) . with_note (markup ! ("Biome will fallback to its defaults for this section."))) ;
            return false;
        }
        true
    }
}
impl Performance {
    const GROUP_NAME: &'static str = "performance";
    pub(crate) const GROUP_RULES: &'static [&'static str] = &[
        "noAccumulatingSpread",
        "noBarrelFile",
        "noDelete",
        "noReExportAll",
    ];
    const RECOMMENDED_RULES: &'static [&'static str] = &["noAccumulatingSpread", "noDelete"];
    const RECOMMENDED_RULES_AS_FILTERS: &'static [RuleFilter<'static>] = &[
        RuleFilter::Rule(Self::GROUP_NAME, Self::GROUP_RULES[0]),
        RuleFilter::Rule(Self::GROUP_NAME, Self::GROUP_RULES[2]),
    ];
    const ALL_RULES_AS_FILTERS: &'static [RuleFilter<'static>] = &[
        RuleFilter::Rule(Self::GROUP_NAME, Self::GROUP_RULES[0]),
        RuleFilter::Rule(Self::GROUP_NAME, Self::GROUP_RULES[1]),
        RuleFilter::Rule(Self::GROUP_NAME, Self::GROUP_RULES[2]),
        RuleFilter::Rule(Self::GROUP_NAME, Self::GROUP_RULES[3]),
    ];
    #[doc = r" Retrieves the recommended rules"]
    pub(crate) fn is_recommended_true(&self) -> bool {
        matches!(self.recommended, Some(true))
    }
    pub(crate) fn is_recommended_unset(&self) -> bool {
        self.recommended.is_none()
    }
    pub(crate) fn is_all_true(&self) -> bool {
        matches!(self.all, Some(true))
    }
    pub(crate) fn is_all_unset(&self) -> bool {
        self.all.is_none()
    }
    pub(crate) fn get_enabled_rules(&self) -> IndexSet<RuleFilter> {
        let mut index_set = IndexSet::new();
        if let Some(rule) = self.no_accumulating_spread.as_ref() {
            if rule.is_enabled() {
                index_set.insert(RuleFilter::Rule(Self::GROUP_NAME, Self::GROUP_RULES[0]));
            }
        }
        if let Some(rule) = self.no_barrel_file.as_ref() {
            if rule.is_enabled() {
                index_set.insert(RuleFilter::Rule(Self::GROUP_NAME, Self::GROUP_RULES[1]));
            }
        }
        if let Some(rule) = self.no_delete.as_ref() {
            if rule.is_enabled() {
                index_set.insert(RuleFilter::Rule(Self::GROUP_NAME, Self::GROUP_RULES[2]));
            }
        }
        if let Some(rule) = self.no_re_export_all.as_ref() {
            if rule.is_enabled() {
                index_set.insert(RuleFilter::Rule(Self::GROUP_NAME, Self::GROUP_RULES[3]));
            }
        }
        index_set
    }
    pub(crate) fn get_disabled_rules(&self) -> IndexSet<RuleFilter> {
        let mut index_set = IndexSet::new();
        if let Some(rule) = self.no_accumulating_spread.as_ref() {
            if rule.is_disabled() {
                index_set.insert(RuleFilter::Rule(Self::GROUP_NAME, Self::GROUP_RULES[0]));
            }
        }
        if let Some(rule) = self.no_barrel_file.as_ref() {
            if rule.is_disabled() {
                index_set.insert(RuleFilter::Rule(Self::GROUP_NAME, Self::GROUP_RULES[1]));
            }
        }
        if let Some(rule) = self.no_delete.as_ref() {
            if rule.is_disabled() {
                index_set.insert(RuleFilter::Rule(Self::GROUP_NAME, Self::GROUP_RULES[2]));
            }
        }
        if let Some(rule) = self.no_re_export_all.as_ref() {
            if rule.is_disabled() {
                index_set.insert(RuleFilter::Rule(Self::GROUP_NAME, Self::GROUP_RULES[3]));
            }
        }
        index_set
    }
    #[doc = r" Checks if, given a rule name, matches one of the rules contained in this category"]
    pub(crate) fn has_rule(rule_name: &str) -> bool {
        Self::GROUP_RULES.contains(&rule_name)
    }
    #[doc = r" Checks if, given a rule name, it is marked as recommended"]
    pub(crate) fn is_recommended_rule(rule_name: &str) -> bool {
        Self::RECOMMENDED_RULES.contains(&rule_name)
    }
    pub(crate) fn recommended_rules_as_filters() -> &'static [RuleFilter<'static>] {
        Self::RECOMMENDED_RULES_AS_FILTERS
    }
    pub(crate) fn all_rules_as_filters() -> &'static [RuleFilter<'static>] {
        Self::ALL_RULES_AS_FILTERS
    }
    #[doc = r" Select preset rules"]
    pub(crate) fn collect_preset_rules(
        &self,
        parent_is_all: bool,
        parent_is_recommended: bool,
        enabled_rules: &mut IndexSet<RuleFilter>,
    ) {
        if self.is_all_true() || self.is_all_unset() && parent_is_all {
            enabled_rules.extend(Self::all_rules_as_filters());
        } else if self.is_recommended_true()
            || self.is_recommended_unset() && self.is_all_unset() && parent_is_recommended
        {
            enabled_rules.extend(Self::recommended_rules_as_filters());
        }
    }
    pub(crate) fn get_rule_configuration(
        &self,
        rule_name: &str,
    ) -> Option<(RulePlainConfiguration, Option<RuleOptions>)> {
        match rule_name {
            "noAccumulatingSpread" => self
                .no_accumulating_spread
                .as_ref()
                .map(|conf| (conf.level(), conf.get_options())),
            "noBarrelFile" => self
                .no_barrel_file
                .as_ref()
                .map(|conf| (conf.level(), conf.get_options())),
            "noDelete" => self
                .no_delete
                .as_ref()
                .map(|conf| (conf.level(), conf.get_options())),
            "noReExportAll" => self
                .no_re_export_all
                .as_ref()
                .map(|conf| (conf.level(), conf.get_options())),
            _ => None,
        }
    }
}
#[derive(Clone, Debug, Default, Deserialize, Deserializable, Eq, Merge, PartialEq, Serialize)]
#[deserializable(with_validator)]
#[cfg_attr(feature = "schema", derive(JsonSchema))]
#[serde(rename_all = "camelCase", default, deny_unknown_fields)]
#[doc = r" A list of rules that belong to this group"]
pub struct Security {
    #[doc = r" It enables the recommended rules for this group"]
    #[serde(skip_serializing_if = "Option::is_none")]
    pub recommended: Option<bool>,
    #[doc = r" It enables ALL rules for this group."]
    #[serde(skip_serializing_if = "Option::is_none")]
    pub all: Option<bool>,
    #[doc = "Prevent the usage of dangerous JSX props"]
    #[serde(skip_serializing_if = "Option::is_none")]
    pub no_dangerously_set_inner_html: Option<RuleConfiguration<NoDangerouslySetInnerHtml>>,
    #[doc = "Report when a DOM element or a component uses both children and dangerouslySetInnerHTML prop."]
    #[serde(skip_serializing_if = "Option::is_none")]
    pub no_dangerously_set_inner_html_with_children:
        Option<RuleConfiguration<NoDangerouslySetInnerHtmlWithChildren>>,
    #[doc = "Disallow the use of global eval()."]
    #[serde(skip_serializing_if = "Option::is_none")]
    pub no_global_eval: Option<RuleConfiguration<NoGlobalEval>>,
}
impl DeserializableValidator for Security {
    fn validate(
        &mut self,
        _name: &str,
        range: TextRange,
        diagnostics: &mut Vec<DeserializationDiagnostic>,
    ) -> bool {
        if self.recommended == Some(true) && self.all == Some(true) {
            diagnostics . push (DeserializationDiagnostic :: new (markup ! (< Emphasis > "'recommended'" < / Emphasis > " and " < Emphasis > "'all'" < / Emphasis > " can't be both " < Emphasis > "'true'" < / Emphasis > ". You should choose only one of them.")) . with_range (range) . with_note (markup ! ("Biome will fallback to its defaults for this section."))) ;
            return false;
        }
        true
    }
}
impl Security {
    const GROUP_NAME: &'static str = "security";
    pub(crate) const GROUP_RULES: &'static [&'static str] = &[
        "noDangerouslySetInnerHtml",
        "noDangerouslySetInnerHtmlWithChildren",
        "noGlobalEval",
    ];
    const RECOMMENDED_RULES: &'static [&'static str] = &[
        "noDangerouslySetInnerHtml",
        "noDangerouslySetInnerHtmlWithChildren",
        "noGlobalEval",
    ];
    const RECOMMENDED_RULES_AS_FILTERS: &'static [RuleFilter<'static>] = &[
        RuleFilter::Rule(Self::GROUP_NAME, Self::GROUP_RULES[0]),
        RuleFilter::Rule(Self::GROUP_NAME, Self::GROUP_RULES[1]),
        RuleFilter::Rule(Self::GROUP_NAME, Self::GROUP_RULES[2]),
    ];
    const ALL_RULES_AS_FILTERS: &'static [RuleFilter<'static>] = &[
        RuleFilter::Rule(Self::GROUP_NAME, Self::GROUP_RULES[0]),
        RuleFilter::Rule(Self::GROUP_NAME, Self::GROUP_RULES[1]),
        RuleFilter::Rule(Self::GROUP_NAME, Self::GROUP_RULES[2]),
    ];
    #[doc = r" Retrieves the recommended rules"]
    pub(crate) fn is_recommended_true(&self) -> bool {
        matches!(self.recommended, Some(true))
    }
    pub(crate) fn is_recommended_unset(&self) -> bool {
        self.recommended.is_none()
    }
    pub(crate) fn is_all_true(&self) -> bool {
        matches!(self.all, Some(true))
    }
    pub(crate) fn is_all_unset(&self) -> bool {
        self.all.is_none()
    }
    pub(crate) fn get_enabled_rules(&self) -> IndexSet<RuleFilter> {
        let mut index_set = IndexSet::new();
        if let Some(rule) = self.no_dangerously_set_inner_html.as_ref() {
            if rule.is_enabled() {
                index_set.insert(RuleFilter::Rule(Self::GROUP_NAME, Self::GROUP_RULES[0]));
            }
        }
        if let Some(rule) = self.no_dangerously_set_inner_html_with_children.as_ref() {
            if rule.is_enabled() {
                index_set.insert(RuleFilter::Rule(Self::GROUP_NAME, Self::GROUP_RULES[1]));
            }
        }
        if let Some(rule) = self.no_global_eval.as_ref() {
            if rule.is_enabled() {
                index_set.insert(RuleFilter::Rule(Self::GROUP_NAME, Self::GROUP_RULES[2]));
            }
        }
        index_set
    }
    pub(crate) fn get_disabled_rules(&self) -> IndexSet<RuleFilter> {
        let mut index_set = IndexSet::new();
        if let Some(rule) = self.no_dangerously_set_inner_html.as_ref() {
            if rule.is_disabled() {
                index_set.insert(RuleFilter::Rule(Self::GROUP_NAME, Self::GROUP_RULES[0]));
            }
        }
        if let Some(rule) = self.no_dangerously_set_inner_html_with_children.as_ref() {
            if rule.is_disabled() {
                index_set.insert(RuleFilter::Rule(Self::GROUP_NAME, Self::GROUP_RULES[1]));
            }
        }
        if let Some(rule) = self.no_global_eval.as_ref() {
            if rule.is_disabled() {
                index_set.insert(RuleFilter::Rule(Self::GROUP_NAME, Self::GROUP_RULES[2]));
            }
        }
        index_set
    }
    #[doc = r" Checks if, given a rule name, matches one of the rules contained in this category"]
    pub(crate) fn has_rule(rule_name: &str) -> bool {
        Self::GROUP_RULES.contains(&rule_name)
    }
    #[doc = r" Checks if, given a rule name, it is marked as recommended"]
    pub(crate) fn is_recommended_rule(rule_name: &str) -> bool {
        Self::RECOMMENDED_RULES.contains(&rule_name)
    }
    pub(crate) fn recommended_rules_as_filters() -> &'static [RuleFilter<'static>] {
        Self::RECOMMENDED_RULES_AS_FILTERS
    }
    pub(crate) fn all_rules_as_filters() -> &'static [RuleFilter<'static>] {
        Self::ALL_RULES_AS_FILTERS
    }
    #[doc = r" Select preset rules"]
    pub(crate) fn collect_preset_rules(
        &self,
        parent_is_all: bool,
        parent_is_recommended: bool,
        enabled_rules: &mut IndexSet<RuleFilter>,
    ) {
        if self.is_all_true() || self.is_all_unset() && parent_is_all {
            enabled_rules.extend(Self::all_rules_as_filters());
        } else if self.is_recommended_true()
            || self.is_recommended_unset() && self.is_all_unset() && parent_is_recommended
        {
            enabled_rules.extend(Self::recommended_rules_as_filters());
        }
    }
    pub(crate) fn get_rule_configuration(
        &self,
        rule_name: &str,
    ) -> Option<(RulePlainConfiguration, Option<RuleOptions>)> {
        match rule_name {
            "noDangerouslySetInnerHtml" => self
                .no_dangerously_set_inner_html
                .as_ref()
                .map(|conf| (conf.level(), conf.get_options())),
            "noDangerouslySetInnerHtmlWithChildren" => self
                .no_dangerously_set_inner_html_with_children
                .as_ref()
                .map(|conf| (conf.level(), conf.get_options())),
            "noGlobalEval" => self
                .no_global_eval
                .as_ref()
                .map(|conf| (conf.level(), conf.get_options())),
            _ => None,
        }
    }
}
#[derive(Clone, Debug, Default, Deserialize, Deserializable, Eq, Merge, PartialEq, Serialize)]
#[deserializable(with_validator)]
#[cfg_attr(feature = "schema", derive(JsonSchema))]
#[serde(rename_all = "camelCase", default, deny_unknown_fields)]
#[doc = r" A list of rules that belong to this group"]
pub struct Style {
    #[doc = r" It enables the recommended rules for this group"]
    #[serde(skip_serializing_if = "Option::is_none")]
    pub recommended: Option<bool>,
    #[doc = r" It enables ALL rules for this group."]
    #[serde(skip_serializing_if = "Option::is_none")]
    pub all: Option<bool>,
    #[doc = "Disallow the use of arguments."]
    #[serde(skip_serializing_if = "Option::is_none")]
    pub no_arguments: Option<RuleConfiguration<NoArguments>>,
    #[doc = "Disallow comma operator."]
    #[serde(skip_serializing_if = "Option::is_none")]
    pub no_comma_operator: Option<RuleConfiguration<NoCommaOperator>>,
    #[doc = "Disallow default exports."]
    #[serde(skip_serializing_if = "Option::is_none")]
    pub no_default_export: Option<RuleConfiguration<NoDefaultExport>>,
    #[doc = "Disallow implicit true values on JSX boolean attributes"]
    #[serde(skip_serializing_if = "Option::is_none")]
    pub no_implicit_boolean: Option<RuleConfiguration<NoImplicitBoolean>>,
    #[doc = "Disallow type annotations for variables, parameters, and class properties initialized with a literal expression."]
    #[serde(skip_serializing_if = "Option::is_none")]
    pub no_inferrable_types: Option<RuleConfiguration<NoInferrableTypes>>,
    #[doc = "Disallow the use of TypeScript's namespaces."]
    #[serde(skip_serializing_if = "Option::is_none")]
    pub no_namespace: Option<RuleConfiguration<NoNamespace>>,
    #[doc = "Disallow the use of namespace imports."]
    #[serde(skip_serializing_if = "Option::is_none")]
    pub no_namespace_import: Option<RuleConfiguration<NoNamespaceImport>>,
    #[doc = "Disallow negation in the condition of an if statement if it has an else clause."]
    #[serde(skip_serializing_if = "Option::is_none")]
    pub no_negation_else: Option<RuleConfiguration<NoNegationElse>>,
    #[doc = "Disallow non-null assertions using the ! postfix operator."]
    #[serde(skip_serializing_if = "Option::is_none")]
    pub no_non_null_assertion: Option<RuleConfiguration<NoNonNullAssertion>>,
    #[doc = "Disallow reassigning function parameters."]
    #[serde(skip_serializing_if = "Option::is_none")]
    pub no_parameter_assign: Option<RuleConfiguration<NoParameterAssign>>,
    #[doc = "Disallow the use of parameter properties in class constructors."]
    #[serde(skip_serializing_if = "Option::is_none")]
    pub no_parameter_properties: Option<RuleConfiguration<NoParameterProperties>>,
    #[doc = "This rule allows you to specify global variable names that you don’t want to use in your application."]
    #[serde(skip_serializing_if = "Option::is_none")]
    pub no_restricted_globals: Option<RuleConfiguration<NoRestrictedGlobals>>,
    #[doc = "Disallow the use of constants which its value is the upper-case version of its name."]
    #[serde(skip_serializing_if = "Option::is_none")]
    pub no_shouty_constants: Option<RuleConfiguration<NoShoutyConstants>>,
    #[doc = "Disallow template literals if interpolation and special-character handling are not needed"]
    #[serde(skip_serializing_if = "Option::is_none")]
    pub no_unused_template_literal: Option<RuleConfiguration<NoUnusedTemplateLiteral>>,
    #[doc = "Disallow else block when the if block breaks early."]
    #[serde(skip_serializing_if = "Option::is_none")]
    pub no_useless_else: Option<RuleConfiguration<NoUselessElse>>,
    #[doc = "Disallow the use of var"]
    #[serde(skip_serializing_if = "Option::is_none")]
    pub no_var: Option<RuleConfiguration<NoVar>>,
    #[doc = "Enforce the use of as const over literal type and type annotation."]
    #[serde(skip_serializing_if = "Option::is_none")]
    pub use_as_const_assertion: Option<RuleConfiguration<UseAsConstAssertion>>,
    #[doc = "Requires following curly brace conventions."]
    #[serde(skip_serializing_if = "Option::is_none")]
    pub use_block_statements: Option<RuleConfiguration<UseBlockStatements>>,
    #[doc = "Enforce using else if instead of nested if in else clauses."]
    #[serde(skip_serializing_if = "Option::is_none")]
    pub use_collapsed_else_if: Option<RuleConfiguration<UseCollapsedElseIf>>,
    #[doc = "Require consistently using either T\\[] or Array\\<T>"]
    #[serde(skip_serializing_if = "Option::is_none")]
    pub use_consistent_array_type: Option<RuleConfiguration<UseConsistentArrayType>>,
    #[doc = "Require const declarations for variables that are never reassigned after declared."]
    #[serde(skip_serializing_if = "Option::is_none")]
    pub use_const: Option<RuleConfiguration<UseConst>>,
    #[doc = "Enforce default function parameters and optional function parameters to be last."]
    #[serde(skip_serializing_if = "Option::is_none")]
    pub use_default_parameter_last: Option<RuleConfiguration<UseDefaultParameterLast>>,
    #[doc = "Require that each enum member value be explicitly initialized."]
    #[serde(skip_serializing_if = "Option::is_none")]
    pub use_enum_initializers: Option<RuleConfiguration<UseEnumInitializers>>,
    #[doc = "Disallow the use of Math.pow in favor of the ** operator."]
    #[serde(skip_serializing_if = "Option::is_none")]
    pub use_exponentiation_operator: Option<RuleConfiguration<UseExponentiationOperator>>,
    #[doc = "Promotes the use of export type for types."]
    #[serde(skip_serializing_if = "Option::is_none")]
    pub use_export_type: Option<RuleConfiguration<UseExportType>>,
    #[doc = "Enforce naming conventions for JavaScript and TypeScript filenames."]
    #[serde(skip_serializing_if = "Option::is_none")]
    pub use_filenaming_convention: Option<RuleConfiguration<UseFilenamingConvention>>,
    #[doc = "This rule recommends a for-of loop when in a for loop, the index used to extract an item from the iterated array."]
    #[serde(skip_serializing_if = "Option::is_none")]
    pub use_for_of: Option<RuleConfiguration<UseForOf>>,
    #[doc = "This rule enforces the use of \\<>...\\</> over \\<Fragment>...\\</Fragment>."]
    #[serde(skip_serializing_if = "Option::is_none")]
    pub use_fragment_syntax: Option<RuleConfiguration<UseFragmentSyntax>>,
    #[doc = "Promotes the use of import type for types."]
    #[serde(skip_serializing_if = "Option::is_none")]
    pub use_import_type: Option<RuleConfiguration<UseImportType>>,
    #[doc = "Require all enum members to be literal values."]
    #[serde(skip_serializing_if = "Option::is_none")]
    pub use_literal_enum_members: Option<RuleConfiguration<UseLiteralEnumMembers>>,
    #[doc = "Enforce naming conventions for everything across a codebase."]
    #[serde(skip_serializing_if = "Option::is_none")]
    pub use_naming_convention: Option<RuleConfiguration<UseNamingConvention>>,
    #[doc = "Promotes the usage of node:assert/strict over node:assert."]
    #[serde(skip_serializing_if = "Option::is_none")]
    pub use_node_assert_strict: Option<RuleConfiguration<UseNodeAssertStrict>>,
    #[doc = "Enforces using the node: protocol for Node.js builtin modules."]
    #[serde(skip_serializing_if = "Option::is_none")]
    pub use_nodejs_import_protocol: Option<RuleConfiguration<UseNodejsImportProtocol>>,
    #[doc = "Use the Number properties instead of global ones."]
    #[serde(skip_serializing_if = "Option::is_none")]
    pub use_number_namespace: Option<RuleConfiguration<UseNumberNamespace>>,
    #[doc = "Disallow parseInt() and Number.parseInt() in favor of binary, octal, and hexadecimal literals"]
    #[serde(skip_serializing_if = "Option::is_none")]
    pub use_numeric_literals: Option<RuleConfiguration<UseNumericLiterals>>,
    #[doc = "Prevent extra closing tags for components without children"]
    #[serde(skip_serializing_if = "Option::is_none")]
    pub use_self_closing_elements: Option<RuleConfiguration<UseSelfClosingElements>>,
    #[doc = "When expressing array types, this rule promotes the usage of T\\[] shorthand instead of Array\\<T>."]
    #[serde(skip_serializing_if = "Option::is_none")]
    pub use_shorthand_array_type: Option<RuleConfiguration<UseShorthandArrayType>>,
    #[doc = "Require assignment operator shorthand where possible."]
    #[serde(skip_serializing_if = "Option::is_none")]
    pub use_shorthand_assign: Option<RuleConfiguration<UseShorthandAssign>>,
    #[doc = "Enforce using function types instead of object type with call signatures."]
    #[serde(skip_serializing_if = "Option::is_none")]
    pub use_shorthand_function_type: Option<RuleConfiguration<UseShorthandFunctionType>>,
    #[doc = "Enforces switch clauses have a single statement, emits a quick fix wrapping the statements in a block."]
    #[serde(skip_serializing_if = "Option::is_none")]
    pub use_single_case_statement: Option<RuleConfiguration<UseSingleCaseStatement>>,
    #[doc = "Disallow multiple variable declarations in the same variable statement"]
    #[serde(skip_serializing_if = "Option::is_none")]
    pub use_single_var_declarator: Option<RuleConfiguration<UseSingleVarDeclarator>>,
    #[doc = "Prefer template literals over string concatenation."]
    #[serde(skip_serializing_if = "Option::is_none")]
    pub use_template: Option<RuleConfiguration<UseTemplate>>,
    #[doc = "Enforce the use of while loops instead of for loops when the initializer and update expressions are not needed."]
    #[serde(skip_serializing_if = "Option::is_none")]
    pub use_while: Option<RuleConfiguration<UseWhile>>,
}
impl DeserializableValidator for Style {
    fn validate(
        &mut self,
        _name: &str,
        range: TextRange,
        diagnostics: &mut Vec<DeserializationDiagnostic>,
    ) -> bool {
        if self.recommended == Some(true) && self.all == Some(true) {
            diagnostics . push (DeserializationDiagnostic :: new (markup ! (< Emphasis > "'recommended'" < / Emphasis > " and " < Emphasis > "'all'" < / Emphasis > " can't be both " < Emphasis > "'true'" < / Emphasis > ". You should choose only one of them.")) . with_range (range) . with_note (markup ! ("Biome will fallback to its defaults for this section."))) ;
            return false;
        }
        true
    }
}
impl Style {
    const GROUP_NAME: &'static str = "style";
    pub(crate) const GROUP_RULES: &'static [&'static str] = &[
        "noArguments",
        "noCommaOperator",
        "noDefaultExport",
        "noImplicitBoolean",
        "noInferrableTypes",
        "noNamespace",
        "noNamespaceImport",
        "noNegationElse",
        "noNonNullAssertion",
        "noParameterAssign",
        "noParameterProperties",
        "noRestrictedGlobals",
        "noShoutyConstants",
        "noUnusedTemplateLiteral",
        "noUselessElse",
        "noVar",
        "useAsConstAssertion",
        "useBlockStatements",
        "useCollapsedElseIf",
        "useConsistentArrayType",
        "useConst",
        "useDefaultParameterLast",
        "useEnumInitializers",
        "useExponentiationOperator",
        "useExportType",
        "useFilenamingConvention",
        "useForOf",
        "useFragmentSyntax",
        "useImportType",
        "useLiteralEnumMembers",
        "useNamingConvention",
        "useNodeAssertStrict",
        "useNodejsImportProtocol",
        "useNumberNamespace",
        "useNumericLiterals",
        "useSelfClosingElements",
        "useShorthandArrayType",
        "useShorthandAssign",
        "useShorthandFunctionType",
        "useSingleCaseStatement",
        "useSingleVarDeclarator",
        "useTemplate",
        "useWhile",
    ];
    const RECOMMENDED_RULES: &'static [&'static str] = &[
        "noArguments",
        "noCommaOperator",
        "noInferrableTypes",
        "noNonNullAssertion",
        "noParameterAssign",
        "noUnusedTemplateLiteral",
        "noUselessElse",
        "noVar",
        "useAsConstAssertion",
        "useConst",
        "useDefaultParameterLast",
        "useEnumInitializers",
        "useExponentiationOperator",
        "useExportType",
        "useImportType",
        "useLiteralEnumMembers",
        "useNodejsImportProtocol",
        "useNumberNamespace",
        "useNumericLiterals",
        "useSelfClosingElements",
        "useShorthandFunctionType",
        "useSingleVarDeclarator",
        "useTemplate",
        "useWhile",
    ];
    const RECOMMENDED_RULES_AS_FILTERS: &'static [RuleFilter<'static>] = &[
        RuleFilter::Rule(Self::GROUP_NAME, Self::GROUP_RULES[0]),
        RuleFilter::Rule(Self::GROUP_NAME, Self::GROUP_RULES[1]),
        RuleFilter::Rule(Self::GROUP_NAME, Self::GROUP_RULES[4]),
        RuleFilter::Rule(Self::GROUP_NAME, Self::GROUP_RULES[8]),
        RuleFilter::Rule(Self::GROUP_NAME, Self::GROUP_RULES[9]),
        RuleFilter::Rule(Self::GROUP_NAME, Self::GROUP_RULES[13]),
        RuleFilter::Rule(Self::GROUP_NAME, Self::GROUP_RULES[14]),
        RuleFilter::Rule(Self::GROUP_NAME, Self::GROUP_RULES[15]),
        RuleFilter::Rule(Self::GROUP_NAME, Self::GROUP_RULES[16]),
        RuleFilter::Rule(Self::GROUP_NAME, Self::GROUP_RULES[20]),
        RuleFilter::Rule(Self::GROUP_NAME, Self::GROUP_RULES[21]),
        RuleFilter::Rule(Self::GROUP_NAME, Self::GROUP_RULES[22]),
        RuleFilter::Rule(Self::GROUP_NAME, Self::GROUP_RULES[23]),
        RuleFilter::Rule(Self::GROUP_NAME, Self::GROUP_RULES[24]),
        RuleFilter::Rule(Self::GROUP_NAME, Self::GROUP_RULES[28]),
        RuleFilter::Rule(Self::GROUP_NAME, Self::GROUP_RULES[29]),
        RuleFilter::Rule(Self::GROUP_NAME, Self::GROUP_RULES[32]),
        RuleFilter::Rule(Self::GROUP_NAME, Self::GROUP_RULES[33]),
        RuleFilter::Rule(Self::GROUP_NAME, Self::GROUP_RULES[34]),
        RuleFilter::Rule(Self::GROUP_NAME, Self::GROUP_RULES[35]),
        RuleFilter::Rule(Self::GROUP_NAME, Self::GROUP_RULES[38]),
        RuleFilter::Rule(Self::GROUP_NAME, Self::GROUP_RULES[40]),
        RuleFilter::Rule(Self::GROUP_NAME, Self::GROUP_RULES[41]),
        RuleFilter::Rule(Self::GROUP_NAME, Self::GROUP_RULES[42]),
    ];
    const ALL_RULES_AS_FILTERS: &'static [RuleFilter<'static>] = &[
        RuleFilter::Rule(Self::GROUP_NAME, Self::GROUP_RULES[0]),
        RuleFilter::Rule(Self::GROUP_NAME, Self::GROUP_RULES[1]),
        RuleFilter::Rule(Self::GROUP_NAME, Self::GROUP_RULES[2]),
        RuleFilter::Rule(Self::GROUP_NAME, Self::GROUP_RULES[3]),
        RuleFilter::Rule(Self::GROUP_NAME, Self::GROUP_RULES[4]),
        RuleFilter::Rule(Self::GROUP_NAME, Self::GROUP_RULES[5]),
        RuleFilter::Rule(Self::GROUP_NAME, Self::GROUP_RULES[6]),
        RuleFilter::Rule(Self::GROUP_NAME, Self::GROUP_RULES[7]),
        RuleFilter::Rule(Self::GROUP_NAME, Self::GROUP_RULES[8]),
        RuleFilter::Rule(Self::GROUP_NAME, Self::GROUP_RULES[9]),
        RuleFilter::Rule(Self::GROUP_NAME, Self::GROUP_RULES[10]),
        RuleFilter::Rule(Self::GROUP_NAME, Self::GROUP_RULES[11]),
        RuleFilter::Rule(Self::GROUP_NAME, Self::GROUP_RULES[12]),
        RuleFilter::Rule(Self::GROUP_NAME, Self::GROUP_RULES[13]),
        RuleFilter::Rule(Self::GROUP_NAME, Self::GROUP_RULES[14]),
        RuleFilter::Rule(Self::GROUP_NAME, Self::GROUP_RULES[15]),
        RuleFilter::Rule(Self::GROUP_NAME, Self::GROUP_RULES[16]),
        RuleFilter::Rule(Self::GROUP_NAME, Self::GROUP_RULES[17]),
        RuleFilter::Rule(Self::GROUP_NAME, Self::GROUP_RULES[18]),
        RuleFilter::Rule(Self::GROUP_NAME, Self::GROUP_RULES[19]),
        RuleFilter::Rule(Self::GROUP_NAME, Self::GROUP_RULES[20]),
        RuleFilter::Rule(Self::GROUP_NAME, Self::GROUP_RULES[21]),
        RuleFilter::Rule(Self::GROUP_NAME, Self::GROUP_RULES[22]),
        RuleFilter::Rule(Self::GROUP_NAME, Self::GROUP_RULES[23]),
        RuleFilter::Rule(Self::GROUP_NAME, Self::GROUP_RULES[24]),
        RuleFilter::Rule(Self::GROUP_NAME, Self::GROUP_RULES[25]),
        RuleFilter::Rule(Self::GROUP_NAME, Self::GROUP_RULES[26]),
        RuleFilter::Rule(Self::GROUP_NAME, Self::GROUP_RULES[27]),
        RuleFilter::Rule(Self::GROUP_NAME, Self::GROUP_RULES[28]),
        RuleFilter::Rule(Self::GROUP_NAME, Self::GROUP_RULES[29]),
        RuleFilter::Rule(Self::GROUP_NAME, Self::GROUP_RULES[30]),
        RuleFilter::Rule(Self::GROUP_NAME, Self::GROUP_RULES[31]),
        RuleFilter::Rule(Self::GROUP_NAME, Self::GROUP_RULES[32]),
        RuleFilter::Rule(Self::GROUP_NAME, Self::GROUP_RULES[33]),
        RuleFilter::Rule(Self::GROUP_NAME, Self::GROUP_RULES[34]),
        RuleFilter::Rule(Self::GROUP_NAME, Self::GROUP_RULES[35]),
        RuleFilter::Rule(Self::GROUP_NAME, Self::GROUP_RULES[36]),
        RuleFilter::Rule(Self::GROUP_NAME, Self::GROUP_RULES[37]),
        RuleFilter::Rule(Self::GROUP_NAME, Self::GROUP_RULES[38]),
        RuleFilter::Rule(Self::GROUP_NAME, Self::GROUP_RULES[39]),
        RuleFilter::Rule(Self::GROUP_NAME, Self::GROUP_RULES[40]),
        RuleFilter::Rule(Self::GROUP_NAME, Self::GROUP_RULES[41]),
        RuleFilter::Rule(Self::GROUP_NAME, Self::GROUP_RULES[42]),
    ];
    #[doc = r" Retrieves the recommended rules"]
    pub(crate) fn is_recommended_true(&self) -> bool {
        matches!(self.recommended, Some(true))
    }
    pub(crate) fn is_recommended_unset(&self) -> bool {
        self.recommended.is_none()
    }
    pub(crate) fn is_all_true(&self) -> bool {
        matches!(self.all, Some(true))
    }
    pub(crate) fn is_all_unset(&self) -> bool {
        self.all.is_none()
    }
    pub(crate) fn get_enabled_rules(&self) -> IndexSet<RuleFilter> {
        let mut index_set = IndexSet::new();
        if let Some(rule) = self.no_arguments.as_ref() {
            if rule.is_enabled() {
                index_set.insert(RuleFilter::Rule(Self::GROUP_NAME, Self::GROUP_RULES[0]));
            }
        }
        if let Some(rule) = self.no_comma_operator.as_ref() {
            if rule.is_enabled() {
                index_set.insert(RuleFilter::Rule(Self::GROUP_NAME, Self::GROUP_RULES[1]));
            }
        }
        if let Some(rule) = self.no_default_export.as_ref() {
            if rule.is_enabled() {
                index_set.insert(RuleFilter::Rule(Self::GROUP_NAME, Self::GROUP_RULES[2]));
            }
        }
        if let Some(rule) = self.no_implicit_boolean.as_ref() {
            if rule.is_enabled() {
                index_set.insert(RuleFilter::Rule(Self::GROUP_NAME, Self::GROUP_RULES[3]));
            }
        }
        if let Some(rule) = self.no_inferrable_types.as_ref() {
            if rule.is_enabled() {
                index_set.insert(RuleFilter::Rule(Self::GROUP_NAME, Self::GROUP_RULES[4]));
            }
        }
        if let Some(rule) = self.no_namespace.as_ref() {
            if rule.is_enabled() {
                index_set.insert(RuleFilter::Rule(Self::GROUP_NAME, Self::GROUP_RULES[5]));
            }
        }
        if let Some(rule) = self.no_namespace_import.as_ref() {
            if rule.is_enabled() {
                index_set.insert(RuleFilter::Rule(Self::GROUP_NAME, Self::GROUP_RULES[6]));
            }
        }
        if let Some(rule) = self.no_negation_else.as_ref() {
            if rule.is_enabled() {
                index_set.insert(RuleFilter::Rule(Self::GROUP_NAME, Self::GROUP_RULES[7]));
            }
        }
        if let Some(rule) = self.no_non_null_assertion.as_ref() {
            if rule.is_enabled() {
                index_set.insert(RuleFilter::Rule(Self::GROUP_NAME, Self::GROUP_RULES[8]));
            }
        }
        if let Some(rule) = self.no_parameter_assign.as_ref() {
            if rule.is_enabled() {
                index_set.insert(RuleFilter::Rule(Self::GROUP_NAME, Self::GROUP_RULES[9]));
            }
        }
        if let Some(rule) = self.no_parameter_properties.as_ref() {
            if rule.is_enabled() {
                index_set.insert(RuleFilter::Rule(Self::GROUP_NAME, Self::GROUP_RULES[10]));
            }
        }
        if let Some(rule) = self.no_restricted_globals.as_ref() {
            if rule.is_enabled() {
                index_set.insert(RuleFilter::Rule(Self::GROUP_NAME, Self::GROUP_RULES[11]));
            }
        }
        if let Some(rule) = self.no_shouty_constants.as_ref() {
            if rule.is_enabled() {
                index_set.insert(RuleFilter::Rule(Self::GROUP_NAME, Self::GROUP_RULES[12]));
            }
        }
        if let Some(rule) = self.no_unused_template_literal.as_ref() {
            if rule.is_enabled() {
                index_set.insert(RuleFilter::Rule(Self::GROUP_NAME, Self::GROUP_RULES[13]));
            }
        }
        if let Some(rule) = self.no_useless_else.as_ref() {
            if rule.is_enabled() {
                index_set.insert(RuleFilter::Rule(Self::GROUP_NAME, Self::GROUP_RULES[14]));
            }
        }
        if let Some(rule) = self.no_var.as_ref() {
            if rule.is_enabled() {
                index_set.insert(RuleFilter::Rule(Self::GROUP_NAME, Self::GROUP_RULES[15]));
            }
        }
        if let Some(rule) = self.use_as_const_assertion.as_ref() {
            if rule.is_enabled() {
                index_set.insert(RuleFilter::Rule(Self::GROUP_NAME, Self::GROUP_RULES[16]));
            }
        }
        if let Some(rule) = self.use_block_statements.as_ref() {
            if rule.is_enabled() {
                index_set.insert(RuleFilter::Rule(Self::GROUP_NAME, Self::GROUP_RULES[17]));
            }
        }
        if let Some(rule) = self.use_collapsed_else_if.as_ref() {
            if rule.is_enabled() {
                index_set.insert(RuleFilter::Rule(Self::GROUP_NAME, Self::GROUP_RULES[18]));
            }
        }
        if let Some(rule) = self.use_consistent_array_type.as_ref() {
            if rule.is_enabled() {
                index_set.insert(RuleFilter::Rule(Self::GROUP_NAME, Self::GROUP_RULES[19]));
            }
        }
        if let Some(rule) = self.use_const.as_ref() {
            if rule.is_enabled() {
                index_set.insert(RuleFilter::Rule(Self::GROUP_NAME, Self::GROUP_RULES[20]));
            }
        }
        if let Some(rule) = self.use_default_parameter_last.as_ref() {
            if rule.is_enabled() {
                index_set.insert(RuleFilter::Rule(Self::GROUP_NAME, Self::GROUP_RULES[21]));
            }
        }
        if let Some(rule) = self.use_enum_initializers.as_ref() {
            if rule.is_enabled() {
                index_set.insert(RuleFilter::Rule(Self::GROUP_NAME, Self::GROUP_RULES[22]));
            }
        }
        if let Some(rule) = self.use_exponentiation_operator.as_ref() {
            if rule.is_enabled() {
                index_set.insert(RuleFilter::Rule(Self::GROUP_NAME, Self::GROUP_RULES[23]));
            }
        }
        if let Some(rule) = self.use_export_type.as_ref() {
            if rule.is_enabled() {
                index_set.insert(RuleFilter::Rule(Self::GROUP_NAME, Self::GROUP_RULES[24]));
            }
        }
        if let Some(rule) = self.use_filenaming_convention.as_ref() {
            if rule.is_enabled() {
                index_set.insert(RuleFilter::Rule(Self::GROUP_NAME, Self::GROUP_RULES[25]));
            }
        }
        if let Some(rule) = self.use_for_of.as_ref() {
            if rule.is_enabled() {
                index_set.insert(RuleFilter::Rule(Self::GROUP_NAME, Self::GROUP_RULES[26]));
            }
        }
        if let Some(rule) = self.use_fragment_syntax.as_ref() {
            if rule.is_enabled() {
                index_set.insert(RuleFilter::Rule(Self::GROUP_NAME, Self::GROUP_RULES[27]));
            }
        }
        if let Some(rule) = self.use_import_type.as_ref() {
            if rule.is_enabled() {
                index_set.insert(RuleFilter::Rule(Self::GROUP_NAME, Self::GROUP_RULES[28]));
            }
        }
        if let Some(rule) = self.use_literal_enum_members.as_ref() {
            if rule.is_enabled() {
                index_set.insert(RuleFilter::Rule(Self::GROUP_NAME, Self::GROUP_RULES[29]));
            }
        }
        if let Some(rule) = self.use_naming_convention.as_ref() {
            if rule.is_enabled() {
                index_set.insert(RuleFilter::Rule(Self::GROUP_NAME, Self::GROUP_RULES[30]));
            }
        }
        if let Some(rule) = self.use_node_assert_strict.as_ref() {
            if rule.is_enabled() {
                index_set.insert(RuleFilter::Rule(Self::GROUP_NAME, Self::GROUP_RULES[31]));
            }
        }
        if let Some(rule) = self.use_nodejs_import_protocol.as_ref() {
            if rule.is_enabled() {
                index_set.insert(RuleFilter::Rule(Self::GROUP_NAME, Self::GROUP_RULES[32]));
            }
        }
        if let Some(rule) = self.use_number_namespace.as_ref() {
            if rule.is_enabled() {
                index_set.insert(RuleFilter::Rule(Self::GROUP_NAME, Self::GROUP_RULES[33]));
            }
        }
        if let Some(rule) = self.use_numeric_literals.as_ref() {
            if rule.is_enabled() {
                index_set.insert(RuleFilter::Rule(Self::GROUP_NAME, Self::GROUP_RULES[34]));
            }
        }
        if let Some(rule) = self.use_self_closing_elements.as_ref() {
            if rule.is_enabled() {
                index_set.insert(RuleFilter::Rule(Self::GROUP_NAME, Self::GROUP_RULES[35]));
            }
        }
        if let Some(rule) = self.use_shorthand_array_type.as_ref() {
            if rule.is_enabled() {
                index_set.insert(RuleFilter::Rule(Self::GROUP_NAME, Self::GROUP_RULES[36]));
            }
        }
        if let Some(rule) = self.use_shorthand_assign.as_ref() {
            if rule.is_enabled() {
                index_set.insert(RuleFilter::Rule(Self::GROUP_NAME, Self::GROUP_RULES[37]));
            }
        }
        if let Some(rule) = self.use_shorthand_function_type.as_ref() {
            if rule.is_enabled() {
                index_set.insert(RuleFilter::Rule(Self::GROUP_NAME, Self::GROUP_RULES[38]));
            }
        }
        if let Some(rule) = self.use_single_case_statement.as_ref() {
            if rule.is_enabled() {
                index_set.insert(RuleFilter::Rule(Self::GROUP_NAME, Self::GROUP_RULES[39]));
            }
        }
        if let Some(rule) = self.use_single_var_declarator.as_ref() {
            if rule.is_enabled() {
                index_set.insert(RuleFilter::Rule(Self::GROUP_NAME, Self::GROUP_RULES[40]));
            }
        }
        if let Some(rule) = self.use_template.as_ref() {
            if rule.is_enabled() {
                index_set.insert(RuleFilter::Rule(Self::GROUP_NAME, Self::GROUP_RULES[41]));
            }
        }
        if let Some(rule) = self.use_while.as_ref() {
            if rule.is_enabled() {
                index_set.insert(RuleFilter::Rule(Self::GROUP_NAME, Self::GROUP_RULES[42]));
            }
        }
        index_set
    }
    pub(crate) fn get_disabled_rules(&self) -> IndexSet<RuleFilter> {
        let mut index_set = IndexSet::new();
        if let Some(rule) = self.no_arguments.as_ref() {
            if rule.is_disabled() {
                index_set.insert(RuleFilter::Rule(Self::GROUP_NAME, Self::GROUP_RULES[0]));
            }
        }
        if let Some(rule) = self.no_comma_operator.as_ref() {
            if rule.is_disabled() {
                index_set.insert(RuleFilter::Rule(Self::GROUP_NAME, Self::GROUP_RULES[1]));
            }
        }
        if let Some(rule) = self.no_default_export.as_ref() {
            if rule.is_disabled() {
                index_set.insert(RuleFilter::Rule(Self::GROUP_NAME, Self::GROUP_RULES[2]));
            }
        }
        if let Some(rule) = self.no_implicit_boolean.as_ref() {
            if rule.is_disabled() {
                index_set.insert(RuleFilter::Rule(Self::GROUP_NAME, Self::GROUP_RULES[3]));
            }
        }
        if let Some(rule) = self.no_inferrable_types.as_ref() {
            if rule.is_disabled() {
                index_set.insert(RuleFilter::Rule(Self::GROUP_NAME, Self::GROUP_RULES[4]));
            }
        }
        if let Some(rule) = self.no_namespace.as_ref() {
            if rule.is_disabled() {
                index_set.insert(RuleFilter::Rule(Self::GROUP_NAME, Self::GROUP_RULES[5]));
            }
        }
        if let Some(rule) = self.no_namespace_import.as_ref() {
            if rule.is_disabled() {
                index_set.insert(RuleFilter::Rule(Self::GROUP_NAME, Self::GROUP_RULES[6]));
            }
        }
        if let Some(rule) = self.no_negation_else.as_ref() {
            if rule.is_disabled() {
                index_set.insert(RuleFilter::Rule(Self::GROUP_NAME, Self::GROUP_RULES[7]));
            }
        }
        if let Some(rule) = self.no_non_null_assertion.as_ref() {
            if rule.is_disabled() {
                index_set.insert(RuleFilter::Rule(Self::GROUP_NAME, Self::GROUP_RULES[8]));
            }
        }
        if let Some(rule) = self.no_parameter_assign.as_ref() {
            if rule.is_disabled() {
                index_set.insert(RuleFilter::Rule(Self::GROUP_NAME, Self::GROUP_RULES[9]));
            }
        }
        if let Some(rule) = self.no_parameter_properties.as_ref() {
            if rule.is_disabled() {
                index_set.insert(RuleFilter::Rule(Self::GROUP_NAME, Self::GROUP_RULES[10]));
            }
        }
        if let Some(rule) = self.no_restricted_globals.as_ref() {
            if rule.is_disabled() {
                index_set.insert(RuleFilter::Rule(Self::GROUP_NAME, Self::GROUP_RULES[11]));
            }
        }
        if let Some(rule) = self.no_shouty_constants.as_ref() {
            if rule.is_disabled() {
                index_set.insert(RuleFilter::Rule(Self::GROUP_NAME, Self::GROUP_RULES[12]));
            }
        }
        if let Some(rule) = self.no_unused_template_literal.as_ref() {
            if rule.is_disabled() {
                index_set.insert(RuleFilter::Rule(Self::GROUP_NAME, Self::GROUP_RULES[13]));
            }
        }
        if let Some(rule) = self.no_useless_else.as_ref() {
            if rule.is_disabled() {
                index_set.insert(RuleFilter::Rule(Self::GROUP_NAME, Self::GROUP_RULES[14]));
            }
        }
        if let Some(rule) = self.no_var.as_ref() {
            if rule.is_disabled() {
                index_set.insert(RuleFilter::Rule(Self::GROUP_NAME, Self::GROUP_RULES[15]));
            }
        }
        if let Some(rule) = self.use_as_const_assertion.as_ref() {
            if rule.is_disabled() {
                index_set.insert(RuleFilter::Rule(Self::GROUP_NAME, Self::GROUP_RULES[16]));
            }
        }
        if let Some(rule) = self.use_block_statements.as_ref() {
            if rule.is_disabled() {
                index_set.insert(RuleFilter::Rule(Self::GROUP_NAME, Self::GROUP_RULES[17]));
            }
        }
        if let Some(rule) = self.use_collapsed_else_if.as_ref() {
            if rule.is_disabled() {
                index_set.insert(RuleFilter::Rule(Self::GROUP_NAME, Self::GROUP_RULES[18]));
            }
        }
        if let Some(rule) = self.use_consistent_array_type.as_ref() {
            if rule.is_disabled() {
                index_set.insert(RuleFilter::Rule(Self::GROUP_NAME, Self::GROUP_RULES[19]));
            }
        }
        if let Some(rule) = self.use_const.as_ref() {
            if rule.is_disabled() {
                index_set.insert(RuleFilter::Rule(Self::GROUP_NAME, Self::GROUP_RULES[20]));
            }
        }
        if let Some(rule) = self.use_default_parameter_last.as_ref() {
            if rule.is_disabled() {
                index_set.insert(RuleFilter::Rule(Self::GROUP_NAME, Self::GROUP_RULES[21]));
            }
        }
        if let Some(rule) = self.use_enum_initializers.as_ref() {
            if rule.is_disabled() {
                index_set.insert(RuleFilter::Rule(Self::GROUP_NAME, Self::GROUP_RULES[22]));
            }
        }
        if let Some(rule) = self.use_exponentiation_operator.as_ref() {
            if rule.is_disabled() {
                index_set.insert(RuleFilter::Rule(Self::GROUP_NAME, Self::GROUP_RULES[23]));
            }
        }
        if let Some(rule) = self.use_export_type.as_ref() {
            if rule.is_disabled() {
                index_set.insert(RuleFilter::Rule(Self::GROUP_NAME, Self::GROUP_RULES[24]));
            }
        }
        if let Some(rule) = self.use_filenaming_convention.as_ref() {
            if rule.is_disabled() {
                index_set.insert(RuleFilter::Rule(Self::GROUP_NAME, Self::GROUP_RULES[25]));
            }
        }
        if let Some(rule) = self.use_for_of.as_ref() {
            if rule.is_disabled() {
                index_set.insert(RuleFilter::Rule(Self::GROUP_NAME, Self::GROUP_RULES[26]));
            }
        }
        if let Some(rule) = self.use_fragment_syntax.as_ref() {
            if rule.is_disabled() {
                index_set.insert(RuleFilter::Rule(Self::GROUP_NAME, Self::GROUP_RULES[27]));
            }
        }
        if let Some(rule) = self.use_import_type.as_ref() {
            if rule.is_disabled() {
                index_set.insert(RuleFilter::Rule(Self::GROUP_NAME, Self::GROUP_RULES[28]));
            }
        }
        if let Some(rule) = self.use_literal_enum_members.as_ref() {
            if rule.is_disabled() {
                index_set.insert(RuleFilter::Rule(Self::GROUP_NAME, Self::GROUP_RULES[29]));
            }
        }
        if let Some(rule) = self.use_naming_convention.as_ref() {
            if rule.is_disabled() {
                index_set.insert(RuleFilter::Rule(Self::GROUP_NAME, Self::GROUP_RULES[30]));
            }
        }
        if let Some(rule) = self.use_node_assert_strict.as_ref() {
            if rule.is_disabled() {
                index_set.insert(RuleFilter::Rule(Self::GROUP_NAME, Self::GROUP_RULES[31]));
            }
        }
        if let Some(rule) = self.use_nodejs_import_protocol.as_ref() {
            if rule.is_disabled() {
                index_set.insert(RuleFilter::Rule(Self::GROUP_NAME, Self::GROUP_RULES[32]));
            }
        }
        if let Some(rule) = self.use_number_namespace.as_ref() {
            if rule.is_disabled() {
                index_set.insert(RuleFilter::Rule(Self::GROUP_NAME, Self::GROUP_RULES[33]));
            }
        }
        if let Some(rule) = self.use_numeric_literals.as_ref() {
            if rule.is_disabled() {
                index_set.insert(RuleFilter::Rule(Self::GROUP_NAME, Self::GROUP_RULES[34]));
            }
        }
        if let Some(rule) = self.use_self_closing_elements.as_ref() {
            if rule.is_disabled() {
                index_set.insert(RuleFilter::Rule(Self::GROUP_NAME, Self::GROUP_RULES[35]));
            }
        }
        if let Some(rule) = self.use_shorthand_array_type.as_ref() {
            if rule.is_disabled() {
                index_set.insert(RuleFilter::Rule(Self::GROUP_NAME, Self::GROUP_RULES[36]));
            }
        }
        if let Some(rule) = self.use_shorthand_assign.as_ref() {
            if rule.is_disabled() {
                index_set.insert(RuleFilter::Rule(Self::GROUP_NAME, Self::GROUP_RULES[37]));
            }
        }
        if let Some(rule) = self.use_shorthand_function_type.as_ref() {
            if rule.is_disabled() {
                index_set.insert(RuleFilter::Rule(Self::GROUP_NAME, Self::GROUP_RULES[38]));
            }
        }
        if let Some(rule) = self.use_single_case_statement.as_ref() {
            if rule.is_disabled() {
                index_set.insert(RuleFilter::Rule(Self::GROUP_NAME, Self::GROUP_RULES[39]));
            }
        }
        if let Some(rule) = self.use_single_var_declarator.as_ref() {
            if rule.is_disabled() {
                index_set.insert(RuleFilter::Rule(Self::GROUP_NAME, Self::GROUP_RULES[40]));
            }
        }
        if let Some(rule) = self.use_template.as_ref() {
            if rule.is_disabled() {
                index_set.insert(RuleFilter::Rule(Self::GROUP_NAME, Self::GROUP_RULES[41]));
            }
        }
        if let Some(rule) = self.use_while.as_ref() {
            if rule.is_disabled() {
                index_set.insert(RuleFilter::Rule(Self::GROUP_NAME, Self::GROUP_RULES[42]));
            }
        }
        index_set
    }
    #[doc = r" Checks if, given a rule name, matches one of the rules contained in this category"]
    pub(crate) fn has_rule(rule_name: &str) -> bool {
        Self::GROUP_RULES.contains(&rule_name)
    }
    #[doc = r" Checks if, given a rule name, it is marked as recommended"]
    pub(crate) fn is_recommended_rule(rule_name: &str) -> bool {
        Self::RECOMMENDED_RULES.contains(&rule_name)
    }
    pub(crate) fn recommended_rules_as_filters() -> &'static [RuleFilter<'static>] {
        Self::RECOMMENDED_RULES_AS_FILTERS
    }
    pub(crate) fn all_rules_as_filters() -> &'static [RuleFilter<'static>] {
        Self::ALL_RULES_AS_FILTERS
    }
    #[doc = r" Select preset rules"]
    pub(crate) fn collect_preset_rules(
        &self,
        parent_is_all: bool,
        parent_is_recommended: bool,
        enabled_rules: &mut IndexSet<RuleFilter>,
    ) {
        if self.is_all_true() || self.is_all_unset() && parent_is_all {
            enabled_rules.extend(Self::all_rules_as_filters());
        } else if self.is_recommended_true()
            || self.is_recommended_unset() && self.is_all_unset() && parent_is_recommended
        {
            enabled_rules.extend(Self::recommended_rules_as_filters());
        }
    }
    pub(crate) fn get_rule_configuration(
        &self,
        rule_name: &str,
    ) -> Option<(RulePlainConfiguration, Option<RuleOptions>)> {
        match rule_name {
            "noArguments" => self
                .no_arguments
                .as_ref()
                .map(|conf| (conf.level(), conf.get_options())),
            "noCommaOperator" => self
                .no_comma_operator
                .as_ref()
                .map(|conf| (conf.level(), conf.get_options())),
            "noDefaultExport" => self
                .no_default_export
                .as_ref()
                .map(|conf| (conf.level(), conf.get_options())),
            "noImplicitBoolean" => self
                .no_implicit_boolean
                .as_ref()
                .map(|conf| (conf.level(), conf.get_options())),
            "noInferrableTypes" => self
                .no_inferrable_types
                .as_ref()
                .map(|conf| (conf.level(), conf.get_options())),
            "noNamespace" => self
                .no_namespace
                .as_ref()
                .map(|conf| (conf.level(), conf.get_options())),
            "noNamespaceImport" => self
                .no_namespace_import
                .as_ref()
                .map(|conf| (conf.level(), conf.get_options())),
            "noNegationElse" => self
                .no_negation_else
                .as_ref()
                .map(|conf| (conf.level(), conf.get_options())),
            "noNonNullAssertion" => self
                .no_non_null_assertion
                .as_ref()
                .map(|conf| (conf.level(), conf.get_options())),
            "noParameterAssign" => self
                .no_parameter_assign
                .as_ref()
                .map(|conf| (conf.level(), conf.get_options())),
            "noParameterProperties" => self
                .no_parameter_properties
                .as_ref()
                .map(|conf| (conf.level(), conf.get_options())),
            "noRestrictedGlobals" => self
                .no_restricted_globals
                .as_ref()
                .map(|conf| (conf.level(), conf.get_options())),
            "noShoutyConstants" => self
                .no_shouty_constants
                .as_ref()
                .map(|conf| (conf.level(), conf.get_options())),
            "noUnusedTemplateLiteral" => self
                .no_unused_template_literal
                .as_ref()
                .map(|conf| (conf.level(), conf.get_options())),
            "noUselessElse" => self
                .no_useless_else
                .as_ref()
                .map(|conf| (conf.level(), conf.get_options())),
            "noVar" => self
                .no_var
                .as_ref()
                .map(|conf| (conf.level(), conf.get_options())),
            "useAsConstAssertion" => self
                .use_as_const_assertion
                .as_ref()
                .map(|conf| (conf.level(), conf.get_options())),
            "useBlockStatements" => self
                .use_block_statements
                .as_ref()
                .map(|conf| (conf.level(), conf.get_options())),
            "useCollapsedElseIf" => self
                .use_collapsed_else_if
                .as_ref()
                .map(|conf| (conf.level(), conf.get_options())),
            "useConsistentArrayType" => self
                .use_consistent_array_type
                .as_ref()
                .map(|conf| (conf.level(), conf.get_options())),
            "useConst" => self
                .use_const
                .as_ref()
                .map(|conf| (conf.level(), conf.get_options())),
            "useDefaultParameterLast" => self
                .use_default_parameter_last
                .as_ref()
                .map(|conf| (conf.level(), conf.get_options())),
            "useEnumInitializers" => self
                .use_enum_initializers
                .as_ref()
                .map(|conf| (conf.level(), conf.get_options())),
            "useExponentiationOperator" => self
                .use_exponentiation_operator
                .as_ref()
                .map(|conf| (conf.level(), conf.get_options())),
            "useExportType" => self
                .use_export_type
                .as_ref()
                .map(|conf| (conf.level(), conf.get_options())),
            "useFilenamingConvention" => self
                .use_filenaming_convention
                .as_ref()
                .map(|conf| (conf.level(), conf.get_options())),
            "useForOf" => self
                .use_for_of
                .as_ref()
                .map(|conf| (conf.level(), conf.get_options())),
            "useFragmentSyntax" => self
                .use_fragment_syntax
                .as_ref()
                .map(|conf| (conf.level(), conf.get_options())),
            "useImportType" => self
                .use_import_type
                .as_ref()
                .map(|conf| (conf.level(), conf.get_options())),
            "useLiteralEnumMembers" => self
                .use_literal_enum_members
                .as_ref()
                .map(|conf| (conf.level(), conf.get_options())),
            "useNamingConvention" => self
                .use_naming_convention
                .as_ref()
                .map(|conf| (conf.level(), conf.get_options())),
            "useNodeAssertStrict" => self
                .use_node_assert_strict
                .as_ref()
                .map(|conf| (conf.level(), conf.get_options())),
            "useNodejsImportProtocol" => self
                .use_nodejs_import_protocol
                .as_ref()
                .map(|conf| (conf.level(), conf.get_options())),
            "useNumberNamespace" => self
                .use_number_namespace
                .as_ref()
                .map(|conf| (conf.level(), conf.get_options())),
            "useNumericLiterals" => self
                .use_numeric_literals
                .as_ref()
                .map(|conf| (conf.level(), conf.get_options())),
            "useSelfClosingElements" => self
                .use_self_closing_elements
                .as_ref()
                .map(|conf| (conf.level(), conf.get_options())),
            "useShorthandArrayType" => self
                .use_shorthand_array_type
                .as_ref()
                .map(|conf| (conf.level(), conf.get_options())),
            "useShorthandAssign" => self
                .use_shorthand_assign
                .as_ref()
                .map(|conf| (conf.level(), conf.get_options())),
            "useShorthandFunctionType" => self
                .use_shorthand_function_type
                .as_ref()
                .map(|conf| (conf.level(), conf.get_options())),
            "useSingleCaseStatement" => self
                .use_single_case_statement
                .as_ref()
                .map(|conf| (conf.level(), conf.get_options())),
            "useSingleVarDeclarator" => self
                .use_single_var_declarator
                .as_ref()
                .map(|conf| (conf.level(), conf.get_options())),
            "useTemplate" => self
                .use_template
                .as_ref()
                .map(|conf| (conf.level(), conf.get_options())),
            "useWhile" => self
                .use_while
                .as_ref()
                .map(|conf| (conf.level(), conf.get_options())),
            _ => None,
        }
    }
}
#[derive(Clone, Debug, Default, Deserialize, Deserializable, Eq, Merge, PartialEq, Serialize)]
#[deserializable(with_validator)]
#[cfg_attr(feature = "schema", derive(JsonSchema))]
#[serde(rename_all = "camelCase", default, deny_unknown_fields)]
#[doc = r" A list of rules that belong to this group"]
pub struct Suspicious {
    #[doc = r" It enables the recommended rules for this group"]
    #[serde(skip_serializing_if = "Option::is_none")]
    pub recommended: Option<bool>,
    #[doc = r" It enables ALL rules for this group."]
    #[serde(skip_serializing_if = "Option::is_none")]
    pub all: Option<bool>,
    #[doc = "Use standard constants instead of approximated literals."]
    #[serde(skip_serializing_if = "Option::is_none")]
    pub no_approximative_numeric_constant:
        Option<RuleConfiguration<NoApproximativeNumericConstant>>,
    #[doc = "Discourage the usage of Array index in keys."]
    #[serde(skip_serializing_if = "Option::is_none")]
    pub no_array_index_key: Option<RuleConfiguration<NoArrayIndexKey>>,
    #[doc = "Disallow assignments in expressions."]
    #[serde(skip_serializing_if = "Option::is_none")]
    pub no_assign_in_expressions: Option<RuleConfiguration<NoAssignInExpressions>>,
    #[doc = "Disallows using an async function as a Promise executor."]
    #[serde(skip_serializing_if = "Option::is_none")]
    pub no_async_promise_executor: Option<RuleConfiguration<NoAsyncPromiseExecutor>>,
    #[doc = "Disallow reassigning exceptions in catch clauses."]
    #[serde(skip_serializing_if = "Option::is_none")]
    pub no_catch_assign: Option<RuleConfiguration<NoCatchAssign>>,
    #[doc = "Disallow reassigning class members."]
    #[serde(skip_serializing_if = "Option::is_none")]
    pub no_class_assign: Option<RuleConfiguration<NoClassAssign>>,
    #[doc = "Prevent comments from being inserted as text nodes"]
    #[serde(skip_serializing_if = "Option::is_none")]
    pub no_comment_text: Option<RuleConfiguration<NoCommentText>>,
    #[doc = "Disallow comparing against -0"]
    #[serde(skip_serializing_if = "Option::is_none")]
    pub no_compare_neg_zero: Option<RuleConfiguration<NoCompareNegZero>>,
    #[doc = "Disallow labeled statements that are not loops."]
    #[serde(skip_serializing_if = "Option::is_none")]
    pub no_confusing_labels: Option<RuleConfiguration<NoConfusingLabels>>,
    #[doc = "Disallow void type outside of generic or return types."]
    #[serde(skip_serializing_if = "Option::is_none")]
    pub no_confusing_void_type: Option<RuleConfiguration<NoConfusingVoidType>>,
    #[doc = "Disallow the use of console.log"]
    #[serde(skip_serializing_if = "Option::is_none")]
    pub no_console_log: Option<RuleConfiguration<NoConsoleLog>>,
    #[doc = "Disallow TypeScript const enum"]
    #[serde(skip_serializing_if = "Option::is_none")]
    pub no_const_enum: Option<RuleConfiguration<NoConstEnum>>,
    #[doc = "Prevents from having control characters and some escape sequences that match control characters in regular expressions."]
    #[serde(skip_serializing_if = "Option::is_none")]
    pub no_control_characters_in_regex: Option<RuleConfiguration<NoControlCharactersInRegex>>,
    #[doc = "Disallow the use of debugger"]
    #[serde(skip_serializing_if = "Option::is_none")]
    pub no_debugger: Option<RuleConfiguration<NoDebugger>>,
    #[doc = "Require the use of === and !=="]
    #[serde(skip_serializing_if = "Option::is_none")]
    pub no_double_equals: Option<RuleConfiguration<NoDoubleEquals>>,
    #[doc = "Disallow duplicate case labels."]
    #[serde(skip_serializing_if = "Option::is_none")]
    pub no_duplicate_case: Option<RuleConfiguration<NoDuplicateCase>>,
    #[doc = "Disallow duplicate class members."]
    #[serde(skip_serializing_if = "Option::is_none")]
    pub no_duplicate_class_members: Option<RuleConfiguration<NoDuplicateClassMembers>>,
    #[doc = "Prevents JSX properties to be assigned multiple times."]
    #[serde(skip_serializing_if = "Option::is_none")]
    pub no_duplicate_jsx_props: Option<RuleConfiguration<NoDuplicateJsxProps>>,
    #[doc = "Prevents object literals having more than one property declaration for the same name."]
    #[serde(skip_serializing_if = "Option::is_none")]
    pub no_duplicate_object_keys: Option<RuleConfiguration<NoDuplicateObjectKeys>>,
    #[doc = "Disallow duplicate function parameter name."]
    #[serde(skip_serializing_if = "Option::is_none")]
    pub no_duplicate_parameters: Option<RuleConfiguration<NoDuplicateParameters>>,
    #[doc = "A describe block should not contain duplicate hooks."]
    #[serde(skip_serializing_if = "Option::is_none")]
    pub no_duplicate_test_hooks: Option<RuleConfiguration<NoDuplicateTestHooks>>,
    #[doc = "Disallow empty block statements and static blocks."]
    #[serde(skip_serializing_if = "Option::is_none")]
    pub no_empty_block_statements: Option<RuleConfiguration<NoEmptyBlockStatements>>,
    #[doc = "Disallow the declaration of empty interfaces."]
    #[serde(skip_serializing_if = "Option::is_none")]
    pub no_empty_interface: Option<RuleConfiguration<NoEmptyInterface>>,
    #[doc = "Disallow the any type usage."]
    #[serde(skip_serializing_if = "Option::is_none")]
    pub no_explicit_any: Option<RuleConfiguration<NoExplicitAny>>,
    #[doc = "Disallow using export or module.exports in files containing tests"]
    #[serde(skip_serializing_if = "Option::is_none")]
    pub no_exports_in_test: Option<RuleConfiguration<NoExportsInTest>>,
    #[doc = "Prevents the wrong usage of the non-null assertion operator (!) in TypeScript files."]
    #[serde(skip_serializing_if = "Option::is_none")]
    pub no_extra_non_null_assertion: Option<RuleConfiguration<NoExtraNonNullAssertion>>,
    #[doc = "Disallow fallthrough of switch clauses."]
    #[serde(skip_serializing_if = "Option::is_none")]
    pub no_fallthrough_switch_clause: Option<RuleConfiguration<NoFallthroughSwitchClause>>,
    #[doc = "Disallow focused tests."]
    #[serde(skip_serializing_if = "Option::is_none")]
    pub no_focused_tests: Option<RuleConfiguration<NoFocusedTests>>,
    #[doc = "Disallow reassigning function declarations."]
    #[serde(skip_serializing_if = "Option::is_none")]
    pub no_function_assign: Option<RuleConfiguration<NoFunctionAssign>>,
    #[doc = "Disallow assignments to native objects and read-only global variables."]
    #[serde(skip_serializing_if = "Option::is_none")]
    pub no_global_assign: Option<RuleConfiguration<NoGlobalAssign>>,
    #[doc = "Use Number.isFinite instead of global isFinite."]
    #[serde(skip_serializing_if = "Option::is_none")]
    pub no_global_is_finite: Option<RuleConfiguration<NoGlobalIsFinite>>,
    #[doc = "Use Number.isNaN instead of global isNaN."]
    #[serde(skip_serializing_if = "Option::is_none")]
    pub no_global_is_nan: Option<RuleConfiguration<NoGlobalIsNan>>,
    #[doc = "Disallow use of implicit any type on variable declarations."]
    #[serde(skip_serializing_if = "Option::is_none")]
    pub no_implicit_any_let: Option<RuleConfiguration<NoImplicitAnyLet>>,
    #[doc = "Disallow assigning to imported bindings"]
    #[serde(skip_serializing_if = "Option::is_none")]
    pub no_import_assign: Option<RuleConfiguration<NoImportAssign>>,
    #[doc = "Disallow labels that share a name with a variable"]
    #[serde(skip_serializing_if = "Option::is_none")]
    pub no_label_var: Option<RuleConfiguration<NoLabelVar>>,
    #[doc = "Disallow characters made with multiple code points in character class syntax."]
    #[serde(skip_serializing_if = "Option::is_none")]
    pub no_misleading_character_class: Option<RuleConfiguration<NoMisleadingCharacterClass>>,
    #[doc = "Enforce proper usage of new and constructor."]
    #[serde(skip_serializing_if = "Option::is_none")]
    pub no_misleading_instantiator: Option<RuleConfiguration<NoMisleadingInstantiator>>,
    #[doc = "Disallow shorthand assign when variable appears on both sides."]
    #[serde(skip_serializing_if = "Option::is_none")]
    pub no_misrefactored_shorthand_assign:
        Option<RuleConfiguration<NoMisrefactoredShorthandAssign>>,
    #[doc = "Disallow direct use of Object.prototype builtins."]
    #[serde(skip_serializing_if = "Option::is_none")]
    pub no_prototype_builtins: Option<RuleConfiguration<NoPrototypeBuiltins>>,
    #[doc = "Disallow variable, function, class, and type redeclarations in the same scope."]
    #[serde(skip_serializing_if = "Option::is_none")]
    pub no_redeclare: Option<RuleConfiguration<NoRedeclare>>,
    #[doc = "Prevents from having redundant \"use strict\"."]
    #[serde(skip_serializing_if = "Option::is_none")]
    pub no_redundant_use_strict: Option<RuleConfiguration<NoRedundantUseStrict>>,
    #[doc = "Disallow comparisons where both sides are exactly the same."]
    #[serde(skip_serializing_if = "Option::is_none")]
    pub no_self_compare: Option<RuleConfiguration<NoSelfCompare>>,
    #[doc = "Disallow identifiers from shadowing restricted names."]
    #[serde(skip_serializing_if = "Option::is_none")]
    pub no_shadow_restricted_names: Option<RuleConfiguration<NoShadowRestrictedNames>>,
    #[doc = "Disallow disabled tests."]
    #[serde(skip_serializing_if = "Option::is_none")]
    pub no_skipped_tests: Option<RuleConfiguration<NoSkippedTests>>,
    #[doc = "Disallow sparse arrays"]
    #[serde(skip_serializing_if = "Option::is_none")]
    pub no_sparse_array: Option<RuleConfiguration<NoSparseArray>>,
    #[doc = "It detects possible \"wrong\" semicolons inside JSX elements."]
    #[serde(skip_serializing_if = "Option::is_none")]
    pub no_suspicious_semicolon_in_jsx: Option<RuleConfiguration<NoSuspiciousSemicolonInJsx>>,
    #[doc = "Disallow then property."]
    #[serde(skip_serializing_if = "Option::is_none")]
    pub no_then_property: Option<RuleConfiguration<NoThenProperty>>,
    #[doc = "Disallow unsafe declaration merging between interfaces and classes."]
    #[serde(skip_serializing_if = "Option::is_none")]
    pub no_unsafe_declaration_merging: Option<RuleConfiguration<NoUnsafeDeclarationMerging>>,
    #[doc = "Disallow using unsafe negation."]
    #[serde(skip_serializing_if = "Option::is_none")]
    pub no_unsafe_negation: Option<RuleConfiguration<NoUnsafeNegation>>,
    #[doc = "Ensure async functions utilize await."]
    #[serde(skip_serializing_if = "Option::is_none")]
    pub use_await: Option<RuleConfiguration<UseAwait>>,
    #[doc = "Enforce default clauses in switch statements to be last"]
    #[serde(skip_serializing_if = "Option::is_none")]
    pub use_default_switch_clause_last: Option<RuleConfiguration<UseDefaultSwitchClauseLast>>,
    #[doc = "Enforce get methods to always return a value."]
    #[serde(skip_serializing_if = "Option::is_none")]
    pub use_getter_return: Option<RuleConfiguration<UseGetterReturn>>,
    #[doc = "Use Array.isArray() instead of instanceof Array."]
    #[serde(skip_serializing_if = "Option::is_none")]
    pub use_is_array: Option<RuleConfiguration<UseIsArray>>,
    #[doc = "Require using the namespace keyword over the module keyword to declare TypeScript namespaces."]
    #[serde(skip_serializing_if = "Option::is_none")]
    pub use_namespace_keyword: Option<RuleConfiguration<UseNamespaceKeyword>>,
    #[doc = "This rule verifies the result of typeof $expr unary expressions is being compared to valid values, either string literals containing valid type names or other typeof expressions"]
    #[serde(skip_serializing_if = "Option::is_none")]
    pub use_valid_typeof: Option<RuleConfiguration<UseValidTypeof>>,
}
impl DeserializableValidator for Suspicious {
    fn validate(
        &mut self,
        _name: &str,
        range: TextRange,
        diagnostics: &mut Vec<DeserializationDiagnostic>,
    ) -> bool {
        if self.recommended == Some(true) && self.all == Some(true) {
            diagnostics . push (DeserializationDiagnostic :: new (markup ! (< Emphasis > "'recommended'" < / Emphasis > " and " < Emphasis > "'all'" < / Emphasis > " can't be both " < Emphasis > "'true'" < / Emphasis > ". You should choose only one of them.")) . with_range (range) . with_note (markup ! ("Biome will fallback to its defaults for this section."))) ;
            return false;
        }
        true
    }
}
impl Suspicious {
    const GROUP_NAME: &'static str = "suspicious";
    pub(crate) const GROUP_RULES: &'static [&'static str] = &[
        "noApproximativeNumericConstant",
        "noArrayIndexKey",
        "noAssignInExpressions",
        "noAsyncPromiseExecutor",
        "noCatchAssign",
        "noClassAssign",
        "noCommentText",
        "noCompareNegZero",
        "noConfusingLabels",
        "noConfusingVoidType",
        "noConsoleLog",
        "noConstEnum",
        "noControlCharactersInRegex",
        "noDebugger",
        "noDoubleEquals",
        "noDuplicateCase",
        "noDuplicateClassMembers",
        "noDuplicateJsxProps",
        "noDuplicateObjectKeys",
        "noDuplicateParameters",
        "noDuplicateTestHooks",
        "noEmptyBlockStatements",
        "noEmptyInterface",
        "noExplicitAny",
        "noExportsInTest",
        "noExtraNonNullAssertion",
        "noFallthroughSwitchClause",
        "noFocusedTests",
        "noFunctionAssign",
        "noGlobalAssign",
        "noGlobalIsFinite",
        "noGlobalIsNan",
        "noImplicitAnyLet",
        "noImportAssign",
        "noLabelVar",
        "noMisleadingCharacterClass",
        "noMisleadingInstantiator",
        "noMisrefactoredShorthandAssign",
        "noPrototypeBuiltins",
        "noRedeclare",
        "noRedundantUseStrict",
        "noSelfCompare",
        "noShadowRestrictedNames",
        "noSkippedTests",
        "noSparseArray",
        "noSuspiciousSemicolonInJsx",
        "noThenProperty",
        "noUnsafeDeclarationMerging",
        "noUnsafeNegation",
        "useAwait",
        "useDefaultSwitchClauseLast",
        "useGetterReturn",
        "useIsArray",
        "useNamespaceKeyword",
        "useValidTypeof",
    ];
    const RECOMMENDED_RULES: &'static [&'static str] = &[
        "noApproximativeNumericConstant",
        "noArrayIndexKey",
        "noAssignInExpressions",
        "noAsyncPromiseExecutor",
        "noCatchAssign",
        "noClassAssign",
        "noCommentText",
        "noCompareNegZero",
        "noConfusingLabels",
        "noConfusingVoidType",
        "noConstEnum",
        "noControlCharactersInRegex",
        "noDebugger",
        "noDoubleEquals",
        "noDuplicateCase",
        "noDuplicateClassMembers",
        "noDuplicateJsxProps",
        "noDuplicateObjectKeys",
        "noDuplicateParameters",
        "noDuplicateTestHooks",
        "noEmptyInterface",
        "noExplicitAny",
        "noExportsInTest",
        "noExtraNonNullAssertion",
        "noFallthroughSwitchClause",
        "noFocusedTests",
        "noFunctionAssign",
        "noGlobalAssign",
        "noGlobalIsFinite",
        "noGlobalIsNan",
        "noImplicitAnyLet",
        "noImportAssign",
        "noLabelVar",
        "noMisleadingCharacterClass",
        "noMisleadingInstantiator",
        "noMisrefactoredShorthandAssign",
        "noPrototypeBuiltins",
        "noRedeclare",
        "noRedundantUseStrict",
        "noSelfCompare",
        "noShadowRestrictedNames",
        "noSparseArray",
        "noSuspiciousSemicolonInJsx",
        "noThenProperty",
        "noUnsafeDeclarationMerging",
        "noUnsafeNegation",
        "useDefaultSwitchClauseLast",
        "useGetterReturn",
        "useIsArray",
        "useNamespaceKeyword",
        "useValidTypeof",
    ];
    const RECOMMENDED_RULES_AS_FILTERS: &'static [RuleFilter<'static>] = &[
        RuleFilter::Rule(Self::GROUP_NAME, Self::GROUP_RULES[0]),
        RuleFilter::Rule(Self::GROUP_NAME, Self::GROUP_RULES[1]),
        RuleFilter::Rule(Self::GROUP_NAME, Self::GROUP_RULES[2]),
        RuleFilter::Rule(Self::GROUP_NAME, Self::GROUP_RULES[3]),
        RuleFilter::Rule(Self::GROUP_NAME, Self::GROUP_RULES[4]),
        RuleFilter::Rule(Self::GROUP_NAME, Self::GROUP_RULES[5]),
        RuleFilter::Rule(Self::GROUP_NAME, Self::GROUP_RULES[6]),
        RuleFilter::Rule(Self::GROUP_NAME, Self::GROUP_RULES[7]),
        RuleFilter::Rule(Self::GROUP_NAME, Self::GROUP_RULES[8]),
        RuleFilter::Rule(Self::GROUP_NAME, Self::GROUP_RULES[9]),
        RuleFilter::Rule(Self::GROUP_NAME, Self::GROUP_RULES[11]),
        RuleFilter::Rule(Self::GROUP_NAME, Self::GROUP_RULES[12]),
        RuleFilter::Rule(Self::GROUP_NAME, Self::GROUP_RULES[13]),
        RuleFilter::Rule(Self::GROUP_NAME, Self::GROUP_RULES[14]),
        RuleFilter::Rule(Self::GROUP_NAME, Self::GROUP_RULES[15]),
        RuleFilter::Rule(Self::GROUP_NAME, Self::GROUP_RULES[16]),
        RuleFilter::Rule(Self::GROUP_NAME, Self::GROUP_RULES[17]),
        RuleFilter::Rule(Self::GROUP_NAME, Self::GROUP_RULES[18]),
        RuleFilter::Rule(Self::GROUP_NAME, Self::GROUP_RULES[19]),
        RuleFilter::Rule(Self::GROUP_NAME, Self::GROUP_RULES[20]),
        RuleFilter::Rule(Self::GROUP_NAME, Self::GROUP_RULES[22]),
        RuleFilter::Rule(Self::GROUP_NAME, Self::GROUP_RULES[23]),
        RuleFilter::Rule(Self::GROUP_NAME, Self::GROUP_RULES[24]),
        RuleFilter::Rule(Self::GROUP_NAME, Self::GROUP_RULES[25]),
        RuleFilter::Rule(Self::GROUP_NAME, Self::GROUP_RULES[26]),
        RuleFilter::Rule(Self::GROUP_NAME, Self::GROUP_RULES[27]),
        RuleFilter::Rule(Self::GROUP_NAME, Self::GROUP_RULES[28]),
        RuleFilter::Rule(Self::GROUP_NAME, Self::GROUP_RULES[29]),
        RuleFilter::Rule(Self::GROUP_NAME, Self::GROUP_RULES[30]),
        RuleFilter::Rule(Self::GROUP_NAME, Self::GROUP_RULES[31]),
        RuleFilter::Rule(Self::GROUP_NAME, Self::GROUP_RULES[32]),
        RuleFilter::Rule(Self::GROUP_NAME, Self::GROUP_RULES[33]),
        RuleFilter::Rule(Self::GROUP_NAME, Self::GROUP_RULES[34]),
        RuleFilter::Rule(Self::GROUP_NAME, Self::GROUP_RULES[35]),
        RuleFilter::Rule(Self::GROUP_NAME, Self::GROUP_RULES[36]),
        RuleFilter::Rule(Self::GROUP_NAME, Self::GROUP_RULES[37]),
        RuleFilter::Rule(Self::GROUP_NAME, Self::GROUP_RULES[38]),
        RuleFilter::Rule(Self::GROUP_NAME, Self::GROUP_RULES[39]),
        RuleFilter::Rule(Self::GROUP_NAME, Self::GROUP_RULES[40]),
        RuleFilter::Rule(Self::GROUP_NAME, Self::GROUP_RULES[41]),
        RuleFilter::Rule(Self::GROUP_NAME, Self::GROUP_RULES[42]),
        RuleFilter::Rule(Self::GROUP_NAME, Self::GROUP_RULES[44]),
        RuleFilter::Rule(Self::GROUP_NAME, Self::GROUP_RULES[45]),
        RuleFilter::Rule(Self::GROUP_NAME, Self::GROUP_RULES[46]),
        RuleFilter::Rule(Self::GROUP_NAME, Self::GROUP_RULES[47]),
        RuleFilter::Rule(Self::GROUP_NAME, Self::GROUP_RULES[48]),
        RuleFilter::Rule(Self::GROUP_NAME, Self::GROUP_RULES[50]),
        RuleFilter::Rule(Self::GROUP_NAME, Self::GROUP_RULES[51]),
        RuleFilter::Rule(Self::GROUP_NAME, Self::GROUP_RULES[52]),
        RuleFilter::Rule(Self::GROUP_NAME, Self::GROUP_RULES[53]),
        RuleFilter::Rule(Self::GROUP_NAME, Self::GROUP_RULES[54]),
    ];
    const ALL_RULES_AS_FILTERS: &'static [RuleFilter<'static>] = &[
        RuleFilter::Rule(Self::GROUP_NAME, Self::GROUP_RULES[0]),
        RuleFilter::Rule(Self::GROUP_NAME, Self::GROUP_RULES[1]),
        RuleFilter::Rule(Self::GROUP_NAME, Self::GROUP_RULES[2]),
        RuleFilter::Rule(Self::GROUP_NAME, Self::GROUP_RULES[3]),
        RuleFilter::Rule(Self::GROUP_NAME, Self::GROUP_RULES[4]),
        RuleFilter::Rule(Self::GROUP_NAME, Self::GROUP_RULES[5]),
        RuleFilter::Rule(Self::GROUP_NAME, Self::GROUP_RULES[6]),
        RuleFilter::Rule(Self::GROUP_NAME, Self::GROUP_RULES[7]),
        RuleFilter::Rule(Self::GROUP_NAME, Self::GROUP_RULES[8]),
        RuleFilter::Rule(Self::GROUP_NAME, Self::GROUP_RULES[9]),
        RuleFilter::Rule(Self::GROUP_NAME, Self::GROUP_RULES[10]),
        RuleFilter::Rule(Self::GROUP_NAME, Self::GROUP_RULES[11]),
        RuleFilter::Rule(Self::GROUP_NAME, Self::GROUP_RULES[12]),
        RuleFilter::Rule(Self::GROUP_NAME, Self::GROUP_RULES[13]),
        RuleFilter::Rule(Self::GROUP_NAME, Self::GROUP_RULES[14]),
        RuleFilter::Rule(Self::GROUP_NAME, Self::GROUP_RULES[15]),
        RuleFilter::Rule(Self::GROUP_NAME, Self::GROUP_RULES[16]),
        RuleFilter::Rule(Self::GROUP_NAME, Self::GROUP_RULES[17]),
        RuleFilter::Rule(Self::GROUP_NAME, Self::GROUP_RULES[18]),
        RuleFilter::Rule(Self::GROUP_NAME, Self::GROUP_RULES[19]),
        RuleFilter::Rule(Self::GROUP_NAME, Self::GROUP_RULES[20]),
        RuleFilter::Rule(Self::GROUP_NAME, Self::GROUP_RULES[21]),
        RuleFilter::Rule(Self::GROUP_NAME, Self::GROUP_RULES[22]),
        RuleFilter::Rule(Self::GROUP_NAME, Self::GROUP_RULES[23]),
        RuleFilter::Rule(Self::GROUP_NAME, Self::GROUP_RULES[24]),
        RuleFilter::Rule(Self::GROUP_NAME, Self::GROUP_RULES[25]),
        RuleFilter::Rule(Self::GROUP_NAME, Self::GROUP_RULES[26]),
        RuleFilter::Rule(Self::GROUP_NAME, Self::GROUP_RULES[27]),
        RuleFilter::Rule(Self::GROUP_NAME, Self::GROUP_RULES[28]),
        RuleFilter::Rule(Self::GROUP_NAME, Self::GROUP_RULES[29]),
        RuleFilter::Rule(Self::GROUP_NAME, Self::GROUP_RULES[30]),
        RuleFilter::Rule(Self::GROUP_NAME, Self::GROUP_RULES[31]),
        RuleFilter::Rule(Self::GROUP_NAME, Self::GROUP_RULES[32]),
        RuleFilter::Rule(Self::GROUP_NAME, Self::GROUP_RULES[33]),
        RuleFilter::Rule(Self::GROUP_NAME, Self::GROUP_RULES[34]),
        RuleFilter::Rule(Self::GROUP_NAME, Self::GROUP_RULES[35]),
        RuleFilter::Rule(Self::GROUP_NAME, Self::GROUP_RULES[36]),
        RuleFilter::Rule(Self::GROUP_NAME, Self::GROUP_RULES[37]),
        RuleFilter::Rule(Self::GROUP_NAME, Self::GROUP_RULES[38]),
        RuleFilter::Rule(Self::GROUP_NAME, Self::GROUP_RULES[39]),
        RuleFilter::Rule(Self::GROUP_NAME, Self::GROUP_RULES[40]),
        RuleFilter::Rule(Self::GROUP_NAME, Self::GROUP_RULES[41]),
        RuleFilter::Rule(Self::GROUP_NAME, Self::GROUP_RULES[42]),
        RuleFilter::Rule(Self::GROUP_NAME, Self::GROUP_RULES[43]),
        RuleFilter::Rule(Self::GROUP_NAME, Self::GROUP_RULES[44]),
        RuleFilter::Rule(Self::GROUP_NAME, Self::GROUP_RULES[45]),
        RuleFilter::Rule(Self::GROUP_NAME, Self::GROUP_RULES[46]),
        RuleFilter::Rule(Self::GROUP_NAME, Self::GROUP_RULES[47]),
        RuleFilter::Rule(Self::GROUP_NAME, Self::GROUP_RULES[48]),
        RuleFilter::Rule(Self::GROUP_NAME, Self::GROUP_RULES[49]),
        RuleFilter::Rule(Self::GROUP_NAME, Self::GROUP_RULES[50]),
        RuleFilter::Rule(Self::GROUP_NAME, Self::GROUP_RULES[51]),
        RuleFilter::Rule(Self::GROUP_NAME, Self::GROUP_RULES[52]),
        RuleFilter::Rule(Self::GROUP_NAME, Self::GROUP_RULES[53]),
        RuleFilter::Rule(Self::GROUP_NAME, Self::GROUP_RULES[54]),
    ];
    #[doc = r" Retrieves the recommended rules"]
    pub(crate) fn is_recommended_true(&self) -> bool {
        matches!(self.recommended, Some(true))
    }
    pub(crate) fn is_recommended_unset(&self) -> bool {
        self.recommended.is_none()
    }
    pub(crate) fn is_all_true(&self) -> bool {
        matches!(self.all, Some(true))
    }
    pub(crate) fn is_all_unset(&self) -> bool {
        self.all.is_none()
    }
    pub(crate) fn get_enabled_rules(&self) -> IndexSet<RuleFilter> {
        let mut index_set = IndexSet::new();
        if let Some(rule) = self.no_approximative_numeric_constant.as_ref() {
            if rule.is_enabled() {
                index_set.insert(RuleFilter::Rule(Self::GROUP_NAME, Self::GROUP_RULES[0]));
            }
        }
        if let Some(rule) = self.no_array_index_key.as_ref() {
            if rule.is_enabled() {
                index_set.insert(RuleFilter::Rule(Self::GROUP_NAME, Self::GROUP_RULES[1]));
            }
        }
        if let Some(rule) = self.no_assign_in_expressions.as_ref() {
            if rule.is_enabled() {
                index_set.insert(RuleFilter::Rule(Self::GROUP_NAME, Self::GROUP_RULES[2]));
            }
        }
        if let Some(rule) = self.no_async_promise_executor.as_ref() {
            if rule.is_enabled() {
                index_set.insert(RuleFilter::Rule(Self::GROUP_NAME, Self::GROUP_RULES[3]));
            }
        }
        if let Some(rule) = self.no_catch_assign.as_ref() {
            if rule.is_enabled() {
                index_set.insert(RuleFilter::Rule(Self::GROUP_NAME, Self::GROUP_RULES[4]));
            }
        }
        if let Some(rule) = self.no_class_assign.as_ref() {
            if rule.is_enabled() {
                index_set.insert(RuleFilter::Rule(Self::GROUP_NAME, Self::GROUP_RULES[5]));
            }
        }
        if let Some(rule) = self.no_comment_text.as_ref() {
            if rule.is_enabled() {
                index_set.insert(RuleFilter::Rule(Self::GROUP_NAME, Self::GROUP_RULES[6]));
            }
        }
        if let Some(rule) = self.no_compare_neg_zero.as_ref() {
            if rule.is_enabled() {
                index_set.insert(RuleFilter::Rule(Self::GROUP_NAME, Self::GROUP_RULES[7]));
            }
        }
        if let Some(rule) = self.no_confusing_labels.as_ref() {
            if rule.is_enabled() {
                index_set.insert(RuleFilter::Rule(Self::GROUP_NAME, Self::GROUP_RULES[8]));
            }
        }
        if let Some(rule) = self.no_confusing_void_type.as_ref() {
            if rule.is_enabled() {
                index_set.insert(RuleFilter::Rule(Self::GROUP_NAME, Self::GROUP_RULES[9]));
            }
        }
        if let Some(rule) = self.no_console_log.as_ref() {
            if rule.is_enabled() {
                index_set.insert(RuleFilter::Rule(Self::GROUP_NAME, Self::GROUP_RULES[10]));
            }
        }
        if let Some(rule) = self.no_const_enum.as_ref() {
            if rule.is_enabled() {
                index_set.insert(RuleFilter::Rule(Self::GROUP_NAME, Self::GROUP_RULES[11]));
            }
        }
        if let Some(rule) = self.no_control_characters_in_regex.as_ref() {
            if rule.is_enabled() {
                index_set.insert(RuleFilter::Rule(Self::GROUP_NAME, Self::GROUP_RULES[12]));
            }
        }
        if let Some(rule) = self.no_debugger.as_ref() {
            if rule.is_enabled() {
                index_set.insert(RuleFilter::Rule(Self::GROUP_NAME, Self::GROUP_RULES[13]));
            }
        }
        if let Some(rule) = self.no_double_equals.as_ref() {
            if rule.is_enabled() {
                index_set.insert(RuleFilter::Rule(Self::GROUP_NAME, Self::GROUP_RULES[14]));
            }
        }
        if let Some(rule) = self.no_duplicate_case.as_ref() {
            if rule.is_enabled() {
                index_set.insert(RuleFilter::Rule(Self::GROUP_NAME, Self::GROUP_RULES[15]));
            }
        }
        if let Some(rule) = self.no_duplicate_class_members.as_ref() {
            if rule.is_enabled() {
                index_set.insert(RuleFilter::Rule(Self::GROUP_NAME, Self::GROUP_RULES[16]));
            }
        }
        if let Some(rule) = self.no_duplicate_jsx_props.as_ref() {
            if rule.is_enabled() {
                index_set.insert(RuleFilter::Rule(Self::GROUP_NAME, Self::GROUP_RULES[17]));
            }
        }
        if let Some(rule) = self.no_duplicate_object_keys.as_ref() {
            if rule.is_enabled() {
                index_set.insert(RuleFilter::Rule(Self::GROUP_NAME, Self::GROUP_RULES[18]));
            }
        }
        if let Some(rule) = self.no_duplicate_parameters.as_ref() {
            if rule.is_enabled() {
                index_set.insert(RuleFilter::Rule(Self::GROUP_NAME, Self::GROUP_RULES[19]));
            }
        }
        if let Some(rule) = self.no_duplicate_test_hooks.as_ref() {
            if rule.is_enabled() {
                index_set.insert(RuleFilter::Rule(Self::GROUP_NAME, Self::GROUP_RULES[20]));
            }
        }
        if let Some(rule) = self.no_empty_block_statements.as_ref() {
            if rule.is_enabled() {
                index_set.insert(RuleFilter::Rule(Self::GROUP_NAME, Self::GROUP_RULES[21]));
            }
        }
        if let Some(rule) = self.no_empty_interface.as_ref() {
            if rule.is_enabled() {
                index_set.insert(RuleFilter::Rule(Self::GROUP_NAME, Self::GROUP_RULES[22]));
            }
        }
        if let Some(rule) = self.no_explicit_any.as_ref() {
            if rule.is_enabled() {
                index_set.insert(RuleFilter::Rule(Self::GROUP_NAME, Self::GROUP_RULES[23]));
            }
        }
        if let Some(rule) = self.no_exports_in_test.as_ref() {
            if rule.is_enabled() {
                index_set.insert(RuleFilter::Rule(Self::GROUP_NAME, Self::GROUP_RULES[24]));
            }
        }
        if let Some(rule) = self.no_extra_non_null_assertion.as_ref() {
            if rule.is_enabled() {
                index_set.insert(RuleFilter::Rule(Self::GROUP_NAME, Self::GROUP_RULES[25]));
            }
        }
        if let Some(rule) = self.no_fallthrough_switch_clause.as_ref() {
            if rule.is_enabled() {
                index_set.insert(RuleFilter::Rule(Self::GROUP_NAME, Self::GROUP_RULES[26]));
            }
        }
        if let Some(rule) = self.no_focused_tests.as_ref() {
            if rule.is_enabled() {
                index_set.insert(RuleFilter::Rule(Self::GROUP_NAME, Self::GROUP_RULES[27]));
            }
        }
        if let Some(rule) = self.no_function_assign.as_ref() {
            if rule.is_enabled() {
                index_set.insert(RuleFilter::Rule(Self::GROUP_NAME, Self::GROUP_RULES[28]));
            }
        }
        if let Some(rule) = self.no_global_assign.as_ref() {
            if rule.is_enabled() {
                index_set.insert(RuleFilter::Rule(Self::GROUP_NAME, Self::GROUP_RULES[29]));
            }
        }
        if let Some(rule) = self.no_global_is_finite.as_ref() {
            if rule.is_enabled() {
                index_set.insert(RuleFilter::Rule(Self::GROUP_NAME, Self::GROUP_RULES[30]));
            }
        }
        if let Some(rule) = self.no_global_is_nan.as_ref() {
            if rule.is_enabled() {
                index_set.insert(RuleFilter::Rule(Self::GROUP_NAME, Self::GROUP_RULES[31]));
            }
        }
        if let Some(rule) = self.no_implicit_any_let.as_ref() {
            if rule.is_enabled() {
                index_set.insert(RuleFilter::Rule(Self::GROUP_NAME, Self::GROUP_RULES[32]));
            }
        }
        if let Some(rule) = self.no_import_assign.as_ref() {
            if rule.is_enabled() {
                index_set.insert(RuleFilter::Rule(Self::GROUP_NAME, Self::GROUP_RULES[33]));
            }
        }
        if let Some(rule) = self.no_label_var.as_ref() {
            if rule.is_enabled() {
                index_set.insert(RuleFilter::Rule(Self::GROUP_NAME, Self::GROUP_RULES[34]));
            }
        }
        if let Some(rule) = self.no_misleading_character_class.as_ref() {
            if rule.is_enabled() {
                index_set.insert(RuleFilter::Rule(Self::GROUP_NAME, Self::GROUP_RULES[35]));
            }
        }
        if let Some(rule) = self.no_misleading_instantiator.as_ref() {
            if rule.is_enabled() {
                index_set.insert(RuleFilter::Rule(Self::GROUP_NAME, Self::GROUP_RULES[36]));
            }
        }
        if let Some(rule) = self.no_misrefactored_shorthand_assign.as_ref() {
            if rule.is_enabled() {
                index_set.insert(RuleFilter::Rule(Self::GROUP_NAME, Self::GROUP_RULES[37]));
            }
        }
        if let Some(rule) = self.no_prototype_builtins.as_ref() {
            if rule.is_enabled() {
                index_set.insert(RuleFilter::Rule(Self::GROUP_NAME, Self::GROUP_RULES[38]));
            }
        }
        if let Some(rule) = self.no_redeclare.as_ref() {
            if rule.is_enabled() {
                index_set.insert(RuleFilter::Rule(Self::GROUP_NAME, Self::GROUP_RULES[39]));
            }
        }
        if let Some(rule) = self.no_redundant_use_strict.as_ref() {
            if rule.is_enabled() {
                index_set.insert(RuleFilter::Rule(Self::GROUP_NAME, Self::GROUP_RULES[40]));
            }
        }
        if let Some(rule) = self.no_self_compare.as_ref() {
            if rule.is_enabled() {
                index_set.insert(RuleFilter::Rule(Self::GROUP_NAME, Self::GROUP_RULES[41]));
            }
        }
        if let Some(rule) = self.no_shadow_restricted_names.as_ref() {
            if rule.is_enabled() {
                index_set.insert(RuleFilter::Rule(Self::GROUP_NAME, Self::GROUP_RULES[42]));
            }
        }
        if let Some(rule) = self.no_skipped_tests.as_ref() {
            if rule.is_enabled() {
                index_set.insert(RuleFilter::Rule(Self::GROUP_NAME, Self::GROUP_RULES[43]));
            }
        }
        if let Some(rule) = self.no_sparse_array.as_ref() {
            if rule.is_enabled() {
                index_set.insert(RuleFilter::Rule(Self::GROUP_NAME, Self::GROUP_RULES[44]));
            }
        }
        if let Some(rule) = self.no_suspicious_semicolon_in_jsx.as_ref() {
            if rule.is_enabled() {
                index_set.insert(RuleFilter::Rule(Self::GROUP_NAME, Self::GROUP_RULES[45]));
            }
        }
        if let Some(rule) = self.no_then_property.as_ref() {
            if rule.is_enabled() {
                index_set.insert(RuleFilter::Rule(Self::GROUP_NAME, Self::GROUP_RULES[46]));
            }
        }
        if let Some(rule) = self.no_unsafe_declaration_merging.as_ref() {
            if rule.is_enabled() {
                index_set.insert(RuleFilter::Rule(Self::GROUP_NAME, Self::GROUP_RULES[47]));
            }
        }
        if let Some(rule) = self.no_unsafe_negation.as_ref() {
            if rule.is_enabled() {
                index_set.insert(RuleFilter::Rule(Self::GROUP_NAME, Self::GROUP_RULES[48]));
            }
        }
        if let Some(rule) = self.use_await.as_ref() {
            if rule.is_enabled() {
                index_set.insert(RuleFilter::Rule(Self::GROUP_NAME, Self::GROUP_RULES[49]));
            }
        }
        if let Some(rule) = self.use_default_switch_clause_last.as_ref() {
            if rule.is_enabled() {
                index_set.insert(RuleFilter::Rule(Self::GROUP_NAME, Self::GROUP_RULES[50]));
            }
        }
        if let Some(rule) = self.use_getter_return.as_ref() {
            if rule.is_enabled() {
                index_set.insert(RuleFilter::Rule(Self::GROUP_NAME, Self::GROUP_RULES[51]));
            }
        }
        if let Some(rule) = self.use_is_array.as_ref() {
            if rule.is_enabled() {
                index_set.insert(RuleFilter::Rule(Self::GROUP_NAME, Self::GROUP_RULES[52]));
            }
        }
        if let Some(rule) = self.use_namespace_keyword.as_ref() {
            if rule.is_enabled() {
                index_set.insert(RuleFilter::Rule(Self::GROUP_NAME, Self::GROUP_RULES[53]));
            }
        }
        if let Some(rule) = self.use_valid_typeof.as_ref() {
            if rule.is_enabled() {
                index_set.insert(RuleFilter::Rule(Self::GROUP_NAME, Self::GROUP_RULES[54]));
            }
        }
        index_set
    }
    pub(crate) fn get_disabled_rules(&self) -> IndexSet<RuleFilter> {
        let mut index_set = IndexSet::new();
        if let Some(rule) = self.no_approximative_numeric_constant.as_ref() {
            if rule.is_disabled() {
                index_set.insert(RuleFilter::Rule(Self::GROUP_NAME, Self::GROUP_RULES[0]));
            }
        }
        if let Some(rule) = self.no_array_index_key.as_ref() {
            if rule.is_disabled() {
                index_set.insert(RuleFilter::Rule(Self::GROUP_NAME, Self::GROUP_RULES[1]));
            }
        }
        if let Some(rule) = self.no_assign_in_expressions.as_ref() {
            if rule.is_disabled() {
                index_set.insert(RuleFilter::Rule(Self::GROUP_NAME, Self::GROUP_RULES[2]));
            }
        }
        if let Some(rule) = self.no_async_promise_executor.as_ref() {
            if rule.is_disabled() {
                index_set.insert(RuleFilter::Rule(Self::GROUP_NAME, Self::GROUP_RULES[3]));
            }
        }
        if let Some(rule) = self.no_catch_assign.as_ref() {
            if rule.is_disabled() {
                index_set.insert(RuleFilter::Rule(Self::GROUP_NAME, Self::GROUP_RULES[4]));
            }
        }
        if let Some(rule) = self.no_class_assign.as_ref() {
            if rule.is_disabled() {
                index_set.insert(RuleFilter::Rule(Self::GROUP_NAME, Self::GROUP_RULES[5]));
            }
        }
        if let Some(rule) = self.no_comment_text.as_ref() {
            if rule.is_disabled() {
                index_set.insert(RuleFilter::Rule(Self::GROUP_NAME, Self::GROUP_RULES[6]));
            }
        }
        if let Some(rule) = self.no_compare_neg_zero.as_ref() {
            if rule.is_disabled() {
                index_set.insert(RuleFilter::Rule(Self::GROUP_NAME, Self::GROUP_RULES[7]));
            }
        }
        if let Some(rule) = self.no_confusing_labels.as_ref() {
            if rule.is_disabled() {
                index_set.insert(RuleFilter::Rule(Self::GROUP_NAME, Self::GROUP_RULES[8]));
            }
        }
        if let Some(rule) = self.no_confusing_void_type.as_ref() {
            if rule.is_disabled() {
                index_set.insert(RuleFilter::Rule(Self::GROUP_NAME, Self::GROUP_RULES[9]));
            }
        }
        if let Some(rule) = self.no_console_log.as_ref() {
            if rule.is_disabled() {
                index_set.insert(RuleFilter::Rule(Self::GROUP_NAME, Self::GROUP_RULES[10]));
            }
        }
        if let Some(rule) = self.no_const_enum.as_ref() {
            if rule.is_disabled() {
                index_set.insert(RuleFilter::Rule(Self::GROUP_NAME, Self::GROUP_RULES[11]));
            }
        }
        if let Some(rule) = self.no_control_characters_in_regex.as_ref() {
            if rule.is_disabled() {
                index_set.insert(RuleFilter::Rule(Self::GROUP_NAME, Self::GROUP_RULES[12]));
            }
        }
        if let Some(rule) = self.no_debugger.as_ref() {
            if rule.is_disabled() {
                index_set.insert(RuleFilter::Rule(Self::GROUP_NAME, Self::GROUP_RULES[13]));
            }
        }
        if let Some(rule) = self.no_double_equals.as_ref() {
            if rule.is_disabled() {
                index_set.insert(RuleFilter::Rule(Self::GROUP_NAME, Self::GROUP_RULES[14]));
            }
        }
        if let Some(rule) = self.no_duplicate_case.as_ref() {
            if rule.is_disabled() {
                index_set.insert(RuleFilter::Rule(Self::GROUP_NAME, Self::GROUP_RULES[15]));
            }
        }
        if let Some(rule) = self.no_duplicate_class_members.as_ref() {
            if rule.is_disabled() {
                index_set.insert(RuleFilter::Rule(Self::GROUP_NAME, Self::GROUP_RULES[16]));
            }
        }
        if let Some(rule) = self.no_duplicate_jsx_props.as_ref() {
            if rule.is_disabled() {
                index_set.insert(RuleFilter::Rule(Self::GROUP_NAME, Self::GROUP_RULES[17]));
            }
        }
        if let Some(rule) = self.no_duplicate_object_keys.as_ref() {
            if rule.is_disabled() {
                index_set.insert(RuleFilter::Rule(Self::GROUP_NAME, Self::GROUP_RULES[18]));
            }
        }
        if let Some(rule) = self.no_duplicate_parameters.as_ref() {
            if rule.is_disabled() {
                index_set.insert(RuleFilter::Rule(Self::GROUP_NAME, Self::GROUP_RULES[19]));
            }
        }
        if let Some(rule) = self.no_duplicate_test_hooks.as_ref() {
            if rule.is_disabled() {
                index_set.insert(RuleFilter::Rule(Self::GROUP_NAME, Self::GROUP_RULES[20]));
            }
        }
        if let Some(rule) = self.no_empty_block_statements.as_ref() {
            if rule.is_disabled() {
                index_set.insert(RuleFilter::Rule(Self::GROUP_NAME, Self::GROUP_RULES[21]));
            }
        }
        if let Some(rule) = self.no_empty_interface.as_ref() {
            if rule.is_disabled() {
                index_set.insert(RuleFilter::Rule(Self::GROUP_NAME, Self::GROUP_RULES[22]));
            }
        }
        if let Some(rule) = self.no_explicit_any.as_ref() {
            if rule.is_disabled() {
                index_set.insert(RuleFilter::Rule(Self::GROUP_NAME, Self::GROUP_RULES[23]));
            }
        }
        if let Some(rule) = self.no_exports_in_test.as_ref() {
            if rule.is_disabled() {
                index_set.insert(RuleFilter::Rule(Self::GROUP_NAME, Self::GROUP_RULES[24]));
            }
        }
        if let Some(rule) = self.no_extra_non_null_assertion.as_ref() {
            if rule.is_disabled() {
                index_set.insert(RuleFilter::Rule(Self::GROUP_NAME, Self::GROUP_RULES[25]));
            }
        }
        if let Some(rule) = self.no_fallthrough_switch_clause.as_ref() {
            if rule.is_disabled() {
                index_set.insert(RuleFilter::Rule(Self::GROUP_NAME, Self::GROUP_RULES[26]));
            }
        }
        if let Some(rule) = self.no_focused_tests.as_ref() {
            if rule.is_disabled() {
                index_set.insert(RuleFilter::Rule(Self::GROUP_NAME, Self::GROUP_RULES[27]));
            }
        }
        if let Some(rule) = self.no_function_assign.as_ref() {
            if rule.is_disabled() {
                index_set.insert(RuleFilter::Rule(Self::GROUP_NAME, Self::GROUP_RULES[28]));
            }
        }
        if let Some(rule) = self.no_global_assign.as_ref() {
            if rule.is_disabled() {
                index_set.insert(RuleFilter::Rule(Self::GROUP_NAME, Self::GROUP_RULES[29]));
            }
        }
        if let Some(rule) = self.no_global_is_finite.as_ref() {
            if rule.is_disabled() {
                index_set.insert(RuleFilter::Rule(Self::GROUP_NAME, Self::GROUP_RULES[30]));
            }
        }
        if let Some(rule) = self.no_global_is_nan.as_ref() {
            if rule.is_disabled() {
                index_set.insert(RuleFilter::Rule(Self::GROUP_NAME, Self::GROUP_RULES[31]));
            }
        }
        if let Some(rule) = self.no_implicit_any_let.as_ref() {
            if rule.is_disabled() {
                index_set.insert(RuleFilter::Rule(Self::GROUP_NAME, Self::GROUP_RULES[32]));
            }
        }
        if let Some(rule) = self.no_import_assign.as_ref() {
            if rule.is_disabled() {
                index_set.insert(RuleFilter::Rule(Self::GROUP_NAME, Self::GROUP_RULES[33]));
            }
        }
        if let Some(rule) = self.no_label_var.as_ref() {
            if rule.is_disabled() {
                index_set.insert(RuleFilter::Rule(Self::GROUP_NAME, Self::GROUP_RULES[34]));
            }
        }
        if let Some(rule) = self.no_misleading_character_class.as_ref() {
            if rule.is_disabled() {
                index_set.insert(RuleFilter::Rule(Self::GROUP_NAME, Self::GROUP_RULES[35]));
            }
        }
        if let Some(rule) = self.no_misleading_instantiator.as_ref() {
            if rule.is_disabled() {
                index_set.insert(RuleFilter::Rule(Self::GROUP_NAME, Self::GROUP_RULES[36]));
            }
        }
        if let Some(rule) = self.no_misrefactored_shorthand_assign.as_ref() {
            if rule.is_disabled() {
                index_set.insert(RuleFilter::Rule(Self::GROUP_NAME, Self::GROUP_RULES[37]));
            }
        }
        if let Some(rule) = self.no_prototype_builtins.as_ref() {
            if rule.is_disabled() {
                index_set.insert(RuleFilter::Rule(Self::GROUP_NAME, Self::GROUP_RULES[38]));
            }
        }
        if let Some(rule) = self.no_redeclare.as_ref() {
            if rule.is_disabled() {
                index_set.insert(RuleFilter::Rule(Self::GROUP_NAME, Self::GROUP_RULES[39]));
            }
        }
        if let Some(rule) = self.no_redundant_use_strict.as_ref() {
            if rule.is_disabled() {
                index_set.insert(RuleFilter::Rule(Self::GROUP_NAME, Self::GROUP_RULES[40]));
            }
        }
        if let Some(rule) = self.no_self_compare.as_ref() {
            if rule.is_disabled() {
                index_set.insert(RuleFilter::Rule(Self::GROUP_NAME, Self::GROUP_RULES[41]));
            }
        }
        if let Some(rule) = self.no_shadow_restricted_names.as_ref() {
            if rule.is_disabled() {
                index_set.insert(RuleFilter::Rule(Self::GROUP_NAME, Self::GROUP_RULES[42]));
            }
        }
        if let Some(rule) = self.no_skipped_tests.as_ref() {
            if rule.is_disabled() {
                index_set.insert(RuleFilter::Rule(Self::GROUP_NAME, Self::GROUP_RULES[43]));
            }
        }
        if let Some(rule) = self.no_sparse_array.as_ref() {
            if rule.is_disabled() {
                index_set.insert(RuleFilter::Rule(Self::GROUP_NAME, Self::GROUP_RULES[44]));
            }
        }
        if let Some(rule) = self.no_suspicious_semicolon_in_jsx.as_ref() {
            if rule.is_disabled() {
                index_set.insert(RuleFilter::Rule(Self::GROUP_NAME, Self::GROUP_RULES[45]));
            }
        }
        if let Some(rule) = self.no_then_property.as_ref() {
            if rule.is_disabled() {
                index_set.insert(RuleFilter::Rule(Self::GROUP_NAME, Self::GROUP_RULES[46]));
            }
        }
        if let Some(rule) = self.no_unsafe_declaration_merging.as_ref() {
            if rule.is_disabled() {
                index_set.insert(RuleFilter::Rule(Self::GROUP_NAME, Self::GROUP_RULES[47]));
            }
        }
        if let Some(rule) = self.no_unsafe_negation.as_ref() {
            if rule.is_disabled() {
                index_set.insert(RuleFilter::Rule(Self::GROUP_NAME, Self::GROUP_RULES[48]));
            }
        }
        if let Some(rule) = self.use_await.as_ref() {
            if rule.is_disabled() {
                index_set.insert(RuleFilter::Rule(Self::GROUP_NAME, Self::GROUP_RULES[49]));
            }
        }
        if let Some(rule) = self.use_default_switch_clause_last.as_ref() {
            if rule.is_disabled() {
                index_set.insert(RuleFilter::Rule(Self::GROUP_NAME, Self::GROUP_RULES[50]));
            }
        }
        if let Some(rule) = self.use_getter_return.as_ref() {
            if rule.is_disabled() {
                index_set.insert(RuleFilter::Rule(Self::GROUP_NAME, Self::GROUP_RULES[51]));
            }
        }
        if let Some(rule) = self.use_is_array.as_ref() {
            if rule.is_disabled() {
                index_set.insert(RuleFilter::Rule(Self::GROUP_NAME, Self::GROUP_RULES[52]));
            }
        }
        if let Some(rule) = self.use_namespace_keyword.as_ref() {
            if rule.is_disabled() {
                index_set.insert(RuleFilter::Rule(Self::GROUP_NAME, Self::GROUP_RULES[53]));
            }
        }
        if let Some(rule) = self.use_valid_typeof.as_ref() {
            if rule.is_disabled() {
                index_set.insert(RuleFilter::Rule(Self::GROUP_NAME, Self::GROUP_RULES[54]));
            }
        }
        index_set
    }
    #[doc = r" Checks if, given a rule name, matches one of the rules contained in this category"]
    pub(crate) fn has_rule(rule_name: &str) -> bool {
        Self::GROUP_RULES.contains(&rule_name)
    }
    #[doc = r" Checks if, given a rule name, it is marked as recommended"]
    pub(crate) fn is_recommended_rule(rule_name: &str) -> bool {
        Self::RECOMMENDED_RULES.contains(&rule_name)
    }
    pub(crate) fn recommended_rules_as_filters() -> &'static [RuleFilter<'static>] {
        Self::RECOMMENDED_RULES_AS_FILTERS
    }
    pub(crate) fn all_rules_as_filters() -> &'static [RuleFilter<'static>] {
        Self::ALL_RULES_AS_FILTERS
    }
    #[doc = r" Select preset rules"]
    pub(crate) fn collect_preset_rules(
        &self,
        parent_is_all: bool,
        parent_is_recommended: bool,
        enabled_rules: &mut IndexSet<RuleFilter>,
    ) {
        if self.is_all_true() || self.is_all_unset() && parent_is_all {
            enabled_rules.extend(Self::all_rules_as_filters());
        } else if self.is_recommended_true()
            || self.is_recommended_unset() && self.is_all_unset() && parent_is_recommended
        {
            enabled_rules.extend(Self::recommended_rules_as_filters());
        }
    }
    pub(crate) fn get_rule_configuration(
        &self,
        rule_name: &str,
    ) -> Option<(RulePlainConfiguration, Option<RuleOptions>)> {
        match rule_name {
            "noApproximativeNumericConstant" => self
                .no_approximative_numeric_constant
                .as_ref()
                .map(|conf| (conf.level(), conf.get_options())),
            "noArrayIndexKey" => self
                .no_array_index_key
                .as_ref()
                .map(|conf| (conf.level(), conf.get_options())),
            "noAssignInExpressions" => self
                .no_assign_in_expressions
                .as_ref()
                .map(|conf| (conf.level(), conf.get_options())),
            "noAsyncPromiseExecutor" => self
                .no_async_promise_executor
                .as_ref()
                .map(|conf| (conf.level(), conf.get_options())),
            "noCatchAssign" => self
                .no_catch_assign
                .as_ref()
                .map(|conf| (conf.level(), conf.get_options())),
            "noClassAssign" => self
                .no_class_assign
                .as_ref()
                .map(|conf| (conf.level(), conf.get_options())),
            "noCommentText" => self
                .no_comment_text
                .as_ref()
                .map(|conf| (conf.level(), conf.get_options())),
            "noCompareNegZero" => self
                .no_compare_neg_zero
                .as_ref()
                .map(|conf| (conf.level(), conf.get_options())),
            "noConfusingLabels" => self
                .no_confusing_labels
                .as_ref()
                .map(|conf| (conf.level(), conf.get_options())),
            "noConfusingVoidType" => self
                .no_confusing_void_type
                .as_ref()
                .map(|conf| (conf.level(), conf.get_options())),
            "noConsoleLog" => self
                .no_console_log
                .as_ref()
                .map(|conf| (conf.level(), conf.get_options())),
            "noConstEnum" => self
                .no_const_enum
                .as_ref()
                .map(|conf| (conf.level(), conf.get_options())),
            "noControlCharactersInRegex" => self
                .no_control_characters_in_regex
                .as_ref()
                .map(|conf| (conf.level(), conf.get_options())),
            "noDebugger" => self
                .no_debugger
                .as_ref()
                .map(|conf| (conf.level(), conf.get_options())),
            "noDoubleEquals" => self
                .no_double_equals
                .as_ref()
                .map(|conf| (conf.level(), conf.get_options())),
            "noDuplicateCase" => self
                .no_duplicate_case
                .as_ref()
                .map(|conf| (conf.level(), conf.get_options())),
            "noDuplicateClassMembers" => self
                .no_duplicate_class_members
                .as_ref()
                .map(|conf| (conf.level(), conf.get_options())),
            "noDuplicateJsxProps" => self
                .no_duplicate_jsx_props
                .as_ref()
                .map(|conf| (conf.level(), conf.get_options())),
            "noDuplicateObjectKeys" => self
                .no_duplicate_object_keys
                .as_ref()
                .map(|conf| (conf.level(), conf.get_options())),
            "noDuplicateParameters" => self
                .no_duplicate_parameters
                .as_ref()
                .map(|conf| (conf.level(), conf.get_options())),
            "noDuplicateTestHooks" => self
                .no_duplicate_test_hooks
                .as_ref()
                .map(|conf| (conf.level(), conf.get_options())),
            "noEmptyBlockStatements" => self
                .no_empty_block_statements
                .as_ref()
                .map(|conf| (conf.level(), conf.get_options())),
            "noEmptyInterface" => self
                .no_empty_interface
                .as_ref()
                .map(|conf| (conf.level(), conf.get_options())),
            "noExplicitAny" => self
                .no_explicit_any
                .as_ref()
                .map(|conf| (conf.level(), conf.get_options())),
            "noExportsInTest" => self
                .no_exports_in_test
                .as_ref()
                .map(|conf| (conf.level(), conf.get_options())),
            "noExtraNonNullAssertion" => self
                .no_extra_non_null_assertion
                .as_ref()
                .map(|conf| (conf.level(), conf.get_options())),
            "noFallthroughSwitchClause" => self
                .no_fallthrough_switch_clause
                .as_ref()
                .map(|conf| (conf.level(), conf.get_options())),
            "noFocusedTests" => self
                .no_focused_tests
                .as_ref()
                .map(|conf| (conf.level(), conf.get_options())),
            "noFunctionAssign" => self
                .no_function_assign
                .as_ref()
                .map(|conf| (conf.level(), conf.get_options())),
            "noGlobalAssign" => self
                .no_global_assign
                .as_ref()
                .map(|conf| (conf.level(), conf.get_options())),
            "noGlobalIsFinite" => self
                .no_global_is_finite
                .as_ref()
                .map(|conf| (conf.level(), conf.get_options())),
            "noGlobalIsNan" => self
                .no_global_is_nan
                .as_ref()
                .map(|conf| (conf.level(), conf.get_options())),
            "noImplicitAnyLet" => self
                .no_implicit_any_let
                .as_ref()
                .map(|conf| (conf.level(), conf.get_options())),
            "noImportAssign" => self
                .no_import_assign
                .as_ref()
                .map(|conf| (conf.level(), conf.get_options())),
            "noLabelVar" => self
                .no_label_var
                .as_ref()
                .map(|conf| (conf.level(), conf.get_options())),
            "noMisleadingCharacterClass" => self
                .no_misleading_character_class
                .as_ref()
                .map(|conf| (conf.level(), conf.get_options())),
            "noMisleadingInstantiator" => self
                .no_misleading_instantiator
                .as_ref()
                .map(|conf| (conf.level(), conf.get_options())),
            "noMisrefactoredShorthandAssign" => self
                .no_misrefactored_shorthand_assign
                .as_ref()
                .map(|conf| (conf.level(), conf.get_options())),
            "noPrototypeBuiltins" => self
                .no_prototype_builtins
                .as_ref()
                .map(|conf| (conf.level(), conf.get_options())),
            "noRedeclare" => self
                .no_redeclare
                .as_ref()
                .map(|conf| (conf.level(), conf.get_options())),
            "noRedundantUseStrict" => self
                .no_redundant_use_strict
                .as_ref()
                .map(|conf| (conf.level(), conf.get_options())),
            "noSelfCompare" => self
                .no_self_compare
                .as_ref()
                .map(|conf| (conf.level(), conf.get_options())),
            "noShadowRestrictedNames" => self
                .no_shadow_restricted_names
                .as_ref()
                .map(|conf| (conf.level(), conf.get_options())),
            "noSkippedTests" => self
                .no_skipped_tests
                .as_ref()
                .map(|conf| (conf.level(), conf.get_options())),
            "noSparseArray" => self
                .no_sparse_array
                .as_ref()
                .map(|conf| (conf.level(), conf.get_options())),
            "noSuspiciousSemicolonInJsx" => self
                .no_suspicious_semicolon_in_jsx
                .as_ref()
                .map(|conf| (conf.level(), conf.get_options())),
            "noThenProperty" => self
                .no_then_property
                .as_ref()
                .map(|conf| (conf.level(), conf.get_options())),
            "noUnsafeDeclarationMerging" => self
                .no_unsafe_declaration_merging
                .as_ref()
                .map(|conf| (conf.level(), conf.get_options())),
            "noUnsafeNegation" => self
                .no_unsafe_negation
                .as_ref()
                .map(|conf| (conf.level(), conf.get_options())),
            "useAwait" => self
                .use_await
                .as_ref()
                .map(|conf| (conf.level(), conf.get_options())),
            "useDefaultSwitchClauseLast" => self
                .use_default_switch_clause_last
                .as_ref()
                .map(|conf| (conf.level(), conf.get_options())),
            "useGetterReturn" => self
                .use_getter_return
                .as_ref()
                .map(|conf| (conf.level(), conf.get_options())),
            "useIsArray" => self
                .use_is_array
                .as_ref()
                .map(|conf| (conf.level(), conf.get_options())),
            "useNamespaceKeyword" => self
                .use_namespace_keyword
                .as_ref()
                .map(|conf| (conf.level(), conf.get_options())),
            "useValidTypeof" => self
                .use_valid_typeof
                .as_ref()
                .map(|conf| (conf.level(), conf.get_options())),
            _ => None,
        }
    }
}<|MERGE_RESOLUTION|>--- conflicted
+++ resolved
@@ -2699,19 +2699,16 @@
     #[doc = "Disallow the use of dependencies that aren't specified in the package.json."]
     #[serde(skip_serializing_if = "Option::is_none")]
     pub no_undeclared_dependencies: Option<RuleConfiguration<NoUndeclaredDependencies>>,
-<<<<<<< HEAD
     #[doc = "Disallow initializing variables to undefined."]
     #[serde(skip_serializing_if = "Option::is_none")]
     pub no_useless_undefined_initialization:
         Option<RuleConfiguration<NoUselessUndefinedInitialization>>,
-=======
     #[doc = "Disallow unknown CSS units."]
     #[serde(skip_serializing_if = "Option::is_none")]
     pub no_unknown_unit: Option<RuleConfiguration<NoUnknownUnit>>,
     #[doc = "Enforce the use of new for all builtins, except String, Number, Boolean, Symbol and BigInt."]
     #[serde(skip_serializing_if = "Option::is_none")]
     pub use_consistent_new_builtin: Option<RuleConfiguration<UseConsistentNewBuiltin>>,
->>>>>>> 212bd33b
     #[doc = "Disallows package private imports."]
     #[serde(skip_serializing_if = "Option::is_none")]
     pub use_import_restrictions: Option<RuleConfiguration<UseImportRestrictions>>,
@@ -2753,12 +2750,9 @@
         "noReactSpecificProps",
         "noRestrictedImports",
         "noUndeclaredDependencies",
-<<<<<<< HEAD
         "noUselessUndefinedInitialization",
-=======
         "noUnknownUnit",
         "useConsistentNewBuiltin",
->>>>>>> 212bd33b
         "useImportRestrictions",
         "useSortedClasses",
     ];
@@ -2805,12 +2799,9 @@
         RuleFilter::Rule(Self::GROUP_NAME, Self::GROUP_RULES[15]),
         RuleFilter::Rule(Self::GROUP_NAME, Self::GROUP_RULES[16]),
         RuleFilter::Rule(Self::GROUP_NAME, Self::GROUP_RULES[17]),
-<<<<<<< HEAD
-=======
         RuleFilter::Rule(Self::GROUP_NAME, Self::GROUP_RULES[18]),
         RuleFilter::Rule(Self::GROUP_NAME, Self::GROUP_RULES[19]),
         RuleFilter::Rule(Self::GROUP_NAME, Self::GROUP_RULES[20]),
->>>>>>> 212bd33b
     ];
     #[doc = r" Retrieves the recommended rules"]
     pub(crate) fn is_recommended_true(&self) -> bool {
@@ -2902,51 +2893,41 @@
                 index_set.insert(RuleFilter::Rule(Self::GROUP_NAME, Self::GROUP_RULES[14]));
             }
         }
-<<<<<<< HEAD
+        if let Some(rule) = self.no_restricted_imports.as_ref() {
+            if rule.is_enabled() {
+                index_set.insert(RuleFilter::Rule(Self::GROUP_NAME, Self::GROUP_RULES[15]));
+            }
+        }
+        if let Some(rule) = self.no_undeclared_dependencies.as_ref() {
+            if rule.is_enabled() {
+                index_set.insert(RuleFilter::Rule(Self::GROUP_NAME, Self::GROUP_RULES[16]));
+            }
+        }
         if let Some(rule) = self.no_useless_undefined_initialization.as_ref() {
-=======
-        if let Some(rule) = self.no_restricted_imports.as_ref() {
->>>>>>> 212bd33b
-            if rule.is_enabled() {
-                index_set.insert(RuleFilter::Rule(Self::GROUP_NAME, Self::GROUP_RULES[15]));
-            }
-        }
-<<<<<<< HEAD
+            if rule.is_enabled() {
+                index_set.insert(RuleFilter::Rule(Self::GROUP_NAME, Self::GROUP_RULES[17]));
+            }
+        }
+        if let Some(rule) = self.no_unknown_unit.as_ref() {
+            if rule.is_enabled() {
+                index_set.insert(RuleFilter::Rule(Self::GROUP_NAME, Self::GROUP_RULES[18]));
+            }
+        }
+        if let Some(rule) = self.use_consistent_new_builtin.as_ref() {
+            if rule.is_enabled() {
+                index_set.insert(RuleFilter::Rule(Self::GROUP_NAME, Self::GROUP_RULES[19]));
+            }
+        }
         if let Some(rule) = self.use_import_restrictions.as_ref() {
-=======
-        if let Some(rule) = self.no_undeclared_dependencies.as_ref() {
->>>>>>> 212bd33b
-            if rule.is_enabled() {
-                index_set.insert(RuleFilter::Rule(Self::GROUP_NAME, Self::GROUP_RULES[16]));
-            }
-        }
-<<<<<<< HEAD
+            if rule.is_enabled() {
+                index_set.insert(RuleFilter::Rule(Self::GROUP_NAME, Self::GROUP_RULES[20]));
+            }
+        }
         if let Some(rule) = self.use_sorted_classes.as_ref() {
-=======
-        if let Some(rule) = self.no_unknown_unit.as_ref() {
->>>>>>> 212bd33b
-            if rule.is_enabled() {
-                index_set.insert(RuleFilter::Rule(Self::GROUP_NAME, Self::GROUP_RULES[17]));
-            }
-        }
-<<<<<<< HEAD
-=======
-        if let Some(rule) = self.use_consistent_new_builtin.as_ref() {
-            if rule.is_enabled() {
-                index_set.insert(RuleFilter::Rule(Self::GROUP_NAME, Self::GROUP_RULES[18]));
-            }
-        }
-        if let Some(rule) = self.use_import_restrictions.as_ref() {
-            if rule.is_enabled() {
-                index_set.insert(RuleFilter::Rule(Self::GROUP_NAME, Self::GROUP_RULES[19]));
-            }
-        }
-        if let Some(rule) = self.use_sorted_classes.as_ref() {
-            if rule.is_enabled() {
-                index_set.insert(RuleFilter::Rule(Self::GROUP_NAME, Self::GROUP_RULES[20]));
-            }
-        }
->>>>>>> 212bd33b
+            if rule.is_enabled() {
+                index_set.insert(RuleFilter::Rule(Self::GROUP_NAME, Self::GROUP_RULES[21]));
+            }
+        }
         index_set
     }
     pub(crate) fn get_disabled_rules(&self) -> IndexSet<RuleFilter> {
@@ -3026,51 +3007,41 @@
                 index_set.insert(RuleFilter::Rule(Self::GROUP_NAME, Self::GROUP_RULES[14]));
             }
         }
-<<<<<<< HEAD
+        if let Some(rule) = self.no_restricted_imports.as_ref() {
+            if rule.is_disabled() {
+                index_set.insert(RuleFilter::Rule(Self::GROUP_NAME, Self::GROUP_RULES[15]));
+            }
+        }
+        if let Some(rule) = self.no_undeclared_dependencies.as_ref() {
+            if rule.is_disabled() {
+                index_set.insert(RuleFilter::Rule(Self::GROUP_NAME, Self::GROUP_RULES[16]));
+            }
+        }
         if let Some(rule) = self.no_useless_undefined_initialization.as_ref() {
-=======
-        if let Some(rule) = self.no_restricted_imports.as_ref() {
->>>>>>> 212bd33b
-            if rule.is_disabled() {
-                index_set.insert(RuleFilter::Rule(Self::GROUP_NAME, Self::GROUP_RULES[15]));
-            }
-        }
-<<<<<<< HEAD
+            if rule.is_disabled() {
+                index_set.insert(RuleFilter::Rule(Self::GROUP_NAME, Self::GROUP_RULES[17]));
+            }
+        }
+        if let Some(rule) = self.no_unknown_unit.as_ref() {
+            if rule.is_disabled() {
+                index_set.insert(RuleFilter::Rule(Self::GROUP_NAME, Self::GROUP_RULES[18]));
+            }
+        }
+        if let Some(rule) = self.use_consistent_new_builtin.as_ref() {
+            if rule.is_disabled() {
+                index_set.insert(RuleFilter::Rule(Self::GROUP_NAME, Self::GROUP_RULES[19]));
+            }
+        }
         if let Some(rule) = self.use_import_restrictions.as_ref() {
-=======
-        if let Some(rule) = self.no_undeclared_dependencies.as_ref() {
->>>>>>> 212bd33b
-            if rule.is_disabled() {
-                index_set.insert(RuleFilter::Rule(Self::GROUP_NAME, Self::GROUP_RULES[16]));
-            }
-        }
-<<<<<<< HEAD
+            if rule.is_disabled() {
+                index_set.insert(RuleFilter::Rule(Self::GROUP_NAME, Self::GROUP_RULES[20]));
+            }
+        }
         if let Some(rule) = self.use_sorted_classes.as_ref() {
-=======
-        if let Some(rule) = self.no_unknown_unit.as_ref() {
->>>>>>> 212bd33b
-            if rule.is_disabled() {
-                index_set.insert(RuleFilter::Rule(Self::GROUP_NAME, Self::GROUP_RULES[17]));
-            }
-        }
-<<<<<<< HEAD
-=======
-        if let Some(rule) = self.use_consistent_new_builtin.as_ref() {
-            if rule.is_disabled() {
-                index_set.insert(RuleFilter::Rule(Self::GROUP_NAME, Self::GROUP_RULES[18]));
-            }
-        }
-        if let Some(rule) = self.use_import_restrictions.as_ref() {
-            if rule.is_disabled() {
-                index_set.insert(RuleFilter::Rule(Self::GROUP_NAME, Self::GROUP_RULES[19]));
-            }
-        }
-        if let Some(rule) = self.use_sorted_classes.as_ref() {
-            if rule.is_disabled() {
-                index_set.insert(RuleFilter::Rule(Self::GROUP_NAME, Self::GROUP_RULES[20]));
-            }
-        }
->>>>>>> 212bd33b
+            if rule.is_disabled() {
+                index_set.insert(RuleFilter::Rule(Self::GROUP_NAME, Self::GROUP_RULES[21]));
+            }
+        }
         index_set
     }
     #[doc = r" Checks if, given a rule name, matches one of the rules contained in this category"]
@@ -3175,17 +3146,16 @@
                 .no_undeclared_dependencies
                 .as_ref()
                 .map(|conf| (conf.level(), conf.get_options())),
-<<<<<<< HEAD
             "noUselessUndefinedInitialization" => self
-                .no_useless_undefined_initialization
-=======
+            .no_useless_undefined_initialization
+            .as_ref()
+            .map(|conf| (conf.level(), conf.get_options())),
             "noUnknownUnit" => self
                 .no_unknown_unit
                 .as_ref()
                 .map(|conf| (conf.level(), conf.get_options())),
             "useConsistentNewBuiltin" => self
                 .use_consistent_new_builtin
->>>>>>> 212bd33b
                 .as_ref()
                 .map(|conf| (conf.level(), conf.get_options())),
             "useImportRestrictions" => self
