//! Generated file, do not edit by hand, see `xtask/codegen`

use super::RulePlainConfiguration;
use crate::{RuleConfiguration, RuleFixConfiguration};
use biome_analyze::{options::RuleOptions, RuleFilter};
use biome_console::markup;
use biome_css_analyze::options::*;
use biome_deserialize::{DeserializableValidator, DeserializationDiagnostic};
use biome_deserialize_macros::{Deserializable, Merge};
use biome_diagnostics::{Category, Severity};
use biome_graphql_analyze::options::*;
use biome_js_analyze::options::*;
use biome_json_analyze::options::*;
use biome_rowan::TextRange;
use rustc_hash::FxHashSet;
#[cfg(feature = "schema")]
use schemars::JsonSchema;
use serde::{Deserialize, Serialize};
#[derive(
    Clone,
    Copy,
    Debug,
    Deserializable,
    Eq,
    Hash,
    Merge,
    Ord,
    PartialEq,
    PartialOrd,
    serde :: Deserialize,
    serde :: Serialize,
)]
#[cfg_attr(feature = "schema", derive(JsonSchema))]
#[serde(rename_all = "camelCase")]
pub enum RuleGroup {
    A11y,
    Complexity,
    Correctness,
    Nursery,
    Performance,
    Security,
    Style,
    Suspicious,
}
impl RuleGroup {
    pub const fn as_str(self) -> &'static str {
        match self {
            Self::A11y => A11y::GROUP_NAME,
            Self::Complexity => Complexity::GROUP_NAME,
            Self::Correctness => Correctness::GROUP_NAME,
            Self::Nursery => Nursery::GROUP_NAME,
            Self::Performance => Performance::GROUP_NAME,
            Self::Security => Security::GROUP_NAME,
            Self::Style => Style::GROUP_NAME,
            Self::Suspicious => Suspicious::GROUP_NAME,
        }
    }
}
impl std::str::FromStr for RuleGroup {
    type Err = &'static str;
    fn from_str(s: &str) -> Result<Self, Self::Err> {
        match s {
            A11y::GROUP_NAME => Ok(Self::A11y),
            Complexity::GROUP_NAME => Ok(Self::Complexity),
            Correctness::GROUP_NAME => Ok(Self::Correctness),
            Nursery::GROUP_NAME => Ok(Self::Nursery),
            Performance::GROUP_NAME => Ok(Self::Performance),
            Security::GROUP_NAME => Ok(Self::Security),
            Style::GROUP_NAME => Ok(Self::Style),
            Suspicious::GROUP_NAME => Ok(Self::Suspicious),
            _ => Err("This rule group doesn't exist."),
        }
    }
}
#[derive(Clone, Debug, Default, Deserialize, Deserializable, Eq, Merge, PartialEq, Serialize)]
#[deserializable(with_validator)]
#[cfg_attr(feature = "schema", derive(JsonSchema))]
#[serde(rename_all = "camelCase", deny_unknown_fields)]
pub struct Rules {
    #[doc = r" It enables the lint rules recommended by Biome. `true` by default."]
    #[serde(skip_serializing_if = "Option::is_none")]
    pub recommended: Option<bool>,
    #[doc = r" It enables ALL rules. The rules that belong to `nursery` won't be enabled."]
    #[serde(skip_serializing_if = "Option::is_none")]
    pub all: Option<bool>,
    #[deserializable(rename = "a11y")]
    #[serde(skip_serializing_if = "Option::is_none")]
    pub a11y: Option<A11y>,
    #[deserializable(rename = "complexity")]
    #[serde(skip_serializing_if = "Option::is_none")]
    pub complexity: Option<Complexity>,
    #[deserializable(rename = "correctness")]
    #[serde(skip_serializing_if = "Option::is_none")]
    pub correctness: Option<Correctness>,
    #[deserializable(rename = "nursery")]
    #[serde(skip_serializing_if = "Option::is_none")]
    pub nursery: Option<Nursery>,
    #[deserializable(rename = "performance")]
    #[serde(skip_serializing_if = "Option::is_none")]
    pub performance: Option<Performance>,
    #[deserializable(rename = "security")]
    #[serde(skip_serializing_if = "Option::is_none")]
    pub security: Option<Security>,
    #[deserializable(rename = "style")]
    #[serde(skip_serializing_if = "Option::is_none")]
    pub style: Option<Style>,
    #[deserializable(rename = "suspicious")]
    #[serde(skip_serializing_if = "Option::is_none")]
    pub suspicious: Option<Suspicious>,
}
impl DeserializableValidator for Rules {
    fn validate(
        &mut self,
        _name: &str,
        range: TextRange,
        diagnostics: &mut Vec<DeserializationDiagnostic>,
    ) -> bool {
        if self.recommended == Some(true) && self.all == Some(true) {
            diagnostics . push (DeserializationDiagnostic :: new (markup ! (< Emphasis > "'recommended'" < / Emphasis > " and " < Emphasis > "'all'" < / Emphasis > " can't be both " < Emphasis > "'true'" < / Emphasis > ". You should choose only one of them.")) . with_range (range) . with_note (markup ! ("Biome will fallback to its defaults for this section."))) ;
            return false;
        }
        true
    }
}
impl Rules {
    #[doc = r" Checks if the code coming from [biome_diagnostics::Diagnostic] corresponds to a rule."]
    #[doc = r" Usually the code is built like {group}/{rule_name}"]
    pub fn has_rule(group: RuleGroup, rule_name: &str) -> Option<&'static str> {
        match group {
            RuleGroup::A11y => A11y::has_rule(rule_name),
            RuleGroup::Complexity => Complexity::has_rule(rule_name),
            RuleGroup::Correctness => Correctness::has_rule(rule_name),
            RuleGroup::Nursery => Nursery::has_rule(rule_name),
            RuleGroup::Performance => Performance::has_rule(rule_name),
            RuleGroup::Security => Security::has_rule(rule_name),
            RuleGroup::Style => Style::has_rule(rule_name),
            RuleGroup::Suspicious => Suspicious::has_rule(rule_name),
        }
    }
    #[doc = r" Given a category coming from [Diagnostic](biome_diagnostics::Diagnostic), this function returns"]
    #[doc = r" the [Severity](biome_diagnostics::Severity) associated to the rule, if the configuration changed it."]
    #[doc = r" If the severity is off or not set, then the function returns the default severity of the rule:"]
    #[doc = r" [Severity::Error] for recommended rules and [Severity::Warning] for other rules."]
    #[doc = r""]
    #[doc = r" If not, the function returns [None]."]
    pub fn get_severity_from_code(&self, category: &Category) -> Option<Severity> {
        let mut split_code = category.name().split('/');
        let _lint = split_code.next();
        debug_assert_eq!(_lint, Some("lint"));
        let group = <RuleGroup as std::str::FromStr>::from_str(split_code.next()?).ok()?;
        let rule_name = split_code.next()?;
        let rule_name = Self::has_rule(group, rule_name)?;
        let severity = match group {
            RuleGroup::A11y => self
                .a11y
                .as_ref()
                .and_then(|group| group.get_rule_configuration(rule_name))
                .filter(|(level, _)| !matches!(level, RulePlainConfiguration::Off))
                .map_or_else(
                    || {
                        if A11y::is_recommended_rule(rule_name) {
                            Severity::Error
                        } else {
                            Severity::Warning
                        }
                    },
                    |(level, _)| level.into(),
                ),
            RuleGroup::Complexity => self
                .complexity
                .as_ref()
                .and_then(|group| group.get_rule_configuration(rule_name))
                .filter(|(level, _)| !matches!(level, RulePlainConfiguration::Off))
                .map_or_else(
                    || {
                        if Complexity::is_recommended_rule(rule_name) {
                            Severity::Error
                        } else {
                            Severity::Warning
                        }
                    },
                    |(level, _)| level.into(),
                ),
            RuleGroup::Correctness => self
                .correctness
                .as_ref()
                .and_then(|group| group.get_rule_configuration(rule_name))
                .filter(|(level, _)| !matches!(level, RulePlainConfiguration::Off))
                .map_or_else(
                    || {
                        if Correctness::is_recommended_rule(rule_name) {
                            Severity::Error
                        } else {
                            Severity::Warning
                        }
                    },
                    |(level, _)| level.into(),
                ),
            RuleGroup::Nursery => self
                .nursery
                .as_ref()
                .and_then(|group| group.get_rule_configuration(rule_name))
                .filter(|(level, _)| !matches!(level, RulePlainConfiguration::Off))
                .map_or_else(
                    || {
                        if Nursery::is_recommended_rule(rule_name) {
                            Severity::Error
                        } else {
                            Severity::Warning
                        }
                    },
                    |(level, _)| level.into(),
                ),
            RuleGroup::Performance => self
                .performance
                .as_ref()
                .and_then(|group| group.get_rule_configuration(rule_name))
                .filter(|(level, _)| !matches!(level, RulePlainConfiguration::Off))
                .map_or_else(
                    || {
                        if Performance::is_recommended_rule(rule_name) {
                            Severity::Error
                        } else {
                            Severity::Warning
                        }
                    },
                    |(level, _)| level.into(),
                ),
            RuleGroup::Security => self
                .security
                .as_ref()
                .and_then(|group| group.get_rule_configuration(rule_name))
                .filter(|(level, _)| !matches!(level, RulePlainConfiguration::Off))
                .map_or_else(
                    || {
                        if Security::is_recommended_rule(rule_name) {
                            Severity::Error
                        } else {
                            Severity::Warning
                        }
                    },
                    |(level, _)| level.into(),
                ),
            RuleGroup::Style => self
                .style
                .as_ref()
                .and_then(|group| group.get_rule_configuration(rule_name))
                .filter(|(level, _)| !matches!(level, RulePlainConfiguration::Off))
                .map_or_else(
                    || {
                        if Style::is_recommended_rule(rule_name) {
                            Severity::Error
                        } else {
                            Severity::Warning
                        }
                    },
                    |(level, _)| level.into(),
                ),
            RuleGroup::Suspicious => self
                .suspicious
                .as_ref()
                .and_then(|group| group.get_rule_configuration(rule_name))
                .filter(|(level, _)| !matches!(level, RulePlainConfiguration::Off))
                .map_or_else(
                    || {
                        if Suspicious::is_recommended_rule(rule_name) {
                            Severity::Error
                        } else {
                            Severity::Warning
                        }
                    },
                    |(level, _)| level.into(),
                ),
        };
        Some(severity)
    }
    #[doc = r" Ensure that `recommended` is set to `true` or implied."]
    pub fn set_recommended(&mut self) {
        if self.all != Some(true) && self.recommended == Some(false) {
            self.recommended = Some(true)
        }
        if let Some(group) = &mut self.a11y {
            group.recommended = None;
        }
        if let Some(group) = &mut self.complexity {
            group.recommended = None;
        }
        if let Some(group) = &mut self.correctness {
            group.recommended = None;
        }
        if let Some(group) = &mut self.nursery {
            group.recommended = None;
        }
        if let Some(group) = &mut self.performance {
            group.recommended = None;
        }
        if let Some(group) = &mut self.security {
            group.recommended = None;
        }
        if let Some(group) = &mut self.style {
            group.recommended = None;
        }
        if let Some(group) = &mut self.suspicious {
            group.recommended = None;
        }
    }
    pub(crate) const fn is_recommended_false(&self) -> bool {
        matches!(self.recommended, Some(false))
    }
    pub(crate) const fn is_all_true(&self) -> bool {
        matches!(self.all, Some(true))
    }
    #[doc = r" It returns the enabled rules by default."]
    #[doc = r""]
    #[doc = r" The enabled rules are calculated from the difference with the disabled rules."]
    pub fn as_enabled_rules(&self) -> FxHashSet<RuleFilter<'static>> {
        let mut enabled_rules = FxHashSet::default();
        let mut disabled_rules = FxHashSet::default();
        if let Some(group) = self.a11y.as_ref() {
            group.collect_preset_rules(
                self.is_all_true(),
                !self.is_recommended_false(),
                &mut enabled_rules,
            );
            enabled_rules.extend(&group.get_enabled_rules());
            disabled_rules.extend(&group.get_disabled_rules());
        } else if self.is_all_true() {
            enabled_rules.extend(A11y::all_rules_as_filters());
        } else if !self.is_recommended_false() {
            enabled_rules.extend(A11y::recommended_rules_as_filters());
        }
        if let Some(group) = self.complexity.as_ref() {
            group.collect_preset_rules(
                self.is_all_true(),
                !self.is_recommended_false(),
                &mut enabled_rules,
            );
            enabled_rules.extend(&group.get_enabled_rules());
            disabled_rules.extend(&group.get_disabled_rules());
        } else if self.is_all_true() {
            enabled_rules.extend(Complexity::all_rules_as_filters());
        } else if !self.is_recommended_false() {
            enabled_rules.extend(Complexity::recommended_rules_as_filters());
        }
        if let Some(group) = self.correctness.as_ref() {
            group.collect_preset_rules(
                self.is_all_true(),
                !self.is_recommended_false(),
                &mut enabled_rules,
            );
            enabled_rules.extend(&group.get_enabled_rules());
            disabled_rules.extend(&group.get_disabled_rules());
        } else if self.is_all_true() {
            enabled_rules.extend(Correctness::all_rules_as_filters());
        } else if !self.is_recommended_false() {
            enabled_rules.extend(Correctness::recommended_rules_as_filters());
        }
        if let Some(group) = self.nursery.as_ref() {
            group.collect_preset_rules(
                self.is_all_true() && biome_flags::is_unstable(),
                !self.is_recommended_false() && biome_flags::is_unstable(),
                &mut enabled_rules,
            );
            enabled_rules.extend(&group.get_enabled_rules());
            disabled_rules.extend(&group.get_disabled_rules());
        } else if self.is_all_true() && biome_flags::is_unstable() {
            enabled_rules.extend(Nursery::all_rules_as_filters());
        } else if !self.is_recommended_false() && biome_flags::is_unstable() {
            enabled_rules.extend(Nursery::recommended_rules_as_filters());
        }
        if let Some(group) = self.performance.as_ref() {
            group.collect_preset_rules(
                self.is_all_true(),
                !self.is_recommended_false(),
                &mut enabled_rules,
            );
            enabled_rules.extend(&group.get_enabled_rules());
            disabled_rules.extend(&group.get_disabled_rules());
        } else if self.is_all_true() {
            enabled_rules.extend(Performance::all_rules_as_filters());
        } else if !self.is_recommended_false() {
            enabled_rules.extend(Performance::recommended_rules_as_filters());
        }
        if let Some(group) = self.security.as_ref() {
            group.collect_preset_rules(
                self.is_all_true(),
                !self.is_recommended_false(),
                &mut enabled_rules,
            );
            enabled_rules.extend(&group.get_enabled_rules());
            disabled_rules.extend(&group.get_disabled_rules());
        } else if self.is_all_true() {
            enabled_rules.extend(Security::all_rules_as_filters());
        } else if !self.is_recommended_false() {
            enabled_rules.extend(Security::recommended_rules_as_filters());
        }
        if let Some(group) = self.style.as_ref() {
            group.collect_preset_rules(
                self.is_all_true(),
                !self.is_recommended_false(),
                &mut enabled_rules,
            );
            enabled_rules.extend(&group.get_enabled_rules());
            disabled_rules.extend(&group.get_disabled_rules());
        } else if self.is_all_true() {
            enabled_rules.extend(Style::all_rules_as_filters());
        } else if !self.is_recommended_false() {
            enabled_rules.extend(Style::recommended_rules_as_filters());
        }
        if let Some(group) = self.suspicious.as_ref() {
            group.collect_preset_rules(
                self.is_all_true(),
                !self.is_recommended_false(),
                &mut enabled_rules,
            );
            enabled_rules.extend(&group.get_enabled_rules());
            disabled_rules.extend(&group.get_disabled_rules());
        } else if self.is_all_true() {
            enabled_rules.extend(Suspicious::all_rules_as_filters());
        } else if !self.is_recommended_false() {
            enabled_rules.extend(Suspicious::recommended_rules_as_filters());
        }
        enabled_rules.difference(&disabled_rules).copied().collect()
    }
}
#[derive(Clone, Debug, Default, Deserialize, Deserializable, Eq, Merge, PartialEq, Serialize)]
#[deserializable(with_validator)]
#[cfg_attr(feature = "schema", derive(JsonSchema))]
#[serde(rename_all = "camelCase", default, deny_unknown_fields)]
#[doc = r" A list of rules that belong to this group"]
pub struct A11y {
    #[doc = r" It enables the recommended rules for this group"]
    #[serde(skip_serializing_if = "Option::is_none")]
    pub recommended: Option<bool>,
    #[doc = r" It enables ALL rules for this group."]
    #[serde(skip_serializing_if = "Option::is_none")]
    pub all: Option<bool>,
    #[doc = "Enforce that the accessKey attribute is not used on any HTML element."]
    #[serde(skip_serializing_if = "Option::is_none")]
    pub no_access_key: Option<RuleFixConfiguration<NoAccessKey>>,
    #[doc = "Enforce that aria-hidden=\"true\" is not set on focusable elements."]
    #[serde(skip_serializing_if = "Option::is_none")]
    pub no_aria_hidden_on_focusable: Option<RuleFixConfiguration<NoAriaHiddenOnFocusable>>,
    #[doc = "Enforce that elements that do not support ARIA roles, states, and properties do not have those attributes."]
    #[serde(skip_serializing_if = "Option::is_none")]
    pub no_aria_unsupported_elements: Option<RuleFixConfiguration<NoAriaUnsupportedElements>>,
    #[doc = "Enforce that autoFocus prop is not used on elements."]
    #[serde(skip_serializing_if = "Option::is_none")]
    pub no_autofocus: Option<RuleFixConfiguration<NoAutofocus>>,
    #[doc = "Disallow target=\"_blank\" attribute without rel=\"noreferrer\""]
    #[serde(skip_serializing_if = "Option::is_none")]
    pub no_blank_target: Option<RuleFixConfiguration<NoBlankTarget>>,
    #[doc = "Enforces that no distracting elements are used."]
    #[serde(skip_serializing_if = "Option::is_none")]
    pub no_distracting_elements: Option<RuleFixConfiguration<NoDistractingElements>>,
    #[doc = "The scope prop should be used only on \\<th> elements."]
    #[serde(skip_serializing_if = "Option::is_none")]
    pub no_header_scope: Option<RuleFixConfiguration<NoHeaderScope>>,
    #[doc = "Enforce that non-interactive ARIA roles are not assigned to interactive HTML elements."]
    #[serde(skip_serializing_if = "Option::is_none")]
    pub no_interactive_element_to_noninteractive_role:
        Option<RuleFixConfiguration<NoInteractiveElementToNoninteractiveRole>>,
    #[doc = "Enforce that interactive ARIA roles are not assigned to non-interactive HTML elements."]
    #[serde(skip_serializing_if = "Option::is_none")]
    pub no_noninteractive_element_to_interactive_role:
        Option<RuleFixConfiguration<NoNoninteractiveElementToInteractiveRole>>,
    #[doc = "Enforce that tabIndex is not assigned to non-interactive HTML elements."]
    #[serde(skip_serializing_if = "Option::is_none")]
    pub no_noninteractive_tabindex: Option<RuleFixConfiguration<NoNoninteractiveTabindex>>,
    #[doc = "Prevent the usage of positive integers on tabIndex property"]
    #[serde(skip_serializing_if = "Option::is_none")]
    pub no_positive_tabindex: Option<RuleFixConfiguration<NoPositiveTabindex>>,
    #[doc = "Enforce img alt prop does not contain the word \"image\", \"picture\", or \"photo\"."]
    #[serde(skip_serializing_if = "Option::is_none")]
    pub no_redundant_alt: Option<RuleConfiguration<NoRedundantAlt>>,
    #[doc = "Enforce explicit role property is not the same as implicit/default role property on an element."]
    #[serde(skip_serializing_if = "Option::is_none")]
    pub no_redundant_roles: Option<RuleFixConfiguration<NoRedundantRoles>>,
    #[doc = "Enforces the usage of the title element for the svg element."]
    #[serde(skip_serializing_if = "Option::is_none")]
    pub no_svg_without_title: Option<RuleConfiguration<NoSvgWithoutTitle>>,
    #[doc = "Enforce that all elements that require alternative text have meaningful information to relay back to the end user."]
    #[serde(skip_serializing_if = "Option::is_none")]
    pub use_alt_text: Option<RuleConfiguration<UseAltText>>,
    #[doc = "Enforce that anchors have content and that the content is accessible to screen readers."]
    #[serde(skip_serializing_if = "Option::is_none")]
    pub use_anchor_content: Option<RuleFixConfiguration<UseAnchorContent>>,
    #[doc = "Enforce that tabIndex is assigned to non-interactive HTML elements with aria-activedescendant."]
    #[serde(skip_serializing_if = "Option::is_none")]
    pub use_aria_activedescendant_with_tabindex:
        Option<RuleFixConfiguration<UseAriaActivedescendantWithTabindex>>,
    #[doc = "Enforce that elements with ARIA roles must have all required ARIA attributes for that role."]
    #[serde(skip_serializing_if = "Option::is_none")]
    pub use_aria_props_for_role: Option<RuleConfiguration<UseAriaPropsForRole>>,
    #[doc = "Enforces the usage of the attribute type for the element button"]
    #[serde(skip_serializing_if = "Option::is_none")]
    pub use_button_type: Option<RuleConfiguration<UseButtonType>>,
    #[doc = "Enforce that heading elements (h1, h2, etc.) have content and that the content is accessible to screen readers. Accessible means that it is not hidden using the aria-hidden prop."]
    #[serde(skip_serializing_if = "Option::is_none")]
    pub use_heading_content: Option<RuleConfiguration<UseHeadingContent>>,
    #[doc = "Enforce that html element has lang attribute."]
    #[serde(skip_serializing_if = "Option::is_none")]
    pub use_html_lang: Option<RuleConfiguration<UseHtmlLang>>,
    #[doc = "Enforces the usage of the attribute title for the element iframe."]
    #[serde(skip_serializing_if = "Option::is_none")]
    pub use_iframe_title: Option<RuleConfiguration<UseIframeTitle>>,
    #[doc = "Enforce onClick is accompanied by at least one of the following: onKeyUp, onKeyDown, onKeyPress."]
    #[serde(skip_serializing_if = "Option::is_none")]
    pub use_key_with_click_events: Option<RuleConfiguration<UseKeyWithClickEvents>>,
    #[doc = "Enforce onMouseOver / onMouseOut are accompanied by onFocus / onBlur."]
    #[serde(skip_serializing_if = "Option::is_none")]
    pub use_key_with_mouse_events: Option<RuleConfiguration<UseKeyWithMouseEvents>>,
    #[doc = "Enforces that audio and video elements must have a track for captions."]
    #[serde(skip_serializing_if = "Option::is_none")]
    pub use_media_caption: Option<RuleConfiguration<UseMediaCaption>>,
    #[doc = "Enforce that all anchors are valid, and they are navigable elements."]
    #[serde(skip_serializing_if = "Option::is_none")]
    pub use_valid_anchor: Option<RuleConfiguration<UseValidAnchor>>,
    #[doc = "Ensures that ARIA properties aria-* are all valid."]
    #[serde(skip_serializing_if = "Option::is_none")]
    pub use_valid_aria_props: Option<RuleFixConfiguration<UseValidAriaProps>>,
    #[doc = "Elements with ARIA roles must use a valid, non-abstract ARIA role."]
    #[serde(skip_serializing_if = "Option::is_none")]
    pub use_valid_aria_role: Option<RuleFixConfiguration<UseValidAriaRole>>,
    #[doc = "Enforce that ARIA state and property values are valid."]
    #[serde(skip_serializing_if = "Option::is_none")]
    pub use_valid_aria_values: Option<RuleConfiguration<UseValidAriaValues>>,
    #[doc = "Ensure that the attribute passed to the lang attribute is a correct ISO language and/or country."]
    #[serde(skip_serializing_if = "Option::is_none")]
    pub use_valid_lang: Option<RuleConfiguration<UseValidLang>>,
}
impl DeserializableValidator for A11y {
    fn validate(
        &mut self,
        _name: &str,
        range: TextRange,
        diagnostics: &mut Vec<DeserializationDiagnostic>,
    ) -> bool {
        if self.recommended == Some(true) && self.all == Some(true) {
            diagnostics . push (DeserializationDiagnostic :: new (markup ! (< Emphasis > "'recommended'" < / Emphasis > " and " < Emphasis > "'all'" < / Emphasis > " can't be both " < Emphasis > "'true'" < / Emphasis > ". You should choose only one of them.")) . with_range (range) . with_note (markup ! ("Biome will fallback to its defaults for this section."))) ;
            return false;
        }
        true
    }
}
impl A11y {
    const GROUP_NAME: &'static str = "a11y";
    pub(crate) const GROUP_RULES: &'static [&'static str] = &[
        "noAccessKey",
        "noAriaHiddenOnFocusable",
        "noAriaUnsupportedElements",
        "noAutofocus",
        "noBlankTarget",
        "noDistractingElements",
        "noHeaderScope",
        "noInteractiveElementToNoninteractiveRole",
        "noNoninteractiveElementToInteractiveRole",
        "noNoninteractiveTabindex",
        "noPositiveTabindex",
        "noRedundantAlt",
        "noRedundantRoles",
        "noSvgWithoutTitle",
        "useAltText",
        "useAnchorContent",
        "useAriaActivedescendantWithTabindex",
        "useAriaPropsForRole",
        "useButtonType",
        "useHeadingContent",
        "useHtmlLang",
        "useIframeTitle",
        "useKeyWithClickEvents",
        "useKeyWithMouseEvents",
        "useMediaCaption",
        "useValidAnchor",
        "useValidAriaProps",
        "useValidAriaRole",
        "useValidAriaValues",
        "useValidLang",
    ];
    const RECOMMENDED_RULES: &'static [&'static str] = &[
        "noAccessKey",
        "noAriaHiddenOnFocusable",
        "noAriaUnsupportedElements",
        "noAutofocus",
        "noBlankTarget",
        "noDistractingElements",
        "noHeaderScope",
        "noInteractiveElementToNoninteractiveRole",
        "noNoninteractiveElementToInteractiveRole",
        "noNoninteractiveTabindex",
        "noPositiveTabindex",
        "noRedundantAlt",
        "noRedundantRoles",
        "noSvgWithoutTitle",
        "useAltText",
        "useAnchorContent",
        "useAriaActivedescendantWithTabindex",
        "useAriaPropsForRole",
        "useButtonType",
        "useHeadingContent",
        "useHtmlLang",
        "useIframeTitle",
        "useKeyWithClickEvents",
        "useKeyWithMouseEvents",
        "useMediaCaption",
        "useValidAnchor",
        "useValidAriaProps",
        "useValidAriaRole",
        "useValidAriaValues",
        "useValidLang",
    ];
    const RECOMMENDED_RULES_AS_FILTERS: &'static [RuleFilter<'static>] = &[
        RuleFilter::Rule(Self::GROUP_NAME, Self::GROUP_RULES[0]),
        RuleFilter::Rule(Self::GROUP_NAME, Self::GROUP_RULES[1]),
        RuleFilter::Rule(Self::GROUP_NAME, Self::GROUP_RULES[2]),
        RuleFilter::Rule(Self::GROUP_NAME, Self::GROUP_RULES[3]),
        RuleFilter::Rule(Self::GROUP_NAME, Self::GROUP_RULES[4]),
        RuleFilter::Rule(Self::GROUP_NAME, Self::GROUP_RULES[5]),
        RuleFilter::Rule(Self::GROUP_NAME, Self::GROUP_RULES[6]),
        RuleFilter::Rule(Self::GROUP_NAME, Self::GROUP_RULES[7]),
        RuleFilter::Rule(Self::GROUP_NAME, Self::GROUP_RULES[8]),
        RuleFilter::Rule(Self::GROUP_NAME, Self::GROUP_RULES[9]),
        RuleFilter::Rule(Self::GROUP_NAME, Self::GROUP_RULES[10]),
        RuleFilter::Rule(Self::GROUP_NAME, Self::GROUP_RULES[11]),
        RuleFilter::Rule(Self::GROUP_NAME, Self::GROUP_RULES[12]),
        RuleFilter::Rule(Self::GROUP_NAME, Self::GROUP_RULES[13]),
        RuleFilter::Rule(Self::GROUP_NAME, Self::GROUP_RULES[14]),
        RuleFilter::Rule(Self::GROUP_NAME, Self::GROUP_RULES[15]),
        RuleFilter::Rule(Self::GROUP_NAME, Self::GROUP_RULES[16]),
        RuleFilter::Rule(Self::GROUP_NAME, Self::GROUP_RULES[17]),
        RuleFilter::Rule(Self::GROUP_NAME, Self::GROUP_RULES[18]),
        RuleFilter::Rule(Self::GROUP_NAME, Self::GROUP_RULES[19]),
        RuleFilter::Rule(Self::GROUP_NAME, Self::GROUP_RULES[20]),
        RuleFilter::Rule(Self::GROUP_NAME, Self::GROUP_RULES[21]),
        RuleFilter::Rule(Self::GROUP_NAME, Self::GROUP_RULES[22]),
        RuleFilter::Rule(Self::GROUP_NAME, Self::GROUP_RULES[23]),
        RuleFilter::Rule(Self::GROUP_NAME, Self::GROUP_RULES[24]),
        RuleFilter::Rule(Self::GROUP_NAME, Self::GROUP_RULES[25]),
        RuleFilter::Rule(Self::GROUP_NAME, Self::GROUP_RULES[26]),
        RuleFilter::Rule(Self::GROUP_NAME, Self::GROUP_RULES[27]),
        RuleFilter::Rule(Self::GROUP_NAME, Self::GROUP_RULES[28]),
        RuleFilter::Rule(Self::GROUP_NAME, Self::GROUP_RULES[29]),
    ];
    const ALL_RULES_AS_FILTERS: &'static [RuleFilter<'static>] = &[
        RuleFilter::Rule(Self::GROUP_NAME, Self::GROUP_RULES[0]),
        RuleFilter::Rule(Self::GROUP_NAME, Self::GROUP_RULES[1]),
        RuleFilter::Rule(Self::GROUP_NAME, Self::GROUP_RULES[2]),
        RuleFilter::Rule(Self::GROUP_NAME, Self::GROUP_RULES[3]),
        RuleFilter::Rule(Self::GROUP_NAME, Self::GROUP_RULES[4]),
        RuleFilter::Rule(Self::GROUP_NAME, Self::GROUP_RULES[5]),
        RuleFilter::Rule(Self::GROUP_NAME, Self::GROUP_RULES[6]),
        RuleFilter::Rule(Self::GROUP_NAME, Self::GROUP_RULES[7]),
        RuleFilter::Rule(Self::GROUP_NAME, Self::GROUP_RULES[8]),
        RuleFilter::Rule(Self::GROUP_NAME, Self::GROUP_RULES[9]),
        RuleFilter::Rule(Self::GROUP_NAME, Self::GROUP_RULES[10]),
        RuleFilter::Rule(Self::GROUP_NAME, Self::GROUP_RULES[11]),
        RuleFilter::Rule(Self::GROUP_NAME, Self::GROUP_RULES[12]),
        RuleFilter::Rule(Self::GROUP_NAME, Self::GROUP_RULES[13]),
        RuleFilter::Rule(Self::GROUP_NAME, Self::GROUP_RULES[14]),
        RuleFilter::Rule(Self::GROUP_NAME, Self::GROUP_RULES[15]),
        RuleFilter::Rule(Self::GROUP_NAME, Self::GROUP_RULES[16]),
        RuleFilter::Rule(Self::GROUP_NAME, Self::GROUP_RULES[17]),
        RuleFilter::Rule(Self::GROUP_NAME, Self::GROUP_RULES[18]),
        RuleFilter::Rule(Self::GROUP_NAME, Self::GROUP_RULES[19]),
        RuleFilter::Rule(Self::GROUP_NAME, Self::GROUP_RULES[20]),
        RuleFilter::Rule(Self::GROUP_NAME, Self::GROUP_RULES[21]),
        RuleFilter::Rule(Self::GROUP_NAME, Self::GROUP_RULES[22]),
        RuleFilter::Rule(Self::GROUP_NAME, Self::GROUP_RULES[23]),
        RuleFilter::Rule(Self::GROUP_NAME, Self::GROUP_RULES[24]),
        RuleFilter::Rule(Self::GROUP_NAME, Self::GROUP_RULES[25]),
        RuleFilter::Rule(Self::GROUP_NAME, Self::GROUP_RULES[26]),
        RuleFilter::Rule(Self::GROUP_NAME, Self::GROUP_RULES[27]),
        RuleFilter::Rule(Self::GROUP_NAME, Self::GROUP_RULES[28]),
        RuleFilter::Rule(Self::GROUP_NAME, Self::GROUP_RULES[29]),
    ];
    #[doc = r" Retrieves the recommended rules"]
    pub(crate) fn is_recommended_true(&self) -> bool {
        matches!(self.recommended, Some(true))
    }
    pub(crate) fn is_recommended_unset(&self) -> bool {
        self.recommended.is_none()
    }
    pub(crate) fn is_all_true(&self) -> bool {
        matches!(self.all, Some(true))
    }
    pub(crate) fn is_all_unset(&self) -> bool {
        self.all.is_none()
    }
    pub(crate) fn get_enabled_rules(&self) -> FxHashSet<RuleFilter<'static>> {
        let mut index_set = FxHashSet::default();
        if let Some(rule) = self.no_access_key.as_ref() {
            if rule.is_enabled() {
                index_set.insert(RuleFilter::Rule(Self::GROUP_NAME, Self::GROUP_RULES[0]));
            }
        }
        if let Some(rule) = self.no_aria_hidden_on_focusable.as_ref() {
            if rule.is_enabled() {
                index_set.insert(RuleFilter::Rule(Self::GROUP_NAME, Self::GROUP_RULES[1]));
            }
        }
        if let Some(rule) = self.no_aria_unsupported_elements.as_ref() {
            if rule.is_enabled() {
                index_set.insert(RuleFilter::Rule(Self::GROUP_NAME, Self::GROUP_RULES[2]));
            }
        }
        if let Some(rule) = self.no_autofocus.as_ref() {
            if rule.is_enabled() {
                index_set.insert(RuleFilter::Rule(Self::GROUP_NAME, Self::GROUP_RULES[3]));
            }
        }
        if let Some(rule) = self.no_blank_target.as_ref() {
            if rule.is_enabled() {
                index_set.insert(RuleFilter::Rule(Self::GROUP_NAME, Self::GROUP_RULES[4]));
            }
        }
        if let Some(rule) = self.no_distracting_elements.as_ref() {
            if rule.is_enabled() {
                index_set.insert(RuleFilter::Rule(Self::GROUP_NAME, Self::GROUP_RULES[5]));
            }
        }
        if let Some(rule) = self.no_header_scope.as_ref() {
            if rule.is_enabled() {
                index_set.insert(RuleFilter::Rule(Self::GROUP_NAME, Self::GROUP_RULES[6]));
            }
        }
        if let Some(rule) = self.no_interactive_element_to_noninteractive_role.as_ref() {
            if rule.is_enabled() {
                index_set.insert(RuleFilter::Rule(Self::GROUP_NAME, Self::GROUP_RULES[7]));
            }
        }
        if let Some(rule) = self.no_noninteractive_element_to_interactive_role.as_ref() {
            if rule.is_enabled() {
                index_set.insert(RuleFilter::Rule(Self::GROUP_NAME, Self::GROUP_RULES[8]));
            }
        }
        if let Some(rule) = self.no_noninteractive_tabindex.as_ref() {
            if rule.is_enabled() {
                index_set.insert(RuleFilter::Rule(Self::GROUP_NAME, Self::GROUP_RULES[9]));
            }
        }
        if let Some(rule) = self.no_positive_tabindex.as_ref() {
            if rule.is_enabled() {
                index_set.insert(RuleFilter::Rule(Self::GROUP_NAME, Self::GROUP_RULES[10]));
            }
        }
        if let Some(rule) = self.no_redundant_alt.as_ref() {
            if rule.is_enabled() {
                index_set.insert(RuleFilter::Rule(Self::GROUP_NAME, Self::GROUP_RULES[11]));
            }
        }
        if let Some(rule) = self.no_redundant_roles.as_ref() {
            if rule.is_enabled() {
                index_set.insert(RuleFilter::Rule(Self::GROUP_NAME, Self::GROUP_RULES[12]));
            }
        }
        if let Some(rule) = self.no_svg_without_title.as_ref() {
            if rule.is_enabled() {
                index_set.insert(RuleFilter::Rule(Self::GROUP_NAME, Self::GROUP_RULES[13]));
            }
        }
        if let Some(rule) = self.use_alt_text.as_ref() {
            if rule.is_enabled() {
                index_set.insert(RuleFilter::Rule(Self::GROUP_NAME, Self::GROUP_RULES[14]));
            }
        }
        if let Some(rule) = self.use_anchor_content.as_ref() {
            if rule.is_enabled() {
                index_set.insert(RuleFilter::Rule(Self::GROUP_NAME, Self::GROUP_RULES[15]));
            }
        }
        if let Some(rule) = self.use_aria_activedescendant_with_tabindex.as_ref() {
            if rule.is_enabled() {
                index_set.insert(RuleFilter::Rule(Self::GROUP_NAME, Self::GROUP_RULES[16]));
            }
        }
        if let Some(rule) = self.use_aria_props_for_role.as_ref() {
            if rule.is_enabled() {
                index_set.insert(RuleFilter::Rule(Self::GROUP_NAME, Self::GROUP_RULES[17]));
            }
        }
        if let Some(rule) = self.use_button_type.as_ref() {
            if rule.is_enabled() {
                index_set.insert(RuleFilter::Rule(Self::GROUP_NAME, Self::GROUP_RULES[18]));
            }
        }
        if let Some(rule) = self.use_heading_content.as_ref() {
            if rule.is_enabled() {
                index_set.insert(RuleFilter::Rule(Self::GROUP_NAME, Self::GROUP_RULES[19]));
            }
        }
        if let Some(rule) = self.use_html_lang.as_ref() {
            if rule.is_enabled() {
                index_set.insert(RuleFilter::Rule(Self::GROUP_NAME, Self::GROUP_RULES[20]));
            }
        }
        if let Some(rule) = self.use_iframe_title.as_ref() {
            if rule.is_enabled() {
                index_set.insert(RuleFilter::Rule(Self::GROUP_NAME, Self::GROUP_RULES[21]));
            }
        }
        if let Some(rule) = self.use_key_with_click_events.as_ref() {
            if rule.is_enabled() {
                index_set.insert(RuleFilter::Rule(Self::GROUP_NAME, Self::GROUP_RULES[22]));
            }
        }
        if let Some(rule) = self.use_key_with_mouse_events.as_ref() {
            if rule.is_enabled() {
                index_set.insert(RuleFilter::Rule(Self::GROUP_NAME, Self::GROUP_RULES[23]));
            }
        }
        if let Some(rule) = self.use_media_caption.as_ref() {
            if rule.is_enabled() {
                index_set.insert(RuleFilter::Rule(Self::GROUP_NAME, Self::GROUP_RULES[24]));
            }
        }
        if let Some(rule) = self.use_valid_anchor.as_ref() {
            if rule.is_enabled() {
                index_set.insert(RuleFilter::Rule(Self::GROUP_NAME, Self::GROUP_RULES[25]));
            }
        }
        if let Some(rule) = self.use_valid_aria_props.as_ref() {
            if rule.is_enabled() {
                index_set.insert(RuleFilter::Rule(Self::GROUP_NAME, Self::GROUP_RULES[26]));
            }
        }
        if let Some(rule) = self.use_valid_aria_role.as_ref() {
            if rule.is_enabled() {
                index_set.insert(RuleFilter::Rule(Self::GROUP_NAME, Self::GROUP_RULES[27]));
            }
        }
        if let Some(rule) = self.use_valid_aria_values.as_ref() {
            if rule.is_enabled() {
                index_set.insert(RuleFilter::Rule(Self::GROUP_NAME, Self::GROUP_RULES[28]));
            }
        }
        if let Some(rule) = self.use_valid_lang.as_ref() {
            if rule.is_enabled() {
                index_set.insert(RuleFilter::Rule(Self::GROUP_NAME, Self::GROUP_RULES[29]));
            }
        }
        index_set
    }
    pub(crate) fn get_disabled_rules(&self) -> FxHashSet<RuleFilter<'static>> {
        let mut index_set = FxHashSet::default();
        if let Some(rule) = self.no_access_key.as_ref() {
            if rule.is_disabled() {
                index_set.insert(RuleFilter::Rule(Self::GROUP_NAME, Self::GROUP_RULES[0]));
            }
        }
        if let Some(rule) = self.no_aria_hidden_on_focusable.as_ref() {
            if rule.is_disabled() {
                index_set.insert(RuleFilter::Rule(Self::GROUP_NAME, Self::GROUP_RULES[1]));
            }
        }
        if let Some(rule) = self.no_aria_unsupported_elements.as_ref() {
            if rule.is_disabled() {
                index_set.insert(RuleFilter::Rule(Self::GROUP_NAME, Self::GROUP_RULES[2]));
            }
        }
        if let Some(rule) = self.no_autofocus.as_ref() {
            if rule.is_disabled() {
                index_set.insert(RuleFilter::Rule(Self::GROUP_NAME, Self::GROUP_RULES[3]));
            }
        }
        if let Some(rule) = self.no_blank_target.as_ref() {
            if rule.is_disabled() {
                index_set.insert(RuleFilter::Rule(Self::GROUP_NAME, Self::GROUP_RULES[4]));
            }
        }
        if let Some(rule) = self.no_distracting_elements.as_ref() {
            if rule.is_disabled() {
                index_set.insert(RuleFilter::Rule(Self::GROUP_NAME, Self::GROUP_RULES[5]));
            }
        }
        if let Some(rule) = self.no_header_scope.as_ref() {
            if rule.is_disabled() {
                index_set.insert(RuleFilter::Rule(Self::GROUP_NAME, Self::GROUP_RULES[6]));
            }
        }
        if let Some(rule) = self.no_interactive_element_to_noninteractive_role.as_ref() {
            if rule.is_disabled() {
                index_set.insert(RuleFilter::Rule(Self::GROUP_NAME, Self::GROUP_RULES[7]));
            }
        }
        if let Some(rule) = self.no_noninteractive_element_to_interactive_role.as_ref() {
            if rule.is_disabled() {
                index_set.insert(RuleFilter::Rule(Self::GROUP_NAME, Self::GROUP_RULES[8]));
            }
        }
        if let Some(rule) = self.no_noninteractive_tabindex.as_ref() {
            if rule.is_disabled() {
                index_set.insert(RuleFilter::Rule(Self::GROUP_NAME, Self::GROUP_RULES[9]));
            }
        }
        if let Some(rule) = self.no_positive_tabindex.as_ref() {
            if rule.is_disabled() {
                index_set.insert(RuleFilter::Rule(Self::GROUP_NAME, Self::GROUP_RULES[10]));
            }
        }
        if let Some(rule) = self.no_redundant_alt.as_ref() {
            if rule.is_disabled() {
                index_set.insert(RuleFilter::Rule(Self::GROUP_NAME, Self::GROUP_RULES[11]));
            }
        }
        if let Some(rule) = self.no_redundant_roles.as_ref() {
            if rule.is_disabled() {
                index_set.insert(RuleFilter::Rule(Self::GROUP_NAME, Self::GROUP_RULES[12]));
            }
        }
        if let Some(rule) = self.no_svg_without_title.as_ref() {
            if rule.is_disabled() {
                index_set.insert(RuleFilter::Rule(Self::GROUP_NAME, Self::GROUP_RULES[13]));
            }
        }
        if let Some(rule) = self.use_alt_text.as_ref() {
            if rule.is_disabled() {
                index_set.insert(RuleFilter::Rule(Self::GROUP_NAME, Self::GROUP_RULES[14]));
            }
        }
        if let Some(rule) = self.use_anchor_content.as_ref() {
            if rule.is_disabled() {
                index_set.insert(RuleFilter::Rule(Self::GROUP_NAME, Self::GROUP_RULES[15]));
            }
        }
        if let Some(rule) = self.use_aria_activedescendant_with_tabindex.as_ref() {
            if rule.is_disabled() {
                index_set.insert(RuleFilter::Rule(Self::GROUP_NAME, Self::GROUP_RULES[16]));
            }
        }
        if let Some(rule) = self.use_aria_props_for_role.as_ref() {
            if rule.is_disabled() {
                index_set.insert(RuleFilter::Rule(Self::GROUP_NAME, Self::GROUP_RULES[17]));
            }
        }
        if let Some(rule) = self.use_button_type.as_ref() {
            if rule.is_disabled() {
                index_set.insert(RuleFilter::Rule(Self::GROUP_NAME, Self::GROUP_RULES[18]));
            }
        }
        if let Some(rule) = self.use_heading_content.as_ref() {
            if rule.is_disabled() {
                index_set.insert(RuleFilter::Rule(Self::GROUP_NAME, Self::GROUP_RULES[19]));
            }
        }
        if let Some(rule) = self.use_html_lang.as_ref() {
            if rule.is_disabled() {
                index_set.insert(RuleFilter::Rule(Self::GROUP_NAME, Self::GROUP_RULES[20]));
            }
        }
        if let Some(rule) = self.use_iframe_title.as_ref() {
            if rule.is_disabled() {
                index_set.insert(RuleFilter::Rule(Self::GROUP_NAME, Self::GROUP_RULES[21]));
            }
        }
        if let Some(rule) = self.use_key_with_click_events.as_ref() {
            if rule.is_disabled() {
                index_set.insert(RuleFilter::Rule(Self::GROUP_NAME, Self::GROUP_RULES[22]));
            }
        }
        if let Some(rule) = self.use_key_with_mouse_events.as_ref() {
            if rule.is_disabled() {
                index_set.insert(RuleFilter::Rule(Self::GROUP_NAME, Self::GROUP_RULES[23]));
            }
        }
        if let Some(rule) = self.use_media_caption.as_ref() {
            if rule.is_disabled() {
                index_set.insert(RuleFilter::Rule(Self::GROUP_NAME, Self::GROUP_RULES[24]));
            }
        }
        if let Some(rule) = self.use_valid_anchor.as_ref() {
            if rule.is_disabled() {
                index_set.insert(RuleFilter::Rule(Self::GROUP_NAME, Self::GROUP_RULES[25]));
            }
        }
        if let Some(rule) = self.use_valid_aria_props.as_ref() {
            if rule.is_disabled() {
                index_set.insert(RuleFilter::Rule(Self::GROUP_NAME, Self::GROUP_RULES[26]));
            }
        }
        if let Some(rule) = self.use_valid_aria_role.as_ref() {
            if rule.is_disabled() {
                index_set.insert(RuleFilter::Rule(Self::GROUP_NAME, Self::GROUP_RULES[27]));
            }
        }
        if let Some(rule) = self.use_valid_aria_values.as_ref() {
            if rule.is_disabled() {
                index_set.insert(RuleFilter::Rule(Self::GROUP_NAME, Self::GROUP_RULES[28]));
            }
        }
        if let Some(rule) = self.use_valid_lang.as_ref() {
            if rule.is_disabled() {
                index_set.insert(RuleFilter::Rule(Self::GROUP_NAME, Self::GROUP_RULES[29]));
            }
        }
        index_set
    }
    #[doc = r" Checks if, given a rule name, matches one of the rules contained in this category"]
    pub(crate) fn has_rule(rule_name: &str) -> Option<&'static str> {
        Some(Self::GROUP_RULES[Self::GROUP_RULES.binary_search(&rule_name).ok()?])
    }
    #[doc = r" Checks if, given a rule name, it is marked as recommended"]
    pub(crate) fn is_recommended_rule(rule_name: &str) -> bool {
        Self::RECOMMENDED_RULES.contains(&rule_name)
    }
    pub(crate) fn recommended_rules_as_filters() -> &'static [RuleFilter<'static>] {
        Self::RECOMMENDED_RULES_AS_FILTERS
    }
    pub(crate) fn all_rules_as_filters() -> &'static [RuleFilter<'static>] {
        Self::ALL_RULES_AS_FILTERS
    }
    #[doc = r" Select preset rules"]
    pub(crate) fn collect_preset_rules(
        &self,
        parent_is_all: bool,
        parent_is_recommended: bool,
        enabled_rules: &mut FxHashSet<RuleFilter<'static>>,
    ) {
        if self.is_all_true() || self.is_all_unset() && parent_is_all {
            enabled_rules.extend(Self::all_rules_as_filters());
        } else if self.is_recommended_true()
            || self.is_recommended_unset() && self.is_all_unset() && parent_is_recommended
        {
            enabled_rules.extend(Self::recommended_rules_as_filters());
        }
    }
    pub(crate) fn get_rule_configuration(
        &self,
        rule_name: &str,
    ) -> Option<(RulePlainConfiguration, Option<RuleOptions>)> {
        match rule_name {
            "noAccessKey" => self
                .no_access_key
                .as_ref()
                .map(|conf| (conf.level(), conf.get_options())),
            "noAriaHiddenOnFocusable" => self
                .no_aria_hidden_on_focusable
                .as_ref()
                .map(|conf| (conf.level(), conf.get_options())),
            "noAriaUnsupportedElements" => self
                .no_aria_unsupported_elements
                .as_ref()
                .map(|conf| (conf.level(), conf.get_options())),
            "noAutofocus" => self
                .no_autofocus
                .as_ref()
                .map(|conf| (conf.level(), conf.get_options())),
            "noBlankTarget" => self
                .no_blank_target
                .as_ref()
                .map(|conf| (conf.level(), conf.get_options())),
            "noDistractingElements" => self
                .no_distracting_elements
                .as_ref()
                .map(|conf| (conf.level(), conf.get_options())),
            "noHeaderScope" => self
                .no_header_scope
                .as_ref()
                .map(|conf| (conf.level(), conf.get_options())),
            "noInteractiveElementToNoninteractiveRole" => self
                .no_interactive_element_to_noninteractive_role
                .as_ref()
                .map(|conf| (conf.level(), conf.get_options())),
            "noNoninteractiveElementToInteractiveRole" => self
                .no_noninteractive_element_to_interactive_role
                .as_ref()
                .map(|conf| (conf.level(), conf.get_options())),
            "noNoninteractiveTabindex" => self
                .no_noninteractive_tabindex
                .as_ref()
                .map(|conf| (conf.level(), conf.get_options())),
            "noPositiveTabindex" => self
                .no_positive_tabindex
                .as_ref()
                .map(|conf| (conf.level(), conf.get_options())),
            "noRedundantAlt" => self
                .no_redundant_alt
                .as_ref()
                .map(|conf| (conf.level(), conf.get_options())),
            "noRedundantRoles" => self
                .no_redundant_roles
                .as_ref()
                .map(|conf| (conf.level(), conf.get_options())),
            "noSvgWithoutTitle" => self
                .no_svg_without_title
                .as_ref()
                .map(|conf| (conf.level(), conf.get_options())),
            "useAltText" => self
                .use_alt_text
                .as_ref()
                .map(|conf| (conf.level(), conf.get_options())),
            "useAnchorContent" => self
                .use_anchor_content
                .as_ref()
                .map(|conf| (conf.level(), conf.get_options())),
            "useAriaActivedescendantWithTabindex" => self
                .use_aria_activedescendant_with_tabindex
                .as_ref()
                .map(|conf| (conf.level(), conf.get_options())),
            "useAriaPropsForRole" => self
                .use_aria_props_for_role
                .as_ref()
                .map(|conf| (conf.level(), conf.get_options())),
            "useButtonType" => self
                .use_button_type
                .as_ref()
                .map(|conf| (conf.level(), conf.get_options())),
            "useHeadingContent" => self
                .use_heading_content
                .as_ref()
                .map(|conf| (conf.level(), conf.get_options())),
            "useHtmlLang" => self
                .use_html_lang
                .as_ref()
                .map(|conf| (conf.level(), conf.get_options())),
            "useIframeTitle" => self
                .use_iframe_title
                .as_ref()
                .map(|conf| (conf.level(), conf.get_options())),
            "useKeyWithClickEvents" => self
                .use_key_with_click_events
                .as_ref()
                .map(|conf| (conf.level(), conf.get_options())),
            "useKeyWithMouseEvents" => self
                .use_key_with_mouse_events
                .as_ref()
                .map(|conf| (conf.level(), conf.get_options())),
            "useMediaCaption" => self
                .use_media_caption
                .as_ref()
                .map(|conf| (conf.level(), conf.get_options())),
            "useValidAnchor" => self
                .use_valid_anchor
                .as_ref()
                .map(|conf| (conf.level(), conf.get_options())),
            "useValidAriaProps" => self
                .use_valid_aria_props
                .as_ref()
                .map(|conf| (conf.level(), conf.get_options())),
            "useValidAriaRole" => self
                .use_valid_aria_role
                .as_ref()
                .map(|conf| (conf.level(), conf.get_options())),
            "useValidAriaValues" => self
                .use_valid_aria_values
                .as_ref()
                .map(|conf| (conf.level(), conf.get_options())),
            "useValidLang" => self
                .use_valid_lang
                .as_ref()
                .map(|conf| (conf.level(), conf.get_options())),
            _ => None,
        }
    }
}
#[derive(Clone, Debug, Default, Deserialize, Deserializable, Eq, Merge, PartialEq, Serialize)]
#[deserializable(with_validator)]
#[cfg_attr(feature = "schema", derive(JsonSchema))]
#[serde(rename_all = "camelCase", default, deny_unknown_fields)]
#[doc = r" A list of rules that belong to this group"]
pub struct Complexity {
    #[doc = r" It enables the recommended rules for this group"]
    #[serde(skip_serializing_if = "Option::is_none")]
    pub recommended: Option<bool>,
    #[doc = r" It enables ALL rules for this group."]
    #[serde(skip_serializing_if = "Option::is_none")]
    pub all: Option<bool>,
    #[doc = "Disallow primitive type aliases and misleading types."]
    #[serde(skip_serializing_if = "Option::is_none")]
    pub no_banned_types: Option<RuleFixConfiguration<NoBannedTypes>>,
    #[doc = "Disallow empty type parameters in type aliases and interfaces."]
    #[serde(skip_serializing_if = "Option::is_none")]
    pub no_empty_type_parameters: Option<RuleConfiguration<NoEmptyTypeParameters>>,
    #[doc = "Disallow functions that exceed a given Cognitive Complexity score."]
    #[serde(skip_serializing_if = "Option::is_none")]
    pub no_excessive_cognitive_complexity:
        Option<RuleConfiguration<NoExcessiveCognitiveComplexity>>,
    #[doc = "This rule enforces a maximum depth to nested describe() in test files."]
    #[serde(skip_serializing_if = "Option::is_none")]
    pub no_excessive_nested_test_suites: Option<RuleConfiguration<NoExcessiveNestedTestSuites>>,
    #[doc = "Disallow unnecessary boolean casts"]
    #[serde(skip_serializing_if = "Option::is_none")]
    pub no_extra_boolean_cast: Option<RuleFixConfiguration<NoExtraBooleanCast>>,
    #[doc = "Prefer for...of statement instead of Array.forEach."]
    #[serde(skip_serializing_if = "Option::is_none")]
    pub no_for_each: Option<RuleConfiguration<NoForEach>>,
    #[doc = "Disallow unclear usage of consecutive space characters in regular expression literals"]
    #[serde(skip_serializing_if = "Option::is_none")]
    pub no_multiple_spaces_in_regular_expression_literals:
        Option<RuleFixConfiguration<NoMultipleSpacesInRegularExpressionLiterals>>,
    #[doc = "This rule reports when a class has no non-static members, such as for a class used exclusively as a static namespace."]
    #[serde(skip_serializing_if = "Option::is_none")]
    pub no_static_only_class: Option<RuleConfiguration<NoStaticOnlyClass>>,
    #[doc = "Disallow this and super in static contexts."]
    #[serde(skip_serializing_if = "Option::is_none")]
    pub no_this_in_static: Option<RuleFixConfiguration<NoThisInStatic>>,
    #[doc = "Disallow unnecessary catch clauses."]
    #[serde(skip_serializing_if = "Option::is_none")]
    pub no_useless_catch: Option<RuleConfiguration<NoUselessCatch>>,
    #[doc = "Disallow unnecessary constructors."]
    #[serde(skip_serializing_if = "Option::is_none")]
    pub no_useless_constructor: Option<RuleFixConfiguration<NoUselessConstructor>>,
    #[doc = "Disallow empty exports that don't change anything in a module file."]
    #[serde(skip_serializing_if = "Option::is_none")]
    pub no_useless_empty_export: Option<RuleFixConfiguration<NoUselessEmptyExport>>,
    #[doc = "Disallow unnecessary fragments"]
    #[serde(skip_serializing_if = "Option::is_none")]
    pub no_useless_fragments: Option<RuleFixConfiguration<NoUselessFragments>>,
    #[doc = "Disallow unnecessary labels."]
    #[serde(skip_serializing_if = "Option::is_none")]
    pub no_useless_label: Option<RuleFixConfiguration<NoUselessLabel>>,
    #[doc = "Disallow unnecessary nested block statements."]
    #[serde(skip_serializing_if = "Option::is_none")]
    pub no_useless_lone_block_statements:
        Option<RuleFixConfiguration<NoUselessLoneBlockStatements>>,
    #[doc = "Disallow renaming import, export, and destructured assignments to the same name."]
    #[serde(skip_serializing_if = "Option::is_none")]
    pub no_useless_rename: Option<RuleFixConfiguration<NoUselessRename>>,
    #[doc = "Disallow useless case in switch statements."]
    #[serde(skip_serializing_if = "Option::is_none")]
    pub no_useless_switch_case: Option<RuleFixConfiguration<NoUselessSwitchCase>>,
    #[doc = "Disallow ternary operators when simpler alternatives exist."]
    #[serde(skip_serializing_if = "Option::is_none")]
    pub no_useless_ternary: Option<RuleFixConfiguration<NoUselessTernary>>,
    #[doc = "Disallow useless this aliasing."]
    #[serde(skip_serializing_if = "Option::is_none")]
    pub no_useless_this_alias: Option<RuleFixConfiguration<NoUselessThisAlias>>,
    #[doc = "Disallow using any or unknown as type constraint."]
    #[serde(skip_serializing_if = "Option::is_none")]
    pub no_useless_type_constraint: Option<RuleFixConfiguration<NoUselessTypeConstraint>>,
    #[doc = "Disallow the use of void operators, which is not a familiar operator."]
    #[serde(skip_serializing_if = "Option::is_none")]
    pub no_void: Option<RuleConfiguration<NoVoid>>,
    #[doc = "Disallow with statements in non-strict contexts."]
    #[serde(skip_serializing_if = "Option::is_none")]
    pub no_with: Option<RuleConfiguration<NoWith>>,
    #[doc = "Use arrow functions over function expressions."]
    #[serde(skip_serializing_if = "Option::is_none")]
    pub use_arrow_function: Option<RuleFixConfiguration<UseArrowFunction>>,
    #[doc = "Promotes the use of .flatMap() when map().flat() are used together."]
    #[serde(skip_serializing_if = "Option::is_none")]
    pub use_flat_map: Option<RuleFixConfiguration<UseFlatMap>>,
    #[doc = "Enforce the usage of a literal access to properties over computed property access."]
    #[serde(skip_serializing_if = "Option::is_none")]
    pub use_literal_keys: Option<RuleFixConfiguration<UseLiteralKeys>>,
    #[doc = "Enforce using concise optional chain instead of chained logical expressions."]
    #[serde(skip_serializing_if = "Option::is_none")]
    pub use_optional_chain: Option<RuleFixConfiguration<UseOptionalChain>>,
    #[doc = "Enforce the use of the regular expression literals instead of the RegExp constructor if possible."]
    #[serde(skip_serializing_if = "Option::is_none")]
    pub use_regex_literals: Option<RuleFixConfiguration<UseRegexLiterals>>,
    #[doc = "Disallow number literal object member names which are not base10 or uses underscore as separator"]
    #[serde(skip_serializing_if = "Option::is_none")]
    pub use_simple_number_keys: Option<RuleFixConfiguration<UseSimpleNumberKeys>>,
    #[doc = "Discard redundant terms from logical expressions."]
    #[serde(skip_serializing_if = "Option::is_none")]
    pub use_simplified_logic_expression: Option<RuleFixConfiguration<UseSimplifiedLogicExpression>>,
}
impl DeserializableValidator for Complexity {
    fn validate(
        &mut self,
        _name: &str,
        range: TextRange,
        diagnostics: &mut Vec<DeserializationDiagnostic>,
    ) -> bool {
        if self.recommended == Some(true) && self.all == Some(true) {
            diagnostics . push (DeserializationDiagnostic :: new (markup ! (< Emphasis > "'recommended'" < / Emphasis > " and " < Emphasis > "'all'" < / Emphasis > " can't be both " < Emphasis > "'true'" < / Emphasis > ". You should choose only one of them.")) . with_range (range) . with_note (markup ! ("Biome will fallback to its defaults for this section."))) ;
            return false;
        }
        true
    }
}
impl Complexity {
    const GROUP_NAME: &'static str = "complexity";
    pub(crate) const GROUP_RULES: &'static [&'static str] = &[
        "noBannedTypes",
        "noEmptyTypeParameters",
        "noExcessiveCognitiveComplexity",
        "noExcessiveNestedTestSuites",
        "noExtraBooleanCast",
        "noForEach",
        "noMultipleSpacesInRegularExpressionLiterals",
        "noStaticOnlyClass",
        "noThisInStatic",
        "noUselessCatch",
        "noUselessConstructor",
        "noUselessEmptyExport",
        "noUselessFragments",
        "noUselessLabel",
        "noUselessLoneBlockStatements",
        "noUselessRename",
        "noUselessSwitchCase",
        "noUselessTernary",
        "noUselessThisAlias",
        "noUselessTypeConstraint",
        "noVoid",
        "noWith",
        "useArrowFunction",
        "useFlatMap",
        "useLiteralKeys",
        "useOptionalChain",
        "useRegexLiterals",
        "useSimpleNumberKeys",
        "useSimplifiedLogicExpression",
    ];
    const RECOMMENDED_RULES: &'static [&'static str] = &[
        "noBannedTypes",
        "noEmptyTypeParameters",
        "noExcessiveNestedTestSuites",
        "noExtraBooleanCast",
        "noForEach",
        "noMultipleSpacesInRegularExpressionLiterals",
        "noStaticOnlyClass",
        "noThisInStatic",
        "noUselessCatch",
        "noUselessConstructor",
        "noUselessEmptyExport",
        "noUselessFragments",
        "noUselessLabel",
        "noUselessLoneBlockStatements",
        "noUselessRename",
        "noUselessSwitchCase",
        "noUselessTernary",
        "noUselessThisAlias",
        "noUselessTypeConstraint",
        "noWith",
        "useArrowFunction",
        "useFlatMap",
        "useLiteralKeys",
        "useOptionalChain",
        "useRegexLiterals",
        "useSimpleNumberKeys",
    ];
    const RECOMMENDED_RULES_AS_FILTERS: &'static [RuleFilter<'static>] = &[
        RuleFilter::Rule(Self::GROUP_NAME, Self::GROUP_RULES[0]),
        RuleFilter::Rule(Self::GROUP_NAME, Self::GROUP_RULES[1]),
        RuleFilter::Rule(Self::GROUP_NAME, Self::GROUP_RULES[3]),
        RuleFilter::Rule(Self::GROUP_NAME, Self::GROUP_RULES[4]),
        RuleFilter::Rule(Self::GROUP_NAME, Self::GROUP_RULES[5]),
        RuleFilter::Rule(Self::GROUP_NAME, Self::GROUP_RULES[6]),
        RuleFilter::Rule(Self::GROUP_NAME, Self::GROUP_RULES[7]),
        RuleFilter::Rule(Self::GROUP_NAME, Self::GROUP_RULES[8]),
        RuleFilter::Rule(Self::GROUP_NAME, Self::GROUP_RULES[9]),
        RuleFilter::Rule(Self::GROUP_NAME, Self::GROUP_RULES[10]),
        RuleFilter::Rule(Self::GROUP_NAME, Self::GROUP_RULES[11]),
        RuleFilter::Rule(Self::GROUP_NAME, Self::GROUP_RULES[12]),
        RuleFilter::Rule(Self::GROUP_NAME, Self::GROUP_RULES[13]),
        RuleFilter::Rule(Self::GROUP_NAME, Self::GROUP_RULES[14]),
        RuleFilter::Rule(Self::GROUP_NAME, Self::GROUP_RULES[15]),
        RuleFilter::Rule(Self::GROUP_NAME, Self::GROUP_RULES[16]),
        RuleFilter::Rule(Self::GROUP_NAME, Self::GROUP_RULES[17]),
        RuleFilter::Rule(Self::GROUP_NAME, Self::GROUP_RULES[18]),
        RuleFilter::Rule(Self::GROUP_NAME, Self::GROUP_RULES[19]),
        RuleFilter::Rule(Self::GROUP_NAME, Self::GROUP_RULES[21]),
        RuleFilter::Rule(Self::GROUP_NAME, Self::GROUP_RULES[22]),
        RuleFilter::Rule(Self::GROUP_NAME, Self::GROUP_RULES[23]),
        RuleFilter::Rule(Self::GROUP_NAME, Self::GROUP_RULES[24]),
        RuleFilter::Rule(Self::GROUP_NAME, Self::GROUP_RULES[25]),
        RuleFilter::Rule(Self::GROUP_NAME, Self::GROUP_RULES[26]),
        RuleFilter::Rule(Self::GROUP_NAME, Self::GROUP_RULES[27]),
    ];
    const ALL_RULES_AS_FILTERS: &'static [RuleFilter<'static>] = &[
        RuleFilter::Rule(Self::GROUP_NAME, Self::GROUP_RULES[0]),
        RuleFilter::Rule(Self::GROUP_NAME, Self::GROUP_RULES[1]),
        RuleFilter::Rule(Self::GROUP_NAME, Self::GROUP_RULES[2]),
        RuleFilter::Rule(Self::GROUP_NAME, Self::GROUP_RULES[3]),
        RuleFilter::Rule(Self::GROUP_NAME, Self::GROUP_RULES[4]),
        RuleFilter::Rule(Self::GROUP_NAME, Self::GROUP_RULES[5]),
        RuleFilter::Rule(Self::GROUP_NAME, Self::GROUP_RULES[6]),
        RuleFilter::Rule(Self::GROUP_NAME, Self::GROUP_RULES[7]),
        RuleFilter::Rule(Self::GROUP_NAME, Self::GROUP_RULES[8]),
        RuleFilter::Rule(Self::GROUP_NAME, Self::GROUP_RULES[9]),
        RuleFilter::Rule(Self::GROUP_NAME, Self::GROUP_RULES[10]),
        RuleFilter::Rule(Self::GROUP_NAME, Self::GROUP_RULES[11]),
        RuleFilter::Rule(Self::GROUP_NAME, Self::GROUP_RULES[12]),
        RuleFilter::Rule(Self::GROUP_NAME, Self::GROUP_RULES[13]),
        RuleFilter::Rule(Self::GROUP_NAME, Self::GROUP_RULES[14]),
        RuleFilter::Rule(Self::GROUP_NAME, Self::GROUP_RULES[15]),
        RuleFilter::Rule(Self::GROUP_NAME, Self::GROUP_RULES[16]),
        RuleFilter::Rule(Self::GROUP_NAME, Self::GROUP_RULES[17]),
        RuleFilter::Rule(Self::GROUP_NAME, Self::GROUP_RULES[18]),
        RuleFilter::Rule(Self::GROUP_NAME, Self::GROUP_RULES[19]),
        RuleFilter::Rule(Self::GROUP_NAME, Self::GROUP_RULES[20]),
        RuleFilter::Rule(Self::GROUP_NAME, Self::GROUP_RULES[21]),
        RuleFilter::Rule(Self::GROUP_NAME, Self::GROUP_RULES[22]),
        RuleFilter::Rule(Self::GROUP_NAME, Self::GROUP_RULES[23]),
        RuleFilter::Rule(Self::GROUP_NAME, Self::GROUP_RULES[24]),
        RuleFilter::Rule(Self::GROUP_NAME, Self::GROUP_RULES[25]),
        RuleFilter::Rule(Self::GROUP_NAME, Self::GROUP_RULES[26]),
        RuleFilter::Rule(Self::GROUP_NAME, Self::GROUP_RULES[27]),
        RuleFilter::Rule(Self::GROUP_NAME, Self::GROUP_RULES[28]),
    ];
    #[doc = r" Retrieves the recommended rules"]
    pub(crate) fn is_recommended_true(&self) -> bool {
        matches!(self.recommended, Some(true))
    }
    pub(crate) fn is_recommended_unset(&self) -> bool {
        self.recommended.is_none()
    }
    pub(crate) fn is_all_true(&self) -> bool {
        matches!(self.all, Some(true))
    }
    pub(crate) fn is_all_unset(&self) -> bool {
        self.all.is_none()
    }
    pub(crate) fn get_enabled_rules(&self) -> FxHashSet<RuleFilter<'static>> {
        let mut index_set = FxHashSet::default();
        if let Some(rule) = self.no_banned_types.as_ref() {
            if rule.is_enabled() {
                index_set.insert(RuleFilter::Rule(Self::GROUP_NAME, Self::GROUP_RULES[0]));
            }
        }
        if let Some(rule) = self.no_empty_type_parameters.as_ref() {
            if rule.is_enabled() {
                index_set.insert(RuleFilter::Rule(Self::GROUP_NAME, Self::GROUP_RULES[1]));
            }
        }
        if let Some(rule) = self.no_excessive_cognitive_complexity.as_ref() {
            if rule.is_enabled() {
                index_set.insert(RuleFilter::Rule(Self::GROUP_NAME, Self::GROUP_RULES[2]));
            }
        }
        if let Some(rule) = self.no_excessive_nested_test_suites.as_ref() {
            if rule.is_enabled() {
                index_set.insert(RuleFilter::Rule(Self::GROUP_NAME, Self::GROUP_RULES[3]));
            }
        }
        if let Some(rule) = self.no_extra_boolean_cast.as_ref() {
            if rule.is_enabled() {
                index_set.insert(RuleFilter::Rule(Self::GROUP_NAME, Self::GROUP_RULES[4]));
            }
        }
        if let Some(rule) = self.no_for_each.as_ref() {
            if rule.is_enabled() {
                index_set.insert(RuleFilter::Rule(Self::GROUP_NAME, Self::GROUP_RULES[5]));
            }
        }
        if let Some(rule) = self
            .no_multiple_spaces_in_regular_expression_literals
            .as_ref()
        {
            if rule.is_enabled() {
                index_set.insert(RuleFilter::Rule(Self::GROUP_NAME, Self::GROUP_RULES[6]));
            }
        }
        if let Some(rule) = self.no_static_only_class.as_ref() {
            if rule.is_enabled() {
                index_set.insert(RuleFilter::Rule(Self::GROUP_NAME, Self::GROUP_RULES[7]));
            }
        }
        if let Some(rule) = self.no_this_in_static.as_ref() {
            if rule.is_enabled() {
                index_set.insert(RuleFilter::Rule(Self::GROUP_NAME, Self::GROUP_RULES[8]));
            }
        }
        if let Some(rule) = self.no_useless_catch.as_ref() {
            if rule.is_enabled() {
                index_set.insert(RuleFilter::Rule(Self::GROUP_NAME, Self::GROUP_RULES[9]));
            }
        }
        if let Some(rule) = self.no_useless_constructor.as_ref() {
            if rule.is_enabled() {
                index_set.insert(RuleFilter::Rule(Self::GROUP_NAME, Self::GROUP_RULES[10]));
            }
        }
        if let Some(rule) = self.no_useless_empty_export.as_ref() {
            if rule.is_enabled() {
                index_set.insert(RuleFilter::Rule(Self::GROUP_NAME, Self::GROUP_RULES[11]));
            }
        }
        if let Some(rule) = self.no_useless_fragments.as_ref() {
            if rule.is_enabled() {
                index_set.insert(RuleFilter::Rule(Self::GROUP_NAME, Self::GROUP_RULES[12]));
            }
        }
        if let Some(rule) = self.no_useless_label.as_ref() {
            if rule.is_enabled() {
                index_set.insert(RuleFilter::Rule(Self::GROUP_NAME, Self::GROUP_RULES[13]));
            }
        }
        if let Some(rule) = self.no_useless_lone_block_statements.as_ref() {
            if rule.is_enabled() {
                index_set.insert(RuleFilter::Rule(Self::GROUP_NAME, Self::GROUP_RULES[14]));
            }
        }
        if let Some(rule) = self.no_useless_rename.as_ref() {
            if rule.is_enabled() {
                index_set.insert(RuleFilter::Rule(Self::GROUP_NAME, Self::GROUP_RULES[15]));
            }
        }
        if let Some(rule) = self.no_useless_switch_case.as_ref() {
            if rule.is_enabled() {
                index_set.insert(RuleFilter::Rule(Self::GROUP_NAME, Self::GROUP_RULES[16]));
            }
        }
        if let Some(rule) = self.no_useless_ternary.as_ref() {
            if rule.is_enabled() {
                index_set.insert(RuleFilter::Rule(Self::GROUP_NAME, Self::GROUP_RULES[17]));
            }
        }
        if let Some(rule) = self.no_useless_this_alias.as_ref() {
            if rule.is_enabled() {
                index_set.insert(RuleFilter::Rule(Self::GROUP_NAME, Self::GROUP_RULES[18]));
            }
        }
        if let Some(rule) = self.no_useless_type_constraint.as_ref() {
            if rule.is_enabled() {
                index_set.insert(RuleFilter::Rule(Self::GROUP_NAME, Self::GROUP_RULES[19]));
            }
        }
        if let Some(rule) = self.no_void.as_ref() {
            if rule.is_enabled() {
                index_set.insert(RuleFilter::Rule(Self::GROUP_NAME, Self::GROUP_RULES[20]));
            }
        }
        if let Some(rule) = self.no_with.as_ref() {
            if rule.is_enabled() {
                index_set.insert(RuleFilter::Rule(Self::GROUP_NAME, Self::GROUP_RULES[21]));
            }
        }
        if let Some(rule) = self.use_arrow_function.as_ref() {
            if rule.is_enabled() {
                index_set.insert(RuleFilter::Rule(Self::GROUP_NAME, Self::GROUP_RULES[22]));
            }
        }
        if let Some(rule) = self.use_flat_map.as_ref() {
            if rule.is_enabled() {
                index_set.insert(RuleFilter::Rule(Self::GROUP_NAME, Self::GROUP_RULES[23]));
            }
        }
        if let Some(rule) = self.use_literal_keys.as_ref() {
            if rule.is_enabled() {
                index_set.insert(RuleFilter::Rule(Self::GROUP_NAME, Self::GROUP_RULES[24]));
            }
        }
        if let Some(rule) = self.use_optional_chain.as_ref() {
            if rule.is_enabled() {
                index_set.insert(RuleFilter::Rule(Self::GROUP_NAME, Self::GROUP_RULES[25]));
            }
        }
        if let Some(rule) = self.use_regex_literals.as_ref() {
            if rule.is_enabled() {
                index_set.insert(RuleFilter::Rule(Self::GROUP_NAME, Self::GROUP_RULES[26]));
            }
        }
        if let Some(rule) = self.use_simple_number_keys.as_ref() {
            if rule.is_enabled() {
                index_set.insert(RuleFilter::Rule(Self::GROUP_NAME, Self::GROUP_RULES[27]));
            }
        }
        if let Some(rule) = self.use_simplified_logic_expression.as_ref() {
            if rule.is_enabled() {
                index_set.insert(RuleFilter::Rule(Self::GROUP_NAME, Self::GROUP_RULES[28]));
            }
        }
        index_set
    }
    pub(crate) fn get_disabled_rules(&self) -> FxHashSet<RuleFilter<'static>> {
        let mut index_set = FxHashSet::default();
        if let Some(rule) = self.no_banned_types.as_ref() {
            if rule.is_disabled() {
                index_set.insert(RuleFilter::Rule(Self::GROUP_NAME, Self::GROUP_RULES[0]));
            }
        }
        if let Some(rule) = self.no_empty_type_parameters.as_ref() {
            if rule.is_disabled() {
                index_set.insert(RuleFilter::Rule(Self::GROUP_NAME, Self::GROUP_RULES[1]));
            }
        }
        if let Some(rule) = self.no_excessive_cognitive_complexity.as_ref() {
            if rule.is_disabled() {
                index_set.insert(RuleFilter::Rule(Self::GROUP_NAME, Self::GROUP_RULES[2]));
            }
        }
        if let Some(rule) = self.no_excessive_nested_test_suites.as_ref() {
            if rule.is_disabled() {
                index_set.insert(RuleFilter::Rule(Self::GROUP_NAME, Self::GROUP_RULES[3]));
            }
        }
        if let Some(rule) = self.no_extra_boolean_cast.as_ref() {
            if rule.is_disabled() {
                index_set.insert(RuleFilter::Rule(Self::GROUP_NAME, Self::GROUP_RULES[4]));
            }
        }
        if let Some(rule) = self.no_for_each.as_ref() {
            if rule.is_disabled() {
                index_set.insert(RuleFilter::Rule(Self::GROUP_NAME, Self::GROUP_RULES[5]));
            }
        }
        if let Some(rule) = self
            .no_multiple_spaces_in_regular_expression_literals
            .as_ref()
        {
            if rule.is_disabled() {
                index_set.insert(RuleFilter::Rule(Self::GROUP_NAME, Self::GROUP_RULES[6]));
            }
        }
        if let Some(rule) = self.no_static_only_class.as_ref() {
            if rule.is_disabled() {
                index_set.insert(RuleFilter::Rule(Self::GROUP_NAME, Self::GROUP_RULES[7]));
            }
        }
        if let Some(rule) = self.no_this_in_static.as_ref() {
            if rule.is_disabled() {
                index_set.insert(RuleFilter::Rule(Self::GROUP_NAME, Self::GROUP_RULES[8]));
            }
        }
        if let Some(rule) = self.no_useless_catch.as_ref() {
            if rule.is_disabled() {
                index_set.insert(RuleFilter::Rule(Self::GROUP_NAME, Self::GROUP_RULES[9]));
            }
        }
        if let Some(rule) = self.no_useless_constructor.as_ref() {
            if rule.is_disabled() {
                index_set.insert(RuleFilter::Rule(Self::GROUP_NAME, Self::GROUP_RULES[10]));
            }
        }
        if let Some(rule) = self.no_useless_empty_export.as_ref() {
            if rule.is_disabled() {
                index_set.insert(RuleFilter::Rule(Self::GROUP_NAME, Self::GROUP_RULES[11]));
            }
        }
        if let Some(rule) = self.no_useless_fragments.as_ref() {
            if rule.is_disabled() {
                index_set.insert(RuleFilter::Rule(Self::GROUP_NAME, Self::GROUP_RULES[12]));
            }
        }
        if let Some(rule) = self.no_useless_label.as_ref() {
            if rule.is_disabled() {
                index_set.insert(RuleFilter::Rule(Self::GROUP_NAME, Self::GROUP_RULES[13]));
            }
        }
        if let Some(rule) = self.no_useless_lone_block_statements.as_ref() {
            if rule.is_disabled() {
                index_set.insert(RuleFilter::Rule(Self::GROUP_NAME, Self::GROUP_RULES[14]));
            }
        }
        if let Some(rule) = self.no_useless_rename.as_ref() {
            if rule.is_disabled() {
                index_set.insert(RuleFilter::Rule(Self::GROUP_NAME, Self::GROUP_RULES[15]));
            }
        }
        if let Some(rule) = self.no_useless_switch_case.as_ref() {
            if rule.is_disabled() {
                index_set.insert(RuleFilter::Rule(Self::GROUP_NAME, Self::GROUP_RULES[16]));
            }
        }
        if let Some(rule) = self.no_useless_ternary.as_ref() {
            if rule.is_disabled() {
                index_set.insert(RuleFilter::Rule(Self::GROUP_NAME, Self::GROUP_RULES[17]));
            }
        }
        if let Some(rule) = self.no_useless_this_alias.as_ref() {
            if rule.is_disabled() {
                index_set.insert(RuleFilter::Rule(Self::GROUP_NAME, Self::GROUP_RULES[18]));
            }
        }
        if let Some(rule) = self.no_useless_type_constraint.as_ref() {
            if rule.is_disabled() {
                index_set.insert(RuleFilter::Rule(Self::GROUP_NAME, Self::GROUP_RULES[19]));
            }
        }
        if let Some(rule) = self.no_void.as_ref() {
            if rule.is_disabled() {
                index_set.insert(RuleFilter::Rule(Self::GROUP_NAME, Self::GROUP_RULES[20]));
            }
        }
        if let Some(rule) = self.no_with.as_ref() {
            if rule.is_disabled() {
                index_set.insert(RuleFilter::Rule(Self::GROUP_NAME, Self::GROUP_RULES[21]));
            }
        }
        if let Some(rule) = self.use_arrow_function.as_ref() {
            if rule.is_disabled() {
                index_set.insert(RuleFilter::Rule(Self::GROUP_NAME, Self::GROUP_RULES[22]));
            }
        }
        if let Some(rule) = self.use_flat_map.as_ref() {
            if rule.is_disabled() {
                index_set.insert(RuleFilter::Rule(Self::GROUP_NAME, Self::GROUP_RULES[23]));
            }
        }
        if let Some(rule) = self.use_literal_keys.as_ref() {
            if rule.is_disabled() {
                index_set.insert(RuleFilter::Rule(Self::GROUP_NAME, Self::GROUP_RULES[24]));
            }
        }
        if let Some(rule) = self.use_optional_chain.as_ref() {
            if rule.is_disabled() {
                index_set.insert(RuleFilter::Rule(Self::GROUP_NAME, Self::GROUP_RULES[25]));
            }
        }
        if let Some(rule) = self.use_regex_literals.as_ref() {
            if rule.is_disabled() {
                index_set.insert(RuleFilter::Rule(Self::GROUP_NAME, Self::GROUP_RULES[26]));
            }
        }
        if let Some(rule) = self.use_simple_number_keys.as_ref() {
            if rule.is_disabled() {
                index_set.insert(RuleFilter::Rule(Self::GROUP_NAME, Self::GROUP_RULES[27]));
            }
        }
        if let Some(rule) = self.use_simplified_logic_expression.as_ref() {
            if rule.is_disabled() {
                index_set.insert(RuleFilter::Rule(Self::GROUP_NAME, Self::GROUP_RULES[28]));
            }
        }
        index_set
    }
    #[doc = r" Checks if, given a rule name, matches one of the rules contained in this category"]
    pub(crate) fn has_rule(rule_name: &str) -> Option<&'static str> {
        Some(Self::GROUP_RULES[Self::GROUP_RULES.binary_search(&rule_name).ok()?])
    }
    #[doc = r" Checks if, given a rule name, it is marked as recommended"]
    pub(crate) fn is_recommended_rule(rule_name: &str) -> bool {
        Self::RECOMMENDED_RULES.contains(&rule_name)
    }
    pub(crate) fn recommended_rules_as_filters() -> &'static [RuleFilter<'static>] {
        Self::RECOMMENDED_RULES_AS_FILTERS
    }
    pub(crate) fn all_rules_as_filters() -> &'static [RuleFilter<'static>] {
        Self::ALL_RULES_AS_FILTERS
    }
    #[doc = r" Select preset rules"]
    pub(crate) fn collect_preset_rules(
        &self,
        parent_is_all: bool,
        parent_is_recommended: bool,
        enabled_rules: &mut FxHashSet<RuleFilter<'static>>,
    ) {
        if self.is_all_true() || self.is_all_unset() && parent_is_all {
            enabled_rules.extend(Self::all_rules_as_filters());
        } else if self.is_recommended_true()
            || self.is_recommended_unset() && self.is_all_unset() && parent_is_recommended
        {
            enabled_rules.extend(Self::recommended_rules_as_filters());
        }
    }
    pub(crate) fn get_rule_configuration(
        &self,
        rule_name: &str,
    ) -> Option<(RulePlainConfiguration, Option<RuleOptions>)> {
        match rule_name {
            "noBannedTypes" => self
                .no_banned_types
                .as_ref()
                .map(|conf| (conf.level(), conf.get_options())),
            "noEmptyTypeParameters" => self
                .no_empty_type_parameters
                .as_ref()
                .map(|conf| (conf.level(), conf.get_options())),
            "noExcessiveCognitiveComplexity" => self
                .no_excessive_cognitive_complexity
                .as_ref()
                .map(|conf| (conf.level(), conf.get_options())),
            "noExcessiveNestedTestSuites" => self
                .no_excessive_nested_test_suites
                .as_ref()
                .map(|conf| (conf.level(), conf.get_options())),
            "noExtraBooleanCast" => self
                .no_extra_boolean_cast
                .as_ref()
                .map(|conf| (conf.level(), conf.get_options())),
            "noForEach" => self
                .no_for_each
                .as_ref()
                .map(|conf| (conf.level(), conf.get_options())),
            "noMultipleSpacesInRegularExpressionLiterals" => self
                .no_multiple_spaces_in_regular_expression_literals
                .as_ref()
                .map(|conf| (conf.level(), conf.get_options())),
            "noStaticOnlyClass" => self
                .no_static_only_class
                .as_ref()
                .map(|conf| (conf.level(), conf.get_options())),
            "noThisInStatic" => self
                .no_this_in_static
                .as_ref()
                .map(|conf| (conf.level(), conf.get_options())),
            "noUselessCatch" => self
                .no_useless_catch
                .as_ref()
                .map(|conf| (conf.level(), conf.get_options())),
            "noUselessConstructor" => self
                .no_useless_constructor
                .as_ref()
                .map(|conf| (conf.level(), conf.get_options())),
            "noUselessEmptyExport" => self
                .no_useless_empty_export
                .as_ref()
                .map(|conf| (conf.level(), conf.get_options())),
            "noUselessFragments" => self
                .no_useless_fragments
                .as_ref()
                .map(|conf| (conf.level(), conf.get_options())),
            "noUselessLabel" => self
                .no_useless_label
                .as_ref()
                .map(|conf| (conf.level(), conf.get_options())),
            "noUselessLoneBlockStatements" => self
                .no_useless_lone_block_statements
                .as_ref()
                .map(|conf| (conf.level(), conf.get_options())),
            "noUselessRename" => self
                .no_useless_rename
                .as_ref()
                .map(|conf| (conf.level(), conf.get_options())),
            "noUselessSwitchCase" => self
                .no_useless_switch_case
                .as_ref()
                .map(|conf| (conf.level(), conf.get_options())),
            "noUselessTernary" => self
                .no_useless_ternary
                .as_ref()
                .map(|conf| (conf.level(), conf.get_options())),
            "noUselessThisAlias" => self
                .no_useless_this_alias
                .as_ref()
                .map(|conf| (conf.level(), conf.get_options())),
            "noUselessTypeConstraint" => self
                .no_useless_type_constraint
                .as_ref()
                .map(|conf| (conf.level(), conf.get_options())),
            "noVoid" => self
                .no_void
                .as_ref()
                .map(|conf| (conf.level(), conf.get_options())),
            "noWith" => self
                .no_with
                .as_ref()
                .map(|conf| (conf.level(), conf.get_options())),
            "useArrowFunction" => self
                .use_arrow_function
                .as_ref()
                .map(|conf| (conf.level(), conf.get_options())),
            "useFlatMap" => self
                .use_flat_map
                .as_ref()
                .map(|conf| (conf.level(), conf.get_options())),
            "useLiteralKeys" => self
                .use_literal_keys
                .as_ref()
                .map(|conf| (conf.level(), conf.get_options())),
            "useOptionalChain" => self
                .use_optional_chain
                .as_ref()
                .map(|conf| (conf.level(), conf.get_options())),
            "useRegexLiterals" => self
                .use_regex_literals
                .as_ref()
                .map(|conf| (conf.level(), conf.get_options())),
            "useSimpleNumberKeys" => self
                .use_simple_number_keys
                .as_ref()
                .map(|conf| (conf.level(), conf.get_options())),
            "useSimplifiedLogicExpression" => self
                .use_simplified_logic_expression
                .as_ref()
                .map(|conf| (conf.level(), conf.get_options())),
            _ => None,
        }
    }
}
#[derive(Clone, Debug, Default, Deserialize, Deserializable, Eq, Merge, PartialEq, Serialize)]
#[deserializable(with_validator)]
#[cfg_attr(feature = "schema", derive(JsonSchema))]
#[serde(rename_all = "camelCase", default, deny_unknown_fields)]
#[doc = r" A list of rules that belong to this group"]
pub struct Correctness {
    #[doc = r" It enables the recommended rules for this group"]
    #[serde(skip_serializing_if = "Option::is_none")]
    pub recommended: Option<bool>,
    #[doc = r" It enables ALL rules for this group."]
    #[serde(skip_serializing_if = "Option::is_none")]
    pub all: Option<bool>,
    #[doc = "Prevent passing of children as props."]
    #[serde(skip_serializing_if = "Option::is_none")]
    pub no_children_prop: Option<RuleConfiguration<NoChildrenProp>>,
    #[doc = "Prevents from having const variables being re-assigned."]
    #[serde(skip_serializing_if = "Option::is_none")]
    pub no_const_assign: Option<RuleFixConfiguration<NoConstAssign>>,
    #[doc = "Disallow constant expressions in conditions"]
    #[serde(skip_serializing_if = "Option::is_none")]
    pub no_constant_condition: Option<RuleConfiguration<NoConstantCondition>>,
    #[doc = "Disallow the use of Math.min and Math.max to clamp a value where the result itself is constant."]
    #[serde(skip_serializing_if = "Option::is_none")]
    pub no_constant_math_min_max_clamp: Option<RuleFixConfiguration<NoConstantMathMinMaxClamp>>,
    #[doc = "Disallow returning a value from a constructor."]
    #[serde(skip_serializing_if = "Option::is_none")]
    pub no_constructor_return: Option<RuleConfiguration<NoConstructorReturn>>,
    #[doc = "Disallow empty character classes in regular expression literals."]
    #[serde(skip_serializing_if = "Option::is_none")]
    pub no_empty_character_class_in_regex: Option<RuleConfiguration<NoEmptyCharacterClassInRegex>>,
    #[doc = "Disallows empty destructuring patterns."]
    #[serde(skip_serializing_if = "Option::is_none")]
    pub no_empty_pattern: Option<RuleConfiguration<NoEmptyPattern>>,
    #[doc = "Disallow to use unnecessary callback on flatMap."]
    #[serde(skip_serializing_if = "Option::is_none")]
    pub no_flat_map_identity: Option<RuleFixConfiguration<NoFlatMapIdentity>>,
    #[doc = "Disallow calling global object properties as functions"]
    #[serde(skip_serializing_if = "Option::is_none")]
    pub no_global_object_calls: Option<RuleConfiguration<NoGlobalObjectCalls>>,
    #[doc = "Disallow function and var declarations that are accessible outside their block."]
    #[serde(skip_serializing_if = "Option::is_none")]
    pub no_inner_declarations: Option<RuleConfiguration<NoInnerDeclarations>>,
    #[doc = "Prevents the incorrect use of super() inside classes. It also checks whether a call super() is missing from classes that extends other constructors."]
    #[serde(skip_serializing_if = "Option::is_none")]
    pub no_invalid_constructor_super: Option<RuleConfiguration<NoInvalidConstructorSuper>>,
    #[doc = "Disallow new operators with global non-constructor functions."]
    #[serde(skip_serializing_if = "Option::is_none")]
    pub no_invalid_new_builtin: Option<RuleFixConfiguration<NoInvalidNewBuiltin>>,
    #[doc = "Disallow the use of variables and function parameters before their declaration"]
    #[serde(skip_serializing_if = "Option::is_none")]
    pub no_invalid_use_before_declaration: Option<RuleConfiguration<NoInvalidUseBeforeDeclaration>>,
    #[doc = "Disallow new operators with the Symbol object."]
    #[serde(skip_serializing_if = "Option::is_none")]
    pub no_new_symbol: Option<RuleFixConfiguration<NoNewSymbol>>,
    #[doc = "Forbid the use of Node.js builtin modules."]
    #[serde(skip_serializing_if = "Option::is_none")]
    pub no_nodejs_modules: Option<RuleConfiguration<NoNodejsModules>>,
    #[doc = "Disallow \\8 and \\9 escape sequences in string literals."]
    #[serde(skip_serializing_if = "Option::is_none")]
    pub no_nonoctal_decimal_escape: Option<RuleFixConfiguration<NoNonoctalDecimalEscape>>,
    #[doc = "Disallow literal numbers that lose precision"]
    #[serde(skip_serializing_if = "Option::is_none")]
    pub no_precision_loss: Option<RuleConfiguration<NoPrecisionLoss>>,
    #[doc = "Prevent the usage of the return value of React.render."]
    #[serde(skip_serializing_if = "Option::is_none")]
    pub no_render_return_value: Option<RuleConfiguration<NoRenderReturnValue>>,
    #[doc = "Disallow assignments where both sides are exactly the same."]
    #[serde(skip_serializing_if = "Option::is_none")]
    pub no_self_assign: Option<RuleConfiguration<NoSelfAssign>>,
    #[doc = "Disallow returning a value from a setter"]
    #[serde(skip_serializing_if = "Option::is_none")]
    pub no_setter_return: Option<RuleConfiguration<NoSetterReturn>>,
    #[doc = "Disallow comparison of expressions modifying the string case with non-compliant value."]
    #[serde(skip_serializing_if = "Option::is_none")]
    pub no_string_case_mismatch: Option<RuleFixConfiguration<NoStringCaseMismatch>>,
    #[doc = "Disallow lexical declarations in switch clauses."]
    #[serde(skip_serializing_if = "Option::is_none")]
    pub no_switch_declarations: Option<RuleFixConfiguration<NoSwitchDeclarations>>,
    #[doc = "Prevents the usage of variables that haven't been declared inside the document."]
    #[serde(skip_serializing_if = "Option::is_none")]
    pub no_undeclared_variables: Option<RuleConfiguration<NoUndeclaredVariables>>,
    #[doc = "Avoid using unnecessary continue."]
    #[serde(skip_serializing_if = "Option::is_none")]
    pub no_unnecessary_continue: Option<RuleFixConfiguration<NoUnnecessaryContinue>>,
    #[doc = "Disallow unreachable code"]
    #[serde(skip_serializing_if = "Option::is_none")]
    pub no_unreachable: Option<RuleConfiguration<NoUnreachable>>,
    #[doc = "Ensures the super() constructor is called exactly once on every code  path in a class constructor before this is accessed if the class has a superclass"]
    #[serde(skip_serializing_if = "Option::is_none")]
    pub no_unreachable_super: Option<RuleConfiguration<NoUnreachableSuper>>,
    #[doc = "Disallow control flow statements in finally blocks."]
    #[serde(skip_serializing_if = "Option::is_none")]
    pub no_unsafe_finally: Option<RuleConfiguration<NoUnsafeFinally>>,
    #[doc = "Disallow the use of optional chaining in contexts where the undefined value is not allowed."]
    #[serde(skip_serializing_if = "Option::is_none")]
    pub no_unsafe_optional_chaining: Option<RuleConfiguration<NoUnsafeOptionalChaining>>,
    #[doc = "Disallow unused imports."]
    #[serde(skip_serializing_if = "Option::is_none")]
    pub no_unused_imports: Option<RuleFixConfiguration<NoUnusedImports>>,
    #[doc = "Disallow unused labels."]
    #[serde(skip_serializing_if = "Option::is_none")]
    pub no_unused_labels: Option<RuleFixConfiguration<NoUnusedLabels>>,
    #[doc = "Disallow unused private class members"]
    #[serde(skip_serializing_if = "Option::is_none")]
    pub no_unused_private_class_members: Option<RuleFixConfiguration<NoUnusedPrivateClassMembers>>,
    #[doc = "Disallow unused variables."]
    #[serde(skip_serializing_if = "Option::is_none")]
    pub no_unused_variables: Option<RuleFixConfiguration<NoUnusedVariables>>,
    #[doc = "This rules prevents void elements (AKA self-closing elements) from having children."]
    #[serde(skip_serializing_if = "Option::is_none")]
    pub no_void_elements_with_children: Option<RuleFixConfiguration<NoVoidElementsWithChildren>>,
    #[doc = "Disallow returning a value from a function with the return type 'void'"]
    #[serde(skip_serializing_if = "Option::is_none")]
    pub no_void_type_return: Option<RuleConfiguration<NoVoidTypeReturn>>,
    #[doc = "Disallow Array constructors."]
    #[serde(skip_serializing_if = "Option::is_none")]
    pub use_array_literals: Option<RuleFixConfiguration<UseArrayLiterals>>,
    #[doc = "Enforce all dependencies are correctly specified in a React hook."]
    #[serde(skip_serializing_if = "Option::is_none")]
    pub use_exhaustive_dependencies: Option<RuleConfiguration<UseExhaustiveDependencies>>,
    #[doc = "Enforce that all React hooks are being called from the Top Level component functions."]
    #[serde(skip_serializing_if = "Option::is_none")]
    pub use_hook_at_top_level: Option<RuleConfiguration<UseHookAtTopLevel>>,
    #[doc = "Require calls to isNaN() when checking for NaN."]
    #[serde(skip_serializing_if = "Option::is_none")]
    pub use_is_nan: Option<RuleFixConfiguration<UseIsNan>>,
    #[doc = "Disallow missing key props in iterators/collection literals."]
    #[serde(skip_serializing_if = "Option::is_none")]
    pub use_jsx_key_in_iterable: Option<RuleConfiguration<UseJsxKeyInIterable>>,
    #[doc = "Enforce \"for\" loop update clause moving the counter in the right direction."]
    #[serde(skip_serializing_if = "Option::is_none")]
    pub use_valid_for_direction: Option<RuleConfiguration<UseValidForDirection>>,
    #[doc = "Require generator functions to contain yield."]
    #[serde(skip_serializing_if = "Option::is_none")]
    pub use_yield: Option<RuleConfiguration<UseYield>>,
}
impl DeserializableValidator for Correctness {
    fn validate(
        &mut self,
        _name: &str,
        range: TextRange,
        diagnostics: &mut Vec<DeserializationDiagnostic>,
    ) -> bool {
        if self.recommended == Some(true) && self.all == Some(true) {
            diagnostics . push (DeserializationDiagnostic :: new (markup ! (< Emphasis > "'recommended'" < / Emphasis > " and " < Emphasis > "'all'" < / Emphasis > " can't be both " < Emphasis > "'true'" < / Emphasis > ". You should choose only one of them.")) . with_range (range) . with_note (markup ! ("Biome will fallback to its defaults for this section."))) ;
            return false;
        }
        true
    }
}
impl Correctness {
    const GROUP_NAME: &'static str = "correctness";
    pub(crate) const GROUP_RULES: &'static [&'static str] = &[
        "noChildrenProp",
        "noConstAssign",
        "noConstantCondition",
        "noConstantMathMinMaxClamp",
        "noConstructorReturn",
        "noEmptyCharacterClassInRegex",
        "noEmptyPattern",
        "noFlatMapIdentity",
        "noGlobalObjectCalls",
        "noInnerDeclarations",
        "noInvalidConstructorSuper",
        "noInvalidNewBuiltin",
        "noInvalidUseBeforeDeclaration",
        "noNewSymbol",
        "noNodejsModules",
        "noNonoctalDecimalEscape",
        "noPrecisionLoss",
        "noRenderReturnValue",
        "noSelfAssign",
        "noSetterReturn",
        "noStringCaseMismatch",
        "noSwitchDeclarations",
        "noUndeclaredVariables",
        "noUnnecessaryContinue",
        "noUnreachable",
        "noUnreachableSuper",
        "noUnsafeFinally",
        "noUnsafeOptionalChaining",
        "noUnusedImports",
        "noUnusedLabels",
        "noUnusedPrivateClassMembers",
        "noUnusedVariables",
        "noVoidElementsWithChildren",
        "noVoidTypeReturn",
        "useArrayLiterals",
        "useExhaustiveDependencies",
        "useHookAtTopLevel",
        "useIsNan",
        "useJsxKeyInIterable",
        "useValidForDirection",
        "useYield",
    ];
    const RECOMMENDED_RULES: &'static [&'static str] = &[
        "noChildrenProp",
        "noConstAssign",
        "noConstantCondition",
        "noConstructorReturn",
        "noEmptyCharacterClassInRegex",
        "noEmptyPattern",
        "noFlatMapIdentity",
        "noGlobalObjectCalls",
        "noInnerDeclarations",
        "noInvalidConstructorSuper",
        "noInvalidNewBuiltin",
        "noInvalidUseBeforeDeclaration",
        "noNonoctalDecimalEscape",
        "noPrecisionLoss",
        "noRenderReturnValue",
        "noSelfAssign",
        "noSetterReturn",
        "noStringCaseMismatch",
        "noSwitchDeclarations",
        "noUnnecessaryContinue",
        "noUnreachable",
        "noUnreachableSuper",
        "noUnsafeFinally",
        "noUnsafeOptionalChaining",
        "noUnusedLabels",
        "noVoidElementsWithChildren",
        "noVoidTypeReturn",
        "useExhaustiveDependencies",
        "useIsNan",
        "useJsxKeyInIterable",
        "useValidForDirection",
        "useYield",
    ];
    const RECOMMENDED_RULES_AS_FILTERS: &'static [RuleFilter<'static>] = &[
        RuleFilter::Rule(Self::GROUP_NAME, Self::GROUP_RULES[0]),
        RuleFilter::Rule(Self::GROUP_NAME, Self::GROUP_RULES[1]),
        RuleFilter::Rule(Self::GROUP_NAME, Self::GROUP_RULES[2]),
        RuleFilter::Rule(Self::GROUP_NAME, Self::GROUP_RULES[4]),
        RuleFilter::Rule(Self::GROUP_NAME, Self::GROUP_RULES[5]),
        RuleFilter::Rule(Self::GROUP_NAME, Self::GROUP_RULES[6]),
        RuleFilter::Rule(Self::GROUP_NAME, Self::GROUP_RULES[7]),
        RuleFilter::Rule(Self::GROUP_NAME, Self::GROUP_RULES[8]),
        RuleFilter::Rule(Self::GROUP_NAME, Self::GROUP_RULES[9]),
        RuleFilter::Rule(Self::GROUP_NAME, Self::GROUP_RULES[10]),
        RuleFilter::Rule(Self::GROUP_NAME, Self::GROUP_RULES[11]),
        RuleFilter::Rule(Self::GROUP_NAME, Self::GROUP_RULES[12]),
        RuleFilter::Rule(Self::GROUP_NAME, Self::GROUP_RULES[15]),
        RuleFilter::Rule(Self::GROUP_NAME, Self::GROUP_RULES[16]),
        RuleFilter::Rule(Self::GROUP_NAME, Self::GROUP_RULES[17]),
        RuleFilter::Rule(Self::GROUP_NAME, Self::GROUP_RULES[18]),
        RuleFilter::Rule(Self::GROUP_NAME, Self::GROUP_RULES[19]),
        RuleFilter::Rule(Self::GROUP_NAME, Self::GROUP_RULES[20]),
        RuleFilter::Rule(Self::GROUP_NAME, Self::GROUP_RULES[21]),
        RuleFilter::Rule(Self::GROUP_NAME, Self::GROUP_RULES[23]),
        RuleFilter::Rule(Self::GROUP_NAME, Self::GROUP_RULES[24]),
        RuleFilter::Rule(Self::GROUP_NAME, Self::GROUP_RULES[25]),
        RuleFilter::Rule(Self::GROUP_NAME, Self::GROUP_RULES[26]),
        RuleFilter::Rule(Self::GROUP_NAME, Self::GROUP_RULES[27]),
        RuleFilter::Rule(Self::GROUP_NAME, Self::GROUP_RULES[29]),
        RuleFilter::Rule(Self::GROUP_NAME, Self::GROUP_RULES[32]),
        RuleFilter::Rule(Self::GROUP_NAME, Self::GROUP_RULES[33]),
        RuleFilter::Rule(Self::GROUP_NAME, Self::GROUP_RULES[35]),
        RuleFilter::Rule(Self::GROUP_NAME, Self::GROUP_RULES[37]),
        RuleFilter::Rule(Self::GROUP_NAME, Self::GROUP_RULES[38]),
        RuleFilter::Rule(Self::GROUP_NAME, Self::GROUP_RULES[39]),
        RuleFilter::Rule(Self::GROUP_NAME, Self::GROUP_RULES[40]),
    ];
    const ALL_RULES_AS_FILTERS: &'static [RuleFilter<'static>] = &[
        RuleFilter::Rule(Self::GROUP_NAME, Self::GROUP_RULES[0]),
        RuleFilter::Rule(Self::GROUP_NAME, Self::GROUP_RULES[1]),
        RuleFilter::Rule(Self::GROUP_NAME, Self::GROUP_RULES[2]),
        RuleFilter::Rule(Self::GROUP_NAME, Self::GROUP_RULES[3]),
        RuleFilter::Rule(Self::GROUP_NAME, Self::GROUP_RULES[4]),
        RuleFilter::Rule(Self::GROUP_NAME, Self::GROUP_RULES[5]),
        RuleFilter::Rule(Self::GROUP_NAME, Self::GROUP_RULES[6]),
        RuleFilter::Rule(Self::GROUP_NAME, Self::GROUP_RULES[7]),
        RuleFilter::Rule(Self::GROUP_NAME, Self::GROUP_RULES[8]),
        RuleFilter::Rule(Self::GROUP_NAME, Self::GROUP_RULES[9]),
        RuleFilter::Rule(Self::GROUP_NAME, Self::GROUP_RULES[10]),
        RuleFilter::Rule(Self::GROUP_NAME, Self::GROUP_RULES[11]),
        RuleFilter::Rule(Self::GROUP_NAME, Self::GROUP_RULES[12]),
        RuleFilter::Rule(Self::GROUP_NAME, Self::GROUP_RULES[13]),
        RuleFilter::Rule(Self::GROUP_NAME, Self::GROUP_RULES[14]),
        RuleFilter::Rule(Self::GROUP_NAME, Self::GROUP_RULES[15]),
        RuleFilter::Rule(Self::GROUP_NAME, Self::GROUP_RULES[16]),
        RuleFilter::Rule(Self::GROUP_NAME, Self::GROUP_RULES[17]),
        RuleFilter::Rule(Self::GROUP_NAME, Self::GROUP_RULES[18]),
        RuleFilter::Rule(Self::GROUP_NAME, Self::GROUP_RULES[19]),
        RuleFilter::Rule(Self::GROUP_NAME, Self::GROUP_RULES[20]),
        RuleFilter::Rule(Self::GROUP_NAME, Self::GROUP_RULES[21]),
        RuleFilter::Rule(Self::GROUP_NAME, Self::GROUP_RULES[22]),
        RuleFilter::Rule(Self::GROUP_NAME, Self::GROUP_RULES[23]),
        RuleFilter::Rule(Self::GROUP_NAME, Self::GROUP_RULES[24]),
        RuleFilter::Rule(Self::GROUP_NAME, Self::GROUP_RULES[25]),
        RuleFilter::Rule(Self::GROUP_NAME, Self::GROUP_RULES[26]),
        RuleFilter::Rule(Self::GROUP_NAME, Self::GROUP_RULES[27]),
        RuleFilter::Rule(Self::GROUP_NAME, Self::GROUP_RULES[28]),
        RuleFilter::Rule(Self::GROUP_NAME, Self::GROUP_RULES[29]),
        RuleFilter::Rule(Self::GROUP_NAME, Self::GROUP_RULES[30]),
        RuleFilter::Rule(Self::GROUP_NAME, Self::GROUP_RULES[31]),
        RuleFilter::Rule(Self::GROUP_NAME, Self::GROUP_RULES[32]),
        RuleFilter::Rule(Self::GROUP_NAME, Self::GROUP_RULES[33]),
        RuleFilter::Rule(Self::GROUP_NAME, Self::GROUP_RULES[34]),
        RuleFilter::Rule(Self::GROUP_NAME, Self::GROUP_RULES[35]),
        RuleFilter::Rule(Self::GROUP_NAME, Self::GROUP_RULES[36]),
        RuleFilter::Rule(Self::GROUP_NAME, Self::GROUP_RULES[37]),
        RuleFilter::Rule(Self::GROUP_NAME, Self::GROUP_RULES[38]),
        RuleFilter::Rule(Self::GROUP_NAME, Self::GROUP_RULES[39]),
        RuleFilter::Rule(Self::GROUP_NAME, Self::GROUP_RULES[40]),
    ];
    #[doc = r" Retrieves the recommended rules"]
    pub(crate) fn is_recommended_true(&self) -> bool {
        matches!(self.recommended, Some(true))
    }
    pub(crate) fn is_recommended_unset(&self) -> bool {
        self.recommended.is_none()
    }
    pub(crate) fn is_all_true(&self) -> bool {
        matches!(self.all, Some(true))
    }
    pub(crate) fn is_all_unset(&self) -> bool {
        self.all.is_none()
    }
    pub(crate) fn get_enabled_rules(&self) -> FxHashSet<RuleFilter<'static>> {
        let mut index_set = FxHashSet::default();
        if let Some(rule) = self.no_children_prop.as_ref() {
            if rule.is_enabled() {
                index_set.insert(RuleFilter::Rule(Self::GROUP_NAME, Self::GROUP_RULES[0]));
            }
        }
        if let Some(rule) = self.no_const_assign.as_ref() {
            if rule.is_enabled() {
                index_set.insert(RuleFilter::Rule(Self::GROUP_NAME, Self::GROUP_RULES[1]));
            }
        }
        if let Some(rule) = self.no_constant_condition.as_ref() {
            if rule.is_enabled() {
                index_set.insert(RuleFilter::Rule(Self::GROUP_NAME, Self::GROUP_RULES[2]));
            }
        }
        if let Some(rule) = self.no_constant_math_min_max_clamp.as_ref() {
            if rule.is_enabled() {
                index_set.insert(RuleFilter::Rule(Self::GROUP_NAME, Self::GROUP_RULES[3]));
            }
        }
        if let Some(rule) = self.no_constructor_return.as_ref() {
            if rule.is_enabled() {
                index_set.insert(RuleFilter::Rule(Self::GROUP_NAME, Self::GROUP_RULES[4]));
            }
        }
        if let Some(rule) = self.no_empty_character_class_in_regex.as_ref() {
            if rule.is_enabled() {
                index_set.insert(RuleFilter::Rule(Self::GROUP_NAME, Self::GROUP_RULES[5]));
            }
        }
        if let Some(rule) = self.no_empty_pattern.as_ref() {
            if rule.is_enabled() {
                index_set.insert(RuleFilter::Rule(Self::GROUP_NAME, Self::GROUP_RULES[6]));
            }
        }
        if let Some(rule) = self.no_flat_map_identity.as_ref() {
            if rule.is_enabled() {
                index_set.insert(RuleFilter::Rule(Self::GROUP_NAME, Self::GROUP_RULES[7]));
            }
        }
        if let Some(rule) = self.no_global_object_calls.as_ref() {
            if rule.is_enabled() {
                index_set.insert(RuleFilter::Rule(Self::GROUP_NAME, Self::GROUP_RULES[8]));
            }
        }
        if let Some(rule) = self.no_inner_declarations.as_ref() {
            if rule.is_enabled() {
                index_set.insert(RuleFilter::Rule(Self::GROUP_NAME, Self::GROUP_RULES[9]));
            }
        }
        if let Some(rule) = self.no_invalid_constructor_super.as_ref() {
            if rule.is_enabled() {
                index_set.insert(RuleFilter::Rule(Self::GROUP_NAME, Self::GROUP_RULES[10]));
            }
        }
        if let Some(rule) = self.no_invalid_new_builtin.as_ref() {
            if rule.is_enabled() {
                index_set.insert(RuleFilter::Rule(Self::GROUP_NAME, Self::GROUP_RULES[11]));
            }
        }
        if let Some(rule) = self.no_invalid_use_before_declaration.as_ref() {
            if rule.is_enabled() {
                index_set.insert(RuleFilter::Rule(Self::GROUP_NAME, Self::GROUP_RULES[12]));
            }
        }
        if let Some(rule) = self.no_new_symbol.as_ref() {
            if rule.is_enabled() {
                index_set.insert(RuleFilter::Rule(Self::GROUP_NAME, Self::GROUP_RULES[13]));
            }
        }
        if let Some(rule) = self.no_nodejs_modules.as_ref() {
            if rule.is_enabled() {
                index_set.insert(RuleFilter::Rule(Self::GROUP_NAME, Self::GROUP_RULES[14]));
            }
        }
        if let Some(rule) = self.no_nonoctal_decimal_escape.as_ref() {
            if rule.is_enabled() {
                index_set.insert(RuleFilter::Rule(Self::GROUP_NAME, Self::GROUP_RULES[15]));
            }
        }
        if let Some(rule) = self.no_precision_loss.as_ref() {
            if rule.is_enabled() {
                index_set.insert(RuleFilter::Rule(Self::GROUP_NAME, Self::GROUP_RULES[16]));
            }
        }
        if let Some(rule) = self.no_render_return_value.as_ref() {
            if rule.is_enabled() {
                index_set.insert(RuleFilter::Rule(Self::GROUP_NAME, Self::GROUP_RULES[17]));
            }
        }
        if let Some(rule) = self.no_self_assign.as_ref() {
            if rule.is_enabled() {
                index_set.insert(RuleFilter::Rule(Self::GROUP_NAME, Self::GROUP_RULES[18]));
            }
        }
        if let Some(rule) = self.no_setter_return.as_ref() {
            if rule.is_enabled() {
                index_set.insert(RuleFilter::Rule(Self::GROUP_NAME, Self::GROUP_RULES[19]));
            }
        }
        if let Some(rule) = self.no_string_case_mismatch.as_ref() {
            if rule.is_enabled() {
                index_set.insert(RuleFilter::Rule(Self::GROUP_NAME, Self::GROUP_RULES[20]));
            }
        }
        if let Some(rule) = self.no_switch_declarations.as_ref() {
            if rule.is_enabled() {
                index_set.insert(RuleFilter::Rule(Self::GROUP_NAME, Self::GROUP_RULES[21]));
            }
        }
        if let Some(rule) = self.no_undeclared_variables.as_ref() {
            if rule.is_enabled() {
                index_set.insert(RuleFilter::Rule(Self::GROUP_NAME, Self::GROUP_RULES[22]));
            }
        }
        if let Some(rule) = self.no_unnecessary_continue.as_ref() {
            if rule.is_enabled() {
                index_set.insert(RuleFilter::Rule(Self::GROUP_NAME, Self::GROUP_RULES[23]));
            }
        }
        if let Some(rule) = self.no_unreachable.as_ref() {
            if rule.is_enabled() {
                index_set.insert(RuleFilter::Rule(Self::GROUP_NAME, Self::GROUP_RULES[24]));
            }
        }
        if let Some(rule) = self.no_unreachable_super.as_ref() {
            if rule.is_enabled() {
                index_set.insert(RuleFilter::Rule(Self::GROUP_NAME, Self::GROUP_RULES[25]));
            }
        }
        if let Some(rule) = self.no_unsafe_finally.as_ref() {
            if rule.is_enabled() {
                index_set.insert(RuleFilter::Rule(Self::GROUP_NAME, Self::GROUP_RULES[26]));
            }
        }
        if let Some(rule) = self.no_unsafe_optional_chaining.as_ref() {
            if rule.is_enabled() {
                index_set.insert(RuleFilter::Rule(Self::GROUP_NAME, Self::GROUP_RULES[27]));
            }
        }
        if let Some(rule) = self.no_unused_imports.as_ref() {
            if rule.is_enabled() {
                index_set.insert(RuleFilter::Rule(Self::GROUP_NAME, Self::GROUP_RULES[28]));
            }
        }
        if let Some(rule) = self.no_unused_labels.as_ref() {
            if rule.is_enabled() {
                index_set.insert(RuleFilter::Rule(Self::GROUP_NAME, Self::GROUP_RULES[29]));
            }
        }
        if let Some(rule) = self.no_unused_private_class_members.as_ref() {
            if rule.is_enabled() {
                index_set.insert(RuleFilter::Rule(Self::GROUP_NAME, Self::GROUP_RULES[30]));
            }
        }
        if let Some(rule) = self.no_unused_variables.as_ref() {
            if rule.is_enabled() {
                index_set.insert(RuleFilter::Rule(Self::GROUP_NAME, Self::GROUP_RULES[31]));
            }
        }
        if let Some(rule) = self.no_void_elements_with_children.as_ref() {
            if rule.is_enabled() {
                index_set.insert(RuleFilter::Rule(Self::GROUP_NAME, Self::GROUP_RULES[32]));
            }
        }
        if let Some(rule) = self.no_void_type_return.as_ref() {
            if rule.is_enabled() {
                index_set.insert(RuleFilter::Rule(Self::GROUP_NAME, Self::GROUP_RULES[33]));
            }
        }
        if let Some(rule) = self.use_array_literals.as_ref() {
            if rule.is_enabled() {
                index_set.insert(RuleFilter::Rule(Self::GROUP_NAME, Self::GROUP_RULES[34]));
            }
        }
        if let Some(rule) = self.use_exhaustive_dependencies.as_ref() {
            if rule.is_enabled() {
                index_set.insert(RuleFilter::Rule(Self::GROUP_NAME, Self::GROUP_RULES[35]));
            }
        }
        if let Some(rule) = self.use_hook_at_top_level.as_ref() {
            if rule.is_enabled() {
                index_set.insert(RuleFilter::Rule(Self::GROUP_NAME, Self::GROUP_RULES[36]));
            }
        }
        if let Some(rule) = self.use_is_nan.as_ref() {
            if rule.is_enabled() {
                index_set.insert(RuleFilter::Rule(Self::GROUP_NAME, Self::GROUP_RULES[37]));
            }
        }
        if let Some(rule) = self.use_jsx_key_in_iterable.as_ref() {
            if rule.is_enabled() {
                index_set.insert(RuleFilter::Rule(Self::GROUP_NAME, Self::GROUP_RULES[38]));
            }
        }
        if let Some(rule) = self.use_valid_for_direction.as_ref() {
            if rule.is_enabled() {
                index_set.insert(RuleFilter::Rule(Self::GROUP_NAME, Self::GROUP_RULES[39]));
            }
        }
        if let Some(rule) = self.use_yield.as_ref() {
            if rule.is_enabled() {
                index_set.insert(RuleFilter::Rule(Self::GROUP_NAME, Self::GROUP_RULES[40]));
            }
        }
        index_set
    }
    pub(crate) fn get_disabled_rules(&self) -> FxHashSet<RuleFilter<'static>> {
        let mut index_set = FxHashSet::default();
        if let Some(rule) = self.no_children_prop.as_ref() {
            if rule.is_disabled() {
                index_set.insert(RuleFilter::Rule(Self::GROUP_NAME, Self::GROUP_RULES[0]));
            }
        }
        if let Some(rule) = self.no_const_assign.as_ref() {
            if rule.is_disabled() {
                index_set.insert(RuleFilter::Rule(Self::GROUP_NAME, Self::GROUP_RULES[1]));
            }
        }
        if let Some(rule) = self.no_constant_condition.as_ref() {
            if rule.is_disabled() {
                index_set.insert(RuleFilter::Rule(Self::GROUP_NAME, Self::GROUP_RULES[2]));
            }
        }
        if let Some(rule) = self.no_constant_math_min_max_clamp.as_ref() {
            if rule.is_disabled() {
                index_set.insert(RuleFilter::Rule(Self::GROUP_NAME, Self::GROUP_RULES[3]));
            }
        }
        if let Some(rule) = self.no_constructor_return.as_ref() {
            if rule.is_disabled() {
                index_set.insert(RuleFilter::Rule(Self::GROUP_NAME, Self::GROUP_RULES[4]));
            }
        }
        if let Some(rule) = self.no_empty_character_class_in_regex.as_ref() {
            if rule.is_disabled() {
                index_set.insert(RuleFilter::Rule(Self::GROUP_NAME, Self::GROUP_RULES[5]));
            }
        }
        if let Some(rule) = self.no_empty_pattern.as_ref() {
            if rule.is_disabled() {
                index_set.insert(RuleFilter::Rule(Self::GROUP_NAME, Self::GROUP_RULES[6]));
            }
        }
        if let Some(rule) = self.no_flat_map_identity.as_ref() {
            if rule.is_disabled() {
                index_set.insert(RuleFilter::Rule(Self::GROUP_NAME, Self::GROUP_RULES[7]));
            }
        }
        if let Some(rule) = self.no_global_object_calls.as_ref() {
            if rule.is_disabled() {
                index_set.insert(RuleFilter::Rule(Self::GROUP_NAME, Self::GROUP_RULES[8]));
            }
        }
        if let Some(rule) = self.no_inner_declarations.as_ref() {
            if rule.is_disabled() {
                index_set.insert(RuleFilter::Rule(Self::GROUP_NAME, Self::GROUP_RULES[9]));
            }
        }
        if let Some(rule) = self.no_invalid_constructor_super.as_ref() {
            if rule.is_disabled() {
                index_set.insert(RuleFilter::Rule(Self::GROUP_NAME, Self::GROUP_RULES[10]));
            }
        }
        if let Some(rule) = self.no_invalid_new_builtin.as_ref() {
            if rule.is_disabled() {
                index_set.insert(RuleFilter::Rule(Self::GROUP_NAME, Self::GROUP_RULES[11]));
            }
        }
        if let Some(rule) = self.no_invalid_use_before_declaration.as_ref() {
            if rule.is_disabled() {
                index_set.insert(RuleFilter::Rule(Self::GROUP_NAME, Self::GROUP_RULES[12]));
            }
        }
        if let Some(rule) = self.no_new_symbol.as_ref() {
            if rule.is_disabled() {
                index_set.insert(RuleFilter::Rule(Self::GROUP_NAME, Self::GROUP_RULES[13]));
            }
        }
        if let Some(rule) = self.no_nodejs_modules.as_ref() {
            if rule.is_disabled() {
                index_set.insert(RuleFilter::Rule(Self::GROUP_NAME, Self::GROUP_RULES[14]));
            }
        }
        if let Some(rule) = self.no_nonoctal_decimal_escape.as_ref() {
            if rule.is_disabled() {
                index_set.insert(RuleFilter::Rule(Self::GROUP_NAME, Self::GROUP_RULES[15]));
            }
        }
        if let Some(rule) = self.no_precision_loss.as_ref() {
            if rule.is_disabled() {
                index_set.insert(RuleFilter::Rule(Self::GROUP_NAME, Self::GROUP_RULES[16]));
            }
        }
        if let Some(rule) = self.no_render_return_value.as_ref() {
            if rule.is_disabled() {
                index_set.insert(RuleFilter::Rule(Self::GROUP_NAME, Self::GROUP_RULES[17]));
            }
        }
        if let Some(rule) = self.no_self_assign.as_ref() {
            if rule.is_disabled() {
                index_set.insert(RuleFilter::Rule(Self::GROUP_NAME, Self::GROUP_RULES[18]));
            }
        }
        if let Some(rule) = self.no_setter_return.as_ref() {
            if rule.is_disabled() {
                index_set.insert(RuleFilter::Rule(Self::GROUP_NAME, Self::GROUP_RULES[19]));
            }
        }
        if let Some(rule) = self.no_string_case_mismatch.as_ref() {
            if rule.is_disabled() {
                index_set.insert(RuleFilter::Rule(Self::GROUP_NAME, Self::GROUP_RULES[20]));
            }
        }
        if let Some(rule) = self.no_switch_declarations.as_ref() {
            if rule.is_disabled() {
                index_set.insert(RuleFilter::Rule(Self::GROUP_NAME, Self::GROUP_RULES[21]));
            }
        }
        if let Some(rule) = self.no_undeclared_variables.as_ref() {
            if rule.is_disabled() {
                index_set.insert(RuleFilter::Rule(Self::GROUP_NAME, Self::GROUP_RULES[22]));
            }
        }
        if let Some(rule) = self.no_unnecessary_continue.as_ref() {
            if rule.is_disabled() {
                index_set.insert(RuleFilter::Rule(Self::GROUP_NAME, Self::GROUP_RULES[23]));
            }
        }
        if let Some(rule) = self.no_unreachable.as_ref() {
            if rule.is_disabled() {
                index_set.insert(RuleFilter::Rule(Self::GROUP_NAME, Self::GROUP_RULES[24]));
            }
        }
        if let Some(rule) = self.no_unreachable_super.as_ref() {
            if rule.is_disabled() {
                index_set.insert(RuleFilter::Rule(Self::GROUP_NAME, Self::GROUP_RULES[25]));
            }
        }
        if let Some(rule) = self.no_unsafe_finally.as_ref() {
            if rule.is_disabled() {
                index_set.insert(RuleFilter::Rule(Self::GROUP_NAME, Self::GROUP_RULES[26]));
            }
        }
        if let Some(rule) = self.no_unsafe_optional_chaining.as_ref() {
            if rule.is_disabled() {
                index_set.insert(RuleFilter::Rule(Self::GROUP_NAME, Self::GROUP_RULES[27]));
            }
        }
        if let Some(rule) = self.no_unused_imports.as_ref() {
            if rule.is_disabled() {
                index_set.insert(RuleFilter::Rule(Self::GROUP_NAME, Self::GROUP_RULES[28]));
            }
        }
        if let Some(rule) = self.no_unused_labels.as_ref() {
            if rule.is_disabled() {
                index_set.insert(RuleFilter::Rule(Self::GROUP_NAME, Self::GROUP_RULES[29]));
            }
        }
        if let Some(rule) = self.no_unused_private_class_members.as_ref() {
            if rule.is_disabled() {
                index_set.insert(RuleFilter::Rule(Self::GROUP_NAME, Self::GROUP_RULES[30]));
            }
        }
        if let Some(rule) = self.no_unused_variables.as_ref() {
            if rule.is_disabled() {
                index_set.insert(RuleFilter::Rule(Self::GROUP_NAME, Self::GROUP_RULES[31]));
            }
        }
        if let Some(rule) = self.no_void_elements_with_children.as_ref() {
            if rule.is_disabled() {
                index_set.insert(RuleFilter::Rule(Self::GROUP_NAME, Self::GROUP_RULES[32]));
            }
        }
        if let Some(rule) = self.no_void_type_return.as_ref() {
            if rule.is_disabled() {
                index_set.insert(RuleFilter::Rule(Self::GROUP_NAME, Self::GROUP_RULES[33]));
            }
        }
        if let Some(rule) = self.use_array_literals.as_ref() {
            if rule.is_disabled() {
                index_set.insert(RuleFilter::Rule(Self::GROUP_NAME, Self::GROUP_RULES[34]));
            }
        }
        if let Some(rule) = self.use_exhaustive_dependencies.as_ref() {
            if rule.is_disabled() {
                index_set.insert(RuleFilter::Rule(Self::GROUP_NAME, Self::GROUP_RULES[35]));
            }
        }
        if let Some(rule) = self.use_hook_at_top_level.as_ref() {
            if rule.is_disabled() {
                index_set.insert(RuleFilter::Rule(Self::GROUP_NAME, Self::GROUP_RULES[36]));
            }
        }
        if let Some(rule) = self.use_is_nan.as_ref() {
            if rule.is_disabled() {
                index_set.insert(RuleFilter::Rule(Self::GROUP_NAME, Self::GROUP_RULES[37]));
            }
        }
        if let Some(rule) = self.use_jsx_key_in_iterable.as_ref() {
            if rule.is_disabled() {
                index_set.insert(RuleFilter::Rule(Self::GROUP_NAME, Self::GROUP_RULES[38]));
            }
        }
        if let Some(rule) = self.use_valid_for_direction.as_ref() {
            if rule.is_disabled() {
                index_set.insert(RuleFilter::Rule(Self::GROUP_NAME, Self::GROUP_RULES[39]));
            }
        }
        if let Some(rule) = self.use_yield.as_ref() {
            if rule.is_disabled() {
                index_set.insert(RuleFilter::Rule(Self::GROUP_NAME, Self::GROUP_RULES[40]));
            }
        }
        index_set
    }
    #[doc = r" Checks if, given a rule name, matches one of the rules contained in this category"]
    pub(crate) fn has_rule(rule_name: &str) -> Option<&'static str> {
        Some(Self::GROUP_RULES[Self::GROUP_RULES.binary_search(&rule_name).ok()?])
    }
    #[doc = r" Checks if, given a rule name, it is marked as recommended"]
    pub(crate) fn is_recommended_rule(rule_name: &str) -> bool {
        Self::RECOMMENDED_RULES.contains(&rule_name)
    }
    pub(crate) fn recommended_rules_as_filters() -> &'static [RuleFilter<'static>] {
        Self::RECOMMENDED_RULES_AS_FILTERS
    }
    pub(crate) fn all_rules_as_filters() -> &'static [RuleFilter<'static>] {
        Self::ALL_RULES_AS_FILTERS
    }
    #[doc = r" Select preset rules"]
    pub(crate) fn collect_preset_rules(
        &self,
        parent_is_all: bool,
        parent_is_recommended: bool,
        enabled_rules: &mut FxHashSet<RuleFilter<'static>>,
    ) {
        if self.is_all_true() || self.is_all_unset() && parent_is_all {
            enabled_rules.extend(Self::all_rules_as_filters());
        } else if self.is_recommended_true()
            || self.is_recommended_unset() && self.is_all_unset() && parent_is_recommended
        {
            enabled_rules.extend(Self::recommended_rules_as_filters());
        }
    }
    pub(crate) fn get_rule_configuration(
        &self,
        rule_name: &str,
    ) -> Option<(RulePlainConfiguration, Option<RuleOptions>)> {
        match rule_name {
            "noChildrenProp" => self
                .no_children_prop
                .as_ref()
                .map(|conf| (conf.level(), conf.get_options())),
            "noConstAssign" => self
                .no_const_assign
                .as_ref()
                .map(|conf| (conf.level(), conf.get_options())),
            "noConstantCondition" => self
                .no_constant_condition
                .as_ref()
                .map(|conf| (conf.level(), conf.get_options())),
            "noConstantMathMinMaxClamp" => self
                .no_constant_math_min_max_clamp
                .as_ref()
                .map(|conf| (conf.level(), conf.get_options())),
            "noConstructorReturn" => self
                .no_constructor_return
                .as_ref()
                .map(|conf| (conf.level(), conf.get_options())),
            "noEmptyCharacterClassInRegex" => self
                .no_empty_character_class_in_regex
                .as_ref()
                .map(|conf| (conf.level(), conf.get_options())),
            "noEmptyPattern" => self
                .no_empty_pattern
                .as_ref()
                .map(|conf| (conf.level(), conf.get_options())),
            "noFlatMapIdentity" => self
                .no_flat_map_identity
                .as_ref()
                .map(|conf| (conf.level(), conf.get_options())),
            "noGlobalObjectCalls" => self
                .no_global_object_calls
                .as_ref()
                .map(|conf| (conf.level(), conf.get_options())),
            "noInnerDeclarations" => self
                .no_inner_declarations
                .as_ref()
                .map(|conf| (conf.level(), conf.get_options())),
            "noInvalidConstructorSuper" => self
                .no_invalid_constructor_super
                .as_ref()
                .map(|conf| (conf.level(), conf.get_options())),
            "noInvalidNewBuiltin" => self
                .no_invalid_new_builtin
                .as_ref()
                .map(|conf| (conf.level(), conf.get_options())),
            "noInvalidUseBeforeDeclaration" => self
                .no_invalid_use_before_declaration
                .as_ref()
                .map(|conf| (conf.level(), conf.get_options())),
            "noNewSymbol" => self
                .no_new_symbol
                .as_ref()
                .map(|conf| (conf.level(), conf.get_options())),
            "noNodejsModules" => self
                .no_nodejs_modules
                .as_ref()
                .map(|conf| (conf.level(), conf.get_options())),
            "noNonoctalDecimalEscape" => self
                .no_nonoctal_decimal_escape
                .as_ref()
                .map(|conf| (conf.level(), conf.get_options())),
            "noPrecisionLoss" => self
                .no_precision_loss
                .as_ref()
                .map(|conf| (conf.level(), conf.get_options())),
            "noRenderReturnValue" => self
                .no_render_return_value
                .as_ref()
                .map(|conf| (conf.level(), conf.get_options())),
            "noSelfAssign" => self
                .no_self_assign
                .as_ref()
                .map(|conf| (conf.level(), conf.get_options())),
            "noSetterReturn" => self
                .no_setter_return
                .as_ref()
                .map(|conf| (conf.level(), conf.get_options())),
            "noStringCaseMismatch" => self
                .no_string_case_mismatch
                .as_ref()
                .map(|conf| (conf.level(), conf.get_options())),
            "noSwitchDeclarations" => self
                .no_switch_declarations
                .as_ref()
                .map(|conf| (conf.level(), conf.get_options())),
            "noUndeclaredVariables" => self
                .no_undeclared_variables
                .as_ref()
                .map(|conf| (conf.level(), conf.get_options())),
            "noUnnecessaryContinue" => self
                .no_unnecessary_continue
                .as_ref()
                .map(|conf| (conf.level(), conf.get_options())),
            "noUnreachable" => self
                .no_unreachable
                .as_ref()
                .map(|conf| (conf.level(), conf.get_options())),
            "noUnreachableSuper" => self
                .no_unreachable_super
                .as_ref()
                .map(|conf| (conf.level(), conf.get_options())),
            "noUnsafeFinally" => self
                .no_unsafe_finally
                .as_ref()
                .map(|conf| (conf.level(), conf.get_options())),
            "noUnsafeOptionalChaining" => self
                .no_unsafe_optional_chaining
                .as_ref()
                .map(|conf| (conf.level(), conf.get_options())),
            "noUnusedImports" => self
                .no_unused_imports
                .as_ref()
                .map(|conf| (conf.level(), conf.get_options())),
            "noUnusedLabels" => self
                .no_unused_labels
                .as_ref()
                .map(|conf| (conf.level(), conf.get_options())),
            "noUnusedPrivateClassMembers" => self
                .no_unused_private_class_members
                .as_ref()
                .map(|conf| (conf.level(), conf.get_options())),
            "noUnusedVariables" => self
                .no_unused_variables
                .as_ref()
                .map(|conf| (conf.level(), conf.get_options())),
            "noVoidElementsWithChildren" => self
                .no_void_elements_with_children
                .as_ref()
                .map(|conf| (conf.level(), conf.get_options())),
            "noVoidTypeReturn" => self
                .no_void_type_return
                .as_ref()
                .map(|conf| (conf.level(), conf.get_options())),
            "useArrayLiterals" => self
                .use_array_literals
                .as_ref()
                .map(|conf| (conf.level(), conf.get_options())),
            "useExhaustiveDependencies" => self
                .use_exhaustive_dependencies
                .as_ref()
                .map(|conf| (conf.level(), conf.get_options())),
            "useHookAtTopLevel" => self
                .use_hook_at_top_level
                .as_ref()
                .map(|conf| (conf.level(), conf.get_options())),
            "useIsNan" => self
                .use_is_nan
                .as_ref()
                .map(|conf| (conf.level(), conf.get_options())),
            "useJsxKeyInIterable" => self
                .use_jsx_key_in_iterable
                .as_ref()
                .map(|conf| (conf.level(), conf.get_options())),
            "useValidForDirection" => self
                .use_valid_for_direction
                .as_ref()
                .map(|conf| (conf.level(), conf.get_options())),
            "useYield" => self
                .use_yield
                .as_ref()
                .map(|conf| (conf.level(), conf.get_options())),
            _ => None,
        }
    }
}
#[derive(Clone, Debug, Default, Deserialize, Deserializable, Eq, Merge, PartialEq, Serialize)]
#[deserializable(with_validator)]
#[cfg_attr(feature = "schema", derive(JsonSchema))]
#[serde(rename_all = "camelCase", default, deny_unknown_fields)]
#[doc = r" A list of rules that belong to this group"]
pub struct Nursery {
    #[doc = r" It enables the recommended rules for this group"]
    #[serde(skip_serializing_if = "Option::is_none")]
    pub recommended: Option<bool>,
    #[doc = r" It enables ALL rules for this group."]
    #[serde(skip_serializing_if = "Option::is_none")]
    pub all: Option<bool>,
    #[doc = "Disallow the use of console."]
    #[serde(skip_serializing_if = "Option::is_none")]
    pub no_console: Option<RuleFixConfiguration<NoConsole>>,
    #[doc = "Disallow using a callback in asynchronous tests and hooks."]
    #[serde(skip_serializing_if = "Option::is_none")]
    pub no_done_callback: Option<RuleConfiguration<NoDoneCallback>>,
    #[doc = "Disallow duplicate @import rules."]
    #[serde(skip_serializing_if = "Option::is_none")]
    pub no_duplicate_at_import_rules: Option<RuleConfiguration<NoDuplicateAtImportRules>>,
    #[doc = "Disallow duplicate conditions in if-else-if chains"]
    #[serde(skip_serializing_if = "Option::is_none")]
    pub no_duplicate_else_if: Option<RuleConfiguration<NoDuplicateElseIf>>,
    #[doc = "Disallow duplicate names within font families."]
    #[serde(skip_serializing_if = "Option::is_none")]
    pub no_duplicate_font_names: Option<RuleConfiguration<NoDuplicateFontNames>>,
    #[doc = "Disallow two keys with the same name inside a JSON object."]
    #[serde(skip_serializing_if = "Option::is_none")]
    pub no_duplicate_json_keys: Option<RuleConfiguration<NoDuplicateJsonKeys>>,
    #[doc = "Disallow duplicate selectors within keyframe blocks."]
    #[serde(skip_serializing_if = "Option::is_none")]
    pub no_duplicate_selectors_keyframe_block:
        Option<RuleConfiguration<NoDuplicateSelectorsKeyframeBlock>>,
    #[doc = "No duplicated fields in GraphQL operations."]
    #[serde(skip_serializing_if = "Option::is_none")]
    pub no_duplicated_fields: Option<RuleConfiguration<NoDuplicatedFields>>,
    #[doc = "Disallow accessing namespace imports dynamically."]
    #[serde(skip_serializing_if = "Option::is_none")]
    pub no_dynamic_namespace_import_access:
        Option<RuleConfiguration<NoDynamicNamespaceImportAccess>>,
    #[doc = "Disallow CSS empty blocks."]
    #[serde(skip_serializing_if = "Option::is_none")]
    pub no_empty_block: Option<RuleConfiguration<NoEmptyBlock>>,
    #[doc = "Disallow variables from evolving into any type through reassignments."]
    #[serde(skip_serializing_if = "Option::is_none")]
    pub no_evolving_types: Option<RuleConfiguration<NoEvolvingTypes>>,
    #[doc = "Disallow exporting an imported variable."]
    #[serde(skip_serializing_if = "Option::is_none")]
    pub no_exported_imports: Option<RuleConfiguration<NoExportedImports>>,
    #[doc = "Disallow invalid !important within keyframe declarations"]
    #[serde(skip_serializing_if = "Option::is_none")]
    pub no_important_in_keyframe: Option<RuleConfiguration<NoImportantInKeyframe>>,
    #[doc = "Disallow non-standard direction values for linear gradient functions."]
    #[serde(skip_serializing_if = "Option::is_none")]
    pub no_invalid_direction_in_linear_gradient:
        Option<RuleConfiguration<NoInvalidDirectionInLinearGradient>>,
    #[doc = "Disallow the use of @import at-rules in invalid positions."]
    #[serde(skip_serializing_if = "Option::is_none")]
    pub no_invalid_position_at_import_rule:
        Option<RuleConfiguration<NoInvalidPositionAtImportRule>>,
    #[doc = "Disallows the use of irregular whitespace characters."]
    #[serde(skip_serializing_if = "Option::is_none")]
    pub no_irregular_whitespace: Option<RuleConfiguration<NoIrregularWhitespace>>,
    #[doc = "Disallows the use of irregular whitespace."]
    #[serde(skip_serializing_if = "Option::is_none")]
    pub no_irregular_whitespace_css: Option<RuleConfiguration<NoIrregularWhitespaceCss>>,
    #[doc = "Enforce that a label element or component has a text label and an associated input."]
    #[serde(skip_serializing_if = "Option::is_none")]
    pub no_label_without_control: Option<RuleConfiguration<NoLabelWithoutControl>>,
    #[doc = "Checks that the assertion function, for example expect, is placed inside an it() function call."]
    #[serde(skip_serializing_if = "Option::is_none")]
    pub no_misplaced_assertion: Option<RuleConfiguration<NoMisplacedAssertion>>,
    #[doc = "Prevents React-specific JSX properties from being used."]
    #[serde(skip_serializing_if = "Option::is_none")]
    pub no_react_specific_props: Option<RuleFixConfiguration<NoReactSpecificProps>>,
    #[doc = "Disallow specified modules when loaded by import or require."]
    #[serde(skip_serializing_if = "Option::is_none")]
    pub no_restricted_imports: Option<RuleConfiguration<NoRestrictedImports>>,
    #[doc = "Disallow shorthand properties that override related longhand properties."]
    #[serde(skip_serializing_if = "Option::is_none")]
    pub no_shorthand_property_overrides: Option<RuleConfiguration<NoShorthandPropertyOverrides>>,
    #[doc = "Enforce that static, visible elements (such as \\<div>) that have click handlers use the valid role attribute."]
    #[serde(skip_serializing_if = "Option::is_none")]
    pub no_static_element_interactions: Option<RuleConfiguration<NoStaticElementInteractions>>,
    #[doc = "Enforce the use of String.slice() over String.substr() and String.substring()."]
    #[serde(skip_serializing_if = "Option::is_none")]
    pub no_substr: Option<RuleFixConfiguration<NoSubstr>>,
    #[doc = "Disallow the use of dependencies that aren't specified in the package.json."]
    #[serde(skip_serializing_if = "Option::is_none")]
    pub no_undeclared_dependencies: Option<RuleConfiguration<NoUndeclaredDependencies>>,
    #[doc = "Disallow unknown CSS value functions."]
    #[serde(skip_serializing_if = "Option::is_none")]
    pub no_unknown_function: Option<RuleConfiguration<NoUnknownFunction>>,
    #[doc = "Disallow unknown media feature names."]
    #[serde(skip_serializing_if = "Option::is_none")]
    pub no_unknown_media_feature_name: Option<RuleConfiguration<NoUnknownMediaFeatureName>>,
    #[doc = "Disallow unknown properties."]
    #[serde(skip_serializing_if = "Option::is_none")]
    pub no_unknown_property: Option<RuleConfiguration<NoUnknownProperty>>,
    #[doc = "Disallow unknown pseudo-class selectors."]
    #[serde(skip_serializing_if = "Option::is_none")]
    pub no_unknown_pseudo_class_selector: Option<RuleConfiguration<NoUnknownPseudoClassSelector>>,
    #[doc = "Disallow unknown pseudo-element selectors."]
    #[serde(skip_serializing_if = "Option::is_none")]
    pub no_unknown_selector_pseudo_element:
        Option<RuleConfiguration<NoUnknownSelectorPseudoElement>>,
    #[doc = "Disallow unknown CSS units."]
    #[serde(skip_serializing_if = "Option::is_none")]
    pub no_unknown_unit: Option<RuleConfiguration<NoUnknownUnit>>,
    #[doc = "Disallow unmatchable An+B selectors."]
    #[serde(skip_serializing_if = "Option::is_none")]
    pub no_unmatchable_anb_selector: Option<RuleConfiguration<NoUnmatchableAnbSelector>>,
    #[doc = "Disallow unused function parameters."]
    #[serde(skip_serializing_if = "Option::is_none")]
    pub no_unused_function_parameters: Option<RuleFixConfiguration<NoUnusedFunctionParameters>>,
    #[doc = "Disallow unnecessary concatenation of string or template literals."]
    #[serde(skip_serializing_if = "Option::is_none")]
    pub no_useless_string_concat: Option<RuleFixConfiguration<NoUselessStringConcat>>,
    #[doc = "Disallow initializing variables to undefined."]
    #[serde(skip_serializing_if = "Option::is_none")]
    pub no_useless_undefined_initialization:
        Option<RuleFixConfiguration<NoUselessUndefinedInitialization>>,
    #[doc = "Disallow use of @value rule in css modules."]
    #[serde(skip_serializing_if = "Option::is_none")]
    pub no_value_at_rule: Option<RuleConfiguration<NoValueAtRule>>,
    #[doc = "Disallow the use of yoda expressions."]
    #[serde(skip_serializing_if = "Option::is_none")]
    pub no_yoda_expression: Option<RuleFixConfiguration<NoYodaExpression>>,
    #[doc = "Disallow the use of overload signatures that are not next to each other."]
    #[serde(skip_serializing_if = "Option::is_none")]
    pub use_adjacent_overload_signatures: Option<RuleConfiguration<UseAdjacentOverloadSignatures>>,
    #[doc = "Enforce the use of new for all builtins, except String, Number, Boolean, Symbol and BigInt."]
    #[serde(skip_serializing_if = "Option::is_none")]
    pub use_consistent_builtin_instantiation:
        Option<RuleFixConfiguration<UseConsistentBuiltinInstantiation>>,
    #[doc = "This rule enforces consistent use of curly braces inside JSX attributes and JSX children."]
    #[serde(skip_serializing_if = "Option::is_none")]
    pub use_consistent_curly_braces: Option<RuleFixConfiguration<UseConsistentCurlyBraces>>,
    #[doc = "Disallows invalid named grid areas in CSS Grid Layouts."]
    #[serde(skip_serializing_if = "Option::is_none")]
    pub use_consistent_grid_areas: Option<RuleConfiguration<UseConsistentGridAreas>>,
    #[doc = "Use Date.now() to get the number of milliseconds since the Unix Epoch."]
    #[serde(skip_serializing_if = "Option::is_none")]
    pub use_date_now: Option<RuleFixConfiguration<UseDateNow>>,
    #[doc = "Require the default clause in switch statements."]
    #[serde(skip_serializing_if = "Option::is_none")]
    pub use_default_switch_clause: Option<RuleConfiguration<UseDefaultSwitchClause>>,
    #[doc = "Require specifying the reason argument when using @deprecated directive"]
    #[serde(skip_serializing_if = "Option::is_none")]
    pub use_deprecated_reason: Option<RuleConfiguration<UseDeprecatedReason>>,
    #[doc = "Enforce passing a message value when creating a built-in error."]
    #[serde(skip_serializing_if = "Option::is_none")]
    pub use_error_message: Option<RuleConfiguration<UseErrorMessage>>,
    #[doc = "Enforce explicitly comparing the length, size, byteLength or byteOffset property of a value."]
    #[serde(skip_serializing_if = "Option::is_none")]
    pub use_explicit_length_check: Option<RuleFixConfiguration<UseExplicitLengthCheck>>,
    #[doc = "Elements with an interactive role and interaction handlers must be focusable."]
    #[serde(skip_serializing_if = "Option::is_none")]
    pub use_focusable_interactive: Option<RuleConfiguration<UseFocusableInteractive>>,
    #[doc = "Disallow a missing generic family keyword within font families."]
    #[serde(skip_serializing_if = "Option::is_none")]
    pub use_generic_font_names: Option<RuleConfiguration<UseGenericFontNames>>,
    #[doc = "Enforce file extensions for relative imports."]
    #[serde(skip_serializing_if = "Option::is_none")]
    pub use_import_extensions: Option<RuleFixConfiguration<UseImportExtensions>>,
    #[doc = "Disallows package private imports."]
    #[serde(skip_serializing_if = "Option::is_none")]
    pub use_import_restrictions: Option<RuleConfiguration<UseImportRestrictions>>,
    #[doc = "Enforce using the digits argument with Number#toFixed()."]
    #[serde(skip_serializing_if = "Option::is_none")]
    pub use_number_to_fixed_digits_argument:
        Option<RuleFixConfiguration<UseNumberToFixedDigitsArgument>>,
    #[doc = "It detects the use of role attributes in JSX elements and suggests using semantic elements instead."]
    #[serde(skip_serializing_if = "Option::is_none")]
    pub use_semantic_elements: Option<RuleConfiguration<UseSemanticElements>>,
    #[doc = "Enforce the sorting of CSS utility classes."]
    #[serde(skip_serializing_if = "Option::is_none")]
    pub use_sorted_classes: Option<RuleFixConfiguration<UseSortedClasses>>,
    #[doc = "Enforce the use of the directive \"use strict\" in script files."]
    #[serde(skip_serializing_if = "Option::is_none")]
    pub use_strict_mode: Option<RuleFixConfiguration<UseStrictMode>>,
    #[doc = "Require new when throwing an error."]
    #[serde(skip_serializing_if = "Option::is_none")]
    pub use_throw_new_error: Option<RuleFixConfiguration<UseThrowNewError>>,
    #[doc = "Disallow throwing non-Error values."]
    #[serde(skip_serializing_if = "Option::is_none")]
    pub use_throw_only_error: Option<RuleConfiguration<UseThrowOnlyError>>,
    #[doc = "Require regex literals to be declared at the top level."]
    #[serde(skip_serializing_if = "Option::is_none")]
    pub use_top_level_regex: Option<RuleConfiguration<UseTopLevelRegex>>,
    #[doc = "Enforce the use of String.trimStart() and String.trimEnd() over String.trimLeft() and String.trimRight()."]
    #[serde(skip_serializing_if = "Option::is_none")]
    pub use_trim_start_end: Option<RuleFixConfiguration<UseTrimStartEnd>>,
    #[doc = "Use valid values for the autocomplete attribute on input elements."]
    #[serde(skip_serializing_if = "Option::is_none")]
    pub use_valid_autocomplete: Option<RuleConfiguration<UseValidAutocomplete>>,
}
impl DeserializableValidator for Nursery {
    fn validate(
        &mut self,
        _name: &str,
        range: TextRange,
        diagnostics: &mut Vec<DeserializationDiagnostic>,
    ) -> bool {
        if self.recommended == Some(true) && self.all == Some(true) {
            diagnostics . push (DeserializationDiagnostic :: new (markup ! (< Emphasis > "'recommended'" < / Emphasis > " and " < Emphasis > "'all'" < / Emphasis > " can't be both " < Emphasis > "'true'" < / Emphasis > ". You should choose only one of them.")) . with_range (range) . with_note (markup ! ("Biome will fallback to its defaults for this section."))) ;
            return false;
        }
        true
    }
}
impl Nursery {
    const GROUP_NAME: &'static str = "nursery";
    pub(crate) const GROUP_RULES: &'static [&'static str] = &[
        "noConsole",
        "noDoneCallback",
        "noDuplicateAtImportRules",
        "noDuplicateElseIf",
        "noDuplicateFontNames",
        "noDuplicateJsonKeys",
        "noDuplicateSelectorsKeyframeBlock",
        "noDuplicatedFields",
        "noDynamicNamespaceImportAccess",
        "noEmptyBlock",
        "noEvolvingTypes",
        "noExportedImports",
        "noImportantInKeyframe",
        "noInvalidDirectionInLinearGradient",
        "noInvalidPositionAtImportRule",
        "noIrregularWhitespace",
        "noIrregularWhitespaceCss",
        "noLabelWithoutControl",
        "noMisplacedAssertion",
        "noReactSpecificProps",
        "noRestrictedImports",
        "noShorthandPropertyOverrides",
        "noStaticElementInteractions",
        "noSubstr",
        "noUndeclaredDependencies",
        "noUnknownFunction",
        "noUnknownMediaFeatureName",
        "noUnknownProperty",
        "noUnknownPseudoClassSelector",
        "noUnknownSelectorPseudoElement",
        "noUnknownUnit",
        "noUnmatchableAnbSelector",
        "noUnusedFunctionParameters",
        "noUselessStringConcat",
        "noUselessUndefinedInitialization",
        "noValueAtRule",
        "noYodaExpression",
        "useAdjacentOverloadSignatures",
        "useConsistentBuiltinInstantiation",
        "useConsistentCurlyBraces",
        "useConsistentGridAreas",
        "useDateNow",
        "useDefaultSwitchClause",
        "useDeprecatedReason",
        "useErrorMessage",
        "useExplicitLengthCheck",
        "useFocusableInteractive",
        "useGenericFontNames",
        "useImportExtensions",
        "useImportRestrictions",
        "useNumberToFixedDigitsArgument",
        "useSemanticElements",
        "useSortedClasses",
        "useStrictMode",
        "useThrowNewError",
        "useThrowOnlyError",
        "useTopLevelRegex",
        "useTrimStartEnd",
        "useValidAutocomplete",
    ];
    const RECOMMENDED_RULES: &'static [&'static str] = &[
        "noDoneCallback",
        "noDuplicateAtImportRules",
        "noDuplicateElseIf",
        "noDuplicateFontNames",
        "noDuplicateJsonKeys",
        "noDuplicateSelectorsKeyframeBlock",
        "noDuplicatedFields",
        "noEmptyBlock",
        "noImportantInKeyframe",
        "noInvalidDirectionInLinearGradient",
        "noInvalidPositionAtImportRule",
        "noLabelWithoutControl",
        "noShorthandPropertyOverrides",
        "noUnknownFunction",
        "noUnknownProperty",
        "noUnknownPseudoClassSelector",
        "noUnknownSelectorPseudoElement",
        "noUnknownUnit",
        "noUnmatchableAnbSelector",
        "useDeprecatedReason",
        "useFocusableInteractive",
        "useGenericFontNames",
        "useSemanticElements",
        "useStrictMode",
    ];
    const RECOMMENDED_RULES_AS_FILTERS: &'static [RuleFilter<'static>] = &[
        RuleFilter::Rule(Self::GROUP_NAME, Self::GROUP_RULES[1]),
        RuleFilter::Rule(Self::GROUP_NAME, Self::GROUP_RULES[2]),
        RuleFilter::Rule(Self::GROUP_NAME, Self::GROUP_RULES[3]),
        RuleFilter::Rule(Self::GROUP_NAME, Self::GROUP_RULES[4]),
        RuleFilter::Rule(Self::GROUP_NAME, Self::GROUP_RULES[5]),
        RuleFilter::Rule(Self::GROUP_NAME, Self::GROUP_RULES[6]),
        RuleFilter::Rule(Self::GROUP_NAME, Self::GROUP_RULES[7]),
        RuleFilter::Rule(Self::GROUP_NAME, Self::GROUP_RULES[9]),
        RuleFilter::Rule(Self::GROUP_NAME, Self::GROUP_RULES[12]),
        RuleFilter::Rule(Self::GROUP_NAME, Self::GROUP_RULES[13]),
        RuleFilter::Rule(Self::GROUP_NAME, Self::GROUP_RULES[14]),
        RuleFilter::Rule(Self::GROUP_NAME, Self::GROUP_RULES[17]),
        RuleFilter::Rule(Self::GROUP_NAME, Self::GROUP_RULES[21]),
        RuleFilter::Rule(Self::GROUP_NAME, Self::GROUP_RULES[25]),
        RuleFilter::Rule(Self::GROUP_NAME, Self::GROUP_RULES[27]),
        RuleFilter::Rule(Self::GROUP_NAME, Self::GROUP_RULES[28]),
        RuleFilter::Rule(Self::GROUP_NAME, Self::GROUP_RULES[29]),
        RuleFilter::Rule(Self::GROUP_NAME, Self::GROUP_RULES[30]),
<<<<<<< HEAD
        RuleFilter::Rule(Self::GROUP_NAME, Self::GROUP_RULES[31]),
=======
>>>>>>> 74397eb9
        RuleFilter::Rule(Self::GROUP_NAME, Self::GROUP_RULES[42]),
        RuleFilter::Rule(Self::GROUP_NAME, Self::GROUP_RULES[45]),
        RuleFilter::Rule(Self::GROUP_NAME, Self::GROUP_RULES[46]),
        RuleFilter::Rule(Self::GROUP_NAME, Self::GROUP_RULES[50]),
        RuleFilter::Rule(Self::GROUP_NAME, Self::GROUP_RULES[52]),
    ];
    const ALL_RULES_AS_FILTERS: &'static [RuleFilter<'static>] = &[
        RuleFilter::Rule(Self::GROUP_NAME, Self::GROUP_RULES[0]),
        RuleFilter::Rule(Self::GROUP_NAME, Self::GROUP_RULES[1]),
        RuleFilter::Rule(Self::GROUP_NAME, Self::GROUP_RULES[2]),
        RuleFilter::Rule(Self::GROUP_NAME, Self::GROUP_RULES[3]),
        RuleFilter::Rule(Self::GROUP_NAME, Self::GROUP_RULES[4]),
        RuleFilter::Rule(Self::GROUP_NAME, Self::GROUP_RULES[5]),
        RuleFilter::Rule(Self::GROUP_NAME, Self::GROUP_RULES[6]),
        RuleFilter::Rule(Self::GROUP_NAME, Self::GROUP_RULES[7]),
        RuleFilter::Rule(Self::GROUP_NAME, Self::GROUP_RULES[8]),
        RuleFilter::Rule(Self::GROUP_NAME, Self::GROUP_RULES[9]),
        RuleFilter::Rule(Self::GROUP_NAME, Self::GROUP_RULES[10]),
        RuleFilter::Rule(Self::GROUP_NAME, Self::GROUP_RULES[11]),
        RuleFilter::Rule(Self::GROUP_NAME, Self::GROUP_RULES[12]),
        RuleFilter::Rule(Self::GROUP_NAME, Self::GROUP_RULES[13]),
        RuleFilter::Rule(Self::GROUP_NAME, Self::GROUP_RULES[14]),
        RuleFilter::Rule(Self::GROUP_NAME, Self::GROUP_RULES[15]),
        RuleFilter::Rule(Self::GROUP_NAME, Self::GROUP_RULES[16]),
        RuleFilter::Rule(Self::GROUP_NAME, Self::GROUP_RULES[17]),
        RuleFilter::Rule(Self::GROUP_NAME, Self::GROUP_RULES[18]),
        RuleFilter::Rule(Self::GROUP_NAME, Self::GROUP_RULES[19]),
        RuleFilter::Rule(Self::GROUP_NAME, Self::GROUP_RULES[20]),
        RuleFilter::Rule(Self::GROUP_NAME, Self::GROUP_RULES[21]),
        RuleFilter::Rule(Self::GROUP_NAME, Self::GROUP_RULES[22]),
        RuleFilter::Rule(Self::GROUP_NAME, Self::GROUP_RULES[23]),
        RuleFilter::Rule(Self::GROUP_NAME, Self::GROUP_RULES[24]),
        RuleFilter::Rule(Self::GROUP_NAME, Self::GROUP_RULES[25]),
        RuleFilter::Rule(Self::GROUP_NAME, Self::GROUP_RULES[26]),
        RuleFilter::Rule(Self::GROUP_NAME, Self::GROUP_RULES[27]),
        RuleFilter::Rule(Self::GROUP_NAME, Self::GROUP_RULES[28]),
        RuleFilter::Rule(Self::GROUP_NAME, Self::GROUP_RULES[29]),
        RuleFilter::Rule(Self::GROUP_NAME, Self::GROUP_RULES[30]),
        RuleFilter::Rule(Self::GROUP_NAME, Self::GROUP_RULES[31]),
        RuleFilter::Rule(Self::GROUP_NAME, Self::GROUP_RULES[32]),
        RuleFilter::Rule(Self::GROUP_NAME, Self::GROUP_RULES[33]),
        RuleFilter::Rule(Self::GROUP_NAME, Self::GROUP_RULES[34]),
        RuleFilter::Rule(Self::GROUP_NAME, Self::GROUP_RULES[35]),
        RuleFilter::Rule(Self::GROUP_NAME, Self::GROUP_RULES[36]),
        RuleFilter::Rule(Self::GROUP_NAME, Self::GROUP_RULES[37]),
        RuleFilter::Rule(Self::GROUP_NAME, Self::GROUP_RULES[38]),
        RuleFilter::Rule(Self::GROUP_NAME, Self::GROUP_RULES[39]),
        RuleFilter::Rule(Self::GROUP_NAME, Self::GROUP_RULES[40]),
        RuleFilter::Rule(Self::GROUP_NAME, Self::GROUP_RULES[41]),
        RuleFilter::Rule(Self::GROUP_NAME, Self::GROUP_RULES[42]),
        RuleFilter::Rule(Self::GROUP_NAME, Self::GROUP_RULES[43]),
        RuleFilter::Rule(Self::GROUP_NAME, Self::GROUP_RULES[44]),
        RuleFilter::Rule(Self::GROUP_NAME, Self::GROUP_RULES[45]),
        RuleFilter::Rule(Self::GROUP_NAME, Self::GROUP_RULES[46]),
        RuleFilter::Rule(Self::GROUP_NAME, Self::GROUP_RULES[47]),
        RuleFilter::Rule(Self::GROUP_NAME, Self::GROUP_RULES[48]),
        RuleFilter::Rule(Self::GROUP_NAME, Self::GROUP_RULES[49]),
        RuleFilter::Rule(Self::GROUP_NAME, Self::GROUP_RULES[50]),
        RuleFilter::Rule(Self::GROUP_NAME, Self::GROUP_RULES[51]),
        RuleFilter::Rule(Self::GROUP_NAME, Self::GROUP_RULES[52]),
        RuleFilter::Rule(Self::GROUP_NAME, Self::GROUP_RULES[53]),
        RuleFilter::Rule(Self::GROUP_NAME, Self::GROUP_RULES[54]),
        RuleFilter::Rule(Self::GROUP_NAME, Self::GROUP_RULES[55]),
        RuleFilter::Rule(Self::GROUP_NAME, Self::GROUP_RULES[56]),
<<<<<<< HEAD
=======
        RuleFilter::Rule(Self::GROUP_NAME, Self::GROUP_RULES[57]),
>>>>>>> 74397eb9
    ];
    #[doc = r" Retrieves the recommended rules"]
    pub(crate) fn is_recommended_true(&self) -> bool {
        matches!(self.recommended, Some(true))
    }
    pub(crate) fn is_recommended_unset(&self) -> bool {
        self.recommended.is_none()
    }
    pub(crate) fn is_all_true(&self) -> bool {
        matches!(self.all, Some(true))
    }
    pub(crate) fn is_all_unset(&self) -> bool {
        self.all.is_none()
    }
    pub(crate) fn get_enabled_rules(&self) -> FxHashSet<RuleFilter<'static>> {
        let mut index_set = FxHashSet::default();
        if let Some(rule) = self.no_console.as_ref() {
            if rule.is_enabled() {
                index_set.insert(RuleFilter::Rule(Self::GROUP_NAME, Self::GROUP_RULES[0]));
            }
        }
        if let Some(rule) = self.no_done_callback.as_ref() {
            if rule.is_enabled() {
                index_set.insert(RuleFilter::Rule(Self::GROUP_NAME, Self::GROUP_RULES[1]));
            }
        }
        if let Some(rule) = self.no_duplicate_at_import_rules.as_ref() {
            if rule.is_enabled() {
                index_set.insert(RuleFilter::Rule(Self::GROUP_NAME, Self::GROUP_RULES[2]));
            }
        }
        if let Some(rule) = self.no_duplicate_else_if.as_ref() {
            if rule.is_enabled() {
                index_set.insert(RuleFilter::Rule(Self::GROUP_NAME, Self::GROUP_RULES[3]));
            }
        }
        if let Some(rule) = self.no_duplicate_font_names.as_ref() {
            if rule.is_enabled() {
                index_set.insert(RuleFilter::Rule(Self::GROUP_NAME, Self::GROUP_RULES[4]));
            }
        }
        if let Some(rule) = self.no_duplicate_json_keys.as_ref() {
            if rule.is_enabled() {
                index_set.insert(RuleFilter::Rule(Self::GROUP_NAME, Self::GROUP_RULES[5]));
            }
        }
        if let Some(rule) = self.no_duplicate_selectors_keyframe_block.as_ref() {
            if rule.is_enabled() {
                index_set.insert(RuleFilter::Rule(Self::GROUP_NAME, Self::GROUP_RULES[6]));
            }
        }
        if let Some(rule) = self.no_duplicated_fields.as_ref() {
            if rule.is_enabled() {
                index_set.insert(RuleFilter::Rule(Self::GROUP_NAME, Self::GROUP_RULES[7]));
            }
        }
        if let Some(rule) = self.no_dynamic_namespace_import_access.as_ref() {
            if rule.is_enabled() {
                index_set.insert(RuleFilter::Rule(Self::GROUP_NAME, Self::GROUP_RULES[8]));
            }
        }
        if let Some(rule) = self.no_empty_block.as_ref() {
            if rule.is_enabled() {
                index_set.insert(RuleFilter::Rule(Self::GROUP_NAME, Self::GROUP_RULES[9]));
            }
        }
        if let Some(rule) = self.no_evolving_types.as_ref() {
            if rule.is_enabled() {
                index_set.insert(RuleFilter::Rule(Self::GROUP_NAME, Self::GROUP_RULES[10]));
            }
        }
        if let Some(rule) = self.no_exported_imports.as_ref() {
            if rule.is_enabled() {
                index_set.insert(RuleFilter::Rule(Self::GROUP_NAME, Self::GROUP_RULES[11]));
            }
        }
        if let Some(rule) = self.no_important_in_keyframe.as_ref() {
            if rule.is_enabled() {
                index_set.insert(RuleFilter::Rule(Self::GROUP_NAME, Self::GROUP_RULES[12]));
            }
        }
        if let Some(rule) = self.no_invalid_direction_in_linear_gradient.as_ref() {
            if rule.is_enabled() {
                index_set.insert(RuleFilter::Rule(Self::GROUP_NAME, Self::GROUP_RULES[13]));
            }
        }
        if let Some(rule) = self.no_invalid_position_at_import_rule.as_ref() {
            if rule.is_enabled() {
                index_set.insert(RuleFilter::Rule(Self::GROUP_NAME, Self::GROUP_RULES[14]));
            }
        }
        if let Some(rule) = self.no_irregular_whitespace.as_ref() {
            if rule.is_enabled() {
                index_set.insert(RuleFilter::Rule(Self::GROUP_NAME, Self::GROUP_RULES[15]));
            }
        }
        if let Some(rule) = self.no_irregular_whitespace_css.as_ref() {
            if rule.is_enabled() {
                index_set.insert(RuleFilter::Rule(Self::GROUP_NAME, Self::GROUP_RULES[16]));
            }
        }
        if let Some(rule) = self.no_label_without_control.as_ref() {
            if rule.is_enabled() {
                index_set.insert(RuleFilter::Rule(Self::GROUP_NAME, Self::GROUP_RULES[17]));
            }
        }
        if let Some(rule) = self.no_misplaced_assertion.as_ref() {
            if rule.is_enabled() {
                index_set.insert(RuleFilter::Rule(Self::GROUP_NAME, Self::GROUP_RULES[18]));
            }
        }
        if let Some(rule) = self.no_react_specific_props.as_ref() {
            if rule.is_enabled() {
                index_set.insert(RuleFilter::Rule(Self::GROUP_NAME, Self::GROUP_RULES[19]));
            }
        }
        if let Some(rule) = self.no_restricted_imports.as_ref() {
            if rule.is_enabled() {
                index_set.insert(RuleFilter::Rule(Self::GROUP_NAME, Self::GROUP_RULES[20]));
            }
        }
        if let Some(rule) = self.no_shorthand_property_overrides.as_ref() {
            if rule.is_enabled() {
                index_set.insert(RuleFilter::Rule(Self::GROUP_NAME, Self::GROUP_RULES[21]));
            }
        }
        if let Some(rule) = self.no_static_element_interactions.as_ref() {
            if rule.is_enabled() {
                index_set.insert(RuleFilter::Rule(Self::GROUP_NAME, Self::GROUP_RULES[22]));
            }
        }
        if let Some(rule) = self.no_substr.as_ref() {
            if rule.is_enabled() {
                index_set.insert(RuleFilter::Rule(Self::GROUP_NAME, Self::GROUP_RULES[23]));
            }
        }
        if let Some(rule) = self.no_undeclared_dependencies.as_ref() {
            if rule.is_enabled() {
                index_set.insert(RuleFilter::Rule(Self::GROUP_NAME, Self::GROUP_RULES[24]));
            }
        }
        if let Some(rule) = self.no_unknown_function.as_ref() {
            if rule.is_enabled() {
                index_set.insert(RuleFilter::Rule(Self::GROUP_NAME, Self::GROUP_RULES[25]));
            }
        }
        if let Some(rule) = self.no_unknown_media_feature_name.as_ref() {
            if rule.is_enabled() {
                index_set.insert(RuleFilter::Rule(Self::GROUP_NAME, Self::GROUP_RULES[26]));
            }
        }
        if let Some(rule) = self.no_unknown_property.as_ref() {
            if rule.is_enabled() {
                index_set.insert(RuleFilter::Rule(Self::GROUP_NAME, Self::GROUP_RULES[27]));
            }
        }
        if let Some(rule) = self.no_unknown_pseudo_class_selector.as_ref() {
            if rule.is_enabled() {
                index_set.insert(RuleFilter::Rule(Self::GROUP_NAME, Self::GROUP_RULES[28]));
            }
        }
        if let Some(rule) = self.no_unknown_selector_pseudo_element.as_ref() {
            if rule.is_enabled() {
                index_set.insert(RuleFilter::Rule(Self::GROUP_NAME, Self::GROUP_RULES[29]));
            }
        }
        if let Some(rule) = self.no_unknown_unit.as_ref() {
            if rule.is_enabled() {
                index_set.insert(RuleFilter::Rule(Self::GROUP_NAME, Self::GROUP_RULES[30]));
            }
        }
        if let Some(rule) = self.no_unmatchable_anb_selector.as_ref() {
            if rule.is_enabled() {
                index_set.insert(RuleFilter::Rule(Self::GROUP_NAME, Self::GROUP_RULES[31]));
            }
        }
        if let Some(rule) = self.no_unused_function_parameters.as_ref() {
            if rule.is_enabled() {
                index_set.insert(RuleFilter::Rule(Self::GROUP_NAME, Self::GROUP_RULES[32]));
            }
        }
        if let Some(rule) = self.no_useless_string_concat.as_ref() {
            if rule.is_enabled() {
                index_set.insert(RuleFilter::Rule(Self::GROUP_NAME, Self::GROUP_RULES[33]));
            }
        }
<<<<<<< HEAD
        if let Some(rule) = self.no_useless_undefined_initialization.as_ref() {
=======
        if let Some(rule) = self.no_value_at_rule.as_ref() {
>>>>>>> 74397eb9
            if rule.is_enabled() {
                index_set.insert(RuleFilter::Rule(Self::GROUP_NAME, Self::GROUP_RULES[34]));
            }
        }
        if let Some(rule) = self.no_yoda_expression.as_ref() {
            if rule.is_enabled() {
                index_set.insert(RuleFilter::Rule(Self::GROUP_NAME, Self::GROUP_RULES[35]));
            }
        }
        if let Some(rule) = self.use_adjacent_overload_signatures.as_ref() {
            if rule.is_enabled() {
                index_set.insert(RuleFilter::Rule(Self::GROUP_NAME, Self::GROUP_RULES[36]));
            }
        }
        if let Some(rule) = self.use_consistent_builtin_instantiation.as_ref() {
            if rule.is_enabled() {
                index_set.insert(RuleFilter::Rule(Self::GROUP_NAME, Self::GROUP_RULES[37]));
            }
        }
        if let Some(rule) = self.use_consistent_curly_braces.as_ref() {
            if rule.is_enabled() {
                index_set.insert(RuleFilter::Rule(Self::GROUP_NAME, Self::GROUP_RULES[38]));
            }
        }
        if let Some(rule) = self.use_consistent_grid_areas.as_ref() {
            if rule.is_enabled() {
                index_set.insert(RuleFilter::Rule(Self::GROUP_NAME, Self::GROUP_RULES[39]));
            }
        }
        if let Some(rule) = self.use_date_now.as_ref() {
            if rule.is_enabled() {
                index_set.insert(RuleFilter::Rule(Self::GROUP_NAME, Self::GROUP_RULES[40]));
            }
        }
        if let Some(rule) = self.use_default_switch_clause.as_ref() {
            if rule.is_enabled() {
                index_set.insert(RuleFilter::Rule(Self::GROUP_NAME, Self::GROUP_RULES[41]));
            }
        }
        if let Some(rule) = self.use_deprecated_reason.as_ref() {
            if rule.is_enabled() {
                index_set.insert(RuleFilter::Rule(Self::GROUP_NAME, Self::GROUP_RULES[42]));
            }
        }
        if let Some(rule) = self.use_error_message.as_ref() {
            if rule.is_enabled() {
                index_set.insert(RuleFilter::Rule(Self::GROUP_NAME, Self::GROUP_RULES[43]));
            }
        }
        if let Some(rule) = self.use_explicit_length_check.as_ref() {
            if rule.is_enabled() {
                index_set.insert(RuleFilter::Rule(Self::GROUP_NAME, Self::GROUP_RULES[44]));
            }
        }
        if let Some(rule) = self.use_focusable_interactive.as_ref() {
            if rule.is_enabled() {
                index_set.insert(RuleFilter::Rule(Self::GROUP_NAME, Self::GROUP_RULES[45]));
            }
        }
        if let Some(rule) = self.use_generic_font_names.as_ref() {
            if rule.is_enabled() {
                index_set.insert(RuleFilter::Rule(Self::GROUP_NAME, Self::GROUP_RULES[46]));
            }
        }
        if let Some(rule) = self.use_import_extensions.as_ref() {
            if rule.is_enabled() {
                index_set.insert(RuleFilter::Rule(Self::GROUP_NAME, Self::GROUP_RULES[47]));
            }
        }
        if let Some(rule) = self.use_import_restrictions.as_ref() {
            if rule.is_enabled() {
                index_set.insert(RuleFilter::Rule(Self::GROUP_NAME, Self::GROUP_RULES[48]));
            }
        }
        if let Some(rule) = self.use_number_to_fixed_digits_argument.as_ref() {
            if rule.is_enabled() {
                index_set.insert(RuleFilter::Rule(Self::GROUP_NAME, Self::GROUP_RULES[49]));
            }
        }
        if let Some(rule) = self.use_semantic_elements.as_ref() {
            if rule.is_enabled() {
                index_set.insert(RuleFilter::Rule(Self::GROUP_NAME, Self::GROUP_RULES[50]));
            }
        }
        if let Some(rule) = self.use_sorted_classes.as_ref() {
            if rule.is_enabled() {
                index_set.insert(RuleFilter::Rule(Self::GROUP_NAME, Self::GROUP_RULES[51]));
            }
        }
        if let Some(rule) = self.use_strict_mode.as_ref() {
            if rule.is_enabled() {
                index_set.insert(RuleFilter::Rule(Self::GROUP_NAME, Self::GROUP_RULES[52]));
            }
        }
        if let Some(rule) = self.use_throw_new_error.as_ref() {
            if rule.is_enabled() {
                index_set.insert(RuleFilter::Rule(Self::GROUP_NAME, Self::GROUP_RULES[53]));
            }
        }
        if let Some(rule) = self.use_throw_only_error.as_ref() {
            if rule.is_enabled() {
                index_set.insert(RuleFilter::Rule(Self::GROUP_NAME, Self::GROUP_RULES[54]));
            }
        }
        if let Some(rule) = self.use_top_level_regex.as_ref() {
            if rule.is_enabled() {
                index_set.insert(RuleFilter::Rule(Self::GROUP_NAME, Self::GROUP_RULES[55]));
            }
        }
<<<<<<< HEAD
        if let Some(rule) = self.use_valid_autocomplete.as_ref() {
=======
        if let Some(rule) = self.use_trim_start_end.as_ref() {
>>>>>>> 74397eb9
            if rule.is_enabled() {
                index_set.insert(RuleFilter::Rule(Self::GROUP_NAME, Self::GROUP_RULES[56]));
            }
        }
<<<<<<< HEAD
=======
        if let Some(rule) = self.use_valid_autocomplete.as_ref() {
            if rule.is_enabled() {
                index_set.insert(RuleFilter::Rule(Self::GROUP_NAME, Self::GROUP_RULES[57]));
            }
        }
>>>>>>> 74397eb9
        index_set
    }
    pub(crate) fn get_disabled_rules(&self) -> FxHashSet<RuleFilter<'static>> {
        let mut index_set = FxHashSet::default();
        if let Some(rule) = self.no_console.as_ref() {
            if rule.is_disabled() {
                index_set.insert(RuleFilter::Rule(Self::GROUP_NAME, Self::GROUP_RULES[0]));
            }
        }
        if let Some(rule) = self.no_done_callback.as_ref() {
            if rule.is_disabled() {
                index_set.insert(RuleFilter::Rule(Self::GROUP_NAME, Self::GROUP_RULES[1]));
            }
        }
        if let Some(rule) = self.no_duplicate_at_import_rules.as_ref() {
            if rule.is_disabled() {
                index_set.insert(RuleFilter::Rule(Self::GROUP_NAME, Self::GROUP_RULES[2]));
            }
        }
        if let Some(rule) = self.no_duplicate_else_if.as_ref() {
            if rule.is_disabled() {
                index_set.insert(RuleFilter::Rule(Self::GROUP_NAME, Self::GROUP_RULES[3]));
            }
        }
        if let Some(rule) = self.no_duplicate_font_names.as_ref() {
            if rule.is_disabled() {
                index_set.insert(RuleFilter::Rule(Self::GROUP_NAME, Self::GROUP_RULES[4]));
            }
        }
        if let Some(rule) = self.no_duplicate_json_keys.as_ref() {
            if rule.is_disabled() {
                index_set.insert(RuleFilter::Rule(Self::GROUP_NAME, Self::GROUP_RULES[5]));
            }
        }
        if let Some(rule) = self.no_duplicate_selectors_keyframe_block.as_ref() {
            if rule.is_disabled() {
                index_set.insert(RuleFilter::Rule(Self::GROUP_NAME, Self::GROUP_RULES[6]));
            }
        }
        if let Some(rule) = self.no_duplicated_fields.as_ref() {
            if rule.is_disabled() {
                index_set.insert(RuleFilter::Rule(Self::GROUP_NAME, Self::GROUP_RULES[7]));
            }
        }
        if let Some(rule) = self.no_dynamic_namespace_import_access.as_ref() {
            if rule.is_disabled() {
                index_set.insert(RuleFilter::Rule(Self::GROUP_NAME, Self::GROUP_RULES[8]));
            }
        }
        if let Some(rule) = self.no_empty_block.as_ref() {
            if rule.is_disabled() {
                index_set.insert(RuleFilter::Rule(Self::GROUP_NAME, Self::GROUP_RULES[9]));
            }
        }
        if let Some(rule) = self.no_evolving_types.as_ref() {
            if rule.is_disabled() {
                index_set.insert(RuleFilter::Rule(Self::GROUP_NAME, Self::GROUP_RULES[10]));
            }
        }
        if let Some(rule) = self.no_exported_imports.as_ref() {
            if rule.is_disabled() {
                index_set.insert(RuleFilter::Rule(Self::GROUP_NAME, Self::GROUP_RULES[11]));
            }
        }
        if let Some(rule) = self.no_important_in_keyframe.as_ref() {
            if rule.is_disabled() {
                index_set.insert(RuleFilter::Rule(Self::GROUP_NAME, Self::GROUP_RULES[12]));
            }
        }
        if let Some(rule) = self.no_invalid_direction_in_linear_gradient.as_ref() {
            if rule.is_disabled() {
                index_set.insert(RuleFilter::Rule(Self::GROUP_NAME, Self::GROUP_RULES[13]));
            }
        }
        if let Some(rule) = self.no_invalid_position_at_import_rule.as_ref() {
            if rule.is_disabled() {
                index_set.insert(RuleFilter::Rule(Self::GROUP_NAME, Self::GROUP_RULES[14]));
            }
        }
        if let Some(rule) = self.no_irregular_whitespace.as_ref() {
            if rule.is_disabled() {
                index_set.insert(RuleFilter::Rule(Self::GROUP_NAME, Self::GROUP_RULES[15]));
            }
        }
        if let Some(rule) = self.no_irregular_whitespace_css.as_ref() {
            if rule.is_disabled() {
                index_set.insert(RuleFilter::Rule(Self::GROUP_NAME, Self::GROUP_RULES[16]));
            }
        }
        if let Some(rule) = self.no_label_without_control.as_ref() {
            if rule.is_disabled() {
                index_set.insert(RuleFilter::Rule(Self::GROUP_NAME, Self::GROUP_RULES[17]));
            }
        }
        if let Some(rule) = self.no_misplaced_assertion.as_ref() {
            if rule.is_disabled() {
                index_set.insert(RuleFilter::Rule(Self::GROUP_NAME, Self::GROUP_RULES[18]));
            }
        }
        if let Some(rule) = self.no_react_specific_props.as_ref() {
            if rule.is_disabled() {
                index_set.insert(RuleFilter::Rule(Self::GROUP_NAME, Self::GROUP_RULES[19]));
            }
        }
        if let Some(rule) = self.no_restricted_imports.as_ref() {
            if rule.is_disabled() {
                index_set.insert(RuleFilter::Rule(Self::GROUP_NAME, Self::GROUP_RULES[20]));
            }
        }
        if let Some(rule) = self.no_shorthand_property_overrides.as_ref() {
            if rule.is_disabled() {
                index_set.insert(RuleFilter::Rule(Self::GROUP_NAME, Self::GROUP_RULES[21]));
            }
        }
        if let Some(rule) = self.no_static_element_interactions.as_ref() {
            if rule.is_disabled() {
                index_set.insert(RuleFilter::Rule(Self::GROUP_NAME, Self::GROUP_RULES[22]));
            }
        }
        if let Some(rule) = self.no_substr.as_ref() {
            if rule.is_disabled() {
                index_set.insert(RuleFilter::Rule(Self::GROUP_NAME, Self::GROUP_RULES[23]));
            }
        }
        if let Some(rule) = self.no_undeclared_dependencies.as_ref() {
            if rule.is_disabled() {
                index_set.insert(RuleFilter::Rule(Self::GROUP_NAME, Self::GROUP_RULES[24]));
            }
        }
        if let Some(rule) = self.no_unknown_function.as_ref() {
            if rule.is_disabled() {
                index_set.insert(RuleFilter::Rule(Self::GROUP_NAME, Self::GROUP_RULES[25]));
            }
        }
        if let Some(rule) = self.no_unknown_media_feature_name.as_ref() {
            if rule.is_disabled() {
                index_set.insert(RuleFilter::Rule(Self::GROUP_NAME, Self::GROUP_RULES[26]));
            }
        }
        if let Some(rule) = self.no_unknown_property.as_ref() {
            if rule.is_disabled() {
                index_set.insert(RuleFilter::Rule(Self::GROUP_NAME, Self::GROUP_RULES[27]));
            }
        }
        if let Some(rule) = self.no_unknown_pseudo_class_selector.as_ref() {
            if rule.is_disabled() {
                index_set.insert(RuleFilter::Rule(Self::GROUP_NAME, Self::GROUP_RULES[28]));
            }
        }
        if let Some(rule) = self.no_unknown_selector_pseudo_element.as_ref() {
            if rule.is_disabled() {
                index_set.insert(RuleFilter::Rule(Self::GROUP_NAME, Self::GROUP_RULES[29]));
            }
        }
        if let Some(rule) = self.no_unknown_unit.as_ref() {
            if rule.is_disabled() {
                index_set.insert(RuleFilter::Rule(Self::GROUP_NAME, Self::GROUP_RULES[30]));
            }
        }
        if let Some(rule) = self.no_unmatchable_anb_selector.as_ref() {
            if rule.is_disabled() {
                index_set.insert(RuleFilter::Rule(Self::GROUP_NAME, Self::GROUP_RULES[31]));
            }
        }
        if let Some(rule) = self.no_unused_function_parameters.as_ref() {
            if rule.is_disabled() {
                index_set.insert(RuleFilter::Rule(Self::GROUP_NAME, Self::GROUP_RULES[32]));
            }
        }
        if let Some(rule) = self.no_useless_string_concat.as_ref() {
            if rule.is_disabled() {
                index_set.insert(RuleFilter::Rule(Self::GROUP_NAME, Self::GROUP_RULES[33]));
            }
        }
<<<<<<< HEAD
        if let Some(rule) = self.no_useless_undefined_initialization.as_ref() {
=======
        if let Some(rule) = self.no_value_at_rule.as_ref() {
>>>>>>> 74397eb9
            if rule.is_disabled() {
                index_set.insert(RuleFilter::Rule(Self::GROUP_NAME, Self::GROUP_RULES[34]));
            }
        }
        if let Some(rule) = self.no_yoda_expression.as_ref() {
            if rule.is_disabled() {
                index_set.insert(RuleFilter::Rule(Self::GROUP_NAME, Self::GROUP_RULES[35]));
            }
        }
        if let Some(rule) = self.use_adjacent_overload_signatures.as_ref() {
            if rule.is_disabled() {
                index_set.insert(RuleFilter::Rule(Self::GROUP_NAME, Self::GROUP_RULES[36]));
            }
        }
        if let Some(rule) = self.use_consistent_builtin_instantiation.as_ref() {
            if rule.is_disabled() {
                index_set.insert(RuleFilter::Rule(Self::GROUP_NAME, Self::GROUP_RULES[37]));
            }
        }
        if let Some(rule) = self.use_consistent_curly_braces.as_ref() {
            if rule.is_disabled() {
                index_set.insert(RuleFilter::Rule(Self::GROUP_NAME, Self::GROUP_RULES[38]));
            }
        }
        if let Some(rule) = self.use_consistent_grid_areas.as_ref() {
            if rule.is_disabled() {
                index_set.insert(RuleFilter::Rule(Self::GROUP_NAME, Self::GROUP_RULES[39]));
            }
        }
        if let Some(rule) = self.use_date_now.as_ref() {
            if rule.is_disabled() {
                index_set.insert(RuleFilter::Rule(Self::GROUP_NAME, Self::GROUP_RULES[40]));
            }
        }
        if let Some(rule) = self.use_default_switch_clause.as_ref() {
            if rule.is_disabled() {
                index_set.insert(RuleFilter::Rule(Self::GROUP_NAME, Self::GROUP_RULES[41]));
            }
        }
        if let Some(rule) = self.use_deprecated_reason.as_ref() {
            if rule.is_disabled() {
                index_set.insert(RuleFilter::Rule(Self::GROUP_NAME, Self::GROUP_RULES[42]));
            }
        }
        if let Some(rule) = self.use_error_message.as_ref() {
            if rule.is_disabled() {
                index_set.insert(RuleFilter::Rule(Self::GROUP_NAME, Self::GROUP_RULES[43]));
            }
        }
        if let Some(rule) = self.use_explicit_length_check.as_ref() {
            if rule.is_disabled() {
                index_set.insert(RuleFilter::Rule(Self::GROUP_NAME, Self::GROUP_RULES[44]));
            }
        }
        if let Some(rule) = self.use_focusable_interactive.as_ref() {
            if rule.is_disabled() {
                index_set.insert(RuleFilter::Rule(Self::GROUP_NAME, Self::GROUP_RULES[45]));
            }
        }
        if let Some(rule) = self.use_generic_font_names.as_ref() {
            if rule.is_disabled() {
                index_set.insert(RuleFilter::Rule(Self::GROUP_NAME, Self::GROUP_RULES[46]));
            }
        }
        if let Some(rule) = self.use_import_extensions.as_ref() {
            if rule.is_disabled() {
                index_set.insert(RuleFilter::Rule(Self::GROUP_NAME, Self::GROUP_RULES[47]));
            }
        }
        if let Some(rule) = self.use_import_restrictions.as_ref() {
            if rule.is_disabled() {
                index_set.insert(RuleFilter::Rule(Self::GROUP_NAME, Self::GROUP_RULES[48]));
            }
        }
        if let Some(rule) = self.use_number_to_fixed_digits_argument.as_ref() {
            if rule.is_disabled() {
                index_set.insert(RuleFilter::Rule(Self::GROUP_NAME, Self::GROUP_RULES[49]));
            }
        }
        if let Some(rule) = self.use_semantic_elements.as_ref() {
            if rule.is_disabled() {
                index_set.insert(RuleFilter::Rule(Self::GROUP_NAME, Self::GROUP_RULES[50]));
            }
        }
        if let Some(rule) = self.use_sorted_classes.as_ref() {
            if rule.is_disabled() {
                index_set.insert(RuleFilter::Rule(Self::GROUP_NAME, Self::GROUP_RULES[51]));
            }
        }
        if let Some(rule) = self.use_strict_mode.as_ref() {
            if rule.is_disabled() {
                index_set.insert(RuleFilter::Rule(Self::GROUP_NAME, Self::GROUP_RULES[52]));
            }
        }
        if let Some(rule) = self.use_throw_new_error.as_ref() {
            if rule.is_disabled() {
                index_set.insert(RuleFilter::Rule(Self::GROUP_NAME, Self::GROUP_RULES[53]));
            }
        }
        if let Some(rule) = self.use_throw_only_error.as_ref() {
            if rule.is_disabled() {
                index_set.insert(RuleFilter::Rule(Self::GROUP_NAME, Self::GROUP_RULES[54]));
            }
        }
        if let Some(rule) = self.use_top_level_regex.as_ref() {
            if rule.is_disabled() {
                index_set.insert(RuleFilter::Rule(Self::GROUP_NAME, Self::GROUP_RULES[55]));
            }
        }
<<<<<<< HEAD
        if let Some(rule) = self.use_valid_autocomplete.as_ref() {
=======
        if let Some(rule) = self.use_trim_start_end.as_ref() {
>>>>>>> 74397eb9
            if rule.is_disabled() {
                index_set.insert(RuleFilter::Rule(Self::GROUP_NAME, Self::GROUP_RULES[56]));
            }
        }
<<<<<<< HEAD
=======
        if let Some(rule) = self.use_valid_autocomplete.as_ref() {
            if rule.is_disabled() {
                index_set.insert(RuleFilter::Rule(Self::GROUP_NAME, Self::GROUP_RULES[57]));
            }
        }
>>>>>>> 74397eb9
        index_set
    }
    #[doc = r" Checks if, given a rule name, matches one of the rules contained in this category"]
    pub(crate) fn has_rule(rule_name: &str) -> Option<&'static str> {
        Some(Self::GROUP_RULES[Self::GROUP_RULES.binary_search(&rule_name).ok()?])
    }
    #[doc = r" Checks if, given a rule name, it is marked as recommended"]
    pub(crate) fn is_recommended_rule(rule_name: &str) -> bool {
        Self::RECOMMENDED_RULES.contains(&rule_name)
    }
    pub(crate) fn recommended_rules_as_filters() -> &'static [RuleFilter<'static>] {
        Self::RECOMMENDED_RULES_AS_FILTERS
    }
    pub(crate) fn all_rules_as_filters() -> &'static [RuleFilter<'static>] {
        Self::ALL_RULES_AS_FILTERS
    }
    #[doc = r" Select preset rules"]
    pub(crate) fn collect_preset_rules(
        &self,
        parent_is_all: bool,
        parent_is_recommended: bool,
        enabled_rules: &mut FxHashSet<RuleFilter<'static>>,
    ) {
        if self.is_all_true() || self.is_all_unset() && parent_is_all {
            enabled_rules.extend(Self::all_rules_as_filters());
        } else if self.is_recommended_true()
            || self.is_recommended_unset() && self.is_all_unset() && parent_is_recommended
        {
            enabled_rules.extend(Self::recommended_rules_as_filters());
        }
    }
    pub(crate) fn get_rule_configuration(
        &self,
        rule_name: &str,
    ) -> Option<(RulePlainConfiguration, Option<RuleOptions>)> {
        match rule_name {
            "noConsole" => self
                .no_console
                .as_ref()
                .map(|conf| (conf.level(), conf.get_options())),
            "noDoneCallback" => self
                .no_done_callback
                .as_ref()
                .map(|conf| (conf.level(), conf.get_options())),
            "noDuplicateAtImportRules" => self
                .no_duplicate_at_import_rules
                .as_ref()
                .map(|conf| (conf.level(), conf.get_options())),
            "noDuplicateElseIf" => self
                .no_duplicate_else_if
                .as_ref()
                .map(|conf| (conf.level(), conf.get_options())),
            "noDuplicateFontNames" => self
                .no_duplicate_font_names
                .as_ref()
                .map(|conf| (conf.level(), conf.get_options())),
            "noDuplicateJsonKeys" => self
                .no_duplicate_json_keys
                .as_ref()
                .map(|conf| (conf.level(), conf.get_options())),
            "noDuplicateSelectorsKeyframeBlock" => self
                .no_duplicate_selectors_keyframe_block
                .as_ref()
                .map(|conf| (conf.level(), conf.get_options())),
            "noDuplicatedFields" => self
                .no_duplicated_fields
                .as_ref()
                .map(|conf| (conf.level(), conf.get_options())),
            "noDynamicNamespaceImportAccess" => self
                .no_dynamic_namespace_import_access
                .as_ref()
                .map(|conf| (conf.level(), conf.get_options())),
            "noEmptyBlock" => self
                .no_empty_block
                .as_ref()
                .map(|conf| (conf.level(), conf.get_options())),
            "noEvolvingTypes" => self
                .no_evolving_types
                .as_ref()
                .map(|conf| (conf.level(), conf.get_options())),
            "noExportedImports" => self
                .no_exported_imports
                .as_ref()
                .map(|conf| (conf.level(), conf.get_options())),
            "noImportantInKeyframe" => self
                .no_important_in_keyframe
                .as_ref()
                .map(|conf| (conf.level(), conf.get_options())),
            "noInvalidDirectionInLinearGradient" => self
                .no_invalid_direction_in_linear_gradient
                .as_ref()
                .map(|conf| (conf.level(), conf.get_options())),
            "noInvalidPositionAtImportRule" => self
                .no_invalid_position_at_import_rule
                .as_ref()
                .map(|conf| (conf.level(), conf.get_options())),
            "noIrregularWhitespace" => self
                .no_irregular_whitespace
                .as_ref()
                .map(|conf| (conf.level(), conf.get_options())),
            "noIrregularWhitespaceCss" => self
                .no_irregular_whitespace_css
                .as_ref()
                .map(|conf| (conf.level(), conf.get_options())),
            "noLabelWithoutControl" => self
                .no_label_without_control
                .as_ref()
                .map(|conf| (conf.level(), conf.get_options())),
            "noMisplacedAssertion" => self
                .no_misplaced_assertion
                .as_ref()
                .map(|conf| (conf.level(), conf.get_options())),
            "noReactSpecificProps" => self
                .no_react_specific_props
                .as_ref()
                .map(|conf| (conf.level(), conf.get_options())),
            "noRestrictedImports" => self
                .no_restricted_imports
                .as_ref()
                .map(|conf| (conf.level(), conf.get_options())),
            "noShorthandPropertyOverrides" => self
                .no_shorthand_property_overrides
                .as_ref()
                .map(|conf| (conf.level(), conf.get_options())),
            "noStaticElementInteractions" => self
                .no_static_element_interactions
                .as_ref()
                .map(|conf| (conf.level(), conf.get_options())),
            "noSubstr" => self
                .no_substr
                .as_ref()
                .map(|conf| (conf.level(), conf.get_options())),
            "noUndeclaredDependencies" => self
                .no_undeclared_dependencies
                .as_ref()
                .map(|conf| (conf.level(), conf.get_options())),
            "noUnknownFunction" => self
                .no_unknown_function
                .as_ref()
                .map(|conf| (conf.level(), conf.get_options())),
            "noUnknownMediaFeatureName" => self
                .no_unknown_media_feature_name
                .as_ref()
                .map(|conf| (conf.level(), conf.get_options())),
            "noUnknownProperty" => self
                .no_unknown_property
                .as_ref()
                .map(|conf| (conf.level(), conf.get_options())),
            "noUnknownPseudoClassSelector" => self
                .no_unknown_pseudo_class_selector
                .as_ref()
                .map(|conf| (conf.level(), conf.get_options())),
            "noUnknownSelectorPseudoElement" => self
                .no_unknown_selector_pseudo_element
                .as_ref()
                .map(|conf| (conf.level(), conf.get_options())),
            "noUnknownUnit" => self
                .no_unknown_unit
                .as_ref()
                .map(|conf| (conf.level(), conf.get_options())),
            "noUnmatchableAnbSelector" => self
                .no_unmatchable_anb_selector
                .as_ref()
                .map(|conf| (conf.level(), conf.get_options())),
            "noUnusedFunctionParameters" => self
                .no_unused_function_parameters
                .as_ref()
                .map(|conf| (conf.level(), conf.get_options())),
            "noUselessStringConcat" => self
                .no_useless_string_concat
                .as_ref()
                .map(|conf| (conf.level(), conf.get_options())),
            "noUselessUndefinedInitialization" => self
                .no_useless_undefined_initialization
                .as_ref()
                .map(|conf| (conf.level(), conf.get_options())),
            "noValueAtRule" => self
                .no_value_at_rule
                .as_ref()
                .map(|conf| (conf.level(), conf.get_options())),
            "noYodaExpression" => self
                .no_yoda_expression
                .as_ref()
                .map(|conf| (conf.level(), conf.get_options())),
            "useAdjacentOverloadSignatures" => self
                .use_adjacent_overload_signatures
                .as_ref()
                .map(|conf| (conf.level(), conf.get_options())),
            "useConsistentBuiltinInstantiation" => self
                .use_consistent_builtin_instantiation
                .as_ref()
                .map(|conf| (conf.level(), conf.get_options())),
            "useConsistentCurlyBraces" => self
                .use_consistent_curly_braces
                .as_ref()
                .map(|conf| (conf.level(), conf.get_options())),
            "useConsistentGridAreas" => self
                .use_consistent_grid_areas
                .as_ref()
                .map(|conf| (conf.level(), conf.get_options())),
            "useDateNow" => self
                .use_date_now
                .as_ref()
                .map(|conf| (conf.level(), conf.get_options())),
            "useDefaultSwitchClause" => self
                .use_default_switch_clause
                .as_ref()
                .map(|conf| (conf.level(), conf.get_options())),
            "useDeprecatedReason" => self
                .use_deprecated_reason
                .as_ref()
                .map(|conf| (conf.level(), conf.get_options())),
            "useErrorMessage" => self
                .use_error_message
                .as_ref()
                .map(|conf| (conf.level(), conf.get_options())),
            "useExplicitLengthCheck" => self
                .use_explicit_length_check
                .as_ref()
                .map(|conf| (conf.level(), conf.get_options())),
            "useFocusableInteractive" => self
                .use_focusable_interactive
                .as_ref()
                .map(|conf| (conf.level(), conf.get_options())),
            "useGenericFontNames" => self
                .use_generic_font_names
                .as_ref()
                .map(|conf| (conf.level(), conf.get_options())),
            "useImportExtensions" => self
                .use_import_extensions
                .as_ref()
                .map(|conf| (conf.level(), conf.get_options())),
            "useImportRestrictions" => self
                .use_import_restrictions
                .as_ref()
                .map(|conf| (conf.level(), conf.get_options())),
            "useNumberToFixedDigitsArgument" => self
                .use_number_to_fixed_digits_argument
                .as_ref()
                .map(|conf| (conf.level(), conf.get_options())),
            "useSemanticElements" => self
                .use_semantic_elements
                .as_ref()
                .map(|conf| (conf.level(), conf.get_options())),
            "useSortedClasses" => self
                .use_sorted_classes
                .as_ref()
                .map(|conf| (conf.level(), conf.get_options())),
            "useStrictMode" => self
                .use_strict_mode
                .as_ref()
                .map(|conf| (conf.level(), conf.get_options())),
            "useThrowNewError" => self
                .use_throw_new_error
                .as_ref()
                .map(|conf| (conf.level(), conf.get_options())),
            "useThrowOnlyError" => self
                .use_throw_only_error
                .as_ref()
                .map(|conf| (conf.level(), conf.get_options())),
            "useTopLevelRegex" => self
                .use_top_level_regex
                .as_ref()
                .map(|conf| (conf.level(), conf.get_options())),
            "useTrimStartEnd" => self
                .use_trim_start_end
                .as_ref()
                .map(|conf| (conf.level(), conf.get_options())),
            "useValidAutocomplete" => self
                .use_valid_autocomplete
                .as_ref()
                .map(|conf| (conf.level(), conf.get_options())),
            _ => None,
        }
    }
}
#[derive(Clone, Debug, Default, Deserialize, Deserializable, Eq, Merge, PartialEq, Serialize)]
#[deserializable(with_validator)]
#[cfg_attr(feature = "schema", derive(JsonSchema))]
#[serde(rename_all = "camelCase", default, deny_unknown_fields)]
#[doc = r" A list of rules that belong to this group"]
pub struct Performance {
    #[doc = r" It enables the recommended rules for this group"]
    #[serde(skip_serializing_if = "Option::is_none")]
    pub recommended: Option<bool>,
    #[doc = r" It enables ALL rules for this group."]
    #[serde(skip_serializing_if = "Option::is_none")]
    pub all: Option<bool>,
    #[doc = "Disallow the use of spread (...) syntax on accumulators."]
    #[serde(skip_serializing_if = "Option::is_none")]
    pub no_accumulating_spread: Option<RuleConfiguration<NoAccumulatingSpread>>,
    #[doc = "Disallow the use of barrel file."]
    #[serde(skip_serializing_if = "Option::is_none")]
    pub no_barrel_file: Option<RuleConfiguration<NoBarrelFile>>,
    #[doc = "Disallow the use of the delete operator."]
    #[serde(skip_serializing_if = "Option::is_none")]
    pub no_delete: Option<RuleFixConfiguration<NoDelete>>,
    #[doc = "Avoid re-export all."]
    #[serde(skip_serializing_if = "Option::is_none")]
    pub no_re_export_all: Option<RuleConfiguration<NoReExportAll>>,
}
impl DeserializableValidator for Performance {
    fn validate(
        &mut self,
        _name: &str,
        range: TextRange,
        diagnostics: &mut Vec<DeserializationDiagnostic>,
    ) -> bool {
        if self.recommended == Some(true) && self.all == Some(true) {
            diagnostics . push (DeserializationDiagnostic :: new (markup ! (< Emphasis > "'recommended'" < / Emphasis > " and " < Emphasis > "'all'" < / Emphasis > " can't be both " < Emphasis > "'true'" < / Emphasis > ". You should choose only one of them.")) . with_range (range) . with_note (markup ! ("Biome will fallback to its defaults for this section."))) ;
            return false;
        }
        true
    }
}
impl Performance {
    const GROUP_NAME: &'static str = "performance";
    pub(crate) const GROUP_RULES: &'static [&'static str] = &[
        "noAccumulatingSpread",
        "noBarrelFile",
        "noDelete",
        "noReExportAll",
    ];
    const RECOMMENDED_RULES: &'static [&'static str] = &["noAccumulatingSpread", "noDelete"];
    const RECOMMENDED_RULES_AS_FILTERS: &'static [RuleFilter<'static>] = &[
        RuleFilter::Rule(Self::GROUP_NAME, Self::GROUP_RULES[0]),
        RuleFilter::Rule(Self::GROUP_NAME, Self::GROUP_RULES[2]),
    ];
    const ALL_RULES_AS_FILTERS: &'static [RuleFilter<'static>] = &[
        RuleFilter::Rule(Self::GROUP_NAME, Self::GROUP_RULES[0]),
        RuleFilter::Rule(Self::GROUP_NAME, Self::GROUP_RULES[1]),
        RuleFilter::Rule(Self::GROUP_NAME, Self::GROUP_RULES[2]),
        RuleFilter::Rule(Self::GROUP_NAME, Self::GROUP_RULES[3]),
    ];
    #[doc = r" Retrieves the recommended rules"]
    pub(crate) fn is_recommended_true(&self) -> bool {
        matches!(self.recommended, Some(true))
    }
    pub(crate) fn is_recommended_unset(&self) -> bool {
        self.recommended.is_none()
    }
    pub(crate) fn is_all_true(&self) -> bool {
        matches!(self.all, Some(true))
    }
    pub(crate) fn is_all_unset(&self) -> bool {
        self.all.is_none()
    }
    pub(crate) fn get_enabled_rules(&self) -> FxHashSet<RuleFilter<'static>> {
        let mut index_set = FxHashSet::default();
        if let Some(rule) = self.no_accumulating_spread.as_ref() {
            if rule.is_enabled() {
                index_set.insert(RuleFilter::Rule(Self::GROUP_NAME, Self::GROUP_RULES[0]));
            }
        }
        if let Some(rule) = self.no_barrel_file.as_ref() {
            if rule.is_enabled() {
                index_set.insert(RuleFilter::Rule(Self::GROUP_NAME, Self::GROUP_RULES[1]));
            }
        }
        if let Some(rule) = self.no_delete.as_ref() {
            if rule.is_enabled() {
                index_set.insert(RuleFilter::Rule(Self::GROUP_NAME, Self::GROUP_RULES[2]));
            }
        }
        if let Some(rule) = self.no_re_export_all.as_ref() {
            if rule.is_enabled() {
                index_set.insert(RuleFilter::Rule(Self::GROUP_NAME, Self::GROUP_RULES[3]));
            }
        }
        index_set
    }
    pub(crate) fn get_disabled_rules(&self) -> FxHashSet<RuleFilter<'static>> {
        let mut index_set = FxHashSet::default();
        if let Some(rule) = self.no_accumulating_spread.as_ref() {
            if rule.is_disabled() {
                index_set.insert(RuleFilter::Rule(Self::GROUP_NAME, Self::GROUP_RULES[0]));
            }
        }
        if let Some(rule) = self.no_barrel_file.as_ref() {
            if rule.is_disabled() {
                index_set.insert(RuleFilter::Rule(Self::GROUP_NAME, Self::GROUP_RULES[1]));
            }
        }
        if let Some(rule) = self.no_delete.as_ref() {
            if rule.is_disabled() {
                index_set.insert(RuleFilter::Rule(Self::GROUP_NAME, Self::GROUP_RULES[2]));
            }
        }
        if let Some(rule) = self.no_re_export_all.as_ref() {
            if rule.is_disabled() {
                index_set.insert(RuleFilter::Rule(Self::GROUP_NAME, Self::GROUP_RULES[3]));
            }
        }
        index_set
    }
    #[doc = r" Checks if, given a rule name, matches one of the rules contained in this category"]
    pub(crate) fn has_rule(rule_name: &str) -> Option<&'static str> {
        Some(Self::GROUP_RULES[Self::GROUP_RULES.binary_search(&rule_name).ok()?])
    }
    #[doc = r" Checks if, given a rule name, it is marked as recommended"]
    pub(crate) fn is_recommended_rule(rule_name: &str) -> bool {
        Self::RECOMMENDED_RULES.contains(&rule_name)
    }
    pub(crate) fn recommended_rules_as_filters() -> &'static [RuleFilter<'static>] {
        Self::RECOMMENDED_RULES_AS_FILTERS
    }
    pub(crate) fn all_rules_as_filters() -> &'static [RuleFilter<'static>] {
        Self::ALL_RULES_AS_FILTERS
    }
    #[doc = r" Select preset rules"]
    pub(crate) fn collect_preset_rules(
        &self,
        parent_is_all: bool,
        parent_is_recommended: bool,
        enabled_rules: &mut FxHashSet<RuleFilter<'static>>,
    ) {
        if self.is_all_true() || self.is_all_unset() && parent_is_all {
            enabled_rules.extend(Self::all_rules_as_filters());
        } else if self.is_recommended_true()
            || self.is_recommended_unset() && self.is_all_unset() && parent_is_recommended
        {
            enabled_rules.extend(Self::recommended_rules_as_filters());
        }
    }
    pub(crate) fn get_rule_configuration(
        &self,
        rule_name: &str,
    ) -> Option<(RulePlainConfiguration, Option<RuleOptions>)> {
        match rule_name {
            "noAccumulatingSpread" => self
                .no_accumulating_spread
                .as_ref()
                .map(|conf| (conf.level(), conf.get_options())),
            "noBarrelFile" => self
                .no_barrel_file
                .as_ref()
                .map(|conf| (conf.level(), conf.get_options())),
            "noDelete" => self
                .no_delete
                .as_ref()
                .map(|conf| (conf.level(), conf.get_options())),
            "noReExportAll" => self
                .no_re_export_all
                .as_ref()
                .map(|conf| (conf.level(), conf.get_options())),
            _ => None,
        }
    }
}
#[derive(Clone, Debug, Default, Deserialize, Deserializable, Eq, Merge, PartialEq, Serialize)]
#[deserializable(with_validator)]
#[cfg_attr(feature = "schema", derive(JsonSchema))]
#[serde(rename_all = "camelCase", default, deny_unknown_fields)]
#[doc = r" A list of rules that belong to this group"]
pub struct Security {
    #[doc = r" It enables the recommended rules for this group"]
    #[serde(skip_serializing_if = "Option::is_none")]
    pub recommended: Option<bool>,
    #[doc = r" It enables ALL rules for this group."]
    #[serde(skip_serializing_if = "Option::is_none")]
    pub all: Option<bool>,
    #[doc = "Prevent the usage of dangerous JSX props"]
    #[serde(skip_serializing_if = "Option::is_none")]
    pub no_dangerously_set_inner_html: Option<RuleConfiguration<NoDangerouslySetInnerHtml>>,
    #[doc = "Report when a DOM element or a component uses both children and dangerouslySetInnerHTML prop."]
    #[serde(skip_serializing_if = "Option::is_none")]
    pub no_dangerously_set_inner_html_with_children:
        Option<RuleConfiguration<NoDangerouslySetInnerHtmlWithChildren>>,
    #[doc = "Disallow the use of global eval()."]
    #[serde(skip_serializing_if = "Option::is_none")]
    pub no_global_eval: Option<RuleConfiguration<NoGlobalEval>>,
}
impl DeserializableValidator for Security {
    fn validate(
        &mut self,
        _name: &str,
        range: TextRange,
        diagnostics: &mut Vec<DeserializationDiagnostic>,
    ) -> bool {
        if self.recommended == Some(true) && self.all == Some(true) {
            diagnostics . push (DeserializationDiagnostic :: new (markup ! (< Emphasis > "'recommended'" < / Emphasis > " and " < Emphasis > "'all'" < / Emphasis > " can't be both " < Emphasis > "'true'" < / Emphasis > ". You should choose only one of them.")) . with_range (range) . with_note (markup ! ("Biome will fallback to its defaults for this section."))) ;
            return false;
        }
        true
    }
}
impl Security {
    const GROUP_NAME: &'static str = "security";
    pub(crate) const GROUP_RULES: &'static [&'static str] = &[
        "noDangerouslySetInnerHtml",
        "noDangerouslySetInnerHtmlWithChildren",
        "noGlobalEval",
    ];
    const RECOMMENDED_RULES: &'static [&'static str] = &[
        "noDangerouslySetInnerHtml",
        "noDangerouslySetInnerHtmlWithChildren",
        "noGlobalEval",
    ];
    const RECOMMENDED_RULES_AS_FILTERS: &'static [RuleFilter<'static>] = &[
        RuleFilter::Rule(Self::GROUP_NAME, Self::GROUP_RULES[0]),
        RuleFilter::Rule(Self::GROUP_NAME, Self::GROUP_RULES[1]),
        RuleFilter::Rule(Self::GROUP_NAME, Self::GROUP_RULES[2]),
    ];
    const ALL_RULES_AS_FILTERS: &'static [RuleFilter<'static>] = &[
        RuleFilter::Rule(Self::GROUP_NAME, Self::GROUP_RULES[0]),
        RuleFilter::Rule(Self::GROUP_NAME, Self::GROUP_RULES[1]),
        RuleFilter::Rule(Self::GROUP_NAME, Self::GROUP_RULES[2]),
    ];
    #[doc = r" Retrieves the recommended rules"]
    pub(crate) fn is_recommended_true(&self) -> bool {
        matches!(self.recommended, Some(true))
    }
    pub(crate) fn is_recommended_unset(&self) -> bool {
        self.recommended.is_none()
    }
    pub(crate) fn is_all_true(&self) -> bool {
        matches!(self.all, Some(true))
    }
    pub(crate) fn is_all_unset(&self) -> bool {
        self.all.is_none()
    }
    pub(crate) fn get_enabled_rules(&self) -> FxHashSet<RuleFilter<'static>> {
        let mut index_set = FxHashSet::default();
        if let Some(rule) = self.no_dangerously_set_inner_html.as_ref() {
            if rule.is_enabled() {
                index_set.insert(RuleFilter::Rule(Self::GROUP_NAME, Self::GROUP_RULES[0]));
            }
        }
        if let Some(rule) = self.no_dangerously_set_inner_html_with_children.as_ref() {
            if rule.is_enabled() {
                index_set.insert(RuleFilter::Rule(Self::GROUP_NAME, Self::GROUP_RULES[1]));
            }
        }
        if let Some(rule) = self.no_global_eval.as_ref() {
            if rule.is_enabled() {
                index_set.insert(RuleFilter::Rule(Self::GROUP_NAME, Self::GROUP_RULES[2]));
            }
        }
        index_set
    }
    pub(crate) fn get_disabled_rules(&self) -> FxHashSet<RuleFilter<'static>> {
        let mut index_set = FxHashSet::default();
        if let Some(rule) = self.no_dangerously_set_inner_html.as_ref() {
            if rule.is_disabled() {
                index_set.insert(RuleFilter::Rule(Self::GROUP_NAME, Self::GROUP_RULES[0]));
            }
        }
        if let Some(rule) = self.no_dangerously_set_inner_html_with_children.as_ref() {
            if rule.is_disabled() {
                index_set.insert(RuleFilter::Rule(Self::GROUP_NAME, Self::GROUP_RULES[1]));
            }
        }
        if let Some(rule) = self.no_global_eval.as_ref() {
            if rule.is_disabled() {
                index_set.insert(RuleFilter::Rule(Self::GROUP_NAME, Self::GROUP_RULES[2]));
            }
        }
        index_set
    }
    #[doc = r" Checks if, given a rule name, matches one of the rules contained in this category"]
    pub(crate) fn has_rule(rule_name: &str) -> Option<&'static str> {
        Some(Self::GROUP_RULES[Self::GROUP_RULES.binary_search(&rule_name).ok()?])
    }
    #[doc = r" Checks if, given a rule name, it is marked as recommended"]
    pub(crate) fn is_recommended_rule(rule_name: &str) -> bool {
        Self::RECOMMENDED_RULES.contains(&rule_name)
    }
    pub(crate) fn recommended_rules_as_filters() -> &'static [RuleFilter<'static>] {
        Self::RECOMMENDED_RULES_AS_FILTERS
    }
    pub(crate) fn all_rules_as_filters() -> &'static [RuleFilter<'static>] {
        Self::ALL_RULES_AS_FILTERS
    }
    #[doc = r" Select preset rules"]
    pub(crate) fn collect_preset_rules(
        &self,
        parent_is_all: bool,
        parent_is_recommended: bool,
        enabled_rules: &mut FxHashSet<RuleFilter<'static>>,
    ) {
        if self.is_all_true() || self.is_all_unset() && parent_is_all {
            enabled_rules.extend(Self::all_rules_as_filters());
        } else if self.is_recommended_true()
            || self.is_recommended_unset() && self.is_all_unset() && parent_is_recommended
        {
            enabled_rules.extend(Self::recommended_rules_as_filters());
        }
    }
    pub(crate) fn get_rule_configuration(
        &self,
        rule_name: &str,
    ) -> Option<(RulePlainConfiguration, Option<RuleOptions>)> {
        match rule_name {
            "noDangerouslySetInnerHtml" => self
                .no_dangerously_set_inner_html
                .as_ref()
                .map(|conf| (conf.level(), conf.get_options())),
            "noDangerouslySetInnerHtmlWithChildren" => self
                .no_dangerously_set_inner_html_with_children
                .as_ref()
                .map(|conf| (conf.level(), conf.get_options())),
            "noGlobalEval" => self
                .no_global_eval
                .as_ref()
                .map(|conf| (conf.level(), conf.get_options())),
            _ => None,
        }
    }
}
#[derive(Clone, Debug, Default, Deserialize, Deserializable, Eq, Merge, PartialEq, Serialize)]
#[deserializable(with_validator)]
#[cfg_attr(feature = "schema", derive(JsonSchema))]
#[serde(rename_all = "camelCase", default, deny_unknown_fields)]
#[doc = r" A list of rules that belong to this group"]
pub struct Style {
    #[doc = r" It enables the recommended rules for this group"]
    #[serde(skip_serializing_if = "Option::is_none")]
    pub recommended: Option<bool>,
    #[doc = r" It enables ALL rules for this group."]
    #[serde(skip_serializing_if = "Option::is_none")]
    pub all: Option<bool>,
    #[doc = "Disallow the use of arguments."]
    #[serde(skip_serializing_if = "Option::is_none")]
    pub no_arguments: Option<RuleConfiguration<NoArguments>>,
    #[doc = "Disallow comma operator."]
    #[serde(skip_serializing_if = "Option::is_none")]
    pub no_comma_operator: Option<RuleConfiguration<NoCommaOperator>>,
    #[doc = "Disallow default exports."]
    #[serde(skip_serializing_if = "Option::is_none")]
    pub no_default_export: Option<RuleConfiguration<NoDefaultExport>>,
    #[doc = "Disallow implicit true values on JSX boolean attributes"]
    #[serde(skip_serializing_if = "Option::is_none")]
    pub no_implicit_boolean: Option<RuleFixConfiguration<NoImplicitBoolean>>,
    #[doc = "Disallow type annotations for variables, parameters, and class properties initialized with a literal expression."]
    #[serde(skip_serializing_if = "Option::is_none")]
    pub no_inferrable_types: Option<RuleFixConfiguration<NoInferrableTypes>>,
    #[doc = "Disallow the use of TypeScript's namespaces."]
    #[serde(skip_serializing_if = "Option::is_none")]
    pub no_namespace: Option<RuleConfiguration<NoNamespace>>,
    #[doc = "Disallow the use of namespace imports."]
    #[serde(skip_serializing_if = "Option::is_none")]
    pub no_namespace_import: Option<RuleConfiguration<NoNamespaceImport>>,
    #[doc = "Disallow negation in the condition of an if statement if it has an else clause."]
    #[serde(skip_serializing_if = "Option::is_none")]
    pub no_negation_else: Option<RuleFixConfiguration<NoNegationElse>>,
    #[doc = "Disallow non-null assertions using the ! postfix operator."]
    #[serde(skip_serializing_if = "Option::is_none")]
    pub no_non_null_assertion: Option<RuleFixConfiguration<NoNonNullAssertion>>,
    #[doc = "Disallow reassigning function parameters."]
    #[serde(skip_serializing_if = "Option::is_none")]
    pub no_parameter_assign: Option<RuleConfiguration<NoParameterAssign>>,
    #[doc = "Disallow the use of parameter properties in class constructors."]
    #[serde(skip_serializing_if = "Option::is_none")]
    pub no_parameter_properties: Option<RuleConfiguration<NoParameterProperties>>,
    #[doc = "This rule allows you to specify global variable names that you don’t want to use in your application."]
    #[serde(skip_serializing_if = "Option::is_none")]
    pub no_restricted_globals: Option<RuleConfiguration<NoRestrictedGlobals>>,
    #[doc = "Disallow the use of constants which its value is the upper-case version of its name."]
    #[serde(skip_serializing_if = "Option::is_none")]
    pub no_shouty_constants: Option<RuleFixConfiguration<NoShoutyConstants>>,
    #[doc = "Disallow template literals if interpolation and special-character handling are not needed"]
    #[serde(skip_serializing_if = "Option::is_none")]
    pub no_unused_template_literal: Option<RuleFixConfiguration<NoUnusedTemplateLiteral>>,
    #[doc = "Disallow else block when the if block breaks early."]
    #[serde(skip_serializing_if = "Option::is_none")]
    pub no_useless_else: Option<RuleFixConfiguration<NoUselessElse>>,
    #[doc = "Disallow the use of var"]
    #[serde(skip_serializing_if = "Option::is_none")]
    pub no_var: Option<RuleFixConfiguration<NoVar>>,
    #[doc = "Enforce the use of as const over literal type and type annotation."]
    #[serde(skip_serializing_if = "Option::is_none")]
    pub use_as_const_assertion: Option<RuleFixConfiguration<UseAsConstAssertion>>,
    #[doc = "Requires following curly brace conventions."]
    #[serde(skip_serializing_if = "Option::is_none")]
    pub use_block_statements: Option<RuleFixConfiguration<UseBlockStatements>>,
    #[doc = "Enforce using else if instead of nested if in else clauses."]
    #[serde(skip_serializing_if = "Option::is_none")]
    pub use_collapsed_else_if: Option<RuleFixConfiguration<UseCollapsedElseIf>>,
    #[doc = "Require consistently using either T\\[] or Array\\<T>"]
    #[serde(skip_serializing_if = "Option::is_none")]
    pub use_consistent_array_type: Option<RuleFixConfiguration<UseConsistentArrayType>>,
    #[doc = "Require const declarations for variables that are only assigned once."]
    #[serde(skip_serializing_if = "Option::is_none")]
    pub use_const: Option<RuleFixConfiguration<UseConst>>,
    #[doc = "Enforce default function parameters and optional function parameters to be last."]
    #[serde(skip_serializing_if = "Option::is_none")]
    pub use_default_parameter_last: Option<RuleFixConfiguration<UseDefaultParameterLast>>,
    #[doc = "Require that each enum member value be explicitly initialized."]
    #[serde(skip_serializing_if = "Option::is_none")]
    pub use_enum_initializers: Option<RuleFixConfiguration<UseEnumInitializers>>,
    #[doc = "Disallow the use of Math.pow in favor of the ** operator."]
    #[serde(skip_serializing_if = "Option::is_none")]
    pub use_exponentiation_operator: Option<RuleFixConfiguration<UseExponentiationOperator>>,
    #[doc = "Promotes the use of export type for types."]
    #[serde(skip_serializing_if = "Option::is_none")]
    pub use_export_type: Option<RuleFixConfiguration<UseExportType>>,
    #[doc = "Enforce naming conventions for JavaScript and TypeScript filenames."]
    #[serde(skip_serializing_if = "Option::is_none")]
    pub use_filenaming_convention: Option<RuleConfiguration<UseFilenamingConvention>>,
    #[doc = "This rule recommends a for-of loop when in a for loop, the index used to extract an item from the iterated array."]
    #[serde(skip_serializing_if = "Option::is_none")]
    pub use_for_of: Option<RuleConfiguration<UseForOf>>,
    #[doc = "This rule enforces the use of \\<>...\\</> over \\<Fragment>...\\</Fragment>."]
    #[serde(skip_serializing_if = "Option::is_none")]
    pub use_fragment_syntax: Option<RuleFixConfiguration<UseFragmentSyntax>>,
    #[doc = "Promotes the use of import type for types."]
    #[serde(skip_serializing_if = "Option::is_none")]
    pub use_import_type: Option<RuleFixConfiguration<UseImportType>>,
    #[doc = "Require all enum members to be literal values."]
    #[serde(skip_serializing_if = "Option::is_none")]
    pub use_literal_enum_members: Option<RuleConfiguration<UseLiteralEnumMembers>>,
    #[doc = "Enforce naming conventions for everything across a codebase."]
    #[serde(skip_serializing_if = "Option::is_none")]
    pub use_naming_convention: Option<RuleFixConfiguration<UseNamingConvention>>,
    #[doc = "Promotes the usage of node:assert/strict over node:assert."]
    #[serde(skip_serializing_if = "Option::is_none")]
    pub use_node_assert_strict: Option<RuleFixConfiguration<UseNodeAssertStrict>>,
    #[doc = "Enforces using the node: protocol for Node.js builtin modules."]
    #[serde(skip_serializing_if = "Option::is_none")]
    pub use_nodejs_import_protocol: Option<RuleFixConfiguration<UseNodejsImportProtocol>>,
    #[doc = "Use the Number properties instead of global ones."]
    #[serde(skip_serializing_if = "Option::is_none")]
    pub use_number_namespace: Option<RuleFixConfiguration<UseNumberNamespace>>,
    #[doc = "Disallow parseInt() and Number.parseInt() in favor of binary, octal, and hexadecimal literals"]
    #[serde(skip_serializing_if = "Option::is_none")]
    pub use_numeric_literals: Option<RuleFixConfiguration<UseNumericLiterals>>,
    #[doc = "Prevent extra closing tags for components without children"]
    #[serde(skip_serializing_if = "Option::is_none")]
    pub use_self_closing_elements: Option<RuleFixConfiguration<UseSelfClosingElements>>,
    #[doc = "When expressing array types, this rule promotes the usage of T\\[] shorthand instead of Array\\<T>."]
    #[serde(skip_serializing_if = "Option::is_none")]
    pub use_shorthand_array_type: Option<RuleFixConfiguration<UseShorthandArrayType>>,
    #[doc = "Require assignment operator shorthand where possible."]
    #[serde(skip_serializing_if = "Option::is_none")]
    pub use_shorthand_assign: Option<RuleFixConfiguration<UseShorthandAssign>>,
    #[doc = "Enforce using function types instead of object type with call signatures."]
    #[serde(skip_serializing_if = "Option::is_none")]
    pub use_shorthand_function_type: Option<RuleFixConfiguration<UseShorthandFunctionType>>,
    #[doc = "Enforces switch clauses have a single statement, emits a quick fix wrapping the statements in a block."]
    #[serde(skip_serializing_if = "Option::is_none")]
    pub use_single_case_statement: Option<RuleFixConfiguration<UseSingleCaseStatement>>,
    #[doc = "Disallow multiple variable declarations in the same variable statement"]
    #[serde(skip_serializing_if = "Option::is_none")]
    pub use_single_var_declarator: Option<RuleFixConfiguration<UseSingleVarDeclarator>>,
    #[doc = "Prefer template literals over string concatenation."]
    #[serde(skip_serializing_if = "Option::is_none")]
    pub use_template: Option<RuleFixConfiguration<UseTemplate>>,
    #[doc = "Enforce the use of while loops instead of for loops when the initializer and update expressions are not needed."]
    #[serde(skip_serializing_if = "Option::is_none")]
    pub use_while: Option<RuleFixConfiguration<UseWhile>>,
}
impl DeserializableValidator for Style {
    fn validate(
        &mut self,
        _name: &str,
        range: TextRange,
        diagnostics: &mut Vec<DeserializationDiagnostic>,
    ) -> bool {
        if self.recommended == Some(true) && self.all == Some(true) {
            diagnostics . push (DeserializationDiagnostic :: new (markup ! (< Emphasis > "'recommended'" < / Emphasis > " and " < Emphasis > "'all'" < / Emphasis > " can't be both " < Emphasis > "'true'" < / Emphasis > ". You should choose only one of them.")) . with_range (range) . with_note (markup ! ("Biome will fallback to its defaults for this section."))) ;
            return false;
        }
        true
    }
}
impl Style {
    const GROUP_NAME: &'static str = "style";
    pub(crate) const GROUP_RULES: &'static [&'static str] = &[
        "noArguments",
        "noCommaOperator",
        "noDefaultExport",
        "noImplicitBoolean",
        "noInferrableTypes",
        "noNamespace",
        "noNamespaceImport",
        "noNegationElse",
        "noNonNullAssertion",
        "noParameterAssign",
        "noParameterProperties",
        "noRestrictedGlobals",
        "noShoutyConstants",
        "noUnusedTemplateLiteral",
        "noUselessElse",
        "noVar",
        "useAsConstAssertion",
        "useBlockStatements",
        "useCollapsedElseIf",
        "useConsistentArrayType",
        "useConst",
        "useDefaultParameterLast",
        "useEnumInitializers",
        "useExponentiationOperator",
        "useExportType",
        "useFilenamingConvention",
        "useForOf",
        "useFragmentSyntax",
        "useImportType",
        "useLiteralEnumMembers",
        "useNamingConvention",
        "useNodeAssertStrict",
        "useNodejsImportProtocol",
        "useNumberNamespace",
        "useNumericLiterals",
        "useSelfClosingElements",
        "useShorthandArrayType",
        "useShorthandAssign",
        "useShorthandFunctionType",
        "useSingleCaseStatement",
        "useSingleVarDeclarator",
        "useTemplate",
        "useWhile",
    ];
    const RECOMMENDED_RULES: &'static [&'static str] = &[
        "noArguments",
        "noCommaOperator",
        "noInferrableTypes",
        "noNonNullAssertion",
        "noParameterAssign",
        "noUnusedTemplateLiteral",
        "noUselessElse",
        "noVar",
        "useAsConstAssertion",
        "useConst",
        "useDefaultParameterLast",
        "useEnumInitializers",
        "useExponentiationOperator",
        "useExportType",
        "useImportType",
        "useLiteralEnumMembers",
        "useNodejsImportProtocol",
        "useNumberNamespace",
        "useNumericLiterals",
        "useSelfClosingElements",
        "useShorthandFunctionType",
        "useSingleVarDeclarator",
        "useTemplate",
        "useWhile",
    ];
    const RECOMMENDED_RULES_AS_FILTERS: &'static [RuleFilter<'static>] = &[
        RuleFilter::Rule(Self::GROUP_NAME, Self::GROUP_RULES[0]),
        RuleFilter::Rule(Self::GROUP_NAME, Self::GROUP_RULES[1]),
        RuleFilter::Rule(Self::GROUP_NAME, Self::GROUP_RULES[4]),
        RuleFilter::Rule(Self::GROUP_NAME, Self::GROUP_RULES[8]),
        RuleFilter::Rule(Self::GROUP_NAME, Self::GROUP_RULES[9]),
        RuleFilter::Rule(Self::GROUP_NAME, Self::GROUP_RULES[13]),
        RuleFilter::Rule(Self::GROUP_NAME, Self::GROUP_RULES[14]),
        RuleFilter::Rule(Self::GROUP_NAME, Self::GROUP_RULES[15]),
        RuleFilter::Rule(Self::GROUP_NAME, Self::GROUP_RULES[16]),
        RuleFilter::Rule(Self::GROUP_NAME, Self::GROUP_RULES[20]),
        RuleFilter::Rule(Self::GROUP_NAME, Self::GROUP_RULES[21]),
        RuleFilter::Rule(Self::GROUP_NAME, Self::GROUP_RULES[22]),
        RuleFilter::Rule(Self::GROUP_NAME, Self::GROUP_RULES[23]),
        RuleFilter::Rule(Self::GROUP_NAME, Self::GROUP_RULES[24]),
        RuleFilter::Rule(Self::GROUP_NAME, Self::GROUP_RULES[28]),
        RuleFilter::Rule(Self::GROUP_NAME, Self::GROUP_RULES[29]),
        RuleFilter::Rule(Self::GROUP_NAME, Self::GROUP_RULES[32]),
        RuleFilter::Rule(Self::GROUP_NAME, Self::GROUP_RULES[33]),
        RuleFilter::Rule(Self::GROUP_NAME, Self::GROUP_RULES[34]),
        RuleFilter::Rule(Self::GROUP_NAME, Self::GROUP_RULES[35]),
        RuleFilter::Rule(Self::GROUP_NAME, Self::GROUP_RULES[38]),
        RuleFilter::Rule(Self::GROUP_NAME, Self::GROUP_RULES[40]),
        RuleFilter::Rule(Self::GROUP_NAME, Self::GROUP_RULES[41]),
        RuleFilter::Rule(Self::GROUP_NAME, Self::GROUP_RULES[42]),
    ];
    const ALL_RULES_AS_FILTERS: &'static [RuleFilter<'static>] = &[
        RuleFilter::Rule(Self::GROUP_NAME, Self::GROUP_RULES[0]),
        RuleFilter::Rule(Self::GROUP_NAME, Self::GROUP_RULES[1]),
        RuleFilter::Rule(Self::GROUP_NAME, Self::GROUP_RULES[2]),
        RuleFilter::Rule(Self::GROUP_NAME, Self::GROUP_RULES[3]),
        RuleFilter::Rule(Self::GROUP_NAME, Self::GROUP_RULES[4]),
        RuleFilter::Rule(Self::GROUP_NAME, Self::GROUP_RULES[5]),
        RuleFilter::Rule(Self::GROUP_NAME, Self::GROUP_RULES[6]),
        RuleFilter::Rule(Self::GROUP_NAME, Self::GROUP_RULES[7]),
        RuleFilter::Rule(Self::GROUP_NAME, Self::GROUP_RULES[8]),
        RuleFilter::Rule(Self::GROUP_NAME, Self::GROUP_RULES[9]),
        RuleFilter::Rule(Self::GROUP_NAME, Self::GROUP_RULES[10]),
        RuleFilter::Rule(Self::GROUP_NAME, Self::GROUP_RULES[11]),
        RuleFilter::Rule(Self::GROUP_NAME, Self::GROUP_RULES[12]),
        RuleFilter::Rule(Self::GROUP_NAME, Self::GROUP_RULES[13]),
        RuleFilter::Rule(Self::GROUP_NAME, Self::GROUP_RULES[14]),
        RuleFilter::Rule(Self::GROUP_NAME, Self::GROUP_RULES[15]),
        RuleFilter::Rule(Self::GROUP_NAME, Self::GROUP_RULES[16]),
        RuleFilter::Rule(Self::GROUP_NAME, Self::GROUP_RULES[17]),
        RuleFilter::Rule(Self::GROUP_NAME, Self::GROUP_RULES[18]),
        RuleFilter::Rule(Self::GROUP_NAME, Self::GROUP_RULES[19]),
        RuleFilter::Rule(Self::GROUP_NAME, Self::GROUP_RULES[20]),
        RuleFilter::Rule(Self::GROUP_NAME, Self::GROUP_RULES[21]),
        RuleFilter::Rule(Self::GROUP_NAME, Self::GROUP_RULES[22]),
        RuleFilter::Rule(Self::GROUP_NAME, Self::GROUP_RULES[23]),
        RuleFilter::Rule(Self::GROUP_NAME, Self::GROUP_RULES[24]),
        RuleFilter::Rule(Self::GROUP_NAME, Self::GROUP_RULES[25]),
        RuleFilter::Rule(Self::GROUP_NAME, Self::GROUP_RULES[26]),
        RuleFilter::Rule(Self::GROUP_NAME, Self::GROUP_RULES[27]),
        RuleFilter::Rule(Self::GROUP_NAME, Self::GROUP_RULES[28]),
        RuleFilter::Rule(Self::GROUP_NAME, Self::GROUP_RULES[29]),
        RuleFilter::Rule(Self::GROUP_NAME, Self::GROUP_RULES[30]),
        RuleFilter::Rule(Self::GROUP_NAME, Self::GROUP_RULES[31]),
        RuleFilter::Rule(Self::GROUP_NAME, Self::GROUP_RULES[32]),
        RuleFilter::Rule(Self::GROUP_NAME, Self::GROUP_RULES[33]),
        RuleFilter::Rule(Self::GROUP_NAME, Self::GROUP_RULES[34]),
        RuleFilter::Rule(Self::GROUP_NAME, Self::GROUP_RULES[35]),
        RuleFilter::Rule(Self::GROUP_NAME, Self::GROUP_RULES[36]),
        RuleFilter::Rule(Self::GROUP_NAME, Self::GROUP_RULES[37]),
        RuleFilter::Rule(Self::GROUP_NAME, Self::GROUP_RULES[38]),
        RuleFilter::Rule(Self::GROUP_NAME, Self::GROUP_RULES[39]),
        RuleFilter::Rule(Self::GROUP_NAME, Self::GROUP_RULES[40]),
        RuleFilter::Rule(Self::GROUP_NAME, Self::GROUP_RULES[41]),
        RuleFilter::Rule(Self::GROUP_NAME, Self::GROUP_RULES[42]),
    ];
    #[doc = r" Retrieves the recommended rules"]
    pub(crate) fn is_recommended_true(&self) -> bool {
        matches!(self.recommended, Some(true))
    }
    pub(crate) fn is_recommended_unset(&self) -> bool {
        self.recommended.is_none()
    }
    pub(crate) fn is_all_true(&self) -> bool {
        matches!(self.all, Some(true))
    }
    pub(crate) fn is_all_unset(&self) -> bool {
        self.all.is_none()
    }
    pub(crate) fn get_enabled_rules(&self) -> FxHashSet<RuleFilter<'static>> {
        let mut index_set = FxHashSet::default();
        if let Some(rule) = self.no_arguments.as_ref() {
            if rule.is_enabled() {
                index_set.insert(RuleFilter::Rule(Self::GROUP_NAME, Self::GROUP_RULES[0]));
            }
        }
        if let Some(rule) = self.no_comma_operator.as_ref() {
            if rule.is_enabled() {
                index_set.insert(RuleFilter::Rule(Self::GROUP_NAME, Self::GROUP_RULES[1]));
            }
        }
        if let Some(rule) = self.no_default_export.as_ref() {
            if rule.is_enabled() {
                index_set.insert(RuleFilter::Rule(Self::GROUP_NAME, Self::GROUP_RULES[2]));
            }
        }
        if let Some(rule) = self.no_implicit_boolean.as_ref() {
            if rule.is_enabled() {
                index_set.insert(RuleFilter::Rule(Self::GROUP_NAME, Self::GROUP_RULES[3]));
            }
        }
        if let Some(rule) = self.no_inferrable_types.as_ref() {
            if rule.is_enabled() {
                index_set.insert(RuleFilter::Rule(Self::GROUP_NAME, Self::GROUP_RULES[4]));
            }
        }
        if let Some(rule) = self.no_namespace.as_ref() {
            if rule.is_enabled() {
                index_set.insert(RuleFilter::Rule(Self::GROUP_NAME, Self::GROUP_RULES[5]));
            }
        }
        if let Some(rule) = self.no_namespace_import.as_ref() {
            if rule.is_enabled() {
                index_set.insert(RuleFilter::Rule(Self::GROUP_NAME, Self::GROUP_RULES[6]));
            }
        }
        if let Some(rule) = self.no_negation_else.as_ref() {
            if rule.is_enabled() {
                index_set.insert(RuleFilter::Rule(Self::GROUP_NAME, Self::GROUP_RULES[7]));
            }
        }
        if let Some(rule) = self.no_non_null_assertion.as_ref() {
            if rule.is_enabled() {
                index_set.insert(RuleFilter::Rule(Self::GROUP_NAME, Self::GROUP_RULES[8]));
            }
        }
        if let Some(rule) = self.no_parameter_assign.as_ref() {
            if rule.is_enabled() {
                index_set.insert(RuleFilter::Rule(Self::GROUP_NAME, Self::GROUP_RULES[9]));
            }
        }
        if let Some(rule) = self.no_parameter_properties.as_ref() {
            if rule.is_enabled() {
                index_set.insert(RuleFilter::Rule(Self::GROUP_NAME, Self::GROUP_RULES[10]));
            }
        }
        if let Some(rule) = self.no_restricted_globals.as_ref() {
            if rule.is_enabled() {
                index_set.insert(RuleFilter::Rule(Self::GROUP_NAME, Self::GROUP_RULES[11]));
            }
        }
        if let Some(rule) = self.no_shouty_constants.as_ref() {
            if rule.is_enabled() {
                index_set.insert(RuleFilter::Rule(Self::GROUP_NAME, Self::GROUP_RULES[12]));
            }
        }
        if let Some(rule) = self.no_unused_template_literal.as_ref() {
            if rule.is_enabled() {
                index_set.insert(RuleFilter::Rule(Self::GROUP_NAME, Self::GROUP_RULES[13]));
            }
        }
        if let Some(rule) = self.no_useless_else.as_ref() {
            if rule.is_enabled() {
                index_set.insert(RuleFilter::Rule(Self::GROUP_NAME, Self::GROUP_RULES[14]));
            }
        }
        if let Some(rule) = self.no_var.as_ref() {
            if rule.is_enabled() {
                index_set.insert(RuleFilter::Rule(Self::GROUP_NAME, Self::GROUP_RULES[15]));
            }
        }
        if let Some(rule) = self.use_as_const_assertion.as_ref() {
            if rule.is_enabled() {
                index_set.insert(RuleFilter::Rule(Self::GROUP_NAME, Self::GROUP_RULES[16]));
            }
        }
        if let Some(rule) = self.use_block_statements.as_ref() {
            if rule.is_enabled() {
                index_set.insert(RuleFilter::Rule(Self::GROUP_NAME, Self::GROUP_RULES[17]));
            }
        }
        if let Some(rule) = self.use_collapsed_else_if.as_ref() {
            if rule.is_enabled() {
                index_set.insert(RuleFilter::Rule(Self::GROUP_NAME, Self::GROUP_RULES[18]));
            }
        }
        if let Some(rule) = self.use_consistent_array_type.as_ref() {
            if rule.is_enabled() {
                index_set.insert(RuleFilter::Rule(Self::GROUP_NAME, Self::GROUP_RULES[19]));
            }
        }
        if let Some(rule) = self.use_const.as_ref() {
            if rule.is_enabled() {
                index_set.insert(RuleFilter::Rule(Self::GROUP_NAME, Self::GROUP_RULES[20]));
            }
        }
        if let Some(rule) = self.use_default_parameter_last.as_ref() {
            if rule.is_enabled() {
                index_set.insert(RuleFilter::Rule(Self::GROUP_NAME, Self::GROUP_RULES[21]));
            }
        }
        if let Some(rule) = self.use_enum_initializers.as_ref() {
            if rule.is_enabled() {
                index_set.insert(RuleFilter::Rule(Self::GROUP_NAME, Self::GROUP_RULES[22]));
            }
        }
        if let Some(rule) = self.use_exponentiation_operator.as_ref() {
            if rule.is_enabled() {
                index_set.insert(RuleFilter::Rule(Self::GROUP_NAME, Self::GROUP_RULES[23]));
            }
        }
        if let Some(rule) = self.use_export_type.as_ref() {
            if rule.is_enabled() {
                index_set.insert(RuleFilter::Rule(Self::GROUP_NAME, Self::GROUP_RULES[24]));
            }
        }
        if let Some(rule) = self.use_filenaming_convention.as_ref() {
            if rule.is_enabled() {
                index_set.insert(RuleFilter::Rule(Self::GROUP_NAME, Self::GROUP_RULES[25]));
            }
        }
        if let Some(rule) = self.use_for_of.as_ref() {
            if rule.is_enabled() {
                index_set.insert(RuleFilter::Rule(Self::GROUP_NAME, Self::GROUP_RULES[26]));
            }
        }
        if let Some(rule) = self.use_fragment_syntax.as_ref() {
            if rule.is_enabled() {
                index_set.insert(RuleFilter::Rule(Self::GROUP_NAME, Self::GROUP_RULES[27]));
            }
        }
        if let Some(rule) = self.use_import_type.as_ref() {
            if rule.is_enabled() {
                index_set.insert(RuleFilter::Rule(Self::GROUP_NAME, Self::GROUP_RULES[28]));
            }
        }
        if let Some(rule) = self.use_literal_enum_members.as_ref() {
            if rule.is_enabled() {
                index_set.insert(RuleFilter::Rule(Self::GROUP_NAME, Self::GROUP_RULES[29]));
            }
        }
        if let Some(rule) = self.use_naming_convention.as_ref() {
            if rule.is_enabled() {
                index_set.insert(RuleFilter::Rule(Self::GROUP_NAME, Self::GROUP_RULES[30]));
            }
        }
        if let Some(rule) = self.use_node_assert_strict.as_ref() {
            if rule.is_enabled() {
                index_set.insert(RuleFilter::Rule(Self::GROUP_NAME, Self::GROUP_RULES[31]));
            }
        }
        if let Some(rule) = self.use_nodejs_import_protocol.as_ref() {
            if rule.is_enabled() {
                index_set.insert(RuleFilter::Rule(Self::GROUP_NAME, Self::GROUP_RULES[32]));
            }
        }
        if let Some(rule) = self.use_number_namespace.as_ref() {
            if rule.is_enabled() {
                index_set.insert(RuleFilter::Rule(Self::GROUP_NAME, Self::GROUP_RULES[33]));
            }
        }
        if let Some(rule) = self.use_numeric_literals.as_ref() {
            if rule.is_enabled() {
                index_set.insert(RuleFilter::Rule(Self::GROUP_NAME, Self::GROUP_RULES[34]));
            }
        }
        if let Some(rule) = self.use_self_closing_elements.as_ref() {
            if rule.is_enabled() {
                index_set.insert(RuleFilter::Rule(Self::GROUP_NAME, Self::GROUP_RULES[35]));
            }
        }
        if let Some(rule) = self.use_shorthand_array_type.as_ref() {
            if rule.is_enabled() {
                index_set.insert(RuleFilter::Rule(Self::GROUP_NAME, Self::GROUP_RULES[36]));
            }
        }
        if let Some(rule) = self.use_shorthand_assign.as_ref() {
            if rule.is_enabled() {
                index_set.insert(RuleFilter::Rule(Self::GROUP_NAME, Self::GROUP_RULES[37]));
            }
        }
        if let Some(rule) = self.use_shorthand_function_type.as_ref() {
            if rule.is_enabled() {
                index_set.insert(RuleFilter::Rule(Self::GROUP_NAME, Self::GROUP_RULES[38]));
            }
        }
        if let Some(rule) = self.use_single_case_statement.as_ref() {
            if rule.is_enabled() {
                index_set.insert(RuleFilter::Rule(Self::GROUP_NAME, Self::GROUP_RULES[39]));
            }
        }
        if let Some(rule) = self.use_single_var_declarator.as_ref() {
            if rule.is_enabled() {
                index_set.insert(RuleFilter::Rule(Self::GROUP_NAME, Self::GROUP_RULES[40]));
            }
        }
        if let Some(rule) = self.use_template.as_ref() {
            if rule.is_enabled() {
                index_set.insert(RuleFilter::Rule(Self::GROUP_NAME, Self::GROUP_RULES[41]));
            }
        }
        if let Some(rule) = self.use_while.as_ref() {
            if rule.is_enabled() {
                index_set.insert(RuleFilter::Rule(Self::GROUP_NAME, Self::GROUP_RULES[42]));
            }
        }
        index_set
    }
    pub(crate) fn get_disabled_rules(&self) -> FxHashSet<RuleFilter<'static>> {
        let mut index_set = FxHashSet::default();
        if let Some(rule) = self.no_arguments.as_ref() {
            if rule.is_disabled() {
                index_set.insert(RuleFilter::Rule(Self::GROUP_NAME, Self::GROUP_RULES[0]));
            }
        }
        if let Some(rule) = self.no_comma_operator.as_ref() {
            if rule.is_disabled() {
                index_set.insert(RuleFilter::Rule(Self::GROUP_NAME, Self::GROUP_RULES[1]));
            }
        }
        if let Some(rule) = self.no_default_export.as_ref() {
            if rule.is_disabled() {
                index_set.insert(RuleFilter::Rule(Self::GROUP_NAME, Self::GROUP_RULES[2]));
            }
        }
        if let Some(rule) = self.no_implicit_boolean.as_ref() {
            if rule.is_disabled() {
                index_set.insert(RuleFilter::Rule(Self::GROUP_NAME, Self::GROUP_RULES[3]));
            }
        }
        if let Some(rule) = self.no_inferrable_types.as_ref() {
            if rule.is_disabled() {
                index_set.insert(RuleFilter::Rule(Self::GROUP_NAME, Self::GROUP_RULES[4]));
            }
        }
        if let Some(rule) = self.no_namespace.as_ref() {
            if rule.is_disabled() {
                index_set.insert(RuleFilter::Rule(Self::GROUP_NAME, Self::GROUP_RULES[5]));
            }
        }
        if let Some(rule) = self.no_namespace_import.as_ref() {
            if rule.is_disabled() {
                index_set.insert(RuleFilter::Rule(Self::GROUP_NAME, Self::GROUP_RULES[6]));
            }
        }
        if let Some(rule) = self.no_negation_else.as_ref() {
            if rule.is_disabled() {
                index_set.insert(RuleFilter::Rule(Self::GROUP_NAME, Self::GROUP_RULES[7]));
            }
        }
        if let Some(rule) = self.no_non_null_assertion.as_ref() {
            if rule.is_disabled() {
                index_set.insert(RuleFilter::Rule(Self::GROUP_NAME, Self::GROUP_RULES[8]));
            }
        }
        if let Some(rule) = self.no_parameter_assign.as_ref() {
            if rule.is_disabled() {
                index_set.insert(RuleFilter::Rule(Self::GROUP_NAME, Self::GROUP_RULES[9]));
            }
        }
        if let Some(rule) = self.no_parameter_properties.as_ref() {
            if rule.is_disabled() {
                index_set.insert(RuleFilter::Rule(Self::GROUP_NAME, Self::GROUP_RULES[10]));
            }
        }
        if let Some(rule) = self.no_restricted_globals.as_ref() {
            if rule.is_disabled() {
                index_set.insert(RuleFilter::Rule(Self::GROUP_NAME, Self::GROUP_RULES[11]));
            }
        }
        if let Some(rule) = self.no_shouty_constants.as_ref() {
            if rule.is_disabled() {
                index_set.insert(RuleFilter::Rule(Self::GROUP_NAME, Self::GROUP_RULES[12]));
            }
        }
        if let Some(rule) = self.no_unused_template_literal.as_ref() {
            if rule.is_disabled() {
                index_set.insert(RuleFilter::Rule(Self::GROUP_NAME, Self::GROUP_RULES[13]));
            }
        }
        if let Some(rule) = self.no_useless_else.as_ref() {
            if rule.is_disabled() {
                index_set.insert(RuleFilter::Rule(Self::GROUP_NAME, Self::GROUP_RULES[14]));
            }
        }
        if let Some(rule) = self.no_var.as_ref() {
            if rule.is_disabled() {
                index_set.insert(RuleFilter::Rule(Self::GROUP_NAME, Self::GROUP_RULES[15]));
            }
        }
        if let Some(rule) = self.use_as_const_assertion.as_ref() {
            if rule.is_disabled() {
                index_set.insert(RuleFilter::Rule(Self::GROUP_NAME, Self::GROUP_RULES[16]));
            }
        }
        if let Some(rule) = self.use_block_statements.as_ref() {
            if rule.is_disabled() {
                index_set.insert(RuleFilter::Rule(Self::GROUP_NAME, Self::GROUP_RULES[17]));
            }
        }
        if let Some(rule) = self.use_collapsed_else_if.as_ref() {
            if rule.is_disabled() {
                index_set.insert(RuleFilter::Rule(Self::GROUP_NAME, Self::GROUP_RULES[18]));
            }
        }
        if let Some(rule) = self.use_consistent_array_type.as_ref() {
            if rule.is_disabled() {
                index_set.insert(RuleFilter::Rule(Self::GROUP_NAME, Self::GROUP_RULES[19]));
            }
        }
        if let Some(rule) = self.use_const.as_ref() {
            if rule.is_disabled() {
                index_set.insert(RuleFilter::Rule(Self::GROUP_NAME, Self::GROUP_RULES[20]));
            }
        }
        if let Some(rule) = self.use_default_parameter_last.as_ref() {
            if rule.is_disabled() {
                index_set.insert(RuleFilter::Rule(Self::GROUP_NAME, Self::GROUP_RULES[21]));
            }
        }
        if let Some(rule) = self.use_enum_initializers.as_ref() {
            if rule.is_disabled() {
                index_set.insert(RuleFilter::Rule(Self::GROUP_NAME, Self::GROUP_RULES[22]));
            }
        }
        if let Some(rule) = self.use_exponentiation_operator.as_ref() {
            if rule.is_disabled() {
                index_set.insert(RuleFilter::Rule(Self::GROUP_NAME, Self::GROUP_RULES[23]));
            }
        }
        if let Some(rule) = self.use_export_type.as_ref() {
            if rule.is_disabled() {
                index_set.insert(RuleFilter::Rule(Self::GROUP_NAME, Self::GROUP_RULES[24]));
            }
        }
        if let Some(rule) = self.use_filenaming_convention.as_ref() {
            if rule.is_disabled() {
                index_set.insert(RuleFilter::Rule(Self::GROUP_NAME, Self::GROUP_RULES[25]));
            }
        }
        if let Some(rule) = self.use_for_of.as_ref() {
            if rule.is_disabled() {
                index_set.insert(RuleFilter::Rule(Self::GROUP_NAME, Self::GROUP_RULES[26]));
            }
        }
        if let Some(rule) = self.use_fragment_syntax.as_ref() {
            if rule.is_disabled() {
                index_set.insert(RuleFilter::Rule(Self::GROUP_NAME, Self::GROUP_RULES[27]));
            }
        }
        if let Some(rule) = self.use_import_type.as_ref() {
            if rule.is_disabled() {
                index_set.insert(RuleFilter::Rule(Self::GROUP_NAME, Self::GROUP_RULES[28]));
            }
        }
        if let Some(rule) = self.use_literal_enum_members.as_ref() {
            if rule.is_disabled() {
                index_set.insert(RuleFilter::Rule(Self::GROUP_NAME, Self::GROUP_RULES[29]));
            }
        }
        if let Some(rule) = self.use_naming_convention.as_ref() {
            if rule.is_disabled() {
                index_set.insert(RuleFilter::Rule(Self::GROUP_NAME, Self::GROUP_RULES[30]));
            }
        }
        if let Some(rule) = self.use_node_assert_strict.as_ref() {
            if rule.is_disabled() {
                index_set.insert(RuleFilter::Rule(Self::GROUP_NAME, Self::GROUP_RULES[31]));
            }
        }
        if let Some(rule) = self.use_nodejs_import_protocol.as_ref() {
            if rule.is_disabled() {
                index_set.insert(RuleFilter::Rule(Self::GROUP_NAME, Self::GROUP_RULES[32]));
            }
        }
        if let Some(rule) = self.use_number_namespace.as_ref() {
            if rule.is_disabled() {
                index_set.insert(RuleFilter::Rule(Self::GROUP_NAME, Self::GROUP_RULES[33]));
            }
        }
        if let Some(rule) = self.use_numeric_literals.as_ref() {
            if rule.is_disabled() {
                index_set.insert(RuleFilter::Rule(Self::GROUP_NAME, Self::GROUP_RULES[34]));
            }
        }
        if let Some(rule) = self.use_self_closing_elements.as_ref() {
            if rule.is_disabled() {
                index_set.insert(RuleFilter::Rule(Self::GROUP_NAME, Self::GROUP_RULES[35]));
            }
        }
        if let Some(rule) = self.use_shorthand_array_type.as_ref() {
            if rule.is_disabled() {
                index_set.insert(RuleFilter::Rule(Self::GROUP_NAME, Self::GROUP_RULES[36]));
            }
        }
        if let Some(rule) = self.use_shorthand_assign.as_ref() {
            if rule.is_disabled() {
                index_set.insert(RuleFilter::Rule(Self::GROUP_NAME, Self::GROUP_RULES[37]));
            }
        }
        if let Some(rule) = self.use_shorthand_function_type.as_ref() {
            if rule.is_disabled() {
                index_set.insert(RuleFilter::Rule(Self::GROUP_NAME, Self::GROUP_RULES[38]));
            }
        }
        if let Some(rule) = self.use_single_case_statement.as_ref() {
            if rule.is_disabled() {
                index_set.insert(RuleFilter::Rule(Self::GROUP_NAME, Self::GROUP_RULES[39]));
            }
        }
        if let Some(rule) = self.use_single_var_declarator.as_ref() {
            if rule.is_disabled() {
                index_set.insert(RuleFilter::Rule(Self::GROUP_NAME, Self::GROUP_RULES[40]));
            }
        }
        if let Some(rule) = self.use_template.as_ref() {
            if rule.is_disabled() {
                index_set.insert(RuleFilter::Rule(Self::GROUP_NAME, Self::GROUP_RULES[41]));
            }
        }
        if let Some(rule) = self.use_while.as_ref() {
            if rule.is_disabled() {
                index_set.insert(RuleFilter::Rule(Self::GROUP_NAME, Self::GROUP_RULES[42]));
            }
        }
        index_set
    }
    #[doc = r" Checks if, given a rule name, matches one of the rules contained in this category"]
    pub(crate) fn has_rule(rule_name: &str) -> Option<&'static str> {
        Some(Self::GROUP_RULES[Self::GROUP_RULES.binary_search(&rule_name).ok()?])
    }
    #[doc = r" Checks if, given a rule name, it is marked as recommended"]
    pub(crate) fn is_recommended_rule(rule_name: &str) -> bool {
        Self::RECOMMENDED_RULES.contains(&rule_name)
    }
    pub(crate) fn recommended_rules_as_filters() -> &'static [RuleFilter<'static>] {
        Self::RECOMMENDED_RULES_AS_FILTERS
    }
    pub(crate) fn all_rules_as_filters() -> &'static [RuleFilter<'static>] {
        Self::ALL_RULES_AS_FILTERS
    }
    #[doc = r" Select preset rules"]
    pub(crate) fn collect_preset_rules(
        &self,
        parent_is_all: bool,
        parent_is_recommended: bool,
        enabled_rules: &mut FxHashSet<RuleFilter<'static>>,
    ) {
        if self.is_all_true() || self.is_all_unset() && parent_is_all {
            enabled_rules.extend(Self::all_rules_as_filters());
        } else if self.is_recommended_true()
            || self.is_recommended_unset() && self.is_all_unset() && parent_is_recommended
        {
            enabled_rules.extend(Self::recommended_rules_as_filters());
        }
    }
    pub(crate) fn get_rule_configuration(
        &self,
        rule_name: &str,
    ) -> Option<(RulePlainConfiguration, Option<RuleOptions>)> {
        match rule_name {
            "noArguments" => self
                .no_arguments
                .as_ref()
                .map(|conf| (conf.level(), conf.get_options())),
            "noCommaOperator" => self
                .no_comma_operator
                .as_ref()
                .map(|conf| (conf.level(), conf.get_options())),
            "noDefaultExport" => self
                .no_default_export
                .as_ref()
                .map(|conf| (conf.level(), conf.get_options())),
            "noImplicitBoolean" => self
                .no_implicit_boolean
                .as_ref()
                .map(|conf| (conf.level(), conf.get_options())),
            "noInferrableTypes" => self
                .no_inferrable_types
                .as_ref()
                .map(|conf| (conf.level(), conf.get_options())),
            "noNamespace" => self
                .no_namespace
                .as_ref()
                .map(|conf| (conf.level(), conf.get_options())),
            "noNamespaceImport" => self
                .no_namespace_import
                .as_ref()
                .map(|conf| (conf.level(), conf.get_options())),
            "noNegationElse" => self
                .no_negation_else
                .as_ref()
                .map(|conf| (conf.level(), conf.get_options())),
            "noNonNullAssertion" => self
                .no_non_null_assertion
                .as_ref()
                .map(|conf| (conf.level(), conf.get_options())),
            "noParameterAssign" => self
                .no_parameter_assign
                .as_ref()
                .map(|conf| (conf.level(), conf.get_options())),
            "noParameterProperties" => self
                .no_parameter_properties
                .as_ref()
                .map(|conf| (conf.level(), conf.get_options())),
            "noRestrictedGlobals" => self
                .no_restricted_globals
                .as_ref()
                .map(|conf| (conf.level(), conf.get_options())),
            "noShoutyConstants" => self
                .no_shouty_constants
                .as_ref()
                .map(|conf| (conf.level(), conf.get_options())),
            "noUnusedTemplateLiteral" => self
                .no_unused_template_literal
                .as_ref()
                .map(|conf| (conf.level(), conf.get_options())),
            "noUselessElse" => self
                .no_useless_else
                .as_ref()
                .map(|conf| (conf.level(), conf.get_options())),
            "noVar" => self
                .no_var
                .as_ref()
                .map(|conf| (conf.level(), conf.get_options())),
            "useAsConstAssertion" => self
                .use_as_const_assertion
                .as_ref()
                .map(|conf| (conf.level(), conf.get_options())),
            "useBlockStatements" => self
                .use_block_statements
                .as_ref()
                .map(|conf| (conf.level(), conf.get_options())),
            "useCollapsedElseIf" => self
                .use_collapsed_else_if
                .as_ref()
                .map(|conf| (conf.level(), conf.get_options())),
            "useConsistentArrayType" => self
                .use_consistent_array_type
                .as_ref()
                .map(|conf| (conf.level(), conf.get_options())),
            "useConst" => self
                .use_const
                .as_ref()
                .map(|conf| (conf.level(), conf.get_options())),
            "useDefaultParameterLast" => self
                .use_default_parameter_last
                .as_ref()
                .map(|conf| (conf.level(), conf.get_options())),
            "useEnumInitializers" => self
                .use_enum_initializers
                .as_ref()
                .map(|conf| (conf.level(), conf.get_options())),
            "useExponentiationOperator" => self
                .use_exponentiation_operator
                .as_ref()
                .map(|conf| (conf.level(), conf.get_options())),
            "useExportType" => self
                .use_export_type
                .as_ref()
                .map(|conf| (conf.level(), conf.get_options())),
            "useFilenamingConvention" => self
                .use_filenaming_convention
                .as_ref()
                .map(|conf| (conf.level(), conf.get_options())),
            "useForOf" => self
                .use_for_of
                .as_ref()
                .map(|conf| (conf.level(), conf.get_options())),
            "useFragmentSyntax" => self
                .use_fragment_syntax
                .as_ref()
                .map(|conf| (conf.level(), conf.get_options())),
            "useImportType" => self
                .use_import_type
                .as_ref()
                .map(|conf| (conf.level(), conf.get_options())),
            "useLiteralEnumMembers" => self
                .use_literal_enum_members
                .as_ref()
                .map(|conf| (conf.level(), conf.get_options())),
            "useNamingConvention" => self
                .use_naming_convention
                .as_ref()
                .map(|conf| (conf.level(), conf.get_options())),
            "useNodeAssertStrict" => self
                .use_node_assert_strict
                .as_ref()
                .map(|conf| (conf.level(), conf.get_options())),
            "useNodejsImportProtocol" => self
                .use_nodejs_import_protocol
                .as_ref()
                .map(|conf| (conf.level(), conf.get_options())),
            "useNumberNamespace" => self
                .use_number_namespace
                .as_ref()
                .map(|conf| (conf.level(), conf.get_options())),
            "useNumericLiterals" => self
                .use_numeric_literals
                .as_ref()
                .map(|conf| (conf.level(), conf.get_options())),
            "useSelfClosingElements" => self
                .use_self_closing_elements
                .as_ref()
                .map(|conf| (conf.level(), conf.get_options())),
            "useShorthandArrayType" => self
                .use_shorthand_array_type
                .as_ref()
                .map(|conf| (conf.level(), conf.get_options())),
            "useShorthandAssign" => self
                .use_shorthand_assign
                .as_ref()
                .map(|conf| (conf.level(), conf.get_options())),
            "useShorthandFunctionType" => self
                .use_shorthand_function_type
                .as_ref()
                .map(|conf| (conf.level(), conf.get_options())),
            "useSingleCaseStatement" => self
                .use_single_case_statement
                .as_ref()
                .map(|conf| (conf.level(), conf.get_options())),
            "useSingleVarDeclarator" => self
                .use_single_var_declarator
                .as_ref()
                .map(|conf| (conf.level(), conf.get_options())),
            "useTemplate" => self
                .use_template
                .as_ref()
                .map(|conf| (conf.level(), conf.get_options())),
            "useWhile" => self
                .use_while
                .as_ref()
                .map(|conf| (conf.level(), conf.get_options())),
            _ => None,
        }
    }
}
#[derive(Clone, Debug, Default, Deserialize, Deserializable, Eq, Merge, PartialEq, Serialize)]
#[deserializable(with_validator)]
#[cfg_attr(feature = "schema", derive(JsonSchema))]
#[serde(rename_all = "camelCase", default, deny_unknown_fields)]
#[doc = r" A list of rules that belong to this group"]
pub struct Suspicious {
    #[doc = r" It enables the recommended rules for this group"]
    #[serde(skip_serializing_if = "Option::is_none")]
    pub recommended: Option<bool>,
    #[doc = r" It enables ALL rules for this group."]
    #[serde(skip_serializing_if = "Option::is_none")]
    pub all: Option<bool>,
    #[doc = "Use standard constants instead of approximated literals."]
    #[serde(skip_serializing_if = "Option::is_none")]
    pub no_approximative_numeric_constant:
        Option<RuleFixConfiguration<NoApproximativeNumericConstant>>,
    #[doc = "Discourage the usage of Array index in keys."]
    #[serde(skip_serializing_if = "Option::is_none")]
    pub no_array_index_key: Option<RuleConfiguration<NoArrayIndexKey>>,
    #[doc = "Disallow assignments in expressions."]
    #[serde(skip_serializing_if = "Option::is_none")]
    pub no_assign_in_expressions: Option<RuleConfiguration<NoAssignInExpressions>>,
    #[doc = "Disallows using an async function as a Promise executor."]
    #[serde(skip_serializing_if = "Option::is_none")]
    pub no_async_promise_executor: Option<RuleConfiguration<NoAsyncPromiseExecutor>>,
    #[doc = "Disallow reassigning exceptions in catch clauses."]
    #[serde(skip_serializing_if = "Option::is_none")]
    pub no_catch_assign: Option<RuleConfiguration<NoCatchAssign>>,
    #[doc = "Disallow reassigning class members."]
    #[serde(skip_serializing_if = "Option::is_none")]
    pub no_class_assign: Option<RuleConfiguration<NoClassAssign>>,
    #[doc = "Prevent comments from being inserted as text nodes"]
    #[serde(skip_serializing_if = "Option::is_none")]
    pub no_comment_text: Option<RuleFixConfiguration<NoCommentText>>,
    #[doc = "Disallow comparing against -0"]
    #[serde(skip_serializing_if = "Option::is_none")]
    pub no_compare_neg_zero: Option<RuleFixConfiguration<NoCompareNegZero>>,
    #[doc = "Disallow labeled statements that are not loops."]
    #[serde(skip_serializing_if = "Option::is_none")]
    pub no_confusing_labels: Option<RuleConfiguration<NoConfusingLabels>>,
    #[doc = "Disallow void type outside of generic or return types."]
    #[serde(skip_serializing_if = "Option::is_none")]
    pub no_confusing_void_type: Option<RuleFixConfiguration<NoConfusingVoidType>>,
    #[doc = "Disallow the use of console.log"]
    #[serde(skip_serializing_if = "Option::is_none")]
    pub no_console_log: Option<RuleFixConfiguration<NoConsoleLog>>,
    #[doc = "Disallow TypeScript const enum"]
    #[serde(skip_serializing_if = "Option::is_none")]
    pub no_const_enum: Option<RuleFixConfiguration<NoConstEnum>>,
    #[doc = "Prevents from having control characters and some escape sequences that match control characters in regular expressions."]
    #[serde(skip_serializing_if = "Option::is_none")]
    pub no_control_characters_in_regex: Option<RuleConfiguration<NoControlCharactersInRegex>>,
    #[doc = "Disallow the use of debugger"]
    #[serde(skip_serializing_if = "Option::is_none")]
    pub no_debugger: Option<RuleFixConfiguration<NoDebugger>>,
    #[doc = "Require the use of === and !=="]
    #[serde(skip_serializing_if = "Option::is_none")]
    pub no_double_equals: Option<RuleFixConfiguration<NoDoubleEquals>>,
    #[doc = "Disallow duplicate case labels."]
    #[serde(skip_serializing_if = "Option::is_none")]
    pub no_duplicate_case: Option<RuleConfiguration<NoDuplicateCase>>,
    #[doc = "Disallow duplicate class members."]
    #[serde(skip_serializing_if = "Option::is_none")]
    pub no_duplicate_class_members: Option<RuleConfiguration<NoDuplicateClassMembers>>,
    #[doc = "Prevents JSX properties to be assigned multiple times."]
    #[serde(skip_serializing_if = "Option::is_none")]
    pub no_duplicate_jsx_props: Option<RuleConfiguration<NoDuplicateJsxProps>>,
    #[doc = "Prevents object literals having more than one property declaration for the same name."]
    #[serde(skip_serializing_if = "Option::is_none")]
    pub no_duplicate_object_keys: Option<RuleFixConfiguration<NoDuplicateObjectKeys>>,
    #[doc = "Disallow duplicate function parameter name."]
    #[serde(skip_serializing_if = "Option::is_none")]
    pub no_duplicate_parameters: Option<RuleConfiguration<NoDuplicateParameters>>,
    #[doc = "A describe block should not contain duplicate hooks."]
    #[serde(skip_serializing_if = "Option::is_none")]
    pub no_duplicate_test_hooks: Option<RuleConfiguration<NoDuplicateTestHooks>>,
    #[doc = "Disallow empty block statements and static blocks."]
    #[serde(skip_serializing_if = "Option::is_none")]
    pub no_empty_block_statements: Option<RuleConfiguration<NoEmptyBlockStatements>>,
    #[doc = "Disallow the declaration of empty interfaces."]
    #[serde(skip_serializing_if = "Option::is_none")]
    pub no_empty_interface: Option<RuleFixConfiguration<NoEmptyInterface>>,
    #[doc = "Disallow the any type usage."]
    #[serde(skip_serializing_if = "Option::is_none")]
    pub no_explicit_any: Option<RuleConfiguration<NoExplicitAny>>,
    #[doc = "Disallow using export or module.exports in files containing tests"]
    #[serde(skip_serializing_if = "Option::is_none")]
    pub no_exports_in_test: Option<RuleConfiguration<NoExportsInTest>>,
    #[doc = "Prevents the wrong usage of the non-null assertion operator (!) in TypeScript files."]
    #[serde(skip_serializing_if = "Option::is_none")]
    pub no_extra_non_null_assertion: Option<RuleFixConfiguration<NoExtraNonNullAssertion>>,
    #[doc = "Disallow fallthrough of switch clauses."]
    #[serde(skip_serializing_if = "Option::is_none")]
    pub no_fallthrough_switch_clause: Option<RuleConfiguration<NoFallthroughSwitchClause>>,
    #[doc = "Disallow focused tests."]
    #[serde(skip_serializing_if = "Option::is_none")]
    pub no_focused_tests: Option<RuleFixConfiguration<NoFocusedTests>>,
    #[doc = "Disallow reassigning function declarations."]
    #[serde(skip_serializing_if = "Option::is_none")]
    pub no_function_assign: Option<RuleConfiguration<NoFunctionAssign>>,
    #[doc = "Disallow assignments to native objects and read-only global variables."]
    #[serde(skip_serializing_if = "Option::is_none")]
    pub no_global_assign: Option<RuleConfiguration<NoGlobalAssign>>,
    #[doc = "Use Number.isFinite instead of global isFinite."]
    #[serde(skip_serializing_if = "Option::is_none")]
    pub no_global_is_finite: Option<RuleFixConfiguration<NoGlobalIsFinite>>,
    #[doc = "Use Number.isNaN instead of global isNaN."]
    #[serde(skip_serializing_if = "Option::is_none")]
    pub no_global_is_nan: Option<RuleFixConfiguration<NoGlobalIsNan>>,
    #[doc = "Disallow use of implicit any type on variable declarations."]
    #[serde(skip_serializing_if = "Option::is_none")]
    pub no_implicit_any_let: Option<RuleConfiguration<NoImplicitAnyLet>>,
    #[doc = "Disallow assigning to imported bindings"]
    #[serde(skip_serializing_if = "Option::is_none")]
    pub no_import_assign: Option<RuleConfiguration<NoImportAssign>>,
    #[doc = "Disallow labels that share a name with a variable"]
    #[serde(skip_serializing_if = "Option::is_none")]
    pub no_label_var: Option<RuleConfiguration<NoLabelVar>>,
    #[doc = "Disallow characters made with multiple code points in character class syntax."]
    #[serde(skip_serializing_if = "Option::is_none")]
    pub no_misleading_character_class: Option<RuleFixConfiguration<NoMisleadingCharacterClass>>,
    #[doc = "Enforce proper usage of new and constructor."]
    #[serde(skip_serializing_if = "Option::is_none")]
    pub no_misleading_instantiator: Option<RuleConfiguration<NoMisleadingInstantiator>>,
    #[doc = "Disallow shorthand assign when variable appears on both sides."]
    #[serde(skip_serializing_if = "Option::is_none")]
    pub no_misrefactored_shorthand_assign:
        Option<RuleFixConfiguration<NoMisrefactoredShorthandAssign>>,
    #[doc = "Disallow direct use of Object.prototype builtins."]
    #[serde(skip_serializing_if = "Option::is_none")]
    pub no_prototype_builtins: Option<RuleConfiguration<NoPrototypeBuiltins>>,
    #[doc = "Disallow variable, function, class, and type redeclarations in the same scope."]
    #[serde(skip_serializing_if = "Option::is_none")]
    pub no_redeclare: Option<RuleConfiguration<NoRedeclare>>,
    #[doc = "Prevents from having redundant \"use strict\"."]
    #[serde(skip_serializing_if = "Option::is_none")]
    pub no_redundant_use_strict: Option<RuleFixConfiguration<NoRedundantUseStrict>>,
    #[doc = "Disallow comparisons where both sides are exactly the same."]
    #[serde(skip_serializing_if = "Option::is_none")]
    pub no_self_compare: Option<RuleConfiguration<NoSelfCompare>>,
    #[doc = "Disallow identifiers from shadowing restricted names."]
    #[serde(skip_serializing_if = "Option::is_none")]
    pub no_shadow_restricted_names: Option<RuleConfiguration<NoShadowRestrictedNames>>,
    #[doc = "Disallow disabled tests."]
    #[serde(skip_serializing_if = "Option::is_none")]
    pub no_skipped_tests: Option<RuleFixConfiguration<NoSkippedTests>>,
    #[doc = "Disallow sparse arrays"]
    #[serde(skip_serializing_if = "Option::is_none")]
    pub no_sparse_array: Option<RuleFixConfiguration<NoSparseArray>>,
    #[doc = "It detects possible \"wrong\" semicolons inside JSX elements."]
    #[serde(skip_serializing_if = "Option::is_none")]
    pub no_suspicious_semicolon_in_jsx: Option<RuleConfiguration<NoSuspiciousSemicolonInJsx>>,
    #[doc = "Disallow then property."]
    #[serde(skip_serializing_if = "Option::is_none")]
    pub no_then_property: Option<RuleConfiguration<NoThenProperty>>,
    #[doc = "Disallow unsafe declaration merging between interfaces and classes."]
    #[serde(skip_serializing_if = "Option::is_none")]
    pub no_unsafe_declaration_merging: Option<RuleConfiguration<NoUnsafeDeclarationMerging>>,
    #[doc = "Disallow using unsafe negation."]
    #[serde(skip_serializing_if = "Option::is_none")]
    pub no_unsafe_negation: Option<RuleFixConfiguration<NoUnsafeNegation>>,
    #[doc = "Ensure async functions utilize await."]
    #[serde(skip_serializing_if = "Option::is_none")]
    pub use_await: Option<RuleConfiguration<UseAwait>>,
    #[doc = "Enforce default clauses in switch statements to be last"]
    #[serde(skip_serializing_if = "Option::is_none")]
    pub use_default_switch_clause_last: Option<RuleConfiguration<UseDefaultSwitchClauseLast>>,
    #[doc = "Enforce get methods to always return a value."]
    #[serde(skip_serializing_if = "Option::is_none")]
    pub use_getter_return: Option<RuleConfiguration<UseGetterReturn>>,
    #[doc = "Use Array.isArray() instead of instanceof Array."]
    #[serde(skip_serializing_if = "Option::is_none")]
    pub use_is_array: Option<RuleFixConfiguration<UseIsArray>>,
    #[doc = "Require using the namespace keyword over the module keyword to declare TypeScript namespaces."]
    #[serde(skip_serializing_if = "Option::is_none")]
    pub use_namespace_keyword: Option<RuleFixConfiguration<UseNamespaceKeyword>>,
    #[doc = "This rule verifies the result of typeof $expr unary expressions is being compared to valid values, either string literals containing valid type names or other typeof expressions"]
    #[serde(skip_serializing_if = "Option::is_none")]
    pub use_valid_typeof: Option<RuleFixConfiguration<UseValidTypeof>>,
}
impl DeserializableValidator for Suspicious {
    fn validate(
        &mut self,
        _name: &str,
        range: TextRange,
        diagnostics: &mut Vec<DeserializationDiagnostic>,
    ) -> bool {
        if self.recommended == Some(true) && self.all == Some(true) {
            diagnostics . push (DeserializationDiagnostic :: new (markup ! (< Emphasis > "'recommended'" < / Emphasis > " and " < Emphasis > "'all'" < / Emphasis > " can't be both " < Emphasis > "'true'" < / Emphasis > ". You should choose only one of them.")) . with_range (range) . with_note (markup ! ("Biome will fallback to its defaults for this section."))) ;
            return false;
        }
        true
    }
}
impl Suspicious {
    const GROUP_NAME: &'static str = "suspicious";
    pub(crate) const GROUP_RULES: &'static [&'static str] = &[
        "noApproximativeNumericConstant",
        "noArrayIndexKey",
        "noAssignInExpressions",
        "noAsyncPromiseExecutor",
        "noCatchAssign",
        "noClassAssign",
        "noCommentText",
        "noCompareNegZero",
        "noConfusingLabels",
        "noConfusingVoidType",
        "noConsoleLog",
        "noConstEnum",
        "noControlCharactersInRegex",
        "noDebugger",
        "noDoubleEquals",
        "noDuplicateCase",
        "noDuplicateClassMembers",
        "noDuplicateJsxProps",
        "noDuplicateObjectKeys",
        "noDuplicateParameters",
        "noDuplicateTestHooks",
        "noEmptyBlockStatements",
        "noEmptyInterface",
        "noExplicitAny",
        "noExportsInTest",
        "noExtraNonNullAssertion",
        "noFallthroughSwitchClause",
        "noFocusedTests",
        "noFunctionAssign",
        "noGlobalAssign",
        "noGlobalIsFinite",
        "noGlobalIsNan",
        "noImplicitAnyLet",
        "noImportAssign",
        "noLabelVar",
        "noMisleadingCharacterClass",
        "noMisleadingInstantiator",
        "noMisrefactoredShorthandAssign",
        "noPrototypeBuiltins",
        "noRedeclare",
        "noRedundantUseStrict",
        "noSelfCompare",
        "noShadowRestrictedNames",
        "noSkippedTests",
        "noSparseArray",
        "noSuspiciousSemicolonInJsx",
        "noThenProperty",
        "noUnsafeDeclarationMerging",
        "noUnsafeNegation",
        "useAwait",
        "useDefaultSwitchClauseLast",
        "useGetterReturn",
        "useIsArray",
        "useNamespaceKeyword",
        "useValidTypeof",
    ];
    const RECOMMENDED_RULES: &'static [&'static str] = &[
        "noApproximativeNumericConstant",
        "noArrayIndexKey",
        "noAssignInExpressions",
        "noAsyncPromiseExecutor",
        "noCatchAssign",
        "noClassAssign",
        "noCommentText",
        "noCompareNegZero",
        "noConfusingLabels",
        "noConfusingVoidType",
        "noConstEnum",
        "noControlCharactersInRegex",
        "noDebugger",
        "noDoubleEquals",
        "noDuplicateCase",
        "noDuplicateClassMembers",
        "noDuplicateJsxProps",
        "noDuplicateObjectKeys",
        "noDuplicateParameters",
        "noDuplicateTestHooks",
        "noEmptyInterface",
        "noExplicitAny",
        "noExportsInTest",
        "noExtraNonNullAssertion",
        "noFallthroughSwitchClause",
        "noFocusedTests",
        "noFunctionAssign",
        "noGlobalAssign",
        "noGlobalIsFinite",
        "noGlobalIsNan",
        "noImplicitAnyLet",
        "noImportAssign",
        "noLabelVar",
        "noMisleadingCharacterClass",
        "noMisleadingInstantiator",
        "noMisrefactoredShorthandAssign",
        "noPrototypeBuiltins",
        "noRedeclare",
        "noRedundantUseStrict",
        "noSelfCompare",
        "noShadowRestrictedNames",
        "noSparseArray",
        "noSuspiciousSemicolonInJsx",
        "noThenProperty",
        "noUnsafeDeclarationMerging",
        "noUnsafeNegation",
        "useDefaultSwitchClauseLast",
        "useGetterReturn",
        "useIsArray",
        "useNamespaceKeyword",
        "useValidTypeof",
    ];
    const RECOMMENDED_RULES_AS_FILTERS: &'static [RuleFilter<'static>] = &[
        RuleFilter::Rule(Self::GROUP_NAME, Self::GROUP_RULES[0]),
        RuleFilter::Rule(Self::GROUP_NAME, Self::GROUP_RULES[1]),
        RuleFilter::Rule(Self::GROUP_NAME, Self::GROUP_RULES[2]),
        RuleFilter::Rule(Self::GROUP_NAME, Self::GROUP_RULES[3]),
        RuleFilter::Rule(Self::GROUP_NAME, Self::GROUP_RULES[4]),
        RuleFilter::Rule(Self::GROUP_NAME, Self::GROUP_RULES[5]),
        RuleFilter::Rule(Self::GROUP_NAME, Self::GROUP_RULES[6]),
        RuleFilter::Rule(Self::GROUP_NAME, Self::GROUP_RULES[7]),
        RuleFilter::Rule(Self::GROUP_NAME, Self::GROUP_RULES[8]),
        RuleFilter::Rule(Self::GROUP_NAME, Self::GROUP_RULES[9]),
        RuleFilter::Rule(Self::GROUP_NAME, Self::GROUP_RULES[11]),
        RuleFilter::Rule(Self::GROUP_NAME, Self::GROUP_RULES[12]),
        RuleFilter::Rule(Self::GROUP_NAME, Self::GROUP_RULES[13]),
        RuleFilter::Rule(Self::GROUP_NAME, Self::GROUP_RULES[14]),
        RuleFilter::Rule(Self::GROUP_NAME, Self::GROUP_RULES[15]),
        RuleFilter::Rule(Self::GROUP_NAME, Self::GROUP_RULES[16]),
        RuleFilter::Rule(Self::GROUP_NAME, Self::GROUP_RULES[17]),
        RuleFilter::Rule(Self::GROUP_NAME, Self::GROUP_RULES[18]),
        RuleFilter::Rule(Self::GROUP_NAME, Self::GROUP_RULES[19]),
        RuleFilter::Rule(Self::GROUP_NAME, Self::GROUP_RULES[20]),
        RuleFilter::Rule(Self::GROUP_NAME, Self::GROUP_RULES[22]),
        RuleFilter::Rule(Self::GROUP_NAME, Self::GROUP_RULES[23]),
        RuleFilter::Rule(Self::GROUP_NAME, Self::GROUP_RULES[24]),
        RuleFilter::Rule(Self::GROUP_NAME, Self::GROUP_RULES[25]),
        RuleFilter::Rule(Self::GROUP_NAME, Self::GROUP_RULES[26]),
        RuleFilter::Rule(Self::GROUP_NAME, Self::GROUP_RULES[27]),
        RuleFilter::Rule(Self::GROUP_NAME, Self::GROUP_RULES[28]),
        RuleFilter::Rule(Self::GROUP_NAME, Self::GROUP_RULES[29]),
        RuleFilter::Rule(Self::GROUP_NAME, Self::GROUP_RULES[30]),
        RuleFilter::Rule(Self::GROUP_NAME, Self::GROUP_RULES[31]),
        RuleFilter::Rule(Self::GROUP_NAME, Self::GROUP_RULES[32]),
        RuleFilter::Rule(Self::GROUP_NAME, Self::GROUP_RULES[33]),
        RuleFilter::Rule(Self::GROUP_NAME, Self::GROUP_RULES[34]),
        RuleFilter::Rule(Self::GROUP_NAME, Self::GROUP_RULES[35]),
        RuleFilter::Rule(Self::GROUP_NAME, Self::GROUP_RULES[36]),
        RuleFilter::Rule(Self::GROUP_NAME, Self::GROUP_RULES[37]),
        RuleFilter::Rule(Self::GROUP_NAME, Self::GROUP_RULES[38]),
        RuleFilter::Rule(Self::GROUP_NAME, Self::GROUP_RULES[39]),
        RuleFilter::Rule(Self::GROUP_NAME, Self::GROUP_RULES[40]),
        RuleFilter::Rule(Self::GROUP_NAME, Self::GROUP_RULES[41]),
        RuleFilter::Rule(Self::GROUP_NAME, Self::GROUP_RULES[42]),
        RuleFilter::Rule(Self::GROUP_NAME, Self::GROUP_RULES[44]),
        RuleFilter::Rule(Self::GROUP_NAME, Self::GROUP_RULES[45]),
        RuleFilter::Rule(Self::GROUP_NAME, Self::GROUP_RULES[46]),
        RuleFilter::Rule(Self::GROUP_NAME, Self::GROUP_RULES[47]),
        RuleFilter::Rule(Self::GROUP_NAME, Self::GROUP_RULES[48]),
        RuleFilter::Rule(Self::GROUP_NAME, Self::GROUP_RULES[50]),
        RuleFilter::Rule(Self::GROUP_NAME, Self::GROUP_RULES[51]),
        RuleFilter::Rule(Self::GROUP_NAME, Self::GROUP_RULES[52]),
        RuleFilter::Rule(Self::GROUP_NAME, Self::GROUP_RULES[53]),
        RuleFilter::Rule(Self::GROUP_NAME, Self::GROUP_RULES[54]),
    ];
    const ALL_RULES_AS_FILTERS: &'static [RuleFilter<'static>] = &[
        RuleFilter::Rule(Self::GROUP_NAME, Self::GROUP_RULES[0]),
        RuleFilter::Rule(Self::GROUP_NAME, Self::GROUP_RULES[1]),
        RuleFilter::Rule(Self::GROUP_NAME, Self::GROUP_RULES[2]),
        RuleFilter::Rule(Self::GROUP_NAME, Self::GROUP_RULES[3]),
        RuleFilter::Rule(Self::GROUP_NAME, Self::GROUP_RULES[4]),
        RuleFilter::Rule(Self::GROUP_NAME, Self::GROUP_RULES[5]),
        RuleFilter::Rule(Self::GROUP_NAME, Self::GROUP_RULES[6]),
        RuleFilter::Rule(Self::GROUP_NAME, Self::GROUP_RULES[7]),
        RuleFilter::Rule(Self::GROUP_NAME, Self::GROUP_RULES[8]),
        RuleFilter::Rule(Self::GROUP_NAME, Self::GROUP_RULES[9]),
        RuleFilter::Rule(Self::GROUP_NAME, Self::GROUP_RULES[10]),
        RuleFilter::Rule(Self::GROUP_NAME, Self::GROUP_RULES[11]),
        RuleFilter::Rule(Self::GROUP_NAME, Self::GROUP_RULES[12]),
        RuleFilter::Rule(Self::GROUP_NAME, Self::GROUP_RULES[13]),
        RuleFilter::Rule(Self::GROUP_NAME, Self::GROUP_RULES[14]),
        RuleFilter::Rule(Self::GROUP_NAME, Self::GROUP_RULES[15]),
        RuleFilter::Rule(Self::GROUP_NAME, Self::GROUP_RULES[16]),
        RuleFilter::Rule(Self::GROUP_NAME, Self::GROUP_RULES[17]),
        RuleFilter::Rule(Self::GROUP_NAME, Self::GROUP_RULES[18]),
        RuleFilter::Rule(Self::GROUP_NAME, Self::GROUP_RULES[19]),
        RuleFilter::Rule(Self::GROUP_NAME, Self::GROUP_RULES[20]),
        RuleFilter::Rule(Self::GROUP_NAME, Self::GROUP_RULES[21]),
        RuleFilter::Rule(Self::GROUP_NAME, Self::GROUP_RULES[22]),
        RuleFilter::Rule(Self::GROUP_NAME, Self::GROUP_RULES[23]),
        RuleFilter::Rule(Self::GROUP_NAME, Self::GROUP_RULES[24]),
        RuleFilter::Rule(Self::GROUP_NAME, Self::GROUP_RULES[25]),
        RuleFilter::Rule(Self::GROUP_NAME, Self::GROUP_RULES[26]),
        RuleFilter::Rule(Self::GROUP_NAME, Self::GROUP_RULES[27]),
        RuleFilter::Rule(Self::GROUP_NAME, Self::GROUP_RULES[28]),
        RuleFilter::Rule(Self::GROUP_NAME, Self::GROUP_RULES[29]),
        RuleFilter::Rule(Self::GROUP_NAME, Self::GROUP_RULES[30]),
        RuleFilter::Rule(Self::GROUP_NAME, Self::GROUP_RULES[31]),
        RuleFilter::Rule(Self::GROUP_NAME, Self::GROUP_RULES[32]),
        RuleFilter::Rule(Self::GROUP_NAME, Self::GROUP_RULES[33]),
        RuleFilter::Rule(Self::GROUP_NAME, Self::GROUP_RULES[34]),
        RuleFilter::Rule(Self::GROUP_NAME, Self::GROUP_RULES[35]),
        RuleFilter::Rule(Self::GROUP_NAME, Self::GROUP_RULES[36]),
        RuleFilter::Rule(Self::GROUP_NAME, Self::GROUP_RULES[37]),
        RuleFilter::Rule(Self::GROUP_NAME, Self::GROUP_RULES[38]),
        RuleFilter::Rule(Self::GROUP_NAME, Self::GROUP_RULES[39]),
        RuleFilter::Rule(Self::GROUP_NAME, Self::GROUP_RULES[40]),
        RuleFilter::Rule(Self::GROUP_NAME, Self::GROUP_RULES[41]),
        RuleFilter::Rule(Self::GROUP_NAME, Self::GROUP_RULES[42]),
        RuleFilter::Rule(Self::GROUP_NAME, Self::GROUP_RULES[43]),
        RuleFilter::Rule(Self::GROUP_NAME, Self::GROUP_RULES[44]),
        RuleFilter::Rule(Self::GROUP_NAME, Self::GROUP_RULES[45]),
        RuleFilter::Rule(Self::GROUP_NAME, Self::GROUP_RULES[46]),
        RuleFilter::Rule(Self::GROUP_NAME, Self::GROUP_RULES[47]),
        RuleFilter::Rule(Self::GROUP_NAME, Self::GROUP_RULES[48]),
        RuleFilter::Rule(Self::GROUP_NAME, Self::GROUP_RULES[49]),
        RuleFilter::Rule(Self::GROUP_NAME, Self::GROUP_RULES[50]),
        RuleFilter::Rule(Self::GROUP_NAME, Self::GROUP_RULES[51]),
        RuleFilter::Rule(Self::GROUP_NAME, Self::GROUP_RULES[52]),
        RuleFilter::Rule(Self::GROUP_NAME, Self::GROUP_RULES[53]),
        RuleFilter::Rule(Self::GROUP_NAME, Self::GROUP_RULES[54]),
    ];
    #[doc = r" Retrieves the recommended rules"]
    pub(crate) fn is_recommended_true(&self) -> bool {
        matches!(self.recommended, Some(true))
    }
    pub(crate) fn is_recommended_unset(&self) -> bool {
        self.recommended.is_none()
    }
    pub(crate) fn is_all_true(&self) -> bool {
        matches!(self.all, Some(true))
    }
    pub(crate) fn is_all_unset(&self) -> bool {
        self.all.is_none()
    }
    pub(crate) fn get_enabled_rules(&self) -> FxHashSet<RuleFilter<'static>> {
        let mut index_set = FxHashSet::default();
        if let Some(rule) = self.no_approximative_numeric_constant.as_ref() {
            if rule.is_enabled() {
                index_set.insert(RuleFilter::Rule(Self::GROUP_NAME, Self::GROUP_RULES[0]));
            }
        }
        if let Some(rule) = self.no_array_index_key.as_ref() {
            if rule.is_enabled() {
                index_set.insert(RuleFilter::Rule(Self::GROUP_NAME, Self::GROUP_RULES[1]));
            }
        }
        if let Some(rule) = self.no_assign_in_expressions.as_ref() {
            if rule.is_enabled() {
                index_set.insert(RuleFilter::Rule(Self::GROUP_NAME, Self::GROUP_RULES[2]));
            }
        }
        if let Some(rule) = self.no_async_promise_executor.as_ref() {
            if rule.is_enabled() {
                index_set.insert(RuleFilter::Rule(Self::GROUP_NAME, Self::GROUP_RULES[3]));
            }
        }
        if let Some(rule) = self.no_catch_assign.as_ref() {
            if rule.is_enabled() {
                index_set.insert(RuleFilter::Rule(Self::GROUP_NAME, Self::GROUP_RULES[4]));
            }
        }
        if let Some(rule) = self.no_class_assign.as_ref() {
            if rule.is_enabled() {
                index_set.insert(RuleFilter::Rule(Self::GROUP_NAME, Self::GROUP_RULES[5]));
            }
        }
        if let Some(rule) = self.no_comment_text.as_ref() {
            if rule.is_enabled() {
                index_set.insert(RuleFilter::Rule(Self::GROUP_NAME, Self::GROUP_RULES[6]));
            }
        }
        if let Some(rule) = self.no_compare_neg_zero.as_ref() {
            if rule.is_enabled() {
                index_set.insert(RuleFilter::Rule(Self::GROUP_NAME, Self::GROUP_RULES[7]));
            }
        }
        if let Some(rule) = self.no_confusing_labels.as_ref() {
            if rule.is_enabled() {
                index_set.insert(RuleFilter::Rule(Self::GROUP_NAME, Self::GROUP_RULES[8]));
            }
        }
        if let Some(rule) = self.no_confusing_void_type.as_ref() {
            if rule.is_enabled() {
                index_set.insert(RuleFilter::Rule(Self::GROUP_NAME, Self::GROUP_RULES[9]));
            }
        }
        if let Some(rule) = self.no_console_log.as_ref() {
            if rule.is_enabled() {
                index_set.insert(RuleFilter::Rule(Self::GROUP_NAME, Self::GROUP_RULES[10]));
            }
        }
        if let Some(rule) = self.no_const_enum.as_ref() {
            if rule.is_enabled() {
                index_set.insert(RuleFilter::Rule(Self::GROUP_NAME, Self::GROUP_RULES[11]));
            }
        }
        if let Some(rule) = self.no_control_characters_in_regex.as_ref() {
            if rule.is_enabled() {
                index_set.insert(RuleFilter::Rule(Self::GROUP_NAME, Self::GROUP_RULES[12]));
            }
        }
        if let Some(rule) = self.no_debugger.as_ref() {
            if rule.is_enabled() {
                index_set.insert(RuleFilter::Rule(Self::GROUP_NAME, Self::GROUP_RULES[13]));
            }
        }
        if let Some(rule) = self.no_double_equals.as_ref() {
            if rule.is_enabled() {
                index_set.insert(RuleFilter::Rule(Self::GROUP_NAME, Self::GROUP_RULES[14]));
            }
        }
        if let Some(rule) = self.no_duplicate_case.as_ref() {
            if rule.is_enabled() {
                index_set.insert(RuleFilter::Rule(Self::GROUP_NAME, Self::GROUP_RULES[15]));
            }
        }
        if let Some(rule) = self.no_duplicate_class_members.as_ref() {
            if rule.is_enabled() {
                index_set.insert(RuleFilter::Rule(Self::GROUP_NAME, Self::GROUP_RULES[16]));
            }
        }
        if let Some(rule) = self.no_duplicate_jsx_props.as_ref() {
            if rule.is_enabled() {
                index_set.insert(RuleFilter::Rule(Self::GROUP_NAME, Self::GROUP_RULES[17]));
            }
        }
        if let Some(rule) = self.no_duplicate_object_keys.as_ref() {
            if rule.is_enabled() {
                index_set.insert(RuleFilter::Rule(Self::GROUP_NAME, Self::GROUP_RULES[18]));
            }
        }
        if let Some(rule) = self.no_duplicate_parameters.as_ref() {
            if rule.is_enabled() {
                index_set.insert(RuleFilter::Rule(Self::GROUP_NAME, Self::GROUP_RULES[19]));
            }
        }
        if let Some(rule) = self.no_duplicate_test_hooks.as_ref() {
            if rule.is_enabled() {
                index_set.insert(RuleFilter::Rule(Self::GROUP_NAME, Self::GROUP_RULES[20]));
            }
        }
        if let Some(rule) = self.no_empty_block_statements.as_ref() {
            if rule.is_enabled() {
                index_set.insert(RuleFilter::Rule(Self::GROUP_NAME, Self::GROUP_RULES[21]));
            }
        }
        if let Some(rule) = self.no_empty_interface.as_ref() {
            if rule.is_enabled() {
                index_set.insert(RuleFilter::Rule(Self::GROUP_NAME, Self::GROUP_RULES[22]));
            }
        }
        if let Some(rule) = self.no_explicit_any.as_ref() {
            if rule.is_enabled() {
                index_set.insert(RuleFilter::Rule(Self::GROUP_NAME, Self::GROUP_RULES[23]));
            }
        }
        if let Some(rule) = self.no_exports_in_test.as_ref() {
            if rule.is_enabled() {
                index_set.insert(RuleFilter::Rule(Self::GROUP_NAME, Self::GROUP_RULES[24]));
            }
        }
        if let Some(rule) = self.no_extra_non_null_assertion.as_ref() {
            if rule.is_enabled() {
                index_set.insert(RuleFilter::Rule(Self::GROUP_NAME, Self::GROUP_RULES[25]));
            }
        }
        if let Some(rule) = self.no_fallthrough_switch_clause.as_ref() {
            if rule.is_enabled() {
                index_set.insert(RuleFilter::Rule(Self::GROUP_NAME, Self::GROUP_RULES[26]));
            }
        }
        if let Some(rule) = self.no_focused_tests.as_ref() {
            if rule.is_enabled() {
                index_set.insert(RuleFilter::Rule(Self::GROUP_NAME, Self::GROUP_RULES[27]));
            }
        }
        if let Some(rule) = self.no_function_assign.as_ref() {
            if rule.is_enabled() {
                index_set.insert(RuleFilter::Rule(Self::GROUP_NAME, Self::GROUP_RULES[28]));
            }
        }
        if let Some(rule) = self.no_global_assign.as_ref() {
            if rule.is_enabled() {
                index_set.insert(RuleFilter::Rule(Self::GROUP_NAME, Self::GROUP_RULES[29]));
            }
        }
        if let Some(rule) = self.no_global_is_finite.as_ref() {
            if rule.is_enabled() {
                index_set.insert(RuleFilter::Rule(Self::GROUP_NAME, Self::GROUP_RULES[30]));
            }
        }
        if let Some(rule) = self.no_global_is_nan.as_ref() {
            if rule.is_enabled() {
                index_set.insert(RuleFilter::Rule(Self::GROUP_NAME, Self::GROUP_RULES[31]));
            }
        }
        if let Some(rule) = self.no_implicit_any_let.as_ref() {
            if rule.is_enabled() {
                index_set.insert(RuleFilter::Rule(Self::GROUP_NAME, Self::GROUP_RULES[32]));
            }
        }
        if let Some(rule) = self.no_import_assign.as_ref() {
            if rule.is_enabled() {
                index_set.insert(RuleFilter::Rule(Self::GROUP_NAME, Self::GROUP_RULES[33]));
            }
        }
        if let Some(rule) = self.no_label_var.as_ref() {
            if rule.is_enabled() {
                index_set.insert(RuleFilter::Rule(Self::GROUP_NAME, Self::GROUP_RULES[34]));
            }
        }
        if let Some(rule) = self.no_misleading_character_class.as_ref() {
            if rule.is_enabled() {
                index_set.insert(RuleFilter::Rule(Self::GROUP_NAME, Self::GROUP_RULES[35]));
            }
        }
        if let Some(rule) = self.no_misleading_instantiator.as_ref() {
            if rule.is_enabled() {
                index_set.insert(RuleFilter::Rule(Self::GROUP_NAME, Self::GROUP_RULES[36]));
            }
        }
        if let Some(rule) = self.no_misrefactored_shorthand_assign.as_ref() {
            if rule.is_enabled() {
                index_set.insert(RuleFilter::Rule(Self::GROUP_NAME, Self::GROUP_RULES[37]));
            }
        }
        if let Some(rule) = self.no_prototype_builtins.as_ref() {
            if rule.is_enabled() {
                index_set.insert(RuleFilter::Rule(Self::GROUP_NAME, Self::GROUP_RULES[38]));
            }
        }
        if let Some(rule) = self.no_redeclare.as_ref() {
            if rule.is_enabled() {
                index_set.insert(RuleFilter::Rule(Self::GROUP_NAME, Self::GROUP_RULES[39]));
            }
        }
        if let Some(rule) = self.no_redundant_use_strict.as_ref() {
            if rule.is_enabled() {
                index_set.insert(RuleFilter::Rule(Self::GROUP_NAME, Self::GROUP_RULES[40]));
            }
        }
        if let Some(rule) = self.no_self_compare.as_ref() {
            if rule.is_enabled() {
                index_set.insert(RuleFilter::Rule(Self::GROUP_NAME, Self::GROUP_RULES[41]));
            }
        }
        if let Some(rule) = self.no_shadow_restricted_names.as_ref() {
            if rule.is_enabled() {
                index_set.insert(RuleFilter::Rule(Self::GROUP_NAME, Self::GROUP_RULES[42]));
            }
        }
        if let Some(rule) = self.no_skipped_tests.as_ref() {
            if rule.is_enabled() {
                index_set.insert(RuleFilter::Rule(Self::GROUP_NAME, Self::GROUP_RULES[43]));
            }
        }
        if let Some(rule) = self.no_sparse_array.as_ref() {
            if rule.is_enabled() {
                index_set.insert(RuleFilter::Rule(Self::GROUP_NAME, Self::GROUP_RULES[44]));
            }
        }
        if let Some(rule) = self.no_suspicious_semicolon_in_jsx.as_ref() {
            if rule.is_enabled() {
                index_set.insert(RuleFilter::Rule(Self::GROUP_NAME, Self::GROUP_RULES[45]));
            }
        }
        if let Some(rule) = self.no_then_property.as_ref() {
            if rule.is_enabled() {
                index_set.insert(RuleFilter::Rule(Self::GROUP_NAME, Self::GROUP_RULES[46]));
            }
        }
        if let Some(rule) = self.no_unsafe_declaration_merging.as_ref() {
            if rule.is_enabled() {
                index_set.insert(RuleFilter::Rule(Self::GROUP_NAME, Self::GROUP_RULES[47]));
            }
        }
        if let Some(rule) = self.no_unsafe_negation.as_ref() {
            if rule.is_enabled() {
                index_set.insert(RuleFilter::Rule(Self::GROUP_NAME, Self::GROUP_RULES[48]));
            }
        }
        if let Some(rule) = self.use_await.as_ref() {
            if rule.is_enabled() {
                index_set.insert(RuleFilter::Rule(Self::GROUP_NAME, Self::GROUP_RULES[49]));
            }
        }
        if let Some(rule) = self.use_default_switch_clause_last.as_ref() {
            if rule.is_enabled() {
                index_set.insert(RuleFilter::Rule(Self::GROUP_NAME, Self::GROUP_RULES[50]));
            }
        }
        if let Some(rule) = self.use_getter_return.as_ref() {
            if rule.is_enabled() {
                index_set.insert(RuleFilter::Rule(Self::GROUP_NAME, Self::GROUP_RULES[51]));
            }
        }
        if let Some(rule) = self.use_is_array.as_ref() {
            if rule.is_enabled() {
                index_set.insert(RuleFilter::Rule(Self::GROUP_NAME, Self::GROUP_RULES[52]));
            }
        }
        if let Some(rule) = self.use_namespace_keyword.as_ref() {
            if rule.is_enabled() {
                index_set.insert(RuleFilter::Rule(Self::GROUP_NAME, Self::GROUP_RULES[53]));
            }
        }
        if let Some(rule) = self.use_valid_typeof.as_ref() {
            if rule.is_enabled() {
                index_set.insert(RuleFilter::Rule(Self::GROUP_NAME, Self::GROUP_RULES[54]));
            }
        }
        index_set
    }
    pub(crate) fn get_disabled_rules(&self) -> FxHashSet<RuleFilter<'static>> {
        let mut index_set = FxHashSet::default();
        if let Some(rule) = self.no_approximative_numeric_constant.as_ref() {
            if rule.is_disabled() {
                index_set.insert(RuleFilter::Rule(Self::GROUP_NAME, Self::GROUP_RULES[0]));
            }
        }
        if let Some(rule) = self.no_array_index_key.as_ref() {
            if rule.is_disabled() {
                index_set.insert(RuleFilter::Rule(Self::GROUP_NAME, Self::GROUP_RULES[1]));
            }
        }
        if let Some(rule) = self.no_assign_in_expressions.as_ref() {
            if rule.is_disabled() {
                index_set.insert(RuleFilter::Rule(Self::GROUP_NAME, Self::GROUP_RULES[2]));
            }
        }
        if let Some(rule) = self.no_async_promise_executor.as_ref() {
            if rule.is_disabled() {
                index_set.insert(RuleFilter::Rule(Self::GROUP_NAME, Self::GROUP_RULES[3]));
            }
        }
        if let Some(rule) = self.no_catch_assign.as_ref() {
            if rule.is_disabled() {
                index_set.insert(RuleFilter::Rule(Self::GROUP_NAME, Self::GROUP_RULES[4]));
            }
        }
        if let Some(rule) = self.no_class_assign.as_ref() {
            if rule.is_disabled() {
                index_set.insert(RuleFilter::Rule(Self::GROUP_NAME, Self::GROUP_RULES[5]));
            }
        }
        if let Some(rule) = self.no_comment_text.as_ref() {
            if rule.is_disabled() {
                index_set.insert(RuleFilter::Rule(Self::GROUP_NAME, Self::GROUP_RULES[6]));
            }
        }
        if let Some(rule) = self.no_compare_neg_zero.as_ref() {
            if rule.is_disabled() {
                index_set.insert(RuleFilter::Rule(Self::GROUP_NAME, Self::GROUP_RULES[7]));
            }
        }
        if let Some(rule) = self.no_confusing_labels.as_ref() {
            if rule.is_disabled() {
                index_set.insert(RuleFilter::Rule(Self::GROUP_NAME, Self::GROUP_RULES[8]));
            }
        }
        if let Some(rule) = self.no_confusing_void_type.as_ref() {
            if rule.is_disabled() {
                index_set.insert(RuleFilter::Rule(Self::GROUP_NAME, Self::GROUP_RULES[9]));
            }
        }
        if let Some(rule) = self.no_console_log.as_ref() {
            if rule.is_disabled() {
                index_set.insert(RuleFilter::Rule(Self::GROUP_NAME, Self::GROUP_RULES[10]));
            }
        }
        if let Some(rule) = self.no_const_enum.as_ref() {
            if rule.is_disabled() {
                index_set.insert(RuleFilter::Rule(Self::GROUP_NAME, Self::GROUP_RULES[11]));
            }
        }
        if let Some(rule) = self.no_control_characters_in_regex.as_ref() {
            if rule.is_disabled() {
                index_set.insert(RuleFilter::Rule(Self::GROUP_NAME, Self::GROUP_RULES[12]));
            }
        }
        if let Some(rule) = self.no_debugger.as_ref() {
            if rule.is_disabled() {
                index_set.insert(RuleFilter::Rule(Self::GROUP_NAME, Self::GROUP_RULES[13]));
            }
        }
        if let Some(rule) = self.no_double_equals.as_ref() {
            if rule.is_disabled() {
                index_set.insert(RuleFilter::Rule(Self::GROUP_NAME, Self::GROUP_RULES[14]));
            }
        }
        if let Some(rule) = self.no_duplicate_case.as_ref() {
            if rule.is_disabled() {
                index_set.insert(RuleFilter::Rule(Self::GROUP_NAME, Self::GROUP_RULES[15]));
            }
        }
        if let Some(rule) = self.no_duplicate_class_members.as_ref() {
            if rule.is_disabled() {
                index_set.insert(RuleFilter::Rule(Self::GROUP_NAME, Self::GROUP_RULES[16]));
            }
        }
        if let Some(rule) = self.no_duplicate_jsx_props.as_ref() {
            if rule.is_disabled() {
                index_set.insert(RuleFilter::Rule(Self::GROUP_NAME, Self::GROUP_RULES[17]));
            }
        }
        if let Some(rule) = self.no_duplicate_object_keys.as_ref() {
            if rule.is_disabled() {
                index_set.insert(RuleFilter::Rule(Self::GROUP_NAME, Self::GROUP_RULES[18]));
            }
        }
        if let Some(rule) = self.no_duplicate_parameters.as_ref() {
            if rule.is_disabled() {
                index_set.insert(RuleFilter::Rule(Self::GROUP_NAME, Self::GROUP_RULES[19]));
            }
        }
        if let Some(rule) = self.no_duplicate_test_hooks.as_ref() {
            if rule.is_disabled() {
                index_set.insert(RuleFilter::Rule(Self::GROUP_NAME, Self::GROUP_RULES[20]));
            }
        }
        if let Some(rule) = self.no_empty_block_statements.as_ref() {
            if rule.is_disabled() {
                index_set.insert(RuleFilter::Rule(Self::GROUP_NAME, Self::GROUP_RULES[21]));
            }
        }
        if let Some(rule) = self.no_empty_interface.as_ref() {
            if rule.is_disabled() {
                index_set.insert(RuleFilter::Rule(Self::GROUP_NAME, Self::GROUP_RULES[22]));
            }
        }
        if let Some(rule) = self.no_explicit_any.as_ref() {
            if rule.is_disabled() {
                index_set.insert(RuleFilter::Rule(Self::GROUP_NAME, Self::GROUP_RULES[23]));
            }
        }
        if let Some(rule) = self.no_exports_in_test.as_ref() {
            if rule.is_disabled() {
                index_set.insert(RuleFilter::Rule(Self::GROUP_NAME, Self::GROUP_RULES[24]));
            }
        }
        if let Some(rule) = self.no_extra_non_null_assertion.as_ref() {
            if rule.is_disabled() {
                index_set.insert(RuleFilter::Rule(Self::GROUP_NAME, Self::GROUP_RULES[25]));
            }
        }
        if let Some(rule) = self.no_fallthrough_switch_clause.as_ref() {
            if rule.is_disabled() {
                index_set.insert(RuleFilter::Rule(Self::GROUP_NAME, Self::GROUP_RULES[26]));
            }
        }
        if let Some(rule) = self.no_focused_tests.as_ref() {
            if rule.is_disabled() {
                index_set.insert(RuleFilter::Rule(Self::GROUP_NAME, Self::GROUP_RULES[27]));
            }
        }
        if let Some(rule) = self.no_function_assign.as_ref() {
            if rule.is_disabled() {
                index_set.insert(RuleFilter::Rule(Self::GROUP_NAME, Self::GROUP_RULES[28]));
            }
        }
        if let Some(rule) = self.no_global_assign.as_ref() {
            if rule.is_disabled() {
                index_set.insert(RuleFilter::Rule(Self::GROUP_NAME, Self::GROUP_RULES[29]));
            }
        }
        if let Some(rule) = self.no_global_is_finite.as_ref() {
            if rule.is_disabled() {
                index_set.insert(RuleFilter::Rule(Self::GROUP_NAME, Self::GROUP_RULES[30]));
            }
        }
        if let Some(rule) = self.no_global_is_nan.as_ref() {
            if rule.is_disabled() {
                index_set.insert(RuleFilter::Rule(Self::GROUP_NAME, Self::GROUP_RULES[31]));
            }
        }
        if let Some(rule) = self.no_implicit_any_let.as_ref() {
            if rule.is_disabled() {
                index_set.insert(RuleFilter::Rule(Self::GROUP_NAME, Self::GROUP_RULES[32]));
            }
        }
        if let Some(rule) = self.no_import_assign.as_ref() {
            if rule.is_disabled() {
                index_set.insert(RuleFilter::Rule(Self::GROUP_NAME, Self::GROUP_RULES[33]));
            }
        }
        if let Some(rule) = self.no_label_var.as_ref() {
            if rule.is_disabled() {
                index_set.insert(RuleFilter::Rule(Self::GROUP_NAME, Self::GROUP_RULES[34]));
            }
        }
        if let Some(rule) = self.no_misleading_character_class.as_ref() {
            if rule.is_disabled() {
                index_set.insert(RuleFilter::Rule(Self::GROUP_NAME, Self::GROUP_RULES[35]));
            }
        }
        if let Some(rule) = self.no_misleading_instantiator.as_ref() {
            if rule.is_disabled() {
                index_set.insert(RuleFilter::Rule(Self::GROUP_NAME, Self::GROUP_RULES[36]));
            }
        }
        if let Some(rule) = self.no_misrefactored_shorthand_assign.as_ref() {
            if rule.is_disabled() {
                index_set.insert(RuleFilter::Rule(Self::GROUP_NAME, Self::GROUP_RULES[37]));
            }
        }
        if let Some(rule) = self.no_prototype_builtins.as_ref() {
            if rule.is_disabled() {
                index_set.insert(RuleFilter::Rule(Self::GROUP_NAME, Self::GROUP_RULES[38]));
            }
        }
        if let Some(rule) = self.no_redeclare.as_ref() {
            if rule.is_disabled() {
                index_set.insert(RuleFilter::Rule(Self::GROUP_NAME, Self::GROUP_RULES[39]));
            }
        }
        if let Some(rule) = self.no_redundant_use_strict.as_ref() {
            if rule.is_disabled() {
                index_set.insert(RuleFilter::Rule(Self::GROUP_NAME, Self::GROUP_RULES[40]));
            }
        }
        if let Some(rule) = self.no_self_compare.as_ref() {
            if rule.is_disabled() {
                index_set.insert(RuleFilter::Rule(Self::GROUP_NAME, Self::GROUP_RULES[41]));
            }
        }
        if let Some(rule) = self.no_shadow_restricted_names.as_ref() {
            if rule.is_disabled() {
                index_set.insert(RuleFilter::Rule(Self::GROUP_NAME, Self::GROUP_RULES[42]));
            }
        }
        if let Some(rule) = self.no_skipped_tests.as_ref() {
            if rule.is_disabled() {
                index_set.insert(RuleFilter::Rule(Self::GROUP_NAME, Self::GROUP_RULES[43]));
            }
        }
        if let Some(rule) = self.no_sparse_array.as_ref() {
            if rule.is_disabled() {
                index_set.insert(RuleFilter::Rule(Self::GROUP_NAME, Self::GROUP_RULES[44]));
            }
        }
        if let Some(rule) = self.no_suspicious_semicolon_in_jsx.as_ref() {
            if rule.is_disabled() {
                index_set.insert(RuleFilter::Rule(Self::GROUP_NAME, Self::GROUP_RULES[45]));
            }
        }
        if let Some(rule) = self.no_then_property.as_ref() {
            if rule.is_disabled() {
                index_set.insert(RuleFilter::Rule(Self::GROUP_NAME, Self::GROUP_RULES[46]));
            }
        }
        if let Some(rule) = self.no_unsafe_declaration_merging.as_ref() {
            if rule.is_disabled() {
                index_set.insert(RuleFilter::Rule(Self::GROUP_NAME, Self::GROUP_RULES[47]));
            }
        }
        if let Some(rule) = self.no_unsafe_negation.as_ref() {
            if rule.is_disabled() {
                index_set.insert(RuleFilter::Rule(Self::GROUP_NAME, Self::GROUP_RULES[48]));
            }
        }
        if let Some(rule) = self.use_await.as_ref() {
            if rule.is_disabled() {
                index_set.insert(RuleFilter::Rule(Self::GROUP_NAME, Self::GROUP_RULES[49]));
            }
        }
        if let Some(rule) = self.use_default_switch_clause_last.as_ref() {
            if rule.is_disabled() {
                index_set.insert(RuleFilter::Rule(Self::GROUP_NAME, Self::GROUP_RULES[50]));
            }
        }
        if let Some(rule) = self.use_getter_return.as_ref() {
            if rule.is_disabled() {
                index_set.insert(RuleFilter::Rule(Self::GROUP_NAME, Self::GROUP_RULES[51]));
            }
        }
        if let Some(rule) = self.use_is_array.as_ref() {
            if rule.is_disabled() {
                index_set.insert(RuleFilter::Rule(Self::GROUP_NAME, Self::GROUP_RULES[52]));
            }
        }
        if let Some(rule) = self.use_namespace_keyword.as_ref() {
            if rule.is_disabled() {
                index_set.insert(RuleFilter::Rule(Self::GROUP_NAME, Self::GROUP_RULES[53]));
            }
        }
        if let Some(rule) = self.use_valid_typeof.as_ref() {
            if rule.is_disabled() {
                index_set.insert(RuleFilter::Rule(Self::GROUP_NAME, Self::GROUP_RULES[54]));
            }
        }
        index_set
    }
    #[doc = r" Checks if, given a rule name, matches one of the rules contained in this category"]
    pub(crate) fn has_rule(rule_name: &str) -> Option<&'static str> {
        Some(Self::GROUP_RULES[Self::GROUP_RULES.binary_search(&rule_name).ok()?])
    }
    #[doc = r" Checks if, given a rule name, it is marked as recommended"]
    pub(crate) fn is_recommended_rule(rule_name: &str) -> bool {
        Self::RECOMMENDED_RULES.contains(&rule_name)
    }
    pub(crate) fn recommended_rules_as_filters() -> &'static [RuleFilter<'static>] {
        Self::RECOMMENDED_RULES_AS_FILTERS
    }
    pub(crate) fn all_rules_as_filters() -> &'static [RuleFilter<'static>] {
        Self::ALL_RULES_AS_FILTERS
    }
    #[doc = r" Select preset rules"]
    pub(crate) fn collect_preset_rules(
        &self,
        parent_is_all: bool,
        parent_is_recommended: bool,
        enabled_rules: &mut FxHashSet<RuleFilter<'static>>,
    ) {
        if self.is_all_true() || self.is_all_unset() && parent_is_all {
            enabled_rules.extend(Self::all_rules_as_filters());
        } else if self.is_recommended_true()
            || self.is_recommended_unset() && self.is_all_unset() && parent_is_recommended
        {
            enabled_rules.extend(Self::recommended_rules_as_filters());
        }
    }
    pub(crate) fn get_rule_configuration(
        &self,
        rule_name: &str,
    ) -> Option<(RulePlainConfiguration, Option<RuleOptions>)> {
        match rule_name {
            "noApproximativeNumericConstant" => self
                .no_approximative_numeric_constant
                .as_ref()
                .map(|conf| (conf.level(), conf.get_options())),
            "noArrayIndexKey" => self
                .no_array_index_key
                .as_ref()
                .map(|conf| (conf.level(), conf.get_options())),
            "noAssignInExpressions" => self
                .no_assign_in_expressions
                .as_ref()
                .map(|conf| (conf.level(), conf.get_options())),
            "noAsyncPromiseExecutor" => self
                .no_async_promise_executor
                .as_ref()
                .map(|conf| (conf.level(), conf.get_options())),
            "noCatchAssign" => self
                .no_catch_assign
                .as_ref()
                .map(|conf| (conf.level(), conf.get_options())),
            "noClassAssign" => self
                .no_class_assign
                .as_ref()
                .map(|conf| (conf.level(), conf.get_options())),
            "noCommentText" => self
                .no_comment_text
                .as_ref()
                .map(|conf| (conf.level(), conf.get_options())),
            "noCompareNegZero" => self
                .no_compare_neg_zero
                .as_ref()
                .map(|conf| (conf.level(), conf.get_options())),
            "noConfusingLabels" => self
                .no_confusing_labels
                .as_ref()
                .map(|conf| (conf.level(), conf.get_options())),
            "noConfusingVoidType" => self
                .no_confusing_void_type
                .as_ref()
                .map(|conf| (conf.level(), conf.get_options())),
            "noConsoleLog" => self
                .no_console_log
                .as_ref()
                .map(|conf| (conf.level(), conf.get_options())),
            "noConstEnum" => self
                .no_const_enum
                .as_ref()
                .map(|conf| (conf.level(), conf.get_options())),
            "noControlCharactersInRegex" => self
                .no_control_characters_in_regex
                .as_ref()
                .map(|conf| (conf.level(), conf.get_options())),
            "noDebugger" => self
                .no_debugger
                .as_ref()
                .map(|conf| (conf.level(), conf.get_options())),
            "noDoubleEquals" => self
                .no_double_equals
                .as_ref()
                .map(|conf| (conf.level(), conf.get_options())),
            "noDuplicateCase" => self
                .no_duplicate_case
                .as_ref()
                .map(|conf| (conf.level(), conf.get_options())),
            "noDuplicateClassMembers" => self
                .no_duplicate_class_members
                .as_ref()
                .map(|conf| (conf.level(), conf.get_options())),
            "noDuplicateJsxProps" => self
                .no_duplicate_jsx_props
                .as_ref()
                .map(|conf| (conf.level(), conf.get_options())),
            "noDuplicateObjectKeys" => self
                .no_duplicate_object_keys
                .as_ref()
                .map(|conf| (conf.level(), conf.get_options())),
            "noDuplicateParameters" => self
                .no_duplicate_parameters
                .as_ref()
                .map(|conf| (conf.level(), conf.get_options())),
            "noDuplicateTestHooks" => self
                .no_duplicate_test_hooks
                .as_ref()
                .map(|conf| (conf.level(), conf.get_options())),
            "noEmptyBlockStatements" => self
                .no_empty_block_statements
                .as_ref()
                .map(|conf| (conf.level(), conf.get_options())),
            "noEmptyInterface" => self
                .no_empty_interface
                .as_ref()
                .map(|conf| (conf.level(), conf.get_options())),
            "noExplicitAny" => self
                .no_explicit_any
                .as_ref()
                .map(|conf| (conf.level(), conf.get_options())),
            "noExportsInTest" => self
                .no_exports_in_test
                .as_ref()
                .map(|conf| (conf.level(), conf.get_options())),
            "noExtraNonNullAssertion" => self
                .no_extra_non_null_assertion
                .as_ref()
                .map(|conf| (conf.level(), conf.get_options())),
            "noFallthroughSwitchClause" => self
                .no_fallthrough_switch_clause
                .as_ref()
                .map(|conf| (conf.level(), conf.get_options())),
            "noFocusedTests" => self
                .no_focused_tests
                .as_ref()
                .map(|conf| (conf.level(), conf.get_options())),
            "noFunctionAssign" => self
                .no_function_assign
                .as_ref()
                .map(|conf| (conf.level(), conf.get_options())),
            "noGlobalAssign" => self
                .no_global_assign
                .as_ref()
                .map(|conf| (conf.level(), conf.get_options())),
            "noGlobalIsFinite" => self
                .no_global_is_finite
                .as_ref()
                .map(|conf| (conf.level(), conf.get_options())),
            "noGlobalIsNan" => self
                .no_global_is_nan
                .as_ref()
                .map(|conf| (conf.level(), conf.get_options())),
            "noImplicitAnyLet" => self
                .no_implicit_any_let
                .as_ref()
                .map(|conf| (conf.level(), conf.get_options())),
            "noImportAssign" => self
                .no_import_assign
                .as_ref()
                .map(|conf| (conf.level(), conf.get_options())),
            "noLabelVar" => self
                .no_label_var
                .as_ref()
                .map(|conf| (conf.level(), conf.get_options())),
            "noMisleadingCharacterClass" => self
                .no_misleading_character_class
                .as_ref()
                .map(|conf| (conf.level(), conf.get_options())),
            "noMisleadingInstantiator" => self
                .no_misleading_instantiator
                .as_ref()
                .map(|conf| (conf.level(), conf.get_options())),
            "noMisrefactoredShorthandAssign" => self
                .no_misrefactored_shorthand_assign
                .as_ref()
                .map(|conf| (conf.level(), conf.get_options())),
            "noPrototypeBuiltins" => self
                .no_prototype_builtins
                .as_ref()
                .map(|conf| (conf.level(), conf.get_options())),
            "noRedeclare" => self
                .no_redeclare
                .as_ref()
                .map(|conf| (conf.level(), conf.get_options())),
            "noRedundantUseStrict" => self
                .no_redundant_use_strict
                .as_ref()
                .map(|conf| (conf.level(), conf.get_options())),
            "noSelfCompare" => self
                .no_self_compare
                .as_ref()
                .map(|conf| (conf.level(), conf.get_options())),
            "noShadowRestrictedNames" => self
                .no_shadow_restricted_names
                .as_ref()
                .map(|conf| (conf.level(), conf.get_options())),
            "noSkippedTests" => self
                .no_skipped_tests
                .as_ref()
                .map(|conf| (conf.level(), conf.get_options())),
            "noSparseArray" => self
                .no_sparse_array
                .as_ref()
                .map(|conf| (conf.level(), conf.get_options())),
            "noSuspiciousSemicolonInJsx" => self
                .no_suspicious_semicolon_in_jsx
                .as_ref()
                .map(|conf| (conf.level(), conf.get_options())),
            "noThenProperty" => self
                .no_then_property
                .as_ref()
                .map(|conf| (conf.level(), conf.get_options())),
            "noUnsafeDeclarationMerging" => self
                .no_unsafe_declaration_merging
                .as_ref()
                .map(|conf| (conf.level(), conf.get_options())),
            "noUnsafeNegation" => self
                .no_unsafe_negation
                .as_ref()
                .map(|conf| (conf.level(), conf.get_options())),
            "useAwait" => self
                .use_await
                .as_ref()
                .map(|conf| (conf.level(), conf.get_options())),
            "useDefaultSwitchClauseLast" => self
                .use_default_switch_clause_last
                .as_ref()
                .map(|conf| (conf.level(), conf.get_options())),
            "useGetterReturn" => self
                .use_getter_return
                .as_ref()
                .map(|conf| (conf.level(), conf.get_options())),
            "useIsArray" => self
                .use_is_array
                .as_ref()
                .map(|conf| (conf.level(), conf.get_options())),
            "useNamespaceKeyword" => self
                .use_namespace_keyword
                .as_ref()
                .map(|conf| (conf.level(), conf.get_options())),
            "useValidTypeof" => self
                .use_valid_typeof
                .as_ref()
                .map(|conf| (conf.level(), conf.get_options())),
            _ => None,
        }
    }
}
#[test]
fn test_order() {
    for items in A11y::GROUP_RULES.windows(2) {
        assert!(items[0] < items[1], "{} < {}", items[0], items[1]);
    }
    for items in Complexity::GROUP_RULES.windows(2) {
        assert!(items[0] < items[1], "{} < {}", items[0], items[1]);
    }
    for items in Correctness::GROUP_RULES.windows(2) {
        assert!(items[0] < items[1], "{} < {}", items[0], items[1]);
    }
    for items in Nursery::GROUP_RULES.windows(2) {
        assert!(items[0] < items[1], "{} < {}", items[0], items[1]);
    }
    for items in Performance::GROUP_RULES.windows(2) {
        assert!(items[0] < items[1], "{} < {}", items[0], items[1]);
    }
    for items in Security::GROUP_RULES.windows(2) {
        assert!(items[0] < items[1], "{} < {}", items[0], items[1]);
    }
    for items in Style::GROUP_RULES.windows(2) {
        assert!(items[0] < items[1], "{} < {}", items[0], items[1]);
    }
    for items in Suspicious::GROUP_RULES.windows(2) {
        assert!(items[0] < items[1], "{} < {}", items[0], items[1]);
    }
}<|MERGE_RESOLUTION|>--- conflicted
+++ resolved
@@ -3119,15 +3119,12 @@
         RuleFilter::Rule(Self::GROUP_NAME, Self::GROUP_RULES[28]),
         RuleFilter::Rule(Self::GROUP_NAME, Self::GROUP_RULES[29]),
         RuleFilter::Rule(Self::GROUP_NAME, Self::GROUP_RULES[30]),
-<<<<<<< HEAD
         RuleFilter::Rule(Self::GROUP_NAME, Self::GROUP_RULES[31]),
-=======
->>>>>>> 74397eb9
-        RuleFilter::Rule(Self::GROUP_NAME, Self::GROUP_RULES[42]),
-        RuleFilter::Rule(Self::GROUP_NAME, Self::GROUP_RULES[45]),
+        RuleFilter::Rule(Self::GROUP_NAME, Self::GROUP_RULES[43]),
         RuleFilter::Rule(Self::GROUP_NAME, Self::GROUP_RULES[46]),
-        RuleFilter::Rule(Self::GROUP_NAME, Self::GROUP_RULES[50]),
-        RuleFilter::Rule(Self::GROUP_NAME, Self::GROUP_RULES[52]),
+        RuleFilter::Rule(Self::GROUP_NAME, Self::GROUP_RULES[47]),
+        RuleFilter::Rule(Self::GROUP_NAME, Self::GROUP_RULES[51]),
+        RuleFilter::Rule(Self::GROUP_NAME, Self::GROUP_RULES[53]),
     ];
     const ALL_RULES_AS_FILTERS: &'static [RuleFilter<'static>] = &[
         RuleFilter::Rule(Self::GROUP_NAME, Self::GROUP_RULES[0]),
@@ -3187,10 +3184,8 @@
         RuleFilter::Rule(Self::GROUP_NAME, Self::GROUP_RULES[54]),
         RuleFilter::Rule(Self::GROUP_NAME, Self::GROUP_RULES[55]),
         RuleFilter::Rule(Self::GROUP_NAME, Self::GROUP_RULES[56]),
-<<<<<<< HEAD
-=======
         RuleFilter::Rule(Self::GROUP_NAME, Self::GROUP_RULES[57]),
->>>>>>> 74397eb9
+        RuleFilter::Rule(Self::GROUP_NAME, Self::GROUP_RULES[58]),
     ];
     #[doc = r" Retrieves the recommended rules"]
     pub(crate) fn is_recommended_true(&self) -> bool {
@@ -3377,137 +3372,131 @@
                 index_set.insert(RuleFilter::Rule(Self::GROUP_NAME, Self::GROUP_RULES[33]));
             }
         }
-<<<<<<< HEAD
         if let Some(rule) = self.no_useless_undefined_initialization.as_ref() {
-=======
+            if rule.is_enabled() {
+                index_set.insert(RuleFilter::Rule(Self::GROUP_NAME, Self::GROUP_RULES[34]));
+            }
+        }
         if let Some(rule) = self.no_value_at_rule.as_ref() {
->>>>>>> 74397eb9
-            if rule.is_enabled() {
-                index_set.insert(RuleFilter::Rule(Self::GROUP_NAME, Self::GROUP_RULES[34]));
+            if rule.is_enabled() {
+                index_set.insert(RuleFilter::Rule(Self::GROUP_NAME, Self::GROUP_RULES[35]));
             }
         }
         if let Some(rule) = self.no_yoda_expression.as_ref() {
             if rule.is_enabled() {
-                index_set.insert(RuleFilter::Rule(Self::GROUP_NAME, Self::GROUP_RULES[35]));
+                index_set.insert(RuleFilter::Rule(Self::GROUP_NAME, Self::GROUP_RULES[36]));
             }
         }
         if let Some(rule) = self.use_adjacent_overload_signatures.as_ref() {
             if rule.is_enabled() {
-                index_set.insert(RuleFilter::Rule(Self::GROUP_NAME, Self::GROUP_RULES[36]));
+                index_set.insert(RuleFilter::Rule(Self::GROUP_NAME, Self::GROUP_RULES[37]));
             }
         }
         if let Some(rule) = self.use_consistent_builtin_instantiation.as_ref() {
             if rule.is_enabled() {
-                index_set.insert(RuleFilter::Rule(Self::GROUP_NAME, Self::GROUP_RULES[37]));
+                index_set.insert(RuleFilter::Rule(Self::GROUP_NAME, Self::GROUP_RULES[38]));
             }
         }
         if let Some(rule) = self.use_consistent_curly_braces.as_ref() {
             if rule.is_enabled() {
-                index_set.insert(RuleFilter::Rule(Self::GROUP_NAME, Self::GROUP_RULES[38]));
+                index_set.insert(RuleFilter::Rule(Self::GROUP_NAME, Self::GROUP_RULES[39]));
             }
         }
         if let Some(rule) = self.use_consistent_grid_areas.as_ref() {
             if rule.is_enabled() {
-                index_set.insert(RuleFilter::Rule(Self::GROUP_NAME, Self::GROUP_RULES[39]));
+                index_set.insert(RuleFilter::Rule(Self::GROUP_NAME, Self::GROUP_RULES[40]));
             }
         }
         if let Some(rule) = self.use_date_now.as_ref() {
             if rule.is_enabled() {
-                index_set.insert(RuleFilter::Rule(Self::GROUP_NAME, Self::GROUP_RULES[40]));
+                index_set.insert(RuleFilter::Rule(Self::GROUP_NAME, Self::GROUP_RULES[41]));
             }
         }
         if let Some(rule) = self.use_default_switch_clause.as_ref() {
             if rule.is_enabled() {
-                index_set.insert(RuleFilter::Rule(Self::GROUP_NAME, Self::GROUP_RULES[41]));
+                index_set.insert(RuleFilter::Rule(Self::GROUP_NAME, Self::GROUP_RULES[42]));
             }
         }
         if let Some(rule) = self.use_deprecated_reason.as_ref() {
             if rule.is_enabled() {
-                index_set.insert(RuleFilter::Rule(Self::GROUP_NAME, Self::GROUP_RULES[42]));
+                index_set.insert(RuleFilter::Rule(Self::GROUP_NAME, Self::GROUP_RULES[43]));
             }
         }
         if let Some(rule) = self.use_error_message.as_ref() {
             if rule.is_enabled() {
-                index_set.insert(RuleFilter::Rule(Self::GROUP_NAME, Self::GROUP_RULES[43]));
+                index_set.insert(RuleFilter::Rule(Self::GROUP_NAME, Self::GROUP_RULES[44]));
             }
         }
         if let Some(rule) = self.use_explicit_length_check.as_ref() {
             if rule.is_enabled() {
-                index_set.insert(RuleFilter::Rule(Self::GROUP_NAME, Self::GROUP_RULES[44]));
+                index_set.insert(RuleFilter::Rule(Self::GROUP_NAME, Self::GROUP_RULES[45]));
             }
         }
         if let Some(rule) = self.use_focusable_interactive.as_ref() {
             if rule.is_enabled() {
-                index_set.insert(RuleFilter::Rule(Self::GROUP_NAME, Self::GROUP_RULES[45]));
+                index_set.insert(RuleFilter::Rule(Self::GROUP_NAME, Self::GROUP_RULES[46]));
             }
         }
         if let Some(rule) = self.use_generic_font_names.as_ref() {
             if rule.is_enabled() {
-                index_set.insert(RuleFilter::Rule(Self::GROUP_NAME, Self::GROUP_RULES[46]));
+                index_set.insert(RuleFilter::Rule(Self::GROUP_NAME, Self::GROUP_RULES[47]));
             }
         }
         if let Some(rule) = self.use_import_extensions.as_ref() {
             if rule.is_enabled() {
-                index_set.insert(RuleFilter::Rule(Self::GROUP_NAME, Self::GROUP_RULES[47]));
+                index_set.insert(RuleFilter::Rule(Self::GROUP_NAME, Self::GROUP_RULES[48]));
             }
         }
         if let Some(rule) = self.use_import_restrictions.as_ref() {
             if rule.is_enabled() {
-                index_set.insert(RuleFilter::Rule(Self::GROUP_NAME, Self::GROUP_RULES[48]));
+                index_set.insert(RuleFilter::Rule(Self::GROUP_NAME, Self::GROUP_RULES[49]));
             }
         }
         if let Some(rule) = self.use_number_to_fixed_digits_argument.as_ref() {
             if rule.is_enabled() {
-                index_set.insert(RuleFilter::Rule(Self::GROUP_NAME, Self::GROUP_RULES[49]));
+                index_set.insert(RuleFilter::Rule(Self::GROUP_NAME, Self::GROUP_RULES[50]));
             }
         }
         if let Some(rule) = self.use_semantic_elements.as_ref() {
             if rule.is_enabled() {
-                index_set.insert(RuleFilter::Rule(Self::GROUP_NAME, Self::GROUP_RULES[50]));
+                index_set.insert(RuleFilter::Rule(Self::GROUP_NAME, Self::GROUP_RULES[51]));
             }
         }
         if let Some(rule) = self.use_sorted_classes.as_ref() {
             if rule.is_enabled() {
-                index_set.insert(RuleFilter::Rule(Self::GROUP_NAME, Self::GROUP_RULES[51]));
+                index_set.insert(RuleFilter::Rule(Self::GROUP_NAME, Self::GROUP_RULES[52]));
             }
         }
         if let Some(rule) = self.use_strict_mode.as_ref() {
             if rule.is_enabled() {
-                index_set.insert(RuleFilter::Rule(Self::GROUP_NAME, Self::GROUP_RULES[52]));
+                index_set.insert(RuleFilter::Rule(Self::GROUP_NAME, Self::GROUP_RULES[53]));
             }
         }
         if let Some(rule) = self.use_throw_new_error.as_ref() {
             if rule.is_enabled() {
-                index_set.insert(RuleFilter::Rule(Self::GROUP_NAME, Self::GROUP_RULES[53]));
+                index_set.insert(RuleFilter::Rule(Self::GROUP_NAME, Self::GROUP_RULES[54]));
             }
         }
         if let Some(rule) = self.use_throw_only_error.as_ref() {
             if rule.is_enabled() {
-                index_set.insert(RuleFilter::Rule(Self::GROUP_NAME, Self::GROUP_RULES[54]));
+                index_set.insert(RuleFilter::Rule(Self::GROUP_NAME, Self::GROUP_RULES[55]));
             }
         }
         if let Some(rule) = self.use_top_level_regex.as_ref() {
             if rule.is_enabled() {
-                index_set.insert(RuleFilter::Rule(Self::GROUP_NAME, Self::GROUP_RULES[55]));
-            }
-        }
-<<<<<<< HEAD
+                index_set.insert(RuleFilter::Rule(Self::GROUP_NAME, Self::GROUP_RULES[56]));
+            }
+        }
+        if let Some(rule) = self.use_trim_start_end.as_ref() {
+            if rule.is_enabled() {
+                index_set.insert(RuleFilter::Rule(Self::GROUP_NAME, Self::GROUP_RULES[57]));
+            }
+        }
         if let Some(rule) = self.use_valid_autocomplete.as_ref() {
-=======
-        if let Some(rule) = self.use_trim_start_end.as_ref() {
->>>>>>> 74397eb9
-            if rule.is_enabled() {
-                index_set.insert(RuleFilter::Rule(Self::GROUP_NAME, Self::GROUP_RULES[56]));
-            }
-        }
-<<<<<<< HEAD
-=======
-        if let Some(rule) = self.use_valid_autocomplete.as_ref() {
-            if rule.is_enabled() {
-                index_set.insert(RuleFilter::Rule(Self::GROUP_NAME, Self::GROUP_RULES[57]));
-            }
-        }
->>>>>>> 74397eb9
+            if rule.is_enabled() {
+                index_set.insert(RuleFilter::Rule(Self::GROUP_NAME, Self::GROUP_RULES[58]));
+            }
+        }
         index_set
     }
     pub(crate) fn get_disabled_rules(&self) -> FxHashSet<RuleFilter<'static>> {
@@ -3682,137 +3671,131 @@
                 index_set.insert(RuleFilter::Rule(Self::GROUP_NAME, Self::GROUP_RULES[33]));
             }
         }
-<<<<<<< HEAD
         if let Some(rule) = self.no_useless_undefined_initialization.as_ref() {
-=======
+            if rule.is_disabled() {
+                index_set.insert(RuleFilter::Rule(Self::GROUP_NAME, Self::GROUP_RULES[34]));
+            }
+        }
         if let Some(rule) = self.no_value_at_rule.as_ref() {
->>>>>>> 74397eb9
-            if rule.is_disabled() {
-                index_set.insert(RuleFilter::Rule(Self::GROUP_NAME, Self::GROUP_RULES[34]));
+            if rule.is_disabled() {
+                index_set.insert(RuleFilter::Rule(Self::GROUP_NAME, Self::GROUP_RULES[35]));
             }
         }
         if let Some(rule) = self.no_yoda_expression.as_ref() {
             if rule.is_disabled() {
-                index_set.insert(RuleFilter::Rule(Self::GROUP_NAME, Self::GROUP_RULES[35]));
+                index_set.insert(RuleFilter::Rule(Self::GROUP_NAME, Self::GROUP_RULES[36]));
             }
         }
         if let Some(rule) = self.use_adjacent_overload_signatures.as_ref() {
             if rule.is_disabled() {
-                index_set.insert(RuleFilter::Rule(Self::GROUP_NAME, Self::GROUP_RULES[36]));
+                index_set.insert(RuleFilter::Rule(Self::GROUP_NAME, Self::GROUP_RULES[37]));
             }
         }
         if let Some(rule) = self.use_consistent_builtin_instantiation.as_ref() {
             if rule.is_disabled() {
-                index_set.insert(RuleFilter::Rule(Self::GROUP_NAME, Self::GROUP_RULES[37]));
+                index_set.insert(RuleFilter::Rule(Self::GROUP_NAME, Self::GROUP_RULES[38]));
             }
         }
         if let Some(rule) = self.use_consistent_curly_braces.as_ref() {
             if rule.is_disabled() {
-                index_set.insert(RuleFilter::Rule(Self::GROUP_NAME, Self::GROUP_RULES[38]));
+                index_set.insert(RuleFilter::Rule(Self::GROUP_NAME, Self::GROUP_RULES[39]));
             }
         }
         if let Some(rule) = self.use_consistent_grid_areas.as_ref() {
             if rule.is_disabled() {
-                index_set.insert(RuleFilter::Rule(Self::GROUP_NAME, Self::GROUP_RULES[39]));
+                index_set.insert(RuleFilter::Rule(Self::GROUP_NAME, Self::GROUP_RULES[40]));
             }
         }
         if let Some(rule) = self.use_date_now.as_ref() {
             if rule.is_disabled() {
-                index_set.insert(RuleFilter::Rule(Self::GROUP_NAME, Self::GROUP_RULES[40]));
+                index_set.insert(RuleFilter::Rule(Self::GROUP_NAME, Self::GROUP_RULES[41]));
             }
         }
         if let Some(rule) = self.use_default_switch_clause.as_ref() {
             if rule.is_disabled() {
-                index_set.insert(RuleFilter::Rule(Self::GROUP_NAME, Self::GROUP_RULES[41]));
+                index_set.insert(RuleFilter::Rule(Self::GROUP_NAME, Self::GROUP_RULES[42]));
             }
         }
         if let Some(rule) = self.use_deprecated_reason.as_ref() {
             if rule.is_disabled() {
-                index_set.insert(RuleFilter::Rule(Self::GROUP_NAME, Self::GROUP_RULES[42]));
+                index_set.insert(RuleFilter::Rule(Self::GROUP_NAME, Self::GROUP_RULES[43]));
             }
         }
         if let Some(rule) = self.use_error_message.as_ref() {
             if rule.is_disabled() {
-                index_set.insert(RuleFilter::Rule(Self::GROUP_NAME, Self::GROUP_RULES[43]));
+                index_set.insert(RuleFilter::Rule(Self::GROUP_NAME, Self::GROUP_RULES[44]));
             }
         }
         if let Some(rule) = self.use_explicit_length_check.as_ref() {
             if rule.is_disabled() {
-                index_set.insert(RuleFilter::Rule(Self::GROUP_NAME, Self::GROUP_RULES[44]));
+                index_set.insert(RuleFilter::Rule(Self::GROUP_NAME, Self::GROUP_RULES[45]));
             }
         }
         if let Some(rule) = self.use_focusable_interactive.as_ref() {
             if rule.is_disabled() {
-                index_set.insert(RuleFilter::Rule(Self::GROUP_NAME, Self::GROUP_RULES[45]));
+                index_set.insert(RuleFilter::Rule(Self::GROUP_NAME, Self::GROUP_RULES[46]));
             }
         }
         if let Some(rule) = self.use_generic_font_names.as_ref() {
             if rule.is_disabled() {
-                index_set.insert(RuleFilter::Rule(Self::GROUP_NAME, Self::GROUP_RULES[46]));
+                index_set.insert(RuleFilter::Rule(Self::GROUP_NAME, Self::GROUP_RULES[47]));
             }
         }
         if let Some(rule) = self.use_import_extensions.as_ref() {
             if rule.is_disabled() {
-                index_set.insert(RuleFilter::Rule(Self::GROUP_NAME, Self::GROUP_RULES[47]));
+                index_set.insert(RuleFilter::Rule(Self::GROUP_NAME, Self::GROUP_RULES[48]));
             }
         }
         if let Some(rule) = self.use_import_restrictions.as_ref() {
             if rule.is_disabled() {
-                index_set.insert(RuleFilter::Rule(Self::GROUP_NAME, Self::GROUP_RULES[48]));
+                index_set.insert(RuleFilter::Rule(Self::GROUP_NAME, Self::GROUP_RULES[49]));
             }
         }
         if let Some(rule) = self.use_number_to_fixed_digits_argument.as_ref() {
             if rule.is_disabled() {
-                index_set.insert(RuleFilter::Rule(Self::GROUP_NAME, Self::GROUP_RULES[49]));
+                index_set.insert(RuleFilter::Rule(Self::GROUP_NAME, Self::GROUP_RULES[50]));
             }
         }
         if let Some(rule) = self.use_semantic_elements.as_ref() {
             if rule.is_disabled() {
-                index_set.insert(RuleFilter::Rule(Self::GROUP_NAME, Self::GROUP_RULES[50]));
+                index_set.insert(RuleFilter::Rule(Self::GROUP_NAME, Self::GROUP_RULES[51]));
             }
         }
         if let Some(rule) = self.use_sorted_classes.as_ref() {
             if rule.is_disabled() {
-                index_set.insert(RuleFilter::Rule(Self::GROUP_NAME, Self::GROUP_RULES[51]));
+                index_set.insert(RuleFilter::Rule(Self::GROUP_NAME, Self::GROUP_RULES[52]));
             }
         }
         if let Some(rule) = self.use_strict_mode.as_ref() {
             if rule.is_disabled() {
-                index_set.insert(RuleFilter::Rule(Self::GROUP_NAME, Self::GROUP_RULES[52]));
+                index_set.insert(RuleFilter::Rule(Self::GROUP_NAME, Self::GROUP_RULES[53]));
             }
         }
         if let Some(rule) = self.use_throw_new_error.as_ref() {
             if rule.is_disabled() {
-                index_set.insert(RuleFilter::Rule(Self::GROUP_NAME, Self::GROUP_RULES[53]));
+                index_set.insert(RuleFilter::Rule(Self::GROUP_NAME, Self::GROUP_RULES[54]));
             }
         }
         if let Some(rule) = self.use_throw_only_error.as_ref() {
             if rule.is_disabled() {
-                index_set.insert(RuleFilter::Rule(Self::GROUP_NAME, Self::GROUP_RULES[54]));
+                index_set.insert(RuleFilter::Rule(Self::GROUP_NAME, Self::GROUP_RULES[55]));
             }
         }
         if let Some(rule) = self.use_top_level_regex.as_ref() {
             if rule.is_disabled() {
-                index_set.insert(RuleFilter::Rule(Self::GROUP_NAME, Self::GROUP_RULES[55]));
-            }
-        }
-<<<<<<< HEAD
+                index_set.insert(RuleFilter::Rule(Self::GROUP_NAME, Self::GROUP_RULES[56]));
+            }
+        }
+        if let Some(rule) = self.use_trim_start_end.as_ref() {
+            if rule.is_disabled() {
+                index_set.insert(RuleFilter::Rule(Self::GROUP_NAME, Self::GROUP_RULES[57]));
+            }
+        }
         if let Some(rule) = self.use_valid_autocomplete.as_ref() {
-=======
-        if let Some(rule) = self.use_trim_start_end.as_ref() {
->>>>>>> 74397eb9
-            if rule.is_disabled() {
-                index_set.insert(RuleFilter::Rule(Self::GROUP_NAME, Self::GROUP_RULES[56]));
-            }
-        }
-<<<<<<< HEAD
-=======
-        if let Some(rule) = self.use_valid_autocomplete.as_ref() {
-            if rule.is_disabled() {
-                index_set.insert(RuleFilter::Rule(Self::GROUP_NAME, Self::GROUP_RULES[57]));
-            }
-        }
->>>>>>> 74397eb9
+            if rule.is_disabled() {
+                index_set.insert(RuleFilter::Rule(Self::GROUP_NAME, Self::GROUP_RULES[58]));
+            }
+        }
         index_set
     }
     #[doc = r" Checks if, given a rule name, matches one of the rules contained in this category"]
