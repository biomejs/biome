//! Generated file, do not edit by hand, see `xtask/codegen`

use super::RulePlainConfiguration;
use crate::{RuleConfiguration, RuleFixConfiguration};
use biome_analyze::{options::RuleOptions, RuleFilter};
use biome_console::markup;
use biome_css_analyze::options::*;
use biome_deserialize::{DeserializableValidator, DeserializationDiagnostic};
use biome_deserialize_macros::{Deserializable, Merge};
use biome_diagnostics::{Category, Severity};
use biome_js_analyze::options::*;
use biome_json_analyze::options::*;
use biome_rowan::TextRange;
use rustc_hash::FxHashSet;
#[cfg(feature = "schema")]
use schemars::JsonSchema;
use serde::{Deserialize, Serialize};
#[derive(
    Clone,
    Copy,
    Debug,
    Deserializable,
    Eq,
    Hash,
    Merge,
    Ord,
    PartialEq,
    PartialOrd,
    serde :: Deserialize,
    serde :: Serialize,
)]
#[cfg_attr(feature = "schema", derive(JsonSchema))]
#[serde(rename_all = "camelCase")]
pub enum RuleGroup {
    A11y,
    Complexity,
    Correctness,
    Nursery,
    Performance,
    Security,
    Style,
    Suspicious,
}
impl RuleGroup {
    pub const fn as_str(self) -> &'static str {
        match self {
            Self::A11y => A11y::GROUP_NAME,
            Self::Complexity => Complexity::GROUP_NAME,
            Self::Correctness => Correctness::GROUP_NAME,
            Self::Nursery => Nursery::GROUP_NAME,
            Self::Performance => Performance::GROUP_NAME,
            Self::Security => Security::GROUP_NAME,
            Self::Style => Style::GROUP_NAME,
            Self::Suspicious => Suspicious::GROUP_NAME,
        }
    }
}
impl std::str::FromStr for RuleGroup {
    type Err = &'static str;
    fn from_str(s: &str) -> Result<Self, Self::Err> {
        match s {
            A11y::GROUP_NAME => Ok(Self::A11y),
            Complexity::GROUP_NAME => Ok(Self::Complexity),
            Correctness::GROUP_NAME => Ok(Self::Correctness),
            Nursery::GROUP_NAME => Ok(Self::Nursery),
            Performance::GROUP_NAME => Ok(Self::Performance),
            Security::GROUP_NAME => Ok(Self::Security),
            Style::GROUP_NAME => Ok(Self::Style),
            Suspicious::GROUP_NAME => Ok(Self::Suspicious),
            _ => Err("This rule group doesn't exist."),
        }
    }
}
#[derive(Clone, Debug, Default, Deserialize, Deserializable, Eq, Merge, PartialEq, Serialize)]
#[deserializable(with_validator)]
#[cfg_attr(feature = "schema", derive(JsonSchema))]
#[serde(rename_all = "camelCase", deny_unknown_fields)]
pub struct Rules {
    #[doc = r" It enables the lint rules recommended by Biome. `true` by default."]
    #[serde(skip_serializing_if = "Option::is_none")]
    pub recommended: Option<bool>,
    #[doc = r" It enables ALL rules. The rules that belong to `nursery` won't be enabled."]
    #[serde(skip_serializing_if = "Option::is_none")]
    pub all: Option<bool>,
    #[deserializable(rename = "a11y")]
    #[serde(skip_serializing_if = "Option::is_none")]
    pub a11y: Option<A11y>,
    #[deserializable(rename = "complexity")]
    #[serde(skip_serializing_if = "Option::is_none")]
    pub complexity: Option<Complexity>,
    #[deserializable(rename = "correctness")]
    #[serde(skip_serializing_if = "Option::is_none")]
    pub correctness: Option<Correctness>,
    #[deserializable(rename = "nursery")]
    #[serde(skip_serializing_if = "Option::is_none")]
    pub nursery: Option<Nursery>,
    #[deserializable(rename = "performance")]
    #[serde(skip_serializing_if = "Option::is_none")]
    pub performance: Option<Performance>,
    #[deserializable(rename = "security")]
    #[serde(skip_serializing_if = "Option::is_none")]
    pub security: Option<Security>,
    #[deserializable(rename = "style")]
    #[serde(skip_serializing_if = "Option::is_none")]
    pub style: Option<Style>,
    #[deserializable(rename = "suspicious")]
    #[serde(skip_serializing_if = "Option::is_none")]
    pub suspicious: Option<Suspicious>,
}
impl DeserializableValidator for Rules {
    fn validate(
        &mut self,
        _name: &str,
        range: TextRange,
        diagnostics: &mut Vec<DeserializationDiagnostic>,
    ) -> bool {
        if self.recommended == Some(true) && self.all == Some(true) {
            diagnostics . push (DeserializationDiagnostic :: new (markup ! (< Emphasis > "'recommended'" < / Emphasis > " and " < Emphasis > "'all'" < / Emphasis > " can't be both " < Emphasis > "'true'" < / Emphasis > ". You should choose only one of them.")) . with_range (range) . with_note (markup ! ("Biome will fallback to its defaults for this section."))) ;
            return false;
        }
        true
    }
}
impl Rules {
    #[doc = r" Checks if the code coming from [biome_diagnostics::Diagnostic] corresponds to a rule."]
    #[doc = r" Usually the code is built like {group}/{rule_name}"]
    pub fn has_rule(group: RuleGroup, rule_name: &str) -> Option<&'static str> {
        match group {
            RuleGroup::A11y => A11y::has_rule(rule_name),
            RuleGroup::Complexity => Complexity::has_rule(rule_name),
            RuleGroup::Correctness => Correctness::has_rule(rule_name),
            RuleGroup::Nursery => Nursery::has_rule(rule_name),
            RuleGroup::Performance => Performance::has_rule(rule_name),
            RuleGroup::Security => Security::has_rule(rule_name),
            RuleGroup::Style => Style::has_rule(rule_name),
            RuleGroup::Suspicious => Suspicious::has_rule(rule_name),
        }
    }
    #[doc = r" Given a category coming from [Diagnostic](biome_diagnostics::Diagnostic), this function returns"]
    #[doc = r" the [Severity](biome_diagnostics::Severity) associated to the rule, if the configuration changed it."]
    #[doc = r" If the severity is off or not set, then the function returns the default severity of the rule:"]
    #[doc = r" [Severity::Error] for recommended rules and [Severity::Warning] for other rules."]
    #[doc = r""]
    #[doc = r" If not, the function returns [None]."]
    pub fn get_severity_from_code(&self, category: &Category) -> Option<Severity> {
        let mut split_code = category.name().split('/');
        let _lint = split_code.next();
        debug_assert_eq!(_lint, Some("lint"));
        let group = <RuleGroup as std::str::FromStr>::from_str(split_code.next()?).ok()?;
        let rule_name = split_code.next()?;
        let rule_name = Self::has_rule(group, rule_name)?;
        let severity = match group {
            RuleGroup::A11y => self
                .a11y
                .as_ref()
                .and_then(|group| group.get_rule_configuration(rule_name))
                .filter(|(level, _)| !matches!(level, RulePlainConfiguration::Off))
                .map_or_else(
                    || {
                        if A11y::is_recommended_rule(rule_name) {
                            Severity::Error
                        } else {
                            Severity::Warning
                        }
                    },
                    |(level, _)| level.into(),
                ),
            RuleGroup::Complexity => self
                .complexity
                .as_ref()
                .and_then(|group| group.get_rule_configuration(rule_name))
                .filter(|(level, _)| !matches!(level, RulePlainConfiguration::Off))
                .map_or_else(
                    || {
                        if Complexity::is_recommended_rule(rule_name) {
                            Severity::Error
                        } else {
                            Severity::Warning
                        }
                    },
                    |(level, _)| level.into(),
                ),
            RuleGroup::Correctness => self
                .correctness
                .as_ref()
                .and_then(|group| group.get_rule_configuration(rule_name))
                .filter(|(level, _)| !matches!(level, RulePlainConfiguration::Off))
                .map_or_else(
                    || {
                        if Correctness::is_recommended_rule(rule_name) {
                            Severity::Error
                        } else {
                            Severity::Warning
                        }
                    },
                    |(level, _)| level.into(),
                ),
            RuleGroup::Nursery => self
                .nursery
                .as_ref()
                .and_then(|group| group.get_rule_configuration(rule_name))
                .filter(|(level, _)| !matches!(level, RulePlainConfiguration::Off))
                .map_or_else(
                    || {
                        if Nursery::is_recommended_rule(rule_name) {
                            Severity::Error
                        } else {
                            Severity::Warning
                        }
                    },
                    |(level, _)| level.into(),
                ),
            RuleGroup::Performance => self
                .performance
                .as_ref()
                .and_then(|group| group.get_rule_configuration(rule_name))
                .filter(|(level, _)| !matches!(level, RulePlainConfiguration::Off))
                .map_or_else(
                    || {
                        if Performance::is_recommended_rule(rule_name) {
                            Severity::Error
                        } else {
                            Severity::Warning
                        }
                    },
                    |(level, _)| level.into(),
                ),
            RuleGroup::Security => self
                .security
                .as_ref()
                .and_then(|group| group.get_rule_configuration(rule_name))
                .filter(|(level, _)| !matches!(level, RulePlainConfiguration::Off))
                .map_or_else(
                    || {
                        if Security::is_recommended_rule(rule_name) {
                            Severity::Error
                        } else {
                            Severity::Warning
                        }
                    },
                    |(level, _)| level.into(),
                ),
            RuleGroup::Style => self
                .style
                .as_ref()
                .and_then(|group| group.get_rule_configuration(rule_name))
                .filter(|(level, _)| !matches!(level, RulePlainConfiguration::Off))
                .map_or_else(
                    || {
                        if Style::is_recommended_rule(rule_name) {
                            Severity::Error
                        } else {
                            Severity::Warning
                        }
                    },
                    |(level, _)| level.into(),
                ),
            RuleGroup::Suspicious => self
                .suspicious
                .as_ref()
                .and_then(|group| group.get_rule_configuration(rule_name))
                .filter(|(level, _)| !matches!(level, RulePlainConfiguration::Off))
                .map_or_else(
                    || {
                        if Suspicious::is_recommended_rule(rule_name) {
                            Severity::Error
                        } else {
                            Severity::Warning
                        }
                    },
                    |(level, _)| level.into(),
                ),
        };
        Some(severity)
    }
    #[doc = r" Ensure that `recommended` is set to `true` or implied."]
    pub fn set_recommended(&mut self) {
        if self.all != Some(true) && self.recommended == Some(false) {
            self.recommended = Some(true)
        }
        if let Some(group) = &mut self.a11y {
            group.recommended = None;
        }
        if let Some(group) = &mut self.complexity {
            group.recommended = None;
        }
        if let Some(group) = &mut self.correctness {
            group.recommended = None;
        }
        if let Some(group) = &mut self.nursery {
            group.recommended = None;
        }
        if let Some(group) = &mut self.performance {
            group.recommended = None;
        }
        if let Some(group) = &mut self.security {
            group.recommended = None;
        }
        if let Some(group) = &mut self.style {
            group.recommended = None;
        }
        if let Some(group) = &mut self.suspicious {
            group.recommended = None;
        }
    }
    pub(crate) const fn is_recommended_false(&self) -> bool {
        matches!(self.recommended, Some(false))
    }
    pub(crate) const fn is_all_true(&self) -> bool {
        matches!(self.all, Some(true))
    }
    #[doc = r" It returns the enabled rules by default."]
    #[doc = r""]
    #[doc = r" The enabled rules are calculated from the difference with the disabled rules."]
    pub fn as_enabled_rules(&self) -> FxHashSet<RuleFilter<'static>> {
        let mut enabled_rules = FxHashSet::default();
        let mut disabled_rules = FxHashSet::default();
        if let Some(group) = self.a11y.as_ref() {
            group.collect_preset_rules(
                self.is_all_true(),
                !self.is_recommended_false(),
                &mut enabled_rules,
            );
            enabled_rules.extend(&group.get_enabled_rules());
            disabled_rules.extend(&group.get_disabled_rules());
        } else if self.is_all_true() {
            enabled_rules.extend(A11y::all_rules_as_filters());
        } else if !self.is_recommended_false() {
            enabled_rules.extend(A11y::recommended_rules_as_filters());
        }
        if let Some(group) = self.complexity.as_ref() {
            group.collect_preset_rules(
                self.is_all_true(),
                !self.is_recommended_false(),
                &mut enabled_rules,
            );
            enabled_rules.extend(&group.get_enabled_rules());
            disabled_rules.extend(&group.get_disabled_rules());
        } else if self.is_all_true() {
            enabled_rules.extend(Complexity::all_rules_as_filters());
        } else if !self.is_recommended_false() {
            enabled_rules.extend(Complexity::recommended_rules_as_filters());
        }
        if let Some(group) = self.correctness.as_ref() {
            group.collect_preset_rules(
                self.is_all_true(),
                !self.is_recommended_false(),
                &mut enabled_rules,
            );
            enabled_rules.extend(&group.get_enabled_rules());
            disabled_rules.extend(&group.get_disabled_rules());
        } else if self.is_all_true() {
            enabled_rules.extend(Correctness::all_rules_as_filters());
        } else if !self.is_recommended_false() {
            enabled_rules.extend(Correctness::recommended_rules_as_filters());
        }
        if let Some(group) = self.nursery.as_ref() {
            group.collect_preset_rules(
                self.is_all_true() && biome_flags::is_unstable(),
                !self.is_recommended_false() && biome_flags::is_unstable(),
                &mut enabled_rules,
            );
            enabled_rules.extend(&group.get_enabled_rules());
            disabled_rules.extend(&group.get_disabled_rules());
        } else if self.is_all_true() && biome_flags::is_unstable() {
            enabled_rules.extend(Nursery::all_rules_as_filters());
        } else if !self.is_recommended_false() && biome_flags::is_unstable() {
            enabled_rules.extend(Nursery::recommended_rules_as_filters());
        }
        if let Some(group) = self.performance.as_ref() {
            group.collect_preset_rules(
                self.is_all_true(),
                !self.is_recommended_false(),
                &mut enabled_rules,
            );
            enabled_rules.extend(&group.get_enabled_rules());
            disabled_rules.extend(&group.get_disabled_rules());
        } else if self.is_all_true() {
            enabled_rules.extend(Performance::all_rules_as_filters());
        } else if !self.is_recommended_false() {
            enabled_rules.extend(Performance::recommended_rules_as_filters());
        }
        if let Some(group) = self.security.as_ref() {
            group.collect_preset_rules(
                self.is_all_true(),
                !self.is_recommended_false(),
                &mut enabled_rules,
            );
            enabled_rules.extend(&group.get_enabled_rules());
            disabled_rules.extend(&group.get_disabled_rules());
        } else if self.is_all_true() {
            enabled_rules.extend(Security::all_rules_as_filters());
        } else if !self.is_recommended_false() {
            enabled_rules.extend(Security::recommended_rules_as_filters());
        }
        if let Some(group) = self.style.as_ref() {
            group.collect_preset_rules(
                self.is_all_true(),
                !self.is_recommended_false(),
                &mut enabled_rules,
            );
            enabled_rules.extend(&group.get_enabled_rules());
            disabled_rules.extend(&group.get_disabled_rules());
        } else if self.is_all_true() {
            enabled_rules.extend(Style::all_rules_as_filters());
        } else if !self.is_recommended_false() {
            enabled_rules.extend(Style::recommended_rules_as_filters());
        }
        if let Some(group) = self.suspicious.as_ref() {
            group.collect_preset_rules(
                self.is_all_true(),
                !self.is_recommended_false(),
                &mut enabled_rules,
            );
            enabled_rules.extend(&group.get_enabled_rules());
            disabled_rules.extend(&group.get_disabled_rules());
        } else if self.is_all_true() {
            enabled_rules.extend(Suspicious::all_rules_as_filters());
        } else if !self.is_recommended_false() {
            enabled_rules.extend(Suspicious::recommended_rules_as_filters());
        }
        enabled_rules.difference(&disabled_rules).copied().collect()
    }
}
#[derive(Clone, Debug, Default, Deserialize, Deserializable, Eq, Merge, PartialEq, Serialize)]
#[deserializable(with_validator)]
#[cfg_attr(feature = "schema", derive(JsonSchema))]
#[serde(rename_all = "camelCase", default, deny_unknown_fields)]
#[doc = r" A list of rules that belong to this group"]
pub struct A11y {
    #[doc = r" It enables the recommended rules for this group"]
    #[serde(skip_serializing_if = "Option::is_none")]
    pub recommended: Option<bool>,
    #[doc = r" It enables ALL rules for this group."]
    #[serde(skip_serializing_if = "Option::is_none")]
    pub all: Option<bool>,
    #[doc = "Enforce that the accessKey attribute is not used on any HTML element."]
    #[serde(skip_serializing_if = "Option::is_none")]
    pub no_access_key: Option<RuleFixConfiguration<NoAccessKey>>,
    #[doc = "Enforce that aria-hidden=\"true\" is not set on focusable elements."]
    #[serde(skip_serializing_if = "Option::is_none")]
    pub no_aria_hidden_on_focusable: Option<RuleFixConfiguration<NoAriaHiddenOnFocusable>>,
    #[doc = "Enforce that elements that do not support ARIA roles, states, and properties do not have those attributes."]
    #[serde(skip_serializing_if = "Option::is_none")]
    pub no_aria_unsupported_elements: Option<RuleFixConfiguration<NoAriaUnsupportedElements>>,
    #[doc = "Enforce that autoFocus prop is not used on elements."]
    #[serde(skip_serializing_if = "Option::is_none")]
    pub no_autofocus: Option<RuleFixConfiguration<NoAutofocus>>,
    #[doc = "Disallow target=\"_blank\" attribute without rel=\"noreferrer\""]
    #[serde(skip_serializing_if = "Option::is_none")]
    pub no_blank_target: Option<RuleFixConfiguration<NoBlankTarget>>,
    #[doc = "Enforces that no distracting elements are used."]
    #[serde(skip_serializing_if = "Option::is_none")]
    pub no_distracting_elements: Option<RuleFixConfiguration<NoDistractingElements>>,
    #[doc = "The scope prop should be used only on \\<th> elements."]
    #[serde(skip_serializing_if = "Option::is_none")]
    pub no_header_scope: Option<RuleFixConfiguration<NoHeaderScope>>,
    #[doc = "Enforce that non-interactive ARIA roles are not assigned to interactive HTML elements."]
    #[serde(skip_serializing_if = "Option::is_none")]
    pub no_interactive_element_to_noninteractive_role:
        Option<RuleFixConfiguration<NoInteractiveElementToNoninteractiveRole>>,
    #[doc = "Enforce that interactive ARIA roles are not assigned to non-interactive HTML elements."]
    #[serde(skip_serializing_if = "Option::is_none")]
    pub no_noninteractive_element_to_interactive_role:
        Option<RuleFixConfiguration<NoNoninteractiveElementToInteractiveRole>>,
    #[doc = "Enforce that tabIndex is not assigned to non-interactive HTML elements."]
    #[serde(skip_serializing_if = "Option::is_none")]
    pub no_noninteractive_tabindex: Option<RuleFixConfiguration<NoNoninteractiveTabindex>>,
    #[doc = "Prevent the usage of positive integers on tabIndex property"]
    #[serde(skip_serializing_if = "Option::is_none")]
    pub no_positive_tabindex: Option<RuleFixConfiguration<NoPositiveTabindex>>,
    #[doc = "Enforce img alt prop does not contain the word \"image\", \"picture\", or \"photo\"."]
    #[serde(skip_serializing_if = "Option::is_none")]
    pub no_redundant_alt: Option<RuleConfiguration<NoRedundantAlt>>,
    #[doc = "Enforce explicit role property is not the same as implicit/default role property on an element."]
    #[serde(skip_serializing_if = "Option::is_none")]
    pub no_redundant_roles: Option<RuleFixConfiguration<NoRedundantRoles>>,
    #[doc = "Enforces the usage of the title element for the svg element."]
    #[serde(skip_serializing_if = "Option::is_none")]
    pub no_svg_without_title: Option<RuleConfiguration<NoSvgWithoutTitle>>,
    #[doc = "Enforce that all elements that require alternative text have meaningful information to relay back to the end user."]
    #[serde(skip_serializing_if = "Option::is_none")]
    pub use_alt_text: Option<RuleConfiguration<UseAltText>>,
    #[doc = "Enforce that anchors have content and that the content is accessible to screen readers."]
    #[serde(skip_serializing_if = "Option::is_none")]
    pub use_anchor_content: Option<RuleFixConfiguration<UseAnchorContent>>,
    #[doc = "Enforce that tabIndex is assigned to non-interactive HTML elements with aria-activedescendant."]
    #[serde(skip_serializing_if = "Option::is_none")]
    pub use_aria_activedescendant_with_tabindex:
        Option<RuleFixConfiguration<UseAriaActivedescendantWithTabindex>>,
    #[doc = "Enforce that elements with ARIA roles must have all required ARIA attributes for that role."]
    #[serde(skip_serializing_if = "Option::is_none")]
    pub use_aria_props_for_role: Option<RuleConfiguration<UseAriaPropsForRole>>,
    #[doc = "Enforces the usage of the attribute type for the element button"]
    #[serde(skip_serializing_if = "Option::is_none")]
    pub use_button_type: Option<RuleConfiguration<UseButtonType>>,
    #[doc = "Enforce that heading elements (h1, h2, etc.) have content and that the content is accessible to screen readers. Accessible means that it is not hidden using the aria-hidden prop."]
    #[serde(skip_serializing_if = "Option::is_none")]
    pub use_heading_content: Option<RuleConfiguration<UseHeadingContent>>,
    #[doc = "Enforce that html element has lang attribute."]
    #[serde(skip_serializing_if = "Option::is_none")]
    pub use_html_lang: Option<RuleConfiguration<UseHtmlLang>>,
    #[doc = "Enforces the usage of the attribute title for the element iframe."]
    #[serde(skip_serializing_if = "Option::is_none")]
    pub use_iframe_title: Option<RuleConfiguration<UseIframeTitle>>,
    #[doc = "Enforce onClick is accompanied by at least one of the following: onKeyUp, onKeyDown, onKeyPress."]
    #[serde(skip_serializing_if = "Option::is_none")]
    pub use_key_with_click_events: Option<RuleConfiguration<UseKeyWithClickEvents>>,
    #[doc = "Enforce onMouseOver / onMouseOut are accompanied by onFocus / onBlur."]
    #[serde(skip_serializing_if = "Option::is_none")]
    pub use_key_with_mouse_events: Option<RuleConfiguration<UseKeyWithMouseEvents>>,
    #[doc = "Enforces that audio and video elements must have a track for captions."]
    #[serde(skip_serializing_if = "Option::is_none")]
    pub use_media_caption: Option<RuleConfiguration<UseMediaCaption>>,
    #[doc = "Enforce that all anchors are valid, and they are navigable elements."]
    #[serde(skip_serializing_if = "Option::is_none")]
    pub use_valid_anchor: Option<RuleConfiguration<UseValidAnchor>>,
    #[doc = "Ensures that ARIA properties aria-* are all valid."]
    #[serde(skip_serializing_if = "Option::is_none")]
    pub use_valid_aria_props: Option<RuleFixConfiguration<UseValidAriaProps>>,
    #[doc = "Elements with ARIA roles must use a valid, non-abstract ARIA role."]
    #[serde(skip_serializing_if = "Option::is_none")]
    pub use_valid_aria_role: Option<RuleFixConfiguration<UseValidAriaRole>>,
    #[doc = "Enforce that ARIA state and property values are valid."]
    #[serde(skip_serializing_if = "Option::is_none")]
    pub use_valid_aria_values: Option<RuleConfiguration<UseValidAriaValues>>,
    #[doc = "Ensure that the attribute passed to the lang attribute is a correct ISO language and/or country."]
    #[serde(skip_serializing_if = "Option::is_none")]
    pub use_valid_lang: Option<RuleConfiguration<UseValidLang>>,
}
impl DeserializableValidator for A11y {
    fn validate(
        &mut self,
        _name: &str,
        range: TextRange,
        diagnostics: &mut Vec<DeserializationDiagnostic>,
    ) -> bool {
        if self.recommended == Some(true) && self.all == Some(true) {
            diagnostics . push (DeserializationDiagnostic :: new (markup ! (< Emphasis > "'recommended'" < / Emphasis > " and " < Emphasis > "'all'" < / Emphasis > " can't be both " < Emphasis > "'true'" < / Emphasis > ". You should choose only one of them.")) . with_range (range) . with_note (markup ! ("Biome will fallback to its defaults for this section."))) ;
            return false;
        }
        true
    }
}
impl A11y {
    const GROUP_NAME: &'static str = "a11y";
    pub(crate) const GROUP_RULES: &'static [&'static str] = &[
        "noAccessKey",
        "noAriaHiddenOnFocusable",
        "noAriaUnsupportedElements",
        "noAutofocus",
        "noBlankTarget",
        "noDistractingElements",
        "noHeaderScope",
        "noInteractiveElementToNoninteractiveRole",
        "noNoninteractiveElementToInteractiveRole",
        "noNoninteractiveTabindex",
        "noPositiveTabindex",
        "noRedundantAlt",
        "noRedundantRoles",
        "noSvgWithoutTitle",
        "useAltText",
        "useAnchorContent",
        "useAriaActivedescendantWithTabindex",
        "useAriaPropsForRole",
        "useButtonType",
        "useHeadingContent",
        "useHtmlLang",
        "useIframeTitle",
        "useKeyWithClickEvents",
        "useKeyWithMouseEvents",
        "useMediaCaption",
        "useValidAnchor",
        "useValidAriaProps",
        "useValidAriaRole",
        "useValidAriaValues",
        "useValidLang",
    ];
    const RECOMMENDED_RULES: &'static [&'static str] = &[
        "noAccessKey",
        "noAriaHiddenOnFocusable",
        "noAriaUnsupportedElements",
        "noAutofocus",
        "noBlankTarget",
        "noDistractingElements",
        "noHeaderScope",
        "noInteractiveElementToNoninteractiveRole",
        "noNoninteractiveElementToInteractiveRole",
        "noNoninteractiveTabindex",
        "noPositiveTabindex",
        "noRedundantAlt",
        "noRedundantRoles",
        "noSvgWithoutTitle",
        "useAltText",
        "useAnchorContent",
        "useAriaActivedescendantWithTabindex",
        "useAriaPropsForRole",
        "useButtonType",
        "useHeadingContent",
        "useHtmlLang",
        "useIframeTitle",
        "useKeyWithClickEvents",
        "useKeyWithMouseEvents",
        "useMediaCaption",
        "useValidAnchor",
        "useValidAriaProps",
        "useValidAriaRole",
        "useValidAriaValues",
        "useValidLang",
    ];
    const RECOMMENDED_RULES_AS_FILTERS: &'static [RuleFilter<'static>] = &[
        RuleFilter::Rule(Self::GROUP_NAME, Self::GROUP_RULES[0]),
        RuleFilter::Rule(Self::GROUP_NAME, Self::GROUP_RULES[1]),
        RuleFilter::Rule(Self::GROUP_NAME, Self::GROUP_RULES[2]),
        RuleFilter::Rule(Self::GROUP_NAME, Self::GROUP_RULES[3]),
        RuleFilter::Rule(Self::GROUP_NAME, Self::GROUP_RULES[4]),
        RuleFilter::Rule(Self::GROUP_NAME, Self::GROUP_RULES[5]),
        RuleFilter::Rule(Self::GROUP_NAME, Self::GROUP_RULES[6]),
        RuleFilter::Rule(Self::GROUP_NAME, Self::GROUP_RULES[7]),
        RuleFilter::Rule(Self::GROUP_NAME, Self::GROUP_RULES[8]),
        RuleFilter::Rule(Self::GROUP_NAME, Self::GROUP_RULES[9]),
        RuleFilter::Rule(Self::GROUP_NAME, Self::GROUP_RULES[10]),
        RuleFilter::Rule(Self::GROUP_NAME, Self::GROUP_RULES[11]),
        RuleFilter::Rule(Self::GROUP_NAME, Self::GROUP_RULES[12]),
        RuleFilter::Rule(Self::GROUP_NAME, Self::GROUP_RULES[13]),
        RuleFilter::Rule(Self::GROUP_NAME, Self::GROUP_RULES[14]),
        RuleFilter::Rule(Self::GROUP_NAME, Self::GROUP_RULES[15]),
        RuleFilter::Rule(Self::GROUP_NAME, Self::GROUP_RULES[16]),
        RuleFilter::Rule(Self::GROUP_NAME, Self::GROUP_RULES[17]),
        RuleFilter::Rule(Self::GROUP_NAME, Self::GROUP_RULES[18]),
        RuleFilter::Rule(Self::GROUP_NAME, Self::GROUP_RULES[19]),
        RuleFilter::Rule(Self::GROUP_NAME, Self::GROUP_RULES[20]),
        RuleFilter::Rule(Self::GROUP_NAME, Self::GROUP_RULES[21]),
        RuleFilter::Rule(Self::GROUP_NAME, Self::GROUP_RULES[22]),
        RuleFilter::Rule(Self::GROUP_NAME, Self::GROUP_RULES[23]),
        RuleFilter::Rule(Self::GROUP_NAME, Self::GROUP_RULES[24]),
        RuleFilter::Rule(Self::GROUP_NAME, Self::GROUP_RULES[25]),
        RuleFilter::Rule(Self::GROUP_NAME, Self::GROUP_RULES[26]),
        RuleFilter::Rule(Self::GROUP_NAME, Self::GROUP_RULES[27]),
        RuleFilter::Rule(Self::GROUP_NAME, Self::GROUP_RULES[28]),
        RuleFilter::Rule(Self::GROUP_NAME, Self::GROUP_RULES[29]),
    ];
    const ALL_RULES_AS_FILTERS: &'static [RuleFilter<'static>] = &[
        RuleFilter::Rule(Self::GROUP_NAME, Self::GROUP_RULES[0]),
        RuleFilter::Rule(Self::GROUP_NAME, Self::GROUP_RULES[1]),
        RuleFilter::Rule(Self::GROUP_NAME, Self::GROUP_RULES[2]),
        RuleFilter::Rule(Self::GROUP_NAME, Self::GROUP_RULES[3]),
        RuleFilter::Rule(Self::GROUP_NAME, Self::GROUP_RULES[4]),
        RuleFilter::Rule(Self::GROUP_NAME, Self::GROUP_RULES[5]),
        RuleFilter::Rule(Self::GROUP_NAME, Self::GROUP_RULES[6]),
        RuleFilter::Rule(Self::GROUP_NAME, Self::GROUP_RULES[7]),
        RuleFilter::Rule(Self::GROUP_NAME, Self::GROUP_RULES[8]),
        RuleFilter::Rule(Self::GROUP_NAME, Self::GROUP_RULES[9]),
        RuleFilter::Rule(Self::GROUP_NAME, Self::GROUP_RULES[10]),
        RuleFilter::Rule(Self::GROUP_NAME, Self::GROUP_RULES[11]),
        RuleFilter::Rule(Self::GROUP_NAME, Self::GROUP_RULES[12]),
        RuleFilter::Rule(Self::GROUP_NAME, Self::GROUP_RULES[13]),
        RuleFilter::Rule(Self::GROUP_NAME, Self::GROUP_RULES[14]),
        RuleFilter::Rule(Self::GROUP_NAME, Self::GROUP_RULES[15]),
        RuleFilter::Rule(Self::GROUP_NAME, Self::GROUP_RULES[16]),
        RuleFilter::Rule(Self::GROUP_NAME, Self::GROUP_RULES[17]),
        RuleFilter::Rule(Self::GROUP_NAME, Self::GROUP_RULES[18]),
        RuleFilter::Rule(Self::GROUP_NAME, Self::GROUP_RULES[19]),
        RuleFilter::Rule(Self::GROUP_NAME, Self::GROUP_RULES[20]),
        RuleFilter::Rule(Self::GROUP_NAME, Self::GROUP_RULES[21]),
        RuleFilter::Rule(Self::GROUP_NAME, Self::GROUP_RULES[22]),
        RuleFilter::Rule(Self::GROUP_NAME, Self::GROUP_RULES[23]),
        RuleFilter::Rule(Self::GROUP_NAME, Self::GROUP_RULES[24]),
        RuleFilter::Rule(Self::GROUP_NAME, Self::GROUP_RULES[25]),
        RuleFilter::Rule(Self::GROUP_NAME, Self::GROUP_RULES[26]),
        RuleFilter::Rule(Self::GROUP_NAME, Self::GROUP_RULES[27]),
        RuleFilter::Rule(Self::GROUP_NAME, Self::GROUP_RULES[28]),
        RuleFilter::Rule(Self::GROUP_NAME, Self::GROUP_RULES[29]),
    ];
    #[doc = r" Retrieves the recommended rules"]
    pub(crate) fn is_recommended_true(&self) -> bool {
        matches!(self.recommended, Some(true))
    }
    pub(crate) fn is_recommended_unset(&self) -> bool {
        self.recommended.is_none()
    }
    pub(crate) fn is_all_true(&self) -> bool {
        matches!(self.all, Some(true))
    }
    pub(crate) fn is_all_unset(&self) -> bool {
        self.all.is_none()
    }
    pub(crate) fn get_enabled_rules(&self) -> FxHashSet<RuleFilter<'static>> {
        let mut index_set = FxHashSet::default();
        if let Some(rule) = self.no_access_key.as_ref() {
            if rule.is_enabled() {
                index_set.insert(RuleFilter::Rule(Self::GROUP_NAME, Self::GROUP_RULES[0]));
            }
        }
        if let Some(rule) = self.no_aria_hidden_on_focusable.as_ref() {
            if rule.is_enabled() {
                index_set.insert(RuleFilter::Rule(Self::GROUP_NAME, Self::GROUP_RULES[1]));
            }
        }
        if let Some(rule) = self.no_aria_unsupported_elements.as_ref() {
            if rule.is_enabled() {
                index_set.insert(RuleFilter::Rule(Self::GROUP_NAME, Self::GROUP_RULES[2]));
            }
        }
        if let Some(rule) = self.no_autofocus.as_ref() {
            if rule.is_enabled() {
                index_set.insert(RuleFilter::Rule(Self::GROUP_NAME, Self::GROUP_RULES[3]));
            }
        }
        if let Some(rule) = self.no_blank_target.as_ref() {
            if rule.is_enabled() {
                index_set.insert(RuleFilter::Rule(Self::GROUP_NAME, Self::GROUP_RULES[4]));
            }
        }
        if let Some(rule) = self.no_distracting_elements.as_ref() {
            if rule.is_enabled() {
                index_set.insert(RuleFilter::Rule(Self::GROUP_NAME, Self::GROUP_RULES[5]));
            }
        }
        if let Some(rule) = self.no_header_scope.as_ref() {
            if rule.is_enabled() {
                index_set.insert(RuleFilter::Rule(Self::GROUP_NAME, Self::GROUP_RULES[6]));
            }
        }
        if let Some(rule) = self.no_interactive_element_to_noninteractive_role.as_ref() {
            if rule.is_enabled() {
                index_set.insert(RuleFilter::Rule(Self::GROUP_NAME, Self::GROUP_RULES[7]));
            }
        }
        if let Some(rule) = self.no_noninteractive_element_to_interactive_role.as_ref() {
            if rule.is_enabled() {
                index_set.insert(RuleFilter::Rule(Self::GROUP_NAME, Self::GROUP_RULES[8]));
            }
        }
        if let Some(rule) = self.no_noninteractive_tabindex.as_ref() {
            if rule.is_enabled() {
                index_set.insert(RuleFilter::Rule(Self::GROUP_NAME, Self::GROUP_RULES[9]));
            }
        }
        if let Some(rule) = self.no_positive_tabindex.as_ref() {
            if rule.is_enabled() {
                index_set.insert(RuleFilter::Rule(Self::GROUP_NAME, Self::GROUP_RULES[10]));
            }
        }
        if let Some(rule) = self.no_redundant_alt.as_ref() {
            if rule.is_enabled() {
                index_set.insert(RuleFilter::Rule(Self::GROUP_NAME, Self::GROUP_RULES[11]));
            }
        }
        if let Some(rule) = self.no_redundant_roles.as_ref() {
            if rule.is_enabled() {
                index_set.insert(RuleFilter::Rule(Self::GROUP_NAME, Self::GROUP_RULES[12]));
            }
        }
        if let Some(rule) = self.no_svg_without_title.as_ref() {
            if rule.is_enabled() {
                index_set.insert(RuleFilter::Rule(Self::GROUP_NAME, Self::GROUP_RULES[13]));
            }
        }
        if let Some(rule) = self.use_alt_text.as_ref() {
            if rule.is_enabled() {
                index_set.insert(RuleFilter::Rule(Self::GROUP_NAME, Self::GROUP_RULES[14]));
            }
        }
        if let Some(rule) = self.use_anchor_content.as_ref() {
            if rule.is_enabled() {
                index_set.insert(RuleFilter::Rule(Self::GROUP_NAME, Self::GROUP_RULES[15]));
            }
        }
        if let Some(rule) = self.use_aria_activedescendant_with_tabindex.as_ref() {
            if rule.is_enabled() {
                index_set.insert(RuleFilter::Rule(Self::GROUP_NAME, Self::GROUP_RULES[16]));
            }
        }
        if let Some(rule) = self.use_aria_props_for_role.as_ref() {
            if rule.is_enabled() {
                index_set.insert(RuleFilter::Rule(Self::GROUP_NAME, Self::GROUP_RULES[17]));
            }
        }
        if let Some(rule) = self.use_button_type.as_ref() {
            if rule.is_enabled() {
                index_set.insert(RuleFilter::Rule(Self::GROUP_NAME, Self::GROUP_RULES[18]));
            }
        }
        if let Some(rule) = self.use_heading_content.as_ref() {
            if rule.is_enabled() {
                index_set.insert(RuleFilter::Rule(Self::GROUP_NAME, Self::GROUP_RULES[19]));
            }
        }
        if let Some(rule) = self.use_html_lang.as_ref() {
            if rule.is_enabled() {
                index_set.insert(RuleFilter::Rule(Self::GROUP_NAME, Self::GROUP_RULES[20]));
            }
        }
        if let Some(rule) = self.use_iframe_title.as_ref() {
            if rule.is_enabled() {
                index_set.insert(RuleFilter::Rule(Self::GROUP_NAME, Self::GROUP_RULES[21]));
            }
        }
        if let Some(rule) = self.use_key_with_click_events.as_ref() {
            if rule.is_enabled() {
                index_set.insert(RuleFilter::Rule(Self::GROUP_NAME, Self::GROUP_RULES[22]));
            }
        }
        if let Some(rule) = self.use_key_with_mouse_events.as_ref() {
            if rule.is_enabled() {
                index_set.insert(RuleFilter::Rule(Self::GROUP_NAME, Self::GROUP_RULES[23]));
            }
        }
        if let Some(rule) = self.use_media_caption.as_ref() {
            if rule.is_enabled() {
                index_set.insert(RuleFilter::Rule(Self::GROUP_NAME, Self::GROUP_RULES[24]));
            }
        }
        if let Some(rule) = self.use_valid_anchor.as_ref() {
            if rule.is_enabled() {
                index_set.insert(RuleFilter::Rule(Self::GROUP_NAME, Self::GROUP_RULES[25]));
            }
        }
        if let Some(rule) = self.use_valid_aria_props.as_ref() {
            if rule.is_enabled() {
                index_set.insert(RuleFilter::Rule(Self::GROUP_NAME, Self::GROUP_RULES[26]));
            }
        }
        if let Some(rule) = self.use_valid_aria_role.as_ref() {
            if rule.is_enabled() {
                index_set.insert(RuleFilter::Rule(Self::GROUP_NAME, Self::GROUP_RULES[27]));
            }
        }
        if let Some(rule) = self.use_valid_aria_values.as_ref() {
            if rule.is_enabled() {
                index_set.insert(RuleFilter::Rule(Self::GROUP_NAME, Self::GROUP_RULES[28]));
            }
        }
        if let Some(rule) = self.use_valid_lang.as_ref() {
            if rule.is_enabled() {
                index_set.insert(RuleFilter::Rule(Self::GROUP_NAME, Self::GROUP_RULES[29]));
            }
        }
        index_set
    }
    pub(crate) fn get_disabled_rules(&self) -> FxHashSet<RuleFilter<'static>> {
        let mut index_set = FxHashSet::default();
        if let Some(rule) = self.no_access_key.as_ref() {
            if rule.is_disabled() {
                index_set.insert(RuleFilter::Rule(Self::GROUP_NAME, Self::GROUP_RULES[0]));
            }
        }
        if let Some(rule) = self.no_aria_hidden_on_focusable.as_ref() {
            if rule.is_disabled() {
                index_set.insert(RuleFilter::Rule(Self::GROUP_NAME, Self::GROUP_RULES[1]));
            }
        }
        if let Some(rule) = self.no_aria_unsupported_elements.as_ref() {
            if rule.is_disabled() {
                index_set.insert(RuleFilter::Rule(Self::GROUP_NAME, Self::GROUP_RULES[2]));
            }
        }
        if let Some(rule) = self.no_autofocus.as_ref() {
            if rule.is_disabled() {
                index_set.insert(RuleFilter::Rule(Self::GROUP_NAME, Self::GROUP_RULES[3]));
            }
        }
        if let Some(rule) = self.no_blank_target.as_ref() {
            if rule.is_disabled() {
                index_set.insert(RuleFilter::Rule(Self::GROUP_NAME, Self::GROUP_RULES[4]));
            }
        }
        if let Some(rule) = self.no_distracting_elements.as_ref() {
            if rule.is_disabled() {
                index_set.insert(RuleFilter::Rule(Self::GROUP_NAME, Self::GROUP_RULES[5]));
            }
        }
        if let Some(rule) = self.no_header_scope.as_ref() {
            if rule.is_disabled() {
                index_set.insert(RuleFilter::Rule(Self::GROUP_NAME, Self::GROUP_RULES[6]));
            }
        }
        if let Some(rule) = self.no_interactive_element_to_noninteractive_role.as_ref() {
            if rule.is_disabled() {
                index_set.insert(RuleFilter::Rule(Self::GROUP_NAME, Self::GROUP_RULES[7]));
            }
        }
        if let Some(rule) = self.no_noninteractive_element_to_interactive_role.as_ref() {
            if rule.is_disabled() {
                index_set.insert(RuleFilter::Rule(Self::GROUP_NAME, Self::GROUP_RULES[8]));
            }
        }
        if let Some(rule) = self.no_noninteractive_tabindex.as_ref() {
            if rule.is_disabled() {
                index_set.insert(RuleFilter::Rule(Self::GROUP_NAME, Self::GROUP_RULES[9]));
            }
        }
        if let Some(rule) = self.no_positive_tabindex.as_ref() {
            if rule.is_disabled() {
                index_set.insert(RuleFilter::Rule(Self::GROUP_NAME, Self::GROUP_RULES[10]));
            }
        }
        if let Some(rule) = self.no_redundant_alt.as_ref() {
            if rule.is_disabled() {
                index_set.insert(RuleFilter::Rule(Self::GROUP_NAME, Self::GROUP_RULES[11]));
            }
        }
        if let Some(rule) = self.no_redundant_roles.as_ref() {
            if rule.is_disabled() {
                index_set.insert(RuleFilter::Rule(Self::GROUP_NAME, Self::GROUP_RULES[12]));
            }
        }
        if let Some(rule) = self.no_svg_without_title.as_ref() {
            if rule.is_disabled() {
                index_set.insert(RuleFilter::Rule(Self::GROUP_NAME, Self::GROUP_RULES[13]));
            }
        }
        if let Some(rule) = self.use_alt_text.as_ref() {
            if rule.is_disabled() {
                index_set.insert(RuleFilter::Rule(Self::GROUP_NAME, Self::GROUP_RULES[14]));
            }
        }
        if let Some(rule) = self.use_anchor_content.as_ref() {
            if rule.is_disabled() {
                index_set.insert(RuleFilter::Rule(Self::GROUP_NAME, Self::GROUP_RULES[15]));
            }
        }
        if let Some(rule) = self.use_aria_activedescendant_with_tabindex.as_ref() {
            if rule.is_disabled() {
                index_set.insert(RuleFilter::Rule(Self::GROUP_NAME, Self::GROUP_RULES[16]));
            }
        }
        if let Some(rule) = self.use_aria_props_for_role.as_ref() {
            if rule.is_disabled() {
                index_set.insert(RuleFilter::Rule(Self::GROUP_NAME, Self::GROUP_RULES[17]));
            }
        }
        if let Some(rule) = self.use_button_type.as_ref() {
            if rule.is_disabled() {
                index_set.insert(RuleFilter::Rule(Self::GROUP_NAME, Self::GROUP_RULES[18]));
            }
        }
        if let Some(rule) = self.use_heading_content.as_ref() {
            if rule.is_disabled() {
                index_set.insert(RuleFilter::Rule(Self::GROUP_NAME, Self::GROUP_RULES[19]));
            }
        }
        if let Some(rule) = self.use_html_lang.as_ref() {
            if rule.is_disabled() {
                index_set.insert(RuleFilter::Rule(Self::GROUP_NAME, Self::GROUP_RULES[20]));
            }
        }
        if let Some(rule) = self.use_iframe_title.as_ref() {
            if rule.is_disabled() {
                index_set.insert(RuleFilter::Rule(Self::GROUP_NAME, Self::GROUP_RULES[21]));
            }
        }
        if let Some(rule) = self.use_key_with_click_events.as_ref() {
            if rule.is_disabled() {
                index_set.insert(RuleFilter::Rule(Self::GROUP_NAME, Self::GROUP_RULES[22]));
            }
        }
        if let Some(rule) = self.use_key_with_mouse_events.as_ref() {
            if rule.is_disabled() {
                index_set.insert(RuleFilter::Rule(Self::GROUP_NAME, Self::GROUP_RULES[23]));
            }
        }
        if let Some(rule) = self.use_media_caption.as_ref() {
            if rule.is_disabled() {
                index_set.insert(RuleFilter::Rule(Self::GROUP_NAME, Self::GROUP_RULES[24]));
            }
        }
        if let Some(rule) = self.use_valid_anchor.as_ref() {
            if rule.is_disabled() {
                index_set.insert(RuleFilter::Rule(Self::GROUP_NAME, Self::GROUP_RULES[25]));
            }
        }
        if let Some(rule) = self.use_valid_aria_props.as_ref() {
            if rule.is_disabled() {
                index_set.insert(RuleFilter::Rule(Self::GROUP_NAME, Self::GROUP_RULES[26]));
            }
        }
        if let Some(rule) = self.use_valid_aria_role.as_ref() {
            if rule.is_disabled() {
                index_set.insert(RuleFilter::Rule(Self::GROUP_NAME, Self::GROUP_RULES[27]));
            }
        }
        if let Some(rule) = self.use_valid_aria_values.as_ref() {
            if rule.is_disabled() {
                index_set.insert(RuleFilter::Rule(Self::GROUP_NAME, Self::GROUP_RULES[28]));
            }
        }
        if let Some(rule) = self.use_valid_lang.as_ref() {
            if rule.is_disabled() {
                index_set.insert(RuleFilter::Rule(Self::GROUP_NAME, Self::GROUP_RULES[29]));
            }
        }
        index_set
    }
    #[doc = r" Checks if, given a rule name, matches one of the rules contained in this category"]
    pub(crate) fn has_rule(rule_name: &str) -> Option<&'static str> {
        Some(Self::GROUP_RULES[Self::GROUP_RULES.binary_search(&rule_name).ok()?])
    }
    #[doc = r" Checks if, given a rule name, it is marked as recommended"]
    pub(crate) fn is_recommended_rule(rule_name: &str) -> bool {
        Self::RECOMMENDED_RULES.contains(&rule_name)
    }
    pub(crate) fn recommended_rules_as_filters() -> &'static [RuleFilter<'static>] {
        Self::RECOMMENDED_RULES_AS_FILTERS
    }
    pub(crate) fn all_rules_as_filters() -> &'static [RuleFilter<'static>] {
        Self::ALL_RULES_AS_FILTERS
    }
    #[doc = r" Select preset rules"]
    pub(crate) fn collect_preset_rules(
        &self,
        parent_is_all: bool,
        parent_is_recommended: bool,
        enabled_rules: &mut FxHashSet<RuleFilter<'static>>,
    ) {
        if self.is_all_true() || self.is_all_unset() && parent_is_all {
            enabled_rules.extend(Self::all_rules_as_filters());
        } else if self.is_recommended_true()
            || self.is_recommended_unset() && self.is_all_unset() && parent_is_recommended
        {
            enabled_rules.extend(Self::recommended_rules_as_filters());
        }
    }
    pub(crate) fn get_rule_configuration(
        &self,
        rule_name: &str,
    ) -> Option<(RulePlainConfiguration, Option<RuleOptions>)> {
        match rule_name {
            "noAccessKey" => self
                .no_access_key
                .as_ref()
                .map(|conf| (conf.level(), conf.get_options())),
            "noAriaHiddenOnFocusable" => self
                .no_aria_hidden_on_focusable
                .as_ref()
                .map(|conf| (conf.level(), conf.get_options())),
            "noAriaUnsupportedElements" => self
                .no_aria_unsupported_elements
                .as_ref()
                .map(|conf| (conf.level(), conf.get_options())),
            "noAutofocus" => self
                .no_autofocus
                .as_ref()
                .map(|conf| (conf.level(), conf.get_options())),
            "noBlankTarget" => self
                .no_blank_target
                .as_ref()
                .map(|conf| (conf.level(), conf.get_options())),
            "noDistractingElements" => self
                .no_distracting_elements
                .as_ref()
                .map(|conf| (conf.level(), conf.get_options())),
            "noHeaderScope" => self
                .no_header_scope
                .as_ref()
                .map(|conf| (conf.level(), conf.get_options())),
            "noInteractiveElementToNoninteractiveRole" => self
                .no_interactive_element_to_noninteractive_role
                .as_ref()
                .map(|conf| (conf.level(), conf.get_options())),
            "noNoninteractiveElementToInteractiveRole" => self
                .no_noninteractive_element_to_interactive_role
                .as_ref()
                .map(|conf| (conf.level(), conf.get_options())),
            "noNoninteractiveTabindex" => self
                .no_noninteractive_tabindex
                .as_ref()
                .map(|conf| (conf.level(), conf.get_options())),
            "noPositiveTabindex" => self
                .no_positive_tabindex
                .as_ref()
                .map(|conf| (conf.level(), conf.get_options())),
            "noRedundantAlt" => self
                .no_redundant_alt
                .as_ref()
                .map(|conf| (conf.level(), conf.get_options())),
            "noRedundantRoles" => self
                .no_redundant_roles
                .as_ref()
                .map(|conf| (conf.level(), conf.get_options())),
            "noSvgWithoutTitle" => self
                .no_svg_without_title
                .as_ref()
                .map(|conf| (conf.level(), conf.get_options())),
            "useAltText" => self
                .use_alt_text
                .as_ref()
                .map(|conf| (conf.level(), conf.get_options())),
            "useAnchorContent" => self
                .use_anchor_content
                .as_ref()
                .map(|conf| (conf.level(), conf.get_options())),
            "useAriaActivedescendantWithTabindex" => self
                .use_aria_activedescendant_with_tabindex
                .as_ref()
                .map(|conf| (conf.level(), conf.get_options())),
            "useAriaPropsForRole" => self
                .use_aria_props_for_role
                .as_ref()
                .map(|conf| (conf.level(), conf.get_options())),
            "useButtonType" => self
                .use_button_type
                .as_ref()
                .map(|conf| (conf.level(), conf.get_options())),
            "useHeadingContent" => self
                .use_heading_content
                .as_ref()
                .map(|conf| (conf.level(), conf.get_options())),
            "useHtmlLang" => self
                .use_html_lang
                .as_ref()
                .map(|conf| (conf.level(), conf.get_options())),
            "useIframeTitle" => self
                .use_iframe_title
                .as_ref()
                .map(|conf| (conf.level(), conf.get_options())),
            "useKeyWithClickEvents" => self
                .use_key_with_click_events
                .as_ref()
                .map(|conf| (conf.level(), conf.get_options())),
            "useKeyWithMouseEvents" => self
                .use_key_with_mouse_events
                .as_ref()
                .map(|conf| (conf.level(), conf.get_options())),
            "useMediaCaption" => self
                .use_media_caption
                .as_ref()
                .map(|conf| (conf.level(), conf.get_options())),
            "useValidAnchor" => self
                .use_valid_anchor
                .as_ref()
                .map(|conf| (conf.level(), conf.get_options())),
            "useValidAriaProps" => self
                .use_valid_aria_props
                .as_ref()
                .map(|conf| (conf.level(), conf.get_options())),
            "useValidAriaRole" => self
                .use_valid_aria_role
                .as_ref()
                .map(|conf| (conf.level(), conf.get_options())),
            "useValidAriaValues" => self
                .use_valid_aria_values
                .as_ref()
                .map(|conf| (conf.level(), conf.get_options())),
            "useValidLang" => self
                .use_valid_lang
                .as_ref()
                .map(|conf| (conf.level(), conf.get_options())),
            _ => None,
        }
    }
}
#[derive(Clone, Debug, Default, Deserialize, Deserializable, Eq, Merge, PartialEq, Serialize)]
#[deserializable(with_validator)]
#[cfg_attr(feature = "schema", derive(JsonSchema))]
#[serde(rename_all = "camelCase", default, deny_unknown_fields)]
#[doc = r" A list of rules that belong to this group"]
pub struct Complexity {
    #[doc = r" It enables the recommended rules for this group"]
    #[serde(skip_serializing_if = "Option::is_none")]
    pub recommended: Option<bool>,
    #[doc = r" It enables ALL rules for this group."]
    #[serde(skip_serializing_if = "Option::is_none")]
    pub all: Option<bool>,
    #[doc = "Disallow primitive type aliases and misleading types."]
    #[serde(skip_serializing_if = "Option::is_none")]
    pub no_banned_types: Option<RuleFixConfiguration<NoBannedTypes>>,
    #[doc = "Disallow empty type parameters in type aliases and interfaces."]
    #[serde(skip_serializing_if = "Option::is_none")]
    pub no_empty_type_parameters: Option<RuleConfiguration<NoEmptyTypeParameters>>,
    #[doc = "Disallow functions that exceed a given Cognitive Complexity score."]
    #[serde(skip_serializing_if = "Option::is_none")]
    pub no_excessive_cognitive_complexity:
        Option<RuleConfiguration<NoExcessiveCognitiveComplexity>>,
    #[doc = "This rule enforces a maximum depth to nested describe() in test files."]
    #[serde(skip_serializing_if = "Option::is_none")]
    pub no_excessive_nested_test_suites: Option<RuleConfiguration<NoExcessiveNestedTestSuites>>,
    #[doc = "Disallow unnecessary boolean casts"]
    #[serde(skip_serializing_if = "Option::is_none")]
    pub no_extra_boolean_cast: Option<RuleFixConfiguration<NoExtraBooleanCast>>,
    #[doc = "Prefer for...of statement instead of Array.forEach."]
    #[serde(skip_serializing_if = "Option::is_none")]
    pub no_for_each: Option<RuleConfiguration<NoForEach>>,
    #[doc = "Disallow unclear usage of consecutive space characters in regular expression literals"]
    #[serde(skip_serializing_if = "Option::is_none")]
    pub no_multiple_spaces_in_regular_expression_literals:
        Option<RuleFixConfiguration<NoMultipleSpacesInRegularExpressionLiterals>>,
    #[doc = "This rule reports when a class has no non-static members, such as for a class used exclusively as a static namespace."]
    #[serde(skip_serializing_if = "Option::is_none")]
    pub no_static_only_class: Option<RuleConfiguration<NoStaticOnlyClass>>,
    #[doc = "Disallow this and super in static contexts."]
    #[serde(skip_serializing_if = "Option::is_none")]
    pub no_this_in_static: Option<RuleFixConfiguration<NoThisInStatic>>,
    #[doc = "Disallow unnecessary catch clauses."]
    #[serde(skip_serializing_if = "Option::is_none")]
    pub no_useless_catch: Option<RuleConfiguration<NoUselessCatch>>,
    #[doc = "Disallow unnecessary constructors."]
    #[serde(skip_serializing_if = "Option::is_none")]
    pub no_useless_constructor: Option<RuleFixConfiguration<NoUselessConstructor>>,
    #[doc = "Disallow empty exports that don't change anything in a module file."]
    #[serde(skip_serializing_if = "Option::is_none")]
    pub no_useless_empty_export: Option<RuleFixConfiguration<NoUselessEmptyExport>>,
    #[doc = "Disallow unnecessary fragments"]
    #[serde(skip_serializing_if = "Option::is_none")]
    pub no_useless_fragments: Option<RuleFixConfiguration<NoUselessFragments>>,
    #[doc = "Disallow unnecessary labels."]
    #[serde(skip_serializing_if = "Option::is_none")]
    pub no_useless_label: Option<RuleFixConfiguration<NoUselessLabel>>,
    #[doc = "Disallow unnecessary nested block statements."]
    #[serde(skip_serializing_if = "Option::is_none")]
    pub no_useless_lone_block_statements:
        Option<RuleFixConfiguration<NoUselessLoneBlockStatements>>,
    #[doc = "Disallow renaming import, export, and destructured assignments to the same name."]
    #[serde(skip_serializing_if = "Option::is_none")]
    pub no_useless_rename: Option<RuleFixConfiguration<NoUselessRename>>,
    #[doc = "Disallow useless case in switch statements."]
    #[serde(skip_serializing_if = "Option::is_none")]
    pub no_useless_switch_case: Option<RuleFixConfiguration<NoUselessSwitchCase>>,
    #[doc = "Disallow ternary operators when simpler alternatives exist."]
    #[serde(skip_serializing_if = "Option::is_none")]
    pub no_useless_ternary: Option<RuleFixConfiguration<NoUselessTernary>>,
    #[doc = "Disallow useless this aliasing."]
    #[serde(skip_serializing_if = "Option::is_none")]
    pub no_useless_this_alias: Option<RuleFixConfiguration<NoUselessThisAlias>>,
    #[doc = "Disallow using any or unknown as type constraint."]
    #[serde(skip_serializing_if = "Option::is_none")]
    pub no_useless_type_constraint: Option<RuleFixConfiguration<NoUselessTypeConstraint>>,
    #[doc = "Disallow the use of void operators, which is not a familiar operator."]
    #[serde(skip_serializing_if = "Option::is_none")]
    pub no_void: Option<RuleConfiguration<NoVoid>>,
    #[doc = "Disallow with statements in non-strict contexts."]
    #[serde(skip_serializing_if = "Option::is_none")]
    pub no_with: Option<RuleConfiguration<NoWith>>,
    #[doc = "Use arrow functions over function expressions."]
    #[serde(skip_serializing_if = "Option::is_none")]
    pub use_arrow_function: Option<RuleFixConfiguration<UseArrowFunction>>,
    #[doc = "Promotes the use of .flatMap() when map().flat() are used together."]
    #[serde(skip_serializing_if = "Option::is_none")]
    pub use_flat_map: Option<RuleFixConfiguration<UseFlatMap>>,
    #[doc = "Enforce the usage of a literal access to properties over computed property access."]
    #[serde(skip_serializing_if = "Option::is_none")]
    pub use_literal_keys: Option<RuleFixConfiguration<UseLiteralKeys>>,
    #[doc = "Enforce using concise optional chain instead of chained logical expressions."]
    #[serde(skip_serializing_if = "Option::is_none")]
    pub use_optional_chain: Option<RuleFixConfiguration<UseOptionalChain>>,
    #[doc = "Enforce the use of the regular expression literals instead of the RegExp constructor if possible."]
    #[serde(skip_serializing_if = "Option::is_none")]
    pub use_regex_literals: Option<RuleFixConfiguration<UseRegexLiterals>>,
    #[doc = "Disallow number literal object member names which are not base10 or uses underscore as separator"]
    #[serde(skip_serializing_if = "Option::is_none")]
    pub use_simple_number_keys: Option<RuleFixConfiguration<UseSimpleNumberKeys>>,
    #[doc = "Discard redundant terms from logical expressions."]
    #[serde(skip_serializing_if = "Option::is_none")]
    pub use_simplified_logic_expression: Option<RuleFixConfiguration<UseSimplifiedLogicExpression>>,
}
impl DeserializableValidator for Complexity {
    fn validate(
        &mut self,
        _name: &str,
        range: TextRange,
        diagnostics: &mut Vec<DeserializationDiagnostic>,
    ) -> bool {
        if self.recommended == Some(true) && self.all == Some(true) {
            diagnostics . push (DeserializationDiagnostic :: new (markup ! (< Emphasis > "'recommended'" < / Emphasis > " and " < Emphasis > "'all'" < / Emphasis > " can't be both " < Emphasis > "'true'" < / Emphasis > ". You should choose only one of them.")) . with_range (range) . with_note (markup ! ("Biome will fallback to its defaults for this section."))) ;
            return false;
        }
        true
    }
}
impl Complexity {
    const GROUP_NAME: &'static str = "complexity";
    pub(crate) const GROUP_RULES: &'static [&'static str] = &[
        "noBannedTypes",
        "noEmptyTypeParameters",
        "noExcessiveCognitiveComplexity",
        "noExcessiveNestedTestSuites",
        "noExtraBooleanCast",
        "noForEach",
        "noMultipleSpacesInRegularExpressionLiterals",
        "noStaticOnlyClass",
        "noThisInStatic",
        "noUselessCatch",
        "noUselessConstructor",
        "noUselessEmptyExport",
        "noUselessFragments",
        "noUselessLabel",
        "noUselessLoneBlockStatements",
        "noUselessRename",
        "noUselessSwitchCase",
        "noUselessTernary",
        "noUselessThisAlias",
        "noUselessTypeConstraint",
        "noVoid",
        "noWith",
        "useArrowFunction",
        "useFlatMap",
        "useLiteralKeys",
        "useOptionalChain",
        "useRegexLiterals",
        "useSimpleNumberKeys",
        "useSimplifiedLogicExpression",
    ];
    const RECOMMENDED_RULES: &'static [&'static str] = &[
        "noBannedTypes",
        "noEmptyTypeParameters",
        "noExcessiveNestedTestSuites",
        "noExtraBooleanCast",
        "noForEach",
        "noMultipleSpacesInRegularExpressionLiterals",
        "noStaticOnlyClass",
        "noThisInStatic",
        "noUselessCatch",
        "noUselessConstructor",
        "noUselessEmptyExport",
        "noUselessFragments",
        "noUselessLabel",
        "noUselessLoneBlockStatements",
        "noUselessRename",
        "noUselessSwitchCase",
        "noUselessTernary",
        "noUselessThisAlias",
        "noUselessTypeConstraint",
        "noWith",
        "useArrowFunction",
        "useFlatMap",
        "useLiteralKeys",
        "useOptionalChain",
        "useRegexLiterals",
        "useSimpleNumberKeys",
    ];
    const RECOMMENDED_RULES_AS_FILTERS: &'static [RuleFilter<'static>] = &[
        RuleFilter::Rule(Self::GROUP_NAME, Self::GROUP_RULES[0]),
        RuleFilter::Rule(Self::GROUP_NAME, Self::GROUP_RULES[1]),
        RuleFilter::Rule(Self::GROUP_NAME, Self::GROUP_RULES[3]),
        RuleFilter::Rule(Self::GROUP_NAME, Self::GROUP_RULES[4]),
        RuleFilter::Rule(Self::GROUP_NAME, Self::GROUP_RULES[5]),
        RuleFilter::Rule(Self::GROUP_NAME, Self::GROUP_RULES[6]),
        RuleFilter::Rule(Self::GROUP_NAME, Self::GROUP_RULES[7]),
        RuleFilter::Rule(Self::GROUP_NAME, Self::GROUP_RULES[8]),
        RuleFilter::Rule(Self::GROUP_NAME, Self::GROUP_RULES[9]),
        RuleFilter::Rule(Self::GROUP_NAME, Self::GROUP_RULES[10]),
        RuleFilter::Rule(Self::GROUP_NAME, Self::GROUP_RULES[11]),
        RuleFilter::Rule(Self::GROUP_NAME, Self::GROUP_RULES[12]),
        RuleFilter::Rule(Self::GROUP_NAME, Self::GROUP_RULES[13]),
        RuleFilter::Rule(Self::GROUP_NAME, Self::GROUP_RULES[14]),
        RuleFilter::Rule(Self::GROUP_NAME, Self::GROUP_RULES[15]),
        RuleFilter::Rule(Self::GROUP_NAME, Self::GROUP_RULES[16]),
        RuleFilter::Rule(Self::GROUP_NAME, Self::GROUP_RULES[17]),
        RuleFilter::Rule(Self::GROUP_NAME, Self::GROUP_RULES[18]),
        RuleFilter::Rule(Self::GROUP_NAME, Self::GROUP_RULES[19]),
        RuleFilter::Rule(Self::GROUP_NAME, Self::GROUP_RULES[21]),
        RuleFilter::Rule(Self::GROUP_NAME, Self::GROUP_RULES[22]),
        RuleFilter::Rule(Self::GROUP_NAME, Self::GROUP_RULES[23]),
        RuleFilter::Rule(Self::GROUP_NAME, Self::GROUP_RULES[24]),
        RuleFilter::Rule(Self::GROUP_NAME, Self::GROUP_RULES[25]),
        RuleFilter::Rule(Self::GROUP_NAME, Self::GROUP_RULES[26]),
        RuleFilter::Rule(Self::GROUP_NAME, Self::GROUP_RULES[27]),
    ];
    const ALL_RULES_AS_FILTERS: &'static [RuleFilter<'static>] = &[
        RuleFilter::Rule(Self::GROUP_NAME, Self::GROUP_RULES[0]),
        RuleFilter::Rule(Self::GROUP_NAME, Self::GROUP_RULES[1]),
        RuleFilter::Rule(Self::GROUP_NAME, Self::GROUP_RULES[2]),
        RuleFilter::Rule(Self::GROUP_NAME, Self::GROUP_RULES[3]),
        RuleFilter::Rule(Self::GROUP_NAME, Self::GROUP_RULES[4]),
        RuleFilter::Rule(Self::GROUP_NAME, Self::GROUP_RULES[5]),
        RuleFilter::Rule(Self::GROUP_NAME, Self::GROUP_RULES[6]),
        RuleFilter::Rule(Self::GROUP_NAME, Self::GROUP_RULES[7]),
        RuleFilter::Rule(Self::GROUP_NAME, Self::GROUP_RULES[8]),
        RuleFilter::Rule(Self::GROUP_NAME, Self::GROUP_RULES[9]),
        RuleFilter::Rule(Self::GROUP_NAME, Self::GROUP_RULES[10]),
        RuleFilter::Rule(Self::GROUP_NAME, Self::GROUP_RULES[11]),
        RuleFilter::Rule(Self::GROUP_NAME, Self::GROUP_RULES[12]),
        RuleFilter::Rule(Self::GROUP_NAME, Self::GROUP_RULES[13]),
        RuleFilter::Rule(Self::GROUP_NAME, Self::GROUP_RULES[14]),
        RuleFilter::Rule(Self::GROUP_NAME, Self::GROUP_RULES[15]),
        RuleFilter::Rule(Self::GROUP_NAME, Self::GROUP_RULES[16]),
        RuleFilter::Rule(Self::GROUP_NAME, Self::GROUP_RULES[17]),
        RuleFilter::Rule(Self::GROUP_NAME, Self::GROUP_RULES[18]),
        RuleFilter::Rule(Self::GROUP_NAME, Self::GROUP_RULES[19]),
        RuleFilter::Rule(Self::GROUP_NAME, Self::GROUP_RULES[20]),
        RuleFilter::Rule(Self::GROUP_NAME, Self::GROUP_RULES[21]),
        RuleFilter::Rule(Self::GROUP_NAME, Self::GROUP_RULES[22]),
        RuleFilter::Rule(Self::GROUP_NAME, Self::GROUP_RULES[23]),
        RuleFilter::Rule(Self::GROUP_NAME, Self::GROUP_RULES[24]),
        RuleFilter::Rule(Self::GROUP_NAME, Self::GROUP_RULES[25]),
        RuleFilter::Rule(Self::GROUP_NAME, Self::GROUP_RULES[26]),
        RuleFilter::Rule(Self::GROUP_NAME, Self::GROUP_RULES[27]),
        RuleFilter::Rule(Self::GROUP_NAME, Self::GROUP_RULES[28]),
    ];
    #[doc = r" Retrieves the recommended rules"]
    pub(crate) fn is_recommended_true(&self) -> bool {
        matches!(self.recommended, Some(true))
    }
    pub(crate) fn is_recommended_unset(&self) -> bool {
        self.recommended.is_none()
    }
    pub(crate) fn is_all_true(&self) -> bool {
        matches!(self.all, Some(true))
    }
    pub(crate) fn is_all_unset(&self) -> bool {
        self.all.is_none()
    }
    pub(crate) fn get_enabled_rules(&self) -> FxHashSet<RuleFilter<'static>> {
        let mut index_set = FxHashSet::default();
        if let Some(rule) = self.no_banned_types.as_ref() {
            if rule.is_enabled() {
                index_set.insert(RuleFilter::Rule(Self::GROUP_NAME, Self::GROUP_RULES[0]));
            }
        }
        if let Some(rule) = self.no_empty_type_parameters.as_ref() {
            if rule.is_enabled() {
                index_set.insert(RuleFilter::Rule(Self::GROUP_NAME, Self::GROUP_RULES[1]));
            }
        }
        if let Some(rule) = self.no_excessive_cognitive_complexity.as_ref() {
            if rule.is_enabled() {
                index_set.insert(RuleFilter::Rule(Self::GROUP_NAME, Self::GROUP_RULES[2]));
            }
        }
        if let Some(rule) = self.no_excessive_nested_test_suites.as_ref() {
            if rule.is_enabled() {
                index_set.insert(RuleFilter::Rule(Self::GROUP_NAME, Self::GROUP_RULES[3]));
            }
        }
        if let Some(rule) = self.no_extra_boolean_cast.as_ref() {
            if rule.is_enabled() {
                index_set.insert(RuleFilter::Rule(Self::GROUP_NAME, Self::GROUP_RULES[4]));
            }
        }
        if let Some(rule) = self.no_for_each.as_ref() {
            if rule.is_enabled() {
                index_set.insert(RuleFilter::Rule(Self::GROUP_NAME, Self::GROUP_RULES[5]));
            }
        }
        if let Some(rule) = self
            .no_multiple_spaces_in_regular_expression_literals
            .as_ref()
        {
            if rule.is_enabled() {
                index_set.insert(RuleFilter::Rule(Self::GROUP_NAME, Self::GROUP_RULES[6]));
            }
        }
        if let Some(rule) = self.no_static_only_class.as_ref() {
            if rule.is_enabled() {
                index_set.insert(RuleFilter::Rule(Self::GROUP_NAME, Self::GROUP_RULES[7]));
            }
        }
        if let Some(rule) = self.no_this_in_static.as_ref() {
            if rule.is_enabled() {
                index_set.insert(RuleFilter::Rule(Self::GROUP_NAME, Self::GROUP_RULES[8]));
            }
        }
        if let Some(rule) = self.no_useless_catch.as_ref() {
            if rule.is_enabled() {
                index_set.insert(RuleFilter::Rule(Self::GROUP_NAME, Self::GROUP_RULES[9]));
            }
        }
        if let Some(rule) = self.no_useless_constructor.as_ref() {
            if rule.is_enabled() {
                index_set.insert(RuleFilter::Rule(Self::GROUP_NAME, Self::GROUP_RULES[10]));
            }
        }
        if let Some(rule) = self.no_useless_empty_export.as_ref() {
            if rule.is_enabled() {
                index_set.insert(RuleFilter::Rule(Self::GROUP_NAME, Self::GROUP_RULES[11]));
            }
        }
        if let Some(rule) = self.no_useless_fragments.as_ref() {
            if rule.is_enabled() {
                index_set.insert(RuleFilter::Rule(Self::GROUP_NAME, Self::GROUP_RULES[12]));
            }
        }
        if let Some(rule) = self.no_useless_label.as_ref() {
            if rule.is_enabled() {
                index_set.insert(RuleFilter::Rule(Self::GROUP_NAME, Self::GROUP_RULES[13]));
            }
        }
        if let Some(rule) = self.no_useless_lone_block_statements.as_ref() {
            if rule.is_enabled() {
                index_set.insert(RuleFilter::Rule(Self::GROUP_NAME, Self::GROUP_RULES[14]));
            }
        }
        if let Some(rule) = self.no_useless_rename.as_ref() {
            if rule.is_enabled() {
                index_set.insert(RuleFilter::Rule(Self::GROUP_NAME, Self::GROUP_RULES[15]));
            }
        }
        if let Some(rule) = self.no_useless_switch_case.as_ref() {
            if rule.is_enabled() {
                index_set.insert(RuleFilter::Rule(Self::GROUP_NAME, Self::GROUP_RULES[16]));
            }
        }
        if let Some(rule) = self.no_useless_ternary.as_ref() {
            if rule.is_enabled() {
                index_set.insert(RuleFilter::Rule(Self::GROUP_NAME, Self::GROUP_RULES[17]));
            }
        }
        if let Some(rule) = self.no_useless_this_alias.as_ref() {
            if rule.is_enabled() {
                index_set.insert(RuleFilter::Rule(Self::GROUP_NAME, Self::GROUP_RULES[18]));
            }
        }
        if let Some(rule) = self.no_useless_type_constraint.as_ref() {
            if rule.is_enabled() {
                index_set.insert(RuleFilter::Rule(Self::GROUP_NAME, Self::GROUP_RULES[19]));
            }
        }
        if let Some(rule) = self.no_void.as_ref() {
            if rule.is_enabled() {
                index_set.insert(RuleFilter::Rule(Self::GROUP_NAME, Self::GROUP_RULES[20]));
            }
        }
        if let Some(rule) = self.no_with.as_ref() {
            if rule.is_enabled() {
                index_set.insert(RuleFilter::Rule(Self::GROUP_NAME, Self::GROUP_RULES[21]));
            }
        }
        if let Some(rule) = self.use_arrow_function.as_ref() {
            if rule.is_enabled() {
                index_set.insert(RuleFilter::Rule(Self::GROUP_NAME, Self::GROUP_RULES[22]));
            }
        }
        if let Some(rule) = self.use_flat_map.as_ref() {
            if rule.is_enabled() {
                index_set.insert(RuleFilter::Rule(Self::GROUP_NAME, Self::GROUP_RULES[23]));
            }
        }
        if let Some(rule) = self.use_literal_keys.as_ref() {
            if rule.is_enabled() {
                index_set.insert(RuleFilter::Rule(Self::GROUP_NAME, Self::GROUP_RULES[24]));
            }
        }
        if let Some(rule) = self.use_optional_chain.as_ref() {
            if rule.is_enabled() {
                index_set.insert(RuleFilter::Rule(Self::GROUP_NAME, Self::GROUP_RULES[25]));
            }
        }
        if let Some(rule) = self.use_regex_literals.as_ref() {
            if rule.is_enabled() {
                index_set.insert(RuleFilter::Rule(Self::GROUP_NAME, Self::GROUP_RULES[26]));
            }
        }
        if let Some(rule) = self.use_simple_number_keys.as_ref() {
            if rule.is_enabled() {
                index_set.insert(RuleFilter::Rule(Self::GROUP_NAME, Self::GROUP_RULES[27]));
            }
        }
        if let Some(rule) = self.use_simplified_logic_expression.as_ref() {
            if rule.is_enabled() {
                index_set.insert(RuleFilter::Rule(Self::GROUP_NAME, Self::GROUP_RULES[28]));
            }
        }
        index_set
    }
    pub(crate) fn get_disabled_rules(&self) -> FxHashSet<RuleFilter<'static>> {
        let mut index_set = FxHashSet::default();
        if let Some(rule) = self.no_banned_types.as_ref() {
            if rule.is_disabled() {
                index_set.insert(RuleFilter::Rule(Self::GROUP_NAME, Self::GROUP_RULES[0]));
            }
        }
        if let Some(rule) = self.no_empty_type_parameters.as_ref() {
            if rule.is_disabled() {
                index_set.insert(RuleFilter::Rule(Self::GROUP_NAME, Self::GROUP_RULES[1]));
            }
        }
        if let Some(rule) = self.no_excessive_cognitive_complexity.as_ref() {
            if rule.is_disabled() {
                index_set.insert(RuleFilter::Rule(Self::GROUP_NAME, Self::GROUP_RULES[2]));
            }
        }
        if let Some(rule) = self.no_excessive_nested_test_suites.as_ref() {
            if rule.is_disabled() {
                index_set.insert(RuleFilter::Rule(Self::GROUP_NAME, Self::GROUP_RULES[3]));
            }
        }
        if let Some(rule) = self.no_extra_boolean_cast.as_ref() {
            if rule.is_disabled() {
                index_set.insert(RuleFilter::Rule(Self::GROUP_NAME, Self::GROUP_RULES[4]));
            }
        }
        if let Some(rule) = self.no_for_each.as_ref() {
            if rule.is_disabled() {
                index_set.insert(RuleFilter::Rule(Self::GROUP_NAME, Self::GROUP_RULES[5]));
            }
        }
        if let Some(rule) = self
            .no_multiple_spaces_in_regular_expression_literals
            .as_ref()
        {
            if rule.is_disabled() {
                index_set.insert(RuleFilter::Rule(Self::GROUP_NAME, Self::GROUP_RULES[6]));
            }
        }
        if let Some(rule) = self.no_static_only_class.as_ref() {
            if rule.is_disabled() {
                index_set.insert(RuleFilter::Rule(Self::GROUP_NAME, Self::GROUP_RULES[7]));
            }
        }
        if let Some(rule) = self.no_this_in_static.as_ref() {
            if rule.is_disabled() {
                index_set.insert(RuleFilter::Rule(Self::GROUP_NAME, Self::GROUP_RULES[8]));
            }
        }
        if let Some(rule) = self.no_useless_catch.as_ref() {
            if rule.is_disabled() {
                index_set.insert(RuleFilter::Rule(Self::GROUP_NAME, Self::GROUP_RULES[9]));
            }
        }
        if let Some(rule) = self.no_useless_constructor.as_ref() {
            if rule.is_disabled() {
                index_set.insert(RuleFilter::Rule(Self::GROUP_NAME, Self::GROUP_RULES[10]));
            }
        }
        if let Some(rule) = self.no_useless_empty_export.as_ref() {
            if rule.is_disabled() {
                index_set.insert(RuleFilter::Rule(Self::GROUP_NAME, Self::GROUP_RULES[11]));
            }
        }
        if let Some(rule) = self.no_useless_fragments.as_ref() {
            if rule.is_disabled() {
                index_set.insert(RuleFilter::Rule(Self::GROUP_NAME, Self::GROUP_RULES[12]));
            }
        }
        if let Some(rule) = self.no_useless_label.as_ref() {
            if rule.is_disabled() {
                index_set.insert(RuleFilter::Rule(Self::GROUP_NAME, Self::GROUP_RULES[13]));
            }
        }
        if let Some(rule) = self.no_useless_lone_block_statements.as_ref() {
            if rule.is_disabled() {
                index_set.insert(RuleFilter::Rule(Self::GROUP_NAME, Self::GROUP_RULES[14]));
            }
        }
        if let Some(rule) = self.no_useless_rename.as_ref() {
            if rule.is_disabled() {
                index_set.insert(RuleFilter::Rule(Self::GROUP_NAME, Self::GROUP_RULES[15]));
            }
        }
        if let Some(rule) = self.no_useless_switch_case.as_ref() {
            if rule.is_disabled() {
                index_set.insert(RuleFilter::Rule(Self::GROUP_NAME, Self::GROUP_RULES[16]));
            }
        }
        if let Some(rule) = self.no_useless_ternary.as_ref() {
            if rule.is_disabled() {
                index_set.insert(RuleFilter::Rule(Self::GROUP_NAME, Self::GROUP_RULES[17]));
            }
        }
        if let Some(rule) = self.no_useless_this_alias.as_ref() {
            if rule.is_disabled() {
                index_set.insert(RuleFilter::Rule(Self::GROUP_NAME, Self::GROUP_RULES[18]));
            }
        }
        if let Some(rule) = self.no_useless_type_constraint.as_ref() {
            if rule.is_disabled() {
                index_set.insert(RuleFilter::Rule(Self::GROUP_NAME, Self::GROUP_RULES[19]));
            }
        }
        if let Some(rule) = self.no_void.as_ref() {
            if rule.is_disabled() {
                index_set.insert(RuleFilter::Rule(Self::GROUP_NAME, Self::GROUP_RULES[20]));
            }
        }
        if let Some(rule) = self.no_with.as_ref() {
            if rule.is_disabled() {
                index_set.insert(RuleFilter::Rule(Self::GROUP_NAME, Self::GROUP_RULES[21]));
            }
        }
        if let Some(rule) = self.use_arrow_function.as_ref() {
            if rule.is_disabled() {
                index_set.insert(RuleFilter::Rule(Self::GROUP_NAME, Self::GROUP_RULES[22]));
            }
        }
        if let Some(rule) = self.use_flat_map.as_ref() {
            if rule.is_disabled() {
                index_set.insert(RuleFilter::Rule(Self::GROUP_NAME, Self::GROUP_RULES[23]));
            }
        }
        if let Some(rule) = self.use_literal_keys.as_ref() {
            if rule.is_disabled() {
                index_set.insert(RuleFilter::Rule(Self::GROUP_NAME, Self::GROUP_RULES[24]));
            }
        }
        if let Some(rule) = self.use_optional_chain.as_ref() {
            if rule.is_disabled() {
                index_set.insert(RuleFilter::Rule(Self::GROUP_NAME, Self::GROUP_RULES[25]));
            }
        }
        if let Some(rule) = self.use_regex_literals.as_ref() {
            if rule.is_disabled() {
                index_set.insert(RuleFilter::Rule(Self::GROUP_NAME, Self::GROUP_RULES[26]));
            }
        }
        if let Some(rule) = self.use_simple_number_keys.as_ref() {
            if rule.is_disabled() {
                index_set.insert(RuleFilter::Rule(Self::GROUP_NAME, Self::GROUP_RULES[27]));
            }
        }
        if let Some(rule) = self.use_simplified_logic_expression.as_ref() {
            if rule.is_disabled() {
                index_set.insert(RuleFilter::Rule(Self::GROUP_NAME, Self::GROUP_RULES[28]));
            }
        }
        index_set
    }
    #[doc = r" Checks if, given a rule name, matches one of the rules contained in this category"]
    pub(crate) fn has_rule(rule_name: &str) -> Option<&'static str> {
        Some(Self::GROUP_RULES[Self::GROUP_RULES.binary_search(&rule_name).ok()?])
    }
    #[doc = r" Checks if, given a rule name, it is marked as recommended"]
    pub(crate) fn is_recommended_rule(rule_name: &str) -> bool {
        Self::RECOMMENDED_RULES.contains(&rule_name)
    }
    pub(crate) fn recommended_rules_as_filters() -> &'static [RuleFilter<'static>] {
        Self::RECOMMENDED_RULES_AS_FILTERS
    }
    pub(crate) fn all_rules_as_filters() -> &'static [RuleFilter<'static>] {
        Self::ALL_RULES_AS_FILTERS
    }
    #[doc = r" Select preset rules"]
    pub(crate) fn collect_preset_rules(
        &self,
        parent_is_all: bool,
        parent_is_recommended: bool,
        enabled_rules: &mut FxHashSet<RuleFilter<'static>>,
    ) {
        if self.is_all_true() || self.is_all_unset() && parent_is_all {
            enabled_rules.extend(Self::all_rules_as_filters());
        } else if self.is_recommended_true()
            || self.is_recommended_unset() && self.is_all_unset() && parent_is_recommended
        {
            enabled_rules.extend(Self::recommended_rules_as_filters());
        }
    }
    pub(crate) fn get_rule_configuration(
        &self,
        rule_name: &str,
    ) -> Option<(RulePlainConfiguration, Option<RuleOptions>)> {
        match rule_name {
            "noBannedTypes" => self
                .no_banned_types
                .as_ref()
                .map(|conf| (conf.level(), conf.get_options())),
            "noEmptyTypeParameters" => self
                .no_empty_type_parameters
                .as_ref()
                .map(|conf| (conf.level(), conf.get_options())),
            "noExcessiveCognitiveComplexity" => self
                .no_excessive_cognitive_complexity
                .as_ref()
                .map(|conf| (conf.level(), conf.get_options())),
            "noExcessiveNestedTestSuites" => self
                .no_excessive_nested_test_suites
                .as_ref()
                .map(|conf| (conf.level(), conf.get_options())),
            "noExtraBooleanCast" => self
                .no_extra_boolean_cast
                .as_ref()
                .map(|conf| (conf.level(), conf.get_options())),
            "noForEach" => self
                .no_for_each
                .as_ref()
                .map(|conf| (conf.level(), conf.get_options())),
            "noMultipleSpacesInRegularExpressionLiterals" => self
                .no_multiple_spaces_in_regular_expression_literals
                .as_ref()
                .map(|conf| (conf.level(), conf.get_options())),
            "noStaticOnlyClass" => self
                .no_static_only_class
                .as_ref()
                .map(|conf| (conf.level(), conf.get_options())),
            "noThisInStatic" => self
                .no_this_in_static
                .as_ref()
                .map(|conf| (conf.level(), conf.get_options())),
            "noUselessCatch" => self
                .no_useless_catch
                .as_ref()
                .map(|conf| (conf.level(), conf.get_options())),
            "noUselessConstructor" => self
                .no_useless_constructor
                .as_ref()
                .map(|conf| (conf.level(), conf.get_options())),
            "noUselessEmptyExport" => self
                .no_useless_empty_export
                .as_ref()
                .map(|conf| (conf.level(), conf.get_options())),
            "noUselessFragments" => self
                .no_useless_fragments
                .as_ref()
                .map(|conf| (conf.level(), conf.get_options())),
            "noUselessLabel" => self
                .no_useless_label
                .as_ref()
                .map(|conf| (conf.level(), conf.get_options())),
            "noUselessLoneBlockStatements" => self
                .no_useless_lone_block_statements
                .as_ref()
                .map(|conf| (conf.level(), conf.get_options())),
            "noUselessRename" => self
                .no_useless_rename
                .as_ref()
                .map(|conf| (conf.level(), conf.get_options())),
            "noUselessSwitchCase" => self
                .no_useless_switch_case
                .as_ref()
                .map(|conf| (conf.level(), conf.get_options())),
            "noUselessTernary" => self
                .no_useless_ternary
                .as_ref()
                .map(|conf| (conf.level(), conf.get_options())),
            "noUselessThisAlias" => self
                .no_useless_this_alias
                .as_ref()
                .map(|conf| (conf.level(), conf.get_options())),
            "noUselessTypeConstraint" => self
                .no_useless_type_constraint
                .as_ref()
                .map(|conf| (conf.level(), conf.get_options())),
            "noVoid" => self
                .no_void
                .as_ref()
                .map(|conf| (conf.level(), conf.get_options())),
            "noWith" => self
                .no_with
                .as_ref()
                .map(|conf| (conf.level(), conf.get_options())),
            "useArrowFunction" => self
                .use_arrow_function
                .as_ref()
                .map(|conf| (conf.level(), conf.get_options())),
            "useFlatMap" => self
                .use_flat_map
                .as_ref()
                .map(|conf| (conf.level(), conf.get_options())),
            "useLiteralKeys" => self
                .use_literal_keys
                .as_ref()
                .map(|conf| (conf.level(), conf.get_options())),
            "useOptionalChain" => self
                .use_optional_chain
                .as_ref()
                .map(|conf| (conf.level(), conf.get_options())),
            "useRegexLiterals" => self
                .use_regex_literals
                .as_ref()
                .map(|conf| (conf.level(), conf.get_options())),
            "useSimpleNumberKeys" => self
                .use_simple_number_keys
                .as_ref()
                .map(|conf| (conf.level(), conf.get_options())),
            "useSimplifiedLogicExpression" => self
                .use_simplified_logic_expression
                .as_ref()
                .map(|conf| (conf.level(), conf.get_options())),
            _ => None,
        }
    }
}
#[derive(Clone, Debug, Default, Deserialize, Deserializable, Eq, Merge, PartialEq, Serialize)]
#[deserializable(with_validator)]
#[cfg_attr(feature = "schema", derive(JsonSchema))]
#[serde(rename_all = "camelCase", default, deny_unknown_fields)]
#[doc = r" A list of rules that belong to this group"]
pub struct Correctness {
    #[doc = r" It enables the recommended rules for this group"]
    #[serde(skip_serializing_if = "Option::is_none")]
    pub recommended: Option<bool>,
    #[doc = r" It enables ALL rules for this group."]
    #[serde(skip_serializing_if = "Option::is_none")]
    pub all: Option<bool>,
    #[doc = "Prevent passing of children as props."]
    #[serde(skip_serializing_if = "Option::is_none")]
    pub no_children_prop: Option<RuleConfiguration<NoChildrenProp>>,
    #[doc = "Prevents from having const variables being re-assigned."]
    #[serde(skip_serializing_if = "Option::is_none")]
    pub no_const_assign: Option<RuleFixConfiguration<NoConstAssign>>,
    #[doc = "Disallow constant expressions in conditions"]
    #[serde(skip_serializing_if = "Option::is_none")]
    pub no_constant_condition: Option<RuleConfiguration<NoConstantCondition>>,
    #[doc = "Disallow the use of Math.min and Math.max to clamp a value where the result itself is constant."]
    #[serde(skip_serializing_if = "Option::is_none")]
    pub no_constant_math_min_max_clamp: Option<RuleFixConfiguration<NoConstantMathMinMaxClamp>>,
    #[doc = "Disallow returning a value from a constructor."]
    #[serde(skip_serializing_if = "Option::is_none")]
    pub no_constructor_return: Option<RuleConfiguration<NoConstructorReturn>>,
    #[doc = "Disallow empty character classes in regular expression literals."]
    #[serde(skip_serializing_if = "Option::is_none")]
    pub no_empty_character_class_in_regex: Option<RuleConfiguration<NoEmptyCharacterClassInRegex>>,
    #[doc = "Disallows empty destructuring patterns."]
    #[serde(skip_serializing_if = "Option::is_none")]
    pub no_empty_pattern: Option<RuleConfiguration<NoEmptyPattern>>,
    #[doc = "Disallow to use unnecessary callback on flatMap."]
    #[serde(skip_serializing_if = "Option::is_none")]
    pub no_flat_map_identity: Option<RuleFixConfiguration<NoFlatMapIdentity>>,
    #[doc = "Disallow calling global object properties as functions"]
    #[serde(skip_serializing_if = "Option::is_none")]
    pub no_global_object_calls: Option<RuleConfiguration<NoGlobalObjectCalls>>,
    #[doc = "Disallow function and var declarations that are accessible outside their block."]
    #[serde(skip_serializing_if = "Option::is_none")]
    pub no_inner_declarations: Option<RuleConfiguration<NoInnerDeclarations>>,
    #[doc = "Prevents the incorrect use of super() inside classes. It also checks whether a call super() is missing from classes that extends other constructors."]
    #[serde(skip_serializing_if = "Option::is_none")]
    pub no_invalid_constructor_super: Option<RuleConfiguration<NoInvalidConstructorSuper>>,
    #[doc = "Disallow new operators with global non-constructor functions."]
    #[serde(skip_serializing_if = "Option::is_none")]
    pub no_invalid_new_builtin: Option<RuleFixConfiguration<NoInvalidNewBuiltin>>,
    #[doc = "Disallow the use of variables and function parameters before their declaration"]
    #[serde(skip_serializing_if = "Option::is_none")]
    pub no_invalid_use_before_declaration: Option<RuleConfiguration<NoInvalidUseBeforeDeclaration>>,
    #[doc = "Disallow new operators with the Symbol object."]
    #[serde(skip_serializing_if = "Option::is_none")]
    pub no_new_symbol: Option<RuleFixConfiguration<NoNewSymbol>>,
    #[doc = "Forbid the use of Node.js builtin modules."]
    #[serde(skip_serializing_if = "Option::is_none")]
    pub no_nodejs_modules: Option<RuleConfiguration<NoNodejsModules>>,
    #[doc = "Disallow \\8 and \\9 escape sequences in string literals."]
    #[serde(skip_serializing_if = "Option::is_none")]
    pub no_nonoctal_decimal_escape: Option<RuleFixConfiguration<NoNonoctalDecimalEscape>>,
    #[doc = "Disallow literal numbers that lose precision"]
    #[serde(skip_serializing_if = "Option::is_none")]
    pub no_precision_loss: Option<RuleConfiguration<NoPrecisionLoss>>,
    #[doc = "Prevent the usage of the return value of React.render."]
    #[serde(skip_serializing_if = "Option::is_none")]
    pub no_render_return_value: Option<RuleConfiguration<NoRenderReturnValue>>,
    #[doc = "Disallow assignments where both sides are exactly the same."]
    #[serde(skip_serializing_if = "Option::is_none")]
    pub no_self_assign: Option<RuleConfiguration<NoSelfAssign>>,
    #[doc = "Disallow returning a value from a setter"]
    #[serde(skip_serializing_if = "Option::is_none")]
    pub no_setter_return: Option<RuleConfiguration<NoSetterReturn>>,
    #[doc = "Disallow comparison of expressions modifying the string case with non-compliant value."]
    #[serde(skip_serializing_if = "Option::is_none")]
    pub no_string_case_mismatch: Option<RuleFixConfiguration<NoStringCaseMismatch>>,
    #[doc = "Disallow lexical declarations in switch clauses."]
    #[serde(skip_serializing_if = "Option::is_none")]
    pub no_switch_declarations: Option<RuleFixConfiguration<NoSwitchDeclarations>>,
    #[doc = "Prevents the usage of variables that haven't been declared inside the document."]
    #[serde(skip_serializing_if = "Option::is_none")]
    pub no_undeclared_variables: Option<RuleConfiguration<NoUndeclaredVariables>>,
    #[doc = "Avoid using unnecessary continue."]
    #[serde(skip_serializing_if = "Option::is_none")]
    pub no_unnecessary_continue: Option<RuleFixConfiguration<NoUnnecessaryContinue>>,
    #[doc = "Disallow unreachable code"]
    #[serde(skip_serializing_if = "Option::is_none")]
    pub no_unreachable: Option<RuleConfiguration<NoUnreachable>>,
    #[doc = "Ensures the super() constructor is called exactly once on every code  path in a class constructor before this is accessed if the class has a superclass"]
    #[serde(skip_serializing_if = "Option::is_none")]
    pub no_unreachable_super: Option<RuleConfiguration<NoUnreachableSuper>>,
    #[doc = "Disallow control flow statements in finally blocks."]
    #[serde(skip_serializing_if = "Option::is_none")]
    pub no_unsafe_finally: Option<RuleConfiguration<NoUnsafeFinally>>,
    #[doc = "Disallow the use of optional chaining in contexts where the undefined value is not allowed."]
    #[serde(skip_serializing_if = "Option::is_none")]
    pub no_unsafe_optional_chaining: Option<RuleConfiguration<NoUnsafeOptionalChaining>>,
    #[doc = "Disallow unused imports."]
    #[serde(skip_serializing_if = "Option::is_none")]
    pub no_unused_imports: Option<RuleFixConfiguration<NoUnusedImports>>,
    #[doc = "Disallow unused labels."]
    #[serde(skip_serializing_if = "Option::is_none")]
    pub no_unused_labels: Option<RuleFixConfiguration<NoUnusedLabels>>,
    #[doc = "Disallow unused private class members"]
    #[serde(skip_serializing_if = "Option::is_none")]
    pub no_unused_private_class_members: Option<RuleFixConfiguration<NoUnusedPrivateClassMembers>>,
    #[doc = "Disallow unused variables."]
    #[serde(skip_serializing_if = "Option::is_none")]
    pub no_unused_variables: Option<RuleFixConfiguration<NoUnusedVariables>>,
    #[doc = "This rules prevents void elements (AKA self-closing elements) from having children."]
    #[serde(skip_serializing_if = "Option::is_none")]
    pub no_void_elements_with_children: Option<RuleFixConfiguration<NoVoidElementsWithChildren>>,
    #[doc = "Disallow returning a value from a function with the return type 'void'"]
    #[serde(skip_serializing_if = "Option::is_none")]
    pub no_void_type_return: Option<RuleConfiguration<NoVoidTypeReturn>>,
    #[doc = "Disallow Array constructors."]
    #[serde(skip_serializing_if = "Option::is_none")]
    pub use_array_literals: Option<RuleFixConfiguration<UseArrayLiterals>>,
    #[doc = "Enforce all dependencies are correctly specified in a React hook."]
    #[serde(skip_serializing_if = "Option::is_none")]
    pub use_exhaustive_dependencies: Option<RuleConfiguration<UseExhaustiveDependencies>>,
    #[doc = "Enforce that all React hooks are being called from the Top Level component functions."]
    #[serde(skip_serializing_if = "Option::is_none")]
    pub use_hook_at_top_level: Option<RuleConfiguration<UseHookAtTopLevel>>,
    #[doc = "Require calls to isNaN() when checking for NaN."]
    #[serde(skip_serializing_if = "Option::is_none")]
    pub use_is_nan: Option<RuleFixConfiguration<UseIsNan>>,
    #[doc = "Disallow missing key props in iterators/collection literals."]
    #[serde(skip_serializing_if = "Option::is_none")]
    pub use_jsx_key_in_iterable: Option<RuleConfiguration<UseJsxKeyInIterable>>,
    #[doc = "Enforce \"for\" loop update clause moving the counter in the right direction."]
    #[serde(skip_serializing_if = "Option::is_none")]
    pub use_valid_for_direction: Option<RuleConfiguration<UseValidForDirection>>,
    #[doc = "Require generator functions to contain yield."]
    #[serde(skip_serializing_if = "Option::is_none")]
    pub use_yield: Option<RuleConfiguration<UseYield>>,
}
impl DeserializableValidator for Correctness {
    fn validate(
        &mut self,
        _name: &str,
        range: TextRange,
        diagnostics: &mut Vec<DeserializationDiagnostic>,
    ) -> bool {
        if self.recommended == Some(true) && self.all == Some(true) {
            diagnostics . push (DeserializationDiagnostic :: new (markup ! (< Emphasis > "'recommended'" < / Emphasis > " and " < Emphasis > "'all'" < / Emphasis > " can't be both " < Emphasis > "'true'" < / Emphasis > ". You should choose only one of them.")) . with_range (range) . with_note (markup ! ("Biome will fallback to its defaults for this section."))) ;
            return false;
        }
        true
    }
}
impl Correctness {
    const GROUP_NAME: &'static str = "correctness";
    pub(crate) const GROUP_RULES: &'static [&'static str] = &[
        "noChildrenProp",
        "noConstAssign",
        "noConstantCondition",
        "noConstantMathMinMaxClamp",
        "noConstructorReturn",
        "noEmptyCharacterClassInRegex",
        "noEmptyPattern",
        "noFlatMapIdentity",
        "noGlobalObjectCalls",
        "noInnerDeclarations",
        "noInvalidConstructorSuper",
        "noInvalidNewBuiltin",
        "noInvalidUseBeforeDeclaration",
        "noNewSymbol",
        "noNodejsModules",
        "noNonoctalDecimalEscape",
        "noPrecisionLoss",
        "noRenderReturnValue",
        "noSelfAssign",
        "noSetterReturn",
        "noStringCaseMismatch",
        "noSwitchDeclarations",
        "noUndeclaredVariables",
        "noUnnecessaryContinue",
        "noUnreachable",
        "noUnreachableSuper",
        "noUnsafeFinally",
        "noUnsafeOptionalChaining",
        "noUnusedImports",
        "noUnusedLabels",
        "noUnusedPrivateClassMembers",
        "noUnusedVariables",
        "noVoidElementsWithChildren",
        "noVoidTypeReturn",
        "useArrayLiterals",
        "useExhaustiveDependencies",
        "useHookAtTopLevel",
        "useIsNan",
        "useJsxKeyInIterable",
        "useValidForDirection",
        "useYield",
    ];
    const RECOMMENDED_RULES: &'static [&'static str] = &[
        "noChildrenProp",
        "noConstAssign",
        "noConstantCondition",
        "noConstructorReturn",
        "noEmptyCharacterClassInRegex",
        "noEmptyPattern",
        "noFlatMapIdentity",
        "noGlobalObjectCalls",
        "noInnerDeclarations",
        "noInvalidConstructorSuper",
        "noInvalidNewBuiltin",
        "noInvalidUseBeforeDeclaration",
        "noNonoctalDecimalEscape",
        "noPrecisionLoss",
        "noRenderReturnValue",
        "noSelfAssign",
        "noSetterReturn",
        "noStringCaseMismatch",
        "noSwitchDeclarations",
        "noUnnecessaryContinue",
        "noUnreachable",
        "noUnreachableSuper",
        "noUnsafeFinally",
        "noUnsafeOptionalChaining",
        "noUnusedLabels",
        "noVoidElementsWithChildren",
        "noVoidTypeReturn",
        "useExhaustiveDependencies",
        "useIsNan",
        "useJsxKeyInIterable",
        "useValidForDirection",
        "useYield",
    ];
    const RECOMMENDED_RULES_AS_FILTERS: &'static [RuleFilter<'static>] = &[
        RuleFilter::Rule(Self::GROUP_NAME, Self::GROUP_RULES[0]),
        RuleFilter::Rule(Self::GROUP_NAME, Self::GROUP_RULES[1]),
        RuleFilter::Rule(Self::GROUP_NAME, Self::GROUP_RULES[2]),
        RuleFilter::Rule(Self::GROUP_NAME, Self::GROUP_RULES[4]),
        RuleFilter::Rule(Self::GROUP_NAME, Self::GROUP_RULES[5]),
        RuleFilter::Rule(Self::GROUP_NAME, Self::GROUP_RULES[6]),
        RuleFilter::Rule(Self::GROUP_NAME, Self::GROUP_RULES[7]),
        RuleFilter::Rule(Self::GROUP_NAME, Self::GROUP_RULES[8]),
        RuleFilter::Rule(Self::GROUP_NAME, Self::GROUP_RULES[9]),
        RuleFilter::Rule(Self::GROUP_NAME, Self::GROUP_RULES[10]),
        RuleFilter::Rule(Self::GROUP_NAME, Self::GROUP_RULES[11]),
        RuleFilter::Rule(Self::GROUP_NAME, Self::GROUP_RULES[12]),
        RuleFilter::Rule(Self::GROUP_NAME, Self::GROUP_RULES[15]),
        RuleFilter::Rule(Self::GROUP_NAME, Self::GROUP_RULES[16]),
        RuleFilter::Rule(Self::GROUP_NAME, Self::GROUP_RULES[17]),
        RuleFilter::Rule(Self::GROUP_NAME, Self::GROUP_RULES[18]),
        RuleFilter::Rule(Self::GROUP_NAME, Self::GROUP_RULES[19]),
        RuleFilter::Rule(Self::GROUP_NAME, Self::GROUP_RULES[20]),
        RuleFilter::Rule(Self::GROUP_NAME, Self::GROUP_RULES[21]),
        RuleFilter::Rule(Self::GROUP_NAME, Self::GROUP_RULES[23]),
        RuleFilter::Rule(Self::GROUP_NAME, Self::GROUP_RULES[24]),
        RuleFilter::Rule(Self::GROUP_NAME, Self::GROUP_RULES[25]),
        RuleFilter::Rule(Self::GROUP_NAME, Self::GROUP_RULES[26]),
        RuleFilter::Rule(Self::GROUP_NAME, Self::GROUP_RULES[27]),
        RuleFilter::Rule(Self::GROUP_NAME, Self::GROUP_RULES[29]),
        RuleFilter::Rule(Self::GROUP_NAME, Self::GROUP_RULES[32]),
        RuleFilter::Rule(Self::GROUP_NAME, Self::GROUP_RULES[33]),
        RuleFilter::Rule(Self::GROUP_NAME, Self::GROUP_RULES[35]),
        RuleFilter::Rule(Self::GROUP_NAME, Self::GROUP_RULES[37]),
        RuleFilter::Rule(Self::GROUP_NAME, Self::GROUP_RULES[38]),
        RuleFilter::Rule(Self::GROUP_NAME, Self::GROUP_RULES[39]),
        RuleFilter::Rule(Self::GROUP_NAME, Self::GROUP_RULES[40]),
    ];
    const ALL_RULES_AS_FILTERS: &'static [RuleFilter<'static>] = &[
        RuleFilter::Rule(Self::GROUP_NAME, Self::GROUP_RULES[0]),
        RuleFilter::Rule(Self::GROUP_NAME, Self::GROUP_RULES[1]),
        RuleFilter::Rule(Self::GROUP_NAME, Self::GROUP_RULES[2]),
        RuleFilter::Rule(Self::GROUP_NAME, Self::GROUP_RULES[3]),
        RuleFilter::Rule(Self::GROUP_NAME, Self::GROUP_RULES[4]),
        RuleFilter::Rule(Self::GROUP_NAME, Self::GROUP_RULES[5]),
        RuleFilter::Rule(Self::GROUP_NAME, Self::GROUP_RULES[6]),
        RuleFilter::Rule(Self::GROUP_NAME, Self::GROUP_RULES[7]),
        RuleFilter::Rule(Self::GROUP_NAME, Self::GROUP_RULES[8]),
        RuleFilter::Rule(Self::GROUP_NAME, Self::GROUP_RULES[9]),
        RuleFilter::Rule(Self::GROUP_NAME, Self::GROUP_RULES[10]),
        RuleFilter::Rule(Self::GROUP_NAME, Self::GROUP_RULES[11]),
        RuleFilter::Rule(Self::GROUP_NAME, Self::GROUP_RULES[12]),
        RuleFilter::Rule(Self::GROUP_NAME, Self::GROUP_RULES[13]),
        RuleFilter::Rule(Self::GROUP_NAME, Self::GROUP_RULES[14]),
        RuleFilter::Rule(Self::GROUP_NAME, Self::GROUP_RULES[15]),
        RuleFilter::Rule(Self::GROUP_NAME, Self::GROUP_RULES[16]),
        RuleFilter::Rule(Self::GROUP_NAME, Self::GROUP_RULES[17]),
        RuleFilter::Rule(Self::GROUP_NAME, Self::GROUP_RULES[18]),
        RuleFilter::Rule(Self::GROUP_NAME, Self::GROUP_RULES[19]),
        RuleFilter::Rule(Self::GROUP_NAME, Self::GROUP_RULES[20]),
        RuleFilter::Rule(Self::GROUP_NAME, Self::GROUP_RULES[21]),
        RuleFilter::Rule(Self::GROUP_NAME, Self::GROUP_RULES[22]),
        RuleFilter::Rule(Self::GROUP_NAME, Self::GROUP_RULES[23]),
        RuleFilter::Rule(Self::GROUP_NAME, Self::GROUP_RULES[24]),
        RuleFilter::Rule(Self::GROUP_NAME, Self::GROUP_RULES[25]),
        RuleFilter::Rule(Self::GROUP_NAME, Self::GROUP_RULES[26]),
        RuleFilter::Rule(Self::GROUP_NAME, Self::GROUP_RULES[27]),
        RuleFilter::Rule(Self::GROUP_NAME, Self::GROUP_RULES[28]),
        RuleFilter::Rule(Self::GROUP_NAME, Self::GROUP_RULES[29]),
        RuleFilter::Rule(Self::GROUP_NAME, Self::GROUP_RULES[30]),
        RuleFilter::Rule(Self::GROUP_NAME, Self::GROUP_RULES[31]),
        RuleFilter::Rule(Self::GROUP_NAME, Self::GROUP_RULES[32]),
        RuleFilter::Rule(Self::GROUP_NAME, Self::GROUP_RULES[33]),
        RuleFilter::Rule(Self::GROUP_NAME, Self::GROUP_RULES[34]),
        RuleFilter::Rule(Self::GROUP_NAME, Self::GROUP_RULES[35]),
        RuleFilter::Rule(Self::GROUP_NAME, Self::GROUP_RULES[36]),
        RuleFilter::Rule(Self::GROUP_NAME, Self::GROUP_RULES[37]),
        RuleFilter::Rule(Self::GROUP_NAME, Self::GROUP_RULES[38]),
        RuleFilter::Rule(Self::GROUP_NAME, Self::GROUP_RULES[39]),
        RuleFilter::Rule(Self::GROUP_NAME, Self::GROUP_RULES[40]),
    ];
    #[doc = r" Retrieves the recommended rules"]
    pub(crate) fn is_recommended_true(&self) -> bool {
        matches!(self.recommended, Some(true))
    }
    pub(crate) fn is_recommended_unset(&self) -> bool {
        self.recommended.is_none()
    }
    pub(crate) fn is_all_true(&self) -> bool {
        matches!(self.all, Some(true))
    }
    pub(crate) fn is_all_unset(&self) -> bool {
        self.all.is_none()
    }
    pub(crate) fn get_enabled_rules(&self) -> FxHashSet<RuleFilter<'static>> {
        let mut index_set = FxHashSet::default();
        if let Some(rule) = self.no_children_prop.as_ref() {
            if rule.is_enabled() {
                index_set.insert(RuleFilter::Rule(Self::GROUP_NAME, Self::GROUP_RULES[0]));
            }
        }
        if let Some(rule) = self.no_const_assign.as_ref() {
            if rule.is_enabled() {
                index_set.insert(RuleFilter::Rule(Self::GROUP_NAME, Self::GROUP_RULES[1]));
            }
        }
        if let Some(rule) = self.no_constant_condition.as_ref() {
            if rule.is_enabled() {
                index_set.insert(RuleFilter::Rule(Self::GROUP_NAME, Self::GROUP_RULES[2]));
            }
        }
        if let Some(rule) = self.no_constant_math_min_max_clamp.as_ref() {
            if rule.is_enabled() {
                index_set.insert(RuleFilter::Rule(Self::GROUP_NAME, Self::GROUP_RULES[3]));
            }
        }
        if let Some(rule) = self.no_constructor_return.as_ref() {
            if rule.is_enabled() {
                index_set.insert(RuleFilter::Rule(Self::GROUP_NAME, Self::GROUP_RULES[4]));
            }
        }
        if let Some(rule) = self.no_empty_character_class_in_regex.as_ref() {
            if rule.is_enabled() {
                index_set.insert(RuleFilter::Rule(Self::GROUP_NAME, Self::GROUP_RULES[5]));
            }
        }
        if let Some(rule) = self.no_empty_pattern.as_ref() {
            if rule.is_enabled() {
                index_set.insert(RuleFilter::Rule(Self::GROUP_NAME, Self::GROUP_RULES[6]));
            }
        }
        if let Some(rule) = self.no_flat_map_identity.as_ref() {
            if rule.is_enabled() {
                index_set.insert(RuleFilter::Rule(Self::GROUP_NAME, Self::GROUP_RULES[7]));
            }
        }
        if let Some(rule) = self.no_global_object_calls.as_ref() {
            if rule.is_enabled() {
                index_set.insert(RuleFilter::Rule(Self::GROUP_NAME, Self::GROUP_RULES[8]));
            }
        }
        if let Some(rule) = self.no_inner_declarations.as_ref() {
            if rule.is_enabled() {
                index_set.insert(RuleFilter::Rule(Self::GROUP_NAME, Self::GROUP_RULES[9]));
            }
        }
        if let Some(rule) = self.no_invalid_constructor_super.as_ref() {
            if rule.is_enabled() {
                index_set.insert(RuleFilter::Rule(Self::GROUP_NAME, Self::GROUP_RULES[10]));
            }
        }
        if let Some(rule) = self.no_invalid_new_builtin.as_ref() {
            if rule.is_enabled() {
                index_set.insert(RuleFilter::Rule(Self::GROUP_NAME, Self::GROUP_RULES[11]));
            }
        }
        if let Some(rule) = self.no_invalid_use_before_declaration.as_ref() {
            if rule.is_enabled() {
                index_set.insert(RuleFilter::Rule(Self::GROUP_NAME, Self::GROUP_RULES[12]));
            }
        }
        if let Some(rule) = self.no_new_symbol.as_ref() {
            if rule.is_enabled() {
                index_set.insert(RuleFilter::Rule(Self::GROUP_NAME, Self::GROUP_RULES[13]));
            }
        }
        if let Some(rule) = self.no_nodejs_modules.as_ref() {
            if rule.is_enabled() {
                index_set.insert(RuleFilter::Rule(Self::GROUP_NAME, Self::GROUP_RULES[14]));
            }
        }
        if let Some(rule) = self.no_nonoctal_decimal_escape.as_ref() {
            if rule.is_enabled() {
                index_set.insert(RuleFilter::Rule(Self::GROUP_NAME, Self::GROUP_RULES[15]));
            }
        }
        if let Some(rule) = self.no_precision_loss.as_ref() {
            if rule.is_enabled() {
                index_set.insert(RuleFilter::Rule(Self::GROUP_NAME, Self::GROUP_RULES[16]));
            }
        }
        if let Some(rule) = self.no_render_return_value.as_ref() {
            if rule.is_enabled() {
                index_set.insert(RuleFilter::Rule(Self::GROUP_NAME, Self::GROUP_RULES[17]));
            }
        }
        if let Some(rule) = self.no_self_assign.as_ref() {
            if rule.is_enabled() {
                index_set.insert(RuleFilter::Rule(Self::GROUP_NAME, Self::GROUP_RULES[18]));
            }
        }
        if let Some(rule) = self.no_setter_return.as_ref() {
            if rule.is_enabled() {
                index_set.insert(RuleFilter::Rule(Self::GROUP_NAME, Self::GROUP_RULES[19]));
            }
        }
        if let Some(rule) = self.no_string_case_mismatch.as_ref() {
            if rule.is_enabled() {
                index_set.insert(RuleFilter::Rule(Self::GROUP_NAME, Self::GROUP_RULES[20]));
            }
        }
        if let Some(rule) = self.no_switch_declarations.as_ref() {
            if rule.is_enabled() {
                index_set.insert(RuleFilter::Rule(Self::GROUP_NAME, Self::GROUP_RULES[21]));
            }
        }
        if let Some(rule) = self.no_undeclared_variables.as_ref() {
            if rule.is_enabled() {
                index_set.insert(RuleFilter::Rule(Self::GROUP_NAME, Self::GROUP_RULES[22]));
            }
        }
        if let Some(rule) = self.no_unnecessary_continue.as_ref() {
            if rule.is_enabled() {
                index_set.insert(RuleFilter::Rule(Self::GROUP_NAME, Self::GROUP_RULES[23]));
            }
        }
        if let Some(rule) = self.no_unreachable.as_ref() {
            if rule.is_enabled() {
                index_set.insert(RuleFilter::Rule(Self::GROUP_NAME, Self::GROUP_RULES[24]));
            }
        }
        if let Some(rule) = self.no_unreachable_super.as_ref() {
            if rule.is_enabled() {
                index_set.insert(RuleFilter::Rule(Self::GROUP_NAME, Self::GROUP_RULES[25]));
            }
        }
        if let Some(rule) = self.no_unsafe_finally.as_ref() {
            if rule.is_enabled() {
                index_set.insert(RuleFilter::Rule(Self::GROUP_NAME, Self::GROUP_RULES[26]));
            }
        }
        if let Some(rule) = self.no_unsafe_optional_chaining.as_ref() {
            if rule.is_enabled() {
                index_set.insert(RuleFilter::Rule(Self::GROUP_NAME, Self::GROUP_RULES[27]));
            }
        }
        if let Some(rule) = self.no_unused_imports.as_ref() {
            if rule.is_enabled() {
                index_set.insert(RuleFilter::Rule(Self::GROUP_NAME, Self::GROUP_RULES[28]));
            }
        }
        if let Some(rule) = self.no_unused_labels.as_ref() {
            if rule.is_enabled() {
                index_set.insert(RuleFilter::Rule(Self::GROUP_NAME, Self::GROUP_RULES[29]));
            }
        }
        if let Some(rule) = self.no_unused_private_class_members.as_ref() {
            if rule.is_enabled() {
                index_set.insert(RuleFilter::Rule(Self::GROUP_NAME, Self::GROUP_RULES[30]));
            }
        }
        if let Some(rule) = self.no_unused_variables.as_ref() {
            if rule.is_enabled() {
                index_set.insert(RuleFilter::Rule(Self::GROUP_NAME, Self::GROUP_RULES[31]));
            }
        }
        if let Some(rule) = self.no_void_elements_with_children.as_ref() {
            if rule.is_enabled() {
                index_set.insert(RuleFilter::Rule(Self::GROUP_NAME, Self::GROUP_RULES[32]));
            }
        }
        if let Some(rule) = self.no_void_type_return.as_ref() {
            if rule.is_enabled() {
                index_set.insert(RuleFilter::Rule(Self::GROUP_NAME, Self::GROUP_RULES[33]));
            }
        }
        if let Some(rule) = self.use_array_literals.as_ref() {
            if rule.is_enabled() {
                index_set.insert(RuleFilter::Rule(Self::GROUP_NAME, Self::GROUP_RULES[34]));
            }
        }
        if let Some(rule) = self.use_exhaustive_dependencies.as_ref() {
            if rule.is_enabled() {
                index_set.insert(RuleFilter::Rule(Self::GROUP_NAME, Self::GROUP_RULES[35]));
            }
        }
        if let Some(rule) = self.use_hook_at_top_level.as_ref() {
            if rule.is_enabled() {
                index_set.insert(RuleFilter::Rule(Self::GROUP_NAME, Self::GROUP_RULES[36]));
            }
        }
        if let Some(rule) = self.use_is_nan.as_ref() {
            if rule.is_enabled() {
                index_set.insert(RuleFilter::Rule(Self::GROUP_NAME, Self::GROUP_RULES[37]));
            }
        }
        if let Some(rule) = self.use_jsx_key_in_iterable.as_ref() {
            if rule.is_enabled() {
                index_set.insert(RuleFilter::Rule(Self::GROUP_NAME, Self::GROUP_RULES[38]));
            }
        }
        if let Some(rule) = self.use_valid_for_direction.as_ref() {
            if rule.is_enabled() {
                index_set.insert(RuleFilter::Rule(Self::GROUP_NAME, Self::GROUP_RULES[39]));
            }
        }
        if let Some(rule) = self.use_yield.as_ref() {
            if rule.is_enabled() {
                index_set.insert(RuleFilter::Rule(Self::GROUP_NAME, Self::GROUP_RULES[40]));
            }
        }
        index_set
    }
    pub(crate) fn get_disabled_rules(&self) -> FxHashSet<RuleFilter<'static>> {
        let mut index_set = FxHashSet::default();
        if let Some(rule) = self.no_children_prop.as_ref() {
            if rule.is_disabled() {
                index_set.insert(RuleFilter::Rule(Self::GROUP_NAME, Self::GROUP_RULES[0]));
            }
        }
        if let Some(rule) = self.no_const_assign.as_ref() {
            if rule.is_disabled() {
                index_set.insert(RuleFilter::Rule(Self::GROUP_NAME, Self::GROUP_RULES[1]));
            }
        }
        if let Some(rule) = self.no_constant_condition.as_ref() {
            if rule.is_disabled() {
                index_set.insert(RuleFilter::Rule(Self::GROUP_NAME, Self::GROUP_RULES[2]));
            }
        }
        if let Some(rule) = self.no_constant_math_min_max_clamp.as_ref() {
            if rule.is_disabled() {
                index_set.insert(RuleFilter::Rule(Self::GROUP_NAME, Self::GROUP_RULES[3]));
            }
        }
        if let Some(rule) = self.no_constructor_return.as_ref() {
            if rule.is_disabled() {
                index_set.insert(RuleFilter::Rule(Self::GROUP_NAME, Self::GROUP_RULES[4]));
            }
        }
        if let Some(rule) = self.no_empty_character_class_in_regex.as_ref() {
            if rule.is_disabled() {
                index_set.insert(RuleFilter::Rule(Self::GROUP_NAME, Self::GROUP_RULES[5]));
            }
        }
        if let Some(rule) = self.no_empty_pattern.as_ref() {
            if rule.is_disabled() {
                index_set.insert(RuleFilter::Rule(Self::GROUP_NAME, Self::GROUP_RULES[6]));
            }
        }
        if let Some(rule) = self.no_flat_map_identity.as_ref() {
            if rule.is_disabled() {
                index_set.insert(RuleFilter::Rule(Self::GROUP_NAME, Self::GROUP_RULES[7]));
            }
        }
        if let Some(rule) = self.no_global_object_calls.as_ref() {
            if rule.is_disabled() {
                index_set.insert(RuleFilter::Rule(Self::GROUP_NAME, Self::GROUP_RULES[8]));
            }
        }
        if let Some(rule) = self.no_inner_declarations.as_ref() {
            if rule.is_disabled() {
                index_set.insert(RuleFilter::Rule(Self::GROUP_NAME, Self::GROUP_RULES[9]));
            }
        }
        if let Some(rule) = self.no_invalid_constructor_super.as_ref() {
            if rule.is_disabled() {
                index_set.insert(RuleFilter::Rule(Self::GROUP_NAME, Self::GROUP_RULES[10]));
            }
        }
        if let Some(rule) = self.no_invalid_new_builtin.as_ref() {
            if rule.is_disabled() {
                index_set.insert(RuleFilter::Rule(Self::GROUP_NAME, Self::GROUP_RULES[11]));
            }
        }
        if let Some(rule) = self.no_invalid_use_before_declaration.as_ref() {
            if rule.is_disabled() {
                index_set.insert(RuleFilter::Rule(Self::GROUP_NAME, Self::GROUP_RULES[12]));
            }
        }
        if let Some(rule) = self.no_new_symbol.as_ref() {
            if rule.is_disabled() {
                index_set.insert(RuleFilter::Rule(Self::GROUP_NAME, Self::GROUP_RULES[13]));
            }
        }
        if let Some(rule) = self.no_nodejs_modules.as_ref() {
            if rule.is_disabled() {
                index_set.insert(RuleFilter::Rule(Self::GROUP_NAME, Self::GROUP_RULES[14]));
            }
        }
        if let Some(rule) = self.no_nonoctal_decimal_escape.as_ref() {
            if rule.is_disabled() {
                index_set.insert(RuleFilter::Rule(Self::GROUP_NAME, Self::GROUP_RULES[15]));
            }
        }
        if let Some(rule) = self.no_precision_loss.as_ref() {
            if rule.is_disabled() {
                index_set.insert(RuleFilter::Rule(Self::GROUP_NAME, Self::GROUP_RULES[16]));
            }
        }
        if let Some(rule) = self.no_render_return_value.as_ref() {
            if rule.is_disabled() {
                index_set.insert(RuleFilter::Rule(Self::GROUP_NAME, Self::GROUP_RULES[17]));
            }
        }
        if let Some(rule) = self.no_self_assign.as_ref() {
            if rule.is_disabled() {
                index_set.insert(RuleFilter::Rule(Self::GROUP_NAME, Self::GROUP_RULES[18]));
            }
        }
        if let Some(rule) = self.no_setter_return.as_ref() {
            if rule.is_disabled() {
                index_set.insert(RuleFilter::Rule(Self::GROUP_NAME, Self::GROUP_RULES[19]));
            }
        }
        if let Some(rule) = self.no_string_case_mismatch.as_ref() {
            if rule.is_disabled() {
                index_set.insert(RuleFilter::Rule(Self::GROUP_NAME, Self::GROUP_RULES[20]));
            }
        }
        if let Some(rule) = self.no_switch_declarations.as_ref() {
            if rule.is_disabled() {
                index_set.insert(RuleFilter::Rule(Self::GROUP_NAME, Self::GROUP_RULES[21]));
            }
        }
        if let Some(rule) = self.no_undeclared_variables.as_ref() {
            if rule.is_disabled() {
                index_set.insert(RuleFilter::Rule(Self::GROUP_NAME, Self::GROUP_RULES[22]));
            }
        }
        if let Some(rule) = self.no_unnecessary_continue.as_ref() {
            if rule.is_disabled() {
                index_set.insert(RuleFilter::Rule(Self::GROUP_NAME, Self::GROUP_RULES[23]));
            }
        }
        if let Some(rule) = self.no_unreachable.as_ref() {
            if rule.is_disabled() {
                index_set.insert(RuleFilter::Rule(Self::GROUP_NAME, Self::GROUP_RULES[24]));
            }
        }
        if let Some(rule) = self.no_unreachable_super.as_ref() {
            if rule.is_disabled() {
                index_set.insert(RuleFilter::Rule(Self::GROUP_NAME, Self::GROUP_RULES[25]));
            }
        }
        if let Some(rule) = self.no_unsafe_finally.as_ref() {
            if rule.is_disabled() {
                index_set.insert(RuleFilter::Rule(Self::GROUP_NAME, Self::GROUP_RULES[26]));
            }
        }
        if let Some(rule) = self.no_unsafe_optional_chaining.as_ref() {
            if rule.is_disabled() {
                index_set.insert(RuleFilter::Rule(Self::GROUP_NAME, Self::GROUP_RULES[27]));
            }
        }
        if let Some(rule) = self.no_unused_imports.as_ref() {
            if rule.is_disabled() {
                index_set.insert(RuleFilter::Rule(Self::GROUP_NAME, Self::GROUP_RULES[28]));
            }
        }
        if let Some(rule) = self.no_unused_labels.as_ref() {
            if rule.is_disabled() {
                index_set.insert(RuleFilter::Rule(Self::GROUP_NAME, Self::GROUP_RULES[29]));
            }
        }
        if let Some(rule) = self.no_unused_private_class_members.as_ref() {
            if rule.is_disabled() {
                index_set.insert(RuleFilter::Rule(Self::GROUP_NAME, Self::GROUP_RULES[30]));
            }
        }
        if let Some(rule) = self.no_unused_variables.as_ref() {
            if rule.is_disabled() {
                index_set.insert(RuleFilter::Rule(Self::GROUP_NAME, Self::GROUP_RULES[31]));
            }
        }
        if let Some(rule) = self.no_void_elements_with_children.as_ref() {
            if rule.is_disabled() {
                index_set.insert(RuleFilter::Rule(Self::GROUP_NAME, Self::GROUP_RULES[32]));
            }
        }
        if let Some(rule) = self.no_void_type_return.as_ref() {
            if rule.is_disabled() {
                index_set.insert(RuleFilter::Rule(Self::GROUP_NAME, Self::GROUP_RULES[33]));
            }
        }
        if let Some(rule) = self.use_array_literals.as_ref() {
            if rule.is_disabled() {
                index_set.insert(RuleFilter::Rule(Self::GROUP_NAME, Self::GROUP_RULES[34]));
            }
        }
        if let Some(rule) = self.use_exhaustive_dependencies.as_ref() {
            if rule.is_disabled() {
                index_set.insert(RuleFilter::Rule(Self::GROUP_NAME, Self::GROUP_RULES[35]));
            }
        }
        if let Some(rule) = self.use_hook_at_top_level.as_ref() {
            if rule.is_disabled() {
                index_set.insert(RuleFilter::Rule(Self::GROUP_NAME, Self::GROUP_RULES[36]));
            }
        }
        if let Some(rule) = self.use_is_nan.as_ref() {
            if rule.is_disabled() {
                index_set.insert(RuleFilter::Rule(Self::GROUP_NAME, Self::GROUP_RULES[37]));
            }
        }
        if let Some(rule) = self.use_jsx_key_in_iterable.as_ref() {
            if rule.is_disabled() {
                index_set.insert(RuleFilter::Rule(Self::GROUP_NAME, Self::GROUP_RULES[38]));
            }
        }
        if let Some(rule) = self.use_valid_for_direction.as_ref() {
            if rule.is_disabled() {
                index_set.insert(RuleFilter::Rule(Self::GROUP_NAME, Self::GROUP_RULES[39]));
            }
        }
        if let Some(rule) = self.use_yield.as_ref() {
            if rule.is_disabled() {
                index_set.insert(RuleFilter::Rule(Self::GROUP_NAME, Self::GROUP_RULES[40]));
            }
        }
        index_set
    }
    #[doc = r" Checks if, given a rule name, matches one of the rules contained in this category"]
    pub(crate) fn has_rule(rule_name: &str) -> Option<&'static str> {
        Some(Self::GROUP_RULES[Self::GROUP_RULES.binary_search(&rule_name).ok()?])
    }
    #[doc = r" Checks if, given a rule name, it is marked as recommended"]
    pub(crate) fn is_recommended_rule(rule_name: &str) -> bool {
        Self::RECOMMENDED_RULES.contains(&rule_name)
    }
    pub(crate) fn recommended_rules_as_filters() -> &'static [RuleFilter<'static>] {
        Self::RECOMMENDED_RULES_AS_FILTERS
    }
    pub(crate) fn all_rules_as_filters() -> &'static [RuleFilter<'static>] {
        Self::ALL_RULES_AS_FILTERS
    }
    #[doc = r" Select preset rules"]
    pub(crate) fn collect_preset_rules(
        &self,
        parent_is_all: bool,
        parent_is_recommended: bool,
        enabled_rules: &mut FxHashSet<RuleFilter<'static>>,
    ) {
        if self.is_all_true() || self.is_all_unset() && parent_is_all {
            enabled_rules.extend(Self::all_rules_as_filters());
        } else if self.is_recommended_true()
            || self.is_recommended_unset() && self.is_all_unset() && parent_is_recommended
        {
            enabled_rules.extend(Self::recommended_rules_as_filters());
        }
    }
    pub(crate) fn get_rule_configuration(
        &self,
        rule_name: &str,
    ) -> Option<(RulePlainConfiguration, Option<RuleOptions>)> {
        match rule_name {
            "noChildrenProp" => self
                .no_children_prop
                .as_ref()
                .map(|conf| (conf.level(), conf.get_options())),
            "noConstAssign" => self
                .no_const_assign
                .as_ref()
                .map(|conf| (conf.level(), conf.get_options())),
            "noConstantCondition" => self
                .no_constant_condition
                .as_ref()
                .map(|conf| (conf.level(), conf.get_options())),
            "noConstantMathMinMaxClamp" => self
                .no_constant_math_min_max_clamp
                .as_ref()
                .map(|conf| (conf.level(), conf.get_options())),
            "noConstructorReturn" => self
                .no_constructor_return
                .as_ref()
                .map(|conf| (conf.level(), conf.get_options())),
            "noEmptyCharacterClassInRegex" => self
                .no_empty_character_class_in_regex
                .as_ref()
                .map(|conf| (conf.level(), conf.get_options())),
            "noEmptyPattern" => self
                .no_empty_pattern
                .as_ref()
                .map(|conf| (conf.level(), conf.get_options())),
            "noFlatMapIdentity" => self
                .no_flat_map_identity
                .as_ref()
                .map(|conf| (conf.level(), conf.get_options())),
            "noGlobalObjectCalls" => self
                .no_global_object_calls
                .as_ref()
                .map(|conf| (conf.level(), conf.get_options())),
            "noInnerDeclarations" => self
                .no_inner_declarations
                .as_ref()
                .map(|conf| (conf.level(), conf.get_options())),
            "noInvalidConstructorSuper" => self
                .no_invalid_constructor_super
                .as_ref()
                .map(|conf| (conf.level(), conf.get_options())),
            "noInvalidNewBuiltin" => self
                .no_invalid_new_builtin
                .as_ref()
                .map(|conf| (conf.level(), conf.get_options())),
            "noInvalidUseBeforeDeclaration" => self
                .no_invalid_use_before_declaration
                .as_ref()
                .map(|conf| (conf.level(), conf.get_options())),
            "noNewSymbol" => self
                .no_new_symbol
                .as_ref()
                .map(|conf| (conf.level(), conf.get_options())),
            "noNodejsModules" => self
                .no_nodejs_modules
                .as_ref()
                .map(|conf| (conf.level(), conf.get_options())),
            "noNonoctalDecimalEscape" => self
                .no_nonoctal_decimal_escape
                .as_ref()
                .map(|conf| (conf.level(), conf.get_options())),
            "noPrecisionLoss" => self
                .no_precision_loss
                .as_ref()
                .map(|conf| (conf.level(), conf.get_options())),
            "noRenderReturnValue" => self
                .no_render_return_value
                .as_ref()
                .map(|conf| (conf.level(), conf.get_options())),
            "noSelfAssign" => self
                .no_self_assign
                .as_ref()
                .map(|conf| (conf.level(), conf.get_options())),
            "noSetterReturn" => self
                .no_setter_return
                .as_ref()
                .map(|conf| (conf.level(), conf.get_options())),
            "noStringCaseMismatch" => self
                .no_string_case_mismatch
                .as_ref()
                .map(|conf| (conf.level(), conf.get_options())),
            "noSwitchDeclarations" => self
                .no_switch_declarations
                .as_ref()
                .map(|conf| (conf.level(), conf.get_options())),
            "noUndeclaredVariables" => self
                .no_undeclared_variables
                .as_ref()
                .map(|conf| (conf.level(), conf.get_options())),
            "noUnnecessaryContinue" => self
                .no_unnecessary_continue
                .as_ref()
                .map(|conf| (conf.level(), conf.get_options())),
            "noUnreachable" => self
                .no_unreachable
                .as_ref()
                .map(|conf| (conf.level(), conf.get_options())),
            "noUnreachableSuper" => self
                .no_unreachable_super
                .as_ref()
                .map(|conf| (conf.level(), conf.get_options())),
            "noUnsafeFinally" => self
                .no_unsafe_finally
                .as_ref()
                .map(|conf| (conf.level(), conf.get_options())),
            "noUnsafeOptionalChaining" => self
                .no_unsafe_optional_chaining
                .as_ref()
                .map(|conf| (conf.level(), conf.get_options())),
            "noUnusedImports" => self
                .no_unused_imports
                .as_ref()
                .map(|conf| (conf.level(), conf.get_options())),
            "noUnusedLabels" => self
                .no_unused_labels
                .as_ref()
                .map(|conf| (conf.level(), conf.get_options())),
            "noUnusedPrivateClassMembers" => self
                .no_unused_private_class_members
                .as_ref()
                .map(|conf| (conf.level(), conf.get_options())),
            "noUnusedVariables" => self
                .no_unused_variables
                .as_ref()
                .map(|conf| (conf.level(), conf.get_options())),
            "noVoidElementsWithChildren" => self
                .no_void_elements_with_children
                .as_ref()
                .map(|conf| (conf.level(), conf.get_options())),
            "noVoidTypeReturn" => self
                .no_void_type_return
                .as_ref()
                .map(|conf| (conf.level(), conf.get_options())),
            "useArrayLiterals" => self
                .use_array_literals
                .as_ref()
                .map(|conf| (conf.level(), conf.get_options())),
            "useExhaustiveDependencies" => self
                .use_exhaustive_dependencies
                .as_ref()
                .map(|conf| (conf.level(), conf.get_options())),
            "useHookAtTopLevel" => self
                .use_hook_at_top_level
                .as_ref()
                .map(|conf| (conf.level(), conf.get_options())),
            "useIsNan" => self
                .use_is_nan
                .as_ref()
                .map(|conf| (conf.level(), conf.get_options())),
            "useJsxKeyInIterable" => self
                .use_jsx_key_in_iterable
                .as_ref()
                .map(|conf| (conf.level(), conf.get_options())),
            "useValidForDirection" => self
                .use_valid_for_direction
                .as_ref()
                .map(|conf| (conf.level(), conf.get_options())),
            "useYield" => self
                .use_yield
                .as_ref()
                .map(|conf| (conf.level(), conf.get_options())),
            _ => None,
        }
    }
}
#[derive(Clone, Debug, Default, Deserialize, Deserializable, Eq, Merge, PartialEq, Serialize)]
#[deserializable(with_validator)]
#[cfg_attr(feature = "schema", derive(JsonSchema))]
#[serde(rename_all = "camelCase", default, deny_unknown_fields)]
#[doc = r" A list of rules that belong to this group"]
pub struct Nursery {
    #[doc = r" It enables the recommended rules for this group"]
    #[serde(skip_serializing_if = "Option::is_none")]
    pub recommended: Option<bool>,
    #[doc = r" It enables ALL rules for this group."]
    #[serde(skip_serializing_if = "Option::is_none")]
    pub all: Option<bool>,
    #[doc = "Disallow the use of console."]
    #[serde(skip_serializing_if = "Option::is_none")]
    pub no_console: Option<RuleFixConfiguration<NoConsole>>,
    #[doc = "Disallow using a callback in asynchronous tests and hooks."]
    #[serde(skip_serializing_if = "Option::is_none")]
    pub no_done_callback: Option<RuleConfiguration<NoDoneCallback>>,
    #[doc = "Disallow duplicate @import rules."]
    #[serde(skip_serializing_if = "Option::is_none")]
    pub no_duplicate_at_import_rules: Option<RuleConfiguration<NoDuplicateAtImportRules>>,
    #[doc = "Disallow duplicate conditions in if-else-if chains"]
    #[serde(skip_serializing_if = "Option::is_none")]
    pub no_duplicate_else_if: Option<RuleConfiguration<NoDuplicateElseIf>>,
    #[doc = "Disallow duplicate names within font families."]
    #[serde(skip_serializing_if = "Option::is_none")]
    pub no_duplicate_font_names: Option<RuleConfiguration<NoDuplicateFontNames>>,
    #[doc = "Disallow two keys with the same name inside a JSON object."]
    #[serde(skip_serializing_if = "Option::is_none")]
    pub no_duplicate_json_keys: Option<RuleConfiguration<NoDuplicateJsonKeys>>,
    #[doc = "Disallow duplicate selectors within keyframe blocks."]
    #[serde(skip_serializing_if = "Option::is_none")]
    pub no_duplicate_selectors_keyframe_block:
        Option<RuleConfiguration<NoDuplicateSelectorsKeyframeBlock>>,
    #[doc = "Disallow CSS empty blocks."]
    #[serde(skip_serializing_if = "Option::is_none")]
    pub no_empty_block: Option<RuleConfiguration<NoEmptyBlock>>,
    #[doc = "Disallow variables from evolving into any type through reassignments."]
    #[serde(skip_serializing_if = "Option::is_none")]
    pub no_evolving_types: Option<RuleConfiguration<NoEvolvingTypes>>,
    #[doc = "Disallow invalid !important within keyframe declarations"]
    #[serde(skip_serializing_if = "Option::is_none")]
    pub no_important_in_keyframe: Option<RuleConfiguration<NoImportantInKeyframe>>,
    #[doc = "Disallow the use of @import at-rules in invalid positions."]
    #[serde(skip_serializing_if = "Option::is_none")]
    pub no_invalid_position_at_import_rule:
        Option<RuleConfiguration<NoInvalidPositionAtImportRule>>,
    #[doc = "Enforce that a label element or component has a text label and an associated input."]
    #[serde(skip_serializing_if = "Option::is_none")]
    pub no_label_without_control: Option<RuleConfiguration<NoLabelWithoutControl>>,
    #[doc = "Checks that the assertion function, for example expect, is placed inside an it() function call."]
    #[serde(skip_serializing_if = "Option::is_none")]
    pub no_misplaced_assertion: Option<RuleConfiguration<NoMisplacedAssertion>>,
    #[doc = "Prevents React-specific JSX properties from being used."]
    #[serde(skip_serializing_if = "Option::is_none")]
    pub no_react_specific_props: Option<RuleFixConfiguration<NoReactSpecificProps>>,
    #[doc = "Disallow specified modules when loaded by import or require."]
    #[serde(skip_serializing_if = "Option::is_none")]
    pub no_restricted_imports: Option<RuleConfiguration<NoRestrictedImports>>,
    #[doc = "Disallow shorthand properties that override related longhand properties."]
    #[serde(skip_serializing_if = "Option::is_none")]
    pub no_shorthand_property_overrides: Option<RuleConfiguration<NoShorthandPropertyOverrides>>,
    #[doc = "Disallow the use of dependencies that aren't specified in the package.json."]
    #[serde(skip_serializing_if = "Option::is_none")]
    pub no_undeclared_dependencies: Option<RuleConfiguration<NoUndeclaredDependencies>>,
    #[doc = "Disallow unknown CSS value functions."]
    #[serde(skip_serializing_if = "Option::is_none")]
    pub no_unknown_function: Option<RuleConfiguration<NoUnknownFunction>>,
    #[doc = "Disallow unknown media feature names."]
    #[serde(skip_serializing_if = "Option::is_none")]
    pub no_unknown_media_feature_name: Option<RuleConfiguration<NoUnknownMediaFeatureName>>,
    #[doc = "Disallow unknown properties."]
    #[serde(skip_serializing_if = "Option::is_none")]
    pub no_unknown_property: Option<RuleConfiguration<NoUnknownProperty>>,
    #[doc = "Disallow unknown pseudo-class selectors."]
    #[serde(skip_serializing_if = "Option::is_none")]
    pub no_unknown_pseudo_class_selector: Option<RuleConfiguration<NoUnknownPseudoClassSelector>>,
    #[doc = "Disallow unknown pseudo-element selectors."]
    #[serde(skip_serializing_if = "Option::is_none")]
    pub no_unknown_selector_pseudo_element:
        Option<RuleConfiguration<NoUnknownSelectorPseudoElement>>,
    #[doc = "Disallow unknown CSS units."]
    #[serde(skip_serializing_if = "Option::is_none")]
    pub no_unknown_unit: Option<RuleConfiguration<NoUnknownUnit>>,
    #[doc = "Disallow unmatchable An+B selectors."]
    #[serde(skip_serializing_if = "Option::is_none")]
    pub no_unmatchable_anb_selector: Option<RuleConfiguration<NoUnmatchableAnbSelector>>,
    #[doc = "Disallow unused function parameters."]
    #[serde(skip_serializing_if = "Option::is_none")]
    pub no_unused_function_parameters: Option<RuleFixConfiguration<NoUnusedFunctionParameters>>,
    #[doc = "Disallow unnecessary concatenation of string or template literals."]
    #[serde(skip_serializing_if = "Option::is_none")]
    pub no_useless_string_concat: Option<RuleFixConfiguration<NoUselessStringConcat>>,
    #[doc = "Disallow initializing variables to undefined."]
    #[serde(skip_serializing_if = "Option::is_none")]
    pub no_useless_undefined_initialization:
        Option<RuleFixConfiguration<NoUselessUndefinedInitialization>>,
    #[doc = "Disallow the use of yoda expressions."]
    #[serde(skip_serializing_if = "Option::is_none")]
    pub no_yoda_expression: Option<RuleFixConfiguration<NoYodaExpression>>,
    #[doc = "Disallow the use of overload signatures that are not next to each other."]
    #[serde(skip_serializing_if = "Option::is_none")]
    pub use_adjacent_overload_signatures: Option<RuleConfiguration<UseAdjacentOverloadSignatures>>,
    #[doc = "Enforce the use of new for all builtins, except String, Number, Boolean, Symbol and BigInt."]
    #[serde(skip_serializing_if = "Option::is_none")]
    pub use_consistent_builtin_instantiation:
        Option<RuleFixConfiguration<UseConsistentBuiltinInstantiation>>,
    #[doc = "Use Date.now() to get the number of milliseconds since the Unix Epoch."]
    #[serde(skip_serializing_if = "Option::is_none")]
    pub use_date_now: Option<RuleFixConfiguration<UseDateNow>>,
    #[doc = "Require the default clause in switch statements."]
    #[serde(skip_serializing_if = "Option::is_none")]
    pub use_default_switch_clause: Option<RuleConfiguration<UseDefaultSwitchClause>>,
    #[doc = "Enforce passing a message value when creating a built-in error."]
    #[serde(skip_serializing_if = "Option::is_none")]
    pub use_error_message: Option<RuleConfiguration<UseErrorMessage>>,
    #[doc = "Enforce explicitly comparing the length, size, byteLength or byteOffset property of a value."]
    #[serde(skip_serializing_if = "Option::is_none")]
    pub use_explicit_length_check: Option<RuleFixConfiguration<UseExplicitLengthCheck>>,
    #[doc = "Elements with an interactive role and interaction handlers must be focusable."]
    #[serde(skip_serializing_if = "Option::is_none")]
    pub use_focusable_interactive: Option<RuleConfiguration<UseFocusableInteractive>>,
    #[doc = "Disallow a missing generic family keyword within font families."]
    #[serde(skip_serializing_if = "Option::is_none")]
    pub use_generic_font_names: Option<RuleConfiguration<UseGenericFontNames>>,
    #[doc = "Enforce file extensions for relative imports."]
    #[serde(skip_serializing_if = "Option::is_none")]
    pub use_import_extensions: Option<RuleFixConfiguration<UseImportExtensions>>,
    #[doc = "Disallows package private imports."]
    #[serde(skip_serializing_if = "Option::is_none")]
    pub use_import_restrictions: Option<RuleConfiguration<UseImportRestrictions>>,
    #[doc = "Enforce using the digits argument with Number#toFixed()."]
    #[serde(skip_serializing_if = "Option::is_none")]
    pub use_number_to_fixed_digits_argument:
        Option<RuleFixConfiguration<UseNumberToFixedDigitsArgument>>,
    #[doc = "It detects the use of role attributes in JSX elements and suggests using semantic elements instead."]
    #[serde(skip_serializing_if = "Option::is_none")]
    pub use_semantic_elements: Option<RuleConfiguration<UseSemanticElements>>,
    #[doc = "Enforce the sorting of CSS utility classes."]
    #[serde(skip_serializing_if = "Option::is_none")]
    pub use_sorted_classes: Option<RuleFixConfiguration<UseSortedClasses>>,
    #[doc = "Require new when throwing an error."]
    #[serde(skip_serializing_if = "Option::is_none")]
    pub use_throw_new_error: Option<RuleFixConfiguration<UseThrowNewError>>,
    #[doc = "Disallow throwing non-Error values."]
    #[serde(skip_serializing_if = "Option::is_none")]
    pub use_throw_only_error: Option<RuleConfiguration<UseThrowOnlyError>>,
    #[doc = "Require regex literals to be declared at the top level."]
    #[serde(skip_serializing_if = "Option::is_none")]
    pub use_top_level_regex: Option<RuleConfiguration<UseTopLevelRegex>>,
}
impl DeserializableValidator for Nursery {
    fn validate(
        &mut self,
        _name: &str,
        range: TextRange,
        diagnostics: &mut Vec<DeserializationDiagnostic>,
    ) -> bool {
        if self.recommended == Some(true) && self.all == Some(true) {
            diagnostics . push (DeserializationDiagnostic :: new (markup ! (< Emphasis > "'recommended'" < / Emphasis > " and " < Emphasis > "'all'" < / Emphasis > " can't be both " < Emphasis > "'true'" < / Emphasis > ". You should choose only one of them.")) . with_range (range) . with_note (markup ! ("Biome will fallback to its defaults for this section."))) ;
            return false;
        }
        true
    }
}
impl Nursery {
    const GROUP_NAME: &'static str = "nursery";
    pub(crate) const GROUP_RULES: &'static [&'static str] = &[
        "noConsole",
        "noDoneCallback",
        "noDuplicateAtImportRules",
        "noDuplicateElseIf",
        "noDuplicateFontNames",
        "noDuplicateJsonKeys",
        "noDuplicateSelectorsKeyframeBlock",
        "noEmptyBlock",
        "noEvolvingTypes",
        "noImportantInKeyframe",
        "noInvalidPositionAtImportRule",
        "noLabelWithoutControl",
        "noMisplacedAssertion",
        "noReactSpecificProps",
        "noRestrictedImports",
        "noShorthandPropertyOverrides",
        "noUndeclaredDependencies",
        "noUnknownFunction",
        "noUnknownMediaFeatureName",
        "noUnknownProperty",
        "noUnknownPseudoClassSelector",
        "noUnknownSelectorPseudoElement",
        "noUnknownUnit",
        "noUnmatchableAnbSelector",
        "noUnusedFunctionParameters",
        "noUselessStringConcat",
        "noUselessUndefinedInitialization",
        "noYodaExpression",
        "useAdjacentOverloadSignatures",
        "useConsistentBuiltinInstantiation",
        "useDateNow",
        "useDefaultSwitchClause",
        "useErrorMessage",
        "useExplicitLengthCheck",
        "useFocusableInteractive",
        "useGenericFontNames",
        "useImportExtensions",
        "useImportRestrictions",
        "useNumberToFixedDigitsArgument",
        "useSemanticElements",
        "useSortedClasses",
        "useThrowNewError",
        "useThrowOnlyError",
        "useTopLevelRegex",
    ];
    const RECOMMENDED_RULES: &'static [&'static str] = &[
        "noDoneCallback",
        "noDuplicateAtImportRules",
        "noDuplicateElseIf",
        "noDuplicateFontNames",
        "noDuplicateJsonKeys",
        "noDuplicateSelectorsKeyframeBlock",
        "noEmptyBlock",
        "noImportantInKeyframe",
        "noInvalidPositionAtImportRule",
        "noLabelWithoutControl",
        "noShorthandPropertyOverrides",
        "noUnknownFunction",
        "noUnknownPseudoClassSelector",
        "noUnknownSelectorPseudoElement",
        "noUnknownUnit",
        "noUnmatchableAnbSelector",
        "useFocusableInteractive",
        "useGenericFontNames",
        "useSemanticElements",
    ];
    const RECOMMENDED_RULES_AS_FILTERS: &'static [RuleFilter<'static>] = &[
        RuleFilter::Rule(Self::GROUP_NAME, Self::GROUP_RULES[1]),
        RuleFilter::Rule(Self::GROUP_NAME, Self::GROUP_RULES[2]),
        RuleFilter::Rule(Self::GROUP_NAME, Self::GROUP_RULES[3]),
        RuleFilter::Rule(Self::GROUP_NAME, Self::GROUP_RULES[4]),
        RuleFilter::Rule(Self::GROUP_NAME, Self::GROUP_RULES[5]),
        RuleFilter::Rule(Self::GROUP_NAME, Self::GROUP_RULES[6]),
        RuleFilter::Rule(Self::GROUP_NAME, Self::GROUP_RULES[7]),
        RuleFilter::Rule(Self::GROUP_NAME, Self::GROUP_RULES[9]),
        RuleFilter::Rule(Self::GROUP_NAME, Self::GROUP_RULES[10]),
        RuleFilter::Rule(Self::GROUP_NAME, Self::GROUP_RULES[11]),
        RuleFilter::Rule(Self::GROUP_NAME, Self::GROUP_RULES[15]),
        RuleFilter::Rule(Self::GROUP_NAME, Self::GROUP_RULES[17]),
        RuleFilter::Rule(Self::GROUP_NAME, Self::GROUP_RULES[20]),
        RuleFilter::Rule(Self::GROUP_NAME, Self::GROUP_RULES[21]),
        RuleFilter::Rule(Self::GROUP_NAME, Self::GROUP_RULES[22]),
        RuleFilter::Rule(Self::GROUP_NAME, Self::GROUP_RULES[33]),
        RuleFilter::Rule(Self::GROUP_NAME, Self::GROUP_RULES[34]),
        RuleFilter::Rule(Self::GROUP_NAME, Self::GROUP_RULES[38]),
    ];
    const ALL_RULES_AS_FILTERS: &'static [RuleFilter<'static>] = &[
        RuleFilter::Rule(Self::GROUP_NAME, Self::GROUP_RULES[0]),
        RuleFilter::Rule(Self::GROUP_NAME, Self::GROUP_RULES[1]),
        RuleFilter::Rule(Self::GROUP_NAME, Self::GROUP_RULES[2]),
        RuleFilter::Rule(Self::GROUP_NAME, Self::GROUP_RULES[3]),
        RuleFilter::Rule(Self::GROUP_NAME, Self::GROUP_RULES[4]),
        RuleFilter::Rule(Self::GROUP_NAME, Self::GROUP_RULES[5]),
        RuleFilter::Rule(Self::GROUP_NAME, Self::GROUP_RULES[6]),
        RuleFilter::Rule(Self::GROUP_NAME, Self::GROUP_RULES[7]),
        RuleFilter::Rule(Self::GROUP_NAME, Self::GROUP_RULES[8]),
        RuleFilter::Rule(Self::GROUP_NAME, Self::GROUP_RULES[9]),
        RuleFilter::Rule(Self::GROUP_NAME, Self::GROUP_RULES[10]),
        RuleFilter::Rule(Self::GROUP_NAME, Self::GROUP_RULES[11]),
        RuleFilter::Rule(Self::GROUP_NAME, Self::GROUP_RULES[12]),
        RuleFilter::Rule(Self::GROUP_NAME, Self::GROUP_RULES[13]),
        RuleFilter::Rule(Self::GROUP_NAME, Self::GROUP_RULES[14]),
        RuleFilter::Rule(Self::GROUP_NAME, Self::GROUP_RULES[15]),
        RuleFilter::Rule(Self::GROUP_NAME, Self::GROUP_RULES[16]),
        RuleFilter::Rule(Self::GROUP_NAME, Self::GROUP_RULES[17]),
        RuleFilter::Rule(Self::GROUP_NAME, Self::GROUP_RULES[18]),
        RuleFilter::Rule(Self::GROUP_NAME, Self::GROUP_RULES[19]),
        RuleFilter::Rule(Self::GROUP_NAME, Self::GROUP_RULES[20]),
        RuleFilter::Rule(Self::GROUP_NAME, Self::GROUP_RULES[21]),
        RuleFilter::Rule(Self::GROUP_NAME, Self::GROUP_RULES[22]),
        RuleFilter::Rule(Self::GROUP_NAME, Self::GROUP_RULES[23]),
        RuleFilter::Rule(Self::GROUP_NAME, Self::GROUP_RULES[24]),
        RuleFilter::Rule(Self::GROUP_NAME, Self::GROUP_RULES[25]),
        RuleFilter::Rule(Self::GROUP_NAME, Self::GROUP_RULES[26]),
        RuleFilter::Rule(Self::GROUP_NAME, Self::GROUP_RULES[27]),
        RuleFilter::Rule(Self::GROUP_NAME, Self::GROUP_RULES[28]),
        RuleFilter::Rule(Self::GROUP_NAME, Self::GROUP_RULES[29]),
        RuleFilter::Rule(Self::GROUP_NAME, Self::GROUP_RULES[30]),
        RuleFilter::Rule(Self::GROUP_NAME, Self::GROUP_RULES[31]),
        RuleFilter::Rule(Self::GROUP_NAME, Self::GROUP_RULES[32]),
        RuleFilter::Rule(Self::GROUP_NAME, Self::GROUP_RULES[33]),
        RuleFilter::Rule(Self::GROUP_NAME, Self::GROUP_RULES[34]),
        RuleFilter::Rule(Self::GROUP_NAME, Self::GROUP_RULES[35]),
        RuleFilter::Rule(Self::GROUP_NAME, Self::GROUP_RULES[36]),
        RuleFilter::Rule(Self::GROUP_NAME, Self::GROUP_RULES[37]),
        RuleFilter::Rule(Self::GROUP_NAME, Self::GROUP_RULES[38]),
        RuleFilter::Rule(Self::GROUP_NAME, Self::GROUP_RULES[39]),
        RuleFilter::Rule(Self::GROUP_NAME, Self::GROUP_RULES[40]),
        RuleFilter::Rule(Self::GROUP_NAME, Self::GROUP_RULES[41]),
        RuleFilter::Rule(Self::GROUP_NAME, Self::GROUP_RULES[42]),
    ];
    #[doc = r" Retrieves the recommended rules"]
    pub(crate) fn is_recommended_true(&self) -> bool {
        matches!(self.recommended, Some(true))
    }
    pub(crate) fn is_recommended_unset(&self) -> bool {
        self.recommended.is_none()
    }
    pub(crate) fn is_all_true(&self) -> bool {
        matches!(self.all, Some(true))
    }
    pub(crate) fn is_all_unset(&self) -> bool {
        self.all.is_none()
    }
    pub(crate) fn get_enabled_rules(&self) -> FxHashSet<RuleFilter<'static>> {
        let mut index_set = FxHashSet::default();
        if let Some(rule) = self.no_console.as_ref() {
            if rule.is_enabled() {
                index_set.insert(RuleFilter::Rule(Self::GROUP_NAME, Self::GROUP_RULES[0]));
            }
        }
        if let Some(rule) = self.no_done_callback.as_ref() {
            if rule.is_enabled() {
                index_set.insert(RuleFilter::Rule(Self::GROUP_NAME, Self::GROUP_RULES[1]));
            }
        }
        if let Some(rule) = self.no_duplicate_at_import_rules.as_ref() {
            if rule.is_enabled() {
                index_set.insert(RuleFilter::Rule(Self::GROUP_NAME, Self::GROUP_RULES[2]));
            }
        }
        if let Some(rule) = self.no_duplicate_else_if.as_ref() {
            if rule.is_enabled() {
                index_set.insert(RuleFilter::Rule(Self::GROUP_NAME, Self::GROUP_RULES[3]));
            }
        }
        if let Some(rule) = self.no_duplicate_font_names.as_ref() {
            if rule.is_enabled() {
                index_set.insert(RuleFilter::Rule(Self::GROUP_NAME, Self::GROUP_RULES[4]));
            }
        }
        if let Some(rule) = self.no_duplicate_json_keys.as_ref() {
            if rule.is_enabled() {
                index_set.insert(RuleFilter::Rule(Self::GROUP_NAME, Self::GROUP_RULES[5]));
            }
        }
        if let Some(rule) = self.no_duplicate_selectors_keyframe_block.as_ref() {
            if rule.is_enabled() {
                index_set.insert(RuleFilter::Rule(Self::GROUP_NAME, Self::GROUP_RULES[6]));
            }
        }
        if let Some(rule) = self.no_empty_block.as_ref() {
            if rule.is_enabled() {
                index_set.insert(RuleFilter::Rule(Self::GROUP_NAME, Self::GROUP_RULES[7]));
            }
        }
        if let Some(rule) = self.no_evolving_types.as_ref() {
            if rule.is_enabled() {
                index_set.insert(RuleFilter::Rule(Self::GROUP_NAME, Self::GROUP_RULES[8]));
            }
        }
        if let Some(rule) = self.no_important_in_keyframe.as_ref() {
            if rule.is_enabled() {
                index_set.insert(RuleFilter::Rule(Self::GROUP_NAME, Self::GROUP_RULES[9]));
            }
        }
        if let Some(rule) = self.no_invalid_position_at_import_rule.as_ref() {
            if rule.is_enabled() {
                index_set.insert(RuleFilter::Rule(Self::GROUP_NAME, Self::GROUP_RULES[10]));
            }
        }
        if let Some(rule) = self.no_label_without_control.as_ref() {
            if rule.is_enabled() {
                index_set.insert(RuleFilter::Rule(Self::GROUP_NAME, Self::GROUP_RULES[11]));
            }
        }
        if let Some(rule) = self.no_misplaced_assertion.as_ref() {
            if rule.is_enabled() {
                index_set.insert(RuleFilter::Rule(Self::GROUP_NAME, Self::GROUP_RULES[12]));
            }
        }
        if let Some(rule) = self.no_react_specific_props.as_ref() {
            if rule.is_enabled() {
                index_set.insert(RuleFilter::Rule(Self::GROUP_NAME, Self::GROUP_RULES[13]));
            }
        }
        if let Some(rule) = self.no_restricted_imports.as_ref() {
            if rule.is_enabled() {
                index_set.insert(RuleFilter::Rule(Self::GROUP_NAME, Self::GROUP_RULES[14]));
            }
        }
        if let Some(rule) = self.no_shorthand_property_overrides.as_ref() {
            if rule.is_enabled() {
                index_set.insert(RuleFilter::Rule(Self::GROUP_NAME, Self::GROUP_RULES[15]));
            }
        }
        if let Some(rule) = self.no_undeclared_dependencies.as_ref() {
            if rule.is_enabled() {
                index_set.insert(RuleFilter::Rule(Self::GROUP_NAME, Self::GROUP_RULES[16]));
            }
        }
        if let Some(rule) = self.no_unknown_function.as_ref() {
            if rule.is_enabled() {
                index_set.insert(RuleFilter::Rule(Self::GROUP_NAME, Self::GROUP_RULES[17]));
            }
        }
        if let Some(rule) = self.no_unknown_media_feature_name.as_ref() {
            if rule.is_enabled() {
                index_set.insert(RuleFilter::Rule(Self::GROUP_NAME, Self::GROUP_RULES[18]));
            }
        }
<<<<<<< HEAD
        if let Some(rule) = self.no_unknown_property.as_ref() {
=======
        if let Some(rule) = self.no_unknown_pseudo_class_selector.as_ref() {
>>>>>>> 04745f42
            if rule.is_enabled() {
                index_set.insert(RuleFilter::Rule(Self::GROUP_NAME, Self::GROUP_RULES[19]));
            }
        }
        if let Some(rule) = self.no_unknown_selector_pseudo_element.as_ref() {
            if rule.is_enabled() {
                index_set.insert(RuleFilter::Rule(Self::GROUP_NAME, Self::GROUP_RULES[20]));
            }
        }
        if let Some(rule) = self.no_unknown_unit.as_ref() {
            if rule.is_enabled() {
                index_set.insert(RuleFilter::Rule(Self::GROUP_NAME, Self::GROUP_RULES[21]));
            }
        }
        if let Some(rule) = self.no_unmatchable_anb_selector.as_ref() {
            if rule.is_enabled() {
                index_set.insert(RuleFilter::Rule(Self::GROUP_NAME, Self::GROUP_RULES[22]));
            }
        }
        if let Some(rule) = self.no_unused_function_parameters.as_ref() {
            if rule.is_enabled() {
                index_set.insert(RuleFilter::Rule(Self::GROUP_NAME, Self::GROUP_RULES[23]));
            }
        }
        if let Some(rule) = self.no_useless_string_concat.as_ref() {
            if rule.is_enabled() {
                index_set.insert(RuleFilter::Rule(Self::GROUP_NAME, Self::GROUP_RULES[24]));
            }
        }
        if let Some(rule) = self.no_useless_undefined_initialization.as_ref() {
            if rule.is_enabled() {
                index_set.insert(RuleFilter::Rule(Self::GROUP_NAME, Self::GROUP_RULES[25]));
            }
        }
        if let Some(rule) = self.no_yoda_expression.as_ref() {
            if rule.is_enabled() {
                index_set.insert(RuleFilter::Rule(Self::GROUP_NAME, Self::GROUP_RULES[26]));
            }
        }
        if let Some(rule) = self.use_adjacent_overload_signatures.as_ref() {
            if rule.is_enabled() {
                index_set.insert(RuleFilter::Rule(Self::GROUP_NAME, Self::GROUP_RULES[27]));
            }
        }
        if let Some(rule) = self.use_consistent_builtin_instantiation.as_ref() {
            if rule.is_enabled() {
                index_set.insert(RuleFilter::Rule(Self::GROUP_NAME, Self::GROUP_RULES[28]));
            }
        }
        if let Some(rule) = self.use_date_now.as_ref() {
            if rule.is_enabled() {
                index_set.insert(RuleFilter::Rule(Self::GROUP_NAME, Self::GROUP_RULES[29]));
            }
        }
        if let Some(rule) = self.use_default_switch_clause.as_ref() {
            if rule.is_enabled() {
                index_set.insert(RuleFilter::Rule(Self::GROUP_NAME, Self::GROUP_RULES[30]));
            }
        }
        if let Some(rule) = self.use_error_message.as_ref() {
            if rule.is_enabled() {
                index_set.insert(RuleFilter::Rule(Self::GROUP_NAME, Self::GROUP_RULES[31]));
            }
        }
        if let Some(rule) = self.use_explicit_length_check.as_ref() {
            if rule.is_enabled() {
                index_set.insert(RuleFilter::Rule(Self::GROUP_NAME, Self::GROUP_RULES[32]));
            }
        }
        if let Some(rule) = self.use_focusable_interactive.as_ref() {
            if rule.is_enabled() {
                index_set.insert(RuleFilter::Rule(Self::GROUP_NAME, Self::GROUP_RULES[33]));
            }
        }
        if let Some(rule) = self.use_generic_font_names.as_ref() {
            if rule.is_enabled() {
                index_set.insert(RuleFilter::Rule(Self::GROUP_NAME, Self::GROUP_RULES[34]));
            }
        }
        if let Some(rule) = self.use_import_extensions.as_ref() {
            if rule.is_enabled() {
                index_set.insert(RuleFilter::Rule(Self::GROUP_NAME, Self::GROUP_RULES[35]));
            }
        }
        if let Some(rule) = self.use_import_restrictions.as_ref() {
            if rule.is_enabled() {
                index_set.insert(RuleFilter::Rule(Self::GROUP_NAME, Self::GROUP_RULES[36]));
            }
        }
        if let Some(rule) = self.use_number_to_fixed_digits_argument.as_ref() {
            if rule.is_enabled() {
                index_set.insert(RuleFilter::Rule(Self::GROUP_NAME, Self::GROUP_RULES[37]));
            }
        }
        if let Some(rule) = self.use_semantic_elements.as_ref() {
            if rule.is_enabled() {
                index_set.insert(RuleFilter::Rule(Self::GROUP_NAME, Self::GROUP_RULES[38]));
            }
        }
        if let Some(rule) = self.use_sorted_classes.as_ref() {
            if rule.is_enabled() {
                index_set.insert(RuleFilter::Rule(Self::GROUP_NAME, Self::GROUP_RULES[39]));
            }
        }
        if let Some(rule) = self.use_throw_new_error.as_ref() {
            if rule.is_enabled() {
                index_set.insert(RuleFilter::Rule(Self::GROUP_NAME, Self::GROUP_RULES[40]));
            }
        }
        if let Some(rule) = self.use_throw_only_error.as_ref() {
            if rule.is_enabled() {
                index_set.insert(RuleFilter::Rule(Self::GROUP_NAME, Self::GROUP_RULES[41]));
            }
        }
        if let Some(rule) = self.use_top_level_regex.as_ref() {
            if rule.is_enabled() {
                index_set.insert(RuleFilter::Rule(Self::GROUP_NAME, Self::GROUP_RULES[42]));
            }
        }
        index_set
    }
    pub(crate) fn get_disabled_rules(&self) -> FxHashSet<RuleFilter<'static>> {
        let mut index_set = FxHashSet::default();
        if let Some(rule) = self.no_console.as_ref() {
            if rule.is_disabled() {
                index_set.insert(RuleFilter::Rule(Self::GROUP_NAME, Self::GROUP_RULES[0]));
            }
        }
        if let Some(rule) = self.no_done_callback.as_ref() {
            if rule.is_disabled() {
                index_set.insert(RuleFilter::Rule(Self::GROUP_NAME, Self::GROUP_RULES[1]));
            }
        }
        if let Some(rule) = self.no_duplicate_at_import_rules.as_ref() {
            if rule.is_disabled() {
                index_set.insert(RuleFilter::Rule(Self::GROUP_NAME, Self::GROUP_RULES[2]));
            }
        }
        if let Some(rule) = self.no_duplicate_else_if.as_ref() {
            if rule.is_disabled() {
                index_set.insert(RuleFilter::Rule(Self::GROUP_NAME, Self::GROUP_RULES[3]));
            }
        }
        if let Some(rule) = self.no_duplicate_font_names.as_ref() {
            if rule.is_disabled() {
                index_set.insert(RuleFilter::Rule(Self::GROUP_NAME, Self::GROUP_RULES[4]));
            }
        }
        if let Some(rule) = self.no_duplicate_json_keys.as_ref() {
            if rule.is_disabled() {
                index_set.insert(RuleFilter::Rule(Self::GROUP_NAME, Self::GROUP_RULES[5]));
            }
        }
        if let Some(rule) = self.no_duplicate_selectors_keyframe_block.as_ref() {
            if rule.is_disabled() {
                index_set.insert(RuleFilter::Rule(Self::GROUP_NAME, Self::GROUP_RULES[6]));
            }
        }
        if let Some(rule) = self.no_empty_block.as_ref() {
            if rule.is_disabled() {
                index_set.insert(RuleFilter::Rule(Self::GROUP_NAME, Self::GROUP_RULES[7]));
            }
        }
        if let Some(rule) = self.no_evolving_types.as_ref() {
            if rule.is_disabled() {
                index_set.insert(RuleFilter::Rule(Self::GROUP_NAME, Self::GROUP_RULES[8]));
            }
        }
        if let Some(rule) = self.no_important_in_keyframe.as_ref() {
            if rule.is_disabled() {
                index_set.insert(RuleFilter::Rule(Self::GROUP_NAME, Self::GROUP_RULES[9]));
            }
        }
        if let Some(rule) = self.no_invalid_position_at_import_rule.as_ref() {
            if rule.is_disabled() {
                index_set.insert(RuleFilter::Rule(Self::GROUP_NAME, Self::GROUP_RULES[10]));
            }
        }
        if let Some(rule) = self.no_label_without_control.as_ref() {
            if rule.is_disabled() {
                index_set.insert(RuleFilter::Rule(Self::GROUP_NAME, Self::GROUP_RULES[11]));
            }
        }
        if let Some(rule) = self.no_misplaced_assertion.as_ref() {
            if rule.is_disabled() {
                index_set.insert(RuleFilter::Rule(Self::GROUP_NAME, Self::GROUP_RULES[12]));
            }
        }
        if let Some(rule) = self.no_react_specific_props.as_ref() {
            if rule.is_disabled() {
                index_set.insert(RuleFilter::Rule(Self::GROUP_NAME, Self::GROUP_RULES[13]));
            }
        }
        if let Some(rule) = self.no_restricted_imports.as_ref() {
            if rule.is_disabled() {
                index_set.insert(RuleFilter::Rule(Self::GROUP_NAME, Self::GROUP_RULES[14]));
            }
        }
        if let Some(rule) = self.no_shorthand_property_overrides.as_ref() {
            if rule.is_disabled() {
                index_set.insert(RuleFilter::Rule(Self::GROUP_NAME, Self::GROUP_RULES[15]));
            }
        }
        if let Some(rule) = self.no_undeclared_dependencies.as_ref() {
            if rule.is_disabled() {
                index_set.insert(RuleFilter::Rule(Self::GROUP_NAME, Self::GROUP_RULES[16]));
            }
        }
        if let Some(rule) = self.no_unknown_function.as_ref() {
            if rule.is_disabled() {
                index_set.insert(RuleFilter::Rule(Self::GROUP_NAME, Self::GROUP_RULES[17]));
            }
        }
        if let Some(rule) = self.no_unknown_media_feature_name.as_ref() {
            if rule.is_disabled() {
                index_set.insert(RuleFilter::Rule(Self::GROUP_NAME, Self::GROUP_RULES[18]));
            }
        }
<<<<<<< HEAD
        if let Some(rule) = self.no_unknown_property.as_ref() {
=======
        if let Some(rule) = self.no_unknown_pseudo_class_selector.as_ref() {
>>>>>>> 04745f42
            if rule.is_disabled() {
                index_set.insert(RuleFilter::Rule(Self::GROUP_NAME, Self::GROUP_RULES[19]));
            }
        }
        if let Some(rule) = self.no_unknown_selector_pseudo_element.as_ref() {
            if rule.is_disabled() {
                index_set.insert(RuleFilter::Rule(Self::GROUP_NAME, Self::GROUP_RULES[20]));
            }
        }
        if let Some(rule) = self.no_unknown_unit.as_ref() {
            if rule.is_disabled() {
                index_set.insert(RuleFilter::Rule(Self::GROUP_NAME, Self::GROUP_RULES[21]));
            }
        }
        if let Some(rule) = self.no_unmatchable_anb_selector.as_ref() {
            if rule.is_disabled() {
                index_set.insert(RuleFilter::Rule(Self::GROUP_NAME, Self::GROUP_RULES[22]));
            }
        }
        if let Some(rule) = self.no_unused_function_parameters.as_ref() {
            if rule.is_disabled() {
                index_set.insert(RuleFilter::Rule(Self::GROUP_NAME, Self::GROUP_RULES[23]));
            }
        }
        if let Some(rule) = self.no_useless_string_concat.as_ref() {
            if rule.is_disabled() {
                index_set.insert(RuleFilter::Rule(Self::GROUP_NAME, Self::GROUP_RULES[24]));
            }
        }
        if let Some(rule) = self.no_useless_undefined_initialization.as_ref() {
            if rule.is_disabled() {
                index_set.insert(RuleFilter::Rule(Self::GROUP_NAME, Self::GROUP_RULES[25]));
            }
        }
        if let Some(rule) = self.no_yoda_expression.as_ref() {
            if rule.is_disabled() {
                index_set.insert(RuleFilter::Rule(Self::GROUP_NAME, Self::GROUP_RULES[26]));
            }
        }
        if let Some(rule) = self.use_adjacent_overload_signatures.as_ref() {
            if rule.is_disabled() {
                index_set.insert(RuleFilter::Rule(Self::GROUP_NAME, Self::GROUP_RULES[27]));
            }
        }
        if let Some(rule) = self.use_consistent_builtin_instantiation.as_ref() {
            if rule.is_disabled() {
                index_set.insert(RuleFilter::Rule(Self::GROUP_NAME, Self::GROUP_RULES[28]));
            }
        }
        if let Some(rule) = self.use_date_now.as_ref() {
            if rule.is_disabled() {
                index_set.insert(RuleFilter::Rule(Self::GROUP_NAME, Self::GROUP_RULES[29]));
            }
        }
        if let Some(rule) = self.use_default_switch_clause.as_ref() {
            if rule.is_disabled() {
                index_set.insert(RuleFilter::Rule(Self::GROUP_NAME, Self::GROUP_RULES[30]));
            }
        }
        if let Some(rule) = self.use_error_message.as_ref() {
            if rule.is_disabled() {
                index_set.insert(RuleFilter::Rule(Self::GROUP_NAME, Self::GROUP_RULES[31]));
            }
        }
        if let Some(rule) = self.use_explicit_length_check.as_ref() {
            if rule.is_disabled() {
                index_set.insert(RuleFilter::Rule(Self::GROUP_NAME, Self::GROUP_RULES[32]));
            }
        }
        if let Some(rule) = self.use_focusable_interactive.as_ref() {
            if rule.is_disabled() {
                index_set.insert(RuleFilter::Rule(Self::GROUP_NAME, Self::GROUP_RULES[33]));
            }
        }
        if let Some(rule) = self.use_generic_font_names.as_ref() {
            if rule.is_disabled() {
                index_set.insert(RuleFilter::Rule(Self::GROUP_NAME, Self::GROUP_RULES[34]));
            }
        }
        if let Some(rule) = self.use_import_extensions.as_ref() {
            if rule.is_disabled() {
                index_set.insert(RuleFilter::Rule(Self::GROUP_NAME, Self::GROUP_RULES[35]));
            }
        }
        if let Some(rule) = self.use_import_restrictions.as_ref() {
            if rule.is_disabled() {
                index_set.insert(RuleFilter::Rule(Self::GROUP_NAME, Self::GROUP_RULES[36]));
            }
        }
        if let Some(rule) = self.use_number_to_fixed_digits_argument.as_ref() {
            if rule.is_disabled() {
                index_set.insert(RuleFilter::Rule(Self::GROUP_NAME, Self::GROUP_RULES[37]));
            }
        }
        if let Some(rule) = self.use_semantic_elements.as_ref() {
            if rule.is_disabled() {
                index_set.insert(RuleFilter::Rule(Self::GROUP_NAME, Self::GROUP_RULES[38]));
            }
        }
        if let Some(rule) = self.use_sorted_classes.as_ref() {
            if rule.is_disabled() {
                index_set.insert(RuleFilter::Rule(Self::GROUP_NAME, Self::GROUP_RULES[39]));
            }
        }
        if let Some(rule) = self.use_throw_new_error.as_ref() {
            if rule.is_disabled() {
                index_set.insert(RuleFilter::Rule(Self::GROUP_NAME, Self::GROUP_RULES[40]));
            }
        }
        if let Some(rule) = self.use_throw_only_error.as_ref() {
            if rule.is_disabled() {
                index_set.insert(RuleFilter::Rule(Self::GROUP_NAME, Self::GROUP_RULES[41]));
            }
        }
        if let Some(rule) = self.use_top_level_regex.as_ref() {
            if rule.is_disabled() {
                index_set.insert(RuleFilter::Rule(Self::GROUP_NAME, Self::GROUP_RULES[42]));
            }
        }
        index_set
    }
    #[doc = r" Checks if, given a rule name, matches one of the rules contained in this category"]
    pub(crate) fn has_rule(rule_name: &str) -> Option<&'static str> {
        Some(Self::GROUP_RULES[Self::GROUP_RULES.binary_search(&rule_name).ok()?])
    }
    #[doc = r" Checks if, given a rule name, it is marked as recommended"]
    pub(crate) fn is_recommended_rule(rule_name: &str) -> bool {
        Self::RECOMMENDED_RULES.contains(&rule_name)
    }
    pub(crate) fn recommended_rules_as_filters() -> &'static [RuleFilter<'static>] {
        Self::RECOMMENDED_RULES_AS_FILTERS
    }
    pub(crate) fn all_rules_as_filters() -> &'static [RuleFilter<'static>] {
        Self::ALL_RULES_AS_FILTERS
    }
    #[doc = r" Select preset rules"]
    pub(crate) fn collect_preset_rules(
        &self,
        parent_is_all: bool,
        parent_is_recommended: bool,
        enabled_rules: &mut FxHashSet<RuleFilter<'static>>,
    ) {
        if self.is_all_true() || self.is_all_unset() && parent_is_all {
            enabled_rules.extend(Self::all_rules_as_filters());
        } else if self.is_recommended_true()
            || self.is_recommended_unset() && self.is_all_unset() && parent_is_recommended
        {
            enabled_rules.extend(Self::recommended_rules_as_filters());
        }
    }
    pub(crate) fn get_rule_configuration(
        &self,
        rule_name: &str,
    ) -> Option<(RulePlainConfiguration, Option<RuleOptions>)> {
        match rule_name {
            "noConsole" => self
                .no_console
                .as_ref()
                .map(|conf| (conf.level(), conf.get_options())),
            "noDoneCallback" => self
                .no_done_callback
                .as_ref()
                .map(|conf| (conf.level(), conf.get_options())),
            "noDuplicateAtImportRules" => self
                .no_duplicate_at_import_rules
                .as_ref()
                .map(|conf| (conf.level(), conf.get_options())),
            "noDuplicateElseIf" => self
                .no_duplicate_else_if
                .as_ref()
                .map(|conf| (conf.level(), conf.get_options())),
            "noDuplicateFontNames" => self
                .no_duplicate_font_names
                .as_ref()
                .map(|conf| (conf.level(), conf.get_options())),
            "noDuplicateJsonKeys" => self
                .no_duplicate_json_keys
                .as_ref()
                .map(|conf| (conf.level(), conf.get_options())),
            "noDuplicateSelectorsKeyframeBlock" => self
                .no_duplicate_selectors_keyframe_block
                .as_ref()
                .map(|conf| (conf.level(), conf.get_options())),
            "noEmptyBlock" => self
                .no_empty_block
                .as_ref()
                .map(|conf| (conf.level(), conf.get_options())),
            "noEvolvingTypes" => self
                .no_evolving_types
                .as_ref()
                .map(|conf| (conf.level(), conf.get_options())),
            "noImportantInKeyframe" => self
                .no_important_in_keyframe
                .as_ref()
                .map(|conf| (conf.level(), conf.get_options())),
            "noInvalidPositionAtImportRule" => self
                .no_invalid_position_at_import_rule
                .as_ref()
                .map(|conf| (conf.level(), conf.get_options())),
            "noLabelWithoutControl" => self
                .no_label_without_control
                .as_ref()
                .map(|conf| (conf.level(), conf.get_options())),
            "noMisplacedAssertion" => self
                .no_misplaced_assertion
                .as_ref()
                .map(|conf| (conf.level(), conf.get_options())),
            "noReactSpecificProps" => self
                .no_react_specific_props
                .as_ref()
                .map(|conf| (conf.level(), conf.get_options())),
            "noRestrictedImports" => self
                .no_restricted_imports
                .as_ref()
                .map(|conf| (conf.level(), conf.get_options())),
            "noShorthandPropertyOverrides" => self
                .no_shorthand_property_overrides
                .as_ref()
                .map(|conf| (conf.level(), conf.get_options())),
            "noUndeclaredDependencies" => self
                .no_undeclared_dependencies
                .as_ref()
                .map(|conf| (conf.level(), conf.get_options())),
            "noUnknownFunction" => self
                .no_unknown_function
                .as_ref()
                .map(|conf| (conf.level(), conf.get_options())),
            "noUnknownMediaFeatureName" => self
                .no_unknown_media_feature_name
                .as_ref()
                .map(|conf| (conf.level(), conf.get_options())),
            "noUnknownProperty" => self
                .no_unknown_property
                .as_ref()
                .map(|conf| (conf.level(), conf.get_options())),
            "noUnknownPseudoClassSelector" => self
                .no_unknown_pseudo_class_selector
                .as_ref()
                .map(|conf| (conf.level(), conf.get_options())),
            "noUnknownSelectorPseudoElement" => self
                .no_unknown_selector_pseudo_element
                .as_ref()
                .map(|conf| (conf.level(), conf.get_options())),
            "noUnknownUnit" => self
                .no_unknown_unit
                .as_ref()
                .map(|conf| (conf.level(), conf.get_options())),
            "noUnmatchableAnbSelector" => self
                .no_unmatchable_anb_selector
                .as_ref()
                .map(|conf| (conf.level(), conf.get_options())),
            "noUnusedFunctionParameters" => self
                .no_unused_function_parameters
                .as_ref()
                .map(|conf| (conf.level(), conf.get_options())),
            "noUselessStringConcat" => self
                .no_useless_string_concat
                .as_ref()
                .map(|conf| (conf.level(), conf.get_options())),
            "noUselessUndefinedInitialization" => self
                .no_useless_undefined_initialization
                .as_ref()
                .map(|conf| (conf.level(), conf.get_options())),
            "noYodaExpression" => self
                .no_yoda_expression
                .as_ref()
                .map(|conf| (conf.level(), conf.get_options())),
            "useAdjacentOverloadSignatures" => self
                .use_adjacent_overload_signatures
                .as_ref()
                .map(|conf| (conf.level(), conf.get_options())),
            "useConsistentBuiltinInstantiation" => self
                .use_consistent_builtin_instantiation
                .as_ref()
                .map(|conf| (conf.level(), conf.get_options())),
            "useDateNow" => self
                .use_date_now
                .as_ref()
                .map(|conf| (conf.level(), conf.get_options())),
            "useDefaultSwitchClause" => self
                .use_default_switch_clause
                .as_ref()
                .map(|conf| (conf.level(), conf.get_options())),
            "useErrorMessage" => self
                .use_error_message
                .as_ref()
                .map(|conf| (conf.level(), conf.get_options())),
            "useExplicitLengthCheck" => self
                .use_explicit_length_check
                .as_ref()
                .map(|conf| (conf.level(), conf.get_options())),
            "useFocusableInteractive" => self
                .use_focusable_interactive
                .as_ref()
                .map(|conf| (conf.level(), conf.get_options())),
            "useGenericFontNames" => self
                .use_generic_font_names
                .as_ref()
                .map(|conf| (conf.level(), conf.get_options())),
            "useImportExtensions" => self
                .use_import_extensions
                .as_ref()
                .map(|conf| (conf.level(), conf.get_options())),
            "useImportRestrictions" => self
                .use_import_restrictions
                .as_ref()
                .map(|conf| (conf.level(), conf.get_options())),
            "useNumberToFixedDigitsArgument" => self
                .use_number_to_fixed_digits_argument
                .as_ref()
                .map(|conf| (conf.level(), conf.get_options())),
            "useSemanticElements" => self
                .use_semantic_elements
                .as_ref()
                .map(|conf| (conf.level(), conf.get_options())),
            "useSortedClasses" => self
                .use_sorted_classes
                .as_ref()
                .map(|conf| (conf.level(), conf.get_options())),
            "useThrowNewError" => self
                .use_throw_new_error
                .as_ref()
                .map(|conf| (conf.level(), conf.get_options())),
            "useThrowOnlyError" => self
                .use_throw_only_error
                .as_ref()
                .map(|conf| (conf.level(), conf.get_options())),
            "useTopLevelRegex" => self
                .use_top_level_regex
                .as_ref()
                .map(|conf| (conf.level(), conf.get_options())),
            _ => None,
        }
    }
}
#[derive(Clone, Debug, Default, Deserialize, Deserializable, Eq, Merge, PartialEq, Serialize)]
#[deserializable(with_validator)]
#[cfg_attr(feature = "schema", derive(JsonSchema))]
#[serde(rename_all = "camelCase", default, deny_unknown_fields)]
#[doc = r" A list of rules that belong to this group"]
pub struct Performance {
    #[doc = r" It enables the recommended rules for this group"]
    #[serde(skip_serializing_if = "Option::is_none")]
    pub recommended: Option<bool>,
    #[doc = r" It enables ALL rules for this group."]
    #[serde(skip_serializing_if = "Option::is_none")]
    pub all: Option<bool>,
    #[doc = "Disallow the use of spread (...) syntax on accumulators."]
    #[serde(skip_serializing_if = "Option::is_none")]
    pub no_accumulating_spread: Option<RuleConfiguration<NoAccumulatingSpread>>,
    #[doc = "Disallow the use of barrel file."]
    #[serde(skip_serializing_if = "Option::is_none")]
    pub no_barrel_file: Option<RuleConfiguration<NoBarrelFile>>,
    #[doc = "Disallow the use of the delete operator."]
    #[serde(skip_serializing_if = "Option::is_none")]
    pub no_delete: Option<RuleFixConfiguration<NoDelete>>,
    #[doc = "Avoid re-export all."]
    #[serde(skip_serializing_if = "Option::is_none")]
    pub no_re_export_all: Option<RuleConfiguration<NoReExportAll>>,
}
impl DeserializableValidator for Performance {
    fn validate(
        &mut self,
        _name: &str,
        range: TextRange,
        diagnostics: &mut Vec<DeserializationDiagnostic>,
    ) -> bool {
        if self.recommended == Some(true) && self.all == Some(true) {
            diagnostics . push (DeserializationDiagnostic :: new (markup ! (< Emphasis > "'recommended'" < / Emphasis > " and " < Emphasis > "'all'" < / Emphasis > " can't be both " < Emphasis > "'true'" < / Emphasis > ". You should choose only one of them.")) . with_range (range) . with_note (markup ! ("Biome will fallback to its defaults for this section."))) ;
            return false;
        }
        true
    }
}
impl Performance {
    const GROUP_NAME: &'static str = "performance";
    pub(crate) const GROUP_RULES: &'static [&'static str] = &[
        "noAccumulatingSpread",
        "noBarrelFile",
        "noDelete",
        "noReExportAll",
    ];
    const RECOMMENDED_RULES: &'static [&'static str] = &["noAccumulatingSpread", "noDelete"];
    const RECOMMENDED_RULES_AS_FILTERS: &'static [RuleFilter<'static>] = &[
        RuleFilter::Rule(Self::GROUP_NAME, Self::GROUP_RULES[0]),
        RuleFilter::Rule(Self::GROUP_NAME, Self::GROUP_RULES[2]),
    ];
    const ALL_RULES_AS_FILTERS: &'static [RuleFilter<'static>] = &[
        RuleFilter::Rule(Self::GROUP_NAME, Self::GROUP_RULES[0]),
        RuleFilter::Rule(Self::GROUP_NAME, Self::GROUP_RULES[1]),
        RuleFilter::Rule(Self::GROUP_NAME, Self::GROUP_RULES[2]),
        RuleFilter::Rule(Self::GROUP_NAME, Self::GROUP_RULES[3]),
    ];
    #[doc = r" Retrieves the recommended rules"]
    pub(crate) fn is_recommended_true(&self) -> bool {
        matches!(self.recommended, Some(true))
    }
    pub(crate) fn is_recommended_unset(&self) -> bool {
        self.recommended.is_none()
    }
    pub(crate) fn is_all_true(&self) -> bool {
        matches!(self.all, Some(true))
    }
    pub(crate) fn is_all_unset(&self) -> bool {
        self.all.is_none()
    }
    pub(crate) fn get_enabled_rules(&self) -> FxHashSet<RuleFilter<'static>> {
        let mut index_set = FxHashSet::default();
        if let Some(rule) = self.no_accumulating_spread.as_ref() {
            if rule.is_enabled() {
                index_set.insert(RuleFilter::Rule(Self::GROUP_NAME, Self::GROUP_RULES[0]));
            }
        }
        if let Some(rule) = self.no_barrel_file.as_ref() {
            if rule.is_enabled() {
                index_set.insert(RuleFilter::Rule(Self::GROUP_NAME, Self::GROUP_RULES[1]));
            }
        }
        if let Some(rule) = self.no_delete.as_ref() {
            if rule.is_enabled() {
                index_set.insert(RuleFilter::Rule(Self::GROUP_NAME, Self::GROUP_RULES[2]));
            }
        }
        if let Some(rule) = self.no_re_export_all.as_ref() {
            if rule.is_enabled() {
                index_set.insert(RuleFilter::Rule(Self::GROUP_NAME, Self::GROUP_RULES[3]));
            }
        }
        index_set
    }
    pub(crate) fn get_disabled_rules(&self) -> FxHashSet<RuleFilter<'static>> {
        let mut index_set = FxHashSet::default();
        if let Some(rule) = self.no_accumulating_spread.as_ref() {
            if rule.is_disabled() {
                index_set.insert(RuleFilter::Rule(Self::GROUP_NAME, Self::GROUP_RULES[0]));
            }
        }
        if let Some(rule) = self.no_barrel_file.as_ref() {
            if rule.is_disabled() {
                index_set.insert(RuleFilter::Rule(Self::GROUP_NAME, Self::GROUP_RULES[1]));
            }
        }
        if let Some(rule) = self.no_delete.as_ref() {
            if rule.is_disabled() {
                index_set.insert(RuleFilter::Rule(Self::GROUP_NAME, Self::GROUP_RULES[2]));
            }
        }
        if let Some(rule) = self.no_re_export_all.as_ref() {
            if rule.is_disabled() {
                index_set.insert(RuleFilter::Rule(Self::GROUP_NAME, Self::GROUP_RULES[3]));
            }
        }
        index_set
    }
    #[doc = r" Checks if, given a rule name, matches one of the rules contained in this category"]
    pub(crate) fn has_rule(rule_name: &str) -> Option<&'static str> {
        Some(Self::GROUP_RULES[Self::GROUP_RULES.binary_search(&rule_name).ok()?])
    }
    #[doc = r" Checks if, given a rule name, it is marked as recommended"]
    pub(crate) fn is_recommended_rule(rule_name: &str) -> bool {
        Self::RECOMMENDED_RULES.contains(&rule_name)
    }
    pub(crate) fn recommended_rules_as_filters() -> &'static [RuleFilter<'static>] {
        Self::RECOMMENDED_RULES_AS_FILTERS
    }
    pub(crate) fn all_rules_as_filters() -> &'static [RuleFilter<'static>] {
        Self::ALL_RULES_AS_FILTERS
    }
    #[doc = r" Select preset rules"]
    pub(crate) fn collect_preset_rules(
        &self,
        parent_is_all: bool,
        parent_is_recommended: bool,
        enabled_rules: &mut FxHashSet<RuleFilter<'static>>,
    ) {
        if self.is_all_true() || self.is_all_unset() && parent_is_all {
            enabled_rules.extend(Self::all_rules_as_filters());
        } else if self.is_recommended_true()
            || self.is_recommended_unset() && self.is_all_unset() && parent_is_recommended
        {
            enabled_rules.extend(Self::recommended_rules_as_filters());
        }
    }
    pub(crate) fn get_rule_configuration(
        &self,
        rule_name: &str,
    ) -> Option<(RulePlainConfiguration, Option<RuleOptions>)> {
        match rule_name {
            "noAccumulatingSpread" => self
                .no_accumulating_spread
                .as_ref()
                .map(|conf| (conf.level(), conf.get_options())),
            "noBarrelFile" => self
                .no_barrel_file
                .as_ref()
                .map(|conf| (conf.level(), conf.get_options())),
            "noDelete" => self
                .no_delete
                .as_ref()
                .map(|conf| (conf.level(), conf.get_options())),
            "noReExportAll" => self
                .no_re_export_all
                .as_ref()
                .map(|conf| (conf.level(), conf.get_options())),
            _ => None,
        }
    }
}
#[derive(Clone, Debug, Default, Deserialize, Deserializable, Eq, Merge, PartialEq, Serialize)]
#[deserializable(with_validator)]
#[cfg_attr(feature = "schema", derive(JsonSchema))]
#[serde(rename_all = "camelCase", default, deny_unknown_fields)]
#[doc = r" A list of rules that belong to this group"]
pub struct Security {
    #[doc = r" It enables the recommended rules for this group"]
    #[serde(skip_serializing_if = "Option::is_none")]
    pub recommended: Option<bool>,
    #[doc = r" It enables ALL rules for this group."]
    #[serde(skip_serializing_if = "Option::is_none")]
    pub all: Option<bool>,
    #[doc = "Prevent the usage of dangerous JSX props"]
    #[serde(skip_serializing_if = "Option::is_none")]
    pub no_dangerously_set_inner_html: Option<RuleConfiguration<NoDangerouslySetInnerHtml>>,
    #[doc = "Report when a DOM element or a component uses both children and dangerouslySetInnerHTML prop."]
    #[serde(skip_serializing_if = "Option::is_none")]
    pub no_dangerously_set_inner_html_with_children:
        Option<RuleConfiguration<NoDangerouslySetInnerHtmlWithChildren>>,
    #[doc = "Disallow the use of global eval()."]
    #[serde(skip_serializing_if = "Option::is_none")]
    pub no_global_eval: Option<RuleConfiguration<NoGlobalEval>>,
}
impl DeserializableValidator for Security {
    fn validate(
        &mut self,
        _name: &str,
        range: TextRange,
        diagnostics: &mut Vec<DeserializationDiagnostic>,
    ) -> bool {
        if self.recommended == Some(true) && self.all == Some(true) {
            diagnostics . push (DeserializationDiagnostic :: new (markup ! (< Emphasis > "'recommended'" < / Emphasis > " and " < Emphasis > "'all'" < / Emphasis > " can't be both " < Emphasis > "'true'" < / Emphasis > ". You should choose only one of them.")) . with_range (range) . with_note (markup ! ("Biome will fallback to its defaults for this section."))) ;
            return false;
        }
        true
    }
}
impl Security {
    const GROUP_NAME: &'static str = "security";
    pub(crate) const GROUP_RULES: &'static [&'static str] = &[
        "noDangerouslySetInnerHtml",
        "noDangerouslySetInnerHtmlWithChildren",
        "noGlobalEval",
    ];
    const RECOMMENDED_RULES: &'static [&'static str] = &[
        "noDangerouslySetInnerHtml",
        "noDangerouslySetInnerHtmlWithChildren",
        "noGlobalEval",
    ];
    const RECOMMENDED_RULES_AS_FILTERS: &'static [RuleFilter<'static>] = &[
        RuleFilter::Rule(Self::GROUP_NAME, Self::GROUP_RULES[0]),
        RuleFilter::Rule(Self::GROUP_NAME, Self::GROUP_RULES[1]),
        RuleFilter::Rule(Self::GROUP_NAME, Self::GROUP_RULES[2]),
    ];
    const ALL_RULES_AS_FILTERS: &'static [RuleFilter<'static>] = &[
        RuleFilter::Rule(Self::GROUP_NAME, Self::GROUP_RULES[0]),
        RuleFilter::Rule(Self::GROUP_NAME, Self::GROUP_RULES[1]),
        RuleFilter::Rule(Self::GROUP_NAME, Self::GROUP_RULES[2]),
    ];
    #[doc = r" Retrieves the recommended rules"]
    pub(crate) fn is_recommended_true(&self) -> bool {
        matches!(self.recommended, Some(true))
    }
    pub(crate) fn is_recommended_unset(&self) -> bool {
        self.recommended.is_none()
    }
    pub(crate) fn is_all_true(&self) -> bool {
        matches!(self.all, Some(true))
    }
    pub(crate) fn is_all_unset(&self) -> bool {
        self.all.is_none()
    }
    pub(crate) fn get_enabled_rules(&self) -> FxHashSet<RuleFilter<'static>> {
        let mut index_set = FxHashSet::default();
        if let Some(rule) = self.no_dangerously_set_inner_html.as_ref() {
            if rule.is_enabled() {
                index_set.insert(RuleFilter::Rule(Self::GROUP_NAME, Self::GROUP_RULES[0]));
            }
        }
        if let Some(rule) = self.no_dangerously_set_inner_html_with_children.as_ref() {
            if rule.is_enabled() {
                index_set.insert(RuleFilter::Rule(Self::GROUP_NAME, Self::GROUP_RULES[1]));
            }
        }
        if let Some(rule) = self.no_global_eval.as_ref() {
            if rule.is_enabled() {
                index_set.insert(RuleFilter::Rule(Self::GROUP_NAME, Self::GROUP_RULES[2]));
            }
        }
        index_set
    }
    pub(crate) fn get_disabled_rules(&self) -> FxHashSet<RuleFilter<'static>> {
        let mut index_set = FxHashSet::default();
        if let Some(rule) = self.no_dangerously_set_inner_html.as_ref() {
            if rule.is_disabled() {
                index_set.insert(RuleFilter::Rule(Self::GROUP_NAME, Self::GROUP_RULES[0]));
            }
        }
        if let Some(rule) = self.no_dangerously_set_inner_html_with_children.as_ref() {
            if rule.is_disabled() {
                index_set.insert(RuleFilter::Rule(Self::GROUP_NAME, Self::GROUP_RULES[1]));
            }
        }
        if let Some(rule) = self.no_global_eval.as_ref() {
            if rule.is_disabled() {
                index_set.insert(RuleFilter::Rule(Self::GROUP_NAME, Self::GROUP_RULES[2]));
            }
        }
        index_set
    }
    #[doc = r" Checks if, given a rule name, matches one of the rules contained in this category"]
    pub(crate) fn has_rule(rule_name: &str) -> Option<&'static str> {
        Some(Self::GROUP_RULES[Self::GROUP_RULES.binary_search(&rule_name).ok()?])
    }
    #[doc = r" Checks if, given a rule name, it is marked as recommended"]
    pub(crate) fn is_recommended_rule(rule_name: &str) -> bool {
        Self::RECOMMENDED_RULES.contains(&rule_name)
    }
    pub(crate) fn recommended_rules_as_filters() -> &'static [RuleFilter<'static>] {
        Self::RECOMMENDED_RULES_AS_FILTERS
    }
    pub(crate) fn all_rules_as_filters() -> &'static [RuleFilter<'static>] {
        Self::ALL_RULES_AS_FILTERS
    }
    #[doc = r" Select preset rules"]
    pub(crate) fn collect_preset_rules(
        &self,
        parent_is_all: bool,
        parent_is_recommended: bool,
        enabled_rules: &mut FxHashSet<RuleFilter<'static>>,
    ) {
        if self.is_all_true() || self.is_all_unset() && parent_is_all {
            enabled_rules.extend(Self::all_rules_as_filters());
        } else if self.is_recommended_true()
            || self.is_recommended_unset() && self.is_all_unset() && parent_is_recommended
        {
            enabled_rules.extend(Self::recommended_rules_as_filters());
        }
    }
    pub(crate) fn get_rule_configuration(
        &self,
        rule_name: &str,
    ) -> Option<(RulePlainConfiguration, Option<RuleOptions>)> {
        match rule_name {
            "noDangerouslySetInnerHtml" => self
                .no_dangerously_set_inner_html
                .as_ref()
                .map(|conf| (conf.level(), conf.get_options())),
            "noDangerouslySetInnerHtmlWithChildren" => self
                .no_dangerously_set_inner_html_with_children
                .as_ref()
                .map(|conf| (conf.level(), conf.get_options())),
            "noGlobalEval" => self
                .no_global_eval
                .as_ref()
                .map(|conf| (conf.level(), conf.get_options())),
            _ => None,
        }
    }
}
#[derive(Clone, Debug, Default, Deserialize, Deserializable, Eq, Merge, PartialEq, Serialize)]
#[deserializable(with_validator)]
#[cfg_attr(feature = "schema", derive(JsonSchema))]
#[serde(rename_all = "camelCase", default, deny_unknown_fields)]
#[doc = r" A list of rules that belong to this group"]
pub struct Style {
    #[doc = r" It enables the recommended rules for this group"]
    #[serde(skip_serializing_if = "Option::is_none")]
    pub recommended: Option<bool>,
    #[doc = r" It enables ALL rules for this group."]
    #[serde(skip_serializing_if = "Option::is_none")]
    pub all: Option<bool>,
    #[doc = "Disallow the use of arguments."]
    #[serde(skip_serializing_if = "Option::is_none")]
    pub no_arguments: Option<RuleConfiguration<NoArguments>>,
    #[doc = "Disallow comma operator."]
    #[serde(skip_serializing_if = "Option::is_none")]
    pub no_comma_operator: Option<RuleConfiguration<NoCommaOperator>>,
    #[doc = "Disallow default exports."]
    #[serde(skip_serializing_if = "Option::is_none")]
    pub no_default_export: Option<RuleConfiguration<NoDefaultExport>>,
    #[doc = "Disallow implicit true values on JSX boolean attributes"]
    #[serde(skip_serializing_if = "Option::is_none")]
    pub no_implicit_boolean: Option<RuleFixConfiguration<NoImplicitBoolean>>,
    #[doc = "Disallow type annotations for variables, parameters, and class properties initialized with a literal expression."]
    #[serde(skip_serializing_if = "Option::is_none")]
    pub no_inferrable_types: Option<RuleFixConfiguration<NoInferrableTypes>>,
    #[doc = "Disallow the use of TypeScript's namespaces."]
    #[serde(skip_serializing_if = "Option::is_none")]
    pub no_namespace: Option<RuleConfiguration<NoNamespace>>,
    #[doc = "Disallow the use of namespace imports."]
    #[serde(skip_serializing_if = "Option::is_none")]
    pub no_namespace_import: Option<RuleConfiguration<NoNamespaceImport>>,
    #[doc = "Disallow negation in the condition of an if statement if it has an else clause."]
    #[serde(skip_serializing_if = "Option::is_none")]
    pub no_negation_else: Option<RuleFixConfiguration<NoNegationElse>>,
    #[doc = "Disallow non-null assertions using the ! postfix operator."]
    #[serde(skip_serializing_if = "Option::is_none")]
    pub no_non_null_assertion: Option<RuleFixConfiguration<NoNonNullAssertion>>,
    #[doc = "Disallow reassigning function parameters."]
    #[serde(skip_serializing_if = "Option::is_none")]
    pub no_parameter_assign: Option<RuleConfiguration<NoParameterAssign>>,
    #[doc = "Disallow the use of parameter properties in class constructors."]
    #[serde(skip_serializing_if = "Option::is_none")]
    pub no_parameter_properties: Option<RuleConfiguration<NoParameterProperties>>,
    #[doc = "This rule allows you to specify global variable names that you don’t want to use in your application."]
    #[serde(skip_serializing_if = "Option::is_none")]
    pub no_restricted_globals: Option<RuleConfiguration<NoRestrictedGlobals>>,
    #[doc = "Disallow the use of constants which its value is the upper-case version of its name."]
    #[serde(skip_serializing_if = "Option::is_none")]
    pub no_shouty_constants: Option<RuleFixConfiguration<NoShoutyConstants>>,
    #[doc = "Disallow template literals if interpolation and special-character handling are not needed"]
    #[serde(skip_serializing_if = "Option::is_none")]
    pub no_unused_template_literal: Option<RuleFixConfiguration<NoUnusedTemplateLiteral>>,
    #[doc = "Disallow else block when the if block breaks early."]
    #[serde(skip_serializing_if = "Option::is_none")]
    pub no_useless_else: Option<RuleFixConfiguration<NoUselessElse>>,
    #[doc = "Disallow the use of var"]
    #[serde(skip_serializing_if = "Option::is_none")]
    pub no_var: Option<RuleFixConfiguration<NoVar>>,
    #[doc = "Enforce the use of as const over literal type and type annotation."]
    #[serde(skip_serializing_if = "Option::is_none")]
    pub use_as_const_assertion: Option<RuleFixConfiguration<UseAsConstAssertion>>,
    #[doc = "Requires following curly brace conventions."]
    #[serde(skip_serializing_if = "Option::is_none")]
    pub use_block_statements: Option<RuleFixConfiguration<UseBlockStatements>>,
    #[doc = "Enforce using else if instead of nested if in else clauses."]
    #[serde(skip_serializing_if = "Option::is_none")]
    pub use_collapsed_else_if: Option<RuleFixConfiguration<UseCollapsedElseIf>>,
    #[doc = "Require consistently using either T\\[] or Array\\<T>"]
    #[serde(skip_serializing_if = "Option::is_none")]
    pub use_consistent_array_type: Option<RuleFixConfiguration<UseConsistentArrayType>>,
    #[doc = "Require const declarations for variables that are only assigned once."]
    #[serde(skip_serializing_if = "Option::is_none")]
    pub use_const: Option<RuleFixConfiguration<UseConst>>,
    #[doc = "Enforce default function parameters and optional function parameters to be last."]
    #[serde(skip_serializing_if = "Option::is_none")]
    pub use_default_parameter_last: Option<RuleFixConfiguration<UseDefaultParameterLast>>,
    #[doc = "Require that each enum member value be explicitly initialized."]
    #[serde(skip_serializing_if = "Option::is_none")]
    pub use_enum_initializers: Option<RuleFixConfiguration<UseEnumInitializers>>,
    #[doc = "Disallow the use of Math.pow in favor of the ** operator."]
    #[serde(skip_serializing_if = "Option::is_none")]
    pub use_exponentiation_operator: Option<RuleFixConfiguration<UseExponentiationOperator>>,
    #[doc = "Promotes the use of export type for types."]
    #[serde(skip_serializing_if = "Option::is_none")]
    pub use_export_type: Option<RuleFixConfiguration<UseExportType>>,
    #[doc = "Enforce naming conventions for JavaScript and TypeScript filenames."]
    #[serde(skip_serializing_if = "Option::is_none")]
    pub use_filenaming_convention: Option<RuleConfiguration<UseFilenamingConvention>>,
    #[doc = "This rule recommends a for-of loop when in a for loop, the index used to extract an item from the iterated array."]
    #[serde(skip_serializing_if = "Option::is_none")]
    pub use_for_of: Option<RuleConfiguration<UseForOf>>,
    #[doc = "This rule enforces the use of \\<>...\\</> over \\<Fragment>...\\</Fragment>."]
    #[serde(skip_serializing_if = "Option::is_none")]
    pub use_fragment_syntax: Option<RuleFixConfiguration<UseFragmentSyntax>>,
    #[doc = "Promotes the use of import type for types."]
    #[serde(skip_serializing_if = "Option::is_none")]
    pub use_import_type: Option<RuleFixConfiguration<UseImportType>>,
    #[doc = "Require all enum members to be literal values."]
    #[serde(skip_serializing_if = "Option::is_none")]
    pub use_literal_enum_members: Option<RuleConfiguration<UseLiteralEnumMembers>>,
    #[doc = "Enforce naming conventions for everything across a codebase."]
    #[serde(skip_serializing_if = "Option::is_none")]
    pub use_naming_convention: Option<RuleFixConfiguration<UseNamingConvention>>,
    #[doc = "Promotes the usage of node:assert/strict over node:assert."]
    #[serde(skip_serializing_if = "Option::is_none")]
    pub use_node_assert_strict: Option<RuleFixConfiguration<UseNodeAssertStrict>>,
    #[doc = "Enforces using the node: protocol for Node.js builtin modules."]
    #[serde(skip_serializing_if = "Option::is_none")]
    pub use_nodejs_import_protocol: Option<RuleFixConfiguration<UseNodejsImportProtocol>>,
    #[doc = "Use the Number properties instead of global ones."]
    #[serde(skip_serializing_if = "Option::is_none")]
    pub use_number_namespace: Option<RuleFixConfiguration<UseNumberNamespace>>,
    #[doc = "Disallow parseInt() and Number.parseInt() in favor of binary, octal, and hexadecimal literals"]
    #[serde(skip_serializing_if = "Option::is_none")]
    pub use_numeric_literals: Option<RuleFixConfiguration<UseNumericLiterals>>,
    #[doc = "Prevent extra closing tags for components without children"]
    #[serde(skip_serializing_if = "Option::is_none")]
    pub use_self_closing_elements: Option<RuleFixConfiguration<UseSelfClosingElements>>,
    #[doc = "When expressing array types, this rule promotes the usage of T\\[] shorthand instead of Array\\<T>."]
    #[serde(skip_serializing_if = "Option::is_none")]
    pub use_shorthand_array_type: Option<RuleFixConfiguration<UseShorthandArrayType>>,
    #[doc = "Require assignment operator shorthand where possible."]
    #[serde(skip_serializing_if = "Option::is_none")]
    pub use_shorthand_assign: Option<RuleFixConfiguration<UseShorthandAssign>>,
    #[doc = "Enforce using function types instead of object type with call signatures."]
    #[serde(skip_serializing_if = "Option::is_none")]
    pub use_shorthand_function_type: Option<RuleFixConfiguration<UseShorthandFunctionType>>,
    #[doc = "Enforces switch clauses have a single statement, emits a quick fix wrapping the statements in a block."]
    #[serde(skip_serializing_if = "Option::is_none")]
    pub use_single_case_statement: Option<RuleFixConfiguration<UseSingleCaseStatement>>,
    #[doc = "Disallow multiple variable declarations in the same variable statement"]
    #[serde(skip_serializing_if = "Option::is_none")]
    pub use_single_var_declarator: Option<RuleFixConfiguration<UseSingleVarDeclarator>>,
    #[doc = "Prefer template literals over string concatenation."]
    #[serde(skip_serializing_if = "Option::is_none")]
    pub use_template: Option<RuleFixConfiguration<UseTemplate>>,
    #[doc = "Enforce the use of while loops instead of for loops when the initializer and update expressions are not needed."]
    #[serde(skip_serializing_if = "Option::is_none")]
    pub use_while: Option<RuleFixConfiguration<UseWhile>>,
}
impl DeserializableValidator for Style {
    fn validate(
        &mut self,
        _name: &str,
        range: TextRange,
        diagnostics: &mut Vec<DeserializationDiagnostic>,
    ) -> bool {
        if self.recommended == Some(true) && self.all == Some(true) {
            diagnostics . push (DeserializationDiagnostic :: new (markup ! (< Emphasis > "'recommended'" < / Emphasis > " and " < Emphasis > "'all'" < / Emphasis > " can't be both " < Emphasis > "'true'" < / Emphasis > ". You should choose only one of them.")) . with_range (range) . with_note (markup ! ("Biome will fallback to its defaults for this section."))) ;
            return false;
        }
        true
    }
}
impl Style {
    const GROUP_NAME: &'static str = "style";
    pub(crate) const GROUP_RULES: &'static [&'static str] = &[
        "noArguments",
        "noCommaOperator",
        "noDefaultExport",
        "noImplicitBoolean",
        "noInferrableTypes",
        "noNamespace",
        "noNamespaceImport",
        "noNegationElse",
        "noNonNullAssertion",
        "noParameterAssign",
        "noParameterProperties",
        "noRestrictedGlobals",
        "noShoutyConstants",
        "noUnusedTemplateLiteral",
        "noUselessElse",
        "noVar",
        "useAsConstAssertion",
        "useBlockStatements",
        "useCollapsedElseIf",
        "useConsistentArrayType",
        "useConst",
        "useDefaultParameterLast",
        "useEnumInitializers",
        "useExponentiationOperator",
        "useExportType",
        "useFilenamingConvention",
        "useForOf",
        "useFragmentSyntax",
        "useImportType",
        "useLiteralEnumMembers",
        "useNamingConvention",
        "useNodeAssertStrict",
        "useNodejsImportProtocol",
        "useNumberNamespace",
        "useNumericLiterals",
        "useSelfClosingElements",
        "useShorthandArrayType",
        "useShorthandAssign",
        "useShorthandFunctionType",
        "useSingleCaseStatement",
        "useSingleVarDeclarator",
        "useTemplate",
        "useWhile",
    ];
    const RECOMMENDED_RULES: &'static [&'static str] = &[
        "noArguments",
        "noCommaOperator",
        "noInferrableTypes",
        "noNonNullAssertion",
        "noParameterAssign",
        "noUnusedTemplateLiteral",
        "noUselessElse",
        "noVar",
        "useAsConstAssertion",
        "useConst",
        "useDefaultParameterLast",
        "useEnumInitializers",
        "useExponentiationOperator",
        "useExportType",
        "useImportType",
        "useLiteralEnumMembers",
        "useNodejsImportProtocol",
        "useNumberNamespace",
        "useNumericLiterals",
        "useSelfClosingElements",
        "useShorthandFunctionType",
        "useSingleVarDeclarator",
        "useTemplate",
        "useWhile",
    ];
    const RECOMMENDED_RULES_AS_FILTERS: &'static [RuleFilter<'static>] = &[
        RuleFilter::Rule(Self::GROUP_NAME, Self::GROUP_RULES[0]),
        RuleFilter::Rule(Self::GROUP_NAME, Self::GROUP_RULES[1]),
        RuleFilter::Rule(Self::GROUP_NAME, Self::GROUP_RULES[4]),
        RuleFilter::Rule(Self::GROUP_NAME, Self::GROUP_RULES[8]),
        RuleFilter::Rule(Self::GROUP_NAME, Self::GROUP_RULES[9]),
        RuleFilter::Rule(Self::GROUP_NAME, Self::GROUP_RULES[13]),
        RuleFilter::Rule(Self::GROUP_NAME, Self::GROUP_RULES[14]),
        RuleFilter::Rule(Self::GROUP_NAME, Self::GROUP_RULES[15]),
        RuleFilter::Rule(Self::GROUP_NAME, Self::GROUP_RULES[16]),
        RuleFilter::Rule(Self::GROUP_NAME, Self::GROUP_RULES[20]),
        RuleFilter::Rule(Self::GROUP_NAME, Self::GROUP_RULES[21]),
        RuleFilter::Rule(Self::GROUP_NAME, Self::GROUP_RULES[22]),
        RuleFilter::Rule(Self::GROUP_NAME, Self::GROUP_RULES[23]),
        RuleFilter::Rule(Self::GROUP_NAME, Self::GROUP_RULES[24]),
        RuleFilter::Rule(Self::GROUP_NAME, Self::GROUP_RULES[28]),
        RuleFilter::Rule(Self::GROUP_NAME, Self::GROUP_RULES[29]),
        RuleFilter::Rule(Self::GROUP_NAME, Self::GROUP_RULES[32]),
        RuleFilter::Rule(Self::GROUP_NAME, Self::GROUP_RULES[33]),
        RuleFilter::Rule(Self::GROUP_NAME, Self::GROUP_RULES[34]),
        RuleFilter::Rule(Self::GROUP_NAME, Self::GROUP_RULES[35]),
        RuleFilter::Rule(Self::GROUP_NAME, Self::GROUP_RULES[38]),
        RuleFilter::Rule(Self::GROUP_NAME, Self::GROUP_RULES[40]),
        RuleFilter::Rule(Self::GROUP_NAME, Self::GROUP_RULES[41]),
        RuleFilter::Rule(Self::GROUP_NAME, Self::GROUP_RULES[42]),
    ];
    const ALL_RULES_AS_FILTERS: &'static [RuleFilter<'static>] = &[
        RuleFilter::Rule(Self::GROUP_NAME, Self::GROUP_RULES[0]),
        RuleFilter::Rule(Self::GROUP_NAME, Self::GROUP_RULES[1]),
        RuleFilter::Rule(Self::GROUP_NAME, Self::GROUP_RULES[2]),
        RuleFilter::Rule(Self::GROUP_NAME, Self::GROUP_RULES[3]),
        RuleFilter::Rule(Self::GROUP_NAME, Self::GROUP_RULES[4]),
        RuleFilter::Rule(Self::GROUP_NAME, Self::GROUP_RULES[5]),
        RuleFilter::Rule(Self::GROUP_NAME, Self::GROUP_RULES[6]),
        RuleFilter::Rule(Self::GROUP_NAME, Self::GROUP_RULES[7]),
        RuleFilter::Rule(Self::GROUP_NAME, Self::GROUP_RULES[8]),
        RuleFilter::Rule(Self::GROUP_NAME, Self::GROUP_RULES[9]),
        RuleFilter::Rule(Self::GROUP_NAME, Self::GROUP_RULES[10]),
        RuleFilter::Rule(Self::GROUP_NAME, Self::GROUP_RULES[11]),
        RuleFilter::Rule(Self::GROUP_NAME, Self::GROUP_RULES[12]),
        RuleFilter::Rule(Self::GROUP_NAME, Self::GROUP_RULES[13]),
        RuleFilter::Rule(Self::GROUP_NAME, Self::GROUP_RULES[14]),
        RuleFilter::Rule(Self::GROUP_NAME, Self::GROUP_RULES[15]),
        RuleFilter::Rule(Self::GROUP_NAME, Self::GROUP_RULES[16]),
        RuleFilter::Rule(Self::GROUP_NAME, Self::GROUP_RULES[17]),
        RuleFilter::Rule(Self::GROUP_NAME, Self::GROUP_RULES[18]),
        RuleFilter::Rule(Self::GROUP_NAME, Self::GROUP_RULES[19]),
        RuleFilter::Rule(Self::GROUP_NAME, Self::GROUP_RULES[20]),
        RuleFilter::Rule(Self::GROUP_NAME, Self::GROUP_RULES[21]),
        RuleFilter::Rule(Self::GROUP_NAME, Self::GROUP_RULES[22]),
        RuleFilter::Rule(Self::GROUP_NAME, Self::GROUP_RULES[23]),
        RuleFilter::Rule(Self::GROUP_NAME, Self::GROUP_RULES[24]),
        RuleFilter::Rule(Self::GROUP_NAME, Self::GROUP_RULES[25]),
        RuleFilter::Rule(Self::GROUP_NAME, Self::GROUP_RULES[26]),
        RuleFilter::Rule(Self::GROUP_NAME, Self::GROUP_RULES[27]),
        RuleFilter::Rule(Self::GROUP_NAME, Self::GROUP_RULES[28]),
        RuleFilter::Rule(Self::GROUP_NAME, Self::GROUP_RULES[29]),
        RuleFilter::Rule(Self::GROUP_NAME, Self::GROUP_RULES[30]),
        RuleFilter::Rule(Self::GROUP_NAME, Self::GROUP_RULES[31]),
        RuleFilter::Rule(Self::GROUP_NAME, Self::GROUP_RULES[32]),
        RuleFilter::Rule(Self::GROUP_NAME, Self::GROUP_RULES[33]),
        RuleFilter::Rule(Self::GROUP_NAME, Self::GROUP_RULES[34]),
        RuleFilter::Rule(Self::GROUP_NAME, Self::GROUP_RULES[35]),
        RuleFilter::Rule(Self::GROUP_NAME, Self::GROUP_RULES[36]),
        RuleFilter::Rule(Self::GROUP_NAME, Self::GROUP_RULES[37]),
        RuleFilter::Rule(Self::GROUP_NAME, Self::GROUP_RULES[38]),
        RuleFilter::Rule(Self::GROUP_NAME, Self::GROUP_RULES[39]),
        RuleFilter::Rule(Self::GROUP_NAME, Self::GROUP_RULES[40]),
        RuleFilter::Rule(Self::GROUP_NAME, Self::GROUP_RULES[41]),
        RuleFilter::Rule(Self::GROUP_NAME, Self::GROUP_RULES[42]),
    ];
    #[doc = r" Retrieves the recommended rules"]
    pub(crate) fn is_recommended_true(&self) -> bool {
        matches!(self.recommended, Some(true))
    }
    pub(crate) fn is_recommended_unset(&self) -> bool {
        self.recommended.is_none()
    }
    pub(crate) fn is_all_true(&self) -> bool {
        matches!(self.all, Some(true))
    }
    pub(crate) fn is_all_unset(&self) -> bool {
        self.all.is_none()
    }
    pub(crate) fn get_enabled_rules(&self) -> FxHashSet<RuleFilter<'static>> {
        let mut index_set = FxHashSet::default();
        if let Some(rule) = self.no_arguments.as_ref() {
            if rule.is_enabled() {
                index_set.insert(RuleFilter::Rule(Self::GROUP_NAME, Self::GROUP_RULES[0]));
            }
        }
        if let Some(rule) = self.no_comma_operator.as_ref() {
            if rule.is_enabled() {
                index_set.insert(RuleFilter::Rule(Self::GROUP_NAME, Self::GROUP_RULES[1]));
            }
        }
        if let Some(rule) = self.no_default_export.as_ref() {
            if rule.is_enabled() {
                index_set.insert(RuleFilter::Rule(Self::GROUP_NAME, Self::GROUP_RULES[2]));
            }
        }
        if let Some(rule) = self.no_implicit_boolean.as_ref() {
            if rule.is_enabled() {
                index_set.insert(RuleFilter::Rule(Self::GROUP_NAME, Self::GROUP_RULES[3]));
            }
        }
        if let Some(rule) = self.no_inferrable_types.as_ref() {
            if rule.is_enabled() {
                index_set.insert(RuleFilter::Rule(Self::GROUP_NAME, Self::GROUP_RULES[4]));
            }
        }
        if let Some(rule) = self.no_namespace.as_ref() {
            if rule.is_enabled() {
                index_set.insert(RuleFilter::Rule(Self::GROUP_NAME, Self::GROUP_RULES[5]));
            }
        }
        if let Some(rule) = self.no_namespace_import.as_ref() {
            if rule.is_enabled() {
                index_set.insert(RuleFilter::Rule(Self::GROUP_NAME, Self::GROUP_RULES[6]));
            }
        }
        if let Some(rule) = self.no_negation_else.as_ref() {
            if rule.is_enabled() {
                index_set.insert(RuleFilter::Rule(Self::GROUP_NAME, Self::GROUP_RULES[7]));
            }
        }
        if let Some(rule) = self.no_non_null_assertion.as_ref() {
            if rule.is_enabled() {
                index_set.insert(RuleFilter::Rule(Self::GROUP_NAME, Self::GROUP_RULES[8]));
            }
        }
        if let Some(rule) = self.no_parameter_assign.as_ref() {
            if rule.is_enabled() {
                index_set.insert(RuleFilter::Rule(Self::GROUP_NAME, Self::GROUP_RULES[9]));
            }
        }
        if let Some(rule) = self.no_parameter_properties.as_ref() {
            if rule.is_enabled() {
                index_set.insert(RuleFilter::Rule(Self::GROUP_NAME, Self::GROUP_RULES[10]));
            }
        }
        if let Some(rule) = self.no_restricted_globals.as_ref() {
            if rule.is_enabled() {
                index_set.insert(RuleFilter::Rule(Self::GROUP_NAME, Self::GROUP_RULES[11]));
            }
        }
        if let Some(rule) = self.no_shouty_constants.as_ref() {
            if rule.is_enabled() {
                index_set.insert(RuleFilter::Rule(Self::GROUP_NAME, Self::GROUP_RULES[12]));
            }
        }
        if let Some(rule) = self.no_unused_template_literal.as_ref() {
            if rule.is_enabled() {
                index_set.insert(RuleFilter::Rule(Self::GROUP_NAME, Self::GROUP_RULES[13]));
            }
        }
        if let Some(rule) = self.no_useless_else.as_ref() {
            if rule.is_enabled() {
                index_set.insert(RuleFilter::Rule(Self::GROUP_NAME, Self::GROUP_RULES[14]));
            }
        }
        if let Some(rule) = self.no_var.as_ref() {
            if rule.is_enabled() {
                index_set.insert(RuleFilter::Rule(Self::GROUP_NAME, Self::GROUP_RULES[15]));
            }
        }
        if let Some(rule) = self.use_as_const_assertion.as_ref() {
            if rule.is_enabled() {
                index_set.insert(RuleFilter::Rule(Self::GROUP_NAME, Self::GROUP_RULES[16]));
            }
        }
        if let Some(rule) = self.use_block_statements.as_ref() {
            if rule.is_enabled() {
                index_set.insert(RuleFilter::Rule(Self::GROUP_NAME, Self::GROUP_RULES[17]));
            }
        }
        if let Some(rule) = self.use_collapsed_else_if.as_ref() {
            if rule.is_enabled() {
                index_set.insert(RuleFilter::Rule(Self::GROUP_NAME, Self::GROUP_RULES[18]));
            }
        }
        if let Some(rule) = self.use_consistent_array_type.as_ref() {
            if rule.is_enabled() {
                index_set.insert(RuleFilter::Rule(Self::GROUP_NAME, Self::GROUP_RULES[19]));
            }
        }
        if let Some(rule) = self.use_const.as_ref() {
            if rule.is_enabled() {
                index_set.insert(RuleFilter::Rule(Self::GROUP_NAME, Self::GROUP_RULES[20]));
            }
        }
        if let Some(rule) = self.use_default_parameter_last.as_ref() {
            if rule.is_enabled() {
                index_set.insert(RuleFilter::Rule(Self::GROUP_NAME, Self::GROUP_RULES[21]));
            }
        }
        if let Some(rule) = self.use_enum_initializers.as_ref() {
            if rule.is_enabled() {
                index_set.insert(RuleFilter::Rule(Self::GROUP_NAME, Self::GROUP_RULES[22]));
            }
        }
        if let Some(rule) = self.use_exponentiation_operator.as_ref() {
            if rule.is_enabled() {
                index_set.insert(RuleFilter::Rule(Self::GROUP_NAME, Self::GROUP_RULES[23]));
            }
        }
        if let Some(rule) = self.use_export_type.as_ref() {
            if rule.is_enabled() {
                index_set.insert(RuleFilter::Rule(Self::GROUP_NAME, Self::GROUP_RULES[24]));
            }
        }
        if let Some(rule) = self.use_filenaming_convention.as_ref() {
            if rule.is_enabled() {
                index_set.insert(RuleFilter::Rule(Self::GROUP_NAME, Self::GROUP_RULES[25]));
            }
        }
        if let Some(rule) = self.use_for_of.as_ref() {
            if rule.is_enabled() {
                index_set.insert(RuleFilter::Rule(Self::GROUP_NAME, Self::GROUP_RULES[26]));
            }
        }
        if let Some(rule) = self.use_fragment_syntax.as_ref() {
            if rule.is_enabled() {
                index_set.insert(RuleFilter::Rule(Self::GROUP_NAME, Self::GROUP_RULES[27]));
            }
        }
        if let Some(rule) = self.use_import_type.as_ref() {
            if rule.is_enabled() {
                index_set.insert(RuleFilter::Rule(Self::GROUP_NAME, Self::GROUP_RULES[28]));
            }
        }
        if let Some(rule) = self.use_literal_enum_members.as_ref() {
            if rule.is_enabled() {
                index_set.insert(RuleFilter::Rule(Self::GROUP_NAME, Self::GROUP_RULES[29]));
            }
        }
        if let Some(rule) = self.use_naming_convention.as_ref() {
            if rule.is_enabled() {
                index_set.insert(RuleFilter::Rule(Self::GROUP_NAME, Self::GROUP_RULES[30]));
            }
        }
        if let Some(rule) = self.use_node_assert_strict.as_ref() {
            if rule.is_enabled() {
                index_set.insert(RuleFilter::Rule(Self::GROUP_NAME, Self::GROUP_RULES[31]));
            }
        }
        if let Some(rule) = self.use_nodejs_import_protocol.as_ref() {
            if rule.is_enabled() {
                index_set.insert(RuleFilter::Rule(Self::GROUP_NAME, Self::GROUP_RULES[32]));
            }
        }
        if let Some(rule) = self.use_number_namespace.as_ref() {
            if rule.is_enabled() {
                index_set.insert(RuleFilter::Rule(Self::GROUP_NAME, Self::GROUP_RULES[33]));
            }
        }
        if let Some(rule) = self.use_numeric_literals.as_ref() {
            if rule.is_enabled() {
                index_set.insert(RuleFilter::Rule(Self::GROUP_NAME, Self::GROUP_RULES[34]));
            }
        }
        if let Some(rule) = self.use_self_closing_elements.as_ref() {
            if rule.is_enabled() {
                index_set.insert(RuleFilter::Rule(Self::GROUP_NAME, Self::GROUP_RULES[35]));
            }
        }
        if let Some(rule) = self.use_shorthand_array_type.as_ref() {
            if rule.is_enabled() {
                index_set.insert(RuleFilter::Rule(Self::GROUP_NAME, Self::GROUP_RULES[36]));
            }
        }
        if let Some(rule) = self.use_shorthand_assign.as_ref() {
            if rule.is_enabled() {
                index_set.insert(RuleFilter::Rule(Self::GROUP_NAME, Self::GROUP_RULES[37]));
            }
        }
        if let Some(rule) = self.use_shorthand_function_type.as_ref() {
            if rule.is_enabled() {
                index_set.insert(RuleFilter::Rule(Self::GROUP_NAME, Self::GROUP_RULES[38]));
            }
        }
        if let Some(rule) = self.use_single_case_statement.as_ref() {
            if rule.is_enabled() {
                index_set.insert(RuleFilter::Rule(Self::GROUP_NAME, Self::GROUP_RULES[39]));
            }
        }
        if let Some(rule) = self.use_single_var_declarator.as_ref() {
            if rule.is_enabled() {
                index_set.insert(RuleFilter::Rule(Self::GROUP_NAME, Self::GROUP_RULES[40]));
            }
        }
        if let Some(rule) = self.use_template.as_ref() {
            if rule.is_enabled() {
                index_set.insert(RuleFilter::Rule(Self::GROUP_NAME, Self::GROUP_RULES[41]));
            }
        }
        if let Some(rule) = self.use_while.as_ref() {
            if rule.is_enabled() {
                index_set.insert(RuleFilter::Rule(Self::GROUP_NAME, Self::GROUP_RULES[42]));
            }
        }
        index_set
    }
    pub(crate) fn get_disabled_rules(&self) -> FxHashSet<RuleFilter<'static>> {
        let mut index_set = FxHashSet::default();
        if let Some(rule) = self.no_arguments.as_ref() {
            if rule.is_disabled() {
                index_set.insert(RuleFilter::Rule(Self::GROUP_NAME, Self::GROUP_RULES[0]));
            }
        }
        if let Some(rule) = self.no_comma_operator.as_ref() {
            if rule.is_disabled() {
                index_set.insert(RuleFilter::Rule(Self::GROUP_NAME, Self::GROUP_RULES[1]));
            }
        }
        if let Some(rule) = self.no_default_export.as_ref() {
            if rule.is_disabled() {
                index_set.insert(RuleFilter::Rule(Self::GROUP_NAME, Self::GROUP_RULES[2]));
            }
        }
        if let Some(rule) = self.no_implicit_boolean.as_ref() {
            if rule.is_disabled() {
                index_set.insert(RuleFilter::Rule(Self::GROUP_NAME, Self::GROUP_RULES[3]));
            }
        }
        if let Some(rule) = self.no_inferrable_types.as_ref() {
            if rule.is_disabled() {
                index_set.insert(RuleFilter::Rule(Self::GROUP_NAME, Self::GROUP_RULES[4]));
            }
        }
        if let Some(rule) = self.no_namespace.as_ref() {
            if rule.is_disabled() {
                index_set.insert(RuleFilter::Rule(Self::GROUP_NAME, Self::GROUP_RULES[5]));
            }
        }
        if let Some(rule) = self.no_namespace_import.as_ref() {
            if rule.is_disabled() {
                index_set.insert(RuleFilter::Rule(Self::GROUP_NAME, Self::GROUP_RULES[6]));
            }
        }
        if let Some(rule) = self.no_negation_else.as_ref() {
            if rule.is_disabled() {
                index_set.insert(RuleFilter::Rule(Self::GROUP_NAME, Self::GROUP_RULES[7]));
            }
        }
        if let Some(rule) = self.no_non_null_assertion.as_ref() {
            if rule.is_disabled() {
                index_set.insert(RuleFilter::Rule(Self::GROUP_NAME, Self::GROUP_RULES[8]));
            }
        }
        if let Some(rule) = self.no_parameter_assign.as_ref() {
            if rule.is_disabled() {
                index_set.insert(RuleFilter::Rule(Self::GROUP_NAME, Self::GROUP_RULES[9]));
            }
        }
        if let Some(rule) = self.no_parameter_properties.as_ref() {
            if rule.is_disabled() {
                index_set.insert(RuleFilter::Rule(Self::GROUP_NAME, Self::GROUP_RULES[10]));
            }
        }
        if let Some(rule) = self.no_restricted_globals.as_ref() {
            if rule.is_disabled() {
                index_set.insert(RuleFilter::Rule(Self::GROUP_NAME, Self::GROUP_RULES[11]));
            }
        }
        if let Some(rule) = self.no_shouty_constants.as_ref() {
            if rule.is_disabled() {
                index_set.insert(RuleFilter::Rule(Self::GROUP_NAME, Self::GROUP_RULES[12]));
            }
        }
        if let Some(rule) = self.no_unused_template_literal.as_ref() {
            if rule.is_disabled() {
                index_set.insert(RuleFilter::Rule(Self::GROUP_NAME, Self::GROUP_RULES[13]));
            }
        }
        if let Some(rule) = self.no_useless_else.as_ref() {
            if rule.is_disabled() {
                index_set.insert(RuleFilter::Rule(Self::GROUP_NAME, Self::GROUP_RULES[14]));
            }
        }
        if let Some(rule) = self.no_var.as_ref() {
            if rule.is_disabled() {
                index_set.insert(RuleFilter::Rule(Self::GROUP_NAME, Self::GROUP_RULES[15]));
            }
        }
        if let Some(rule) = self.use_as_const_assertion.as_ref() {
            if rule.is_disabled() {
                index_set.insert(RuleFilter::Rule(Self::GROUP_NAME, Self::GROUP_RULES[16]));
            }
        }
        if let Some(rule) = self.use_block_statements.as_ref() {
            if rule.is_disabled() {
                index_set.insert(RuleFilter::Rule(Self::GROUP_NAME, Self::GROUP_RULES[17]));
            }
        }
        if let Some(rule) = self.use_collapsed_else_if.as_ref() {
            if rule.is_disabled() {
                index_set.insert(RuleFilter::Rule(Self::GROUP_NAME, Self::GROUP_RULES[18]));
            }
        }
        if let Some(rule) = self.use_consistent_array_type.as_ref() {
            if rule.is_disabled() {
                index_set.insert(RuleFilter::Rule(Self::GROUP_NAME, Self::GROUP_RULES[19]));
            }
        }
        if let Some(rule) = self.use_const.as_ref() {
            if rule.is_disabled() {
                index_set.insert(RuleFilter::Rule(Self::GROUP_NAME, Self::GROUP_RULES[20]));
            }
        }
        if let Some(rule) = self.use_default_parameter_last.as_ref() {
            if rule.is_disabled() {
                index_set.insert(RuleFilter::Rule(Self::GROUP_NAME, Self::GROUP_RULES[21]));
            }
        }
        if let Some(rule) = self.use_enum_initializers.as_ref() {
            if rule.is_disabled() {
                index_set.insert(RuleFilter::Rule(Self::GROUP_NAME, Self::GROUP_RULES[22]));
            }
        }
        if let Some(rule) = self.use_exponentiation_operator.as_ref() {
            if rule.is_disabled() {
                index_set.insert(RuleFilter::Rule(Self::GROUP_NAME, Self::GROUP_RULES[23]));
            }
        }
        if let Some(rule) = self.use_export_type.as_ref() {
            if rule.is_disabled() {
                index_set.insert(RuleFilter::Rule(Self::GROUP_NAME, Self::GROUP_RULES[24]));
            }
        }
        if let Some(rule) = self.use_filenaming_convention.as_ref() {
            if rule.is_disabled() {
                index_set.insert(RuleFilter::Rule(Self::GROUP_NAME, Self::GROUP_RULES[25]));
            }
        }
        if let Some(rule) = self.use_for_of.as_ref() {
            if rule.is_disabled() {
                index_set.insert(RuleFilter::Rule(Self::GROUP_NAME, Self::GROUP_RULES[26]));
            }
        }
        if let Some(rule) = self.use_fragment_syntax.as_ref() {
            if rule.is_disabled() {
                index_set.insert(RuleFilter::Rule(Self::GROUP_NAME, Self::GROUP_RULES[27]));
            }
        }
        if let Some(rule) = self.use_import_type.as_ref() {
            if rule.is_disabled() {
                index_set.insert(RuleFilter::Rule(Self::GROUP_NAME, Self::GROUP_RULES[28]));
            }
        }
        if let Some(rule) = self.use_literal_enum_members.as_ref() {
            if rule.is_disabled() {
                index_set.insert(RuleFilter::Rule(Self::GROUP_NAME, Self::GROUP_RULES[29]));
            }
        }
        if let Some(rule) = self.use_naming_convention.as_ref() {
            if rule.is_disabled() {
                index_set.insert(RuleFilter::Rule(Self::GROUP_NAME, Self::GROUP_RULES[30]));
            }
        }
        if let Some(rule) = self.use_node_assert_strict.as_ref() {
            if rule.is_disabled() {
                index_set.insert(RuleFilter::Rule(Self::GROUP_NAME, Self::GROUP_RULES[31]));
            }
        }
        if let Some(rule) = self.use_nodejs_import_protocol.as_ref() {
            if rule.is_disabled() {
                index_set.insert(RuleFilter::Rule(Self::GROUP_NAME, Self::GROUP_RULES[32]));
            }
        }
        if let Some(rule) = self.use_number_namespace.as_ref() {
            if rule.is_disabled() {
                index_set.insert(RuleFilter::Rule(Self::GROUP_NAME, Self::GROUP_RULES[33]));
            }
        }
        if let Some(rule) = self.use_numeric_literals.as_ref() {
            if rule.is_disabled() {
                index_set.insert(RuleFilter::Rule(Self::GROUP_NAME, Self::GROUP_RULES[34]));
            }
        }
        if let Some(rule) = self.use_self_closing_elements.as_ref() {
            if rule.is_disabled() {
                index_set.insert(RuleFilter::Rule(Self::GROUP_NAME, Self::GROUP_RULES[35]));
            }
        }
        if let Some(rule) = self.use_shorthand_array_type.as_ref() {
            if rule.is_disabled() {
                index_set.insert(RuleFilter::Rule(Self::GROUP_NAME, Self::GROUP_RULES[36]));
            }
        }
        if let Some(rule) = self.use_shorthand_assign.as_ref() {
            if rule.is_disabled() {
                index_set.insert(RuleFilter::Rule(Self::GROUP_NAME, Self::GROUP_RULES[37]));
            }
        }
        if let Some(rule) = self.use_shorthand_function_type.as_ref() {
            if rule.is_disabled() {
                index_set.insert(RuleFilter::Rule(Self::GROUP_NAME, Self::GROUP_RULES[38]));
            }
        }
        if let Some(rule) = self.use_single_case_statement.as_ref() {
            if rule.is_disabled() {
                index_set.insert(RuleFilter::Rule(Self::GROUP_NAME, Self::GROUP_RULES[39]));
            }
        }
        if let Some(rule) = self.use_single_var_declarator.as_ref() {
            if rule.is_disabled() {
                index_set.insert(RuleFilter::Rule(Self::GROUP_NAME, Self::GROUP_RULES[40]));
            }
        }
        if let Some(rule) = self.use_template.as_ref() {
            if rule.is_disabled() {
                index_set.insert(RuleFilter::Rule(Self::GROUP_NAME, Self::GROUP_RULES[41]));
            }
        }
        if let Some(rule) = self.use_while.as_ref() {
            if rule.is_disabled() {
                index_set.insert(RuleFilter::Rule(Self::GROUP_NAME, Self::GROUP_RULES[42]));
            }
        }
        index_set
    }
    #[doc = r" Checks if, given a rule name, matches one of the rules contained in this category"]
    pub(crate) fn has_rule(rule_name: &str) -> Option<&'static str> {
        Some(Self::GROUP_RULES[Self::GROUP_RULES.binary_search(&rule_name).ok()?])
    }
    #[doc = r" Checks if, given a rule name, it is marked as recommended"]
    pub(crate) fn is_recommended_rule(rule_name: &str) -> bool {
        Self::RECOMMENDED_RULES.contains(&rule_name)
    }
    pub(crate) fn recommended_rules_as_filters() -> &'static [RuleFilter<'static>] {
        Self::RECOMMENDED_RULES_AS_FILTERS
    }
    pub(crate) fn all_rules_as_filters() -> &'static [RuleFilter<'static>] {
        Self::ALL_RULES_AS_FILTERS
    }
    #[doc = r" Select preset rules"]
    pub(crate) fn collect_preset_rules(
        &self,
        parent_is_all: bool,
        parent_is_recommended: bool,
        enabled_rules: &mut FxHashSet<RuleFilter<'static>>,
    ) {
        if self.is_all_true() || self.is_all_unset() && parent_is_all {
            enabled_rules.extend(Self::all_rules_as_filters());
        } else if self.is_recommended_true()
            || self.is_recommended_unset() && self.is_all_unset() && parent_is_recommended
        {
            enabled_rules.extend(Self::recommended_rules_as_filters());
        }
    }
    pub(crate) fn get_rule_configuration(
        &self,
        rule_name: &str,
    ) -> Option<(RulePlainConfiguration, Option<RuleOptions>)> {
        match rule_name {
            "noArguments" => self
                .no_arguments
                .as_ref()
                .map(|conf| (conf.level(), conf.get_options())),
            "noCommaOperator" => self
                .no_comma_operator
                .as_ref()
                .map(|conf| (conf.level(), conf.get_options())),
            "noDefaultExport" => self
                .no_default_export
                .as_ref()
                .map(|conf| (conf.level(), conf.get_options())),
            "noImplicitBoolean" => self
                .no_implicit_boolean
                .as_ref()
                .map(|conf| (conf.level(), conf.get_options())),
            "noInferrableTypes" => self
                .no_inferrable_types
                .as_ref()
                .map(|conf| (conf.level(), conf.get_options())),
            "noNamespace" => self
                .no_namespace
                .as_ref()
                .map(|conf| (conf.level(), conf.get_options())),
            "noNamespaceImport" => self
                .no_namespace_import
                .as_ref()
                .map(|conf| (conf.level(), conf.get_options())),
            "noNegationElse" => self
                .no_negation_else
                .as_ref()
                .map(|conf| (conf.level(), conf.get_options())),
            "noNonNullAssertion" => self
                .no_non_null_assertion
                .as_ref()
                .map(|conf| (conf.level(), conf.get_options())),
            "noParameterAssign" => self
                .no_parameter_assign
                .as_ref()
                .map(|conf| (conf.level(), conf.get_options())),
            "noParameterProperties" => self
                .no_parameter_properties
                .as_ref()
                .map(|conf| (conf.level(), conf.get_options())),
            "noRestrictedGlobals" => self
                .no_restricted_globals
                .as_ref()
                .map(|conf| (conf.level(), conf.get_options())),
            "noShoutyConstants" => self
                .no_shouty_constants
                .as_ref()
                .map(|conf| (conf.level(), conf.get_options())),
            "noUnusedTemplateLiteral" => self
                .no_unused_template_literal
                .as_ref()
                .map(|conf| (conf.level(), conf.get_options())),
            "noUselessElse" => self
                .no_useless_else
                .as_ref()
                .map(|conf| (conf.level(), conf.get_options())),
            "noVar" => self
                .no_var
                .as_ref()
                .map(|conf| (conf.level(), conf.get_options())),
            "useAsConstAssertion" => self
                .use_as_const_assertion
                .as_ref()
                .map(|conf| (conf.level(), conf.get_options())),
            "useBlockStatements" => self
                .use_block_statements
                .as_ref()
                .map(|conf| (conf.level(), conf.get_options())),
            "useCollapsedElseIf" => self
                .use_collapsed_else_if
                .as_ref()
                .map(|conf| (conf.level(), conf.get_options())),
            "useConsistentArrayType" => self
                .use_consistent_array_type
                .as_ref()
                .map(|conf| (conf.level(), conf.get_options())),
            "useConst" => self
                .use_const
                .as_ref()
                .map(|conf| (conf.level(), conf.get_options())),
            "useDefaultParameterLast" => self
                .use_default_parameter_last
                .as_ref()
                .map(|conf| (conf.level(), conf.get_options())),
            "useEnumInitializers" => self
                .use_enum_initializers
                .as_ref()
                .map(|conf| (conf.level(), conf.get_options())),
            "useExponentiationOperator" => self
                .use_exponentiation_operator
                .as_ref()
                .map(|conf| (conf.level(), conf.get_options())),
            "useExportType" => self
                .use_export_type
                .as_ref()
                .map(|conf| (conf.level(), conf.get_options())),
            "useFilenamingConvention" => self
                .use_filenaming_convention
                .as_ref()
                .map(|conf| (conf.level(), conf.get_options())),
            "useForOf" => self
                .use_for_of
                .as_ref()
                .map(|conf| (conf.level(), conf.get_options())),
            "useFragmentSyntax" => self
                .use_fragment_syntax
                .as_ref()
                .map(|conf| (conf.level(), conf.get_options())),
            "useImportType" => self
                .use_import_type
                .as_ref()
                .map(|conf| (conf.level(), conf.get_options())),
            "useLiteralEnumMembers" => self
                .use_literal_enum_members
                .as_ref()
                .map(|conf| (conf.level(), conf.get_options())),
            "useNamingConvention" => self
                .use_naming_convention
                .as_ref()
                .map(|conf| (conf.level(), conf.get_options())),
            "useNodeAssertStrict" => self
                .use_node_assert_strict
                .as_ref()
                .map(|conf| (conf.level(), conf.get_options())),
            "useNodejsImportProtocol" => self
                .use_nodejs_import_protocol
                .as_ref()
                .map(|conf| (conf.level(), conf.get_options())),
            "useNumberNamespace" => self
                .use_number_namespace
                .as_ref()
                .map(|conf| (conf.level(), conf.get_options())),
            "useNumericLiterals" => self
                .use_numeric_literals
                .as_ref()
                .map(|conf| (conf.level(), conf.get_options())),
            "useSelfClosingElements" => self
                .use_self_closing_elements
                .as_ref()
                .map(|conf| (conf.level(), conf.get_options())),
            "useShorthandArrayType" => self
                .use_shorthand_array_type
                .as_ref()
                .map(|conf| (conf.level(), conf.get_options())),
            "useShorthandAssign" => self
                .use_shorthand_assign
                .as_ref()
                .map(|conf| (conf.level(), conf.get_options())),
            "useShorthandFunctionType" => self
                .use_shorthand_function_type
                .as_ref()
                .map(|conf| (conf.level(), conf.get_options())),
            "useSingleCaseStatement" => self
                .use_single_case_statement
                .as_ref()
                .map(|conf| (conf.level(), conf.get_options())),
            "useSingleVarDeclarator" => self
                .use_single_var_declarator
                .as_ref()
                .map(|conf| (conf.level(), conf.get_options())),
            "useTemplate" => self
                .use_template
                .as_ref()
                .map(|conf| (conf.level(), conf.get_options())),
            "useWhile" => self
                .use_while
                .as_ref()
                .map(|conf| (conf.level(), conf.get_options())),
            _ => None,
        }
    }
}
#[derive(Clone, Debug, Default, Deserialize, Deserializable, Eq, Merge, PartialEq, Serialize)]
#[deserializable(with_validator)]
#[cfg_attr(feature = "schema", derive(JsonSchema))]
#[serde(rename_all = "camelCase", default, deny_unknown_fields)]
#[doc = r" A list of rules that belong to this group"]
pub struct Suspicious {
    #[doc = r" It enables the recommended rules for this group"]
    #[serde(skip_serializing_if = "Option::is_none")]
    pub recommended: Option<bool>,
    #[doc = r" It enables ALL rules for this group."]
    #[serde(skip_serializing_if = "Option::is_none")]
    pub all: Option<bool>,
    #[doc = "Use standard constants instead of approximated literals."]
    #[serde(skip_serializing_if = "Option::is_none")]
    pub no_approximative_numeric_constant:
        Option<RuleFixConfiguration<NoApproximativeNumericConstant>>,
    #[doc = "Discourage the usage of Array index in keys."]
    #[serde(skip_serializing_if = "Option::is_none")]
    pub no_array_index_key: Option<RuleConfiguration<NoArrayIndexKey>>,
    #[doc = "Disallow assignments in expressions."]
    #[serde(skip_serializing_if = "Option::is_none")]
    pub no_assign_in_expressions: Option<RuleConfiguration<NoAssignInExpressions>>,
    #[doc = "Disallows using an async function as a Promise executor."]
    #[serde(skip_serializing_if = "Option::is_none")]
    pub no_async_promise_executor: Option<RuleConfiguration<NoAsyncPromiseExecutor>>,
    #[doc = "Disallow reassigning exceptions in catch clauses."]
    #[serde(skip_serializing_if = "Option::is_none")]
    pub no_catch_assign: Option<RuleConfiguration<NoCatchAssign>>,
    #[doc = "Disallow reassigning class members."]
    #[serde(skip_serializing_if = "Option::is_none")]
    pub no_class_assign: Option<RuleConfiguration<NoClassAssign>>,
    #[doc = "Prevent comments from being inserted as text nodes"]
    #[serde(skip_serializing_if = "Option::is_none")]
    pub no_comment_text: Option<RuleFixConfiguration<NoCommentText>>,
    #[doc = "Disallow comparing against -0"]
    #[serde(skip_serializing_if = "Option::is_none")]
    pub no_compare_neg_zero: Option<RuleFixConfiguration<NoCompareNegZero>>,
    #[doc = "Disallow labeled statements that are not loops."]
    #[serde(skip_serializing_if = "Option::is_none")]
    pub no_confusing_labels: Option<RuleConfiguration<NoConfusingLabels>>,
    #[doc = "Disallow void type outside of generic or return types."]
    #[serde(skip_serializing_if = "Option::is_none")]
    pub no_confusing_void_type: Option<RuleFixConfiguration<NoConfusingVoidType>>,
    #[doc = "Disallow the use of console.log"]
    #[serde(skip_serializing_if = "Option::is_none")]
    pub no_console_log: Option<RuleFixConfiguration<NoConsoleLog>>,
    #[doc = "Disallow TypeScript const enum"]
    #[serde(skip_serializing_if = "Option::is_none")]
    pub no_const_enum: Option<RuleFixConfiguration<NoConstEnum>>,
    #[doc = "Prevents from having control characters and some escape sequences that match control characters in regular expressions."]
    #[serde(skip_serializing_if = "Option::is_none")]
    pub no_control_characters_in_regex: Option<RuleConfiguration<NoControlCharactersInRegex>>,
    #[doc = "Disallow the use of debugger"]
    #[serde(skip_serializing_if = "Option::is_none")]
    pub no_debugger: Option<RuleFixConfiguration<NoDebugger>>,
    #[doc = "Require the use of === and !=="]
    #[serde(skip_serializing_if = "Option::is_none")]
    pub no_double_equals: Option<RuleFixConfiguration<NoDoubleEquals>>,
    #[doc = "Disallow duplicate case labels."]
    #[serde(skip_serializing_if = "Option::is_none")]
    pub no_duplicate_case: Option<RuleConfiguration<NoDuplicateCase>>,
    #[doc = "Disallow duplicate class members."]
    #[serde(skip_serializing_if = "Option::is_none")]
    pub no_duplicate_class_members: Option<RuleConfiguration<NoDuplicateClassMembers>>,
    #[doc = "Prevents JSX properties to be assigned multiple times."]
    #[serde(skip_serializing_if = "Option::is_none")]
    pub no_duplicate_jsx_props: Option<RuleConfiguration<NoDuplicateJsxProps>>,
    #[doc = "Prevents object literals having more than one property declaration for the same name."]
    #[serde(skip_serializing_if = "Option::is_none")]
    pub no_duplicate_object_keys: Option<RuleFixConfiguration<NoDuplicateObjectKeys>>,
    #[doc = "Disallow duplicate function parameter name."]
    #[serde(skip_serializing_if = "Option::is_none")]
    pub no_duplicate_parameters: Option<RuleConfiguration<NoDuplicateParameters>>,
    #[doc = "A describe block should not contain duplicate hooks."]
    #[serde(skip_serializing_if = "Option::is_none")]
    pub no_duplicate_test_hooks: Option<RuleConfiguration<NoDuplicateTestHooks>>,
    #[doc = "Disallow empty block statements and static blocks."]
    #[serde(skip_serializing_if = "Option::is_none")]
    pub no_empty_block_statements: Option<RuleConfiguration<NoEmptyBlockStatements>>,
    #[doc = "Disallow the declaration of empty interfaces."]
    #[serde(skip_serializing_if = "Option::is_none")]
    pub no_empty_interface: Option<RuleFixConfiguration<NoEmptyInterface>>,
    #[doc = "Disallow the any type usage."]
    #[serde(skip_serializing_if = "Option::is_none")]
    pub no_explicit_any: Option<RuleConfiguration<NoExplicitAny>>,
    #[doc = "Disallow using export or module.exports in files containing tests"]
    #[serde(skip_serializing_if = "Option::is_none")]
    pub no_exports_in_test: Option<RuleConfiguration<NoExportsInTest>>,
    #[doc = "Prevents the wrong usage of the non-null assertion operator (!) in TypeScript files."]
    #[serde(skip_serializing_if = "Option::is_none")]
    pub no_extra_non_null_assertion: Option<RuleFixConfiguration<NoExtraNonNullAssertion>>,
    #[doc = "Disallow fallthrough of switch clauses."]
    #[serde(skip_serializing_if = "Option::is_none")]
    pub no_fallthrough_switch_clause: Option<RuleConfiguration<NoFallthroughSwitchClause>>,
    #[doc = "Disallow focused tests."]
    #[serde(skip_serializing_if = "Option::is_none")]
    pub no_focused_tests: Option<RuleFixConfiguration<NoFocusedTests>>,
    #[doc = "Disallow reassigning function declarations."]
    #[serde(skip_serializing_if = "Option::is_none")]
    pub no_function_assign: Option<RuleConfiguration<NoFunctionAssign>>,
    #[doc = "Disallow assignments to native objects and read-only global variables."]
    #[serde(skip_serializing_if = "Option::is_none")]
    pub no_global_assign: Option<RuleConfiguration<NoGlobalAssign>>,
    #[doc = "Use Number.isFinite instead of global isFinite."]
    #[serde(skip_serializing_if = "Option::is_none")]
    pub no_global_is_finite: Option<RuleFixConfiguration<NoGlobalIsFinite>>,
    #[doc = "Use Number.isNaN instead of global isNaN."]
    #[serde(skip_serializing_if = "Option::is_none")]
    pub no_global_is_nan: Option<RuleFixConfiguration<NoGlobalIsNan>>,
    #[doc = "Disallow use of implicit any type on variable declarations."]
    #[serde(skip_serializing_if = "Option::is_none")]
    pub no_implicit_any_let: Option<RuleConfiguration<NoImplicitAnyLet>>,
    #[doc = "Disallow assigning to imported bindings"]
    #[serde(skip_serializing_if = "Option::is_none")]
    pub no_import_assign: Option<RuleConfiguration<NoImportAssign>>,
    #[doc = "Disallow labels that share a name with a variable"]
    #[serde(skip_serializing_if = "Option::is_none")]
    pub no_label_var: Option<RuleConfiguration<NoLabelVar>>,
    #[doc = "Disallow characters made with multiple code points in character class syntax."]
    #[serde(skip_serializing_if = "Option::is_none")]
    pub no_misleading_character_class: Option<RuleFixConfiguration<NoMisleadingCharacterClass>>,
    #[doc = "Enforce proper usage of new and constructor."]
    #[serde(skip_serializing_if = "Option::is_none")]
    pub no_misleading_instantiator: Option<RuleConfiguration<NoMisleadingInstantiator>>,
    #[doc = "Disallow shorthand assign when variable appears on both sides."]
    #[serde(skip_serializing_if = "Option::is_none")]
    pub no_misrefactored_shorthand_assign:
        Option<RuleFixConfiguration<NoMisrefactoredShorthandAssign>>,
    #[doc = "Disallow direct use of Object.prototype builtins."]
    #[serde(skip_serializing_if = "Option::is_none")]
    pub no_prototype_builtins: Option<RuleConfiguration<NoPrototypeBuiltins>>,
    #[doc = "Disallow variable, function, class, and type redeclarations in the same scope."]
    #[serde(skip_serializing_if = "Option::is_none")]
    pub no_redeclare: Option<RuleConfiguration<NoRedeclare>>,
    #[doc = "Prevents from having redundant \"use strict\"."]
    #[serde(skip_serializing_if = "Option::is_none")]
    pub no_redundant_use_strict: Option<RuleFixConfiguration<NoRedundantUseStrict>>,
    #[doc = "Disallow comparisons where both sides are exactly the same."]
    #[serde(skip_serializing_if = "Option::is_none")]
    pub no_self_compare: Option<RuleConfiguration<NoSelfCompare>>,
    #[doc = "Disallow identifiers from shadowing restricted names."]
    #[serde(skip_serializing_if = "Option::is_none")]
    pub no_shadow_restricted_names: Option<RuleConfiguration<NoShadowRestrictedNames>>,
    #[doc = "Disallow disabled tests."]
    #[serde(skip_serializing_if = "Option::is_none")]
    pub no_skipped_tests: Option<RuleFixConfiguration<NoSkippedTests>>,
    #[doc = "Disallow sparse arrays"]
    #[serde(skip_serializing_if = "Option::is_none")]
    pub no_sparse_array: Option<RuleFixConfiguration<NoSparseArray>>,
    #[doc = "It detects possible \"wrong\" semicolons inside JSX elements."]
    #[serde(skip_serializing_if = "Option::is_none")]
    pub no_suspicious_semicolon_in_jsx: Option<RuleConfiguration<NoSuspiciousSemicolonInJsx>>,
    #[doc = "Disallow then property."]
    #[serde(skip_serializing_if = "Option::is_none")]
    pub no_then_property: Option<RuleConfiguration<NoThenProperty>>,
    #[doc = "Disallow unsafe declaration merging between interfaces and classes."]
    #[serde(skip_serializing_if = "Option::is_none")]
    pub no_unsafe_declaration_merging: Option<RuleConfiguration<NoUnsafeDeclarationMerging>>,
    #[doc = "Disallow using unsafe negation."]
    #[serde(skip_serializing_if = "Option::is_none")]
    pub no_unsafe_negation: Option<RuleFixConfiguration<NoUnsafeNegation>>,
    #[doc = "Ensure async functions utilize await."]
    #[serde(skip_serializing_if = "Option::is_none")]
    pub use_await: Option<RuleConfiguration<UseAwait>>,
    #[doc = "Enforce default clauses in switch statements to be last"]
    #[serde(skip_serializing_if = "Option::is_none")]
    pub use_default_switch_clause_last: Option<RuleConfiguration<UseDefaultSwitchClauseLast>>,
    #[doc = "Enforce get methods to always return a value."]
    #[serde(skip_serializing_if = "Option::is_none")]
    pub use_getter_return: Option<RuleConfiguration<UseGetterReturn>>,
    #[doc = "Use Array.isArray() instead of instanceof Array."]
    #[serde(skip_serializing_if = "Option::is_none")]
    pub use_is_array: Option<RuleFixConfiguration<UseIsArray>>,
    #[doc = "Require using the namespace keyword over the module keyword to declare TypeScript namespaces."]
    #[serde(skip_serializing_if = "Option::is_none")]
    pub use_namespace_keyword: Option<RuleFixConfiguration<UseNamespaceKeyword>>,
    #[doc = "This rule verifies the result of typeof $expr unary expressions is being compared to valid values, either string literals containing valid type names or other typeof expressions"]
    #[serde(skip_serializing_if = "Option::is_none")]
    pub use_valid_typeof: Option<RuleFixConfiguration<UseValidTypeof>>,
}
impl DeserializableValidator for Suspicious {
    fn validate(
        &mut self,
        _name: &str,
        range: TextRange,
        diagnostics: &mut Vec<DeserializationDiagnostic>,
    ) -> bool {
        if self.recommended == Some(true) && self.all == Some(true) {
            diagnostics . push (DeserializationDiagnostic :: new (markup ! (< Emphasis > "'recommended'" < / Emphasis > " and " < Emphasis > "'all'" < / Emphasis > " can't be both " < Emphasis > "'true'" < / Emphasis > ". You should choose only one of them.")) . with_range (range) . with_note (markup ! ("Biome will fallback to its defaults for this section."))) ;
            return false;
        }
        true
    }
}
impl Suspicious {
    const GROUP_NAME: &'static str = "suspicious";
    pub(crate) const GROUP_RULES: &'static [&'static str] = &[
        "noApproximativeNumericConstant",
        "noArrayIndexKey",
        "noAssignInExpressions",
        "noAsyncPromiseExecutor",
        "noCatchAssign",
        "noClassAssign",
        "noCommentText",
        "noCompareNegZero",
        "noConfusingLabels",
        "noConfusingVoidType",
        "noConsoleLog",
        "noConstEnum",
        "noControlCharactersInRegex",
        "noDebugger",
        "noDoubleEquals",
        "noDuplicateCase",
        "noDuplicateClassMembers",
        "noDuplicateJsxProps",
        "noDuplicateObjectKeys",
        "noDuplicateParameters",
        "noDuplicateTestHooks",
        "noEmptyBlockStatements",
        "noEmptyInterface",
        "noExplicitAny",
        "noExportsInTest",
        "noExtraNonNullAssertion",
        "noFallthroughSwitchClause",
        "noFocusedTests",
        "noFunctionAssign",
        "noGlobalAssign",
        "noGlobalIsFinite",
        "noGlobalIsNan",
        "noImplicitAnyLet",
        "noImportAssign",
        "noLabelVar",
        "noMisleadingCharacterClass",
        "noMisleadingInstantiator",
        "noMisrefactoredShorthandAssign",
        "noPrototypeBuiltins",
        "noRedeclare",
        "noRedundantUseStrict",
        "noSelfCompare",
        "noShadowRestrictedNames",
        "noSkippedTests",
        "noSparseArray",
        "noSuspiciousSemicolonInJsx",
        "noThenProperty",
        "noUnsafeDeclarationMerging",
        "noUnsafeNegation",
        "useAwait",
        "useDefaultSwitchClauseLast",
        "useGetterReturn",
        "useIsArray",
        "useNamespaceKeyword",
        "useValidTypeof",
    ];
    const RECOMMENDED_RULES: &'static [&'static str] = &[
        "noApproximativeNumericConstant",
        "noArrayIndexKey",
        "noAssignInExpressions",
        "noAsyncPromiseExecutor",
        "noCatchAssign",
        "noClassAssign",
        "noCommentText",
        "noCompareNegZero",
        "noConfusingLabels",
        "noConfusingVoidType",
        "noConstEnum",
        "noControlCharactersInRegex",
        "noDebugger",
        "noDoubleEquals",
        "noDuplicateCase",
        "noDuplicateClassMembers",
        "noDuplicateJsxProps",
        "noDuplicateObjectKeys",
        "noDuplicateParameters",
        "noDuplicateTestHooks",
        "noEmptyInterface",
        "noExplicitAny",
        "noExportsInTest",
        "noExtraNonNullAssertion",
        "noFallthroughSwitchClause",
        "noFocusedTests",
        "noFunctionAssign",
        "noGlobalAssign",
        "noGlobalIsFinite",
        "noGlobalIsNan",
        "noImplicitAnyLet",
        "noImportAssign",
        "noLabelVar",
        "noMisleadingCharacterClass",
        "noMisleadingInstantiator",
        "noMisrefactoredShorthandAssign",
        "noPrototypeBuiltins",
        "noRedeclare",
        "noRedundantUseStrict",
        "noSelfCompare",
        "noShadowRestrictedNames",
        "noSparseArray",
        "noSuspiciousSemicolonInJsx",
        "noThenProperty",
        "noUnsafeDeclarationMerging",
        "noUnsafeNegation",
        "useDefaultSwitchClauseLast",
        "useGetterReturn",
        "useIsArray",
        "useNamespaceKeyword",
        "useValidTypeof",
    ];
    const RECOMMENDED_RULES_AS_FILTERS: &'static [RuleFilter<'static>] = &[
        RuleFilter::Rule(Self::GROUP_NAME, Self::GROUP_RULES[0]),
        RuleFilter::Rule(Self::GROUP_NAME, Self::GROUP_RULES[1]),
        RuleFilter::Rule(Self::GROUP_NAME, Self::GROUP_RULES[2]),
        RuleFilter::Rule(Self::GROUP_NAME, Self::GROUP_RULES[3]),
        RuleFilter::Rule(Self::GROUP_NAME, Self::GROUP_RULES[4]),
        RuleFilter::Rule(Self::GROUP_NAME, Self::GROUP_RULES[5]),
        RuleFilter::Rule(Self::GROUP_NAME, Self::GROUP_RULES[6]),
        RuleFilter::Rule(Self::GROUP_NAME, Self::GROUP_RULES[7]),
        RuleFilter::Rule(Self::GROUP_NAME, Self::GROUP_RULES[8]),
        RuleFilter::Rule(Self::GROUP_NAME, Self::GROUP_RULES[9]),
        RuleFilter::Rule(Self::GROUP_NAME, Self::GROUP_RULES[11]),
        RuleFilter::Rule(Self::GROUP_NAME, Self::GROUP_RULES[12]),
        RuleFilter::Rule(Self::GROUP_NAME, Self::GROUP_RULES[13]),
        RuleFilter::Rule(Self::GROUP_NAME, Self::GROUP_RULES[14]),
        RuleFilter::Rule(Self::GROUP_NAME, Self::GROUP_RULES[15]),
        RuleFilter::Rule(Self::GROUP_NAME, Self::GROUP_RULES[16]),
        RuleFilter::Rule(Self::GROUP_NAME, Self::GROUP_RULES[17]),
        RuleFilter::Rule(Self::GROUP_NAME, Self::GROUP_RULES[18]),
        RuleFilter::Rule(Self::GROUP_NAME, Self::GROUP_RULES[19]),
        RuleFilter::Rule(Self::GROUP_NAME, Self::GROUP_RULES[20]),
        RuleFilter::Rule(Self::GROUP_NAME, Self::GROUP_RULES[22]),
        RuleFilter::Rule(Self::GROUP_NAME, Self::GROUP_RULES[23]),
        RuleFilter::Rule(Self::GROUP_NAME, Self::GROUP_RULES[24]),
        RuleFilter::Rule(Self::GROUP_NAME, Self::GROUP_RULES[25]),
        RuleFilter::Rule(Self::GROUP_NAME, Self::GROUP_RULES[26]),
        RuleFilter::Rule(Self::GROUP_NAME, Self::GROUP_RULES[27]),
        RuleFilter::Rule(Self::GROUP_NAME, Self::GROUP_RULES[28]),
        RuleFilter::Rule(Self::GROUP_NAME, Self::GROUP_RULES[29]),
        RuleFilter::Rule(Self::GROUP_NAME, Self::GROUP_RULES[30]),
        RuleFilter::Rule(Self::GROUP_NAME, Self::GROUP_RULES[31]),
        RuleFilter::Rule(Self::GROUP_NAME, Self::GROUP_RULES[32]),
        RuleFilter::Rule(Self::GROUP_NAME, Self::GROUP_RULES[33]),
        RuleFilter::Rule(Self::GROUP_NAME, Self::GROUP_RULES[34]),
        RuleFilter::Rule(Self::GROUP_NAME, Self::GROUP_RULES[35]),
        RuleFilter::Rule(Self::GROUP_NAME, Self::GROUP_RULES[36]),
        RuleFilter::Rule(Self::GROUP_NAME, Self::GROUP_RULES[37]),
        RuleFilter::Rule(Self::GROUP_NAME, Self::GROUP_RULES[38]),
        RuleFilter::Rule(Self::GROUP_NAME, Self::GROUP_RULES[39]),
        RuleFilter::Rule(Self::GROUP_NAME, Self::GROUP_RULES[40]),
        RuleFilter::Rule(Self::GROUP_NAME, Self::GROUP_RULES[41]),
        RuleFilter::Rule(Self::GROUP_NAME, Self::GROUP_RULES[42]),
        RuleFilter::Rule(Self::GROUP_NAME, Self::GROUP_RULES[44]),
        RuleFilter::Rule(Self::GROUP_NAME, Self::GROUP_RULES[45]),
        RuleFilter::Rule(Self::GROUP_NAME, Self::GROUP_RULES[46]),
        RuleFilter::Rule(Self::GROUP_NAME, Self::GROUP_RULES[47]),
        RuleFilter::Rule(Self::GROUP_NAME, Self::GROUP_RULES[48]),
        RuleFilter::Rule(Self::GROUP_NAME, Self::GROUP_RULES[50]),
        RuleFilter::Rule(Self::GROUP_NAME, Self::GROUP_RULES[51]),
        RuleFilter::Rule(Self::GROUP_NAME, Self::GROUP_RULES[52]),
        RuleFilter::Rule(Self::GROUP_NAME, Self::GROUP_RULES[53]),
        RuleFilter::Rule(Self::GROUP_NAME, Self::GROUP_RULES[54]),
    ];
    const ALL_RULES_AS_FILTERS: &'static [RuleFilter<'static>] = &[
        RuleFilter::Rule(Self::GROUP_NAME, Self::GROUP_RULES[0]),
        RuleFilter::Rule(Self::GROUP_NAME, Self::GROUP_RULES[1]),
        RuleFilter::Rule(Self::GROUP_NAME, Self::GROUP_RULES[2]),
        RuleFilter::Rule(Self::GROUP_NAME, Self::GROUP_RULES[3]),
        RuleFilter::Rule(Self::GROUP_NAME, Self::GROUP_RULES[4]),
        RuleFilter::Rule(Self::GROUP_NAME, Self::GROUP_RULES[5]),
        RuleFilter::Rule(Self::GROUP_NAME, Self::GROUP_RULES[6]),
        RuleFilter::Rule(Self::GROUP_NAME, Self::GROUP_RULES[7]),
        RuleFilter::Rule(Self::GROUP_NAME, Self::GROUP_RULES[8]),
        RuleFilter::Rule(Self::GROUP_NAME, Self::GROUP_RULES[9]),
        RuleFilter::Rule(Self::GROUP_NAME, Self::GROUP_RULES[10]),
        RuleFilter::Rule(Self::GROUP_NAME, Self::GROUP_RULES[11]),
        RuleFilter::Rule(Self::GROUP_NAME, Self::GROUP_RULES[12]),
        RuleFilter::Rule(Self::GROUP_NAME, Self::GROUP_RULES[13]),
        RuleFilter::Rule(Self::GROUP_NAME, Self::GROUP_RULES[14]),
        RuleFilter::Rule(Self::GROUP_NAME, Self::GROUP_RULES[15]),
        RuleFilter::Rule(Self::GROUP_NAME, Self::GROUP_RULES[16]),
        RuleFilter::Rule(Self::GROUP_NAME, Self::GROUP_RULES[17]),
        RuleFilter::Rule(Self::GROUP_NAME, Self::GROUP_RULES[18]),
        RuleFilter::Rule(Self::GROUP_NAME, Self::GROUP_RULES[19]),
        RuleFilter::Rule(Self::GROUP_NAME, Self::GROUP_RULES[20]),
        RuleFilter::Rule(Self::GROUP_NAME, Self::GROUP_RULES[21]),
        RuleFilter::Rule(Self::GROUP_NAME, Self::GROUP_RULES[22]),
        RuleFilter::Rule(Self::GROUP_NAME, Self::GROUP_RULES[23]),
        RuleFilter::Rule(Self::GROUP_NAME, Self::GROUP_RULES[24]),
        RuleFilter::Rule(Self::GROUP_NAME, Self::GROUP_RULES[25]),
        RuleFilter::Rule(Self::GROUP_NAME, Self::GROUP_RULES[26]),
        RuleFilter::Rule(Self::GROUP_NAME, Self::GROUP_RULES[27]),
        RuleFilter::Rule(Self::GROUP_NAME, Self::GROUP_RULES[28]),
        RuleFilter::Rule(Self::GROUP_NAME, Self::GROUP_RULES[29]),
        RuleFilter::Rule(Self::GROUP_NAME, Self::GROUP_RULES[30]),
        RuleFilter::Rule(Self::GROUP_NAME, Self::GROUP_RULES[31]),
        RuleFilter::Rule(Self::GROUP_NAME, Self::GROUP_RULES[32]),
        RuleFilter::Rule(Self::GROUP_NAME, Self::GROUP_RULES[33]),
        RuleFilter::Rule(Self::GROUP_NAME, Self::GROUP_RULES[34]),
        RuleFilter::Rule(Self::GROUP_NAME, Self::GROUP_RULES[35]),
        RuleFilter::Rule(Self::GROUP_NAME, Self::GROUP_RULES[36]),
        RuleFilter::Rule(Self::GROUP_NAME, Self::GROUP_RULES[37]),
        RuleFilter::Rule(Self::GROUP_NAME, Self::GROUP_RULES[38]),
        RuleFilter::Rule(Self::GROUP_NAME, Self::GROUP_RULES[39]),
        RuleFilter::Rule(Self::GROUP_NAME, Self::GROUP_RULES[40]),
        RuleFilter::Rule(Self::GROUP_NAME, Self::GROUP_RULES[41]),
        RuleFilter::Rule(Self::GROUP_NAME, Self::GROUP_RULES[42]),
        RuleFilter::Rule(Self::GROUP_NAME, Self::GROUP_RULES[43]),
        RuleFilter::Rule(Self::GROUP_NAME, Self::GROUP_RULES[44]),
        RuleFilter::Rule(Self::GROUP_NAME, Self::GROUP_RULES[45]),
        RuleFilter::Rule(Self::GROUP_NAME, Self::GROUP_RULES[46]),
        RuleFilter::Rule(Self::GROUP_NAME, Self::GROUP_RULES[47]),
        RuleFilter::Rule(Self::GROUP_NAME, Self::GROUP_RULES[48]),
        RuleFilter::Rule(Self::GROUP_NAME, Self::GROUP_RULES[49]),
        RuleFilter::Rule(Self::GROUP_NAME, Self::GROUP_RULES[50]),
        RuleFilter::Rule(Self::GROUP_NAME, Self::GROUP_RULES[51]),
        RuleFilter::Rule(Self::GROUP_NAME, Self::GROUP_RULES[52]),
        RuleFilter::Rule(Self::GROUP_NAME, Self::GROUP_RULES[53]),
        RuleFilter::Rule(Self::GROUP_NAME, Self::GROUP_RULES[54]),
    ];
    #[doc = r" Retrieves the recommended rules"]
    pub(crate) fn is_recommended_true(&self) -> bool {
        matches!(self.recommended, Some(true))
    }
    pub(crate) fn is_recommended_unset(&self) -> bool {
        self.recommended.is_none()
    }
    pub(crate) fn is_all_true(&self) -> bool {
        matches!(self.all, Some(true))
    }
    pub(crate) fn is_all_unset(&self) -> bool {
        self.all.is_none()
    }
    pub(crate) fn get_enabled_rules(&self) -> FxHashSet<RuleFilter<'static>> {
        let mut index_set = FxHashSet::default();
        if let Some(rule) = self.no_approximative_numeric_constant.as_ref() {
            if rule.is_enabled() {
                index_set.insert(RuleFilter::Rule(Self::GROUP_NAME, Self::GROUP_RULES[0]));
            }
        }
        if let Some(rule) = self.no_array_index_key.as_ref() {
            if rule.is_enabled() {
                index_set.insert(RuleFilter::Rule(Self::GROUP_NAME, Self::GROUP_RULES[1]));
            }
        }
        if let Some(rule) = self.no_assign_in_expressions.as_ref() {
            if rule.is_enabled() {
                index_set.insert(RuleFilter::Rule(Self::GROUP_NAME, Self::GROUP_RULES[2]));
            }
        }
        if let Some(rule) = self.no_async_promise_executor.as_ref() {
            if rule.is_enabled() {
                index_set.insert(RuleFilter::Rule(Self::GROUP_NAME, Self::GROUP_RULES[3]));
            }
        }
        if let Some(rule) = self.no_catch_assign.as_ref() {
            if rule.is_enabled() {
                index_set.insert(RuleFilter::Rule(Self::GROUP_NAME, Self::GROUP_RULES[4]));
            }
        }
        if let Some(rule) = self.no_class_assign.as_ref() {
            if rule.is_enabled() {
                index_set.insert(RuleFilter::Rule(Self::GROUP_NAME, Self::GROUP_RULES[5]));
            }
        }
        if let Some(rule) = self.no_comment_text.as_ref() {
            if rule.is_enabled() {
                index_set.insert(RuleFilter::Rule(Self::GROUP_NAME, Self::GROUP_RULES[6]));
            }
        }
        if let Some(rule) = self.no_compare_neg_zero.as_ref() {
            if rule.is_enabled() {
                index_set.insert(RuleFilter::Rule(Self::GROUP_NAME, Self::GROUP_RULES[7]));
            }
        }
        if let Some(rule) = self.no_confusing_labels.as_ref() {
            if rule.is_enabled() {
                index_set.insert(RuleFilter::Rule(Self::GROUP_NAME, Self::GROUP_RULES[8]));
            }
        }
        if let Some(rule) = self.no_confusing_void_type.as_ref() {
            if rule.is_enabled() {
                index_set.insert(RuleFilter::Rule(Self::GROUP_NAME, Self::GROUP_RULES[9]));
            }
        }
        if let Some(rule) = self.no_console_log.as_ref() {
            if rule.is_enabled() {
                index_set.insert(RuleFilter::Rule(Self::GROUP_NAME, Self::GROUP_RULES[10]));
            }
        }
        if let Some(rule) = self.no_const_enum.as_ref() {
            if rule.is_enabled() {
                index_set.insert(RuleFilter::Rule(Self::GROUP_NAME, Self::GROUP_RULES[11]));
            }
        }
        if let Some(rule) = self.no_control_characters_in_regex.as_ref() {
            if rule.is_enabled() {
                index_set.insert(RuleFilter::Rule(Self::GROUP_NAME, Self::GROUP_RULES[12]));
            }
        }
        if let Some(rule) = self.no_debugger.as_ref() {
            if rule.is_enabled() {
                index_set.insert(RuleFilter::Rule(Self::GROUP_NAME, Self::GROUP_RULES[13]));
            }
        }
        if let Some(rule) = self.no_double_equals.as_ref() {
            if rule.is_enabled() {
                index_set.insert(RuleFilter::Rule(Self::GROUP_NAME, Self::GROUP_RULES[14]));
            }
        }
        if let Some(rule) = self.no_duplicate_case.as_ref() {
            if rule.is_enabled() {
                index_set.insert(RuleFilter::Rule(Self::GROUP_NAME, Self::GROUP_RULES[15]));
            }
        }
        if let Some(rule) = self.no_duplicate_class_members.as_ref() {
            if rule.is_enabled() {
                index_set.insert(RuleFilter::Rule(Self::GROUP_NAME, Self::GROUP_RULES[16]));
            }
        }
        if let Some(rule) = self.no_duplicate_jsx_props.as_ref() {
            if rule.is_enabled() {
                index_set.insert(RuleFilter::Rule(Self::GROUP_NAME, Self::GROUP_RULES[17]));
            }
        }
        if let Some(rule) = self.no_duplicate_object_keys.as_ref() {
            if rule.is_enabled() {
                index_set.insert(RuleFilter::Rule(Self::GROUP_NAME, Self::GROUP_RULES[18]));
            }
        }
        if let Some(rule) = self.no_duplicate_parameters.as_ref() {
            if rule.is_enabled() {
                index_set.insert(RuleFilter::Rule(Self::GROUP_NAME, Self::GROUP_RULES[19]));
            }
        }
        if let Some(rule) = self.no_duplicate_test_hooks.as_ref() {
            if rule.is_enabled() {
                index_set.insert(RuleFilter::Rule(Self::GROUP_NAME, Self::GROUP_RULES[20]));
            }
        }
        if let Some(rule) = self.no_empty_block_statements.as_ref() {
            if rule.is_enabled() {
                index_set.insert(RuleFilter::Rule(Self::GROUP_NAME, Self::GROUP_RULES[21]));
            }
        }
        if let Some(rule) = self.no_empty_interface.as_ref() {
            if rule.is_enabled() {
                index_set.insert(RuleFilter::Rule(Self::GROUP_NAME, Self::GROUP_RULES[22]));
            }
        }
        if let Some(rule) = self.no_explicit_any.as_ref() {
            if rule.is_enabled() {
                index_set.insert(RuleFilter::Rule(Self::GROUP_NAME, Self::GROUP_RULES[23]));
            }
        }
        if let Some(rule) = self.no_exports_in_test.as_ref() {
            if rule.is_enabled() {
                index_set.insert(RuleFilter::Rule(Self::GROUP_NAME, Self::GROUP_RULES[24]));
            }
        }
        if let Some(rule) = self.no_extra_non_null_assertion.as_ref() {
            if rule.is_enabled() {
                index_set.insert(RuleFilter::Rule(Self::GROUP_NAME, Self::GROUP_RULES[25]));
            }
        }
        if let Some(rule) = self.no_fallthrough_switch_clause.as_ref() {
            if rule.is_enabled() {
                index_set.insert(RuleFilter::Rule(Self::GROUP_NAME, Self::GROUP_RULES[26]));
            }
        }
        if let Some(rule) = self.no_focused_tests.as_ref() {
            if rule.is_enabled() {
                index_set.insert(RuleFilter::Rule(Self::GROUP_NAME, Self::GROUP_RULES[27]));
            }
        }
        if let Some(rule) = self.no_function_assign.as_ref() {
            if rule.is_enabled() {
                index_set.insert(RuleFilter::Rule(Self::GROUP_NAME, Self::GROUP_RULES[28]));
            }
        }
        if let Some(rule) = self.no_global_assign.as_ref() {
            if rule.is_enabled() {
                index_set.insert(RuleFilter::Rule(Self::GROUP_NAME, Self::GROUP_RULES[29]));
            }
        }
        if let Some(rule) = self.no_global_is_finite.as_ref() {
            if rule.is_enabled() {
                index_set.insert(RuleFilter::Rule(Self::GROUP_NAME, Self::GROUP_RULES[30]));
            }
        }
        if let Some(rule) = self.no_global_is_nan.as_ref() {
            if rule.is_enabled() {
                index_set.insert(RuleFilter::Rule(Self::GROUP_NAME, Self::GROUP_RULES[31]));
            }
        }
        if let Some(rule) = self.no_implicit_any_let.as_ref() {
            if rule.is_enabled() {
                index_set.insert(RuleFilter::Rule(Self::GROUP_NAME, Self::GROUP_RULES[32]));
            }
        }
        if let Some(rule) = self.no_import_assign.as_ref() {
            if rule.is_enabled() {
                index_set.insert(RuleFilter::Rule(Self::GROUP_NAME, Self::GROUP_RULES[33]));
            }
        }
        if let Some(rule) = self.no_label_var.as_ref() {
            if rule.is_enabled() {
                index_set.insert(RuleFilter::Rule(Self::GROUP_NAME, Self::GROUP_RULES[34]));
            }
        }
        if let Some(rule) = self.no_misleading_character_class.as_ref() {
            if rule.is_enabled() {
                index_set.insert(RuleFilter::Rule(Self::GROUP_NAME, Self::GROUP_RULES[35]));
            }
        }
        if let Some(rule) = self.no_misleading_instantiator.as_ref() {
            if rule.is_enabled() {
                index_set.insert(RuleFilter::Rule(Self::GROUP_NAME, Self::GROUP_RULES[36]));
            }
        }
        if let Some(rule) = self.no_misrefactored_shorthand_assign.as_ref() {
            if rule.is_enabled() {
                index_set.insert(RuleFilter::Rule(Self::GROUP_NAME, Self::GROUP_RULES[37]));
            }
        }
        if let Some(rule) = self.no_prototype_builtins.as_ref() {
            if rule.is_enabled() {
                index_set.insert(RuleFilter::Rule(Self::GROUP_NAME, Self::GROUP_RULES[38]));
            }
        }
        if let Some(rule) = self.no_redeclare.as_ref() {
            if rule.is_enabled() {
                index_set.insert(RuleFilter::Rule(Self::GROUP_NAME, Self::GROUP_RULES[39]));
            }
        }
        if let Some(rule) = self.no_redundant_use_strict.as_ref() {
            if rule.is_enabled() {
                index_set.insert(RuleFilter::Rule(Self::GROUP_NAME, Self::GROUP_RULES[40]));
            }
        }
        if let Some(rule) = self.no_self_compare.as_ref() {
            if rule.is_enabled() {
                index_set.insert(RuleFilter::Rule(Self::GROUP_NAME, Self::GROUP_RULES[41]));
            }
        }
        if let Some(rule) = self.no_shadow_restricted_names.as_ref() {
            if rule.is_enabled() {
                index_set.insert(RuleFilter::Rule(Self::GROUP_NAME, Self::GROUP_RULES[42]));
            }
        }
        if let Some(rule) = self.no_skipped_tests.as_ref() {
            if rule.is_enabled() {
                index_set.insert(RuleFilter::Rule(Self::GROUP_NAME, Self::GROUP_RULES[43]));
            }
        }
        if let Some(rule) = self.no_sparse_array.as_ref() {
            if rule.is_enabled() {
                index_set.insert(RuleFilter::Rule(Self::GROUP_NAME, Self::GROUP_RULES[44]));
            }
        }
        if let Some(rule) = self.no_suspicious_semicolon_in_jsx.as_ref() {
            if rule.is_enabled() {
                index_set.insert(RuleFilter::Rule(Self::GROUP_NAME, Self::GROUP_RULES[45]));
            }
        }
        if let Some(rule) = self.no_then_property.as_ref() {
            if rule.is_enabled() {
                index_set.insert(RuleFilter::Rule(Self::GROUP_NAME, Self::GROUP_RULES[46]));
            }
        }
        if let Some(rule) = self.no_unsafe_declaration_merging.as_ref() {
            if rule.is_enabled() {
                index_set.insert(RuleFilter::Rule(Self::GROUP_NAME, Self::GROUP_RULES[47]));
            }
        }
        if let Some(rule) = self.no_unsafe_negation.as_ref() {
            if rule.is_enabled() {
                index_set.insert(RuleFilter::Rule(Self::GROUP_NAME, Self::GROUP_RULES[48]));
            }
        }
        if let Some(rule) = self.use_await.as_ref() {
            if rule.is_enabled() {
                index_set.insert(RuleFilter::Rule(Self::GROUP_NAME, Self::GROUP_RULES[49]));
            }
        }
        if let Some(rule) = self.use_default_switch_clause_last.as_ref() {
            if rule.is_enabled() {
                index_set.insert(RuleFilter::Rule(Self::GROUP_NAME, Self::GROUP_RULES[50]));
            }
        }
        if let Some(rule) = self.use_getter_return.as_ref() {
            if rule.is_enabled() {
                index_set.insert(RuleFilter::Rule(Self::GROUP_NAME, Self::GROUP_RULES[51]));
            }
        }
        if let Some(rule) = self.use_is_array.as_ref() {
            if rule.is_enabled() {
                index_set.insert(RuleFilter::Rule(Self::GROUP_NAME, Self::GROUP_RULES[52]));
            }
        }
        if let Some(rule) = self.use_namespace_keyword.as_ref() {
            if rule.is_enabled() {
                index_set.insert(RuleFilter::Rule(Self::GROUP_NAME, Self::GROUP_RULES[53]));
            }
        }
        if let Some(rule) = self.use_valid_typeof.as_ref() {
            if rule.is_enabled() {
                index_set.insert(RuleFilter::Rule(Self::GROUP_NAME, Self::GROUP_RULES[54]));
            }
        }
        index_set
    }
    pub(crate) fn get_disabled_rules(&self) -> FxHashSet<RuleFilter<'static>> {
        let mut index_set = FxHashSet::default();
        if let Some(rule) = self.no_approximative_numeric_constant.as_ref() {
            if rule.is_disabled() {
                index_set.insert(RuleFilter::Rule(Self::GROUP_NAME, Self::GROUP_RULES[0]));
            }
        }
        if let Some(rule) = self.no_array_index_key.as_ref() {
            if rule.is_disabled() {
                index_set.insert(RuleFilter::Rule(Self::GROUP_NAME, Self::GROUP_RULES[1]));
            }
        }
        if let Some(rule) = self.no_assign_in_expressions.as_ref() {
            if rule.is_disabled() {
                index_set.insert(RuleFilter::Rule(Self::GROUP_NAME, Self::GROUP_RULES[2]));
            }
        }
        if let Some(rule) = self.no_async_promise_executor.as_ref() {
            if rule.is_disabled() {
                index_set.insert(RuleFilter::Rule(Self::GROUP_NAME, Self::GROUP_RULES[3]));
            }
        }
        if let Some(rule) = self.no_catch_assign.as_ref() {
            if rule.is_disabled() {
                index_set.insert(RuleFilter::Rule(Self::GROUP_NAME, Self::GROUP_RULES[4]));
            }
        }
        if let Some(rule) = self.no_class_assign.as_ref() {
            if rule.is_disabled() {
                index_set.insert(RuleFilter::Rule(Self::GROUP_NAME, Self::GROUP_RULES[5]));
            }
        }
        if let Some(rule) = self.no_comment_text.as_ref() {
            if rule.is_disabled() {
                index_set.insert(RuleFilter::Rule(Self::GROUP_NAME, Self::GROUP_RULES[6]));
            }
        }
        if let Some(rule) = self.no_compare_neg_zero.as_ref() {
            if rule.is_disabled() {
                index_set.insert(RuleFilter::Rule(Self::GROUP_NAME, Self::GROUP_RULES[7]));
            }
        }
        if let Some(rule) = self.no_confusing_labels.as_ref() {
            if rule.is_disabled() {
                index_set.insert(RuleFilter::Rule(Self::GROUP_NAME, Self::GROUP_RULES[8]));
            }
        }
        if let Some(rule) = self.no_confusing_void_type.as_ref() {
            if rule.is_disabled() {
                index_set.insert(RuleFilter::Rule(Self::GROUP_NAME, Self::GROUP_RULES[9]));
            }
        }
        if let Some(rule) = self.no_console_log.as_ref() {
            if rule.is_disabled() {
                index_set.insert(RuleFilter::Rule(Self::GROUP_NAME, Self::GROUP_RULES[10]));
            }
        }
        if let Some(rule) = self.no_const_enum.as_ref() {
            if rule.is_disabled() {
                index_set.insert(RuleFilter::Rule(Self::GROUP_NAME, Self::GROUP_RULES[11]));
            }
        }
        if let Some(rule) = self.no_control_characters_in_regex.as_ref() {
            if rule.is_disabled() {
                index_set.insert(RuleFilter::Rule(Self::GROUP_NAME, Self::GROUP_RULES[12]));
            }
        }
        if let Some(rule) = self.no_debugger.as_ref() {
            if rule.is_disabled() {
                index_set.insert(RuleFilter::Rule(Self::GROUP_NAME, Self::GROUP_RULES[13]));
            }
        }
        if let Some(rule) = self.no_double_equals.as_ref() {
            if rule.is_disabled() {
                index_set.insert(RuleFilter::Rule(Self::GROUP_NAME, Self::GROUP_RULES[14]));
            }
        }
        if let Some(rule) = self.no_duplicate_case.as_ref() {
            if rule.is_disabled() {
                index_set.insert(RuleFilter::Rule(Self::GROUP_NAME, Self::GROUP_RULES[15]));
            }
        }
        if let Some(rule) = self.no_duplicate_class_members.as_ref() {
            if rule.is_disabled() {
                index_set.insert(RuleFilter::Rule(Self::GROUP_NAME, Self::GROUP_RULES[16]));
            }
        }
        if let Some(rule) = self.no_duplicate_jsx_props.as_ref() {
            if rule.is_disabled() {
                index_set.insert(RuleFilter::Rule(Self::GROUP_NAME, Self::GROUP_RULES[17]));
            }
        }
        if let Some(rule) = self.no_duplicate_object_keys.as_ref() {
            if rule.is_disabled() {
                index_set.insert(RuleFilter::Rule(Self::GROUP_NAME, Self::GROUP_RULES[18]));
            }
        }
        if let Some(rule) = self.no_duplicate_parameters.as_ref() {
            if rule.is_disabled() {
                index_set.insert(RuleFilter::Rule(Self::GROUP_NAME, Self::GROUP_RULES[19]));
            }
        }
        if let Some(rule) = self.no_duplicate_test_hooks.as_ref() {
            if rule.is_disabled() {
                index_set.insert(RuleFilter::Rule(Self::GROUP_NAME, Self::GROUP_RULES[20]));
            }
        }
        if let Some(rule) = self.no_empty_block_statements.as_ref() {
            if rule.is_disabled() {
                index_set.insert(RuleFilter::Rule(Self::GROUP_NAME, Self::GROUP_RULES[21]));
            }
        }
        if let Some(rule) = self.no_empty_interface.as_ref() {
            if rule.is_disabled() {
                index_set.insert(RuleFilter::Rule(Self::GROUP_NAME, Self::GROUP_RULES[22]));
            }
        }
        if let Some(rule) = self.no_explicit_any.as_ref() {
            if rule.is_disabled() {
                index_set.insert(RuleFilter::Rule(Self::GROUP_NAME, Self::GROUP_RULES[23]));
            }
        }
        if let Some(rule) = self.no_exports_in_test.as_ref() {
            if rule.is_disabled() {
                index_set.insert(RuleFilter::Rule(Self::GROUP_NAME, Self::GROUP_RULES[24]));
            }
        }
        if let Some(rule) = self.no_extra_non_null_assertion.as_ref() {
            if rule.is_disabled() {
                index_set.insert(RuleFilter::Rule(Self::GROUP_NAME, Self::GROUP_RULES[25]));
            }
        }
        if let Some(rule) = self.no_fallthrough_switch_clause.as_ref() {
            if rule.is_disabled() {
                index_set.insert(RuleFilter::Rule(Self::GROUP_NAME, Self::GROUP_RULES[26]));
            }
        }
        if let Some(rule) = self.no_focused_tests.as_ref() {
            if rule.is_disabled() {
                index_set.insert(RuleFilter::Rule(Self::GROUP_NAME, Self::GROUP_RULES[27]));
            }
        }
        if let Some(rule) = self.no_function_assign.as_ref() {
            if rule.is_disabled() {
                index_set.insert(RuleFilter::Rule(Self::GROUP_NAME, Self::GROUP_RULES[28]));
            }
        }
        if let Some(rule) = self.no_global_assign.as_ref() {
            if rule.is_disabled() {
                index_set.insert(RuleFilter::Rule(Self::GROUP_NAME, Self::GROUP_RULES[29]));
            }
        }
        if let Some(rule) = self.no_global_is_finite.as_ref() {
            if rule.is_disabled() {
                index_set.insert(RuleFilter::Rule(Self::GROUP_NAME, Self::GROUP_RULES[30]));
            }
        }
        if let Some(rule) = self.no_global_is_nan.as_ref() {
            if rule.is_disabled() {
                index_set.insert(RuleFilter::Rule(Self::GROUP_NAME, Self::GROUP_RULES[31]));
            }
        }
        if let Some(rule) = self.no_implicit_any_let.as_ref() {
            if rule.is_disabled() {
                index_set.insert(RuleFilter::Rule(Self::GROUP_NAME, Self::GROUP_RULES[32]));
            }
        }
        if let Some(rule) = self.no_import_assign.as_ref() {
            if rule.is_disabled() {
                index_set.insert(RuleFilter::Rule(Self::GROUP_NAME, Self::GROUP_RULES[33]));
            }
        }
        if let Some(rule) = self.no_label_var.as_ref() {
            if rule.is_disabled() {
                index_set.insert(RuleFilter::Rule(Self::GROUP_NAME, Self::GROUP_RULES[34]));
            }
        }
        if let Some(rule) = self.no_misleading_character_class.as_ref() {
            if rule.is_disabled() {
                index_set.insert(RuleFilter::Rule(Self::GROUP_NAME, Self::GROUP_RULES[35]));
            }
        }
        if let Some(rule) = self.no_misleading_instantiator.as_ref() {
            if rule.is_disabled() {
                index_set.insert(RuleFilter::Rule(Self::GROUP_NAME, Self::GROUP_RULES[36]));
            }
        }
        if let Some(rule) = self.no_misrefactored_shorthand_assign.as_ref() {
            if rule.is_disabled() {
                index_set.insert(RuleFilter::Rule(Self::GROUP_NAME, Self::GROUP_RULES[37]));
            }
        }
        if let Some(rule) = self.no_prototype_builtins.as_ref() {
            if rule.is_disabled() {
                index_set.insert(RuleFilter::Rule(Self::GROUP_NAME, Self::GROUP_RULES[38]));
            }
        }
        if let Some(rule) = self.no_redeclare.as_ref() {
            if rule.is_disabled() {
                index_set.insert(RuleFilter::Rule(Self::GROUP_NAME, Self::GROUP_RULES[39]));
            }
        }
        if let Some(rule) = self.no_redundant_use_strict.as_ref() {
            if rule.is_disabled() {
                index_set.insert(RuleFilter::Rule(Self::GROUP_NAME, Self::GROUP_RULES[40]));
            }
        }
        if let Some(rule) = self.no_self_compare.as_ref() {
            if rule.is_disabled() {
                index_set.insert(RuleFilter::Rule(Self::GROUP_NAME, Self::GROUP_RULES[41]));
            }
        }
        if let Some(rule) = self.no_shadow_restricted_names.as_ref() {
            if rule.is_disabled() {
                index_set.insert(RuleFilter::Rule(Self::GROUP_NAME, Self::GROUP_RULES[42]));
            }
        }
        if let Some(rule) = self.no_skipped_tests.as_ref() {
            if rule.is_disabled() {
                index_set.insert(RuleFilter::Rule(Self::GROUP_NAME, Self::GROUP_RULES[43]));
            }
        }
        if let Some(rule) = self.no_sparse_array.as_ref() {
            if rule.is_disabled() {
                index_set.insert(RuleFilter::Rule(Self::GROUP_NAME, Self::GROUP_RULES[44]));
            }
        }
        if let Some(rule) = self.no_suspicious_semicolon_in_jsx.as_ref() {
            if rule.is_disabled() {
                index_set.insert(RuleFilter::Rule(Self::GROUP_NAME, Self::GROUP_RULES[45]));
            }
        }
        if let Some(rule) = self.no_then_property.as_ref() {
            if rule.is_disabled() {
                index_set.insert(RuleFilter::Rule(Self::GROUP_NAME, Self::GROUP_RULES[46]));
            }
        }
        if let Some(rule) = self.no_unsafe_declaration_merging.as_ref() {
            if rule.is_disabled() {
                index_set.insert(RuleFilter::Rule(Self::GROUP_NAME, Self::GROUP_RULES[47]));
            }
        }
        if let Some(rule) = self.no_unsafe_negation.as_ref() {
            if rule.is_disabled() {
                index_set.insert(RuleFilter::Rule(Self::GROUP_NAME, Self::GROUP_RULES[48]));
            }
        }
        if let Some(rule) = self.use_await.as_ref() {
            if rule.is_disabled() {
                index_set.insert(RuleFilter::Rule(Self::GROUP_NAME, Self::GROUP_RULES[49]));
            }
        }
        if let Some(rule) = self.use_default_switch_clause_last.as_ref() {
            if rule.is_disabled() {
                index_set.insert(RuleFilter::Rule(Self::GROUP_NAME, Self::GROUP_RULES[50]));
            }
        }
        if let Some(rule) = self.use_getter_return.as_ref() {
            if rule.is_disabled() {
                index_set.insert(RuleFilter::Rule(Self::GROUP_NAME, Self::GROUP_RULES[51]));
            }
        }
        if let Some(rule) = self.use_is_array.as_ref() {
            if rule.is_disabled() {
                index_set.insert(RuleFilter::Rule(Self::GROUP_NAME, Self::GROUP_RULES[52]));
            }
        }
        if let Some(rule) = self.use_namespace_keyword.as_ref() {
            if rule.is_disabled() {
                index_set.insert(RuleFilter::Rule(Self::GROUP_NAME, Self::GROUP_RULES[53]));
            }
        }
        if let Some(rule) = self.use_valid_typeof.as_ref() {
            if rule.is_disabled() {
                index_set.insert(RuleFilter::Rule(Self::GROUP_NAME, Self::GROUP_RULES[54]));
            }
        }
        index_set
    }
    #[doc = r" Checks if, given a rule name, matches one of the rules contained in this category"]
    pub(crate) fn has_rule(rule_name: &str) -> Option<&'static str> {
        Some(Self::GROUP_RULES[Self::GROUP_RULES.binary_search(&rule_name).ok()?])
    }
    #[doc = r" Checks if, given a rule name, it is marked as recommended"]
    pub(crate) fn is_recommended_rule(rule_name: &str) -> bool {
        Self::RECOMMENDED_RULES.contains(&rule_name)
    }
    pub(crate) fn recommended_rules_as_filters() -> &'static [RuleFilter<'static>] {
        Self::RECOMMENDED_RULES_AS_FILTERS
    }
    pub(crate) fn all_rules_as_filters() -> &'static [RuleFilter<'static>] {
        Self::ALL_RULES_AS_FILTERS
    }
    #[doc = r" Select preset rules"]
    pub(crate) fn collect_preset_rules(
        &self,
        parent_is_all: bool,
        parent_is_recommended: bool,
        enabled_rules: &mut FxHashSet<RuleFilter<'static>>,
    ) {
        if self.is_all_true() || self.is_all_unset() && parent_is_all {
            enabled_rules.extend(Self::all_rules_as_filters());
        } else if self.is_recommended_true()
            || self.is_recommended_unset() && self.is_all_unset() && parent_is_recommended
        {
            enabled_rules.extend(Self::recommended_rules_as_filters());
        }
    }
    pub(crate) fn get_rule_configuration(
        &self,
        rule_name: &str,
    ) -> Option<(RulePlainConfiguration, Option<RuleOptions>)> {
        match rule_name {
            "noApproximativeNumericConstant" => self
                .no_approximative_numeric_constant
                .as_ref()
                .map(|conf| (conf.level(), conf.get_options())),
            "noArrayIndexKey" => self
                .no_array_index_key
                .as_ref()
                .map(|conf| (conf.level(), conf.get_options())),
            "noAssignInExpressions" => self
                .no_assign_in_expressions
                .as_ref()
                .map(|conf| (conf.level(), conf.get_options())),
            "noAsyncPromiseExecutor" => self
                .no_async_promise_executor
                .as_ref()
                .map(|conf| (conf.level(), conf.get_options())),
            "noCatchAssign" => self
                .no_catch_assign
                .as_ref()
                .map(|conf| (conf.level(), conf.get_options())),
            "noClassAssign" => self
                .no_class_assign
                .as_ref()
                .map(|conf| (conf.level(), conf.get_options())),
            "noCommentText" => self
                .no_comment_text
                .as_ref()
                .map(|conf| (conf.level(), conf.get_options())),
            "noCompareNegZero" => self
                .no_compare_neg_zero
                .as_ref()
                .map(|conf| (conf.level(), conf.get_options())),
            "noConfusingLabels" => self
                .no_confusing_labels
                .as_ref()
                .map(|conf| (conf.level(), conf.get_options())),
            "noConfusingVoidType" => self
                .no_confusing_void_type
                .as_ref()
                .map(|conf| (conf.level(), conf.get_options())),
            "noConsoleLog" => self
                .no_console_log
                .as_ref()
                .map(|conf| (conf.level(), conf.get_options())),
            "noConstEnum" => self
                .no_const_enum
                .as_ref()
                .map(|conf| (conf.level(), conf.get_options())),
            "noControlCharactersInRegex" => self
                .no_control_characters_in_regex
                .as_ref()
                .map(|conf| (conf.level(), conf.get_options())),
            "noDebugger" => self
                .no_debugger
                .as_ref()
                .map(|conf| (conf.level(), conf.get_options())),
            "noDoubleEquals" => self
                .no_double_equals
                .as_ref()
                .map(|conf| (conf.level(), conf.get_options())),
            "noDuplicateCase" => self
                .no_duplicate_case
                .as_ref()
                .map(|conf| (conf.level(), conf.get_options())),
            "noDuplicateClassMembers" => self
                .no_duplicate_class_members
                .as_ref()
                .map(|conf| (conf.level(), conf.get_options())),
            "noDuplicateJsxProps" => self
                .no_duplicate_jsx_props
                .as_ref()
                .map(|conf| (conf.level(), conf.get_options())),
            "noDuplicateObjectKeys" => self
                .no_duplicate_object_keys
                .as_ref()
                .map(|conf| (conf.level(), conf.get_options())),
            "noDuplicateParameters" => self
                .no_duplicate_parameters
                .as_ref()
                .map(|conf| (conf.level(), conf.get_options())),
            "noDuplicateTestHooks" => self
                .no_duplicate_test_hooks
                .as_ref()
                .map(|conf| (conf.level(), conf.get_options())),
            "noEmptyBlockStatements" => self
                .no_empty_block_statements
                .as_ref()
                .map(|conf| (conf.level(), conf.get_options())),
            "noEmptyInterface" => self
                .no_empty_interface
                .as_ref()
                .map(|conf| (conf.level(), conf.get_options())),
            "noExplicitAny" => self
                .no_explicit_any
                .as_ref()
                .map(|conf| (conf.level(), conf.get_options())),
            "noExportsInTest" => self
                .no_exports_in_test
                .as_ref()
                .map(|conf| (conf.level(), conf.get_options())),
            "noExtraNonNullAssertion" => self
                .no_extra_non_null_assertion
                .as_ref()
                .map(|conf| (conf.level(), conf.get_options())),
            "noFallthroughSwitchClause" => self
                .no_fallthrough_switch_clause
                .as_ref()
                .map(|conf| (conf.level(), conf.get_options())),
            "noFocusedTests" => self
                .no_focused_tests
                .as_ref()
                .map(|conf| (conf.level(), conf.get_options())),
            "noFunctionAssign" => self
                .no_function_assign
                .as_ref()
                .map(|conf| (conf.level(), conf.get_options())),
            "noGlobalAssign" => self
                .no_global_assign
                .as_ref()
                .map(|conf| (conf.level(), conf.get_options())),
            "noGlobalIsFinite" => self
                .no_global_is_finite
                .as_ref()
                .map(|conf| (conf.level(), conf.get_options())),
            "noGlobalIsNan" => self
                .no_global_is_nan
                .as_ref()
                .map(|conf| (conf.level(), conf.get_options())),
            "noImplicitAnyLet" => self
                .no_implicit_any_let
                .as_ref()
                .map(|conf| (conf.level(), conf.get_options())),
            "noImportAssign" => self
                .no_import_assign
                .as_ref()
                .map(|conf| (conf.level(), conf.get_options())),
            "noLabelVar" => self
                .no_label_var
                .as_ref()
                .map(|conf| (conf.level(), conf.get_options())),
            "noMisleadingCharacterClass" => self
                .no_misleading_character_class
                .as_ref()
                .map(|conf| (conf.level(), conf.get_options())),
            "noMisleadingInstantiator" => self
                .no_misleading_instantiator
                .as_ref()
                .map(|conf| (conf.level(), conf.get_options())),
            "noMisrefactoredShorthandAssign" => self
                .no_misrefactored_shorthand_assign
                .as_ref()
                .map(|conf| (conf.level(), conf.get_options())),
            "noPrototypeBuiltins" => self
                .no_prototype_builtins
                .as_ref()
                .map(|conf| (conf.level(), conf.get_options())),
            "noRedeclare" => self
                .no_redeclare
                .as_ref()
                .map(|conf| (conf.level(), conf.get_options())),
            "noRedundantUseStrict" => self
                .no_redundant_use_strict
                .as_ref()
                .map(|conf| (conf.level(), conf.get_options())),
            "noSelfCompare" => self
                .no_self_compare
                .as_ref()
                .map(|conf| (conf.level(), conf.get_options())),
            "noShadowRestrictedNames" => self
                .no_shadow_restricted_names
                .as_ref()
                .map(|conf| (conf.level(), conf.get_options())),
            "noSkippedTests" => self
                .no_skipped_tests
                .as_ref()
                .map(|conf| (conf.level(), conf.get_options())),
            "noSparseArray" => self
                .no_sparse_array
                .as_ref()
                .map(|conf| (conf.level(), conf.get_options())),
            "noSuspiciousSemicolonInJsx" => self
                .no_suspicious_semicolon_in_jsx
                .as_ref()
                .map(|conf| (conf.level(), conf.get_options())),
            "noThenProperty" => self
                .no_then_property
                .as_ref()
                .map(|conf| (conf.level(), conf.get_options())),
            "noUnsafeDeclarationMerging" => self
                .no_unsafe_declaration_merging
                .as_ref()
                .map(|conf| (conf.level(), conf.get_options())),
            "noUnsafeNegation" => self
                .no_unsafe_negation
                .as_ref()
                .map(|conf| (conf.level(), conf.get_options())),
            "useAwait" => self
                .use_await
                .as_ref()
                .map(|conf| (conf.level(), conf.get_options())),
            "useDefaultSwitchClauseLast" => self
                .use_default_switch_clause_last
                .as_ref()
                .map(|conf| (conf.level(), conf.get_options())),
            "useGetterReturn" => self
                .use_getter_return
                .as_ref()
                .map(|conf| (conf.level(), conf.get_options())),
            "useIsArray" => self
                .use_is_array
                .as_ref()
                .map(|conf| (conf.level(), conf.get_options())),
            "useNamespaceKeyword" => self
                .use_namespace_keyword
                .as_ref()
                .map(|conf| (conf.level(), conf.get_options())),
            "useValidTypeof" => self
                .use_valid_typeof
                .as_ref()
                .map(|conf| (conf.level(), conf.get_options())),
            _ => None,
        }
    }
}
#[test]
fn test_order() {
    for items in A11y::GROUP_RULES.windows(2) {
        assert!(items[0] < items[1], "{} < {}", items[0], items[1]);
    }
    for items in Complexity::GROUP_RULES.windows(2) {
        assert!(items[0] < items[1], "{} < {}", items[0], items[1]);
    }
    for items in Correctness::GROUP_RULES.windows(2) {
        assert!(items[0] < items[1], "{} < {}", items[0], items[1]);
    }
    for items in Nursery::GROUP_RULES.windows(2) {
        assert!(items[0] < items[1], "{} < {}", items[0], items[1]);
    }
    for items in Performance::GROUP_RULES.windows(2) {
        assert!(items[0] < items[1], "{} < {}", items[0], items[1]);
    }
    for items in Security::GROUP_RULES.windows(2) {
        assert!(items[0] < items[1], "{} < {}", items[0], items[1]);
    }
    for items in Style::GROUP_RULES.windows(2) {
        assert!(items[0] < items[1], "{} < {}", items[0], items[1]);
    }
    for items in Suspicious::GROUP_RULES.windows(2) {
        assert!(items[0] < items[1], "{} < {}", items[0], items[1]);
    }
}<|MERGE_RESOLUTION|>--- conflicted
+++ resolved
@@ -2857,9 +2857,6 @@
     #[doc = "Disallow specified modules when loaded by import or require."]
     #[serde(skip_serializing_if = "Option::is_none")]
     pub no_restricted_imports: Option<RuleConfiguration<NoRestrictedImports>>,
-    #[doc = "Disallow shorthand properties that override related longhand properties."]
-    #[serde(skip_serializing_if = "Option::is_none")]
-    pub no_shorthand_property_overrides: Option<RuleConfiguration<NoShorthandPropertyOverrides>>,
     #[doc = "Disallow the use of dependencies that aren't specified in the package.json."]
     #[serde(skip_serializing_if = "Option::is_none")]
     pub no_undeclared_dependencies: Option<RuleConfiguration<NoUndeclaredDependencies>>,
@@ -2981,7 +2978,6 @@
         "noMisplacedAssertion",
         "noReactSpecificProps",
         "noRestrictedImports",
-        "noShorthandPropertyOverrides",
         "noUndeclaredDependencies",
         "noUnknownFunction",
         "noUnknownMediaFeatureName",
@@ -3022,7 +3018,6 @@
         "noImportantInKeyframe",
         "noInvalidPositionAtImportRule",
         "noLabelWithoutControl",
-        "noShorthandPropertyOverrides",
         "noUnknownFunction",
         "noUnknownPseudoClassSelector",
         "noUnknownSelectorPseudoElement",
@@ -3043,8 +3038,8 @@
         RuleFilter::Rule(Self::GROUP_NAME, Self::GROUP_RULES[9]),
         RuleFilter::Rule(Self::GROUP_NAME, Self::GROUP_RULES[10]),
         RuleFilter::Rule(Self::GROUP_NAME, Self::GROUP_RULES[11]),
-        RuleFilter::Rule(Self::GROUP_NAME, Self::GROUP_RULES[15]),
-        RuleFilter::Rule(Self::GROUP_NAME, Self::GROUP_RULES[17]),
+        RuleFilter::Rule(Self::GROUP_NAME, Self::GROUP_RULES[16]),
+        RuleFilter::Rule(Self::GROUP_NAME, Self::GROUP_RULES[19]),
         RuleFilter::Rule(Self::GROUP_NAME, Self::GROUP_RULES[20]),
         RuleFilter::Rule(Self::GROUP_NAME, Self::GROUP_RULES[21]),
         RuleFilter::Rule(Self::GROUP_NAME, Self::GROUP_RULES[22]),
@@ -3187,31 +3182,27 @@
                 index_set.insert(RuleFilter::Rule(Self::GROUP_NAME, Self::GROUP_RULES[14]));
             }
         }
-        if let Some(rule) = self.no_shorthand_property_overrides.as_ref() {
+        if let Some(rule) = self.no_undeclared_dependencies.as_ref() {
             if rule.is_enabled() {
                 index_set.insert(RuleFilter::Rule(Self::GROUP_NAME, Self::GROUP_RULES[15]));
             }
         }
-        if let Some(rule) = self.no_undeclared_dependencies.as_ref() {
+        if let Some(rule) = self.no_unknown_function.as_ref() {
             if rule.is_enabled() {
                 index_set.insert(RuleFilter::Rule(Self::GROUP_NAME, Self::GROUP_RULES[16]));
             }
         }
-        if let Some(rule) = self.no_unknown_function.as_ref() {
+        if let Some(rule) = self.no_unknown_media_feature_name.as_ref() {
             if rule.is_enabled() {
                 index_set.insert(RuleFilter::Rule(Self::GROUP_NAME, Self::GROUP_RULES[17]));
             }
         }
-        if let Some(rule) = self.no_unknown_media_feature_name.as_ref() {
+        if let Some(rule) = self.no_unknown_property.as_ref() {
             if rule.is_enabled() {
                 index_set.insert(RuleFilter::Rule(Self::GROUP_NAME, Self::GROUP_RULES[18]));
             }
         }
-<<<<<<< HEAD
-        if let Some(rule) = self.no_unknown_property.as_ref() {
-=======
         if let Some(rule) = self.no_unknown_pseudo_class_selector.as_ref() {
->>>>>>> 04745f42
             if rule.is_enabled() {
                 index_set.insert(RuleFilter::Rule(Self::GROUP_NAME, Self::GROUP_RULES[19]));
             }
@@ -3410,31 +3401,27 @@
                 index_set.insert(RuleFilter::Rule(Self::GROUP_NAME, Self::GROUP_RULES[14]));
             }
         }
-        if let Some(rule) = self.no_shorthand_property_overrides.as_ref() {
+        if let Some(rule) = self.no_undeclared_dependencies.as_ref() {
             if rule.is_disabled() {
                 index_set.insert(RuleFilter::Rule(Self::GROUP_NAME, Self::GROUP_RULES[15]));
             }
         }
-        if let Some(rule) = self.no_undeclared_dependencies.as_ref() {
+        if let Some(rule) = self.no_unknown_function.as_ref() {
             if rule.is_disabled() {
                 index_set.insert(RuleFilter::Rule(Self::GROUP_NAME, Self::GROUP_RULES[16]));
             }
         }
-        if let Some(rule) = self.no_unknown_function.as_ref() {
+        if let Some(rule) = self.no_unknown_media_feature_name.as_ref() {
             if rule.is_disabled() {
                 index_set.insert(RuleFilter::Rule(Self::GROUP_NAME, Self::GROUP_RULES[17]));
             }
         }
-        if let Some(rule) = self.no_unknown_media_feature_name.as_ref() {
+        if let Some(rule) = self.no_unknown_property.as_ref() {
             if rule.is_disabled() {
                 index_set.insert(RuleFilter::Rule(Self::GROUP_NAME, Self::GROUP_RULES[18]));
             }
         }
-<<<<<<< HEAD
-        if let Some(rule) = self.no_unknown_property.as_ref() {
-=======
         if let Some(rule) = self.no_unknown_pseudo_class_selector.as_ref() {
->>>>>>> 04745f42
             if rule.is_disabled() {
                 index_set.insert(RuleFilter::Rule(Self::GROUP_NAME, Self::GROUP_RULES[19]));
             }
@@ -3648,10 +3635,6 @@
                 .map(|conf| (conf.level(), conf.get_options())),
             "noRestrictedImports" => self
                 .no_restricted_imports
-                .as_ref()
-                .map(|conf| (conf.level(), conf.get_options())),
-            "noShorthandPropertyOverrides" => self
-                .no_shorthand_property_overrides
                 .as_ref()
                 .map(|conf| (conf.level(), conf.get_options())),
             "noUndeclaredDependencies" => self
