//! Generated file, do not edit by hand, see `xtask/codegen`

use super::RulePlainConfiguration;
use crate::{RuleConfiguration, RuleFixConfiguration};
use biome_analyze::{options::RuleOptions, RuleFilter};
use biome_console::markup;
use biome_css_analyze::options::*;
use biome_deserialize::{DeserializableValidator, DeserializationDiagnostic};
use biome_deserialize_macros::{Deserializable, Merge};
use biome_diagnostics::{Category, Severity};
use biome_js_analyze::options::*;
use biome_json_analyze::options::*;
use biome_rowan::TextRange;
use rustc_hash::FxHashSet;
#[cfg(feature = "schema")]
use schemars::JsonSchema;
use serde::{Deserialize, Serialize};
#[derive(
    Clone,
    Copy,
    Debug,
    Deserializable,
    Eq,
    Hash,
    Merge,
    Ord,
    PartialEq,
    PartialOrd,
    serde :: Deserialize,
    serde :: Serialize,
)]
#[cfg_attr(feature = "schema", derive(JsonSchema))]
#[serde(rename_all = "camelCase")]
pub enum RuleGroup {
    A11y,
    Complexity,
    Correctness,
    Nursery,
    Performance,
    Security,
    Style,
    Suspicious,
}
impl RuleGroup {
    pub const fn as_str(self) -> &'static str {
        match self {
            Self::A11y => A11y::GROUP_NAME,
            Self::Complexity => Complexity::GROUP_NAME,
            Self::Correctness => Correctness::GROUP_NAME,
            Self::Nursery => Nursery::GROUP_NAME,
            Self::Performance => Performance::GROUP_NAME,
            Self::Security => Security::GROUP_NAME,
            Self::Style => Style::GROUP_NAME,
            Self::Suspicious => Suspicious::GROUP_NAME,
        }
    }
}
impl std::str::FromStr for RuleGroup {
    type Err = &'static str;
    fn from_str(s: &str) -> Result<Self, Self::Err> {
        match s {
            A11y::GROUP_NAME => Ok(Self::A11y),
            Complexity::GROUP_NAME => Ok(Self::Complexity),
            Correctness::GROUP_NAME => Ok(Self::Correctness),
            Nursery::GROUP_NAME => Ok(Self::Nursery),
            Performance::GROUP_NAME => Ok(Self::Performance),
            Security::GROUP_NAME => Ok(Self::Security),
            Style::GROUP_NAME => Ok(Self::Style),
            Suspicious::GROUP_NAME => Ok(Self::Suspicious),
            _ => Err("This rule group doesn't exist."),
        }
    }
}
#[derive(Clone, Debug, Default, Deserialize, Deserializable, Eq, Merge, PartialEq, Serialize)]
#[deserializable(with_validator)]
#[cfg_attr(feature = "schema", derive(JsonSchema))]
#[serde(rename_all = "camelCase", deny_unknown_fields)]
pub struct Rules {
    #[doc = r" It enables the lint rules recommended by Biome. `true` by default."]
    #[serde(skip_serializing_if = "Option::is_none")]
    pub recommended: Option<bool>,
    #[doc = r" It enables ALL rules. The rules that belong to `nursery` won't be enabled."]
    #[serde(skip_serializing_if = "Option::is_none")]
    pub all: Option<bool>,
    #[deserializable(rename = "a11y")]
    #[serde(skip_serializing_if = "Option::is_none")]
    pub a11y: Option<A11y>,
    #[deserializable(rename = "complexity")]
    #[serde(skip_serializing_if = "Option::is_none")]
    pub complexity: Option<Complexity>,
    #[deserializable(rename = "correctness")]
    #[serde(skip_serializing_if = "Option::is_none")]
    pub correctness: Option<Correctness>,
    #[deserializable(rename = "nursery")]
    #[serde(skip_serializing_if = "Option::is_none")]
    pub nursery: Option<Nursery>,
    #[deserializable(rename = "performance")]
    #[serde(skip_serializing_if = "Option::is_none")]
    pub performance: Option<Performance>,
    #[deserializable(rename = "security")]
    #[serde(skip_serializing_if = "Option::is_none")]
    pub security: Option<Security>,
    #[deserializable(rename = "style")]
    #[serde(skip_serializing_if = "Option::is_none")]
    pub style: Option<Style>,
    #[deserializable(rename = "suspicious")]
    #[serde(skip_serializing_if = "Option::is_none")]
    pub suspicious: Option<Suspicious>,
}
impl DeserializableValidator for Rules {
    fn validate(
        &mut self,
        _name: &str,
        range: TextRange,
        diagnostics: &mut Vec<DeserializationDiagnostic>,
    ) -> bool {
        if self.recommended == Some(true) && self.all == Some(true) {
            diagnostics . push (DeserializationDiagnostic :: new (markup ! (< Emphasis > "'recommended'" < / Emphasis > " and " < Emphasis > "'all'" < / Emphasis > " can't be both " < Emphasis > "'true'" < / Emphasis > ". You should choose only one of them.")) . with_range (range) . with_note (markup ! ("Biome will fallback to its defaults for this section."))) ;
            return false;
        }
        true
    }
}
impl Rules {
    #[doc = r" Checks if the code coming from [biome_diagnostics::Diagnostic] corresponds to a rule."]
    #[doc = r" Usually the code is built like {group}/{rule_name}"]
    pub fn has_rule(group: RuleGroup, rule_name: &str) -> Option<&'static str> {
        match group {
            RuleGroup::A11y => A11y::has_rule(rule_name),
            RuleGroup::Complexity => Complexity::has_rule(rule_name),
            RuleGroup::Correctness => Correctness::has_rule(rule_name),
            RuleGroup::Nursery => Nursery::has_rule(rule_name),
            RuleGroup::Performance => Performance::has_rule(rule_name),
            RuleGroup::Security => Security::has_rule(rule_name),
            RuleGroup::Style => Style::has_rule(rule_name),
            RuleGroup::Suspicious => Suspicious::has_rule(rule_name),
        }
    }
    #[doc = r" Given a category coming from [Diagnostic](biome_diagnostics::Diagnostic), this function returns"]
    #[doc = r" the [Severity](biome_diagnostics::Severity) associated to the rule, if the configuration changed it."]
    #[doc = r" If the severity is off or not set, then the function returns the default severity of the rule:"]
    #[doc = r" [Severity::Error] for recommended rules and [Severity::Warning] for other rules."]
    #[doc = r""]
    #[doc = r" If not, the function returns [None]."]
    pub fn get_severity_from_code(&self, category: &Category) -> Option<Severity> {
        let mut split_code = category.name().split('/');
        let _lint = split_code.next();
        debug_assert_eq!(_lint, Some("lint"));
        let group = <RuleGroup as std::str::FromStr>::from_str(split_code.next()?).ok()?;
        let rule_name = split_code.next()?;
        let rule_name = Self::has_rule(group, rule_name)?;
        let severity = match group {
            RuleGroup::A11y => self
                .a11y
                .as_ref()
                .and_then(|group| group.get_rule_configuration(rule_name))
                .filter(|(level, _)| !matches!(level, RulePlainConfiguration::Off))
                .map_or_else(
                    || {
                        if A11y::is_recommended_rule(rule_name) {
                            Severity::Error
                        } else {
                            Severity::Warning
                        }
                    },
                    |(level, _)| level.into(),
                ),
            RuleGroup::Complexity => self
                .complexity
                .as_ref()
                .and_then(|group| group.get_rule_configuration(rule_name))
                .filter(|(level, _)| !matches!(level, RulePlainConfiguration::Off))
                .map_or_else(
                    || {
                        if Complexity::is_recommended_rule(rule_name) {
                            Severity::Error
                        } else {
                            Severity::Warning
                        }
                    },
                    |(level, _)| level.into(),
                ),
            RuleGroup::Correctness => self
                .correctness
                .as_ref()
                .and_then(|group| group.get_rule_configuration(rule_name))
                .filter(|(level, _)| !matches!(level, RulePlainConfiguration::Off))
                .map_or_else(
                    || {
                        if Correctness::is_recommended_rule(rule_name) {
                            Severity::Error
                        } else {
                            Severity::Warning
                        }
                    },
                    |(level, _)| level.into(),
                ),
            RuleGroup::Nursery => self
                .nursery
                .as_ref()
                .and_then(|group| group.get_rule_configuration(rule_name))
                .filter(|(level, _)| !matches!(level, RulePlainConfiguration::Off))
                .map_or_else(
                    || {
                        if Nursery::is_recommended_rule(rule_name) {
                            Severity::Error
                        } else {
                            Severity::Warning
                        }
                    },
                    |(level, _)| level.into(),
                ),
            RuleGroup::Performance => self
                .performance
                .as_ref()
                .and_then(|group| group.get_rule_configuration(rule_name))
                .filter(|(level, _)| !matches!(level, RulePlainConfiguration::Off))
                .map_or_else(
                    || {
                        if Performance::is_recommended_rule(rule_name) {
                            Severity::Error
                        } else {
                            Severity::Warning
                        }
                    },
                    |(level, _)| level.into(),
                ),
            RuleGroup::Security => self
                .security
                .as_ref()
                .and_then(|group| group.get_rule_configuration(rule_name))
                .filter(|(level, _)| !matches!(level, RulePlainConfiguration::Off))
                .map_or_else(
                    || {
                        if Security::is_recommended_rule(rule_name) {
                            Severity::Error
                        } else {
                            Severity::Warning
                        }
                    },
                    |(level, _)| level.into(),
                ),
            RuleGroup::Style => self
                .style
                .as_ref()
                .and_then(|group| group.get_rule_configuration(rule_name))
                .filter(|(level, _)| !matches!(level, RulePlainConfiguration::Off))
                .map_or_else(
                    || {
                        if Style::is_recommended_rule(rule_name) {
                            Severity::Error
                        } else {
                            Severity::Warning
                        }
                    },
                    |(level, _)| level.into(),
                ),
            RuleGroup::Suspicious => self
                .suspicious
                .as_ref()
                .and_then(|group| group.get_rule_configuration(rule_name))
                .filter(|(level, _)| !matches!(level, RulePlainConfiguration::Off))
                .map_or_else(
                    || {
                        if Suspicious::is_recommended_rule(rule_name) {
                            Severity::Error
                        } else {
                            Severity::Warning
                        }
                    },
                    |(level, _)| level.into(),
                ),
        };
        Some(severity)
    }
    #[doc = r" Ensure that `recommended` is set to `true` or implied."]
    pub fn set_recommended(&mut self) {
        if self.all != Some(true) && self.recommended == Some(false) {
            self.recommended = Some(true)
        }
        if let Some(group) = &mut self.a11y {
            group.recommended = None;
        }
        if let Some(group) = &mut self.complexity {
            group.recommended = None;
        }
        if let Some(group) = &mut self.correctness {
            group.recommended = None;
        }
        if let Some(group) = &mut self.nursery {
            group.recommended = None;
        }
        if let Some(group) = &mut self.performance {
            group.recommended = None;
        }
        if let Some(group) = &mut self.security {
            group.recommended = None;
        }
        if let Some(group) = &mut self.style {
            group.recommended = None;
        }
        if let Some(group) = &mut self.suspicious {
            group.recommended = None;
        }
    }
    pub(crate) const fn is_recommended_false(&self) -> bool {
        matches!(self.recommended, Some(false))
    }
    pub(crate) const fn is_all_true(&self) -> bool {
        matches!(self.all, Some(true))
    }
    #[doc = r" It returns the enabled rules by default."]
    #[doc = r""]
    #[doc = r" The enabled rules are calculated from the difference with the disabled rules."]
    pub fn as_enabled_rules(&self) -> FxHashSet<RuleFilter<'static>> {
        let mut enabled_rules = FxHashSet::default();
        let mut disabled_rules = FxHashSet::default();
        if let Some(group) = self.a11y.as_ref() {
            group.collect_preset_rules(
                self.is_all_true(),
                !self.is_recommended_false(),
                &mut enabled_rules,
            );
            enabled_rules.extend(&group.get_enabled_rules());
            disabled_rules.extend(&group.get_disabled_rules());
        } else if self.is_all_true() {
            enabled_rules.extend(A11y::all_rules_as_filters());
        } else if !self.is_recommended_false() {
            enabled_rules.extend(A11y::recommended_rules_as_filters());
        }
        if let Some(group) = self.complexity.as_ref() {
            group.collect_preset_rules(
                self.is_all_true(),
                !self.is_recommended_false(),
                &mut enabled_rules,
            );
            enabled_rules.extend(&group.get_enabled_rules());
            disabled_rules.extend(&group.get_disabled_rules());
        } else if self.is_all_true() {
            enabled_rules.extend(Complexity::all_rules_as_filters());
        } else if !self.is_recommended_false() {
            enabled_rules.extend(Complexity::recommended_rules_as_filters());
        }
        if let Some(group) = self.correctness.as_ref() {
            group.collect_preset_rules(
                self.is_all_true(),
                !self.is_recommended_false(),
                &mut enabled_rules,
            );
            enabled_rules.extend(&group.get_enabled_rules());
            disabled_rules.extend(&group.get_disabled_rules());
        } else if self.is_all_true() {
            enabled_rules.extend(Correctness::all_rules_as_filters());
        } else if !self.is_recommended_false() {
            enabled_rules.extend(Correctness::recommended_rules_as_filters());
        }
        if let Some(group) = self.nursery.as_ref() {
            group.collect_preset_rules(
                self.is_all_true() && biome_flags::is_unstable(),
                !self.is_recommended_false() && biome_flags::is_unstable(),
                &mut enabled_rules,
            );
            enabled_rules.extend(&group.get_enabled_rules());
            disabled_rules.extend(&group.get_disabled_rules());
        } else if self.is_all_true() && biome_flags::is_unstable() {
            enabled_rules.extend(Nursery::all_rules_as_filters());
        } else if !self.is_recommended_false() && biome_flags::is_unstable() {
            enabled_rules.extend(Nursery::recommended_rules_as_filters());
        }
        if let Some(group) = self.performance.as_ref() {
            group.collect_preset_rules(
                self.is_all_true(),
                !self.is_recommended_false(),
                &mut enabled_rules,
            );
            enabled_rules.extend(&group.get_enabled_rules());
            disabled_rules.extend(&group.get_disabled_rules());
        } else if self.is_all_true() {
            enabled_rules.extend(Performance::all_rules_as_filters());
        } else if !self.is_recommended_false() {
            enabled_rules.extend(Performance::recommended_rules_as_filters());
        }
        if let Some(group) = self.security.as_ref() {
            group.collect_preset_rules(
                self.is_all_true(),
                !self.is_recommended_false(),
                &mut enabled_rules,
            );
            enabled_rules.extend(&group.get_enabled_rules());
            disabled_rules.extend(&group.get_disabled_rules());
        } else if self.is_all_true() {
            enabled_rules.extend(Security::all_rules_as_filters());
        } else if !self.is_recommended_false() {
            enabled_rules.extend(Security::recommended_rules_as_filters());
        }
        if let Some(group) = self.style.as_ref() {
            group.collect_preset_rules(
                self.is_all_true(),
                !self.is_recommended_false(),
                &mut enabled_rules,
            );
            enabled_rules.extend(&group.get_enabled_rules());
            disabled_rules.extend(&group.get_disabled_rules());
        } else if self.is_all_true() {
            enabled_rules.extend(Style::all_rules_as_filters());
        } else if !self.is_recommended_false() {
            enabled_rules.extend(Style::recommended_rules_as_filters());
        }
        if let Some(group) = self.suspicious.as_ref() {
            group.collect_preset_rules(
                self.is_all_true(),
                !self.is_recommended_false(),
                &mut enabled_rules,
            );
            enabled_rules.extend(&group.get_enabled_rules());
            disabled_rules.extend(&group.get_disabled_rules());
        } else if self.is_all_true() {
            enabled_rules.extend(Suspicious::all_rules_as_filters());
        } else if !self.is_recommended_false() {
            enabled_rules.extend(Suspicious::recommended_rules_as_filters());
        }
        enabled_rules.difference(&disabled_rules).copied().collect()
    }
}
#[derive(Clone, Debug, Default, Deserialize, Deserializable, Eq, Merge, PartialEq, Serialize)]
#[deserializable(with_validator)]
#[cfg_attr(feature = "schema", derive(JsonSchema))]
#[serde(rename_all = "camelCase", default, deny_unknown_fields)]
#[doc = r" A list of rules that belong to this group"]
pub struct A11y {
    #[doc = r" It enables the recommended rules for this group"]
    #[serde(skip_serializing_if = "Option::is_none")]
    pub recommended: Option<bool>,
    #[doc = r" It enables ALL rules for this group."]
    #[serde(skip_serializing_if = "Option::is_none")]
    pub all: Option<bool>,
    #[doc = "Enforce that the accessKey attribute is not used on any HTML element."]
    #[serde(skip_serializing_if = "Option::is_none")]
    pub no_access_key: Option<RuleFixConfiguration<NoAccessKey>>,
    #[doc = "Enforce that aria-hidden=\"true\" is not set on focusable elements."]
    #[serde(skip_serializing_if = "Option::is_none")]
    pub no_aria_hidden_on_focusable: Option<RuleFixConfiguration<NoAriaHiddenOnFocusable>>,
    #[doc = "Enforce that elements that do not support ARIA roles, states, and properties do not have those attributes."]
    #[serde(skip_serializing_if = "Option::is_none")]
    pub no_aria_unsupported_elements: Option<RuleFixConfiguration<NoAriaUnsupportedElements>>,
    #[doc = "Enforce that autoFocus prop is not used on elements."]
    #[serde(skip_serializing_if = "Option::is_none")]
    pub no_autofocus: Option<RuleFixConfiguration<NoAutofocus>>,
    #[doc = "Disallow target=\"_blank\" attribute without rel=\"noreferrer\""]
    #[serde(skip_serializing_if = "Option::is_none")]
    pub no_blank_target: Option<RuleFixConfiguration<NoBlankTarget>>,
    #[doc = "Enforces that no distracting elements are used."]
    #[serde(skip_serializing_if = "Option::is_none")]
    pub no_distracting_elements: Option<RuleFixConfiguration<NoDistractingElements>>,
    #[doc = "The scope prop should be used only on \\<th> elements."]
    #[serde(skip_serializing_if = "Option::is_none")]
    pub no_header_scope: Option<RuleFixConfiguration<NoHeaderScope>>,
    #[doc = "Enforce that non-interactive ARIA roles are not assigned to interactive HTML elements."]
    #[serde(skip_serializing_if = "Option::is_none")]
    pub no_interactive_element_to_noninteractive_role:
        Option<RuleFixConfiguration<NoInteractiveElementToNoninteractiveRole>>,
    #[doc = "Enforce that interactive ARIA roles are not assigned to non-interactive HTML elements."]
    #[serde(skip_serializing_if = "Option::is_none")]
    pub no_noninteractive_element_to_interactive_role:
        Option<RuleFixConfiguration<NoNoninteractiveElementToInteractiveRole>>,
    #[doc = "Enforce that tabIndex is not assigned to non-interactive HTML elements."]
    #[serde(skip_serializing_if = "Option::is_none")]
    pub no_noninteractive_tabindex: Option<RuleFixConfiguration<NoNoninteractiveTabindex>>,
    #[doc = "Prevent the usage of positive integers on tabIndex property"]
    #[serde(skip_serializing_if = "Option::is_none")]
    pub no_positive_tabindex: Option<RuleFixConfiguration<NoPositiveTabindex>>,
    #[doc = "Enforce img alt prop does not contain the word \"image\", \"picture\", or \"photo\"."]
    #[serde(skip_serializing_if = "Option::is_none")]
    pub no_redundant_alt: Option<RuleConfiguration<NoRedundantAlt>>,
    #[doc = "Enforce explicit role property is not the same as implicit/default role property on an element."]
    #[serde(skip_serializing_if = "Option::is_none")]
    pub no_redundant_roles: Option<RuleFixConfiguration<NoRedundantRoles>>,
    #[doc = "Enforces the usage of the title element for the svg element."]
    #[serde(skip_serializing_if = "Option::is_none")]
    pub no_svg_without_title: Option<RuleConfiguration<NoSvgWithoutTitle>>,
    #[doc = "Enforce that all elements that require alternative text have meaningful information to relay back to the end user."]
    #[serde(skip_serializing_if = "Option::is_none")]
    pub use_alt_text: Option<RuleConfiguration<UseAltText>>,
    #[doc = "Enforce that anchors have content and that the content is accessible to screen readers."]
    #[serde(skip_serializing_if = "Option::is_none")]
    pub use_anchor_content: Option<RuleFixConfiguration<UseAnchorContent>>,
    #[doc = "Enforce that tabIndex is assigned to non-interactive HTML elements with aria-activedescendant."]
    #[serde(skip_serializing_if = "Option::is_none")]
    pub use_aria_activedescendant_with_tabindex:
        Option<RuleFixConfiguration<UseAriaActivedescendantWithTabindex>>,
    #[doc = "Enforce that elements with ARIA roles must have all required ARIA attributes for that role."]
    #[serde(skip_serializing_if = "Option::is_none")]
    pub use_aria_props_for_role: Option<RuleConfiguration<UseAriaPropsForRole>>,
    #[doc = "Enforces the usage of the attribute type for the element button"]
    #[serde(skip_serializing_if = "Option::is_none")]
    pub use_button_type: Option<RuleConfiguration<UseButtonType>>,
    #[doc = "Enforce that heading elements (h1, h2, etc.) have content and that the content is accessible to screen readers. Accessible means that it is not hidden using the aria-hidden prop."]
    #[serde(skip_serializing_if = "Option::is_none")]
    pub use_heading_content: Option<RuleConfiguration<UseHeadingContent>>,
    #[doc = "Enforce that html element has lang attribute."]
    #[serde(skip_serializing_if = "Option::is_none")]
    pub use_html_lang: Option<RuleConfiguration<UseHtmlLang>>,
    #[doc = "Enforces the usage of the attribute title for the element iframe."]
    #[serde(skip_serializing_if = "Option::is_none")]
    pub use_iframe_title: Option<RuleConfiguration<UseIframeTitle>>,
    #[doc = "Enforce onClick is accompanied by at least one of the following: onKeyUp, onKeyDown, onKeyPress."]
    #[serde(skip_serializing_if = "Option::is_none")]
    pub use_key_with_click_events: Option<RuleConfiguration<UseKeyWithClickEvents>>,
    #[doc = "Enforce onMouseOver / onMouseOut are accompanied by onFocus / onBlur."]
    #[serde(skip_serializing_if = "Option::is_none")]
    pub use_key_with_mouse_events: Option<RuleConfiguration<UseKeyWithMouseEvents>>,
    #[doc = "Enforces that audio and video elements must have a track for captions."]
    #[serde(skip_serializing_if = "Option::is_none")]
    pub use_media_caption: Option<RuleConfiguration<UseMediaCaption>>,
    #[doc = "Enforce that all anchors are valid, and they are navigable elements."]
    #[serde(skip_serializing_if = "Option::is_none")]
    pub use_valid_anchor: Option<RuleConfiguration<UseValidAnchor>>,
    #[doc = "Ensures that ARIA properties aria-* are all valid."]
    #[serde(skip_serializing_if = "Option::is_none")]
    pub use_valid_aria_props: Option<RuleFixConfiguration<UseValidAriaProps>>,
    #[doc = "Elements with ARIA roles must use a valid, non-abstract ARIA role."]
    #[serde(skip_serializing_if = "Option::is_none")]
    pub use_valid_aria_role: Option<RuleFixConfiguration<UseValidAriaRole>>,
    #[doc = "Enforce that ARIA state and property values are valid."]
    #[serde(skip_serializing_if = "Option::is_none")]
    pub use_valid_aria_values: Option<RuleConfiguration<UseValidAriaValues>>,
    #[doc = "Ensure that the attribute passed to the lang attribute is a correct ISO language and/or country."]
    #[serde(skip_serializing_if = "Option::is_none")]
    pub use_valid_lang: Option<RuleConfiguration<UseValidLang>>,
}
impl DeserializableValidator for A11y {
    fn validate(
        &mut self,
        _name: &str,
        range: TextRange,
        diagnostics: &mut Vec<DeserializationDiagnostic>,
    ) -> bool {
        if self.recommended == Some(true) && self.all == Some(true) {
            diagnostics . push (DeserializationDiagnostic :: new (markup ! (< Emphasis > "'recommended'" < / Emphasis > " and " < Emphasis > "'all'" < / Emphasis > " can't be both " < Emphasis > "'true'" < / Emphasis > ". You should choose only one of them.")) . with_range (range) . with_note (markup ! ("Biome will fallback to its defaults for this section."))) ;
            return false;
        }
        true
    }
}
impl A11y {
    const GROUP_NAME: &'static str = "a11y";
    pub(crate) const GROUP_RULES: &'static [&'static str] = &[
        "noAccessKey",
        "noAriaHiddenOnFocusable",
        "noAriaUnsupportedElements",
        "noAutofocus",
        "noBlankTarget",
        "noDistractingElements",
        "noHeaderScope",
        "noInteractiveElementToNoninteractiveRole",
        "noNoninteractiveElementToInteractiveRole",
        "noNoninteractiveTabindex",
        "noPositiveTabindex",
        "noRedundantAlt",
        "noRedundantRoles",
        "noSvgWithoutTitle",
        "useAltText",
        "useAnchorContent",
        "useAriaActivedescendantWithTabindex",
        "useAriaPropsForRole",
        "useButtonType",
        "useHeadingContent",
        "useHtmlLang",
        "useIframeTitle",
        "useKeyWithClickEvents",
        "useKeyWithMouseEvents",
        "useMediaCaption",
        "useValidAnchor",
        "useValidAriaProps",
        "useValidAriaRole",
        "useValidAriaValues",
        "useValidLang",
    ];
    const RECOMMENDED_RULES: &'static [&'static str] = &[
        "noAccessKey",
        "noAriaHiddenOnFocusable",
        "noAriaUnsupportedElements",
        "noAutofocus",
        "noBlankTarget",
        "noDistractingElements",
        "noHeaderScope",
        "noInteractiveElementToNoninteractiveRole",
        "noNoninteractiveElementToInteractiveRole",
        "noNoninteractiveTabindex",
        "noPositiveTabindex",
        "noRedundantAlt",
        "noRedundantRoles",
        "noSvgWithoutTitle",
        "useAltText",
        "useAnchorContent",
        "useAriaActivedescendantWithTabindex",
        "useAriaPropsForRole",
        "useButtonType",
        "useHeadingContent",
        "useHtmlLang",
        "useIframeTitle",
        "useKeyWithClickEvents",
        "useKeyWithMouseEvents",
        "useMediaCaption",
        "useValidAnchor",
        "useValidAriaProps",
        "useValidAriaRole",
        "useValidAriaValues",
        "useValidLang",
    ];
    const RECOMMENDED_RULES_AS_FILTERS: &'static [RuleFilter<'static>] = &[
        RuleFilter::Rule(Self::GROUP_NAME, Self::GROUP_RULES[0]),
        RuleFilter::Rule(Self::GROUP_NAME, Self::GROUP_RULES[1]),
        RuleFilter::Rule(Self::GROUP_NAME, Self::GROUP_RULES[2]),
        RuleFilter::Rule(Self::GROUP_NAME, Self::GROUP_RULES[3]),
        RuleFilter::Rule(Self::GROUP_NAME, Self::GROUP_RULES[4]),
        RuleFilter::Rule(Self::GROUP_NAME, Self::GROUP_RULES[5]),
        RuleFilter::Rule(Self::GROUP_NAME, Self::GROUP_RULES[6]),
        RuleFilter::Rule(Self::GROUP_NAME, Self::GROUP_RULES[7]),
        RuleFilter::Rule(Self::GROUP_NAME, Self::GROUP_RULES[8]),
        RuleFilter::Rule(Self::GROUP_NAME, Self::GROUP_RULES[9]),
        RuleFilter::Rule(Self::GROUP_NAME, Self::GROUP_RULES[10]),
        RuleFilter::Rule(Self::GROUP_NAME, Self::GROUP_RULES[11]),
        RuleFilter::Rule(Self::GROUP_NAME, Self::GROUP_RULES[12]),
        RuleFilter::Rule(Self::GROUP_NAME, Self::GROUP_RULES[13]),
        RuleFilter::Rule(Self::GROUP_NAME, Self::GROUP_RULES[14]),
        RuleFilter::Rule(Self::GROUP_NAME, Self::GROUP_RULES[15]),
        RuleFilter::Rule(Self::GROUP_NAME, Self::GROUP_RULES[16]),
        RuleFilter::Rule(Self::GROUP_NAME, Self::GROUP_RULES[17]),
        RuleFilter::Rule(Self::GROUP_NAME, Self::GROUP_RULES[18]),
        RuleFilter::Rule(Self::GROUP_NAME, Self::GROUP_RULES[19]),
        RuleFilter::Rule(Self::GROUP_NAME, Self::GROUP_RULES[20]),
        RuleFilter::Rule(Self::GROUP_NAME, Self::GROUP_RULES[21]),
        RuleFilter::Rule(Self::GROUP_NAME, Self::GROUP_RULES[22]),
        RuleFilter::Rule(Self::GROUP_NAME, Self::GROUP_RULES[23]),
        RuleFilter::Rule(Self::GROUP_NAME, Self::GROUP_RULES[24]),
        RuleFilter::Rule(Self::GROUP_NAME, Self::GROUP_RULES[25]),
        RuleFilter::Rule(Self::GROUP_NAME, Self::GROUP_RULES[26]),
        RuleFilter::Rule(Self::GROUP_NAME, Self::GROUP_RULES[27]),
        RuleFilter::Rule(Self::GROUP_NAME, Self::GROUP_RULES[28]),
        RuleFilter::Rule(Self::GROUP_NAME, Self::GROUP_RULES[29]),
    ];
    const ALL_RULES_AS_FILTERS: &'static [RuleFilter<'static>] = &[
        RuleFilter::Rule(Self::GROUP_NAME, Self::GROUP_RULES[0]),
        RuleFilter::Rule(Self::GROUP_NAME, Self::GROUP_RULES[1]),
        RuleFilter::Rule(Self::GROUP_NAME, Self::GROUP_RULES[2]),
        RuleFilter::Rule(Self::GROUP_NAME, Self::GROUP_RULES[3]),
        RuleFilter::Rule(Self::GROUP_NAME, Self::GROUP_RULES[4]),
        RuleFilter::Rule(Self::GROUP_NAME, Self::GROUP_RULES[5]),
        RuleFilter::Rule(Self::GROUP_NAME, Self::GROUP_RULES[6]),
        RuleFilter::Rule(Self::GROUP_NAME, Self::GROUP_RULES[7]),
        RuleFilter::Rule(Self::GROUP_NAME, Self::GROUP_RULES[8]),
        RuleFilter::Rule(Self::GROUP_NAME, Self::GROUP_RULES[9]),
        RuleFilter::Rule(Self::GROUP_NAME, Self::GROUP_RULES[10]),
        RuleFilter::Rule(Self::GROUP_NAME, Self::GROUP_RULES[11]),
        RuleFilter::Rule(Self::GROUP_NAME, Self::GROUP_RULES[12]),
        RuleFilter::Rule(Self::GROUP_NAME, Self::GROUP_RULES[13]),
        RuleFilter::Rule(Self::GROUP_NAME, Self::GROUP_RULES[14]),
        RuleFilter::Rule(Self::GROUP_NAME, Self::GROUP_RULES[15]),
        RuleFilter::Rule(Self::GROUP_NAME, Self::GROUP_RULES[16]),
        RuleFilter::Rule(Self::GROUP_NAME, Self::GROUP_RULES[17]),
        RuleFilter::Rule(Self::GROUP_NAME, Self::GROUP_RULES[18]),
        RuleFilter::Rule(Self::GROUP_NAME, Self::GROUP_RULES[19]),
        RuleFilter::Rule(Self::GROUP_NAME, Self::GROUP_RULES[20]),
        RuleFilter::Rule(Self::GROUP_NAME, Self::GROUP_RULES[21]),
        RuleFilter::Rule(Self::GROUP_NAME, Self::GROUP_RULES[22]),
        RuleFilter::Rule(Self::GROUP_NAME, Self::GROUP_RULES[23]),
        RuleFilter::Rule(Self::GROUP_NAME, Self::GROUP_RULES[24]),
        RuleFilter::Rule(Self::GROUP_NAME, Self::GROUP_RULES[25]),
        RuleFilter::Rule(Self::GROUP_NAME, Self::GROUP_RULES[26]),
        RuleFilter::Rule(Self::GROUP_NAME, Self::GROUP_RULES[27]),
        RuleFilter::Rule(Self::GROUP_NAME, Self::GROUP_RULES[28]),
        RuleFilter::Rule(Self::GROUP_NAME, Self::GROUP_RULES[29]),
    ];
    #[doc = r" Retrieves the recommended rules"]
    pub(crate) fn is_recommended_true(&self) -> bool {
        matches!(self.recommended, Some(true))
    }
    pub(crate) fn is_recommended_unset(&self) -> bool {
        self.recommended.is_none()
    }
    pub(crate) fn is_all_true(&self) -> bool {
        matches!(self.all, Some(true))
    }
    pub(crate) fn is_all_unset(&self) -> bool {
        self.all.is_none()
    }
    pub(crate) fn get_enabled_rules(&self) -> FxHashSet<RuleFilter<'static>> {
        let mut index_set = FxHashSet::default();
        if let Some(rule) = self.no_access_key.as_ref() {
            if rule.is_enabled() {
                index_set.insert(RuleFilter::Rule(Self::GROUP_NAME, Self::GROUP_RULES[0]));
            }
        }
        if let Some(rule) = self.no_aria_hidden_on_focusable.as_ref() {
            if rule.is_enabled() {
                index_set.insert(RuleFilter::Rule(Self::GROUP_NAME, Self::GROUP_RULES[1]));
            }
        }
        if let Some(rule) = self.no_aria_unsupported_elements.as_ref() {
            if rule.is_enabled() {
                index_set.insert(RuleFilter::Rule(Self::GROUP_NAME, Self::GROUP_RULES[2]));
            }
        }
        if let Some(rule) = self.no_autofocus.as_ref() {
            if rule.is_enabled() {
                index_set.insert(RuleFilter::Rule(Self::GROUP_NAME, Self::GROUP_RULES[3]));
            }
        }
        if let Some(rule) = self.no_blank_target.as_ref() {
            if rule.is_enabled() {
                index_set.insert(RuleFilter::Rule(Self::GROUP_NAME, Self::GROUP_RULES[4]));
            }
        }
        if let Some(rule) = self.no_distracting_elements.as_ref() {
            if rule.is_enabled() {
                index_set.insert(RuleFilter::Rule(Self::GROUP_NAME, Self::GROUP_RULES[5]));
            }
        }
        if let Some(rule) = self.no_header_scope.as_ref() {
            if rule.is_enabled() {
                index_set.insert(RuleFilter::Rule(Self::GROUP_NAME, Self::GROUP_RULES[6]));
            }
        }
        if let Some(rule) = self.no_interactive_element_to_noninteractive_role.as_ref() {
            if rule.is_enabled() {
                index_set.insert(RuleFilter::Rule(Self::GROUP_NAME, Self::GROUP_RULES[7]));
            }
        }
        if let Some(rule) = self.no_noninteractive_element_to_interactive_role.as_ref() {
            if rule.is_enabled() {
                index_set.insert(RuleFilter::Rule(Self::GROUP_NAME, Self::GROUP_RULES[8]));
            }
        }
        if let Some(rule) = self.no_noninteractive_tabindex.as_ref() {
            if rule.is_enabled() {
                index_set.insert(RuleFilter::Rule(Self::GROUP_NAME, Self::GROUP_RULES[9]));
            }
        }
        if let Some(rule) = self.no_positive_tabindex.as_ref() {
            if rule.is_enabled() {
                index_set.insert(RuleFilter::Rule(Self::GROUP_NAME, Self::GROUP_RULES[10]));
            }
        }
        if let Some(rule) = self.no_redundant_alt.as_ref() {
            if rule.is_enabled() {
                index_set.insert(RuleFilter::Rule(Self::GROUP_NAME, Self::GROUP_RULES[11]));
            }
        }
        if let Some(rule) = self.no_redundant_roles.as_ref() {
            if rule.is_enabled() {
                index_set.insert(RuleFilter::Rule(Self::GROUP_NAME, Self::GROUP_RULES[12]));
            }
        }
        if let Some(rule) = self.no_svg_without_title.as_ref() {
            if rule.is_enabled() {
                index_set.insert(RuleFilter::Rule(Self::GROUP_NAME, Self::GROUP_RULES[13]));
            }
        }
        if let Some(rule) = self.use_alt_text.as_ref() {
            if rule.is_enabled() {
                index_set.insert(RuleFilter::Rule(Self::GROUP_NAME, Self::GROUP_RULES[14]));
            }
        }
        if let Some(rule) = self.use_anchor_content.as_ref() {
            if rule.is_enabled() {
                index_set.insert(RuleFilter::Rule(Self::GROUP_NAME, Self::GROUP_RULES[15]));
            }
        }
        if let Some(rule) = self.use_aria_activedescendant_with_tabindex.as_ref() {
            if rule.is_enabled() {
                index_set.insert(RuleFilter::Rule(Self::GROUP_NAME, Self::GROUP_RULES[16]));
            }
        }
        if let Some(rule) = self.use_aria_props_for_role.as_ref() {
            if rule.is_enabled() {
                index_set.insert(RuleFilter::Rule(Self::GROUP_NAME, Self::GROUP_RULES[17]));
            }
        }
        if let Some(rule) = self.use_button_type.as_ref() {
            if rule.is_enabled() {
                index_set.insert(RuleFilter::Rule(Self::GROUP_NAME, Self::GROUP_RULES[18]));
            }
        }
        if let Some(rule) = self.use_heading_content.as_ref() {
            if rule.is_enabled() {
                index_set.insert(RuleFilter::Rule(Self::GROUP_NAME, Self::GROUP_RULES[19]));
            }
        }
        if let Some(rule) = self.use_html_lang.as_ref() {
            if rule.is_enabled() {
                index_set.insert(RuleFilter::Rule(Self::GROUP_NAME, Self::GROUP_RULES[20]));
            }
        }
        if let Some(rule) = self.use_iframe_title.as_ref() {
            if rule.is_enabled() {
                index_set.insert(RuleFilter::Rule(Self::GROUP_NAME, Self::GROUP_RULES[21]));
            }
        }
        if let Some(rule) = self.use_key_with_click_events.as_ref() {
            if rule.is_enabled() {
                index_set.insert(RuleFilter::Rule(Self::GROUP_NAME, Self::GROUP_RULES[22]));
            }
        }
        if let Some(rule) = self.use_key_with_mouse_events.as_ref() {
            if rule.is_enabled() {
                index_set.insert(RuleFilter::Rule(Self::GROUP_NAME, Self::GROUP_RULES[23]));
            }
        }
        if let Some(rule) = self.use_media_caption.as_ref() {
            if rule.is_enabled() {
                index_set.insert(RuleFilter::Rule(Self::GROUP_NAME, Self::GROUP_RULES[24]));
            }
        }
        if let Some(rule) = self.use_valid_anchor.as_ref() {
            if rule.is_enabled() {
                index_set.insert(RuleFilter::Rule(Self::GROUP_NAME, Self::GROUP_RULES[25]));
            }
        }
        if let Some(rule) = self.use_valid_aria_props.as_ref() {
            if rule.is_enabled() {
                index_set.insert(RuleFilter::Rule(Self::GROUP_NAME, Self::GROUP_RULES[26]));
            }
        }
        if let Some(rule) = self.use_valid_aria_role.as_ref() {
            if rule.is_enabled() {
                index_set.insert(RuleFilter::Rule(Self::GROUP_NAME, Self::GROUP_RULES[27]));
            }
        }
        if let Some(rule) = self.use_valid_aria_values.as_ref() {
            if rule.is_enabled() {
                index_set.insert(RuleFilter::Rule(Self::GROUP_NAME, Self::GROUP_RULES[28]));
            }
        }
        if let Some(rule) = self.use_valid_lang.as_ref() {
            if rule.is_enabled() {
                index_set.insert(RuleFilter::Rule(Self::GROUP_NAME, Self::GROUP_RULES[29]));
            }
        }
        index_set
    }
    pub(crate) fn get_disabled_rules(&self) -> FxHashSet<RuleFilter<'static>> {
        let mut index_set = FxHashSet::default();
        if let Some(rule) = self.no_access_key.as_ref() {
            if rule.is_disabled() {
                index_set.insert(RuleFilter::Rule(Self::GROUP_NAME, Self::GROUP_RULES[0]));
            }
        }
        if let Some(rule) = self.no_aria_hidden_on_focusable.as_ref() {
            if rule.is_disabled() {
                index_set.insert(RuleFilter::Rule(Self::GROUP_NAME, Self::GROUP_RULES[1]));
            }
        }
        if let Some(rule) = self.no_aria_unsupported_elements.as_ref() {
            if rule.is_disabled() {
                index_set.insert(RuleFilter::Rule(Self::GROUP_NAME, Self::GROUP_RULES[2]));
            }
        }
        if let Some(rule) = self.no_autofocus.as_ref() {
            if rule.is_disabled() {
                index_set.insert(RuleFilter::Rule(Self::GROUP_NAME, Self::GROUP_RULES[3]));
            }
        }
        if let Some(rule) = self.no_blank_target.as_ref() {
            if rule.is_disabled() {
                index_set.insert(RuleFilter::Rule(Self::GROUP_NAME, Self::GROUP_RULES[4]));
            }
        }
        if let Some(rule) = self.no_distracting_elements.as_ref() {
            if rule.is_disabled() {
                index_set.insert(RuleFilter::Rule(Self::GROUP_NAME, Self::GROUP_RULES[5]));
            }
        }
        if let Some(rule) = self.no_header_scope.as_ref() {
            if rule.is_disabled() {
                index_set.insert(RuleFilter::Rule(Self::GROUP_NAME, Self::GROUP_RULES[6]));
            }
        }
        if let Some(rule) = self.no_interactive_element_to_noninteractive_role.as_ref() {
            if rule.is_disabled() {
                index_set.insert(RuleFilter::Rule(Self::GROUP_NAME, Self::GROUP_RULES[7]));
            }
        }
        if let Some(rule) = self.no_noninteractive_element_to_interactive_role.as_ref() {
            if rule.is_disabled() {
                index_set.insert(RuleFilter::Rule(Self::GROUP_NAME, Self::GROUP_RULES[8]));
            }
        }
        if let Some(rule) = self.no_noninteractive_tabindex.as_ref() {
            if rule.is_disabled() {
                index_set.insert(RuleFilter::Rule(Self::GROUP_NAME, Self::GROUP_RULES[9]));
            }
        }
        if let Some(rule) = self.no_positive_tabindex.as_ref() {
            if rule.is_disabled() {
                index_set.insert(RuleFilter::Rule(Self::GROUP_NAME, Self::GROUP_RULES[10]));
            }
        }
        if let Some(rule) = self.no_redundant_alt.as_ref() {
            if rule.is_disabled() {
                index_set.insert(RuleFilter::Rule(Self::GROUP_NAME, Self::GROUP_RULES[11]));
            }
        }
        if let Some(rule) = self.no_redundant_roles.as_ref() {
            if rule.is_disabled() {
                index_set.insert(RuleFilter::Rule(Self::GROUP_NAME, Self::GROUP_RULES[12]));
            }
        }
        if let Some(rule) = self.no_svg_without_title.as_ref() {
            if rule.is_disabled() {
                index_set.insert(RuleFilter::Rule(Self::GROUP_NAME, Self::GROUP_RULES[13]));
            }
        }
        if let Some(rule) = self.use_alt_text.as_ref() {
            if rule.is_disabled() {
                index_set.insert(RuleFilter::Rule(Self::GROUP_NAME, Self::GROUP_RULES[14]));
            }
        }
        if let Some(rule) = self.use_anchor_content.as_ref() {
            if rule.is_disabled() {
                index_set.insert(RuleFilter::Rule(Self::GROUP_NAME, Self::GROUP_RULES[15]));
            }
        }
        if let Some(rule) = self.use_aria_activedescendant_with_tabindex.as_ref() {
            if rule.is_disabled() {
                index_set.insert(RuleFilter::Rule(Self::GROUP_NAME, Self::GROUP_RULES[16]));
            }
        }
        if let Some(rule) = self.use_aria_props_for_role.as_ref() {
            if rule.is_disabled() {
                index_set.insert(RuleFilter::Rule(Self::GROUP_NAME, Self::GROUP_RULES[17]));
            }
        }
        if let Some(rule) = self.use_button_type.as_ref() {
            if rule.is_disabled() {
                index_set.insert(RuleFilter::Rule(Self::GROUP_NAME, Self::GROUP_RULES[18]));
            }
        }
        if let Some(rule) = self.use_heading_content.as_ref() {
            if rule.is_disabled() {
                index_set.insert(RuleFilter::Rule(Self::GROUP_NAME, Self::GROUP_RULES[19]));
            }
        }
        if let Some(rule) = self.use_html_lang.as_ref() {
            if rule.is_disabled() {
                index_set.insert(RuleFilter::Rule(Self::GROUP_NAME, Self::GROUP_RULES[20]));
            }
        }
        if let Some(rule) = self.use_iframe_title.as_ref() {
            if rule.is_disabled() {
                index_set.insert(RuleFilter::Rule(Self::GROUP_NAME, Self::GROUP_RULES[21]));
            }
        }
        if let Some(rule) = self.use_key_with_click_events.as_ref() {
            if rule.is_disabled() {
                index_set.insert(RuleFilter::Rule(Self::GROUP_NAME, Self::GROUP_RULES[22]));
            }
        }
        if let Some(rule) = self.use_key_with_mouse_events.as_ref() {
            if rule.is_disabled() {
                index_set.insert(RuleFilter::Rule(Self::GROUP_NAME, Self::GROUP_RULES[23]));
            }
        }
        if let Some(rule) = self.use_media_caption.as_ref() {
            if rule.is_disabled() {
                index_set.insert(RuleFilter::Rule(Self::GROUP_NAME, Self::GROUP_RULES[24]));
            }
        }
        if let Some(rule) = self.use_valid_anchor.as_ref() {
            if rule.is_disabled() {
                index_set.insert(RuleFilter::Rule(Self::GROUP_NAME, Self::GROUP_RULES[25]));
            }
        }
        if let Some(rule) = self.use_valid_aria_props.as_ref() {
            if rule.is_disabled() {
                index_set.insert(RuleFilter::Rule(Self::GROUP_NAME, Self::GROUP_RULES[26]));
            }
        }
        if let Some(rule) = self.use_valid_aria_role.as_ref() {
            if rule.is_disabled() {
                index_set.insert(RuleFilter::Rule(Self::GROUP_NAME, Self::GROUP_RULES[27]));
            }
        }
        if let Some(rule) = self.use_valid_aria_values.as_ref() {
            if rule.is_disabled() {
                index_set.insert(RuleFilter::Rule(Self::GROUP_NAME, Self::GROUP_RULES[28]));
            }
        }
        if let Some(rule) = self.use_valid_lang.as_ref() {
            if rule.is_disabled() {
                index_set.insert(RuleFilter::Rule(Self::GROUP_NAME, Self::GROUP_RULES[29]));
            }
        }
        index_set
    }
    #[doc = r" Checks if, given a rule name, matches one of the rules contained in this category"]
    pub(crate) fn has_rule(rule_name: &str) -> Option<&'static str> {
        Some(Self::GROUP_RULES[Self::GROUP_RULES.binary_search(&rule_name).ok()?])
    }
    #[doc = r" Checks if, given a rule name, it is marked as recommended"]
    pub(crate) fn is_recommended_rule(rule_name: &str) -> bool {
        Self::RECOMMENDED_RULES.contains(&rule_name)
    }
    pub(crate) fn recommended_rules_as_filters() -> &'static [RuleFilter<'static>] {
        Self::RECOMMENDED_RULES_AS_FILTERS
    }
    pub(crate) fn all_rules_as_filters() -> &'static [RuleFilter<'static>] {
        Self::ALL_RULES_AS_FILTERS
    }
    #[doc = r" Select preset rules"]
    pub(crate) fn collect_preset_rules(
        &self,
        parent_is_all: bool,
        parent_is_recommended: bool,
        enabled_rules: &mut FxHashSet<RuleFilter<'static>>,
    ) {
        if self.is_all_true() || self.is_all_unset() && parent_is_all {
            enabled_rules.extend(Self::all_rules_as_filters());
        } else if self.is_recommended_true()
            || self.is_recommended_unset() && self.is_all_unset() && parent_is_recommended
        {
            enabled_rules.extend(Self::recommended_rules_as_filters());
        }
    }
    pub(crate) fn get_rule_configuration(
        &self,
        rule_name: &str,
    ) -> Option<(RulePlainConfiguration, Option<RuleOptions>)> {
        match rule_name {
            "noAccessKey" => self
                .no_access_key
                .as_ref()
                .map(|conf| (conf.level(), conf.get_options())),
            "noAriaHiddenOnFocusable" => self
                .no_aria_hidden_on_focusable
                .as_ref()
                .map(|conf| (conf.level(), conf.get_options())),
            "noAriaUnsupportedElements" => self
                .no_aria_unsupported_elements
                .as_ref()
                .map(|conf| (conf.level(), conf.get_options())),
            "noAutofocus" => self
                .no_autofocus
                .as_ref()
                .map(|conf| (conf.level(), conf.get_options())),
            "noBlankTarget" => self
                .no_blank_target
                .as_ref()
                .map(|conf| (conf.level(), conf.get_options())),
            "noDistractingElements" => self
                .no_distracting_elements
                .as_ref()
                .map(|conf| (conf.level(), conf.get_options())),
            "noHeaderScope" => self
                .no_header_scope
                .as_ref()
                .map(|conf| (conf.level(), conf.get_options())),
            "noInteractiveElementToNoninteractiveRole" => self
                .no_interactive_element_to_noninteractive_role
                .as_ref()
                .map(|conf| (conf.level(), conf.get_options())),
            "noNoninteractiveElementToInteractiveRole" => self
                .no_noninteractive_element_to_interactive_role
                .as_ref()
                .map(|conf| (conf.level(), conf.get_options())),
            "noNoninteractiveTabindex" => self
                .no_noninteractive_tabindex
                .as_ref()
                .map(|conf| (conf.level(), conf.get_options())),
            "noPositiveTabindex" => self
                .no_positive_tabindex
                .as_ref()
                .map(|conf| (conf.level(), conf.get_options())),
            "noRedundantAlt" => self
                .no_redundant_alt
                .as_ref()
                .map(|conf| (conf.level(), conf.get_options())),
            "noRedundantRoles" => self
                .no_redundant_roles
                .as_ref()
                .map(|conf| (conf.level(), conf.get_options())),
            "noSvgWithoutTitle" => self
                .no_svg_without_title
                .as_ref()
                .map(|conf| (conf.level(), conf.get_options())),
            "useAltText" => self
                .use_alt_text
                .as_ref()
                .map(|conf| (conf.level(), conf.get_options())),
            "useAnchorContent" => self
                .use_anchor_content
                .as_ref()
                .map(|conf| (conf.level(), conf.get_options())),
            "useAriaActivedescendantWithTabindex" => self
                .use_aria_activedescendant_with_tabindex
                .as_ref()
                .map(|conf| (conf.level(), conf.get_options())),
            "useAriaPropsForRole" => self
                .use_aria_props_for_role
                .as_ref()
                .map(|conf| (conf.level(), conf.get_options())),
            "useButtonType" => self
                .use_button_type
                .as_ref()
                .map(|conf| (conf.level(), conf.get_options())),
            "useHeadingContent" => self
                .use_heading_content
                .as_ref()
                .map(|conf| (conf.level(), conf.get_options())),
            "useHtmlLang" => self
                .use_html_lang
                .as_ref()
                .map(|conf| (conf.level(), conf.get_options())),
            "useIframeTitle" => self
                .use_iframe_title
                .as_ref()
                .map(|conf| (conf.level(), conf.get_options())),
            "useKeyWithClickEvents" => self
                .use_key_with_click_events
                .as_ref()
                .map(|conf| (conf.level(), conf.get_options())),
            "useKeyWithMouseEvents" => self
                .use_key_with_mouse_events
                .as_ref()
                .map(|conf| (conf.level(), conf.get_options())),
            "useMediaCaption" => self
                .use_media_caption
                .as_ref()
                .map(|conf| (conf.level(), conf.get_options())),
            "useValidAnchor" => self
                .use_valid_anchor
                .as_ref()
                .map(|conf| (conf.level(), conf.get_options())),
            "useValidAriaProps" => self
                .use_valid_aria_props
                .as_ref()
                .map(|conf| (conf.level(), conf.get_options())),
            "useValidAriaRole" => self
                .use_valid_aria_role
                .as_ref()
                .map(|conf| (conf.level(), conf.get_options())),
            "useValidAriaValues" => self
                .use_valid_aria_values
                .as_ref()
                .map(|conf| (conf.level(), conf.get_options())),
            "useValidLang" => self
                .use_valid_lang
                .as_ref()
                .map(|conf| (conf.level(), conf.get_options())),
            _ => None,
        }
    }
}
#[derive(Clone, Debug, Default, Deserialize, Deserializable, Eq, Merge, PartialEq, Serialize)]
#[deserializable(with_validator)]
#[cfg_attr(feature = "schema", derive(JsonSchema))]
#[serde(rename_all = "camelCase", default, deny_unknown_fields)]
#[doc = r" A list of rules that belong to this group"]
pub struct Complexity {
    #[doc = r" It enables the recommended rules for this group"]
    #[serde(skip_serializing_if = "Option::is_none")]
    pub recommended: Option<bool>,
    #[doc = r" It enables ALL rules for this group."]
    #[serde(skip_serializing_if = "Option::is_none")]
    pub all: Option<bool>,
    #[doc = "Disallow primitive type aliases and misleading types."]
    #[serde(skip_serializing_if = "Option::is_none")]
    pub no_banned_types: Option<RuleFixConfiguration<NoBannedTypes>>,
    #[doc = "Disallow empty type parameters in type aliases and interfaces."]
    #[serde(skip_serializing_if = "Option::is_none")]
    pub no_empty_type_parameters: Option<RuleConfiguration<NoEmptyTypeParameters>>,
    #[doc = "Disallow functions that exceed a given Cognitive Complexity score."]
    #[serde(skip_serializing_if = "Option::is_none")]
    pub no_excessive_cognitive_complexity:
        Option<RuleConfiguration<NoExcessiveCognitiveComplexity>>,
    #[doc = "This rule enforces a maximum depth to nested describe() in test files."]
    #[serde(skip_serializing_if = "Option::is_none")]
    pub no_excessive_nested_test_suites: Option<RuleConfiguration<NoExcessiveNestedTestSuites>>,
    #[doc = "Disallow unnecessary boolean casts"]
    #[serde(skip_serializing_if = "Option::is_none")]
    pub no_extra_boolean_cast: Option<RuleFixConfiguration<NoExtraBooleanCast>>,
    #[doc = "Prefer for...of statement instead of Array.forEach."]
    #[serde(skip_serializing_if = "Option::is_none")]
    pub no_for_each: Option<RuleConfiguration<NoForEach>>,
    #[doc = "Disallow unclear usage of consecutive space characters in regular expression literals"]
    #[serde(skip_serializing_if = "Option::is_none")]
    pub no_multiple_spaces_in_regular_expression_literals:
        Option<RuleFixConfiguration<NoMultipleSpacesInRegularExpressionLiterals>>,
    #[doc = "This rule reports when a class has no non-static members, such as for a class used exclusively as a static namespace."]
    #[serde(skip_serializing_if = "Option::is_none")]
    pub no_static_only_class: Option<RuleConfiguration<NoStaticOnlyClass>>,
    #[doc = "Disallow this and super in static contexts."]
    #[serde(skip_serializing_if = "Option::is_none")]
    pub no_this_in_static: Option<RuleFixConfiguration<NoThisInStatic>>,
    #[doc = "Disallow unnecessary catch clauses."]
    #[serde(skip_serializing_if = "Option::is_none")]
    pub no_useless_catch: Option<RuleConfiguration<NoUselessCatch>>,
    #[doc = "Disallow unnecessary constructors."]
    #[serde(skip_serializing_if = "Option::is_none")]
    pub no_useless_constructor: Option<RuleFixConfiguration<NoUselessConstructor>>,
    #[doc = "Disallow empty exports that don't change anything in a module file."]
    #[serde(skip_serializing_if = "Option::is_none")]
    pub no_useless_empty_export: Option<RuleFixConfiguration<NoUselessEmptyExport>>,
    #[doc = "Disallow unnecessary fragments"]
    #[serde(skip_serializing_if = "Option::is_none")]
    pub no_useless_fragments: Option<RuleFixConfiguration<NoUselessFragments>>,
    #[doc = "Disallow unnecessary labels."]
    #[serde(skip_serializing_if = "Option::is_none")]
    pub no_useless_label: Option<RuleFixConfiguration<NoUselessLabel>>,
    #[doc = "Disallow unnecessary nested block statements."]
    #[serde(skip_serializing_if = "Option::is_none")]
    pub no_useless_lone_block_statements:
        Option<RuleFixConfiguration<NoUselessLoneBlockStatements>>,
    #[doc = "Disallow renaming import, export, and destructured assignments to the same name."]
    #[serde(skip_serializing_if = "Option::is_none")]
    pub no_useless_rename: Option<RuleFixConfiguration<NoUselessRename>>,
    #[doc = "Disallow useless case in switch statements."]
    #[serde(skip_serializing_if = "Option::is_none")]
    pub no_useless_switch_case: Option<RuleFixConfiguration<NoUselessSwitchCase>>,
    #[doc = "Disallow ternary operators when simpler alternatives exist."]
    #[serde(skip_serializing_if = "Option::is_none")]
    pub no_useless_ternary: Option<RuleFixConfiguration<NoUselessTernary>>,
    #[doc = "Disallow useless this aliasing."]
    #[serde(skip_serializing_if = "Option::is_none")]
    pub no_useless_this_alias: Option<RuleFixConfiguration<NoUselessThisAlias>>,
    #[doc = "Disallow using any or unknown as type constraint."]
    #[serde(skip_serializing_if = "Option::is_none")]
    pub no_useless_type_constraint: Option<RuleFixConfiguration<NoUselessTypeConstraint>>,
    #[doc = "Disallow the use of void operators, which is not a familiar operator."]
    #[serde(skip_serializing_if = "Option::is_none")]
    pub no_void: Option<RuleConfiguration<NoVoid>>,
    #[doc = "Disallow with statements in non-strict contexts."]
    #[serde(skip_serializing_if = "Option::is_none")]
    pub no_with: Option<RuleConfiguration<NoWith>>,
    #[doc = "Use arrow functions over function expressions."]
    #[serde(skip_serializing_if = "Option::is_none")]
    pub use_arrow_function: Option<RuleFixConfiguration<UseArrowFunction>>,
    #[doc = "Promotes the use of .flatMap() when map().flat() are used together."]
    #[serde(skip_serializing_if = "Option::is_none")]
    pub use_flat_map: Option<RuleFixConfiguration<UseFlatMap>>,
    #[doc = "Enforce the usage of a literal access to properties over computed property access."]
    #[serde(skip_serializing_if = "Option::is_none")]
    pub use_literal_keys: Option<RuleFixConfiguration<UseLiteralKeys>>,
    #[doc = "Enforce using concise optional chain instead of chained logical expressions."]
    #[serde(skip_serializing_if = "Option::is_none")]
    pub use_optional_chain: Option<RuleFixConfiguration<UseOptionalChain>>,
    #[doc = "Enforce the use of the regular expression literals instead of the RegExp constructor if possible."]
    #[serde(skip_serializing_if = "Option::is_none")]
    pub use_regex_literals: Option<RuleFixConfiguration<UseRegexLiterals>>,
    #[doc = "Disallow number literal object member names which are not base10 or uses underscore as separator"]
    #[serde(skip_serializing_if = "Option::is_none")]
    pub use_simple_number_keys: Option<RuleFixConfiguration<UseSimpleNumberKeys>>,
    #[doc = "Discard redundant terms from logical expressions."]
    #[serde(skip_serializing_if = "Option::is_none")]
    pub use_simplified_logic_expression: Option<RuleFixConfiguration<UseSimplifiedLogicExpression>>,
}
impl DeserializableValidator for Complexity {
    fn validate(
        &mut self,
        _name: &str,
        range: TextRange,
        diagnostics: &mut Vec<DeserializationDiagnostic>,
    ) -> bool {
        if self.recommended == Some(true) && self.all == Some(true) {
            diagnostics . push (DeserializationDiagnostic :: new (markup ! (< Emphasis > "'recommended'" < / Emphasis > " and " < Emphasis > "'all'" < / Emphasis > " can't be both " < Emphasis > "'true'" < / Emphasis > ". You should choose only one of them.")) . with_range (range) . with_note (markup ! ("Biome will fallback to its defaults for this section."))) ;
            return false;
        }
        true
    }
}
impl Complexity {
    const GROUP_NAME: &'static str = "complexity";
    pub(crate) const GROUP_RULES: &'static [&'static str] = &[
        "noBannedTypes",
        "noEmptyTypeParameters",
        "noExcessiveCognitiveComplexity",
        "noExcessiveNestedTestSuites",
        "noExtraBooleanCast",
        "noForEach",
        "noMultipleSpacesInRegularExpressionLiterals",
        "noStaticOnlyClass",
        "noThisInStatic",
        "noUselessCatch",
        "noUselessConstructor",
        "noUselessEmptyExport",
        "noUselessFragments",
        "noUselessLabel",
        "noUselessLoneBlockStatements",
        "noUselessRename",
        "noUselessSwitchCase",
        "noUselessTernary",
        "noUselessThisAlias",
        "noUselessTypeConstraint",
        "noVoid",
        "noWith",
        "useArrowFunction",
        "useFlatMap",
        "useLiteralKeys",
        "useOptionalChain",
        "useRegexLiterals",
        "useSimpleNumberKeys",
        "useSimplifiedLogicExpression",
    ];
    const RECOMMENDED_RULES: &'static [&'static str] = &[
        "noBannedTypes",
        "noEmptyTypeParameters",
        "noExcessiveNestedTestSuites",
        "noExtraBooleanCast",
        "noForEach",
        "noMultipleSpacesInRegularExpressionLiterals",
        "noStaticOnlyClass",
        "noThisInStatic",
        "noUselessCatch",
        "noUselessConstructor",
        "noUselessEmptyExport",
        "noUselessFragments",
        "noUselessLabel",
        "noUselessLoneBlockStatements",
        "noUselessRename",
        "noUselessSwitchCase",
        "noUselessTernary",
        "noUselessThisAlias",
        "noUselessTypeConstraint",
        "noWith",
        "useArrowFunction",
        "useFlatMap",
        "useLiteralKeys",
        "useOptionalChain",
        "useRegexLiterals",
        "useSimpleNumberKeys",
    ];
    const RECOMMENDED_RULES_AS_FILTERS: &'static [RuleFilter<'static>] = &[
        RuleFilter::Rule(Self::GROUP_NAME, Self::GROUP_RULES[0]),
        RuleFilter::Rule(Self::GROUP_NAME, Self::GROUP_RULES[1]),
        RuleFilter::Rule(Self::GROUP_NAME, Self::GROUP_RULES[3]),
        RuleFilter::Rule(Self::GROUP_NAME, Self::GROUP_RULES[4]),
        RuleFilter::Rule(Self::GROUP_NAME, Self::GROUP_RULES[5]),
        RuleFilter::Rule(Self::GROUP_NAME, Self::GROUP_RULES[6]),
        RuleFilter::Rule(Self::GROUP_NAME, Self::GROUP_RULES[7]),
        RuleFilter::Rule(Self::GROUP_NAME, Self::GROUP_RULES[8]),
        RuleFilter::Rule(Self::GROUP_NAME, Self::GROUP_RULES[9]),
        RuleFilter::Rule(Self::GROUP_NAME, Self::GROUP_RULES[10]),
        RuleFilter::Rule(Self::GROUP_NAME, Self::GROUP_RULES[11]),
        RuleFilter::Rule(Self::GROUP_NAME, Self::GROUP_RULES[12]),
        RuleFilter::Rule(Self::GROUP_NAME, Self::GROUP_RULES[13]),
        RuleFilter::Rule(Self::GROUP_NAME, Self::GROUP_RULES[14]),
        RuleFilter::Rule(Self::GROUP_NAME, Self::GROUP_RULES[15]),
        RuleFilter::Rule(Self::GROUP_NAME, Self::GROUP_RULES[16]),
        RuleFilter::Rule(Self::GROUP_NAME, Self::GROUP_RULES[17]),
        RuleFilter::Rule(Self::GROUP_NAME, Self::GROUP_RULES[18]),
        RuleFilter::Rule(Self::GROUP_NAME, Self::GROUP_RULES[19]),
        RuleFilter::Rule(Self::GROUP_NAME, Self::GROUP_RULES[21]),
        RuleFilter::Rule(Self::GROUP_NAME, Self::GROUP_RULES[22]),
        RuleFilter::Rule(Self::GROUP_NAME, Self::GROUP_RULES[23]),
        RuleFilter::Rule(Self::GROUP_NAME, Self::GROUP_RULES[24]),
        RuleFilter::Rule(Self::GROUP_NAME, Self::GROUP_RULES[25]),
        RuleFilter::Rule(Self::GROUP_NAME, Self::GROUP_RULES[26]),
        RuleFilter::Rule(Self::GROUP_NAME, Self::GROUP_RULES[27]),
    ];
    const ALL_RULES_AS_FILTERS: &'static [RuleFilter<'static>] = &[
        RuleFilter::Rule(Self::GROUP_NAME, Self::GROUP_RULES[0]),
        RuleFilter::Rule(Self::GROUP_NAME, Self::GROUP_RULES[1]),
        RuleFilter::Rule(Self::GROUP_NAME, Self::GROUP_RULES[2]),
        RuleFilter::Rule(Self::GROUP_NAME, Self::GROUP_RULES[3]),
        RuleFilter::Rule(Self::GROUP_NAME, Self::GROUP_RULES[4]),
        RuleFilter::Rule(Self::GROUP_NAME, Self::GROUP_RULES[5]),
        RuleFilter::Rule(Self::GROUP_NAME, Self::GROUP_RULES[6]),
        RuleFilter::Rule(Self::GROUP_NAME, Self::GROUP_RULES[7]),
        RuleFilter::Rule(Self::GROUP_NAME, Self::GROUP_RULES[8]),
        RuleFilter::Rule(Self::GROUP_NAME, Self::GROUP_RULES[9]),
        RuleFilter::Rule(Self::GROUP_NAME, Self::GROUP_RULES[10]),
        RuleFilter::Rule(Self::GROUP_NAME, Self::GROUP_RULES[11]),
        RuleFilter::Rule(Self::GROUP_NAME, Self::GROUP_RULES[12]),
        RuleFilter::Rule(Self::GROUP_NAME, Self::GROUP_RULES[13]),
        RuleFilter::Rule(Self::GROUP_NAME, Self::GROUP_RULES[14]),
        RuleFilter::Rule(Self::GROUP_NAME, Self::GROUP_RULES[15]),
        RuleFilter::Rule(Self::GROUP_NAME, Self::GROUP_RULES[16]),
        RuleFilter::Rule(Self::GROUP_NAME, Self::GROUP_RULES[17]),
        RuleFilter::Rule(Self::GROUP_NAME, Self::GROUP_RULES[18]),
        RuleFilter::Rule(Self::GROUP_NAME, Self::GROUP_RULES[19]),
        RuleFilter::Rule(Self::GROUP_NAME, Self::GROUP_RULES[20]),
        RuleFilter::Rule(Self::GROUP_NAME, Self::GROUP_RULES[21]),
        RuleFilter::Rule(Self::GROUP_NAME, Self::GROUP_RULES[22]),
        RuleFilter::Rule(Self::GROUP_NAME, Self::GROUP_RULES[23]),
        RuleFilter::Rule(Self::GROUP_NAME, Self::GROUP_RULES[24]),
        RuleFilter::Rule(Self::GROUP_NAME, Self::GROUP_RULES[25]),
        RuleFilter::Rule(Self::GROUP_NAME, Self::GROUP_RULES[26]),
        RuleFilter::Rule(Self::GROUP_NAME, Self::GROUP_RULES[27]),
        RuleFilter::Rule(Self::GROUP_NAME, Self::GROUP_RULES[28]),
    ];
    #[doc = r" Retrieves the recommended rules"]
    pub(crate) fn is_recommended_true(&self) -> bool {
        matches!(self.recommended, Some(true))
    }
    pub(crate) fn is_recommended_unset(&self) -> bool {
        self.recommended.is_none()
    }
    pub(crate) fn is_all_true(&self) -> bool {
        matches!(self.all, Some(true))
    }
    pub(crate) fn is_all_unset(&self) -> bool {
        self.all.is_none()
    }
    pub(crate) fn get_enabled_rules(&self) -> FxHashSet<RuleFilter<'static>> {
        let mut index_set = FxHashSet::default();
        if let Some(rule) = self.no_banned_types.as_ref() {
            if rule.is_enabled() {
                index_set.insert(RuleFilter::Rule(Self::GROUP_NAME, Self::GROUP_RULES[0]));
            }
        }
        if let Some(rule) = self.no_empty_type_parameters.as_ref() {
            if rule.is_enabled() {
                index_set.insert(RuleFilter::Rule(Self::GROUP_NAME, Self::GROUP_RULES[1]));
            }
        }
        if let Some(rule) = self.no_excessive_cognitive_complexity.as_ref() {
            if rule.is_enabled() {
                index_set.insert(RuleFilter::Rule(Self::GROUP_NAME, Self::GROUP_RULES[2]));
            }
        }
        if let Some(rule) = self.no_excessive_nested_test_suites.as_ref() {
            if rule.is_enabled() {
                index_set.insert(RuleFilter::Rule(Self::GROUP_NAME, Self::GROUP_RULES[3]));
            }
        }
        if let Some(rule) = self.no_extra_boolean_cast.as_ref() {
            if rule.is_enabled() {
                index_set.insert(RuleFilter::Rule(Self::GROUP_NAME, Self::GROUP_RULES[4]));
            }
        }
        if let Some(rule) = self.no_for_each.as_ref() {
            if rule.is_enabled() {
                index_set.insert(RuleFilter::Rule(Self::GROUP_NAME, Self::GROUP_RULES[5]));
            }
        }
        if let Some(rule) = self
            .no_multiple_spaces_in_regular_expression_literals
            .as_ref()
        {
            if rule.is_enabled() {
                index_set.insert(RuleFilter::Rule(Self::GROUP_NAME, Self::GROUP_RULES[6]));
            }
        }
        if let Some(rule) = self.no_static_only_class.as_ref() {
            if rule.is_enabled() {
                index_set.insert(RuleFilter::Rule(Self::GROUP_NAME, Self::GROUP_RULES[7]));
            }
        }
        if let Some(rule) = self.no_this_in_static.as_ref() {
            if rule.is_enabled() {
                index_set.insert(RuleFilter::Rule(Self::GROUP_NAME, Self::GROUP_RULES[8]));
            }
        }
        if let Some(rule) = self.no_useless_catch.as_ref() {
            if rule.is_enabled() {
                index_set.insert(RuleFilter::Rule(Self::GROUP_NAME, Self::GROUP_RULES[9]));
            }
        }
        if let Some(rule) = self.no_useless_constructor.as_ref() {
            if rule.is_enabled() {
                index_set.insert(RuleFilter::Rule(Self::GROUP_NAME, Self::GROUP_RULES[10]));
            }
        }
        if let Some(rule) = self.no_useless_empty_export.as_ref() {
            if rule.is_enabled() {
                index_set.insert(RuleFilter::Rule(Self::GROUP_NAME, Self::GROUP_RULES[11]));
            }
        }
        if let Some(rule) = self.no_useless_fragments.as_ref() {
            if rule.is_enabled() {
                index_set.insert(RuleFilter::Rule(Self::GROUP_NAME, Self::GROUP_RULES[12]));
            }
        }
        if let Some(rule) = self.no_useless_label.as_ref() {
            if rule.is_enabled() {
                index_set.insert(RuleFilter::Rule(Self::GROUP_NAME, Self::GROUP_RULES[13]));
            }
        }
        if let Some(rule) = self.no_useless_lone_block_statements.as_ref() {
            if rule.is_enabled() {
                index_set.insert(RuleFilter::Rule(Self::GROUP_NAME, Self::GROUP_RULES[14]));
            }
        }
        if let Some(rule) = self.no_useless_rename.as_ref() {
            if rule.is_enabled() {
                index_set.insert(RuleFilter::Rule(Self::GROUP_NAME, Self::GROUP_RULES[15]));
            }
        }
        if let Some(rule) = self.no_useless_switch_case.as_ref() {
            if rule.is_enabled() {
                index_set.insert(RuleFilter::Rule(Self::GROUP_NAME, Self::GROUP_RULES[16]));
            }
        }
        if let Some(rule) = self.no_useless_ternary.as_ref() {
            if rule.is_enabled() {
                index_set.insert(RuleFilter::Rule(Self::GROUP_NAME, Self::GROUP_RULES[17]));
            }
        }
        if let Some(rule) = self.no_useless_this_alias.as_ref() {
            if rule.is_enabled() {
                index_set.insert(RuleFilter::Rule(Self::GROUP_NAME, Self::GROUP_RULES[18]));
            }
        }
        if let Some(rule) = self.no_useless_type_constraint.as_ref() {
            if rule.is_enabled() {
                index_set.insert(RuleFilter::Rule(Self::GROUP_NAME, Self::GROUP_RULES[19]));
            }
        }
        if let Some(rule) = self.no_void.as_ref() {
            if rule.is_enabled() {
                index_set.insert(RuleFilter::Rule(Self::GROUP_NAME, Self::GROUP_RULES[20]));
            }
        }
        if let Some(rule) = self.no_with.as_ref() {
            if rule.is_enabled() {
                index_set.insert(RuleFilter::Rule(Self::GROUP_NAME, Self::GROUP_RULES[21]));
            }
        }
        if let Some(rule) = self.use_arrow_function.as_ref() {
            if rule.is_enabled() {
                index_set.insert(RuleFilter::Rule(Self::GROUP_NAME, Self::GROUP_RULES[22]));
            }
        }
        if let Some(rule) = self.use_flat_map.as_ref() {
            if rule.is_enabled() {
                index_set.insert(RuleFilter::Rule(Self::GROUP_NAME, Self::GROUP_RULES[23]));
            }
        }
        if let Some(rule) = self.use_literal_keys.as_ref() {
            if rule.is_enabled() {
                index_set.insert(RuleFilter::Rule(Self::GROUP_NAME, Self::GROUP_RULES[24]));
            }
        }
        if let Some(rule) = self.use_optional_chain.as_ref() {
            if rule.is_enabled() {
                index_set.insert(RuleFilter::Rule(Self::GROUP_NAME, Self::GROUP_RULES[25]));
            }
        }
        if let Some(rule) = self.use_regex_literals.as_ref() {
            if rule.is_enabled() {
                index_set.insert(RuleFilter::Rule(Self::GROUP_NAME, Self::GROUP_RULES[26]));
            }
        }
        if let Some(rule) = self.use_simple_number_keys.as_ref() {
            if rule.is_enabled() {
                index_set.insert(RuleFilter::Rule(Self::GROUP_NAME, Self::GROUP_RULES[27]));
            }
        }
        if let Some(rule) = self.use_simplified_logic_expression.as_ref() {
            if rule.is_enabled() {
                index_set.insert(RuleFilter::Rule(Self::GROUP_NAME, Self::GROUP_RULES[28]));
            }
        }
        index_set
    }
    pub(crate) fn get_disabled_rules(&self) -> FxHashSet<RuleFilter<'static>> {
        let mut index_set = FxHashSet::default();
        if let Some(rule) = self.no_banned_types.as_ref() {
            if rule.is_disabled() {
                index_set.insert(RuleFilter::Rule(Self::GROUP_NAME, Self::GROUP_RULES[0]));
            }
        }
        if let Some(rule) = self.no_empty_type_parameters.as_ref() {
            if rule.is_disabled() {
                index_set.insert(RuleFilter::Rule(Self::GROUP_NAME, Self::GROUP_RULES[1]));
            }
        }
        if let Some(rule) = self.no_excessive_cognitive_complexity.as_ref() {
            if rule.is_disabled() {
                index_set.insert(RuleFilter::Rule(Self::GROUP_NAME, Self::GROUP_RULES[2]));
            }
        }
        if let Some(rule) = self.no_excessive_nested_test_suites.as_ref() {
            if rule.is_disabled() {
                index_set.insert(RuleFilter::Rule(Self::GROUP_NAME, Self::GROUP_RULES[3]));
            }
        }
        if let Some(rule) = self.no_extra_boolean_cast.as_ref() {
            if rule.is_disabled() {
                index_set.insert(RuleFilter::Rule(Self::GROUP_NAME, Self::GROUP_RULES[4]));
            }
        }
        if let Some(rule) = self.no_for_each.as_ref() {
            if rule.is_disabled() {
                index_set.insert(RuleFilter::Rule(Self::GROUP_NAME, Self::GROUP_RULES[5]));
            }
        }
        if let Some(rule) = self
            .no_multiple_spaces_in_regular_expression_literals
            .as_ref()
        {
            if rule.is_disabled() {
                index_set.insert(RuleFilter::Rule(Self::GROUP_NAME, Self::GROUP_RULES[6]));
            }
        }
        if let Some(rule) = self.no_static_only_class.as_ref() {
            if rule.is_disabled() {
                index_set.insert(RuleFilter::Rule(Self::GROUP_NAME, Self::GROUP_RULES[7]));
            }
        }
        if let Some(rule) = self.no_this_in_static.as_ref() {
            if rule.is_disabled() {
                index_set.insert(RuleFilter::Rule(Self::GROUP_NAME, Self::GROUP_RULES[8]));
            }
        }
        if let Some(rule) = self.no_useless_catch.as_ref() {
            if rule.is_disabled() {
                index_set.insert(RuleFilter::Rule(Self::GROUP_NAME, Self::GROUP_RULES[9]));
            }
        }
        if let Some(rule) = self.no_useless_constructor.as_ref() {
            if rule.is_disabled() {
                index_set.insert(RuleFilter::Rule(Self::GROUP_NAME, Self::GROUP_RULES[10]));
            }
        }
        if let Some(rule) = self.no_useless_empty_export.as_ref() {
            if rule.is_disabled() {
                index_set.insert(RuleFilter::Rule(Self::GROUP_NAME, Self::GROUP_RULES[11]));
            }
        }
        if let Some(rule) = self.no_useless_fragments.as_ref() {
            if rule.is_disabled() {
                index_set.insert(RuleFilter::Rule(Self::GROUP_NAME, Self::GROUP_RULES[12]));
            }
        }
        if let Some(rule) = self.no_useless_label.as_ref() {
            if rule.is_disabled() {
                index_set.insert(RuleFilter::Rule(Self::GROUP_NAME, Self::GROUP_RULES[13]));
            }
        }
        if let Some(rule) = self.no_useless_lone_block_statements.as_ref() {
            if rule.is_disabled() {
                index_set.insert(RuleFilter::Rule(Self::GROUP_NAME, Self::GROUP_RULES[14]));
            }
        }
        if let Some(rule) = self.no_useless_rename.as_ref() {
            if rule.is_disabled() {
                index_set.insert(RuleFilter::Rule(Self::GROUP_NAME, Self::GROUP_RULES[15]));
            }
        }
        if let Some(rule) = self.no_useless_switch_case.as_ref() {
            if rule.is_disabled() {
                index_set.insert(RuleFilter::Rule(Self::GROUP_NAME, Self::GROUP_RULES[16]));
            }
        }
        if let Some(rule) = self.no_useless_ternary.as_ref() {
            if rule.is_disabled() {
                index_set.insert(RuleFilter::Rule(Self::GROUP_NAME, Self::GROUP_RULES[17]));
            }
        }
        if let Some(rule) = self.no_useless_this_alias.as_ref() {
            if rule.is_disabled() {
                index_set.insert(RuleFilter::Rule(Self::GROUP_NAME, Self::GROUP_RULES[18]));
            }
        }
        if let Some(rule) = self.no_useless_type_constraint.as_ref() {
            if rule.is_disabled() {
                index_set.insert(RuleFilter::Rule(Self::GROUP_NAME, Self::GROUP_RULES[19]));
            }
        }
        if let Some(rule) = self.no_void.as_ref() {
            if rule.is_disabled() {
                index_set.insert(RuleFilter::Rule(Self::GROUP_NAME, Self::GROUP_RULES[20]));
            }
        }
        if let Some(rule) = self.no_with.as_ref() {
            if rule.is_disabled() {
                index_set.insert(RuleFilter::Rule(Self::GROUP_NAME, Self::GROUP_RULES[21]));
            }
        }
        if let Some(rule) = self.use_arrow_function.as_ref() {
            if rule.is_disabled() {
                index_set.insert(RuleFilter::Rule(Self::GROUP_NAME, Self::GROUP_RULES[22]));
            }
        }
        if let Some(rule) = self.use_flat_map.as_ref() {
            if rule.is_disabled() {
                index_set.insert(RuleFilter::Rule(Self::GROUP_NAME, Self::GROUP_RULES[23]));
            }
        }
        if let Some(rule) = self.use_literal_keys.as_ref() {
            if rule.is_disabled() {
                index_set.insert(RuleFilter::Rule(Self::GROUP_NAME, Self::GROUP_RULES[24]));
            }
        }
        if let Some(rule) = self.use_optional_chain.as_ref() {
            if rule.is_disabled() {
                index_set.insert(RuleFilter::Rule(Self::GROUP_NAME, Self::GROUP_RULES[25]));
            }
        }
        if let Some(rule) = self.use_regex_literals.as_ref() {
            if rule.is_disabled() {
                index_set.insert(RuleFilter::Rule(Self::GROUP_NAME, Self::GROUP_RULES[26]));
            }
        }
        if let Some(rule) = self.use_simple_number_keys.as_ref() {
            if rule.is_disabled() {
                index_set.insert(RuleFilter::Rule(Self::GROUP_NAME, Self::GROUP_RULES[27]));
            }
        }
        if let Some(rule) = self.use_simplified_logic_expression.as_ref() {
            if rule.is_disabled() {
                index_set.insert(RuleFilter::Rule(Self::GROUP_NAME, Self::GROUP_RULES[28]));
            }
        }
        index_set
    }
    #[doc = r" Checks if, given a rule name, matches one of the rules contained in this category"]
    pub(crate) fn has_rule(rule_name: &str) -> Option<&'static str> {
        Some(Self::GROUP_RULES[Self::GROUP_RULES.binary_search(&rule_name).ok()?])
    }
    #[doc = r" Checks if, given a rule name, it is marked as recommended"]
    pub(crate) fn is_recommended_rule(rule_name: &str) -> bool {
        Self::RECOMMENDED_RULES.contains(&rule_name)
    }
    pub(crate) fn recommended_rules_as_filters() -> &'static [RuleFilter<'static>] {
        Self::RECOMMENDED_RULES_AS_FILTERS
    }
    pub(crate) fn all_rules_as_filters() -> &'static [RuleFilter<'static>] {
        Self::ALL_RULES_AS_FILTERS
    }
    #[doc = r" Select preset rules"]
    pub(crate) fn collect_preset_rules(
        &self,
        parent_is_all: bool,
        parent_is_recommended: bool,
        enabled_rules: &mut FxHashSet<RuleFilter<'static>>,
    ) {
        if self.is_all_true() || self.is_all_unset() && parent_is_all {
            enabled_rules.extend(Self::all_rules_as_filters());
        } else if self.is_recommended_true()
            || self.is_recommended_unset() && self.is_all_unset() && parent_is_recommended
        {
            enabled_rules.extend(Self::recommended_rules_as_filters());
        }
    }
    pub(crate) fn get_rule_configuration(
        &self,
        rule_name: &str,
    ) -> Option<(RulePlainConfiguration, Option<RuleOptions>)> {
        match rule_name {
            "noBannedTypes" => self
                .no_banned_types
                .as_ref()
                .map(|conf| (conf.level(), conf.get_options())),
            "noEmptyTypeParameters" => self
                .no_empty_type_parameters
                .as_ref()
                .map(|conf| (conf.level(), conf.get_options())),
            "noExcessiveCognitiveComplexity" => self
                .no_excessive_cognitive_complexity
                .as_ref()
                .map(|conf| (conf.level(), conf.get_options())),
            "noExcessiveNestedTestSuites" => self
                .no_excessive_nested_test_suites
                .as_ref()
                .map(|conf| (conf.level(), conf.get_options())),
            "noExtraBooleanCast" => self
                .no_extra_boolean_cast
                .as_ref()
                .map(|conf| (conf.level(), conf.get_options())),
            "noForEach" => self
                .no_for_each
                .as_ref()
                .map(|conf| (conf.level(), conf.get_options())),
            "noMultipleSpacesInRegularExpressionLiterals" => self
                .no_multiple_spaces_in_regular_expression_literals
                .as_ref()
                .map(|conf| (conf.level(), conf.get_options())),
            "noStaticOnlyClass" => self
                .no_static_only_class
                .as_ref()
                .map(|conf| (conf.level(), conf.get_options())),
            "noThisInStatic" => self
                .no_this_in_static
                .as_ref()
                .map(|conf| (conf.level(), conf.get_options())),
            "noUselessCatch" => self
                .no_useless_catch
                .as_ref()
                .map(|conf| (conf.level(), conf.get_options())),
            "noUselessConstructor" => self
                .no_useless_constructor
                .as_ref()
                .map(|conf| (conf.level(), conf.get_options())),
            "noUselessEmptyExport" => self
                .no_useless_empty_export
                .as_ref()
                .map(|conf| (conf.level(), conf.get_options())),
            "noUselessFragments" => self
                .no_useless_fragments
                .as_ref()
                .map(|conf| (conf.level(), conf.get_options())),
            "noUselessLabel" => self
                .no_useless_label
                .as_ref()
                .map(|conf| (conf.level(), conf.get_options())),
            "noUselessLoneBlockStatements" => self
                .no_useless_lone_block_statements
                .as_ref()
                .map(|conf| (conf.level(), conf.get_options())),
            "noUselessRename" => self
                .no_useless_rename
                .as_ref()
                .map(|conf| (conf.level(), conf.get_options())),
            "noUselessSwitchCase" => self
                .no_useless_switch_case
                .as_ref()
                .map(|conf| (conf.level(), conf.get_options())),
            "noUselessTernary" => self
                .no_useless_ternary
                .as_ref()
                .map(|conf| (conf.level(), conf.get_options())),
            "noUselessThisAlias" => self
                .no_useless_this_alias
                .as_ref()
                .map(|conf| (conf.level(), conf.get_options())),
            "noUselessTypeConstraint" => self
                .no_useless_type_constraint
                .as_ref()
                .map(|conf| (conf.level(), conf.get_options())),
            "noVoid" => self
                .no_void
                .as_ref()
                .map(|conf| (conf.level(), conf.get_options())),
            "noWith" => self
                .no_with
                .as_ref()
                .map(|conf| (conf.level(), conf.get_options())),
            "useArrowFunction" => self
                .use_arrow_function
                .as_ref()
                .map(|conf| (conf.level(), conf.get_options())),
            "useFlatMap" => self
                .use_flat_map
                .as_ref()
                .map(|conf| (conf.level(), conf.get_options())),
            "useLiteralKeys" => self
                .use_literal_keys
                .as_ref()
                .map(|conf| (conf.level(), conf.get_options())),
            "useOptionalChain" => self
                .use_optional_chain
                .as_ref()
                .map(|conf| (conf.level(), conf.get_options())),
            "useRegexLiterals" => self
                .use_regex_literals
                .as_ref()
                .map(|conf| (conf.level(), conf.get_options())),
            "useSimpleNumberKeys" => self
                .use_simple_number_keys
                .as_ref()
                .map(|conf| (conf.level(), conf.get_options())),
            "useSimplifiedLogicExpression" => self
                .use_simplified_logic_expression
                .as_ref()
                .map(|conf| (conf.level(), conf.get_options())),
            _ => None,
        }
    }
}
#[derive(Clone, Debug, Default, Deserialize, Deserializable, Eq, Merge, PartialEq, Serialize)]
#[deserializable(with_validator)]
#[cfg_attr(feature = "schema", derive(JsonSchema))]
#[serde(rename_all = "camelCase", default, deny_unknown_fields)]
#[doc = r" A list of rules that belong to this group"]
pub struct Correctness {
    #[doc = r" It enables the recommended rules for this group"]
    #[serde(skip_serializing_if = "Option::is_none")]
    pub recommended: Option<bool>,
    #[doc = r" It enables ALL rules for this group."]
    #[serde(skip_serializing_if = "Option::is_none")]
    pub all: Option<bool>,
    #[doc = "Prevent passing of children as props."]
    #[serde(skip_serializing_if = "Option::is_none")]
    pub no_children_prop: Option<RuleConfiguration<NoChildrenProp>>,
    #[doc = "Prevents from having const variables being re-assigned."]
    #[serde(skip_serializing_if = "Option::is_none")]
    pub no_const_assign: Option<RuleFixConfiguration<NoConstAssign>>,
    #[doc = "Disallow constant expressions in conditions"]
    #[serde(skip_serializing_if = "Option::is_none")]
    pub no_constant_condition: Option<RuleConfiguration<NoConstantCondition>>,
    #[doc = "Disallow the use of Math.min and Math.max to clamp a value where the result itself is constant."]
    #[serde(skip_serializing_if = "Option::is_none")]
    pub no_constant_math_min_max_clamp: Option<RuleFixConfiguration<NoConstantMathMinMaxClamp>>,
    #[doc = "Disallow returning a value from a constructor."]
    #[serde(skip_serializing_if = "Option::is_none")]
    pub no_constructor_return: Option<RuleConfiguration<NoConstructorReturn>>,
    #[doc = "Disallow empty character classes in regular expression literals."]
    #[serde(skip_serializing_if = "Option::is_none")]
    pub no_empty_character_class_in_regex: Option<RuleConfiguration<NoEmptyCharacterClassInRegex>>,
    #[doc = "Disallows empty destructuring patterns."]
    #[serde(skip_serializing_if = "Option::is_none")]
    pub no_empty_pattern: Option<RuleConfiguration<NoEmptyPattern>>,
    #[doc = "Disallow to use unnecessary callback on flatMap."]
    #[serde(skip_serializing_if = "Option::is_none")]
    pub no_flat_map_identity: Option<RuleFixConfiguration<NoFlatMapIdentity>>,
    #[doc = "Disallow calling global object properties as functions"]
    #[serde(skip_serializing_if = "Option::is_none")]
    pub no_global_object_calls: Option<RuleConfiguration<NoGlobalObjectCalls>>,
    #[doc = "Disallow function and var declarations that are accessible outside their block."]
    #[serde(skip_serializing_if = "Option::is_none")]
    pub no_inner_declarations: Option<RuleConfiguration<NoInnerDeclarations>>,
    #[doc = "Prevents the incorrect use of super() inside classes. It also checks whether a call super() is missing from classes that extends other constructors."]
    #[serde(skip_serializing_if = "Option::is_none")]
    pub no_invalid_constructor_super: Option<RuleConfiguration<NoInvalidConstructorSuper>>,
    #[doc = "Disallow new operators with global non-constructor functions."]
    #[serde(skip_serializing_if = "Option::is_none")]
    pub no_invalid_new_builtin: Option<RuleFixConfiguration<NoInvalidNewBuiltin>>,
    #[doc = "Disallow the use of variables and function parameters before their declaration"]
    #[serde(skip_serializing_if = "Option::is_none")]
    pub no_invalid_use_before_declaration: Option<RuleConfiguration<NoInvalidUseBeforeDeclaration>>,
    #[doc = "Disallow new operators with the Symbol object."]
    #[serde(skip_serializing_if = "Option::is_none")]
    pub no_new_symbol: Option<RuleFixConfiguration<NoNewSymbol>>,
    #[doc = "Forbid the use of Node.js builtin modules."]
    #[serde(skip_serializing_if = "Option::is_none")]
    pub no_nodejs_modules: Option<RuleConfiguration<NoNodejsModules>>,
    #[doc = "Disallow \\8 and \\9 escape sequences in string literals."]
    #[serde(skip_serializing_if = "Option::is_none")]
    pub no_nonoctal_decimal_escape: Option<RuleFixConfiguration<NoNonoctalDecimalEscape>>,
    #[doc = "Disallow literal numbers that lose precision"]
    #[serde(skip_serializing_if = "Option::is_none")]
    pub no_precision_loss: Option<RuleConfiguration<NoPrecisionLoss>>,
    #[doc = "Prevent the usage of the return value of React.render."]
    #[serde(skip_serializing_if = "Option::is_none")]
    pub no_render_return_value: Option<RuleConfiguration<NoRenderReturnValue>>,
    #[doc = "Disallow assignments where both sides are exactly the same."]
    #[serde(skip_serializing_if = "Option::is_none")]
    pub no_self_assign: Option<RuleConfiguration<NoSelfAssign>>,
    #[doc = "Disallow returning a value from a setter"]
    #[serde(skip_serializing_if = "Option::is_none")]
    pub no_setter_return: Option<RuleConfiguration<NoSetterReturn>>,
    #[doc = "Disallow comparison of expressions modifying the string case with non-compliant value."]
    #[serde(skip_serializing_if = "Option::is_none")]
    pub no_string_case_mismatch: Option<RuleFixConfiguration<NoStringCaseMismatch>>,
    #[doc = "Disallow lexical declarations in switch clauses."]
    #[serde(skip_serializing_if = "Option::is_none")]
    pub no_switch_declarations: Option<RuleFixConfiguration<NoSwitchDeclarations>>,
    #[doc = "Prevents the usage of variables that haven't been declared inside the document."]
    #[serde(skip_serializing_if = "Option::is_none")]
    pub no_undeclared_variables: Option<RuleConfiguration<NoUndeclaredVariables>>,
    #[doc = "Avoid using unnecessary continue."]
    #[serde(skip_serializing_if = "Option::is_none")]
    pub no_unnecessary_continue: Option<RuleFixConfiguration<NoUnnecessaryContinue>>,
    #[doc = "Disallow unreachable code"]
    #[serde(skip_serializing_if = "Option::is_none")]
    pub no_unreachable: Option<RuleConfiguration<NoUnreachable>>,
    #[doc = "Ensures the super() constructor is called exactly once on every code  path in a class constructor before this is accessed if the class has a superclass"]
    #[serde(skip_serializing_if = "Option::is_none")]
    pub no_unreachable_super: Option<RuleConfiguration<NoUnreachableSuper>>,
    #[doc = "Disallow control flow statements in finally blocks."]
    #[serde(skip_serializing_if = "Option::is_none")]
    pub no_unsafe_finally: Option<RuleConfiguration<NoUnsafeFinally>>,
    #[doc = "Disallow the use of optional chaining in contexts where the undefined value is not allowed."]
    #[serde(skip_serializing_if = "Option::is_none")]
    pub no_unsafe_optional_chaining: Option<RuleConfiguration<NoUnsafeOptionalChaining>>,
    #[doc = "Disallow unused imports."]
    #[serde(skip_serializing_if = "Option::is_none")]
    pub no_unused_imports: Option<RuleFixConfiguration<NoUnusedImports>>,
    #[doc = "Disallow unused labels."]
    #[serde(skip_serializing_if = "Option::is_none")]
    pub no_unused_labels: Option<RuleFixConfiguration<NoUnusedLabels>>,
    #[doc = "Disallow unused private class members"]
    #[serde(skip_serializing_if = "Option::is_none")]
    pub no_unused_private_class_members: Option<RuleFixConfiguration<NoUnusedPrivateClassMembers>>,
    #[doc = "Disallow unused variables."]
    #[serde(skip_serializing_if = "Option::is_none")]
    pub no_unused_variables: Option<RuleFixConfiguration<NoUnusedVariables>>,
    #[doc = "This rules prevents void elements (AKA self-closing elements) from having children."]
    #[serde(skip_serializing_if = "Option::is_none")]
    pub no_void_elements_with_children: Option<RuleFixConfiguration<NoVoidElementsWithChildren>>,
    #[doc = "Disallow returning a value from a function with the return type 'void'"]
    #[serde(skip_serializing_if = "Option::is_none")]
    pub no_void_type_return: Option<RuleConfiguration<NoVoidTypeReturn>>,
    #[doc = "Disallow Array constructors."]
    #[serde(skip_serializing_if = "Option::is_none")]
    pub use_array_literals: Option<RuleFixConfiguration<UseArrayLiterals>>,
    #[doc = "Enforce all dependencies are correctly specified in a React hook."]
    #[serde(skip_serializing_if = "Option::is_none")]
    pub use_exhaustive_dependencies: Option<RuleConfiguration<UseExhaustiveDependencies>>,
    #[doc = "Enforce that all React hooks are being called from the Top Level component functions."]
    #[serde(skip_serializing_if = "Option::is_none")]
    pub use_hook_at_top_level: Option<RuleConfiguration<UseHookAtTopLevel>>,
    #[doc = "Require calls to isNaN() when checking for NaN."]
    #[serde(skip_serializing_if = "Option::is_none")]
    pub use_is_nan: Option<RuleFixConfiguration<UseIsNan>>,
    #[doc = "Disallow missing key props in iterators/collection literals."]
    #[serde(skip_serializing_if = "Option::is_none")]
    pub use_jsx_key_in_iterable: Option<RuleConfiguration<UseJsxKeyInIterable>>,
    #[doc = "Enforce \"for\" loop update clause moving the counter in the right direction."]
    #[serde(skip_serializing_if = "Option::is_none")]
    pub use_valid_for_direction: Option<RuleConfiguration<UseValidForDirection>>,
    #[doc = "Require generator functions to contain yield."]
    #[serde(skip_serializing_if = "Option::is_none")]
    pub use_yield: Option<RuleConfiguration<UseYield>>,
}
impl DeserializableValidator for Correctness {
    fn validate(
        &mut self,
        _name: &str,
        range: TextRange,
        diagnostics: &mut Vec<DeserializationDiagnostic>,
    ) -> bool {
        if self.recommended == Some(true) && self.all == Some(true) {
            diagnostics . push (DeserializationDiagnostic :: new (markup ! (< Emphasis > "'recommended'" < / Emphasis > " and " < Emphasis > "'all'" < / Emphasis > " can't be both " < Emphasis > "'true'" < / Emphasis > ". You should choose only one of them.")) . with_range (range) . with_note (markup ! ("Biome will fallback to its defaults for this section."))) ;
            return false;
        }
        true
    }
}
impl Correctness {
    const GROUP_NAME: &'static str = "correctness";
    pub(crate) const GROUP_RULES: &'static [&'static str] = &[
        "noChildrenProp",
        "noConstAssign",
        "noConstantCondition",
        "noConstantMathMinMaxClamp",
        "noConstructorReturn",
        "noEmptyCharacterClassInRegex",
        "noEmptyPattern",
        "noFlatMapIdentity",
        "noGlobalObjectCalls",
        "noInnerDeclarations",
        "noInvalidConstructorSuper",
        "noInvalidNewBuiltin",
        "noInvalidUseBeforeDeclaration",
        "noNewSymbol",
        "noNodejsModules",
        "noNonoctalDecimalEscape",
        "noPrecisionLoss",
        "noRenderReturnValue",
        "noSelfAssign",
        "noSetterReturn",
        "noStringCaseMismatch",
        "noSwitchDeclarations",
        "noUndeclaredVariables",
        "noUnnecessaryContinue",
        "noUnreachable",
        "noUnreachableSuper",
        "noUnsafeFinally",
        "noUnsafeOptionalChaining",
        "noUnusedImports",
        "noUnusedLabels",
        "noUnusedPrivateClassMembers",
        "noUnusedVariables",
        "noVoidElementsWithChildren",
        "noVoidTypeReturn",
        "useArrayLiterals",
        "useExhaustiveDependencies",
        "useHookAtTopLevel",
        "useIsNan",
        "useJsxKeyInIterable",
        "useValidForDirection",
        "useYield",
    ];
    const RECOMMENDED_RULES: &'static [&'static str] = &[
        "noChildrenProp",
        "noConstAssign",
        "noConstantCondition",
        "noConstructorReturn",
        "noEmptyCharacterClassInRegex",
        "noEmptyPattern",
        "noFlatMapIdentity",
        "noGlobalObjectCalls",
        "noInnerDeclarations",
        "noInvalidConstructorSuper",
        "noInvalidNewBuiltin",
        "noInvalidUseBeforeDeclaration",
        "noNonoctalDecimalEscape",
        "noPrecisionLoss",
        "noRenderReturnValue",
        "noSelfAssign",
        "noSetterReturn",
        "noStringCaseMismatch",
        "noSwitchDeclarations",
        "noUnnecessaryContinue",
        "noUnreachable",
        "noUnreachableSuper",
        "noUnsafeFinally",
        "noUnsafeOptionalChaining",
        "noUnusedLabels",
        "noVoidElementsWithChildren",
        "noVoidTypeReturn",
        "useExhaustiveDependencies",
        "useIsNan",
        "useJsxKeyInIterable",
        "useValidForDirection",
        "useYield",
    ];
    const RECOMMENDED_RULES_AS_FILTERS: &'static [RuleFilter<'static>] = &[
        RuleFilter::Rule(Self::GROUP_NAME, Self::GROUP_RULES[0]),
        RuleFilter::Rule(Self::GROUP_NAME, Self::GROUP_RULES[1]),
        RuleFilter::Rule(Self::GROUP_NAME, Self::GROUP_RULES[2]),
        RuleFilter::Rule(Self::GROUP_NAME, Self::GROUP_RULES[4]),
        RuleFilter::Rule(Self::GROUP_NAME, Self::GROUP_RULES[5]),
        RuleFilter::Rule(Self::GROUP_NAME, Self::GROUP_RULES[6]),
        RuleFilter::Rule(Self::GROUP_NAME, Self::GROUP_RULES[7]),
        RuleFilter::Rule(Self::GROUP_NAME, Self::GROUP_RULES[8]),
        RuleFilter::Rule(Self::GROUP_NAME, Self::GROUP_RULES[9]),
        RuleFilter::Rule(Self::GROUP_NAME, Self::GROUP_RULES[10]),
        RuleFilter::Rule(Self::GROUP_NAME, Self::GROUP_RULES[11]),
        RuleFilter::Rule(Self::GROUP_NAME, Self::GROUP_RULES[12]),
        RuleFilter::Rule(Self::GROUP_NAME, Self::GROUP_RULES[15]),
        RuleFilter::Rule(Self::GROUP_NAME, Self::GROUP_RULES[16]),
        RuleFilter::Rule(Self::GROUP_NAME, Self::GROUP_RULES[17]),
        RuleFilter::Rule(Self::GROUP_NAME, Self::GROUP_RULES[18]),
        RuleFilter::Rule(Self::GROUP_NAME, Self::GROUP_RULES[19]),
        RuleFilter::Rule(Self::GROUP_NAME, Self::GROUP_RULES[20]),
        RuleFilter::Rule(Self::GROUP_NAME, Self::GROUP_RULES[21]),
        RuleFilter::Rule(Self::GROUP_NAME, Self::GROUP_RULES[23]),
        RuleFilter::Rule(Self::GROUP_NAME, Self::GROUP_RULES[24]),
        RuleFilter::Rule(Self::GROUP_NAME, Self::GROUP_RULES[25]),
        RuleFilter::Rule(Self::GROUP_NAME, Self::GROUP_RULES[26]),
        RuleFilter::Rule(Self::GROUP_NAME, Self::GROUP_RULES[27]),
        RuleFilter::Rule(Self::GROUP_NAME, Self::GROUP_RULES[29]),
        RuleFilter::Rule(Self::GROUP_NAME, Self::GROUP_RULES[32]),
        RuleFilter::Rule(Self::GROUP_NAME, Self::GROUP_RULES[33]),
        RuleFilter::Rule(Self::GROUP_NAME, Self::GROUP_RULES[35]),
        RuleFilter::Rule(Self::GROUP_NAME, Self::GROUP_RULES[37]),
        RuleFilter::Rule(Self::GROUP_NAME, Self::GROUP_RULES[38]),
        RuleFilter::Rule(Self::GROUP_NAME, Self::GROUP_RULES[39]),
        RuleFilter::Rule(Self::GROUP_NAME, Self::GROUP_RULES[40]),
    ];
    const ALL_RULES_AS_FILTERS: &'static [RuleFilter<'static>] = &[
        RuleFilter::Rule(Self::GROUP_NAME, Self::GROUP_RULES[0]),
        RuleFilter::Rule(Self::GROUP_NAME, Self::GROUP_RULES[1]),
        RuleFilter::Rule(Self::GROUP_NAME, Self::GROUP_RULES[2]),
        RuleFilter::Rule(Self::GROUP_NAME, Self::GROUP_RULES[3]),
        RuleFilter::Rule(Self::GROUP_NAME, Self::GROUP_RULES[4]),
        RuleFilter::Rule(Self::GROUP_NAME, Self::GROUP_RULES[5]),
        RuleFilter::Rule(Self::GROUP_NAME, Self::GROUP_RULES[6]),
        RuleFilter::Rule(Self::GROUP_NAME, Self::GROUP_RULES[7]),
        RuleFilter::Rule(Self::GROUP_NAME, Self::GROUP_RULES[8]),
        RuleFilter::Rule(Self::GROUP_NAME, Self::GROUP_RULES[9]),
        RuleFilter::Rule(Self::GROUP_NAME, Self::GROUP_RULES[10]),
        RuleFilter::Rule(Self::GROUP_NAME, Self::GROUP_RULES[11]),
        RuleFilter::Rule(Self::GROUP_NAME, Self::GROUP_RULES[12]),
        RuleFilter::Rule(Self::GROUP_NAME, Self::GROUP_RULES[13]),
        RuleFilter::Rule(Self::GROUP_NAME, Self::GROUP_RULES[14]),
        RuleFilter::Rule(Self::GROUP_NAME, Self::GROUP_RULES[15]),
        RuleFilter::Rule(Self::GROUP_NAME, Self::GROUP_RULES[16]),
        RuleFilter::Rule(Self::GROUP_NAME, Self::GROUP_RULES[17]),
        RuleFilter::Rule(Self::GROUP_NAME, Self::GROUP_RULES[18]),
        RuleFilter::Rule(Self::GROUP_NAME, Self::GROUP_RULES[19]),
        RuleFilter::Rule(Self::GROUP_NAME, Self::GROUP_RULES[20]),
        RuleFilter::Rule(Self::GROUP_NAME, Self::GROUP_RULES[21]),
        RuleFilter::Rule(Self::GROUP_NAME, Self::GROUP_RULES[22]),
        RuleFilter::Rule(Self::GROUP_NAME, Self::GROUP_RULES[23]),
        RuleFilter::Rule(Self::GROUP_NAME, Self::GROUP_RULES[24]),
        RuleFilter::Rule(Self::GROUP_NAME, Self::GROUP_RULES[25]),
        RuleFilter::Rule(Self::GROUP_NAME, Self::GROUP_RULES[26]),
        RuleFilter::Rule(Self::GROUP_NAME, Self::GROUP_RULES[27]),
        RuleFilter::Rule(Self::GROUP_NAME, Self::GROUP_RULES[28]),
        RuleFilter::Rule(Self::GROUP_NAME, Self::GROUP_RULES[29]),
        RuleFilter::Rule(Self::GROUP_NAME, Self::GROUP_RULES[30]),
        RuleFilter::Rule(Self::GROUP_NAME, Self::GROUP_RULES[31]),
        RuleFilter::Rule(Self::GROUP_NAME, Self::GROUP_RULES[32]),
        RuleFilter::Rule(Self::GROUP_NAME, Self::GROUP_RULES[33]),
        RuleFilter::Rule(Self::GROUP_NAME, Self::GROUP_RULES[34]),
        RuleFilter::Rule(Self::GROUP_NAME, Self::GROUP_RULES[35]),
        RuleFilter::Rule(Self::GROUP_NAME, Self::GROUP_RULES[36]),
        RuleFilter::Rule(Self::GROUP_NAME, Self::GROUP_RULES[37]),
        RuleFilter::Rule(Self::GROUP_NAME, Self::GROUP_RULES[38]),
        RuleFilter::Rule(Self::GROUP_NAME, Self::GROUP_RULES[39]),
        RuleFilter::Rule(Self::GROUP_NAME, Self::GROUP_RULES[40]),
    ];
    #[doc = r" Retrieves the recommended rules"]
    pub(crate) fn is_recommended_true(&self) -> bool {
        matches!(self.recommended, Some(true))
    }
    pub(crate) fn is_recommended_unset(&self) -> bool {
        self.recommended.is_none()
    }
    pub(crate) fn is_all_true(&self) -> bool {
        matches!(self.all, Some(true))
    }
    pub(crate) fn is_all_unset(&self) -> bool {
        self.all.is_none()
    }
    pub(crate) fn get_enabled_rules(&self) -> FxHashSet<RuleFilter<'static>> {
        let mut index_set = FxHashSet::default();
        if let Some(rule) = self.no_children_prop.as_ref() {
            if rule.is_enabled() {
                index_set.insert(RuleFilter::Rule(Self::GROUP_NAME, Self::GROUP_RULES[0]));
            }
        }
        if let Some(rule) = self.no_const_assign.as_ref() {
            if rule.is_enabled() {
                index_set.insert(RuleFilter::Rule(Self::GROUP_NAME, Self::GROUP_RULES[1]));
            }
        }
        if let Some(rule) = self.no_constant_condition.as_ref() {
            if rule.is_enabled() {
                index_set.insert(RuleFilter::Rule(Self::GROUP_NAME, Self::GROUP_RULES[2]));
            }
        }
        if let Some(rule) = self.no_constant_math_min_max_clamp.as_ref() {
            if rule.is_enabled() {
                index_set.insert(RuleFilter::Rule(Self::GROUP_NAME, Self::GROUP_RULES[3]));
            }
        }
        if let Some(rule) = self.no_constructor_return.as_ref() {
            if rule.is_enabled() {
                index_set.insert(RuleFilter::Rule(Self::GROUP_NAME, Self::GROUP_RULES[4]));
            }
        }
        if let Some(rule) = self.no_empty_character_class_in_regex.as_ref() {
            if rule.is_enabled() {
                index_set.insert(RuleFilter::Rule(Self::GROUP_NAME, Self::GROUP_RULES[5]));
            }
        }
        if let Some(rule) = self.no_empty_pattern.as_ref() {
            if rule.is_enabled() {
                index_set.insert(RuleFilter::Rule(Self::GROUP_NAME, Self::GROUP_RULES[6]));
            }
        }
        if let Some(rule) = self.no_flat_map_identity.as_ref() {
            if rule.is_enabled() {
                index_set.insert(RuleFilter::Rule(Self::GROUP_NAME, Self::GROUP_RULES[7]));
            }
        }
        if let Some(rule) = self.no_global_object_calls.as_ref() {
            if rule.is_enabled() {
                index_set.insert(RuleFilter::Rule(Self::GROUP_NAME, Self::GROUP_RULES[8]));
            }
        }
        if let Some(rule) = self.no_inner_declarations.as_ref() {
            if rule.is_enabled() {
                index_set.insert(RuleFilter::Rule(Self::GROUP_NAME, Self::GROUP_RULES[9]));
            }
        }
        if let Some(rule) = self.no_invalid_constructor_super.as_ref() {
            if rule.is_enabled() {
                index_set.insert(RuleFilter::Rule(Self::GROUP_NAME, Self::GROUP_RULES[10]));
            }
        }
        if let Some(rule) = self.no_invalid_new_builtin.as_ref() {
            if rule.is_enabled() {
                index_set.insert(RuleFilter::Rule(Self::GROUP_NAME, Self::GROUP_RULES[11]));
            }
        }
        if let Some(rule) = self.no_invalid_use_before_declaration.as_ref() {
            if rule.is_enabled() {
                index_set.insert(RuleFilter::Rule(Self::GROUP_NAME, Self::GROUP_RULES[12]));
            }
        }
        if let Some(rule) = self.no_new_symbol.as_ref() {
            if rule.is_enabled() {
                index_set.insert(RuleFilter::Rule(Self::GROUP_NAME, Self::GROUP_RULES[13]));
            }
        }
        if let Some(rule) = self.no_nodejs_modules.as_ref() {
            if rule.is_enabled() {
                index_set.insert(RuleFilter::Rule(Self::GROUP_NAME, Self::GROUP_RULES[14]));
            }
        }
        if let Some(rule) = self.no_nonoctal_decimal_escape.as_ref() {
            if rule.is_enabled() {
                index_set.insert(RuleFilter::Rule(Self::GROUP_NAME, Self::GROUP_RULES[15]));
            }
        }
        if let Some(rule) = self.no_precision_loss.as_ref() {
            if rule.is_enabled() {
                index_set.insert(RuleFilter::Rule(Self::GROUP_NAME, Self::GROUP_RULES[16]));
            }
        }
        if let Some(rule) = self.no_render_return_value.as_ref() {
            if rule.is_enabled() {
                index_set.insert(RuleFilter::Rule(Self::GROUP_NAME, Self::GROUP_RULES[17]));
            }
        }
        if let Some(rule) = self.no_self_assign.as_ref() {
            if rule.is_enabled() {
                index_set.insert(RuleFilter::Rule(Self::GROUP_NAME, Self::GROUP_RULES[18]));
            }
        }
        if let Some(rule) = self.no_setter_return.as_ref() {
            if rule.is_enabled() {
                index_set.insert(RuleFilter::Rule(Self::GROUP_NAME, Self::GROUP_RULES[19]));
            }
        }
        if let Some(rule) = self.no_string_case_mismatch.as_ref() {
            if rule.is_enabled() {
                index_set.insert(RuleFilter::Rule(Self::GROUP_NAME, Self::GROUP_RULES[20]));
            }
        }
        if let Some(rule) = self.no_switch_declarations.as_ref() {
            if rule.is_enabled() {
                index_set.insert(RuleFilter::Rule(Self::GROUP_NAME, Self::GROUP_RULES[21]));
            }
        }
        if let Some(rule) = self.no_undeclared_variables.as_ref() {
            if rule.is_enabled() {
                index_set.insert(RuleFilter::Rule(Self::GROUP_NAME, Self::GROUP_RULES[22]));
            }
        }
        if let Some(rule) = self.no_unnecessary_continue.as_ref() {
            if rule.is_enabled() {
                index_set.insert(RuleFilter::Rule(Self::GROUP_NAME, Self::GROUP_RULES[23]));
            }
        }
        if let Some(rule) = self.no_unreachable.as_ref() {
            if rule.is_enabled() {
                index_set.insert(RuleFilter::Rule(Self::GROUP_NAME, Self::GROUP_RULES[24]));
            }
        }
        if let Some(rule) = self.no_unreachable_super.as_ref() {
            if rule.is_enabled() {
                index_set.insert(RuleFilter::Rule(Self::GROUP_NAME, Self::GROUP_RULES[25]));
            }
        }
        if let Some(rule) = self.no_unsafe_finally.as_ref() {
            if rule.is_enabled() {
                index_set.insert(RuleFilter::Rule(Self::GROUP_NAME, Self::GROUP_RULES[26]));
            }
        }
        if let Some(rule) = self.no_unsafe_optional_chaining.as_ref() {
            if rule.is_enabled() {
                index_set.insert(RuleFilter::Rule(Self::GROUP_NAME, Self::GROUP_RULES[27]));
            }
        }
        if let Some(rule) = self.no_unused_imports.as_ref() {
            if rule.is_enabled() {
                index_set.insert(RuleFilter::Rule(Self::GROUP_NAME, Self::GROUP_RULES[28]));
            }
        }
        if let Some(rule) = self.no_unused_labels.as_ref() {
            if rule.is_enabled() {
                index_set.insert(RuleFilter::Rule(Self::GROUP_NAME, Self::GROUP_RULES[29]));
            }
        }
        if let Some(rule) = self.no_unused_private_class_members.as_ref() {
            if rule.is_enabled() {
                index_set.insert(RuleFilter::Rule(Self::GROUP_NAME, Self::GROUP_RULES[30]));
            }
        }
        if let Some(rule) = self.no_unused_variables.as_ref() {
            if rule.is_enabled() {
                index_set.insert(RuleFilter::Rule(Self::GROUP_NAME, Self::GROUP_RULES[31]));
            }
        }
        if let Some(rule) = self.no_void_elements_with_children.as_ref() {
            if rule.is_enabled() {
                index_set.insert(RuleFilter::Rule(Self::GROUP_NAME, Self::GROUP_RULES[32]));
            }
        }
        if let Some(rule) = self.no_void_type_return.as_ref() {
            if rule.is_enabled() {
                index_set.insert(RuleFilter::Rule(Self::GROUP_NAME, Self::GROUP_RULES[33]));
            }
        }
        if let Some(rule) = self.use_array_literals.as_ref() {
            if rule.is_enabled() {
                index_set.insert(RuleFilter::Rule(Self::GROUP_NAME, Self::GROUP_RULES[34]));
            }
        }
        if let Some(rule) = self.use_exhaustive_dependencies.as_ref() {
            if rule.is_enabled() {
                index_set.insert(RuleFilter::Rule(Self::GROUP_NAME, Self::GROUP_RULES[35]));
            }
        }
        if let Some(rule) = self.use_hook_at_top_level.as_ref() {
            if rule.is_enabled() {
                index_set.insert(RuleFilter::Rule(Self::GROUP_NAME, Self::GROUP_RULES[36]));
            }
        }
        if let Some(rule) = self.use_is_nan.as_ref() {
            if rule.is_enabled() {
                index_set.insert(RuleFilter::Rule(Self::GROUP_NAME, Self::GROUP_RULES[37]));
            }
        }
        if let Some(rule) = self.use_jsx_key_in_iterable.as_ref() {
            if rule.is_enabled() {
                index_set.insert(RuleFilter::Rule(Self::GROUP_NAME, Self::GROUP_RULES[38]));
            }
        }
        if let Some(rule) = self.use_valid_for_direction.as_ref() {
            if rule.is_enabled() {
                index_set.insert(RuleFilter::Rule(Self::GROUP_NAME, Self::GROUP_RULES[39]));
            }
        }
        if let Some(rule) = self.use_yield.as_ref() {
            if rule.is_enabled() {
                index_set.insert(RuleFilter::Rule(Self::GROUP_NAME, Self::GROUP_RULES[40]));
            }
        }
        index_set
    }
    pub(crate) fn get_disabled_rules(&self) -> FxHashSet<RuleFilter<'static>> {
        let mut index_set = FxHashSet::default();
        if let Some(rule) = self.no_children_prop.as_ref() {
            if rule.is_disabled() {
                index_set.insert(RuleFilter::Rule(Self::GROUP_NAME, Self::GROUP_RULES[0]));
            }
        }
        if let Some(rule) = self.no_const_assign.as_ref() {
            if rule.is_disabled() {
                index_set.insert(RuleFilter::Rule(Self::GROUP_NAME, Self::GROUP_RULES[1]));
            }
        }
        if let Some(rule) = self.no_constant_condition.as_ref() {
            if rule.is_disabled() {
                index_set.insert(RuleFilter::Rule(Self::GROUP_NAME, Self::GROUP_RULES[2]));
            }
        }
        if let Some(rule) = self.no_constant_math_min_max_clamp.as_ref() {
            if rule.is_disabled() {
                index_set.insert(RuleFilter::Rule(Self::GROUP_NAME, Self::GROUP_RULES[3]));
            }
        }
        if let Some(rule) = self.no_constructor_return.as_ref() {
            if rule.is_disabled() {
                index_set.insert(RuleFilter::Rule(Self::GROUP_NAME, Self::GROUP_RULES[4]));
            }
        }
        if let Some(rule) = self.no_empty_character_class_in_regex.as_ref() {
            if rule.is_disabled() {
                index_set.insert(RuleFilter::Rule(Self::GROUP_NAME, Self::GROUP_RULES[5]));
            }
        }
        if let Some(rule) = self.no_empty_pattern.as_ref() {
            if rule.is_disabled() {
                index_set.insert(RuleFilter::Rule(Self::GROUP_NAME, Self::GROUP_RULES[6]));
            }
        }
        if let Some(rule) = self.no_flat_map_identity.as_ref() {
            if rule.is_disabled() {
                index_set.insert(RuleFilter::Rule(Self::GROUP_NAME, Self::GROUP_RULES[7]));
            }
        }
        if let Some(rule) = self.no_global_object_calls.as_ref() {
            if rule.is_disabled() {
                index_set.insert(RuleFilter::Rule(Self::GROUP_NAME, Self::GROUP_RULES[8]));
            }
        }
        if let Some(rule) = self.no_inner_declarations.as_ref() {
            if rule.is_disabled() {
                index_set.insert(RuleFilter::Rule(Self::GROUP_NAME, Self::GROUP_RULES[9]));
            }
        }
        if let Some(rule) = self.no_invalid_constructor_super.as_ref() {
            if rule.is_disabled() {
                index_set.insert(RuleFilter::Rule(Self::GROUP_NAME, Self::GROUP_RULES[10]));
            }
        }
        if let Some(rule) = self.no_invalid_new_builtin.as_ref() {
            if rule.is_disabled() {
                index_set.insert(RuleFilter::Rule(Self::GROUP_NAME, Self::GROUP_RULES[11]));
            }
        }
        if let Some(rule) = self.no_invalid_use_before_declaration.as_ref() {
            if rule.is_disabled() {
                index_set.insert(RuleFilter::Rule(Self::GROUP_NAME, Self::GROUP_RULES[12]));
            }
        }
        if let Some(rule) = self.no_new_symbol.as_ref() {
            if rule.is_disabled() {
                index_set.insert(RuleFilter::Rule(Self::GROUP_NAME, Self::GROUP_RULES[13]));
            }
        }
        if let Some(rule) = self.no_nodejs_modules.as_ref() {
            if rule.is_disabled() {
                index_set.insert(RuleFilter::Rule(Self::GROUP_NAME, Self::GROUP_RULES[14]));
            }
        }
        if let Some(rule) = self.no_nonoctal_decimal_escape.as_ref() {
            if rule.is_disabled() {
                index_set.insert(RuleFilter::Rule(Self::GROUP_NAME, Self::GROUP_RULES[15]));
            }
        }
        if let Some(rule) = self.no_precision_loss.as_ref() {
            if rule.is_disabled() {
                index_set.insert(RuleFilter::Rule(Self::GROUP_NAME, Self::GROUP_RULES[16]));
            }
        }
        if let Some(rule) = self.no_render_return_value.as_ref() {
            if rule.is_disabled() {
                index_set.insert(RuleFilter::Rule(Self::GROUP_NAME, Self::GROUP_RULES[17]));
            }
        }
        if let Some(rule) = self.no_self_assign.as_ref() {
            if rule.is_disabled() {
                index_set.insert(RuleFilter::Rule(Self::GROUP_NAME, Self::GROUP_RULES[18]));
            }
        }
        if let Some(rule) = self.no_setter_return.as_ref() {
            if rule.is_disabled() {
                index_set.insert(RuleFilter::Rule(Self::GROUP_NAME, Self::GROUP_RULES[19]));
            }
        }
        if let Some(rule) = self.no_string_case_mismatch.as_ref() {
            if rule.is_disabled() {
                index_set.insert(RuleFilter::Rule(Self::GROUP_NAME, Self::GROUP_RULES[20]));
            }
        }
        if let Some(rule) = self.no_switch_declarations.as_ref() {
            if rule.is_disabled() {
                index_set.insert(RuleFilter::Rule(Self::GROUP_NAME, Self::GROUP_RULES[21]));
            }
        }
        if let Some(rule) = self.no_undeclared_variables.as_ref() {
            if rule.is_disabled() {
                index_set.insert(RuleFilter::Rule(Self::GROUP_NAME, Self::GROUP_RULES[22]));
            }
        }
        if let Some(rule) = self.no_unnecessary_continue.as_ref() {
            if rule.is_disabled() {
                index_set.insert(RuleFilter::Rule(Self::GROUP_NAME, Self::GROUP_RULES[23]));
            }
        }
        if let Some(rule) = self.no_unreachable.as_ref() {
            if rule.is_disabled() {
                index_set.insert(RuleFilter::Rule(Self::GROUP_NAME, Self::GROUP_RULES[24]));
            }
        }
        if let Some(rule) = self.no_unreachable_super.as_ref() {
            if rule.is_disabled() {
                index_set.insert(RuleFilter::Rule(Self::GROUP_NAME, Self::GROUP_RULES[25]));
            }
        }
        if let Some(rule) = self.no_unsafe_finally.as_ref() {
            if rule.is_disabled() {
                index_set.insert(RuleFilter::Rule(Self::GROUP_NAME, Self::GROUP_RULES[26]));
            }
        }
        if let Some(rule) = self.no_unsafe_optional_chaining.as_ref() {
            if rule.is_disabled() {
                index_set.insert(RuleFilter::Rule(Self::GROUP_NAME, Self::GROUP_RULES[27]));
            }
        }
        if let Some(rule) = self.no_unused_imports.as_ref() {
            if rule.is_disabled() {
                index_set.insert(RuleFilter::Rule(Self::GROUP_NAME, Self::GROUP_RULES[28]));
            }
        }
        if let Some(rule) = self.no_unused_labels.as_ref() {
            if rule.is_disabled() {
                index_set.insert(RuleFilter::Rule(Self::GROUP_NAME, Self::GROUP_RULES[29]));
            }
        }
        if let Some(rule) = self.no_unused_private_class_members.as_ref() {
            if rule.is_disabled() {
                index_set.insert(RuleFilter::Rule(Self::GROUP_NAME, Self::GROUP_RULES[30]));
            }
        }
        if let Some(rule) = self.no_unused_variables.as_ref() {
            if rule.is_disabled() {
                index_set.insert(RuleFilter::Rule(Self::GROUP_NAME, Self::GROUP_RULES[31]));
            }
        }
        if let Some(rule) = self.no_void_elements_with_children.as_ref() {
            if rule.is_disabled() {
                index_set.insert(RuleFilter::Rule(Self::GROUP_NAME, Self::GROUP_RULES[32]));
            }
        }
        if let Some(rule) = self.no_void_type_return.as_ref() {
            if rule.is_disabled() {
                index_set.insert(RuleFilter::Rule(Self::GROUP_NAME, Self::GROUP_RULES[33]));
            }
        }
        if let Some(rule) = self.use_array_literals.as_ref() {
            if rule.is_disabled() {
                index_set.insert(RuleFilter::Rule(Self::GROUP_NAME, Self::GROUP_RULES[34]));
            }
        }
        if let Some(rule) = self.use_exhaustive_dependencies.as_ref() {
            if rule.is_disabled() {
                index_set.insert(RuleFilter::Rule(Self::GROUP_NAME, Self::GROUP_RULES[35]));
            }
        }
        if let Some(rule) = self.use_hook_at_top_level.as_ref() {
            if rule.is_disabled() {
                index_set.insert(RuleFilter::Rule(Self::GROUP_NAME, Self::GROUP_RULES[36]));
            }
        }
        if let Some(rule) = self.use_is_nan.as_ref() {
            if rule.is_disabled() {
                index_set.insert(RuleFilter::Rule(Self::GROUP_NAME, Self::GROUP_RULES[37]));
            }
        }
        if let Some(rule) = self.use_jsx_key_in_iterable.as_ref() {
            if rule.is_disabled() {
                index_set.insert(RuleFilter::Rule(Self::GROUP_NAME, Self::GROUP_RULES[38]));
            }
        }
        if let Some(rule) = self.use_valid_for_direction.as_ref() {
            if rule.is_disabled() {
                index_set.insert(RuleFilter::Rule(Self::GROUP_NAME, Self::GROUP_RULES[39]));
            }
        }
        if let Some(rule) = self.use_yield.as_ref() {
            if rule.is_disabled() {
                index_set.insert(RuleFilter::Rule(Self::GROUP_NAME, Self::GROUP_RULES[40]));
            }
        }
        index_set
    }
    #[doc = r" Checks if, given a rule name, matches one of the rules contained in this category"]
    pub(crate) fn has_rule(rule_name: &str) -> Option<&'static str> {
        Some(Self::GROUP_RULES[Self::GROUP_RULES.binary_search(&rule_name).ok()?])
    }
    #[doc = r" Checks if, given a rule name, it is marked as recommended"]
    pub(crate) fn is_recommended_rule(rule_name: &str) -> bool {
        Self::RECOMMENDED_RULES.contains(&rule_name)
    }
    pub(crate) fn recommended_rules_as_filters() -> &'static [RuleFilter<'static>] {
        Self::RECOMMENDED_RULES_AS_FILTERS
    }
    pub(crate) fn all_rules_as_filters() -> &'static [RuleFilter<'static>] {
        Self::ALL_RULES_AS_FILTERS
    }
    #[doc = r" Select preset rules"]
    pub(crate) fn collect_preset_rules(
        &self,
        parent_is_all: bool,
        parent_is_recommended: bool,
        enabled_rules: &mut FxHashSet<RuleFilter<'static>>,
    ) {
        if self.is_all_true() || self.is_all_unset() && parent_is_all {
            enabled_rules.extend(Self::all_rules_as_filters());
        } else if self.is_recommended_true()
            || self.is_recommended_unset() && self.is_all_unset() && parent_is_recommended
        {
            enabled_rules.extend(Self::recommended_rules_as_filters());
        }
    }
    pub(crate) fn get_rule_configuration(
        &self,
        rule_name: &str,
    ) -> Option<(RulePlainConfiguration, Option<RuleOptions>)> {
        match rule_name {
            "noChildrenProp" => self
                .no_children_prop
                .as_ref()
                .map(|conf| (conf.level(), conf.get_options())),
            "noConstAssign" => self
                .no_const_assign
                .as_ref()
                .map(|conf| (conf.level(), conf.get_options())),
            "noConstantCondition" => self
                .no_constant_condition
                .as_ref()
                .map(|conf| (conf.level(), conf.get_options())),
            "noConstantMathMinMaxClamp" => self
                .no_constant_math_min_max_clamp
                .as_ref()
                .map(|conf| (conf.level(), conf.get_options())),
            "noConstructorReturn" => self
                .no_constructor_return
                .as_ref()
                .map(|conf| (conf.level(), conf.get_options())),
            "noEmptyCharacterClassInRegex" => self
                .no_empty_character_class_in_regex
                .as_ref()
                .map(|conf| (conf.level(), conf.get_options())),
            "noEmptyPattern" => self
                .no_empty_pattern
                .as_ref()
                .map(|conf| (conf.level(), conf.get_options())),
            "noFlatMapIdentity" => self
                .no_flat_map_identity
                .as_ref()
                .map(|conf| (conf.level(), conf.get_options())),
            "noGlobalObjectCalls" => self
                .no_global_object_calls
                .as_ref()
                .map(|conf| (conf.level(), conf.get_options())),
            "noInnerDeclarations" => self
                .no_inner_declarations
                .as_ref()
                .map(|conf| (conf.level(), conf.get_options())),
            "noInvalidConstructorSuper" => self
                .no_invalid_constructor_super
                .as_ref()
                .map(|conf| (conf.level(), conf.get_options())),
            "noInvalidNewBuiltin" => self
                .no_invalid_new_builtin
                .as_ref()
                .map(|conf| (conf.level(), conf.get_options())),
            "noInvalidUseBeforeDeclaration" => self
                .no_invalid_use_before_declaration
                .as_ref()
                .map(|conf| (conf.level(), conf.get_options())),
            "noNewSymbol" => self
                .no_new_symbol
                .as_ref()
                .map(|conf| (conf.level(), conf.get_options())),
            "noNodejsModules" => self
                .no_nodejs_modules
                .as_ref()
                .map(|conf| (conf.level(), conf.get_options())),
            "noNonoctalDecimalEscape" => self
                .no_nonoctal_decimal_escape
                .as_ref()
                .map(|conf| (conf.level(), conf.get_options())),
            "noPrecisionLoss" => self
                .no_precision_loss
                .as_ref()
                .map(|conf| (conf.level(), conf.get_options())),
            "noRenderReturnValue" => self
                .no_render_return_value
                .as_ref()
                .map(|conf| (conf.level(), conf.get_options())),
            "noSelfAssign" => self
                .no_self_assign
                .as_ref()
                .map(|conf| (conf.level(), conf.get_options())),
            "noSetterReturn" => self
                .no_setter_return
                .as_ref()
                .map(|conf| (conf.level(), conf.get_options())),
            "noStringCaseMismatch" => self
                .no_string_case_mismatch
                .as_ref()
                .map(|conf| (conf.level(), conf.get_options())),
            "noSwitchDeclarations" => self
                .no_switch_declarations
                .as_ref()
                .map(|conf| (conf.level(), conf.get_options())),
            "noUndeclaredVariables" => self
                .no_undeclared_variables
                .as_ref()
                .map(|conf| (conf.level(), conf.get_options())),
            "noUnnecessaryContinue" => self
                .no_unnecessary_continue
                .as_ref()
                .map(|conf| (conf.level(), conf.get_options())),
            "noUnreachable" => self
                .no_unreachable
                .as_ref()
                .map(|conf| (conf.level(), conf.get_options())),
            "noUnreachableSuper" => self
                .no_unreachable_super
                .as_ref()
                .map(|conf| (conf.level(), conf.get_options())),
            "noUnsafeFinally" => self
                .no_unsafe_finally
                .as_ref()
                .map(|conf| (conf.level(), conf.get_options())),
            "noUnsafeOptionalChaining" => self
                .no_unsafe_optional_chaining
                .as_ref()
                .map(|conf| (conf.level(), conf.get_options())),
            "noUnusedImports" => self
                .no_unused_imports
                .as_ref()
                .map(|conf| (conf.level(), conf.get_options())),
            "noUnusedLabels" => self
                .no_unused_labels
                .as_ref()
                .map(|conf| (conf.level(), conf.get_options())),
            "noUnusedPrivateClassMembers" => self
                .no_unused_private_class_members
                .as_ref()
                .map(|conf| (conf.level(), conf.get_options())),
            "noUnusedVariables" => self
                .no_unused_variables
                .as_ref()
                .map(|conf| (conf.level(), conf.get_options())),
            "noVoidElementsWithChildren" => self
                .no_void_elements_with_children
                .as_ref()
                .map(|conf| (conf.level(), conf.get_options())),
            "noVoidTypeReturn" => self
                .no_void_type_return
                .as_ref()
                .map(|conf| (conf.level(), conf.get_options())),
            "useArrayLiterals" => self
                .use_array_literals
                .as_ref()
                .map(|conf| (conf.level(), conf.get_options())),
            "useExhaustiveDependencies" => self
                .use_exhaustive_dependencies
                .as_ref()
                .map(|conf| (conf.level(), conf.get_options())),
            "useHookAtTopLevel" => self
                .use_hook_at_top_level
                .as_ref()
                .map(|conf| (conf.level(), conf.get_options())),
            "useIsNan" => self
                .use_is_nan
                .as_ref()
                .map(|conf| (conf.level(), conf.get_options())),
            "useJsxKeyInIterable" => self
                .use_jsx_key_in_iterable
                .as_ref()
                .map(|conf| (conf.level(), conf.get_options())),
            "useValidForDirection" => self
                .use_valid_for_direction
                .as_ref()
                .map(|conf| (conf.level(), conf.get_options())),
            "useYield" => self
                .use_yield
                .as_ref()
                .map(|conf| (conf.level(), conf.get_options())),
            _ => None,
        }
    }
}
#[derive(Clone, Debug, Default, Deserialize, Deserializable, Eq, Merge, PartialEq, Serialize)]
#[deserializable(with_validator)]
#[cfg_attr(feature = "schema", derive(JsonSchema))]
#[serde(rename_all = "camelCase", default, deny_unknown_fields)]
#[doc = r" A list of rules that belong to this group"]
pub struct Nursery {
    #[doc = r" It enables the recommended rules for this group"]
    #[serde(skip_serializing_if = "Option::is_none")]
    pub recommended: Option<bool>,
    #[doc = r" It enables ALL rules for this group."]
    #[serde(skip_serializing_if = "Option::is_none")]
    pub all: Option<bool>,
    #[doc = "Disallow the use of console."]
    #[serde(skip_serializing_if = "Option::is_none")]
    pub no_console: Option<RuleFixConfiguration<NoConsole>>,
    #[doc = "Disallow using a callback in asynchronous tests and hooks."]
    #[serde(skip_serializing_if = "Option::is_none")]
    pub no_done_callback: Option<RuleConfiguration<NoDoneCallback>>,
    #[doc = "Disallow duplicate @import rules."]
    #[serde(skip_serializing_if = "Option::is_none")]
    pub no_duplicate_at_import_rules: Option<RuleConfiguration<NoDuplicateAtImportRules>>,
    #[doc = "Disallow duplicate conditions in if-else-if chains"]
    #[serde(skip_serializing_if = "Option::is_none")]
    pub no_duplicate_else_if: Option<RuleConfiguration<NoDuplicateElseIf>>,
    #[doc = "Disallow duplicate names within font families."]
    #[serde(skip_serializing_if = "Option::is_none")]
    pub no_duplicate_font_names: Option<RuleConfiguration<NoDuplicateFontNames>>,
    #[doc = "Disallow two keys with the same name inside a JSON object."]
    #[serde(skip_serializing_if = "Option::is_none")]
    pub no_duplicate_json_keys: Option<RuleConfiguration<NoDuplicateJsonKeys>>,
    #[doc = "Disallow duplicate selectors within keyframe blocks."]
    #[serde(skip_serializing_if = "Option::is_none")]
    pub no_duplicate_selectors_keyframe_block:
        Option<RuleConfiguration<NoDuplicateSelectorsKeyframeBlock>>,
    #[doc = "Disallow CSS empty blocks."]
    #[serde(skip_serializing_if = "Option::is_none")]
    pub no_empty_block: Option<RuleConfiguration<NoEmptyBlock>>,
    #[doc = "Disallow variables from evolving into any type through reassignments."]
    #[serde(skip_serializing_if = "Option::is_none")]
    pub no_evolving_types: Option<RuleConfiguration<NoEvolvingTypes>>,
    #[doc = "Disallow invalid !important within keyframe declarations"]
    #[serde(skip_serializing_if = "Option::is_none")]
    pub no_important_in_keyframe: Option<RuleConfiguration<NoImportantInKeyframe>>,
    #[doc = "Disallow the use of @import at-rules in invalid positions."]
    #[serde(skip_serializing_if = "Option::is_none")]
    pub no_invalid_position_at_import_rule:
        Option<RuleConfiguration<NoInvalidPositionAtImportRule>>,
    #[doc = "Enforce that a label element or component has a text label and an associated input."]
    #[serde(skip_serializing_if = "Option::is_none")]
    pub no_label_without_control: Option<RuleConfiguration<NoLabelWithoutControl>>,
    #[doc = "Checks that the assertion function, for example expect, is placed inside an it() function call."]
    #[serde(skip_serializing_if = "Option::is_none")]
    pub no_misplaced_assertion: Option<RuleConfiguration<NoMisplacedAssertion>>,
    #[doc = "Prevents React-specific JSX properties from being used."]
    #[serde(skip_serializing_if = "Option::is_none")]
    pub no_react_specific_props: Option<RuleFixConfiguration<NoReactSpecificProps>>,
    #[doc = "Disallow specified modules when loaded by import or require."]
    #[serde(skip_serializing_if = "Option::is_none")]
    pub no_restricted_imports: Option<RuleConfiguration<NoRestrictedImports>>,
    #[doc = "Disallow shorthand properties that override related longhand properties."]
    #[serde(skip_serializing_if = "Option::is_none")]
    pub no_shorthand_property_overrides: Option<RuleConfiguration<NoShorthandPropertyOverrides>>,
    #[doc = "Disallow the use of dependencies that aren't specified in the package.json."]
    #[serde(skip_serializing_if = "Option::is_none")]
    pub no_undeclared_dependencies: Option<RuleConfiguration<NoUndeclaredDependencies>>,
    #[doc = "Disallow unknown CSS value functions."]
    #[serde(skip_serializing_if = "Option::is_none")]
    pub no_unknown_function: Option<RuleConfiguration<NoUnknownFunction>>,
    #[doc = "Disallow unknown media feature names."]
    #[serde(skip_serializing_if = "Option::is_none")]
    pub no_unknown_media_feature_name: Option<RuleConfiguration<NoUnknownMediaFeatureName>>,
    #[doc = "Disallow unknown properties."]
    #[serde(skip_serializing_if = "Option::is_none")]
    pub no_unknown_property: Option<RuleConfiguration<NoUnknownProperty>>,
    #[doc = "Disallow unknown pseudo-class selectors."]
    #[serde(skip_serializing_if = "Option::is_none")]
    pub no_unknown_pseudo_class_selector: Option<RuleConfiguration<NoUnknownPseudoClassSelector>>,
    #[doc = "Disallow unknown pseudo-element selectors."]
    #[serde(skip_serializing_if = "Option::is_none")]
    pub no_unknown_selector_pseudo_element:
        Option<RuleConfiguration<NoUnknownSelectorPseudoElement>>,
    #[doc = "Disallow unknown CSS units."]
    #[serde(skip_serializing_if = "Option::is_none")]
    pub no_unknown_unit: Option<RuleConfiguration<NoUnknownUnit>>,
    #[doc = "Disallow unmatchable An+B selectors."]
    #[serde(skip_serializing_if = "Option::is_none")]
    pub no_unmatchable_anb_selector: Option<RuleConfiguration<NoUnmatchableAnbSelector>>,
    #[doc = "Disallow unused function parameters."]
    #[serde(skip_serializing_if = "Option::is_none")]
    pub no_unused_function_parameters: Option<RuleFixConfiguration<NoUnusedFunctionParameters>>,
    #[doc = "Disallow unnecessary concatenation of string or template literals."]
    #[serde(skip_serializing_if = "Option::is_none")]
    pub no_useless_string_concat: Option<RuleFixConfiguration<NoUselessStringConcat>>,
    #[doc = "Disallow initializing variables to undefined."]
    #[serde(skip_serializing_if = "Option::is_none")]
    pub no_useless_undefined_initialization:
        Option<RuleFixConfiguration<NoUselessUndefinedInitialization>>,
    #[doc = "Disallow the use of yoda expressions."]
    #[serde(skip_serializing_if = "Option::is_none")]
    pub no_yoda_expression: Option<RuleFixConfiguration<NoYodaExpression>>,
    #[doc = "Disallow the use of overload signatures that are not next to each other."]
    #[serde(skip_serializing_if = "Option::is_none")]
    pub use_adjacent_overload_signatures: Option<RuleConfiguration<UseAdjacentOverloadSignatures>>,
    #[doc = "Enforce the use of new for all builtins, except String, Number, Boolean, Symbol and BigInt."]
    #[serde(skip_serializing_if = "Option::is_none")]
    pub use_consistent_builtin_instantiation:
        Option<RuleFixConfiguration<UseConsistentBuiltinInstantiation>>,
    #[doc = "Disallowing invalid named grid areas in CSS Grid Layouts."]
    #[serde(skip_serializing_if = "Option::is_none")]
    pub use_consistent_grid_areas: Option<RuleConfiguration<UseConsistentGridAreas>>,
    #[doc = "Use Date.now() to get the number of milliseconds since the Unix Epoch."]
    #[serde(skip_serializing_if = "Option::is_none")]
    pub use_date_now: Option<RuleFixConfiguration<UseDateNow>>,
    #[doc = "Require the default clause in switch statements."]
    #[serde(skip_serializing_if = "Option::is_none")]
    pub use_default_switch_clause: Option<RuleConfiguration<UseDefaultSwitchClause>>,
    #[doc = "Enforce passing a message value when creating a built-in error."]
    #[serde(skip_serializing_if = "Option::is_none")]
    pub use_error_message: Option<RuleConfiguration<UseErrorMessage>>,
    #[doc = "Enforce explicitly comparing the length, size, byteLength or byteOffset property of a value."]
    #[serde(skip_serializing_if = "Option::is_none")]
    pub use_explicit_length_check: Option<RuleFixConfiguration<UseExplicitLengthCheck>>,
    #[doc = "Elements with an interactive role and interaction handlers must be focusable."]
    #[serde(skip_serializing_if = "Option::is_none")]
    pub use_focusable_interactive: Option<RuleConfiguration<UseFocusableInteractive>>,
    #[doc = "Disallow a missing generic family keyword within font families."]
    #[serde(skip_serializing_if = "Option::is_none")]
    pub use_generic_font_names: Option<RuleConfiguration<UseGenericFontNames>>,
    #[doc = "Enforce file extensions for relative imports."]
    #[serde(skip_serializing_if = "Option::is_none")]
    pub use_import_extensions: Option<RuleFixConfiguration<UseImportExtensions>>,
    #[doc = "Disallows package private imports."]
    #[serde(skip_serializing_if = "Option::is_none")]
    pub use_import_restrictions: Option<RuleConfiguration<UseImportRestrictions>>,
    #[doc = "Enforce using the digits argument with Number#toFixed()."]
    #[serde(skip_serializing_if = "Option::is_none")]
    pub use_number_to_fixed_digits_argument:
        Option<RuleFixConfiguration<UseNumberToFixedDigitsArgument>>,
    #[doc = "It detects the use of role attributes in JSX elements and suggests using semantic elements instead."]
    #[serde(skip_serializing_if = "Option::is_none")]
    pub use_semantic_elements: Option<RuleConfiguration<UseSemanticElements>>,
    #[doc = "Enforce the sorting of CSS utility classes."]
    #[serde(skip_serializing_if = "Option::is_none")]
    pub use_sorted_classes: Option<RuleFixConfiguration<UseSortedClasses>>,
    #[doc = "Require new when throwing an error."]
    #[serde(skip_serializing_if = "Option::is_none")]
    pub use_throw_new_error: Option<RuleFixConfiguration<UseThrowNewError>>,
    #[doc = "Disallow throwing non-Error values."]
    #[serde(skip_serializing_if = "Option::is_none")]
    pub use_throw_only_error: Option<RuleConfiguration<UseThrowOnlyError>>,
    #[doc = "Require regex literals to be declared at the top level."]
    #[serde(skip_serializing_if = "Option::is_none")]
    pub use_top_level_regex: Option<RuleConfiguration<UseTopLevelRegex>>,
}
impl DeserializableValidator for Nursery {
    fn validate(
        &mut self,
        _name: &str,
        range: TextRange,
        diagnostics: &mut Vec<DeserializationDiagnostic>,
    ) -> bool {
        if self.recommended == Some(true) && self.all == Some(true) {
            diagnostics . push (DeserializationDiagnostic :: new (markup ! (< Emphasis > "'recommended'" < / Emphasis > " and " < Emphasis > "'all'" < / Emphasis > " can't be both " < Emphasis > "'true'" < / Emphasis > ". You should choose only one of them.")) . with_range (range) . with_note (markup ! ("Biome will fallback to its defaults for this section."))) ;
            return false;
        }
        true
    }
}
impl Nursery {
    const GROUP_NAME: &'static str = "nursery";
    pub(crate) const GROUP_RULES: &'static [&'static str] = &[
        "noConsole",
        "noDoneCallback",
        "noDuplicateAtImportRules",
        "noDuplicateElseIf",
        "noDuplicateFontNames",
        "noDuplicateJsonKeys",
        "noDuplicateSelectorsKeyframeBlock",
        "noEmptyBlock",
        "noEvolvingTypes",
        "noImportantInKeyframe",
        "noInvalidPositionAtImportRule",
        "noLabelWithoutControl",
        "noMisplacedAssertion",
        "noReactSpecificProps",
        "noRestrictedImports",
        "noShorthandPropertyOverrides",
        "noUndeclaredDependencies",
        "noUnknownFunction",
        "noUnknownMediaFeatureName",
        "noUnknownProperty",
        "noUnknownPseudoClassSelector",
        "noUnknownSelectorPseudoElement",
        "noUnknownUnit",
        "noUnmatchableAnbSelector",
        "noUnusedFunctionParameters",
        "noUselessStringConcat",
        "noUselessUndefinedInitialization",
        "noYodaExpression",
        "useAdjacentOverloadSignatures",
        "useConsistentBuiltinInstantiation",
        "useConsistentGridAreas",
        "useDateNow",
        "useDefaultSwitchClause",
        "useErrorMessage",
        "useExplicitLengthCheck",
        "useFocusableInteractive",
        "useGenericFontNames",
        "useImportExtensions",
        "useImportRestrictions",
        "useNumberToFixedDigitsArgument",
        "useSemanticElements",
        "useSortedClasses",
        "useThrowNewError",
        "useThrowOnlyError",
        "useTopLevelRegex",
    ];
    const RECOMMENDED_RULES: &'static [&'static str] = &[
        "noDoneCallback",
        "noDuplicateAtImportRules",
        "noDuplicateElseIf",
        "noDuplicateFontNames",
        "noDuplicateJsonKeys",
        "noDuplicateSelectorsKeyframeBlock",
        "noEmptyBlock",
        "noImportantInKeyframe",
        "noInvalidPositionAtImportRule",
        "noLabelWithoutControl",
        "noShorthandPropertyOverrides",
        "noUnknownFunction",
        "noUnknownPseudoClassSelector",
        "noUnknownSelectorPseudoElement",
        "noUnknownUnit",
        "noUnmatchableAnbSelector",
        "useFocusableInteractive",
        "useGenericFontNames",
        "useSemanticElements",
    ];
    const RECOMMENDED_RULES_AS_FILTERS: &'static [RuleFilter<'static>] = &[
        RuleFilter::Rule(Self::GROUP_NAME, Self::GROUP_RULES[1]),
        RuleFilter::Rule(Self::GROUP_NAME, Self::GROUP_RULES[2]),
        RuleFilter::Rule(Self::GROUP_NAME, Self::GROUP_RULES[3]),
        RuleFilter::Rule(Self::GROUP_NAME, Self::GROUP_RULES[4]),
        RuleFilter::Rule(Self::GROUP_NAME, Self::GROUP_RULES[5]),
        RuleFilter::Rule(Self::GROUP_NAME, Self::GROUP_RULES[6]),
        RuleFilter::Rule(Self::GROUP_NAME, Self::GROUP_RULES[7]),
        RuleFilter::Rule(Self::GROUP_NAME, Self::GROUP_RULES[9]),
        RuleFilter::Rule(Self::GROUP_NAME, Self::GROUP_RULES[10]),
        RuleFilter::Rule(Self::GROUP_NAME, Self::GROUP_RULES[11]),
        RuleFilter::Rule(Self::GROUP_NAME, Self::GROUP_RULES[15]),
        RuleFilter::Rule(Self::GROUP_NAME, Self::GROUP_RULES[17]),
        RuleFilter::Rule(Self::GROUP_NAME, Self::GROUP_RULES[20]),
        RuleFilter::Rule(Self::GROUP_NAME, Self::GROUP_RULES[21]),
        RuleFilter::Rule(Self::GROUP_NAME, Self::GROUP_RULES[22]),
<<<<<<< HEAD
=======
        RuleFilter::Rule(Self::GROUP_NAME, Self::GROUP_RULES[23]),
>>>>>>> b75d30e8
        RuleFilter::Rule(Self::GROUP_NAME, Self::GROUP_RULES[34]),
        RuleFilter::Rule(Self::GROUP_NAME, Self::GROUP_RULES[35]),
        RuleFilter::Rule(Self::GROUP_NAME, Self::GROUP_RULES[39]),
    ];
    const ALL_RULES_AS_FILTERS: &'static [RuleFilter<'static>] = &[
        RuleFilter::Rule(Self::GROUP_NAME, Self::GROUP_RULES[0]),
        RuleFilter::Rule(Self::GROUP_NAME, Self::GROUP_RULES[1]),
        RuleFilter::Rule(Self::GROUP_NAME, Self::GROUP_RULES[2]),
        RuleFilter::Rule(Self::GROUP_NAME, Self::GROUP_RULES[3]),
        RuleFilter::Rule(Self::GROUP_NAME, Self::GROUP_RULES[4]),
        RuleFilter::Rule(Self::GROUP_NAME, Self::GROUP_RULES[5]),
        RuleFilter::Rule(Self::GROUP_NAME, Self::GROUP_RULES[6]),
        RuleFilter::Rule(Self::GROUP_NAME, Self::GROUP_RULES[7]),
        RuleFilter::Rule(Self::GROUP_NAME, Self::GROUP_RULES[8]),
        RuleFilter::Rule(Self::GROUP_NAME, Self::GROUP_RULES[9]),
        RuleFilter::Rule(Self::GROUP_NAME, Self::GROUP_RULES[10]),
        RuleFilter::Rule(Self::GROUP_NAME, Self::GROUP_RULES[11]),
        RuleFilter::Rule(Self::GROUP_NAME, Self::GROUP_RULES[12]),
        RuleFilter::Rule(Self::GROUP_NAME, Self::GROUP_RULES[13]),
        RuleFilter::Rule(Self::GROUP_NAME, Self::GROUP_RULES[14]),
        RuleFilter::Rule(Self::GROUP_NAME, Self::GROUP_RULES[15]),
        RuleFilter::Rule(Self::GROUP_NAME, Self::GROUP_RULES[16]),
        RuleFilter::Rule(Self::GROUP_NAME, Self::GROUP_RULES[17]),
        RuleFilter::Rule(Self::GROUP_NAME, Self::GROUP_RULES[18]),
        RuleFilter::Rule(Self::GROUP_NAME, Self::GROUP_RULES[19]),
        RuleFilter::Rule(Self::GROUP_NAME, Self::GROUP_RULES[20]),
        RuleFilter::Rule(Self::GROUP_NAME, Self::GROUP_RULES[21]),
        RuleFilter::Rule(Self::GROUP_NAME, Self::GROUP_RULES[22]),
        RuleFilter::Rule(Self::GROUP_NAME, Self::GROUP_RULES[23]),
        RuleFilter::Rule(Self::GROUP_NAME, Self::GROUP_RULES[24]),
        RuleFilter::Rule(Self::GROUP_NAME, Self::GROUP_RULES[25]),
        RuleFilter::Rule(Self::GROUP_NAME, Self::GROUP_RULES[26]),
        RuleFilter::Rule(Self::GROUP_NAME, Self::GROUP_RULES[27]),
        RuleFilter::Rule(Self::GROUP_NAME, Self::GROUP_RULES[28]),
        RuleFilter::Rule(Self::GROUP_NAME, Self::GROUP_RULES[29]),
        RuleFilter::Rule(Self::GROUP_NAME, Self::GROUP_RULES[30]),
        RuleFilter::Rule(Self::GROUP_NAME, Self::GROUP_RULES[31]),
        RuleFilter::Rule(Self::GROUP_NAME, Self::GROUP_RULES[32]),
        RuleFilter::Rule(Self::GROUP_NAME, Self::GROUP_RULES[33]),
        RuleFilter::Rule(Self::GROUP_NAME, Self::GROUP_RULES[34]),
        RuleFilter::Rule(Self::GROUP_NAME, Self::GROUP_RULES[35]),
        RuleFilter::Rule(Self::GROUP_NAME, Self::GROUP_RULES[36]),
        RuleFilter::Rule(Self::GROUP_NAME, Self::GROUP_RULES[37]),
        RuleFilter::Rule(Self::GROUP_NAME, Self::GROUP_RULES[38]),
        RuleFilter::Rule(Self::GROUP_NAME, Self::GROUP_RULES[39]),
        RuleFilter::Rule(Self::GROUP_NAME, Self::GROUP_RULES[40]),
        RuleFilter::Rule(Self::GROUP_NAME, Self::GROUP_RULES[41]),
        RuleFilter::Rule(Self::GROUP_NAME, Self::GROUP_RULES[42]),
        RuleFilter::Rule(Self::GROUP_NAME, Self::GROUP_RULES[43]),
    ];
    #[doc = r" Retrieves the recommended rules"]
    pub(crate) fn is_recommended_true(&self) -> bool {
        matches!(self.recommended, Some(true))
    }
    pub(crate) fn is_recommended_unset(&self) -> bool {
        self.recommended.is_none()
    }
    pub(crate) fn is_all_true(&self) -> bool {
        matches!(self.all, Some(true))
    }
    pub(crate) fn is_all_unset(&self) -> bool {
        self.all.is_none()
    }
    pub(crate) fn get_enabled_rules(&self) -> FxHashSet<RuleFilter<'static>> {
        let mut index_set = FxHashSet::default();
        if let Some(rule) = self.no_console.as_ref() {
            if rule.is_enabled() {
                index_set.insert(RuleFilter::Rule(Self::GROUP_NAME, Self::GROUP_RULES[0]));
            }
        }
        if let Some(rule) = self.no_done_callback.as_ref() {
            if rule.is_enabled() {
                index_set.insert(RuleFilter::Rule(Self::GROUP_NAME, Self::GROUP_RULES[1]));
            }
        }
        if let Some(rule) = self.no_duplicate_at_import_rules.as_ref() {
            if rule.is_enabled() {
                index_set.insert(RuleFilter::Rule(Self::GROUP_NAME, Self::GROUP_RULES[2]));
            }
        }
        if let Some(rule) = self.no_duplicate_else_if.as_ref() {
            if rule.is_enabled() {
                index_set.insert(RuleFilter::Rule(Self::GROUP_NAME, Self::GROUP_RULES[3]));
            }
        }
        if let Some(rule) = self.no_duplicate_font_names.as_ref() {
            if rule.is_enabled() {
                index_set.insert(RuleFilter::Rule(Self::GROUP_NAME, Self::GROUP_RULES[4]));
            }
        }
        if let Some(rule) = self.no_duplicate_json_keys.as_ref() {
            if rule.is_enabled() {
                index_set.insert(RuleFilter::Rule(Self::GROUP_NAME, Self::GROUP_RULES[5]));
            }
        }
        if let Some(rule) = self.no_duplicate_selectors_keyframe_block.as_ref() {
            if rule.is_enabled() {
                index_set.insert(RuleFilter::Rule(Self::GROUP_NAME, Self::GROUP_RULES[6]));
            }
        }
        if let Some(rule) = self.no_empty_block.as_ref() {
            if rule.is_enabled() {
                index_set.insert(RuleFilter::Rule(Self::GROUP_NAME, Self::GROUP_RULES[7]));
            }
        }
        if let Some(rule) = self.no_evolving_types.as_ref() {
            if rule.is_enabled() {
                index_set.insert(RuleFilter::Rule(Self::GROUP_NAME, Self::GROUP_RULES[8]));
            }
        }
        if let Some(rule) = self.no_important_in_keyframe.as_ref() {
            if rule.is_enabled() {
                index_set.insert(RuleFilter::Rule(Self::GROUP_NAME, Self::GROUP_RULES[9]));
            }
        }
        if let Some(rule) = self.no_invalid_position_at_import_rule.as_ref() {
            if rule.is_enabled() {
                index_set.insert(RuleFilter::Rule(Self::GROUP_NAME, Self::GROUP_RULES[10]));
            }
        }
        if let Some(rule) = self.no_label_without_control.as_ref() {
            if rule.is_enabled() {
                index_set.insert(RuleFilter::Rule(Self::GROUP_NAME, Self::GROUP_RULES[11]));
            }
        }
        if let Some(rule) = self.no_misplaced_assertion.as_ref() {
            if rule.is_enabled() {
                index_set.insert(RuleFilter::Rule(Self::GROUP_NAME, Self::GROUP_RULES[12]));
            }
        }
        if let Some(rule) = self.no_react_specific_props.as_ref() {
            if rule.is_enabled() {
                index_set.insert(RuleFilter::Rule(Self::GROUP_NAME, Self::GROUP_RULES[13]));
            }
        }
        if let Some(rule) = self.no_restricted_imports.as_ref() {
            if rule.is_enabled() {
                index_set.insert(RuleFilter::Rule(Self::GROUP_NAME, Self::GROUP_RULES[14]));
            }
        }
        if let Some(rule) = self.no_shorthand_property_overrides.as_ref() {
            if rule.is_enabled() {
                index_set.insert(RuleFilter::Rule(Self::GROUP_NAME, Self::GROUP_RULES[15]));
            }
        }
        if let Some(rule) = self.no_undeclared_dependencies.as_ref() {
            if rule.is_enabled() {
                index_set.insert(RuleFilter::Rule(Self::GROUP_NAME, Self::GROUP_RULES[16]));
            }
        }
        if let Some(rule) = self.no_unknown_function.as_ref() {
            if rule.is_enabled() {
                index_set.insert(RuleFilter::Rule(Self::GROUP_NAME, Self::GROUP_RULES[17]));
            }
        }
        if let Some(rule) = self.no_unknown_media_feature_name.as_ref() {
            if rule.is_enabled() {
                index_set.insert(RuleFilter::Rule(Self::GROUP_NAME, Self::GROUP_RULES[18]));
            }
        }
        if let Some(rule) = self.no_unknown_property.as_ref() {
            if rule.is_enabled() {
                index_set.insert(RuleFilter::Rule(Self::GROUP_NAME, Self::GROUP_RULES[19]));
            }
        }
        if let Some(rule) = self.no_unknown_pseudo_class_selector.as_ref() {
            if rule.is_enabled() {
                index_set.insert(RuleFilter::Rule(Self::GROUP_NAME, Self::GROUP_RULES[20]));
            }
        }
        if let Some(rule) = self.no_unknown_selector_pseudo_element.as_ref() {
            if rule.is_enabled() {
                index_set.insert(RuleFilter::Rule(Self::GROUP_NAME, Self::GROUP_RULES[21]));
            }
        }
        if let Some(rule) = self.no_unknown_unit.as_ref() {
            if rule.is_enabled() {
                index_set.insert(RuleFilter::Rule(Self::GROUP_NAME, Self::GROUP_RULES[22]));
            }
        }
        if let Some(rule) = self.no_unmatchable_anb_selector.as_ref() {
            if rule.is_enabled() {
                index_set.insert(RuleFilter::Rule(Self::GROUP_NAME, Self::GROUP_RULES[23]));
            }
        }
        if let Some(rule) = self.no_unused_function_parameters.as_ref() {
            if rule.is_enabled() {
                index_set.insert(RuleFilter::Rule(Self::GROUP_NAME, Self::GROUP_RULES[24]));
            }
        }
        if let Some(rule) = self.no_useless_string_concat.as_ref() {
            if rule.is_enabled() {
                index_set.insert(RuleFilter::Rule(Self::GROUP_NAME, Self::GROUP_RULES[25]));
            }
        }
        if let Some(rule) = self.no_useless_undefined_initialization.as_ref() {
            if rule.is_enabled() {
                index_set.insert(RuleFilter::Rule(Self::GROUP_NAME, Self::GROUP_RULES[26]));
            }
        }
        if let Some(rule) = self.no_yoda_expression.as_ref() {
            if rule.is_enabled() {
                index_set.insert(RuleFilter::Rule(Self::GROUP_NAME, Self::GROUP_RULES[27]));
            }
        }
        if let Some(rule) = self.use_adjacent_overload_signatures.as_ref() {
            if rule.is_enabled() {
                index_set.insert(RuleFilter::Rule(Self::GROUP_NAME, Self::GROUP_RULES[28]));
            }
        }
<<<<<<< HEAD
        if let Some(rule) = self.use_consistent_grid_areas.as_ref() {
=======
        if let Some(rule) = self.use_consistent_builtin_instantiation.as_ref() {
>>>>>>> b75d30e8
            if rule.is_enabled() {
                index_set.insert(RuleFilter::Rule(Self::GROUP_NAME, Self::GROUP_RULES[29]));
            }
        }
        if let Some(rule) = self.use_date_now.as_ref() {
            if rule.is_enabled() {
                index_set.insert(RuleFilter::Rule(Self::GROUP_NAME, Self::GROUP_RULES[30]));
            }
        }
        if let Some(rule) = self.use_default_switch_clause.as_ref() {
            if rule.is_enabled() {
                index_set.insert(RuleFilter::Rule(Self::GROUP_NAME, Self::GROUP_RULES[31]));
            }
        }
        if let Some(rule) = self.use_error_message.as_ref() {
            if rule.is_enabled() {
                index_set.insert(RuleFilter::Rule(Self::GROUP_NAME, Self::GROUP_RULES[32]));
            }
        }
        if let Some(rule) = self.use_explicit_length_check.as_ref() {
            if rule.is_enabled() {
                index_set.insert(RuleFilter::Rule(Self::GROUP_NAME, Self::GROUP_RULES[33]));
            }
        }
        if let Some(rule) = self.use_focusable_interactive.as_ref() {
            if rule.is_enabled() {
                index_set.insert(RuleFilter::Rule(Self::GROUP_NAME, Self::GROUP_RULES[34]));
            }
        }
        if let Some(rule) = self.use_generic_font_names.as_ref() {
            if rule.is_enabled() {
                index_set.insert(RuleFilter::Rule(Self::GROUP_NAME, Self::GROUP_RULES[35]));
            }
        }
        if let Some(rule) = self.use_import_extensions.as_ref() {
            if rule.is_enabled() {
                index_set.insert(RuleFilter::Rule(Self::GROUP_NAME, Self::GROUP_RULES[36]));
            }
        }
        if let Some(rule) = self.use_import_restrictions.as_ref() {
            if rule.is_enabled() {
                index_set.insert(RuleFilter::Rule(Self::GROUP_NAME, Self::GROUP_RULES[37]));
            }
        }
        if let Some(rule) = self.use_number_to_fixed_digits_argument.as_ref() {
            if rule.is_enabled() {
                index_set.insert(RuleFilter::Rule(Self::GROUP_NAME, Self::GROUP_RULES[38]));
            }
        }
        if let Some(rule) = self.use_semantic_elements.as_ref() {
            if rule.is_enabled() {
                index_set.insert(RuleFilter::Rule(Self::GROUP_NAME, Self::GROUP_RULES[39]));
            }
        }
        if let Some(rule) = self.use_sorted_classes.as_ref() {
            if rule.is_enabled() {
                index_set.insert(RuleFilter::Rule(Self::GROUP_NAME, Self::GROUP_RULES[40]));
            }
        }
        if let Some(rule) = self.use_throw_new_error.as_ref() {
            if rule.is_enabled() {
                index_set.insert(RuleFilter::Rule(Self::GROUP_NAME, Self::GROUP_RULES[41]));
            }
        }
        if let Some(rule) = self.use_throw_only_error.as_ref() {
            if rule.is_enabled() {
                index_set.insert(RuleFilter::Rule(Self::GROUP_NAME, Self::GROUP_RULES[42]));
            }
        }
        if let Some(rule) = self.use_top_level_regex.as_ref() {
            if rule.is_enabled() {
                index_set.insert(RuleFilter::Rule(Self::GROUP_NAME, Self::GROUP_RULES[43]));
            }
        }
        index_set
    }
    pub(crate) fn get_disabled_rules(&self) -> FxHashSet<RuleFilter<'static>> {
        let mut index_set = FxHashSet::default();
        if let Some(rule) = self.no_console.as_ref() {
            if rule.is_disabled() {
                index_set.insert(RuleFilter::Rule(Self::GROUP_NAME, Self::GROUP_RULES[0]));
            }
        }
        if let Some(rule) = self.no_done_callback.as_ref() {
            if rule.is_disabled() {
                index_set.insert(RuleFilter::Rule(Self::GROUP_NAME, Self::GROUP_RULES[1]));
            }
        }
        if let Some(rule) = self.no_duplicate_at_import_rules.as_ref() {
            if rule.is_disabled() {
                index_set.insert(RuleFilter::Rule(Self::GROUP_NAME, Self::GROUP_RULES[2]));
            }
        }
        if let Some(rule) = self.no_duplicate_else_if.as_ref() {
            if rule.is_disabled() {
                index_set.insert(RuleFilter::Rule(Self::GROUP_NAME, Self::GROUP_RULES[3]));
            }
        }
        if let Some(rule) = self.no_duplicate_font_names.as_ref() {
            if rule.is_disabled() {
                index_set.insert(RuleFilter::Rule(Self::GROUP_NAME, Self::GROUP_RULES[4]));
            }
        }
        if let Some(rule) = self.no_duplicate_json_keys.as_ref() {
            if rule.is_disabled() {
                index_set.insert(RuleFilter::Rule(Self::GROUP_NAME, Self::GROUP_RULES[5]));
            }
        }
        if let Some(rule) = self.no_duplicate_selectors_keyframe_block.as_ref() {
            if rule.is_disabled() {
                index_set.insert(RuleFilter::Rule(Self::GROUP_NAME, Self::GROUP_RULES[6]));
            }
        }
        if let Some(rule) = self.no_empty_block.as_ref() {
            if rule.is_disabled() {
                index_set.insert(RuleFilter::Rule(Self::GROUP_NAME, Self::GROUP_RULES[7]));
            }
        }
        if let Some(rule) = self.no_evolving_types.as_ref() {
            if rule.is_disabled() {
                index_set.insert(RuleFilter::Rule(Self::GROUP_NAME, Self::GROUP_RULES[8]));
            }
        }
        if let Some(rule) = self.no_important_in_keyframe.as_ref() {
            if rule.is_disabled() {
                index_set.insert(RuleFilter::Rule(Self::GROUP_NAME, Self::GROUP_RULES[9]));
            }
        }
        if let Some(rule) = self.no_invalid_position_at_import_rule.as_ref() {
            if rule.is_disabled() {
                index_set.insert(RuleFilter::Rule(Self::GROUP_NAME, Self::GROUP_RULES[10]));
            }
        }
        if let Some(rule) = self.no_label_without_control.as_ref() {
            if rule.is_disabled() {
                index_set.insert(RuleFilter::Rule(Self::GROUP_NAME, Self::GROUP_RULES[11]));
            }
        }
        if let Some(rule) = self.no_misplaced_assertion.as_ref() {
            if rule.is_disabled() {
                index_set.insert(RuleFilter::Rule(Self::GROUP_NAME, Self::GROUP_RULES[12]));
            }
        }
        if let Some(rule) = self.no_react_specific_props.as_ref() {
            if rule.is_disabled() {
                index_set.insert(RuleFilter::Rule(Self::GROUP_NAME, Self::GROUP_RULES[13]));
            }
        }
        if let Some(rule) = self.no_restricted_imports.as_ref() {
            if rule.is_disabled() {
                index_set.insert(RuleFilter::Rule(Self::GROUP_NAME, Self::GROUP_RULES[14]));
            }
        }
        if let Some(rule) = self.no_shorthand_property_overrides.as_ref() {
            if rule.is_disabled() {
                index_set.insert(RuleFilter::Rule(Self::GROUP_NAME, Self::GROUP_RULES[15]));
            }
        }
        if let Some(rule) = self.no_undeclared_dependencies.as_ref() {
            if rule.is_disabled() {
                index_set.insert(RuleFilter::Rule(Self::GROUP_NAME, Self::GROUP_RULES[16]));
            }
        }
        if let Some(rule) = self.no_unknown_function.as_ref() {
            if rule.is_disabled() {
                index_set.insert(RuleFilter::Rule(Self::GROUP_NAME, Self::GROUP_RULES[17]));
            }
        }
        if let Some(rule) = self.no_unknown_media_feature_name.as_ref() {
            if rule.is_disabled() {
                index_set.insert(RuleFilter::Rule(Self::GROUP_NAME, Self::GROUP_RULES[18]));
            }
        }
        if let Some(rule) = self.no_unknown_property.as_ref() {
            if rule.is_disabled() {
                index_set.insert(RuleFilter::Rule(Self::GROUP_NAME, Self::GROUP_RULES[19]));
            }
        }
        if let Some(rule) = self.no_unknown_pseudo_class_selector.as_ref() {
            if rule.is_disabled() {
                index_set.insert(RuleFilter::Rule(Self::GROUP_NAME, Self::GROUP_RULES[20]));
            }
        }
        if let Some(rule) = self.no_unknown_selector_pseudo_element.as_ref() {
            if rule.is_disabled() {
                index_set.insert(RuleFilter::Rule(Self::GROUP_NAME, Self::GROUP_RULES[21]));
            }
        }
        if let Some(rule) = self.no_unknown_unit.as_ref() {
            if rule.is_disabled() {
                index_set.insert(RuleFilter::Rule(Self::GROUP_NAME, Self::GROUP_RULES[22]));
            }
        }
        if let Some(rule) = self.no_unmatchable_anb_selector.as_ref() {
            if rule.is_disabled() {
                index_set.insert(RuleFilter::Rule(Self::GROUP_NAME, Self::GROUP_RULES[23]));
            }
        }
        if let Some(rule) = self.no_unused_function_parameters.as_ref() {
            if rule.is_disabled() {
                index_set.insert(RuleFilter::Rule(Self::GROUP_NAME, Self::GROUP_RULES[24]));
            }
        }
        if let Some(rule) = self.no_useless_string_concat.as_ref() {
            if rule.is_disabled() {
                index_set.insert(RuleFilter::Rule(Self::GROUP_NAME, Self::GROUP_RULES[25]));
            }
        }
        if let Some(rule) = self.no_useless_undefined_initialization.as_ref() {
            if rule.is_disabled() {
                index_set.insert(RuleFilter::Rule(Self::GROUP_NAME, Self::GROUP_RULES[26]));
            }
        }
        if let Some(rule) = self.no_yoda_expression.as_ref() {
            if rule.is_disabled() {
                index_set.insert(RuleFilter::Rule(Self::GROUP_NAME, Self::GROUP_RULES[27]));
            }
        }
        if let Some(rule) = self.use_adjacent_overload_signatures.as_ref() {
            if rule.is_disabled() {
                index_set.insert(RuleFilter::Rule(Self::GROUP_NAME, Self::GROUP_RULES[28]));
            }
        }
<<<<<<< HEAD
        if let Some(rule) = self.use_consistent_grid_areas.as_ref() {
=======
        if let Some(rule) = self.use_consistent_builtin_instantiation.as_ref() {
>>>>>>> b75d30e8
            if rule.is_disabled() {
                index_set.insert(RuleFilter::Rule(Self::GROUP_NAME, Self::GROUP_RULES[29]));
            }
        }
        if let Some(rule) = self.use_date_now.as_ref() {
            if rule.is_disabled() {
                index_set.insert(RuleFilter::Rule(Self::GROUP_NAME, Self::GROUP_RULES[30]));
            }
        }
        if let Some(rule) = self.use_default_switch_clause.as_ref() {
            if rule.is_disabled() {
                index_set.insert(RuleFilter::Rule(Self::GROUP_NAME, Self::GROUP_RULES[31]));
            }
        }
        if let Some(rule) = self.use_error_message.as_ref() {
            if rule.is_disabled() {
                index_set.insert(RuleFilter::Rule(Self::GROUP_NAME, Self::GROUP_RULES[32]));
            }
        }
        if let Some(rule) = self.use_explicit_length_check.as_ref() {
            if rule.is_disabled() {
                index_set.insert(RuleFilter::Rule(Self::GROUP_NAME, Self::GROUP_RULES[33]));
            }
        }
        if let Some(rule) = self.use_focusable_interactive.as_ref() {
            if rule.is_disabled() {
                index_set.insert(RuleFilter::Rule(Self::GROUP_NAME, Self::GROUP_RULES[34]));
            }
        }
        if let Some(rule) = self.use_generic_font_names.as_ref() {
            if rule.is_disabled() {
                index_set.insert(RuleFilter::Rule(Self::GROUP_NAME, Self::GROUP_RULES[35]));
            }
        }
        if let Some(rule) = self.use_import_extensions.as_ref() {
            if rule.is_disabled() {
                index_set.insert(RuleFilter::Rule(Self::GROUP_NAME, Self::GROUP_RULES[36]));
            }
        }
        if let Some(rule) = self.use_import_restrictions.as_ref() {
            if rule.is_disabled() {
                index_set.insert(RuleFilter::Rule(Self::GROUP_NAME, Self::GROUP_RULES[37]));
            }
        }
        if let Some(rule) = self.use_number_to_fixed_digits_argument.as_ref() {
            if rule.is_disabled() {
                index_set.insert(RuleFilter::Rule(Self::GROUP_NAME, Self::GROUP_RULES[38]));
            }
        }
        if let Some(rule) = self.use_semantic_elements.as_ref() {
            if rule.is_disabled() {
                index_set.insert(RuleFilter::Rule(Self::GROUP_NAME, Self::GROUP_RULES[39]));
            }
        }
        if let Some(rule) = self.use_sorted_classes.as_ref() {
            if rule.is_disabled() {
                index_set.insert(RuleFilter::Rule(Self::GROUP_NAME, Self::GROUP_RULES[40]));
            }
        }
        if let Some(rule) = self.use_throw_new_error.as_ref() {
            if rule.is_disabled() {
                index_set.insert(RuleFilter::Rule(Self::GROUP_NAME, Self::GROUP_RULES[41]));
            }
        }
        if let Some(rule) = self.use_throw_only_error.as_ref() {
            if rule.is_disabled() {
                index_set.insert(RuleFilter::Rule(Self::GROUP_NAME, Self::GROUP_RULES[42]));
            }
        }
        if let Some(rule) = self.use_top_level_regex.as_ref() {
            if rule.is_disabled() {
                index_set.insert(RuleFilter::Rule(Self::GROUP_NAME, Self::GROUP_RULES[43]));
            }
        }
        index_set
    }
    #[doc = r" Checks if, given a rule name, matches one of the rules contained in this category"]
    pub(crate) fn has_rule(rule_name: &str) -> Option<&'static str> {
        Some(Self::GROUP_RULES[Self::GROUP_RULES.binary_search(&rule_name).ok()?])
    }
    #[doc = r" Checks if, given a rule name, it is marked as recommended"]
    pub(crate) fn is_recommended_rule(rule_name: &str) -> bool {
        Self::RECOMMENDED_RULES.contains(&rule_name)
    }
    pub(crate) fn recommended_rules_as_filters() -> &'static [RuleFilter<'static>] {
        Self::RECOMMENDED_RULES_AS_FILTERS
    }
    pub(crate) fn all_rules_as_filters() -> &'static [RuleFilter<'static>] {
        Self::ALL_RULES_AS_FILTERS
    }
    #[doc = r" Select preset rules"]
    pub(crate) fn collect_preset_rules(
        &self,
        parent_is_all: bool,
        parent_is_recommended: bool,
        enabled_rules: &mut FxHashSet<RuleFilter<'static>>,
    ) {
        if self.is_all_true() || self.is_all_unset() && parent_is_all {
            enabled_rules.extend(Self::all_rules_as_filters());
        } else if self.is_recommended_true()
            || self.is_recommended_unset() && self.is_all_unset() && parent_is_recommended
        {
            enabled_rules.extend(Self::recommended_rules_as_filters());
        }
    }
    pub(crate) fn get_rule_configuration(
        &self,
        rule_name: &str,
    ) -> Option<(RulePlainConfiguration, Option<RuleOptions>)> {
        match rule_name {
            "noConsole" => self
                .no_console
                .as_ref()
                .map(|conf| (conf.level(), conf.get_options())),
            "noDoneCallback" => self
                .no_done_callback
                .as_ref()
                .map(|conf| (conf.level(), conf.get_options())),
            "noDuplicateAtImportRules" => self
                .no_duplicate_at_import_rules
                .as_ref()
                .map(|conf| (conf.level(), conf.get_options())),
            "noDuplicateElseIf" => self
                .no_duplicate_else_if
                .as_ref()
                .map(|conf| (conf.level(), conf.get_options())),
            "noDuplicateFontNames" => self
                .no_duplicate_font_names
                .as_ref()
                .map(|conf| (conf.level(), conf.get_options())),
            "noDuplicateJsonKeys" => self
                .no_duplicate_json_keys
                .as_ref()
                .map(|conf| (conf.level(), conf.get_options())),
            "noDuplicateSelectorsKeyframeBlock" => self
                .no_duplicate_selectors_keyframe_block
                .as_ref()
                .map(|conf| (conf.level(), conf.get_options())),
            "noEmptyBlock" => self
                .no_empty_block
                .as_ref()
                .map(|conf| (conf.level(), conf.get_options())),
            "noEvolvingTypes" => self
                .no_evolving_types
                .as_ref()
                .map(|conf| (conf.level(), conf.get_options())),
            "noImportantInKeyframe" => self
                .no_important_in_keyframe
                .as_ref()
                .map(|conf| (conf.level(), conf.get_options())),
            "noInvalidPositionAtImportRule" => self
                .no_invalid_position_at_import_rule
                .as_ref()
                .map(|conf| (conf.level(), conf.get_options())),
            "noLabelWithoutControl" => self
                .no_label_without_control
                .as_ref()
                .map(|conf| (conf.level(), conf.get_options())),
            "noMisplacedAssertion" => self
                .no_misplaced_assertion
                .as_ref()
                .map(|conf| (conf.level(), conf.get_options())),
            "noReactSpecificProps" => self
                .no_react_specific_props
                .as_ref()
                .map(|conf| (conf.level(), conf.get_options())),
            "noRestrictedImports" => self
                .no_restricted_imports
                .as_ref()
                .map(|conf| (conf.level(), conf.get_options())),
            "noShorthandPropertyOverrides" => self
                .no_shorthand_property_overrides
                .as_ref()
                .map(|conf| (conf.level(), conf.get_options())),
            "noUndeclaredDependencies" => self
                .no_undeclared_dependencies
                .as_ref()
                .map(|conf| (conf.level(), conf.get_options())),
            "noUnknownFunction" => self
                .no_unknown_function
                .as_ref()
                .map(|conf| (conf.level(), conf.get_options())),
            "noUnknownMediaFeatureName" => self
                .no_unknown_media_feature_name
                .as_ref()
                .map(|conf| (conf.level(), conf.get_options())),
            "noUnknownProperty" => self
                .no_unknown_property
                .as_ref()
                .map(|conf| (conf.level(), conf.get_options())),
            "noUnknownPseudoClassSelector" => self
                .no_unknown_pseudo_class_selector
                .as_ref()
                .map(|conf| (conf.level(), conf.get_options())),
            "noUnknownSelectorPseudoElement" => self
                .no_unknown_selector_pseudo_element
                .as_ref()
                .map(|conf| (conf.level(), conf.get_options())),
            "noUnknownUnit" => self
                .no_unknown_unit
                .as_ref()
                .map(|conf| (conf.level(), conf.get_options())),
            "noUnmatchableAnbSelector" => self
                .no_unmatchable_anb_selector
                .as_ref()
                .map(|conf| (conf.level(), conf.get_options())),
            "noUnusedFunctionParameters" => self
                .no_unused_function_parameters
                .as_ref()
                .map(|conf| (conf.level(), conf.get_options())),
            "noUselessStringConcat" => self
                .no_useless_string_concat
                .as_ref()
                .map(|conf| (conf.level(), conf.get_options())),
            "noUselessUndefinedInitialization" => self
                .no_useless_undefined_initialization
                .as_ref()
                .map(|conf| (conf.level(), conf.get_options())),
            "noYodaExpression" => self
                .no_yoda_expression
                .as_ref()
                .map(|conf| (conf.level(), conf.get_options())),
            "useAdjacentOverloadSignatures" => self
                .use_adjacent_overload_signatures
                .as_ref()
                .map(|conf| (conf.level(), conf.get_options())),
            "useConsistentBuiltinInstantiation" => self
                .use_consistent_builtin_instantiation
                .as_ref()
                .map(|conf| (conf.level(), conf.get_options())),
            "useConsistentGridAreas" => self
                .use_consistent_grid_areas
                .as_ref()
                .map(|conf| (conf.level(), conf.get_options())),
            "useDateNow" => self
                .use_date_now
                .as_ref()
                .map(|conf| (conf.level(), conf.get_options())),
            "useDefaultSwitchClause" => self
                .use_default_switch_clause
                .as_ref()
                .map(|conf| (conf.level(), conf.get_options())),
            "useErrorMessage" => self
                .use_error_message
                .as_ref()
                .map(|conf| (conf.level(), conf.get_options())),
            "useExplicitLengthCheck" => self
                .use_explicit_length_check
                .as_ref()
                .map(|conf| (conf.level(), conf.get_options())),
            "useFocusableInteractive" => self
                .use_focusable_interactive
                .as_ref()
                .map(|conf| (conf.level(), conf.get_options())),
            "useGenericFontNames" => self
                .use_generic_font_names
                .as_ref()
                .map(|conf| (conf.level(), conf.get_options())),
            "useImportExtensions" => self
                .use_import_extensions
                .as_ref()
                .map(|conf| (conf.level(), conf.get_options())),
            "useImportRestrictions" => self
                .use_import_restrictions
                .as_ref()
                .map(|conf| (conf.level(), conf.get_options())),
            "useNumberToFixedDigitsArgument" => self
                .use_number_to_fixed_digits_argument
                .as_ref()
                .map(|conf| (conf.level(), conf.get_options())),
            "useSemanticElements" => self
                .use_semantic_elements
                .as_ref()
                .map(|conf| (conf.level(), conf.get_options())),
            "useSortedClasses" => self
                .use_sorted_classes
                .as_ref()
                .map(|conf| (conf.level(), conf.get_options())),
            "useThrowNewError" => self
                .use_throw_new_error
                .as_ref()
                .map(|conf| (conf.level(), conf.get_options())),
            "useThrowOnlyError" => self
                .use_throw_only_error
                .as_ref()
                .map(|conf| (conf.level(), conf.get_options())),
            "useTopLevelRegex" => self
                .use_top_level_regex
                .as_ref()
                .map(|conf| (conf.level(), conf.get_options())),
            _ => None,
        }
    }
}
#[derive(Clone, Debug, Default, Deserialize, Deserializable, Eq, Merge, PartialEq, Serialize)]
#[deserializable(with_validator)]
#[cfg_attr(feature = "schema", derive(JsonSchema))]
#[serde(rename_all = "camelCase", default, deny_unknown_fields)]
#[doc = r" A list of rules that belong to this group"]
pub struct Performance {
    #[doc = r" It enables the recommended rules for this group"]
    #[serde(skip_serializing_if = "Option::is_none")]
    pub recommended: Option<bool>,
    #[doc = r" It enables ALL rules for this group."]
    #[serde(skip_serializing_if = "Option::is_none")]
    pub all: Option<bool>,
    #[doc = "Disallow the use of spread (...) syntax on accumulators."]
    #[serde(skip_serializing_if = "Option::is_none")]
    pub no_accumulating_spread: Option<RuleConfiguration<NoAccumulatingSpread>>,
    #[doc = "Disallow the use of barrel file."]
    #[serde(skip_serializing_if = "Option::is_none")]
    pub no_barrel_file: Option<RuleConfiguration<NoBarrelFile>>,
    #[doc = "Disallow the use of the delete operator."]
    #[serde(skip_serializing_if = "Option::is_none")]
    pub no_delete: Option<RuleFixConfiguration<NoDelete>>,
    #[doc = "Avoid re-export all."]
    #[serde(skip_serializing_if = "Option::is_none")]
    pub no_re_export_all: Option<RuleConfiguration<NoReExportAll>>,
}
impl DeserializableValidator for Performance {
    fn validate(
        &mut self,
        _name: &str,
        range: TextRange,
        diagnostics: &mut Vec<DeserializationDiagnostic>,
    ) -> bool {
        if self.recommended == Some(true) && self.all == Some(true) {
            diagnostics . push (DeserializationDiagnostic :: new (markup ! (< Emphasis > "'recommended'" < / Emphasis > " and " < Emphasis > "'all'" < / Emphasis > " can't be both " < Emphasis > "'true'" < / Emphasis > ". You should choose only one of them.")) . with_range (range) . with_note (markup ! ("Biome will fallback to its defaults for this section."))) ;
            return false;
        }
        true
    }
}
impl Performance {
    const GROUP_NAME: &'static str = "performance";
    pub(crate) const GROUP_RULES: &'static [&'static str] = &[
        "noAccumulatingSpread",
        "noBarrelFile",
        "noDelete",
        "noReExportAll",
    ];
    const RECOMMENDED_RULES: &'static [&'static str] = &["noAccumulatingSpread", "noDelete"];
    const RECOMMENDED_RULES_AS_FILTERS: &'static [RuleFilter<'static>] = &[
        RuleFilter::Rule(Self::GROUP_NAME, Self::GROUP_RULES[0]),
        RuleFilter::Rule(Self::GROUP_NAME, Self::GROUP_RULES[2]),
    ];
    const ALL_RULES_AS_FILTERS: &'static [RuleFilter<'static>] = &[
        RuleFilter::Rule(Self::GROUP_NAME, Self::GROUP_RULES[0]),
        RuleFilter::Rule(Self::GROUP_NAME, Self::GROUP_RULES[1]),
        RuleFilter::Rule(Self::GROUP_NAME, Self::GROUP_RULES[2]),
        RuleFilter::Rule(Self::GROUP_NAME, Self::GROUP_RULES[3]),
    ];
    #[doc = r" Retrieves the recommended rules"]
    pub(crate) fn is_recommended_true(&self) -> bool {
        matches!(self.recommended, Some(true))
    }
    pub(crate) fn is_recommended_unset(&self) -> bool {
        self.recommended.is_none()
    }
    pub(crate) fn is_all_true(&self) -> bool {
        matches!(self.all, Some(true))
    }
    pub(crate) fn is_all_unset(&self) -> bool {
        self.all.is_none()
    }
    pub(crate) fn get_enabled_rules(&self) -> FxHashSet<RuleFilter<'static>> {
        let mut index_set = FxHashSet::default();
        if let Some(rule) = self.no_accumulating_spread.as_ref() {
            if rule.is_enabled() {
                index_set.insert(RuleFilter::Rule(Self::GROUP_NAME, Self::GROUP_RULES[0]));
            }
        }
        if let Some(rule) = self.no_barrel_file.as_ref() {
            if rule.is_enabled() {
                index_set.insert(RuleFilter::Rule(Self::GROUP_NAME, Self::GROUP_RULES[1]));
            }
        }
        if let Some(rule) = self.no_delete.as_ref() {
            if rule.is_enabled() {
                index_set.insert(RuleFilter::Rule(Self::GROUP_NAME, Self::GROUP_RULES[2]));
            }
        }
        if let Some(rule) = self.no_re_export_all.as_ref() {
            if rule.is_enabled() {
                index_set.insert(RuleFilter::Rule(Self::GROUP_NAME, Self::GROUP_RULES[3]));
            }
        }
        index_set
    }
    pub(crate) fn get_disabled_rules(&self) -> FxHashSet<RuleFilter<'static>> {
        let mut index_set = FxHashSet::default();
        if let Some(rule) = self.no_accumulating_spread.as_ref() {
            if rule.is_disabled() {
                index_set.insert(RuleFilter::Rule(Self::GROUP_NAME, Self::GROUP_RULES[0]));
            }
        }
        if let Some(rule) = self.no_barrel_file.as_ref() {
            if rule.is_disabled() {
                index_set.insert(RuleFilter::Rule(Self::GROUP_NAME, Self::GROUP_RULES[1]));
            }
        }
        if let Some(rule) = self.no_delete.as_ref() {
            if rule.is_disabled() {
                index_set.insert(RuleFilter::Rule(Self::GROUP_NAME, Self::GROUP_RULES[2]));
            }
        }
        if let Some(rule) = self.no_re_export_all.as_ref() {
            if rule.is_disabled() {
                index_set.insert(RuleFilter::Rule(Self::GROUP_NAME, Self::GROUP_RULES[3]));
            }
        }
        index_set
    }
    #[doc = r" Checks if, given a rule name, matches one of the rules contained in this category"]
    pub(crate) fn has_rule(rule_name: &str) -> Option<&'static str> {
        Some(Self::GROUP_RULES[Self::GROUP_RULES.binary_search(&rule_name).ok()?])
    }
    #[doc = r" Checks if, given a rule name, it is marked as recommended"]
    pub(crate) fn is_recommended_rule(rule_name: &str) -> bool {
        Self::RECOMMENDED_RULES.contains(&rule_name)
    }
    pub(crate) fn recommended_rules_as_filters() -> &'static [RuleFilter<'static>] {
        Self::RECOMMENDED_RULES_AS_FILTERS
    }
    pub(crate) fn all_rules_as_filters() -> &'static [RuleFilter<'static>] {
        Self::ALL_RULES_AS_FILTERS
    }
    #[doc = r" Select preset rules"]
    pub(crate) fn collect_preset_rules(
        &self,
        parent_is_all: bool,
        parent_is_recommended: bool,
        enabled_rules: &mut FxHashSet<RuleFilter<'static>>,
    ) {
        if self.is_all_true() || self.is_all_unset() && parent_is_all {
            enabled_rules.extend(Self::all_rules_as_filters());
        } else if self.is_recommended_true()
            || self.is_recommended_unset() && self.is_all_unset() && parent_is_recommended
        {
            enabled_rules.extend(Self::recommended_rules_as_filters());
        }
    }
    pub(crate) fn get_rule_configuration(
        &self,
        rule_name: &str,
    ) -> Option<(RulePlainConfiguration, Option<RuleOptions>)> {
        match rule_name {
            "noAccumulatingSpread" => self
                .no_accumulating_spread
                .as_ref()
                .map(|conf| (conf.level(), conf.get_options())),
            "noBarrelFile" => self
                .no_barrel_file
                .as_ref()
                .map(|conf| (conf.level(), conf.get_options())),
            "noDelete" => self
                .no_delete
                .as_ref()
                .map(|conf| (conf.level(), conf.get_options())),
            "noReExportAll" => self
                .no_re_export_all
                .as_ref()
                .map(|conf| (conf.level(), conf.get_options())),
            _ => None,
        }
    }
}
#[derive(Clone, Debug, Default, Deserialize, Deserializable, Eq, Merge, PartialEq, Serialize)]
#[deserializable(with_validator)]
#[cfg_attr(feature = "schema", derive(JsonSchema))]
#[serde(rename_all = "camelCase", default, deny_unknown_fields)]
#[doc = r" A list of rules that belong to this group"]
pub struct Security {
    #[doc = r" It enables the recommended rules for this group"]
    #[serde(skip_serializing_if = "Option::is_none")]
    pub recommended: Option<bool>,
    #[doc = r" It enables ALL rules for this group."]
    #[serde(skip_serializing_if = "Option::is_none")]
    pub all: Option<bool>,
    #[doc = "Prevent the usage of dangerous JSX props"]
    #[serde(skip_serializing_if = "Option::is_none")]
    pub no_dangerously_set_inner_html: Option<RuleConfiguration<NoDangerouslySetInnerHtml>>,
    #[doc = "Report when a DOM element or a component uses both children and dangerouslySetInnerHTML prop."]
    #[serde(skip_serializing_if = "Option::is_none")]
    pub no_dangerously_set_inner_html_with_children:
        Option<RuleConfiguration<NoDangerouslySetInnerHtmlWithChildren>>,
    #[doc = "Disallow the use of global eval()."]
    #[serde(skip_serializing_if = "Option::is_none")]
    pub no_global_eval: Option<RuleConfiguration<NoGlobalEval>>,
}
impl DeserializableValidator for Security {
    fn validate(
        &mut self,
        _name: &str,
        range: TextRange,
        diagnostics: &mut Vec<DeserializationDiagnostic>,
    ) -> bool {
        if self.recommended == Some(true) && self.all == Some(true) {
            diagnostics . push (DeserializationDiagnostic :: new (markup ! (< Emphasis > "'recommended'" < / Emphasis > " and " < Emphasis > "'all'" < / Emphasis > " can't be both " < Emphasis > "'true'" < / Emphasis > ". You should choose only one of them.")) . with_range (range) . with_note (markup ! ("Biome will fallback to its defaults for this section."))) ;
            return false;
        }
        true
    }
}
impl Security {
    const GROUP_NAME: &'static str = "security";
    pub(crate) const GROUP_RULES: &'static [&'static str] = &[
        "noDangerouslySetInnerHtml",
        "noDangerouslySetInnerHtmlWithChildren",
        "noGlobalEval",
    ];
    const RECOMMENDED_RULES: &'static [&'static str] = &[
        "noDangerouslySetInnerHtml",
        "noDangerouslySetInnerHtmlWithChildren",
        "noGlobalEval",
    ];
    const RECOMMENDED_RULES_AS_FILTERS: &'static [RuleFilter<'static>] = &[
        RuleFilter::Rule(Self::GROUP_NAME, Self::GROUP_RULES[0]),
        RuleFilter::Rule(Self::GROUP_NAME, Self::GROUP_RULES[1]),
        RuleFilter::Rule(Self::GROUP_NAME, Self::GROUP_RULES[2]),
    ];
    const ALL_RULES_AS_FILTERS: &'static [RuleFilter<'static>] = &[
        RuleFilter::Rule(Self::GROUP_NAME, Self::GROUP_RULES[0]),
        RuleFilter::Rule(Self::GROUP_NAME, Self::GROUP_RULES[1]),
        RuleFilter::Rule(Self::GROUP_NAME, Self::GROUP_RULES[2]),
    ];
    #[doc = r" Retrieves the recommended rules"]
    pub(crate) fn is_recommended_true(&self) -> bool {
        matches!(self.recommended, Some(true))
    }
    pub(crate) fn is_recommended_unset(&self) -> bool {
        self.recommended.is_none()
    }
    pub(crate) fn is_all_true(&self) -> bool {
        matches!(self.all, Some(true))
    }
    pub(crate) fn is_all_unset(&self) -> bool {
        self.all.is_none()
    }
    pub(crate) fn get_enabled_rules(&self) -> FxHashSet<RuleFilter<'static>> {
        let mut index_set = FxHashSet::default();
        if let Some(rule) = self.no_dangerously_set_inner_html.as_ref() {
            if rule.is_enabled() {
                index_set.insert(RuleFilter::Rule(Self::GROUP_NAME, Self::GROUP_RULES[0]));
            }
        }
        if let Some(rule) = self.no_dangerously_set_inner_html_with_children.as_ref() {
            if rule.is_enabled() {
                index_set.insert(RuleFilter::Rule(Self::GROUP_NAME, Self::GROUP_RULES[1]));
            }
        }
        if let Some(rule) = self.no_global_eval.as_ref() {
            if rule.is_enabled() {
                index_set.insert(RuleFilter::Rule(Self::GROUP_NAME, Self::GROUP_RULES[2]));
            }
        }
        index_set
    }
    pub(crate) fn get_disabled_rules(&self) -> FxHashSet<RuleFilter<'static>> {
        let mut index_set = FxHashSet::default();
        if let Some(rule) = self.no_dangerously_set_inner_html.as_ref() {
            if rule.is_disabled() {
                index_set.insert(RuleFilter::Rule(Self::GROUP_NAME, Self::GROUP_RULES[0]));
            }
        }
        if let Some(rule) = self.no_dangerously_set_inner_html_with_children.as_ref() {
            if rule.is_disabled() {
                index_set.insert(RuleFilter::Rule(Self::GROUP_NAME, Self::GROUP_RULES[1]));
            }
        }
        if let Some(rule) = self.no_global_eval.as_ref() {
            if rule.is_disabled() {
                index_set.insert(RuleFilter::Rule(Self::GROUP_NAME, Self::GROUP_RULES[2]));
            }
        }
        index_set
    }
    #[doc = r" Checks if, given a rule name, matches one of the rules contained in this category"]
    pub(crate) fn has_rule(rule_name: &str) -> Option<&'static str> {
        Some(Self::GROUP_RULES[Self::GROUP_RULES.binary_search(&rule_name).ok()?])
    }
    #[doc = r" Checks if, given a rule name, it is marked as recommended"]
    pub(crate) fn is_recommended_rule(rule_name: &str) -> bool {
        Self::RECOMMENDED_RULES.contains(&rule_name)
    }
    pub(crate) fn recommended_rules_as_filters() -> &'static [RuleFilter<'static>] {
        Self::RECOMMENDED_RULES_AS_FILTERS
    }
    pub(crate) fn all_rules_as_filters() -> &'static [RuleFilter<'static>] {
        Self::ALL_RULES_AS_FILTERS
    }
    #[doc = r" Select preset rules"]
    pub(crate) fn collect_preset_rules(
        &self,
        parent_is_all: bool,
        parent_is_recommended: bool,
        enabled_rules: &mut FxHashSet<RuleFilter<'static>>,
    ) {
        if self.is_all_true() || self.is_all_unset() && parent_is_all {
            enabled_rules.extend(Self::all_rules_as_filters());
        } else if self.is_recommended_true()
            || self.is_recommended_unset() && self.is_all_unset() && parent_is_recommended
        {
            enabled_rules.extend(Self::recommended_rules_as_filters());
        }
    }
    pub(crate) fn get_rule_configuration(
        &self,
        rule_name: &str,
    ) -> Option<(RulePlainConfiguration, Option<RuleOptions>)> {
        match rule_name {
            "noDangerouslySetInnerHtml" => self
                .no_dangerously_set_inner_html
                .as_ref()
                .map(|conf| (conf.level(), conf.get_options())),
            "noDangerouslySetInnerHtmlWithChildren" => self
                .no_dangerously_set_inner_html_with_children
                .as_ref()
                .map(|conf| (conf.level(), conf.get_options())),
            "noGlobalEval" => self
                .no_global_eval
                .as_ref()
                .map(|conf| (conf.level(), conf.get_options())),
            _ => None,
        }
    }
}
#[derive(Clone, Debug, Default, Deserialize, Deserializable, Eq, Merge, PartialEq, Serialize)]
#[deserializable(with_validator)]
#[cfg_attr(feature = "schema", derive(JsonSchema))]
#[serde(rename_all = "camelCase", default, deny_unknown_fields)]
#[doc = r" A list of rules that belong to this group"]
pub struct Style {
    #[doc = r" It enables the recommended rules for this group"]
    #[serde(skip_serializing_if = "Option::is_none")]
    pub recommended: Option<bool>,
    #[doc = r" It enables ALL rules for this group."]
    #[serde(skip_serializing_if = "Option::is_none")]
    pub all: Option<bool>,
    #[doc = "Disallow the use of arguments."]
    #[serde(skip_serializing_if = "Option::is_none")]
    pub no_arguments: Option<RuleConfiguration<NoArguments>>,
    #[doc = "Disallow comma operator."]
    #[serde(skip_serializing_if = "Option::is_none")]
    pub no_comma_operator: Option<RuleConfiguration<NoCommaOperator>>,
    #[doc = "Disallow default exports."]
    #[serde(skip_serializing_if = "Option::is_none")]
    pub no_default_export: Option<RuleConfiguration<NoDefaultExport>>,
    #[doc = "Disallow implicit true values on JSX boolean attributes"]
    #[serde(skip_serializing_if = "Option::is_none")]
    pub no_implicit_boolean: Option<RuleFixConfiguration<NoImplicitBoolean>>,
    #[doc = "Disallow type annotations for variables, parameters, and class properties initialized with a literal expression."]
    #[serde(skip_serializing_if = "Option::is_none")]
    pub no_inferrable_types: Option<RuleFixConfiguration<NoInferrableTypes>>,
    #[doc = "Disallow the use of TypeScript's namespaces."]
    #[serde(skip_serializing_if = "Option::is_none")]
    pub no_namespace: Option<RuleConfiguration<NoNamespace>>,
    #[doc = "Disallow the use of namespace imports."]
    #[serde(skip_serializing_if = "Option::is_none")]
    pub no_namespace_import: Option<RuleConfiguration<NoNamespaceImport>>,
    #[doc = "Disallow negation in the condition of an if statement if it has an else clause."]
    #[serde(skip_serializing_if = "Option::is_none")]
    pub no_negation_else: Option<RuleFixConfiguration<NoNegationElse>>,
    #[doc = "Disallow non-null assertions using the ! postfix operator."]
    #[serde(skip_serializing_if = "Option::is_none")]
    pub no_non_null_assertion: Option<RuleFixConfiguration<NoNonNullAssertion>>,
    #[doc = "Disallow reassigning function parameters."]
    #[serde(skip_serializing_if = "Option::is_none")]
    pub no_parameter_assign: Option<RuleConfiguration<NoParameterAssign>>,
    #[doc = "Disallow the use of parameter properties in class constructors."]
    #[serde(skip_serializing_if = "Option::is_none")]
    pub no_parameter_properties: Option<RuleConfiguration<NoParameterProperties>>,
    #[doc = "This rule allows you to specify global variable names that you don’t want to use in your application."]
    #[serde(skip_serializing_if = "Option::is_none")]
    pub no_restricted_globals: Option<RuleConfiguration<NoRestrictedGlobals>>,
    #[doc = "Disallow the use of constants which its value is the upper-case version of its name."]
    #[serde(skip_serializing_if = "Option::is_none")]
    pub no_shouty_constants: Option<RuleFixConfiguration<NoShoutyConstants>>,
    #[doc = "Disallow template literals if interpolation and special-character handling are not needed"]
    #[serde(skip_serializing_if = "Option::is_none")]
    pub no_unused_template_literal: Option<RuleFixConfiguration<NoUnusedTemplateLiteral>>,
    #[doc = "Disallow else block when the if block breaks early."]
    #[serde(skip_serializing_if = "Option::is_none")]
    pub no_useless_else: Option<RuleFixConfiguration<NoUselessElse>>,
    #[doc = "Disallow the use of var"]
    #[serde(skip_serializing_if = "Option::is_none")]
    pub no_var: Option<RuleFixConfiguration<NoVar>>,
    #[doc = "Enforce the use of as const over literal type and type annotation."]
    #[serde(skip_serializing_if = "Option::is_none")]
    pub use_as_const_assertion: Option<RuleFixConfiguration<UseAsConstAssertion>>,
    #[doc = "Requires following curly brace conventions."]
    #[serde(skip_serializing_if = "Option::is_none")]
    pub use_block_statements: Option<RuleFixConfiguration<UseBlockStatements>>,
    #[doc = "Enforce using else if instead of nested if in else clauses."]
    #[serde(skip_serializing_if = "Option::is_none")]
    pub use_collapsed_else_if: Option<RuleFixConfiguration<UseCollapsedElseIf>>,
    #[doc = "Require consistently using either T\\[] or Array\\<T>"]
    #[serde(skip_serializing_if = "Option::is_none")]
    pub use_consistent_array_type: Option<RuleFixConfiguration<UseConsistentArrayType>>,
    #[doc = "Require const declarations for variables that are only assigned once."]
    #[serde(skip_serializing_if = "Option::is_none")]
    pub use_const: Option<RuleFixConfiguration<UseConst>>,
    #[doc = "Enforce default function parameters and optional function parameters to be last."]
    #[serde(skip_serializing_if = "Option::is_none")]
    pub use_default_parameter_last: Option<RuleFixConfiguration<UseDefaultParameterLast>>,
    #[doc = "Require that each enum member value be explicitly initialized."]
    #[serde(skip_serializing_if = "Option::is_none")]
    pub use_enum_initializers: Option<RuleFixConfiguration<UseEnumInitializers>>,
    #[doc = "Disallow the use of Math.pow in favor of the ** operator."]
    #[serde(skip_serializing_if = "Option::is_none")]
    pub use_exponentiation_operator: Option<RuleFixConfiguration<UseExponentiationOperator>>,
    #[doc = "Promotes the use of export type for types."]
    #[serde(skip_serializing_if = "Option::is_none")]
    pub use_export_type: Option<RuleFixConfiguration<UseExportType>>,
    #[doc = "Enforce naming conventions for JavaScript and TypeScript filenames."]
    #[serde(skip_serializing_if = "Option::is_none")]
    pub use_filenaming_convention: Option<RuleConfiguration<UseFilenamingConvention>>,
    #[doc = "This rule recommends a for-of loop when in a for loop, the index used to extract an item from the iterated array."]
    #[serde(skip_serializing_if = "Option::is_none")]
    pub use_for_of: Option<RuleConfiguration<UseForOf>>,
    #[doc = "This rule enforces the use of \\<>...\\</> over \\<Fragment>...\\</Fragment>."]
    #[serde(skip_serializing_if = "Option::is_none")]
    pub use_fragment_syntax: Option<RuleFixConfiguration<UseFragmentSyntax>>,
    #[doc = "Promotes the use of import type for types."]
    #[serde(skip_serializing_if = "Option::is_none")]
    pub use_import_type: Option<RuleFixConfiguration<UseImportType>>,
    #[doc = "Require all enum members to be literal values."]
    #[serde(skip_serializing_if = "Option::is_none")]
    pub use_literal_enum_members: Option<RuleConfiguration<UseLiteralEnumMembers>>,
    #[doc = "Enforce naming conventions for everything across a codebase."]
    #[serde(skip_serializing_if = "Option::is_none")]
    pub use_naming_convention: Option<RuleFixConfiguration<UseNamingConvention>>,
    #[doc = "Promotes the usage of node:assert/strict over node:assert."]
    #[serde(skip_serializing_if = "Option::is_none")]
    pub use_node_assert_strict: Option<RuleFixConfiguration<UseNodeAssertStrict>>,
    #[doc = "Enforces using the node: protocol for Node.js builtin modules."]
    #[serde(skip_serializing_if = "Option::is_none")]
    pub use_nodejs_import_protocol: Option<RuleFixConfiguration<UseNodejsImportProtocol>>,
    #[doc = "Use the Number properties instead of global ones."]
    #[serde(skip_serializing_if = "Option::is_none")]
    pub use_number_namespace: Option<RuleFixConfiguration<UseNumberNamespace>>,
    #[doc = "Disallow parseInt() and Number.parseInt() in favor of binary, octal, and hexadecimal literals"]
    #[serde(skip_serializing_if = "Option::is_none")]
    pub use_numeric_literals: Option<RuleFixConfiguration<UseNumericLiterals>>,
    #[doc = "Prevent extra closing tags for components without children"]
    #[serde(skip_serializing_if = "Option::is_none")]
    pub use_self_closing_elements: Option<RuleFixConfiguration<UseSelfClosingElements>>,
    #[doc = "When expressing array types, this rule promotes the usage of T\\[] shorthand instead of Array\\<T>."]
    #[serde(skip_serializing_if = "Option::is_none")]
    pub use_shorthand_array_type: Option<RuleFixConfiguration<UseShorthandArrayType>>,
    #[doc = "Require assignment operator shorthand where possible."]
    #[serde(skip_serializing_if = "Option::is_none")]
    pub use_shorthand_assign: Option<RuleFixConfiguration<UseShorthandAssign>>,
    #[doc = "Enforce using function types instead of object type with call signatures."]
    #[serde(skip_serializing_if = "Option::is_none")]
    pub use_shorthand_function_type: Option<RuleFixConfiguration<UseShorthandFunctionType>>,
    #[doc = "Enforces switch clauses have a single statement, emits a quick fix wrapping the statements in a block."]
    #[serde(skip_serializing_if = "Option::is_none")]
    pub use_single_case_statement: Option<RuleFixConfiguration<UseSingleCaseStatement>>,
    #[doc = "Disallow multiple variable declarations in the same variable statement"]
    #[serde(skip_serializing_if = "Option::is_none")]
    pub use_single_var_declarator: Option<RuleFixConfiguration<UseSingleVarDeclarator>>,
    #[doc = "Prefer template literals over string concatenation."]
    #[serde(skip_serializing_if = "Option::is_none")]
    pub use_template: Option<RuleFixConfiguration<UseTemplate>>,
    #[doc = "Enforce the use of while loops instead of for loops when the initializer and update expressions are not needed."]
    #[serde(skip_serializing_if = "Option::is_none")]
    pub use_while: Option<RuleFixConfiguration<UseWhile>>,
}
impl DeserializableValidator for Style {
    fn validate(
        &mut self,
        _name: &str,
        range: TextRange,
        diagnostics: &mut Vec<DeserializationDiagnostic>,
    ) -> bool {
        if self.recommended == Some(true) && self.all == Some(true) {
            diagnostics . push (DeserializationDiagnostic :: new (markup ! (< Emphasis > "'recommended'" < / Emphasis > " and " < Emphasis > "'all'" < / Emphasis > " can't be both " < Emphasis > "'true'" < / Emphasis > ". You should choose only one of them.")) . with_range (range) . with_note (markup ! ("Biome will fallback to its defaults for this section."))) ;
            return false;
        }
        true
    }
}
impl Style {
    const GROUP_NAME: &'static str = "style";
    pub(crate) const GROUP_RULES: &'static [&'static str] = &[
        "noArguments",
        "noCommaOperator",
        "noDefaultExport",
        "noImplicitBoolean",
        "noInferrableTypes",
        "noNamespace",
        "noNamespaceImport",
        "noNegationElse",
        "noNonNullAssertion",
        "noParameterAssign",
        "noParameterProperties",
        "noRestrictedGlobals",
        "noShoutyConstants",
        "noUnusedTemplateLiteral",
        "noUselessElse",
        "noVar",
        "useAsConstAssertion",
        "useBlockStatements",
        "useCollapsedElseIf",
        "useConsistentArrayType",
        "useConst",
        "useDefaultParameterLast",
        "useEnumInitializers",
        "useExponentiationOperator",
        "useExportType",
        "useFilenamingConvention",
        "useForOf",
        "useFragmentSyntax",
        "useImportType",
        "useLiteralEnumMembers",
        "useNamingConvention",
        "useNodeAssertStrict",
        "useNodejsImportProtocol",
        "useNumberNamespace",
        "useNumericLiterals",
        "useSelfClosingElements",
        "useShorthandArrayType",
        "useShorthandAssign",
        "useShorthandFunctionType",
        "useSingleCaseStatement",
        "useSingleVarDeclarator",
        "useTemplate",
        "useWhile",
    ];
    const RECOMMENDED_RULES: &'static [&'static str] = &[
        "noArguments",
        "noCommaOperator",
        "noInferrableTypes",
        "noNonNullAssertion",
        "noParameterAssign",
        "noUnusedTemplateLiteral",
        "noUselessElse",
        "noVar",
        "useAsConstAssertion",
        "useConst",
        "useDefaultParameterLast",
        "useEnumInitializers",
        "useExponentiationOperator",
        "useExportType",
        "useImportType",
        "useLiteralEnumMembers",
        "useNodejsImportProtocol",
        "useNumberNamespace",
        "useNumericLiterals",
        "useSelfClosingElements",
        "useShorthandFunctionType",
        "useSingleVarDeclarator",
        "useTemplate",
        "useWhile",
    ];
    const RECOMMENDED_RULES_AS_FILTERS: &'static [RuleFilter<'static>] = &[
        RuleFilter::Rule(Self::GROUP_NAME, Self::GROUP_RULES[0]),
        RuleFilter::Rule(Self::GROUP_NAME, Self::GROUP_RULES[1]),
        RuleFilter::Rule(Self::GROUP_NAME, Self::GROUP_RULES[4]),
        RuleFilter::Rule(Self::GROUP_NAME, Self::GROUP_RULES[8]),
        RuleFilter::Rule(Self::GROUP_NAME, Self::GROUP_RULES[9]),
        RuleFilter::Rule(Self::GROUP_NAME, Self::GROUP_RULES[13]),
        RuleFilter::Rule(Self::GROUP_NAME, Self::GROUP_RULES[14]),
        RuleFilter::Rule(Self::GROUP_NAME, Self::GROUP_RULES[15]),
        RuleFilter::Rule(Self::GROUP_NAME, Self::GROUP_RULES[16]),
        RuleFilter::Rule(Self::GROUP_NAME, Self::GROUP_RULES[20]),
        RuleFilter::Rule(Self::GROUP_NAME, Self::GROUP_RULES[21]),
        RuleFilter::Rule(Self::GROUP_NAME, Self::GROUP_RULES[22]),
        RuleFilter::Rule(Self::GROUP_NAME, Self::GROUP_RULES[23]),
        RuleFilter::Rule(Self::GROUP_NAME, Self::GROUP_RULES[24]),
        RuleFilter::Rule(Self::GROUP_NAME, Self::GROUP_RULES[28]),
        RuleFilter::Rule(Self::GROUP_NAME, Self::GROUP_RULES[29]),
        RuleFilter::Rule(Self::GROUP_NAME, Self::GROUP_RULES[32]),
        RuleFilter::Rule(Self::GROUP_NAME, Self::GROUP_RULES[33]),
        RuleFilter::Rule(Self::GROUP_NAME, Self::GROUP_RULES[34]),
        RuleFilter::Rule(Self::GROUP_NAME, Self::GROUP_RULES[35]),
        RuleFilter::Rule(Self::GROUP_NAME, Self::GROUP_RULES[38]),
        RuleFilter::Rule(Self::GROUP_NAME, Self::GROUP_RULES[40]),
        RuleFilter::Rule(Self::GROUP_NAME, Self::GROUP_RULES[41]),
        RuleFilter::Rule(Self::GROUP_NAME, Self::GROUP_RULES[42]),
    ];
    const ALL_RULES_AS_FILTERS: &'static [RuleFilter<'static>] = &[
        RuleFilter::Rule(Self::GROUP_NAME, Self::GROUP_RULES[0]),
        RuleFilter::Rule(Self::GROUP_NAME, Self::GROUP_RULES[1]),
        RuleFilter::Rule(Self::GROUP_NAME, Self::GROUP_RULES[2]),
        RuleFilter::Rule(Self::GROUP_NAME, Self::GROUP_RULES[3]),
        RuleFilter::Rule(Self::GROUP_NAME, Self::GROUP_RULES[4]),
        RuleFilter::Rule(Self::GROUP_NAME, Self::GROUP_RULES[5]),
        RuleFilter::Rule(Self::GROUP_NAME, Self::GROUP_RULES[6]),
        RuleFilter::Rule(Self::GROUP_NAME, Self::GROUP_RULES[7]),
        RuleFilter::Rule(Self::GROUP_NAME, Self::GROUP_RULES[8]),
        RuleFilter::Rule(Self::GROUP_NAME, Self::GROUP_RULES[9]),
        RuleFilter::Rule(Self::GROUP_NAME, Self::GROUP_RULES[10]),
        RuleFilter::Rule(Self::GROUP_NAME, Self::GROUP_RULES[11]),
        RuleFilter::Rule(Self::GROUP_NAME, Self::GROUP_RULES[12]),
        RuleFilter::Rule(Self::GROUP_NAME, Self::GROUP_RULES[13]),
        RuleFilter::Rule(Self::GROUP_NAME, Self::GROUP_RULES[14]),
        RuleFilter::Rule(Self::GROUP_NAME, Self::GROUP_RULES[15]),
        RuleFilter::Rule(Self::GROUP_NAME, Self::GROUP_RULES[16]),
        RuleFilter::Rule(Self::GROUP_NAME, Self::GROUP_RULES[17]),
        RuleFilter::Rule(Self::GROUP_NAME, Self::GROUP_RULES[18]),
        RuleFilter::Rule(Self::GROUP_NAME, Self::GROUP_RULES[19]),
        RuleFilter::Rule(Self::GROUP_NAME, Self::GROUP_RULES[20]),
        RuleFilter::Rule(Self::GROUP_NAME, Self::GROUP_RULES[21]),
        RuleFilter::Rule(Self::GROUP_NAME, Self::GROUP_RULES[22]),
        RuleFilter::Rule(Self::GROUP_NAME, Self::GROUP_RULES[23]),
        RuleFilter::Rule(Self::GROUP_NAME, Self::GROUP_RULES[24]),
        RuleFilter::Rule(Self::GROUP_NAME, Self::GROUP_RULES[25]),
        RuleFilter::Rule(Self::GROUP_NAME, Self::GROUP_RULES[26]),
        RuleFilter::Rule(Self::GROUP_NAME, Self::GROUP_RULES[27]),
        RuleFilter::Rule(Self::GROUP_NAME, Self::GROUP_RULES[28]),
        RuleFilter::Rule(Self::GROUP_NAME, Self::GROUP_RULES[29]),
        RuleFilter::Rule(Self::GROUP_NAME, Self::GROUP_RULES[30]),
        RuleFilter::Rule(Self::GROUP_NAME, Self::GROUP_RULES[31]),
        RuleFilter::Rule(Self::GROUP_NAME, Self::GROUP_RULES[32]),
        RuleFilter::Rule(Self::GROUP_NAME, Self::GROUP_RULES[33]),
        RuleFilter::Rule(Self::GROUP_NAME, Self::GROUP_RULES[34]),
        RuleFilter::Rule(Self::GROUP_NAME, Self::GROUP_RULES[35]),
        RuleFilter::Rule(Self::GROUP_NAME, Self::GROUP_RULES[36]),
        RuleFilter::Rule(Self::GROUP_NAME, Self::GROUP_RULES[37]),
        RuleFilter::Rule(Self::GROUP_NAME, Self::GROUP_RULES[38]),
        RuleFilter::Rule(Self::GROUP_NAME, Self::GROUP_RULES[39]),
        RuleFilter::Rule(Self::GROUP_NAME, Self::GROUP_RULES[40]),
        RuleFilter::Rule(Self::GROUP_NAME, Self::GROUP_RULES[41]),
        RuleFilter::Rule(Self::GROUP_NAME, Self::GROUP_RULES[42]),
    ];
    #[doc = r" Retrieves the recommended rules"]
    pub(crate) fn is_recommended_true(&self) -> bool {
        matches!(self.recommended, Some(true))
    }
    pub(crate) fn is_recommended_unset(&self) -> bool {
        self.recommended.is_none()
    }
    pub(crate) fn is_all_true(&self) -> bool {
        matches!(self.all, Some(true))
    }
    pub(crate) fn is_all_unset(&self) -> bool {
        self.all.is_none()
    }
    pub(crate) fn get_enabled_rules(&self) -> FxHashSet<RuleFilter<'static>> {
        let mut index_set = FxHashSet::default();
        if let Some(rule) = self.no_arguments.as_ref() {
            if rule.is_enabled() {
                index_set.insert(RuleFilter::Rule(Self::GROUP_NAME, Self::GROUP_RULES[0]));
            }
        }
        if let Some(rule) = self.no_comma_operator.as_ref() {
            if rule.is_enabled() {
                index_set.insert(RuleFilter::Rule(Self::GROUP_NAME, Self::GROUP_RULES[1]));
            }
        }
        if let Some(rule) = self.no_default_export.as_ref() {
            if rule.is_enabled() {
                index_set.insert(RuleFilter::Rule(Self::GROUP_NAME, Self::GROUP_RULES[2]));
            }
        }
        if let Some(rule) = self.no_implicit_boolean.as_ref() {
            if rule.is_enabled() {
                index_set.insert(RuleFilter::Rule(Self::GROUP_NAME, Self::GROUP_RULES[3]));
            }
        }
        if let Some(rule) = self.no_inferrable_types.as_ref() {
            if rule.is_enabled() {
                index_set.insert(RuleFilter::Rule(Self::GROUP_NAME, Self::GROUP_RULES[4]));
            }
        }
        if let Some(rule) = self.no_namespace.as_ref() {
            if rule.is_enabled() {
                index_set.insert(RuleFilter::Rule(Self::GROUP_NAME, Self::GROUP_RULES[5]));
            }
        }
        if let Some(rule) = self.no_namespace_import.as_ref() {
            if rule.is_enabled() {
                index_set.insert(RuleFilter::Rule(Self::GROUP_NAME, Self::GROUP_RULES[6]));
            }
        }
        if let Some(rule) = self.no_negation_else.as_ref() {
            if rule.is_enabled() {
                index_set.insert(RuleFilter::Rule(Self::GROUP_NAME, Self::GROUP_RULES[7]));
            }
        }
        if let Some(rule) = self.no_non_null_assertion.as_ref() {
            if rule.is_enabled() {
                index_set.insert(RuleFilter::Rule(Self::GROUP_NAME, Self::GROUP_RULES[8]));
            }
        }
        if let Some(rule) = self.no_parameter_assign.as_ref() {
            if rule.is_enabled() {
                index_set.insert(RuleFilter::Rule(Self::GROUP_NAME, Self::GROUP_RULES[9]));
            }
        }
        if let Some(rule) = self.no_parameter_properties.as_ref() {
            if rule.is_enabled() {
                index_set.insert(RuleFilter::Rule(Self::GROUP_NAME, Self::GROUP_RULES[10]));
            }
        }
        if let Some(rule) = self.no_restricted_globals.as_ref() {
            if rule.is_enabled() {
                index_set.insert(RuleFilter::Rule(Self::GROUP_NAME, Self::GROUP_RULES[11]));
            }
        }
        if let Some(rule) = self.no_shouty_constants.as_ref() {
            if rule.is_enabled() {
                index_set.insert(RuleFilter::Rule(Self::GROUP_NAME, Self::GROUP_RULES[12]));
            }
        }
        if let Some(rule) = self.no_unused_template_literal.as_ref() {
            if rule.is_enabled() {
                index_set.insert(RuleFilter::Rule(Self::GROUP_NAME, Self::GROUP_RULES[13]));
            }
        }
        if let Some(rule) = self.no_useless_else.as_ref() {
            if rule.is_enabled() {
                index_set.insert(RuleFilter::Rule(Self::GROUP_NAME, Self::GROUP_RULES[14]));
            }
        }
        if let Some(rule) = self.no_var.as_ref() {
            if rule.is_enabled() {
                index_set.insert(RuleFilter::Rule(Self::GROUP_NAME, Self::GROUP_RULES[15]));
            }
        }
        if let Some(rule) = self.use_as_const_assertion.as_ref() {
            if rule.is_enabled() {
                index_set.insert(RuleFilter::Rule(Self::GROUP_NAME, Self::GROUP_RULES[16]));
            }
        }
        if let Some(rule) = self.use_block_statements.as_ref() {
            if rule.is_enabled() {
                index_set.insert(RuleFilter::Rule(Self::GROUP_NAME, Self::GROUP_RULES[17]));
            }
        }
        if let Some(rule) = self.use_collapsed_else_if.as_ref() {
            if rule.is_enabled() {
                index_set.insert(RuleFilter::Rule(Self::GROUP_NAME, Self::GROUP_RULES[18]));
            }
        }
        if let Some(rule) = self.use_consistent_array_type.as_ref() {
            if rule.is_enabled() {
                index_set.insert(RuleFilter::Rule(Self::GROUP_NAME, Self::GROUP_RULES[19]));
            }
        }
        if let Some(rule) = self.use_const.as_ref() {
            if rule.is_enabled() {
                index_set.insert(RuleFilter::Rule(Self::GROUP_NAME, Self::GROUP_RULES[20]));
            }
        }
        if let Some(rule) = self.use_default_parameter_last.as_ref() {
            if rule.is_enabled() {
                index_set.insert(RuleFilter::Rule(Self::GROUP_NAME, Self::GROUP_RULES[21]));
            }
        }
        if let Some(rule) = self.use_enum_initializers.as_ref() {
            if rule.is_enabled() {
                index_set.insert(RuleFilter::Rule(Self::GROUP_NAME, Self::GROUP_RULES[22]));
            }
        }
        if let Some(rule) = self.use_exponentiation_operator.as_ref() {
            if rule.is_enabled() {
                index_set.insert(RuleFilter::Rule(Self::GROUP_NAME, Self::GROUP_RULES[23]));
            }
        }
        if let Some(rule) = self.use_export_type.as_ref() {
            if rule.is_enabled() {
                index_set.insert(RuleFilter::Rule(Self::GROUP_NAME, Self::GROUP_RULES[24]));
            }
        }
        if let Some(rule) = self.use_filenaming_convention.as_ref() {
            if rule.is_enabled() {
                index_set.insert(RuleFilter::Rule(Self::GROUP_NAME, Self::GROUP_RULES[25]));
            }
        }
        if let Some(rule) = self.use_for_of.as_ref() {
            if rule.is_enabled() {
                index_set.insert(RuleFilter::Rule(Self::GROUP_NAME, Self::GROUP_RULES[26]));
            }
        }
        if let Some(rule) = self.use_fragment_syntax.as_ref() {
            if rule.is_enabled() {
                index_set.insert(RuleFilter::Rule(Self::GROUP_NAME, Self::GROUP_RULES[27]));
            }
        }
        if let Some(rule) = self.use_import_type.as_ref() {
            if rule.is_enabled() {
                index_set.insert(RuleFilter::Rule(Self::GROUP_NAME, Self::GROUP_RULES[28]));
            }
        }
        if let Some(rule) = self.use_literal_enum_members.as_ref() {
            if rule.is_enabled() {
                index_set.insert(RuleFilter::Rule(Self::GROUP_NAME, Self::GROUP_RULES[29]));
            }
        }
        if let Some(rule) = self.use_naming_convention.as_ref() {
            if rule.is_enabled() {
                index_set.insert(RuleFilter::Rule(Self::GROUP_NAME, Self::GROUP_RULES[30]));
            }
        }
        if let Some(rule) = self.use_node_assert_strict.as_ref() {
            if rule.is_enabled() {
                index_set.insert(RuleFilter::Rule(Self::GROUP_NAME, Self::GROUP_RULES[31]));
            }
        }
        if let Some(rule) = self.use_nodejs_import_protocol.as_ref() {
            if rule.is_enabled() {
                index_set.insert(RuleFilter::Rule(Self::GROUP_NAME, Self::GROUP_RULES[32]));
            }
        }
        if let Some(rule) = self.use_number_namespace.as_ref() {
            if rule.is_enabled() {
                index_set.insert(RuleFilter::Rule(Self::GROUP_NAME, Self::GROUP_RULES[33]));
            }
        }
        if let Some(rule) = self.use_numeric_literals.as_ref() {
            if rule.is_enabled() {
                index_set.insert(RuleFilter::Rule(Self::GROUP_NAME, Self::GROUP_RULES[34]));
            }
        }
        if let Some(rule) = self.use_self_closing_elements.as_ref() {
            if rule.is_enabled() {
                index_set.insert(RuleFilter::Rule(Self::GROUP_NAME, Self::GROUP_RULES[35]));
            }
        }
        if let Some(rule) = self.use_shorthand_array_type.as_ref() {
            if rule.is_enabled() {
                index_set.insert(RuleFilter::Rule(Self::GROUP_NAME, Self::GROUP_RULES[36]));
            }
        }
        if let Some(rule) = self.use_shorthand_assign.as_ref() {
            if rule.is_enabled() {
                index_set.insert(RuleFilter::Rule(Self::GROUP_NAME, Self::GROUP_RULES[37]));
            }
        }
        if let Some(rule) = self.use_shorthand_function_type.as_ref() {
            if rule.is_enabled() {
                index_set.insert(RuleFilter::Rule(Self::GROUP_NAME, Self::GROUP_RULES[38]));
            }
        }
        if let Some(rule) = self.use_single_case_statement.as_ref() {
            if rule.is_enabled() {
                index_set.insert(RuleFilter::Rule(Self::GROUP_NAME, Self::GROUP_RULES[39]));
            }
        }
        if let Some(rule) = self.use_single_var_declarator.as_ref() {
            if rule.is_enabled() {
                index_set.insert(RuleFilter::Rule(Self::GROUP_NAME, Self::GROUP_RULES[40]));
            }
        }
        if let Some(rule) = self.use_template.as_ref() {
            if rule.is_enabled() {
                index_set.insert(RuleFilter::Rule(Self::GROUP_NAME, Self::GROUP_RULES[41]));
            }
        }
        if let Some(rule) = self.use_while.as_ref() {
            if rule.is_enabled() {
                index_set.insert(RuleFilter::Rule(Self::GROUP_NAME, Self::GROUP_RULES[42]));
            }
        }
        index_set
    }
    pub(crate) fn get_disabled_rules(&self) -> FxHashSet<RuleFilter<'static>> {
        let mut index_set = FxHashSet::default();
        if let Some(rule) = self.no_arguments.as_ref() {
            if rule.is_disabled() {
                index_set.insert(RuleFilter::Rule(Self::GROUP_NAME, Self::GROUP_RULES[0]));
            }
        }
        if let Some(rule) = self.no_comma_operator.as_ref() {
            if rule.is_disabled() {
                index_set.insert(RuleFilter::Rule(Self::GROUP_NAME, Self::GROUP_RULES[1]));
            }
        }
        if let Some(rule) = self.no_default_export.as_ref() {
            if rule.is_disabled() {
                index_set.insert(RuleFilter::Rule(Self::GROUP_NAME, Self::GROUP_RULES[2]));
            }
        }
        if let Some(rule) = self.no_implicit_boolean.as_ref() {
            if rule.is_disabled() {
                index_set.insert(RuleFilter::Rule(Self::GROUP_NAME, Self::GROUP_RULES[3]));
            }
        }
        if let Some(rule) = self.no_inferrable_types.as_ref() {
            if rule.is_disabled() {
                index_set.insert(RuleFilter::Rule(Self::GROUP_NAME, Self::GROUP_RULES[4]));
            }
        }
        if let Some(rule) = self.no_namespace.as_ref() {
            if rule.is_disabled() {
                index_set.insert(RuleFilter::Rule(Self::GROUP_NAME, Self::GROUP_RULES[5]));
            }
        }
        if let Some(rule) = self.no_namespace_import.as_ref() {
            if rule.is_disabled() {
                index_set.insert(RuleFilter::Rule(Self::GROUP_NAME, Self::GROUP_RULES[6]));
            }
        }
        if let Some(rule) = self.no_negation_else.as_ref() {
            if rule.is_disabled() {
                index_set.insert(RuleFilter::Rule(Self::GROUP_NAME, Self::GROUP_RULES[7]));
            }
        }
        if let Some(rule) = self.no_non_null_assertion.as_ref() {
            if rule.is_disabled() {
                index_set.insert(RuleFilter::Rule(Self::GROUP_NAME, Self::GROUP_RULES[8]));
            }
        }
        if let Some(rule) = self.no_parameter_assign.as_ref() {
            if rule.is_disabled() {
                index_set.insert(RuleFilter::Rule(Self::GROUP_NAME, Self::GROUP_RULES[9]));
            }
        }
        if let Some(rule) = self.no_parameter_properties.as_ref() {
            if rule.is_disabled() {
                index_set.insert(RuleFilter::Rule(Self::GROUP_NAME, Self::GROUP_RULES[10]));
            }
        }
        if let Some(rule) = self.no_restricted_globals.as_ref() {
            if rule.is_disabled() {
                index_set.insert(RuleFilter::Rule(Self::GROUP_NAME, Self::GROUP_RULES[11]));
            }
        }
        if let Some(rule) = self.no_shouty_constants.as_ref() {
            if rule.is_disabled() {
                index_set.insert(RuleFilter::Rule(Self::GROUP_NAME, Self::GROUP_RULES[12]));
            }
        }
        if let Some(rule) = self.no_unused_template_literal.as_ref() {
            if rule.is_disabled() {
                index_set.insert(RuleFilter::Rule(Self::GROUP_NAME, Self::GROUP_RULES[13]));
            }
        }
        if let Some(rule) = self.no_useless_else.as_ref() {
            if rule.is_disabled() {
                index_set.insert(RuleFilter::Rule(Self::GROUP_NAME, Self::GROUP_RULES[14]));
            }
        }
        if let Some(rule) = self.no_var.as_ref() {
            if rule.is_disabled() {
                index_set.insert(RuleFilter::Rule(Self::GROUP_NAME, Self::GROUP_RULES[15]));
            }
        }
        if let Some(rule) = self.use_as_const_assertion.as_ref() {
            if rule.is_disabled() {
                index_set.insert(RuleFilter::Rule(Self::GROUP_NAME, Self::GROUP_RULES[16]));
            }
        }
        if let Some(rule) = self.use_block_statements.as_ref() {
            if rule.is_disabled() {
                index_set.insert(RuleFilter::Rule(Self::GROUP_NAME, Self::GROUP_RULES[17]));
            }
        }
        if let Some(rule) = self.use_collapsed_else_if.as_ref() {
            if rule.is_disabled() {
                index_set.insert(RuleFilter::Rule(Self::GROUP_NAME, Self::GROUP_RULES[18]));
            }
        }
        if let Some(rule) = self.use_consistent_array_type.as_ref() {
            if rule.is_disabled() {
                index_set.insert(RuleFilter::Rule(Self::GROUP_NAME, Self::GROUP_RULES[19]));
            }
        }
        if let Some(rule) = self.use_const.as_ref() {
            if rule.is_disabled() {
                index_set.insert(RuleFilter::Rule(Self::GROUP_NAME, Self::GROUP_RULES[20]));
            }
        }
        if let Some(rule) = self.use_default_parameter_last.as_ref() {
            if rule.is_disabled() {
                index_set.insert(RuleFilter::Rule(Self::GROUP_NAME, Self::GROUP_RULES[21]));
            }
        }
        if let Some(rule) = self.use_enum_initializers.as_ref() {
            if rule.is_disabled() {
                index_set.insert(RuleFilter::Rule(Self::GROUP_NAME, Self::GROUP_RULES[22]));
            }
        }
        if let Some(rule) = self.use_exponentiation_operator.as_ref() {
            if rule.is_disabled() {
                index_set.insert(RuleFilter::Rule(Self::GROUP_NAME, Self::GROUP_RULES[23]));
            }
        }
        if let Some(rule) = self.use_export_type.as_ref() {
            if rule.is_disabled() {
                index_set.insert(RuleFilter::Rule(Self::GROUP_NAME, Self::GROUP_RULES[24]));
            }
        }
        if let Some(rule) = self.use_filenaming_convention.as_ref() {
            if rule.is_disabled() {
                index_set.insert(RuleFilter::Rule(Self::GROUP_NAME, Self::GROUP_RULES[25]));
            }
        }
        if let Some(rule) = self.use_for_of.as_ref() {
            if rule.is_disabled() {
                index_set.insert(RuleFilter::Rule(Self::GROUP_NAME, Self::GROUP_RULES[26]));
            }
        }
        if let Some(rule) = self.use_fragment_syntax.as_ref() {
            if rule.is_disabled() {
                index_set.insert(RuleFilter::Rule(Self::GROUP_NAME, Self::GROUP_RULES[27]));
            }
        }
        if let Some(rule) = self.use_import_type.as_ref() {
            if rule.is_disabled() {
                index_set.insert(RuleFilter::Rule(Self::GROUP_NAME, Self::GROUP_RULES[28]));
            }
        }
        if let Some(rule) = self.use_literal_enum_members.as_ref() {
            if rule.is_disabled() {
                index_set.insert(RuleFilter::Rule(Self::GROUP_NAME, Self::GROUP_RULES[29]));
            }
        }
        if let Some(rule) = self.use_naming_convention.as_ref() {
            if rule.is_disabled() {
                index_set.insert(RuleFilter::Rule(Self::GROUP_NAME, Self::GROUP_RULES[30]));
            }
        }
        if let Some(rule) = self.use_node_assert_strict.as_ref() {
            if rule.is_disabled() {
                index_set.insert(RuleFilter::Rule(Self::GROUP_NAME, Self::GROUP_RULES[31]));
            }
        }
        if let Some(rule) = self.use_nodejs_import_protocol.as_ref() {
            if rule.is_disabled() {
                index_set.insert(RuleFilter::Rule(Self::GROUP_NAME, Self::GROUP_RULES[32]));
            }
        }
        if let Some(rule) = self.use_number_namespace.as_ref() {
            if rule.is_disabled() {
                index_set.insert(RuleFilter::Rule(Self::GROUP_NAME, Self::GROUP_RULES[33]));
            }
        }
        if let Some(rule) = self.use_numeric_literals.as_ref() {
            if rule.is_disabled() {
                index_set.insert(RuleFilter::Rule(Self::GROUP_NAME, Self::GROUP_RULES[34]));
            }
        }
        if let Some(rule) = self.use_self_closing_elements.as_ref() {
            if rule.is_disabled() {
                index_set.insert(RuleFilter::Rule(Self::GROUP_NAME, Self::GROUP_RULES[35]));
            }
        }
        if let Some(rule) = self.use_shorthand_array_type.as_ref() {
            if rule.is_disabled() {
                index_set.insert(RuleFilter::Rule(Self::GROUP_NAME, Self::GROUP_RULES[36]));
            }
        }
        if let Some(rule) = self.use_shorthand_assign.as_ref() {
            if rule.is_disabled() {
                index_set.insert(RuleFilter::Rule(Self::GROUP_NAME, Self::GROUP_RULES[37]));
            }
        }
        if let Some(rule) = self.use_shorthand_function_type.as_ref() {
            if rule.is_disabled() {
                index_set.insert(RuleFilter::Rule(Self::GROUP_NAME, Self::GROUP_RULES[38]));
            }
        }
        if let Some(rule) = self.use_single_case_statement.as_ref() {
            if rule.is_disabled() {
                index_set.insert(RuleFilter::Rule(Self::GROUP_NAME, Self::GROUP_RULES[39]));
            }
        }
        if let Some(rule) = self.use_single_var_declarator.as_ref() {
            if rule.is_disabled() {
                index_set.insert(RuleFilter::Rule(Self::GROUP_NAME, Self::GROUP_RULES[40]));
            }
        }
        if let Some(rule) = self.use_template.as_ref() {
            if rule.is_disabled() {
                index_set.insert(RuleFilter::Rule(Self::GROUP_NAME, Self::GROUP_RULES[41]));
            }
        }
        if let Some(rule) = self.use_while.as_ref() {
            if rule.is_disabled() {
                index_set.insert(RuleFilter::Rule(Self::GROUP_NAME, Self::GROUP_RULES[42]));
            }
        }
        index_set
    }
    #[doc = r" Checks if, given a rule name, matches one of the rules contained in this category"]
    pub(crate) fn has_rule(rule_name: &str) -> Option<&'static str> {
        Some(Self::GROUP_RULES[Self::GROUP_RULES.binary_search(&rule_name).ok()?])
    }
    #[doc = r" Checks if, given a rule name, it is marked as recommended"]
    pub(crate) fn is_recommended_rule(rule_name: &str) -> bool {
        Self::RECOMMENDED_RULES.contains(&rule_name)
    }
    pub(crate) fn recommended_rules_as_filters() -> &'static [RuleFilter<'static>] {
        Self::RECOMMENDED_RULES_AS_FILTERS
    }
    pub(crate) fn all_rules_as_filters() -> &'static [RuleFilter<'static>] {
        Self::ALL_RULES_AS_FILTERS
    }
    #[doc = r" Select preset rules"]
    pub(crate) fn collect_preset_rules(
        &self,
        parent_is_all: bool,
        parent_is_recommended: bool,
        enabled_rules: &mut FxHashSet<RuleFilter<'static>>,
    ) {
        if self.is_all_true() || self.is_all_unset() && parent_is_all {
            enabled_rules.extend(Self::all_rules_as_filters());
        } else if self.is_recommended_true()
            || self.is_recommended_unset() && self.is_all_unset() && parent_is_recommended
        {
            enabled_rules.extend(Self::recommended_rules_as_filters());
        }
    }
    pub(crate) fn get_rule_configuration(
        &self,
        rule_name: &str,
    ) -> Option<(RulePlainConfiguration, Option<RuleOptions>)> {
        match rule_name {
            "noArguments" => self
                .no_arguments
                .as_ref()
                .map(|conf| (conf.level(), conf.get_options())),
            "noCommaOperator" => self
                .no_comma_operator
                .as_ref()
                .map(|conf| (conf.level(), conf.get_options())),
            "noDefaultExport" => self
                .no_default_export
                .as_ref()
                .map(|conf| (conf.level(), conf.get_options())),
            "noImplicitBoolean" => self
                .no_implicit_boolean
                .as_ref()
                .map(|conf| (conf.level(), conf.get_options())),
            "noInferrableTypes" => self
                .no_inferrable_types
                .as_ref()
                .map(|conf| (conf.level(), conf.get_options())),
            "noNamespace" => self
                .no_namespace
                .as_ref()
                .map(|conf| (conf.level(), conf.get_options())),
            "noNamespaceImport" => self
                .no_namespace_import
                .as_ref()
                .map(|conf| (conf.level(), conf.get_options())),
            "noNegationElse" => self
                .no_negation_else
                .as_ref()
                .map(|conf| (conf.level(), conf.get_options())),
            "noNonNullAssertion" => self
                .no_non_null_assertion
                .as_ref()
                .map(|conf| (conf.level(), conf.get_options())),
            "noParameterAssign" => self
                .no_parameter_assign
                .as_ref()
                .map(|conf| (conf.level(), conf.get_options())),
            "noParameterProperties" => self
                .no_parameter_properties
                .as_ref()
                .map(|conf| (conf.level(), conf.get_options())),
            "noRestrictedGlobals" => self
                .no_restricted_globals
                .as_ref()
                .map(|conf| (conf.level(), conf.get_options())),
            "noShoutyConstants" => self
                .no_shouty_constants
                .as_ref()
                .map(|conf| (conf.level(), conf.get_options())),
            "noUnusedTemplateLiteral" => self
                .no_unused_template_literal
                .as_ref()
                .map(|conf| (conf.level(), conf.get_options())),
            "noUselessElse" => self
                .no_useless_else
                .as_ref()
                .map(|conf| (conf.level(), conf.get_options())),
            "noVar" => self
                .no_var
                .as_ref()
                .map(|conf| (conf.level(), conf.get_options())),
            "useAsConstAssertion" => self
                .use_as_const_assertion
                .as_ref()
                .map(|conf| (conf.level(), conf.get_options())),
            "useBlockStatements" => self
                .use_block_statements
                .as_ref()
                .map(|conf| (conf.level(), conf.get_options())),
            "useCollapsedElseIf" => self
                .use_collapsed_else_if
                .as_ref()
                .map(|conf| (conf.level(), conf.get_options())),
            "useConsistentArrayType" => self
                .use_consistent_array_type
                .as_ref()
                .map(|conf| (conf.level(), conf.get_options())),
            "useConst" => self
                .use_const
                .as_ref()
                .map(|conf| (conf.level(), conf.get_options())),
            "useDefaultParameterLast" => self
                .use_default_parameter_last
                .as_ref()
                .map(|conf| (conf.level(), conf.get_options())),
            "useEnumInitializers" => self
                .use_enum_initializers
                .as_ref()
                .map(|conf| (conf.level(), conf.get_options())),
            "useExponentiationOperator" => self
                .use_exponentiation_operator
                .as_ref()
                .map(|conf| (conf.level(), conf.get_options())),
            "useExportType" => self
                .use_export_type
                .as_ref()
                .map(|conf| (conf.level(), conf.get_options())),
            "useFilenamingConvention" => self
                .use_filenaming_convention
                .as_ref()
                .map(|conf| (conf.level(), conf.get_options())),
            "useForOf" => self
                .use_for_of
                .as_ref()
                .map(|conf| (conf.level(), conf.get_options())),
            "useFragmentSyntax" => self
                .use_fragment_syntax
                .as_ref()
                .map(|conf| (conf.level(), conf.get_options())),
            "useImportType" => self
                .use_import_type
                .as_ref()
                .map(|conf| (conf.level(), conf.get_options())),
            "useLiteralEnumMembers" => self
                .use_literal_enum_members
                .as_ref()
                .map(|conf| (conf.level(), conf.get_options())),
            "useNamingConvention" => self
                .use_naming_convention
                .as_ref()
                .map(|conf| (conf.level(), conf.get_options())),
            "useNodeAssertStrict" => self
                .use_node_assert_strict
                .as_ref()
                .map(|conf| (conf.level(), conf.get_options())),
            "useNodejsImportProtocol" => self
                .use_nodejs_import_protocol
                .as_ref()
                .map(|conf| (conf.level(), conf.get_options())),
            "useNumberNamespace" => self
                .use_number_namespace
                .as_ref()
                .map(|conf| (conf.level(), conf.get_options())),
            "useNumericLiterals" => self
                .use_numeric_literals
                .as_ref()
                .map(|conf| (conf.level(), conf.get_options())),
            "useSelfClosingElements" => self
                .use_self_closing_elements
                .as_ref()
                .map(|conf| (conf.level(), conf.get_options())),
            "useShorthandArrayType" => self
                .use_shorthand_array_type
                .as_ref()
                .map(|conf| (conf.level(), conf.get_options())),
            "useShorthandAssign" => self
                .use_shorthand_assign
                .as_ref()
                .map(|conf| (conf.level(), conf.get_options())),
            "useShorthandFunctionType" => self
                .use_shorthand_function_type
                .as_ref()
                .map(|conf| (conf.level(), conf.get_options())),
            "useSingleCaseStatement" => self
                .use_single_case_statement
                .as_ref()
                .map(|conf| (conf.level(), conf.get_options())),
            "useSingleVarDeclarator" => self
                .use_single_var_declarator
                .as_ref()
                .map(|conf| (conf.level(), conf.get_options())),
            "useTemplate" => self
                .use_template
                .as_ref()
                .map(|conf| (conf.level(), conf.get_options())),
            "useWhile" => self
                .use_while
                .as_ref()
                .map(|conf| (conf.level(), conf.get_options())),
            _ => None,
        }
    }
}
#[derive(Clone, Debug, Default, Deserialize, Deserializable, Eq, Merge, PartialEq, Serialize)]
#[deserializable(with_validator)]
#[cfg_attr(feature = "schema", derive(JsonSchema))]
#[serde(rename_all = "camelCase", default, deny_unknown_fields)]
#[doc = r" A list of rules that belong to this group"]
pub struct Suspicious {
    #[doc = r" It enables the recommended rules for this group"]
    #[serde(skip_serializing_if = "Option::is_none")]
    pub recommended: Option<bool>,
    #[doc = r" It enables ALL rules for this group."]
    #[serde(skip_serializing_if = "Option::is_none")]
    pub all: Option<bool>,
    #[doc = "Use standard constants instead of approximated literals."]
    #[serde(skip_serializing_if = "Option::is_none")]
    pub no_approximative_numeric_constant:
        Option<RuleFixConfiguration<NoApproximativeNumericConstant>>,
    #[doc = "Discourage the usage of Array index in keys."]
    #[serde(skip_serializing_if = "Option::is_none")]
    pub no_array_index_key: Option<RuleConfiguration<NoArrayIndexKey>>,
    #[doc = "Disallow assignments in expressions."]
    #[serde(skip_serializing_if = "Option::is_none")]
    pub no_assign_in_expressions: Option<RuleConfiguration<NoAssignInExpressions>>,
    #[doc = "Disallows using an async function as a Promise executor."]
    #[serde(skip_serializing_if = "Option::is_none")]
    pub no_async_promise_executor: Option<RuleConfiguration<NoAsyncPromiseExecutor>>,
    #[doc = "Disallow reassigning exceptions in catch clauses."]
    #[serde(skip_serializing_if = "Option::is_none")]
    pub no_catch_assign: Option<RuleConfiguration<NoCatchAssign>>,
    #[doc = "Disallow reassigning class members."]
    #[serde(skip_serializing_if = "Option::is_none")]
    pub no_class_assign: Option<RuleConfiguration<NoClassAssign>>,
    #[doc = "Prevent comments from being inserted as text nodes"]
    #[serde(skip_serializing_if = "Option::is_none")]
    pub no_comment_text: Option<RuleFixConfiguration<NoCommentText>>,
    #[doc = "Disallow comparing against -0"]
    #[serde(skip_serializing_if = "Option::is_none")]
    pub no_compare_neg_zero: Option<RuleFixConfiguration<NoCompareNegZero>>,
    #[doc = "Disallow labeled statements that are not loops."]
    #[serde(skip_serializing_if = "Option::is_none")]
    pub no_confusing_labels: Option<RuleConfiguration<NoConfusingLabels>>,
    #[doc = "Disallow void type outside of generic or return types."]
    #[serde(skip_serializing_if = "Option::is_none")]
    pub no_confusing_void_type: Option<RuleFixConfiguration<NoConfusingVoidType>>,
    #[doc = "Disallow the use of console.log"]
    #[serde(skip_serializing_if = "Option::is_none")]
    pub no_console_log: Option<RuleFixConfiguration<NoConsoleLog>>,
    #[doc = "Disallow TypeScript const enum"]
    #[serde(skip_serializing_if = "Option::is_none")]
    pub no_const_enum: Option<RuleFixConfiguration<NoConstEnum>>,
    #[doc = "Prevents from having control characters and some escape sequences that match control characters in regular expressions."]
    #[serde(skip_serializing_if = "Option::is_none")]
    pub no_control_characters_in_regex: Option<RuleConfiguration<NoControlCharactersInRegex>>,
    #[doc = "Disallow the use of debugger"]
    #[serde(skip_serializing_if = "Option::is_none")]
    pub no_debugger: Option<RuleFixConfiguration<NoDebugger>>,
    #[doc = "Require the use of === and !=="]
    #[serde(skip_serializing_if = "Option::is_none")]
    pub no_double_equals: Option<RuleFixConfiguration<NoDoubleEquals>>,
    #[doc = "Disallow duplicate case labels."]
    #[serde(skip_serializing_if = "Option::is_none")]
    pub no_duplicate_case: Option<RuleConfiguration<NoDuplicateCase>>,
    #[doc = "Disallow duplicate class members."]
    #[serde(skip_serializing_if = "Option::is_none")]
    pub no_duplicate_class_members: Option<RuleConfiguration<NoDuplicateClassMembers>>,
    #[doc = "Prevents JSX properties to be assigned multiple times."]
    #[serde(skip_serializing_if = "Option::is_none")]
    pub no_duplicate_jsx_props: Option<RuleConfiguration<NoDuplicateJsxProps>>,
    #[doc = "Prevents object literals having more than one property declaration for the same name."]
    #[serde(skip_serializing_if = "Option::is_none")]
    pub no_duplicate_object_keys: Option<RuleFixConfiguration<NoDuplicateObjectKeys>>,
    #[doc = "Disallow duplicate function parameter name."]
    #[serde(skip_serializing_if = "Option::is_none")]
    pub no_duplicate_parameters: Option<RuleConfiguration<NoDuplicateParameters>>,
    #[doc = "A describe block should not contain duplicate hooks."]
    #[serde(skip_serializing_if = "Option::is_none")]
    pub no_duplicate_test_hooks: Option<RuleConfiguration<NoDuplicateTestHooks>>,
    #[doc = "Disallow empty block statements and static blocks."]
    #[serde(skip_serializing_if = "Option::is_none")]
    pub no_empty_block_statements: Option<RuleConfiguration<NoEmptyBlockStatements>>,
    #[doc = "Disallow the declaration of empty interfaces."]
    #[serde(skip_serializing_if = "Option::is_none")]
    pub no_empty_interface: Option<RuleFixConfiguration<NoEmptyInterface>>,
    #[doc = "Disallow the any type usage."]
    #[serde(skip_serializing_if = "Option::is_none")]
    pub no_explicit_any: Option<RuleConfiguration<NoExplicitAny>>,
    #[doc = "Disallow using export or module.exports in files containing tests"]
    #[serde(skip_serializing_if = "Option::is_none")]
    pub no_exports_in_test: Option<RuleConfiguration<NoExportsInTest>>,
    #[doc = "Prevents the wrong usage of the non-null assertion operator (!) in TypeScript files."]
    #[serde(skip_serializing_if = "Option::is_none")]
    pub no_extra_non_null_assertion: Option<RuleFixConfiguration<NoExtraNonNullAssertion>>,
    #[doc = "Disallow fallthrough of switch clauses."]
    #[serde(skip_serializing_if = "Option::is_none")]
    pub no_fallthrough_switch_clause: Option<RuleConfiguration<NoFallthroughSwitchClause>>,
    #[doc = "Disallow focused tests."]
    #[serde(skip_serializing_if = "Option::is_none")]
    pub no_focused_tests: Option<RuleFixConfiguration<NoFocusedTests>>,
    #[doc = "Disallow reassigning function declarations."]
    #[serde(skip_serializing_if = "Option::is_none")]
    pub no_function_assign: Option<RuleConfiguration<NoFunctionAssign>>,
    #[doc = "Disallow assignments to native objects and read-only global variables."]
    #[serde(skip_serializing_if = "Option::is_none")]
    pub no_global_assign: Option<RuleConfiguration<NoGlobalAssign>>,
    #[doc = "Use Number.isFinite instead of global isFinite."]
    #[serde(skip_serializing_if = "Option::is_none")]
    pub no_global_is_finite: Option<RuleFixConfiguration<NoGlobalIsFinite>>,
    #[doc = "Use Number.isNaN instead of global isNaN."]
    #[serde(skip_serializing_if = "Option::is_none")]
    pub no_global_is_nan: Option<RuleFixConfiguration<NoGlobalIsNan>>,
    #[doc = "Disallow use of implicit any type on variable declarations."]
    #[serde(skip_serializing_if = "Option::is_none")]
    pub no_implicit_any_let: Option<RuleConfiguration<NoImplicitAnyLet>>,
    #[doc = "Disallow assigning to imported bindings"]
    #[serde(skip_serializing_if = "Option::is_none")]
    pub no_import_assign: Option<RuleConfiguration<NoImportAssign>>,
    #[doc = "Disallow labels that share a name with a variable"]
    #[serde(skip_serializing_if = "Option::is_none")]
    pub no_label_var: Option<RuleConfiguration<NoLabelVar>>,
    #[doc = "Disallow characters made with multiple code points in character class syntax."]
    #[serde(skip_serializing_if = "Option::is_none")]
    pub no_misleading_character_class: Option<RuleFixConfiguration<NoMisleadingCharacterClass>>,
    #[doc = "Enforce proper usage of new and constructor."]
    #[serde(skip_serializing_if = "Option::is_none")]
    pub no_misleading_instantiator: Option<RuleConfiguration<NoMisleadingInstantiator>>,
    #[doc = "Disallow shorthand assign when variable appears on both sides."]
    #[serde(skip_serializing_if = "Option::is_none")]
    pub no_misrefactored_shorthand_assign:
        Option<RuleFixConfiguration<NoMisrefactoredShorthandAssign>>,
    #[doc = "Disallow direct use of Object.prototype builtins."]
    #[serde(skip_serializing_if = "Option::is_none")]
    pub no_prototype_builtins: Option<RuleConfiguration<NoPrototypeBuiltins>>,
    #[doc = "Disallow variable, function, class, and type redeclarations in the same scope."]
    #[serde(skip_serializing_if = "Option::is_none")]
    pub no_redeclare: Option<RuleConfiguration<NoRedeclare>>,
    #[doc = "Prevents from having redundant \"use strict\"."]
    #[serde(skip_serializing_if = "Option::is_none")]
    pub no_redundant_use_strict: Option<RuleFixConfiguration<NoRedundantUseStrict>>,
    #[doc = "Disallow comparisons where both sides are exactly the same."]
    #[serde(skip_serializing_if = "Option::is_none")]
    pub no_self_compare: Option<RuleConfiguration<NoSelfCompare>>,
    #[doc = "Disallow identifiers from shadowing restricted names."]
    #[serde(skip_serializing_if = "Option::is_none")]
    pub no_shadow_restricted_names: Option<RuleConfiguration<NoShadowRestrictedNames>>,
    #[doc = "Disallow disabled tests."]
    #[serde(skip_serializing_if = "Option::is_none")]
    pub no_skipped_tests: Option<RuleFixConfiguration<NoSkippedTests>>,
    #[doc = "Disallow sparse arrays"]
    #[serde(skip_serializing_if = "Option::is_none")]
    pub no_sparse_array: Option<RuleFixConfiguration<NoSparseArray>>,
    #[doc = "It detects possible \"wrong\" semicolons inside JSX elements."]
    #[serde(skip_serializing_if = "Option::is_none")]
    pub no_suspicious_semicolon_in_jsx: Option<RuleConfiguration<NoSuspiciousSemicolonInJsx>>,
    #[doc = "Disallow then property."]
    #[serde(skip_serializing_if = "Option::is_none")]
    pub no_then_property: Option<RuleConfiguration<NoThenProperty>>,
    #[doc = "Disallow unsafe declaration merging between interfaces and classes."]
    #[serde(skip_serializing_if = "Option::is_none")]
    pub no_unsafe_declaration_merging: Option<RuleConfiguration<NoUnsafeDeclarationMerging>>,
    #[doc = "Disallow using unsafe negation."]
    #[serde(skip_serializing_if = "Option::is_none")]
    pub no_unsafe_negation: Option<RuleFixConfiguration<NoUnsafeNegation>>,
    #[doc = "Ensure async functions utilize await."]
    #[serde(skip_serializing_if = "Option::is_none")]
    pub use_await: Option<RuleConfiguration<UseAwait>>,
    #[doc = "Enforce default clauses in switch statements to be last"]
    #[serde(skip_serializing_if = "Option::is_none")]
    pub use_default_switch_clause_last: Option<RuleConfiguration<UseDefaultSwitchClauseLast>>,
    #[doc = "Enforce get methods to always return a value."]
    #[serde(skip_serializing_if = "Option::is_none")]
    pub use_getter_return: Option<RuleConfiguration<UseGetterReturn>>,
    #[doc = "Use Array.isArray() instead of instanceof Array."]
    #[serde(skip_serializing_if = "Option::is_none")]
    pub use_is_array: Option<RuleFixConfiguration<UseIsArray>>,
    #[doc = "Require using the namespace keyword over the module keyword to declare TypeScript namespaces."]
    #[serde(skip_serializing_if = "Option::is_none")]
    pub use_namespace_keyword: Option<RuleFixConfiguration<UseNamespaceKeyword>>,
    #[doc = "This rule verifies the result of typeof $expr unary expressions is being compared to valid values, either string literals containing valid type names or other typeof expressions"]
    #[serde(skip_serializing_if = "Option::is_none")]
    pub use_valid_typeof: Option<RuleFixConfiguration<UseValidTypeof>>,
}
impl DeserializableValidator for Suspicious {
    fn validate(
        &mut self,
        _name: &str,
        range: TextRange,
        diagnostics: &mut Vec<DeserializationDiagnostic>,
    ) -> bool {
        if self.recommended == Some(true) && self.all == Some(true) {
            diagnostics . push (DeserializationDiagnostic :: new (markup ! (< Emphasis > "'recommended'" < / Emphasis > " and " < Emphasis > "'all'" < / Emphasis > " can't be both " < Emphasis > "'true'" < / Emphasis > ". You should choose only one of them.")) . with_range (range) . with_note (markup ! ("Biome will fallback to its defaults for this section."))) ;
            return false;
        }
        true
    }
}
impl Suspicious {
    const GROUP_NAME: &'static str = "suspicious";
    pub(crate) const GROUP_RULES: &'static [&'static str] = &[
        "noApproximativeNumericConstant",
        "noArrayIndexKey",
        "noAssignInExpressions",
        "noAsyncPromiseExecutor",
        "noCatchAssign",
        "noClassAssign",
        "noCommentText",
        "noCompareNegZero",
        "noConfusingLabels",
        "noConfusingVoidType",
        "noConsoleLog",
        "noConstEnum",
        "noControlCharactersInRegex",
        "noDebugger",
        "noDoubleEquals",
        "noDuplicateCase",
        "noDuplicateClassMembers",
        "noDuplicateJsxProps",
        "noDuplicateObjectKeys",
        "noDuplicateParameters",
        "noDuplicateTestHooks",
        "noEmptyBlockStatements",
        "noEmptyInterface",
        "noExplicitAny",
        "noExportsInTest",
        "noExtraNonNullAssertion",
        "noFallthroughSwitchClause",
        "noFocusedTests",
        "noFunctionAssign",
        "noGlobalAssign",
        "noGlobalIsFinite",
        "noGlobalIsNan",
        "noImplicitAnyLet",
        "noImportAssign",
        "noLabelVar",
        "noMisleadingCharacterClass",
        "noMisleadingInstantiator",
        "noMisrefactoredShorthandAssign",
        "noPrototypeBuiltins",
        "noRedeclare",
        "noRedundantUseStrict",
        "noSelfCompare",
        "noShadowRestrictedNames",
        "noSkippedTests",
        "noSparseArray",
        "noSuspiciousSemicolonInJsx",
        "noThenProperty",
        "noUnsafeDeclarationMerging",
        "noUnsafeNegation",
        "useAwait",
        "useDefaultSwitchClauseLast",
        "useGetterReturn",
        "useIsArray",
        "useNamespaceKeyword",
        "useValidTypeof",
    ];
    const RECOMMENDED_RULES: &'static [&'static str] = &[
        "noApproximativeNumericConstant",
        "noArrayIndexKey",
        "noAssignInExpressions",
        "noAsyncPromiseExecutor",
        "noCatchAssign",
        "noClassAssign",
        "noCommentText",
        "noCompareNegZero",
        "noConfusingLabels",
        "noConfusingVoidType",
        "noConstEnum",
        "noControlCharactersInRegex",
        "noDebugger",
        "noDoubleEquals",
        "noDuplicateCase",
        "noDuplicateClassMembers",
        "noDuplicateJsxProps",
        "noDuplicateObjectKeys",
        "noDuplicateParameters",
        "noDuplicateTestHooks",
        "noEmptyInterface",
        "noExplicitAny",
        "noExportsInTest",
        "noExtraNonNullAssertion",
        "noFallthroughSwitchClause",
        "noFocusedTests",
        "noFunctionAssign",
        "noGlobalAssign",
        "noGlobalIsFinite",
        "noGlobalIsNan",
        "noImplicitAnyLet",
        "noImportAssign",
        "noLabelVar",
        "noMisleadingCharacterClass",
        "noMisleadingInstantiator",
        "noMisrefactoredShorthandAssign",
        "noPrototypeBuiltins",
        "noRedeclare",
        "noRedundantUseStrict",
        "noSelfCompare",
        "noShadowRestrictedNames",
        "noSparseArray",
        "noSuspiciousSemicolonInJsx",
        "noThenProperty",
        "noUnsafeDeclarationMerging",
        "noUnsafeNegation",
        "useDefaultSwitchClauseLast",
        "useGetterReturn",
        "useIsArray",
        "useNamespaceKeyword",
        "useValidTypeof",
    ];
    const RECOMMENDED_RULES_AS_FILTERS: &'static [RuleFilter<'static>] = &[
        RuleFilter::Rule(Self::GROUP_NAME, Self::GROUP_RULES[0]),
        RuleFilter::Rule(Self::GROUP_NAME, Self::GROUP_RULES[1]),
        RuleFilter::Rule(Self::GROUP_NAME, Self::GROUP_RULES[2]),
        RuleFilter::Rule(Self::GROUP_NAME, Self::GROUP_RULES[3]),
        RuleFilter::Rule(Self::GROUP_NAME, Self::GROUP_RULES[4]),
        RuleFilter::Rule(Self::GROUP_NAME, Self::GROUP_RULES[5]),
        RuleFilter::Rule(Self::GROUP_NAME, Self::GROUP_RULES[6]),
        RuleFilter::Rule(Self::GROUP_NAME, Self::GROUP_RULES[7]),
        RuleFilter::Rule(Self::GROUP_NAME, Self::GROUP_RULES[8]),
        RuleFilter::Rule(Self::GROUP_NAME, Self::GROUP_RULES[9]),
        RuleFilter::Rule(Self::GROUP_NAME, Self::GROUP_RULES[11]),
        RuleFilter::Rule(Self::GROUP_NAME, Self::GROUP_RULES[12]),
        RuleFilter::Rule(Self::GROUP_NAME, Self::GROUP_RULES[13]),
        RuleFilter::Rule(Self::GROUP_NAME, Self::GROUP_RULES[14]),
        RuleFilter::Rule(Self::GROUP_NAME, Self::GROUP_RULES[15]),
        RuleFilter::Rule(Self::GROUP_NAME, Self::GROUP_RULES[16]),
        RuleFilter::Rule(Self::GROUP_NAME, Self::GROUP_RULES[17]),
        RuleFilter::Rule(Self::GROUP_NAME, Self::GROUP_RULES[18]),
        RuleFilter::Rule(Self::GROUP_NAME, Self::GROUP_RULES[19]),
        RuleFilter::Rule(Self::GROUP_NAME, Self::GROUP_RULES[20]),
        RuleFilter::Rule(Self::GROUP_NAME, Self::GROUP_RULES[22]),
        RuleFilter::Rule(Self::GROUP_NAME, Self::GROUP_RULES[23]),
        RuleFilter::Rule(Self::GROUP_NAME, Self::GROUP_RULES[24]),
        RuleFilter::Rule(Self::GROUP_NAME, Self::GROUP_RULES[25]),
        RuleFilter::Rule(Self::GROUP_NAME, Self::GROUP_RULES[26]),
        RuleFilter::Rule(Self::GROUP_NAME, Self::GROUP_RULES[27]),
        RuleFilter::Rule(Self::GROUP_NAME, Self::GROUP_RULES[28]),
        RuleFilter::Rule(Self::GROUP_NAME, Self::GROUP_RULES[29]),
        RuleFilter::Rule(Self::GROUP_NAME, Self::GROUP_RULES[30]),
        RuleFilter::Rule(Self::GROUP_NAME, Self::GROUP_RULES[31]),
        RuleFilter::Rule(Self::GROUP_NAME, Self::GROUP_RULES[32]),
        RuleFilter::Rule(Self::GROUP_NAME, Self::GROUP_RULES[33]),
        RuleFilter::Rule(Self::GROUP_NAME, Self::GROUP_RULES[34]),
        RuleFilter::Rule(Self::GROUP_NAME, Self::GROUP_RULES[35]),
        RuleFilter::Rule(Self::GROUP_NAME, Self::GROUP_RULES[36]),
        RuleFilter::Rule(Self::GROUP_NAME, Self::GROUP_RULES[37]),
        RuleFilter::Rule(Self::GROUP_NAME, Self::GROUP_RULES[38]),
        RuleFilter::Rule(Self::GROUP_NAME, Self::GROUP_RULES[39]),
        RuleFilter::Rule(Self::GROUP_NAME, Self::GROUP_RULES[40]),
        RuleFilter::Rule(Self::GROUP_NAME, Self::GROUP_RULES[41]),
        RuleFilter::Rule(Self::GROUP_NAME, Self::GROUP_RULES[42]),
        RuleFilter::Rule(Self::GROUP_NAME, Self::GROUP_RULES[44]),
        RuleFilter::Rule(Self::GROUP_NAME, Self::GROUP_RULES[45]),
        RuleFilter::Rule(Self::GROUP_NAME, Self::GROUP_RULES[46]),
        RuleFilter::Rule(Self::GROUP_NAME, Self::GROUP_RULES[47]),
        RuleFilter::Rule(Self::GROUP_NAME, Self::GROUP_RULES[48]),
        RuleFilter::Rule(Self::GROUP_NAME, Self::GROUP_RULES[50]),
        RuleFilter::Rule(Self::GROUP_NAME, Self::GROUP_RULES[51]),
        RuleFilter::Rule(Self::GROUP_NAME, Self::GROUP_RULES[52]),
        RuleFilter::Rule(Self::GROUP_NAME, Self::GROUP_RULES[53]),
        RuleFilter::Rule(Self::GROUP_NAME, Self::GROUP_RULES[54]),
    ];
    const ALL_RULES_AS_FILTERS: &'static [RuleFilter<'static>] = &[
        RuleFilter::Rule(Self::GROUP_NAME, Self::GROUP_RULES[0]),
        RuleFilter::Rule(Self::GROUP_NAME, Self::GROUP_RULES[1]),
        RuleFilter::Rule(Self::GROUP_NAME, Self::GROUP_RULES[2]),
        RuleFilter::Rule(Self::GROUP_NAME, Self::GROUP_RULES[3]),
        RuleFilter::Rule(Self::GROUP_NAME, Self::GROUP_RULES[4]),
        RuleFilter::Rule(Self::GROUP_NAME, Self::GROUP_RULES[5]),
        RuleFilter::Rule(Self::GROUP_NAME, Self::GROUP_RULES[6]),
        RuleFilter::Rule(Self::GROUP_NAME, Self::GROUP_RULES[7]),
        RuleFilter::Rule(Self::GROUP_NAME, Self::GROUP_RULES[8]),
        RuleFilter::Rule(Self::GROUP_NAME, Self::GROUP_RULES[9]),
        RuleFilter::Rule(Self::GROUP_NAME, Self::GROUP_RULES[10]),
        RuleFilter::Rule(Self::GROUP_NAME, Self::GROUP_RULES[11]),
        RuleFilter::Rule(Self::GROUP_NAME, Self::GROUP_RULES[12]),
        RuleFilter::Rule(Self::GROUP_NAME, Self::GROUP_RULES[13]),
        RuleFilter::Rule(Self::GROUP_NAME, Self::GROUP_RULES[14]),
        RuleFilter::Rule(Self::GROUP_NAME, Self::GROUP_RULES[15]),
        RuleFilter::Rule(Self::GROUP_NAME, Self::GROUP_RULES[16]),
        RuleFilter::Rule(Self::GROUP_NAME, Self::GROUP_RULES[17]),
        RuleFilter::Rule(Self::GROUP_NAME, Self::GROUP_RULES[18]),
        RuleFilter::Rule(Self::GROUP_NAME, Self::GROUP_RULES[19]),
        RuleFilter::Rule(Self::GROUP_NAME, Self::GROUP_RULES[20]),
        RuleFilter::Rule(Self::GROUP_NAME, Self::GROUP_RULES[21]),
        RuleFilter::Rule(Self::GROUP_NAME, Self::GROUP_RULES[22]),
        RuleFilter::Rule(Self::GROUP_NAME, Self::GROUP_RULES[23]),
        RuleFilter::Rule(Self::GROUP_NAME, Self::GROUP_RULES[24]),
        RuleFilter::Rule(Self::GROUP_NAME, Self::GROUP_RULES[25]),
        RuleFilter::Rule(Self::GROUP_NAME, Self::GROUP_RULES[26]),
        RuleFilter::Rule(Self::GROUP_NAME, Self::GROUP_RULES[27]),
        RuleFilter::Rule(Self::GROUP_NAME, Self::GROUP_RULES[28]),
        RuleFilter::Rule(Self::GROUP_NAME, Self::GROUP_RULES[29]),
        RuleFilter::Rule(Self::GROUP_NAME, Self::GROUP_RULES[30]),
        RuleFilter::Rule(Self::GROUP_NAME, Self::GROUP_RULES[31]),
        RuleFilter::Rule(Self::GROUP_NAME, Self::GROUP_RULES[32]),
        RuleFilter::Rule(Self::GROUP_NAME, Self::GROUP_RULES[33]),
        RuleFilter::Rule(Self::GROUP_NAME, Self::GROUP_RULES[34]),
        RuleFilter::Rule(Self::GROUP_NAME, Self::GROUP_RULES[35]),
        RuleFilter::Rule(Self::GROUP_NAME, Self::GROUP_RULES[36]),
        RuleFilter::Rule(Self::GROUP_NAME, Self::GROUP_RULES[37]),
        RuleFilter::Rule(Self::GROUP_NAME, Self::GROUP_RULES[38]),
        RuleFilter::Rule(Self::GROUP_NAME, Self::GROUP_RULES[39]),
        RuleFilter::Rule(Self::GROUP_NAME, Self::GROUP_RULES[40]),
        RuleFilter::Rule(Self::GROUP_NAME, Self::GROUP_RULES[41]),
        RuleFilter::Rule(Self::GROUP_NAME, Self::GROUP_RULES[42]),
        RuleFilter::Rule(Self::GROUP_NAME, Self::GROUP_RULES[43]),
        RuleFilter::Rule(Self::GROUP_NAME, Self::GROUP_RULES[44]),
        RuleFilter::Rule(Self::GROUP_NAME, Self::GROUP_RULES[45]),
        RuleFilter::Rule(Self::GROUP_NAME, Self::GROUP_RULES[46]),
        RuleFilter::Rule(Self::GROUP_NAME, Self::GROUP_RULES[47]),
        RuleFilter::Rule(Self::GROUP_NAME, Self::GROUP_RULES[48]),
        RuleFilter::Rule(Self::GROUP_NAME, Self::GROUP_RULES[49]),
        RuleFilter::Rule(Self::GROUP_NAME, Self::GROUP_RULES[50]),
        RuleFilter::Rule(Self::GROUP_NAME, Self::GROUP_RULES[51]),
        RuleFilter::Rule(Self::GROUP_NAME, Self::GROUP_RULES[52]),
        RuleFilter::Rule(Self::GROUP_NAME, Self::GROUP_RULES[53]),
        RuleFilter::Rule(Self::GROUP_NAME, Self::GROUP_RULES[54]),
    ];
    #[doc = r" Retrieves the recommended rules"]
    pub(crate) fn is_recommended_true(&self) -> bool {
        matches!(self.recommended, Some(true))
    }
    pub(crate) fn is_recommended_unset(&self) -> bool {
        self.recommended.is_none()
    }
    pub(crate) fn is_all_true(&self) -> bool {
        matches!(self.all, Some(true))
    }
    pub(crate) fn is_all_unset(&self) -> bool {
        self.all.is_none()
    }
    pub(crate) fn get_enabled_rules(&self) -> FxHashSet<RuleFilter<'static>> {
        let mut index_set = FxHashSet::default();
        if let Some(rule) = self.no_approximative_numeric_constant.as_ref() {
            if rule.is_enabled() {
                index_set.insert(RuleFilter::Rule(Self::GROUP_NAME, Self::GROUP_RULES[0]));
            }
        }
        if let Some(rule) = self.no_array_index_key.as_ref() {
            if rule.is_enabled() {
                index_set.insert(RuleFilter::Rule(Self::GROUP_NAME, Self::GROUP_RULES[1]));
            }
        }
        if let Some(rule) = self.no_assign_in_expressions.as_ref() {
            if rule.is_enabled() {
                index_set.insert(RuleFilter::Rule(Self::GROUP_NAME, Self::GROUP_RULES[2]));
            }
        }
        if let Some(rule) = self.no_async_promise_executor.as_ref() {
            if rule.is_enabled() {
                index_set.insert(RuleFilter::Rule(Self::GROUP_NAME, Self::GROUP_RULES[3]));
            }
        }
        if let Some(rule) = self.no_catch_assign.as_ref() {
            if rule.is_enabled() {
                index_set.insert(RuleFilter::Rule(Self::GROUP_NAME, Self::GROUP_RULES[4]));
            }
        }
        if let Some(rule) = self.no_class_assign.as_ref() {
            if rule.is_enabled() {
                index_set.insert(RuleFilter::Rule(Self::GROUP_NAME, Self::GROUP_RULES[5]));
            }
        }
        if let Some(rule) = self.no_comment_text.as_ref() {
            if rule.is_enabled() {
                index_set.insert(RuleFilter::Rule(Self::GROUP_NAME, Self::GROUP_RULES[6]));
            }
        }
        if let Some(rule) = self.no_compare_neg_zero.as_ref() {
            if rule.is_enabled() {
                index_set.insert(RuleFilter::Rule(Self::GROUP_NAME, Self::GROUP_RULES[7]));
            }
        }
        if let Some(rule) = self.no_confusing_labels.as_ref() {
            if rule.is_enabled() {
                index_set.insert(RuleFilter::Rule(Self::GROUP_NAME, Self::GROUP_RULES[8]));
            }
        }
        if let Some(rule) = self.no_confusing_void_type.as_ref() {
            if rule.is_enabled() {
                index_set.insert(RuleFilter::Rule(Self::GROUP_NAME, Self::GROUP_RULES[9]));
            }
        }
        if let Some(rule) = self.no_console_log.as_ref() {
            if rule.is_enabled() {
                index_set.insert(RuleFilter::Rule(Self::GROUP_NAME, Self::GROUP_RULES[10]));
            }
        }
        if let Some(rule) = self.no_const_enum.as_ref() {
            if rule.is_enabled() {
                index_set.insert(RuleFilter::Rule(Self::GROUP_NAME, Self::GROUP_RULES[11]));
            }
        }
        if let Some(rule) = self.no_control_characters_in_regex.as_ref() {
            if rule.is_enabled() {
                index_set.insert(RuleFilter::Rule(Self::GROUP_NAME, Self::GROUP_RULES[12]));
            }
        }
        if let Some(rule) = self.no_debugger.as_ref() {
            if rule.is_enabled() {
                index_set.insert(RuleFilter::Rule(Self::GROUP_NAME, Self::GROUP_RULES[13]));
            }
        }
        if let Some(rule) = self.no_double_equals.as_ref() {
            if rule.is_enabled() {
                index_set.insert(RuleFilter::Rule(Self::GROUP_NAME, Self::GROUP_RULES[14]));
            }
        }
        if let Some(rule) = self.no_duplicate_case.as_ref() {
            if rule.is_enabled() {
                index_set.insert(RuleFilter::Rule(Self::GROUP_NAME, Self::GROUP_RULES[15]));
            }
        }
        if let Some(rule) = self.no_duplicate_class_members.as_ref() {
            if rule.is_enabled() {
                index_set.insert(RuleFilter::Rule(Self::GROUP_NAME, Self::GROUP_RULES[16]));
            }
        }
        if let Some(rule) = self.no_duplicate_jsx_props.as_ref() {
            if rule.is_enabled() {
                index_set.insert(RuleFilter::Rule(Self::GROUP_NAME, Self::GROUP_RULES[17]));
            }
        }
        if let Some(rule) = self.no_duplicate_object_keys.as_ref() {
            if rule.is_enabled() {
                index_set.insert(RuleFilter::Rule(Self::GROUP_NAME, Self::GROUP_RULES[18]));
            }
        }
        if let Some(rule) = self.no_duplicate_parameters.as_ref() {
            if rule.is_enabled() {
                index_set.insert(RuleFilter::Rule(Self::GROUP_NAME, Self::GROUP_RULES[19]));
            }
        }
        if let Some(rule) = self.no_duplicate_test_hooks.as_ref() {
            if rule.is_enabled() {
                index_set.insert(RuleFilter::Rule(Self::GROUP_NAME, Self::GROUP_RULES[20]));
            }
        }
        if let Some(rule) = self.no_empty_block_statements.as_ref() {
            if rule.is_enabled() {
                index_set.insert(RuleFilter::Rule(Self::GROUP_NAME, Self::GROUP_RULES[21]));
            }
        }
        if let Some(rule) = self.no_empty_interface.as_ref() {
            if rule.is_enabled() {
                index_set.insert(RuleFilter::Rule(Self::GROUP_NAME, Self::GROUP_RULES[22]));
            }
        }
        if let Some(rule) = self.no_explicit_any.as_ref() {
            if rule.is_enabled() {
                index_set.insert(RuleFilter::Rule(Self::GROUP_NAME, Self::GROUP_RULES[23]));
            }
        }
        if let Some(rule) = self.no_exports_in_test.as_ref() {
            if rule.is_enabled() {
                index_set.insert(RuleFilter::Rule(Self::GROUP_NAME, Self::GROUP_RULES[24]));
            }
        }
        if let Some(rule) = self.no_extra_non_null_assertion.as_ref() {
            if rule.is_enabled() {
                index_set.insert(RuleFilter::Rule(Self::GROUP_NAME, Self::GROUP_RULES[25]));
            }
        }
        if let Some(rule) = self.no_fallthrough_switch_clause.as_ref() {
            if rule.is_enabled() {
                index_set.insert(RuleFilter::Rule(Self::GROUP_NAME, Self::GROUP_RULES[26]));
            }
        }
        if let Some(rule) = self.no_focused_tests.as_ref() {
            if rule.is_enabled() {
                index_set.insert(RuleFilter::Rule(Self::GROUP_NAME, Self::GROUP_RULES[27]));
            }
        }
        if let Some(rule) = self.no_function_assign.as_ref() {
            if rule.is_enabled() {
                index_set.insert(RuleFilter::Rule(Self::GROUP_NAME, Self::GROUP_RULES[28]));
            }
        }
        if let Some(rule) = self.no_global_assign.as_ref() {
            if rule.is_enabled() {
                index_set.insert(RuleFilter::Rule(Self::GROUP_NAME, Self::GROUP_RULES[29]));
            }
        }
        if let Some(rule) = self.no_global_is_finite.as_ref() {
            if rule.is_enabled() {
                index_set.insert(RuleFilter::Rule(Self::GROUP_NAME, Self::GROUP_RULES[30]));
            }
        }
        if let Some(rule) = self.no_global_is_nan.as_ref() {
            if rule.is_enabled() {
                index_set.insert(RuleFilter::Rule(Self::GROUP_NAME, Self::GROUP_RULES[31]));
            }
        }
        if let Some(rule) = self.no_implicit_any_let.as_ref() {
            if rule.is_enabled() {
                index_set.insert(RuleFilter::Rule(Self::GROUP_NAME, Self::GROUP_RULES[32]));
            }
        }
        if let Some(rule) = self.no_import_assign.as_ref() {
            if rule.is_enabled() {
                index_set.insert(RuleFilter::Rule(Self::GROUP_NAME, Self::GROUP_RULES[33]));
            }
        }
        if let Some(rule) = self.no_label_var.as_ref() {
            if rule.is_enabled() {
                index_set.insert(RuleFilter::Rule(Self::GROUP_NAME, Self::GROUP_RULES[34]));
            }
        }
        if let Some(rule) = self.no_misleading_character_class.as_ref() {
            if rule.is_enabled() {
                index_set.insert(RuleFilter::Rule(Self::GROUP_NAME, Self::GROUP_RULES[35]));
            }
        }
        if let Some(rule) = self.no_misleading_instantiator.as_ref() {
            if rule.is_enabled() {
                index_set.insert(RuleFilter::Rule(Self::GROUP_NAME, Self::GROUP_RULES[36]));
            }
        }
        if let Some(rule) = self.no_misrefactored_shorthand_assign.as_ref() {
            if rule.is_enabled() {
                index_set.insert(RuleFilter::Rule(Self::GROUP_NAME, Self::GROUP_RULES[37]));
            }
        }
        if let Some(rule) = self.no_prototype_builtins.as_ref() {
            if rule.is_enabled() {
                index_set.insert(RuleFilter::Rule(Self::GROUP_NAME, Self::GROUP_RULES[38]));
            }
        }
        if let Some(rule) = self.no_redeclare.as_ref() {
            if rule.is_enabled() {
                index_set.insert(RuleFilter::Rule(Self::GROUP_NAME, Self::GROUP_RULES[39]));
            }
        }
        if let Some(rule) = self.no_redundant_use_strict.as_ref() {
            if rule.is_enabled() {
                index_set.insert(RuleFilter::Rule(Self::GROUP_NAME, Self::GROUP_RULES[40]));
            }
        }
        if let Some(rule) = self.no_self_compare.as_ref() {
            if rule.is_enabled() {
                index_set.insert(RuleFilter::Rule(Self::GROUP_NAME, Self::GROUP_RULES[41]));
            }
        }
        if let Some(rule) = self.no_shadow_restricted_names.as_ref() {
            if rule.is_enabled() {
                index_set.insert(RuleFilter::Rule(Self::GROUP_NAME, Self::GROUP_RULES[42]));
            }
        }
        if let Some(rule) = self.no_skipped_tests.as_ref() {
            if rule.is_enabled() {
                index_set.insert(RuleFilter::Rule(Self::GROUP_NAME, Self::GROUP_RULES[43]));
            }
        }
        if let Some(rule) = self.no_sparse_array.as_ref() {
            if rule.is_enabled() {
                index_set.insert(RuleFilter::Rule(Self::GROUP_NAME, Self::GROUP_RULES[44]));
            }
        }
        if let Some(rule) = self.no_suspicious_semicolon_in_jsx.as_ref() {
            if rule.is_enabled() {
                index_set.insert(RuleFilter::Rule(Self::GROUP_NAME, Self::GROUP_RULES[45]));
            }
        }
        if let Some(rule) = self.no_then_property.as_ref() {
            if rule.is_enabled() {
                index_set.insert(RuleFilter::Rule(Self::GROUP_NAME, Self::GROUP_RULES[46]));
            }
        }
        if let Some(rule) = self.no_unsafe_declaration_merging.as_ref() {
            if rule.is_enabled() {
                index_set.insert(RuleFilter::Rule(Self::GROUP_NAME, Self::GROUP_RULES[47]));
            }
        }
        if let Some(rule) = self.no_unsafe_negation.as_ref() {
            if rule.is_enabled() {
                index_set.insert(RuleFilter::Rule(Self::GROUP_NAME, Self::GROUP_RULES[48]));
            }
        }
        if let Some(rule) = self.use_await.as_ref() {
            if rule.is_enabled() {
                index_set.insert(RuleFilter::Rule(Self::GROUP_NAME, Self::GROUP_RULES[49]));
            }
        }
        if let Some(rule) = self.use_default_switch_clause_last.as_ref() {
            if rule.is_enabled() {
                index_set.insert(RuleFilter::Rule(Self::GROUP_NAME, Self::GROUP_RULES[50]));
            }
        }
        if let Some(rule) = self.use_getter_return.as_ref() {
            if rule.is_enabled() {
                index_set.insert(RuleFilter::Rule(Self::GROUP_NAME, Self::GROUP_RULES[51]));
            }
        }
        if let Some(rule) = self.use_is_array.as_ref() {
            if rule.is_enabled() {
                index_set.insert(RuleFilter::Rule(Self::GROUP_NAME, Self::GROUP_RULES[52]));
            }
        }
        if let Some(rule) = self.use_namespace_keyword.as_ref() {
            if rule.is_enabled() {
                index_set.insert(RuleFilter::Rule(Self::GROUP_NAME, Self::GROUP_RULES[53]));
            }
        }
        if let Some(rule) = self.use_valid_typeof.as_ref() {
            if rule.is_enabled() {
                index_set.insert(RuleFilter::Rule(Self::GROUP_NAME, Self::GROUP_RULES[54]));
            }
        }
        index_set
    }
    pub(crate) fn get_disabled_rules(&self) -> FxHashSet<RuleFilter<'static>> {
        let mut index_set = FxHashSet::default();
        if let Some(rule) = self.no_approximative_numeric_constant.as_ref() {
            if rule.is_disabled() {
                index_set.insert(RuleFilter::Rule(Self::GROUP_NAME, Self::GROUP_RULES[0]));
            }
        }
        if let Some(rule) = self.no_array_index_key.as_ref() {
            if rule.is_disabled() {
                index_set.insert(RuleFilter::Rule(Self::GROUP_NAME, Self::GROUP_RULES[1]));
            }
        }
        if let Some(rule) = self.no_assign_in_expressions.as_ref() {
            if rule.is_disabled() {
                index_set.insert(RuleFilter::Rule(Self::GROUP_NAME, Self::GROUP_RULES[2]));
            }
        }
        if let Some(rule) = self.no_async_promise_executor.as_ref() {
            if rule.is_disabled() {
                index_set.insert(RuleFilter::Rule(Self::GROUP_NAME, Self::GROUP_RULES[3]));
            }
        }
        if let Some(rule) = self.no_catch_assign.as_ref() {
            if rule.is_disabled() {
                index_set.insert(RuleFilter::Rule(Self::GROUP_NAME, Self::GROUP_RULES[4]));
            }
        }
        if let Some(rule) = self.no_class_assign.as_ref() {
            if rule.is_disabled() {
                index_set.insert(RuleFilter::Rule(Self::GROUP_NAME, Self::GROUP_RULES[5]));
            }
        }
        if let Some(rule) = self.no_comment_text.as_ref() {
            if rule.is_disabled() {
                index_set.insert(RuleFilter::Rule(Self::GROUP_NAME, Self::GROUP_RULES[6]));
            }
        }
        if let Some(rule) = self.no_compare_neg_zero.as_ref() {
            if rule.is_disabled() {
                index_set.insert(RuleFilter::Rule(Self::GROUP_NAME, Self::GROUP_RULES[7]));
            }
        }
        if let Some(rule) = self.no_confusing_labels.as_ref() {
            if rule.is_disabled() {
                index_set.insert(RuleFilter::Rule(Self::GROUP_NAME, Self::GROUP_RULES[8]));
            }
        }
        if let Some(rule) = self.no_confusing_void_type.as_ref() {
            if rule.is_disabled() {
                index_set.insert(RuleFilter::Rule(Self::GROUP_NAME, Self::GROUP_RULES[9]));
            }
        }
        if let Some(rule) = self.no_console_log.as_ref() {
            if rule.is_disabled() {
                index_set.insert(RuleFilter::Rule(Self::GROUP_NAME, Self::GROUP_RULES[10]));
            }
        }
        if let Some(rule) = self.no_const_enum.as_ref() {
            if rule.is_disabled() {
                index_set.insert(RuleFilter::Rule(Self::GROUP_NAME, Self::GROUP_RULES[11]));
            }
        }
        if let Some(rule) = self.no_control_characters_in_regex.as_ref() {
            if rule.is_disabled() {
                index_set.insert(RuleFilter::Rule(Self::GROUP_NAME, Self::GROUP_RULES[12]));
            }
        }
        if let Some(rule) = self.no_debugger.as_ref() {
            if rule.is_disabled() {
                index_set.insert(RuleFilter::Rule(Self::GROUP_NAME, Self::GROUP_RULES[13]));
            }
        }
        if let Some(rule) = self.no_double_equals.as_ref() {
            if rule.is_disabled() {
                index_set.insert(RuleFilter::Rule(Self::GROUP_NAME, Self::GROUP_RULES[14]));
            }
        }
        if let Some(rule) = self.no_duplicate_case.as_ref() {
            if rule.is_disabled() {
                index_set.insert(RuleFilter::Rule(Self::GROUP_NAME, Self::GROUP_RULES[15]));
            }
        }
        if let Some(rule) = self.no_duplicate_class_members.as_ref() {
            if rule.is_disabled() {
                index_set.insert(RuleFilter::Rule(Self::GROUP_NAME, Self::GROUP_RULES[16]));
            }
        }
        if let Some(rule) = self.no_duplicate_jsx_props.as_ref() {
            if rule.is_disabled() {
                index_set.insert(RuleFilter::Rule(Self::GROUP_NAME, Self::GROUP_RULES[17]));
            }
        }
        if let Some(rule) = self.no_duplicate_object_keys.as_ref() {
            if rule.is_disabled() {
                index_set.insert(RuleFilter::Rule(Self::GROUP_NAME, Self::GROUP_RULES[18]));
            }
        }
        if let Some(rule) = self.no_duplicate_parameters.as_ref() {
            if rule.is_disabled() {
                index_set.insert(RuleFilter::Rule(Self::GROUP_NAME, Self::GROUP_RULES[19]));
            }
        }
        if let Some(rule) = self.no_duplicate_test_hooks.as_ref() {
            if rule.is_disabled() {
                index_set.insert(RuleFilter::Rule(Self::GROUP_NAME, Self::GROUP_RULES[20]));
            }
        }
        if let Some(rule) = self.no_empty_block_statements.as_ref() {
            if rule.is_disabled() {
                index_set.insert(RuleFilter::Rule(Self::GROUP_NAME, Self::GROUP_RULES[21]));
            }
        }
        if let Some(rule) = self.no_empty_interface.as_ref() {
            if rule.is_disabled() {
                index_set.insert(RuleFilter::Rule(Self::GROUP_NAME, Self::GROUP_RULES[22]));
            }
        }
        if let Some(rule) = self.no_explicit_any.as_ref() {
            if rule.is_disabled() {
                index_set.insert(RuleFilter::Rule(Self::GROUP_NAME, Self::GROUP_RULES[23]));
            }
        }
        if let Some(rule) = self.no_exports_in_test.as_ref() {
            if rule.is_disabled() {
                index_set.insert(RuleFilter::Rule(Self::GROUP_NAME, Self::GROUP_RULES[24]));
            }
        }
        if let Some(rule) = self.no_extra_non_null_assertion.as_ref() {
            if rule.is_disabled() {
                index_set.insert(RuleFilter::Rule(Self::GROUP_NAME, Self::GROUP_RULES[25]));
            }
        }
        if let Some(rule) = self.no_fallthrough_switch_clause.as_ref() {
            if rule.is_disabled() {
                index_set.insert(RuleFilter::Rule(Self::GROUP_NAME, Self::GROUP_RULES[26]));
            }
        }
        if let Some(rule) = self.no_focused_tests.as_ref() {
            if rule.is_disabled() {
                index_set.insert(RuleFilter::Rule(Self::GROUP_NAME, Self::GROUP_RULES[27]));
            }
        }
        if let Some(rule) = self.no_function_assign.as_ref() {
            if rule.is_disabled() {
                index_set.insert(RuleFilter::Rule(Self::GROUP_NAME, Self::GROUP_RULES[28]));
            }
        }
        if let Some(rule) = self.no_global_assign.as_ref() {
            if rule.is_disabled() {
                index_set.insert(RuleFilter::Rule(Self::GROUP_NAME, Self::GROUP_RULES[29]));
            }
        }
        if let Some(rule) = self.no_global_is_finite.as_ref() {
            if rule.is_disabled() {
                index_set.insert(RuleFilter::Rule(Self::GROUP_NAME, Self::GROUP_RULES[30]));
            }
        }
        if let Some(rule) = self.no_global_is_nan.as_ref() {
            if rule.is_disabled() {
                index_set.insert(RuleFilter::Rule(Self::GROUP_NAME, Self::GROUP_RULES[31]));
            }
        }
        if let Some(rule) = self.no_implicit_any_let.as_ref() {
            if rule.is_disabled() {
                index_set.insert(RuleFilter::Rule(Self::GROUP_NAME, Self::GROUP_RULES[32]));
            }
        }
        if let Some(rule) = self.no_import_assign.as_ref() {
            if rule.is_disabled() {
                index_set.insert(RuleFilter::Rule(Self::GROUP_NAME, Self::GROUP_RULES[33]));
            }
        }
        if let Some(rule) = self.no_label_var.as_ref() {
            if rule.is_disabled() {
                index_set.insert(RuleFilter::Rule(Self::GROUP_NAME, Self::GROUP_RULES[34]));
            }
        }
        if let Some(rule) = self.no_misleading_character_class.as_ref() {
            if rule.is_disabled() {
                index_set.insert(RuleFilter::Rule(Self::GROUP_NAME, Self::GROUP_RULES[35]));
            }
        }
        if let Some(rule) = self.no_misleading_instantiator.as_ref() {
            if rule.is_disabled() {
                index_set.insert(RuleFilter::Rule(Self::GROUP_NAME, Self::GROUP_RULES[36]));
            }
        }
        if let Some(rule) = self.no_misrefactored_shorthand_assign.as_ref() {
            if rule.is_disabled() {
                index_set.insert(RuleFilter::Rule(Self::GROUP_NAME, Self::GROUP_RULES[37]));
            }
        }
        if let Some(rule) = self.no_prototype_builtins.as_ref() {
            if rule.is_disabled() {
                index_set.insert(RuleFilter::Rule(Self::GROUP_NAME, Self::GROUP_RULES[38]));
            }
        }
        if let Some(rule) = self.no_redeclare.as_ref() {
            if rule.is_disabled() {
                index_set.insert(RuleFilter::Rule(Self::GROUP_NAME, Self::GROUP_RULES[39]));
            }
        }
        if let Some(rule) = self.no_redundant_use_strict.as_ref() {
            if rule.is_disabled() {
                index_set.insert(RuleFilter::Rule(Self::GROUP_NAME, Self::GROUP_RULES[40]));
            }
        }
        if let Some(rule) = self.no_self_compare.as_ref() {
            if rule.is_disabled() {
                index_set.insert(RuleFilter::Rule(Self::GROUP_NAME, Self::GROUP_RULES[41]));
            }
        }
        if let Some(rule) = self.no_shadow_restricted_names.as_ref() {
            if rule.is_disabled() {
                index_set.insert(RuleFilter::Rule(Self::GROUP_NAME, Self::GROUP_RULES[42]));
            }
        }
        if let Some(rule) = self.no_skipped_tests.as_ref() {
            if rule.is_disabled() {
                index_set.insert(RuleFilter::Rule(Self::GROUP_NAME, Self::GROUP_RULES[43]));
            }
        }
        if let Some(rule) = self.no_sparse_array.as_ref() {
            if rule.is_disabled() {
                index_set.insert(RuleFilter::Rule(Self::GROUP_NAME, Self::GROUP_RULES[44]));
            }
        }
        if let Some(rule) = self.no_suspicious_semicolon_in_jsx.as_ref() {
            if rule.is_disabled() {
                index_set.insert(RuleFilter::Rule(Self::GROUP_NAME, Self::GROUP_RULES[45]));
            }
        }
        if let Some(rule) = self.no_then_property.as_ref() {
            if rule.is_disabled() {
                index_set.insert(RuleFilter::Rule(Self::GROUP_NAME, Self::GROUP_RULES[46]));
            }
        }
        if let Some(rule) = self.no_unsafe_declaration_merging.as_ref() {
            if rule.is_disabled() {
                index_set.insert(RuleFilter::Rule(Self::GROUP_NAME, Self::GROUP_RULES[47]));
            }
        }
        if let Some(rule) = self.no_unsafe_negation.as_ref() {
            if rule.is_disabled() {
                index_set.insert(RuleFilter::Rule(Self::GROUP_NAME, Self::GROUP_RULES[48]));
            }
        }
        if let Some(rule) = self.use_await.as_ref() {
            if rule.is_disabled() {
                index_set.insert(RuleFilter::Rule(Self::GROUP_NAME, Self::GROUP_RULES[49]));
            }
        }
        if let Some(rule) = self.use_default_switch_clause_last.as_ref() {
            if rule.is_disabled() {
                index_set.insert(RuleFilter::Rule(Self::GROUP_NAME, Self::GROUP_RULES[50]));
            }
        }
        if let Some(rule) = self.use_getter_return.as_ref() {
            if rule.is_disabled() {
                index_set.insert(RuleFilter::Rule(Self::GROUP_NAME, Self::GROUP_RULES[51]));
            }
        }
        if let Some(rule) = self.use_is_array.as_ref() {
            if rule.is_disabled() {
                index_set.insert(RuleFilter::Rule(Self::GROUP_NAME, Self::GROUP_RULES[52]));
            }
        }
        if let Some(rule) = self.use_namespace_keyword.as_ref() {
            if rule.is_disabled() {
                index_set.insert(RuleFilter::Rule(Self::GROUP_NAME, Self::GROUP_RULES[53]));
            }
        }
        if let Some(rule) = self.use_valid_typeof.as_ref() {
            if rule.is_disabled() {
                index_set.insert(RuleFilter::Rule(Self::GROUP_NAME, Self::GROUP_RULES[54]));
            }
        }
        index_set
    }
    #[doc = r" Checks if, given a rule name, matches one of the rules contained in this category"]
    pub(crate) fn has_rule(rule_name: &str) -> Option<&'static str> {
        Some(Self::GROUP_RULES[Self::GROUP_RULES.binary_search(&rule_name).ok()?])
    }
    #[doc = r" Checks if, given a rule name, it is marked as recommended"]
    pub(crate) fn is_recommended_rule(rule_name: &str) -> bool {
        Self::RECOMMENDED_RULES.contains(&rule_name)
    }
    pub(crate) fn recommended_rules_as_filters() -> &'static [RuleFilter<'static>] {
        Self::RECOMMENDED_RULES_AS_FILTERS
    }
    pub(crate) fn all_rules_as_filters() -> &'static [RuleFilter<'static>] {
        Self::ALL_RULES_AS_FILTERS
    }
    #[doc = r" Select preset rules"]
    pub(crate) fn collect_preset_rules(
        &self,
        parent_is_all: bool,
        parent_is_recommended: bool,
        enabled_rules: &mut FxHashSet<RuleFilter<'static>>,
    ) {
        if self.is_all_true() || self.is_all_unset() && parent_is_all {
            enabled_rules.extend(Self::all_rules_as_filters());
        } else if self.is_recommended_true()
            || self.is_recommended_unset() && self.is_all_unset() && parent_is_recommended
        {
            enabled_rules.extend(Self::recommended_rules_as_filters());
        }
    }
    pub(crate) fn get_rule_configuration(
        &self,
        rule_name: &str,
    ) -> Option<(RulePlainConfiguration, Option<RuleOptions>)> {
        match rule_name {
            "noApproximativeNumericConstant" => self
                .no_approximative_numeric_constant
                .as_ref()
                .map(|conf| (conf.level(), conf.get_options())),
            "noArrayIndexKey" => self
                .no_array_index_key
                .as_ref()
                .map(|conf| (conf.level(), conf.get_options())),
            "noAssignInExpressions" => self
                .no_assign_in_expressions
                .as_ref()
                .map(|conf| (conf.level(), conf.get_options())),
            "noAsyncPromiseExecutor" => self
                .no_async_promise_executor
                .as_ref()
                .map(|conf| (conf.level(), conf.get_options())),
            "noCatchAssign" => self
                .no_catch_assign
                .as_ref()
                .map(|conf| (conf.level(), conf.get_options())),
            "noClassAssign" => self
                .no_class_assign
                .as_ref()
                .map(|conf| (conf.level(), conf.get_options())),
            "noCommentText" => self
                .no_comment_text
                .as_ref()
                .map(|conf| (conf.level(), conf.get_options())),
            "noCompareNegZero" => self
                .no_compare_neg_zero
                .as_ref()
                .map(|conf| (conf.level(), conf.get_options())),
            "noConfusingLabels" => self
                .no_confusing_labels
                .as_ref()
                .map(|conf| (conf.level(), conf.get_options())),
            "noConfusingVoidType" => self
                .no_confusing_void_type
                .as_ref()
                .map(|conf| (conf.level(), conf.get_options())),
            "noConsoleLog" => self
                .no_console_log
                .as_ref()
                .map(|conf| (conf.level(), conf.get_options())),
            "noConstEnum" => self
                .no_const_enum
                .as_ref()
                .map(|conf| (conf.level(), conf.get_options())),
            "noControlCharactersInRegex" => self
                .no_control_characters_in_regex
                .as_ref()
                .map(|conf| (conf.level(), conf.get_options())),
            "noDebugger" => self
                .no_debugger
                .as_ref()
                .map(|conf| (conf.level(), conf.get_options())),
            "noDoubleEquals" => self
                .no_double_equals
                .as_ref()
                .map(|conf| (conf.level(), conf.get_options())),
            "noDuplicateCase" => self
                .no_duplicate_case
                .as_ref()
                .map(|conf| (conf.level(), conf.get_options())),
            "noDuplicateClassMembers" => self
                .no_duplicate_class_members
                .as_ref()
                .map(|conf| (conf.level(), conf.get_options())),
            "noDuplicateJsxProps" => self
                .no_duplicate_jsx_props
                .as_ref()
                .map(|conf| (conf.level(), conf.get_options())),
            "noDuplicateObjectKeys" => self
                .no_duplicate_object_keys
                .as_ref()
                .map(|conf| (conf.level(), conf.get_options())),
            "noDuplicateParameters" => self
                .no_duplicate_parameters
                .as_ref()
                .map(|conf| (conf.level(), conf.get_options())),
            "noDuplicateTestHooks" => self
                .no_duplicate_test_hooks
                .as_ref()
                .map(|conf| (conf.level(), conf.get_options())),
            "noEmptyBlockStatements" => self
                .no_empty_block_statements
                .as_ref()
                .map(|conf| (conf.level(), conf.get_options())),
            "noEmptyInterface" => self
                .no_empty_interface
                .as_ref()
                .map(|conf| (conf.level(), conf.get_options())),
            "noExplicitAny" => self
                .no_explicit_any
                .as_ref()
                .map(|conf| (conf.level(), conf.get_options())),
            "noExportsInTest" => self
                .no_exports_in_test
                .as_ref()
                .map(|conf| (conf.level(), conf.get_options())),
            "noExtraNonNullAssertion" => self
                .no_extra_non_null_assertion
                .as_ref()
                .map(|conf| (conf.level(), conf.get_options())),
            "noFallthroughSwitchClause" => self
                .no_fallthrough_switch_clause
                .as_ref()
                .map(|conf| (conf.level(), conf.get_options())),
            "noFocusedTests" => self
                .no_focused_tests
                .as_ref()
                .map(|conf| (conf.level(), conf.get_options())),
            "noFunctionAssign" => self
                .no_function_assign
                .as_ref()
                .map(|conf| (conf.level(), conf.get_options())),
            "noGlobalAssign" => self
                .no_global_assign
                .as_ref()
                .map(|conf| (conf.level(), conf.get_options())),
            "noGlobalIsFinite" => self
                .no_global_is_finite
                .as_ref()
                .map(|conf| (conf.level(), conf.get_options())),
            "noGlobalIsNan" => self
                .no_global_is_nan
                .as_ref()
                .map(|conf| (conf.level(), conf.get_options())),
            "noImplicitAnyLet" => self
                .no_implicit_any_let
                .as_ref()
                .map(|conf| (conf.level(), conf.get_options())),
            "noImportAssign" => self
                .no_import_assign
                .as_ref()
                .map(|conf| (conf.level(), conf.get_options())),
            "noLabelVar" => self
                .no_label_var
                .as_ref()
                .map(|conf| (conf.level(), conf.get_options())),
            "noMisleadingCharacterClass" => self
                .no_misleading_character_class
                .as_ref()
                .map(|conf| (conf.level(), conf.get_options())),
            "noMisleadingInstantiator" => self
                .no_misleading_instantiator
                .as_ref()
                .map(|conf| (conf.level(), conf.get_options())),
            "noMisrefactoredShorthandAssign" => self
                .no_misrefactored_shorthand_assign
                .as_ref()
                .map(|conf| (conf.level(), conf.get_options())),
            "noPrototypeBuiltins" => self
                .no_prototype_builtins
                .as_ref()
                .map(|conf| (conf.level(), conf.get_options())),
            "noRedeclare" => self
                .no_redeclare
                .as_ref()
                .map(|conf| (conf.level(), conf.get_options())),
            "noRedundantUseStrict" => self
                .no_redundant_use_strict
                .as_ref()
                .map(|conf| (conf.level(), conf.get_options())),
            "noSelfCompare" => self
                .no_self_compare
                .as_ref()
                .map(|conf| (conf.level(), conf.get_options())),
            "noShadowRestrictedNames" => self
                .no_shadow_restricted_names
                .as_ref()
                .map(|conf| (conf.level(), conf.get_options())),
            "noSkippedTests" => self
                .no_skipped_tests
                .as_ref()
                .map(|conf| (conf.level(), conf.get_options())),
            "noSparseArray" => self
                .no_sparse_array
                .as_ref()
                .map(|conf| (conf.level(), conf.get_options())),
            "noSuspiciousSemicolonInJsx" => self
                .no_suspicious_semicolon_in_jsx
                .as_ref()
                .map(|conf| (conf.level(), conf.get_options())),
            "noThenProperty" => self
                .no_then_property
                .as_ref()
                .map(|conf| (conf.level(), conf.get_options())),
            "noUnsafeDeclarationMerging" => self
                .no_unsafe_declaration_merging
                .as_ref()
                .map(|conf| (conf.level(), conf.get_options())),
            "noUnsafeNegation" => self
                .no_unsafe_negation
                .as_ref()
                .map(|conf| (conf.level(), conf.get_options())),
            "useAwait" => self
                .use_await
                .as_ref()
                .map(|conf| (conf.level(), conf.get_options())),
            "useDefaultSwitchClauseLast" => self
                .use_default_switch_clause_last
                .as_ref()
                .map(|conf| (conf.level(), conf.get_options())),
            "useGetterReturn" => self
                .use_getter_return
                .as_ref()
                .map(|conf| (conf.level(), conf.get_options())),
            "useIsArray" => self
                .use_is_array
                .as_ref()
                .map(|conf| (conf.level(), conf.get_options())),
            "useNamespaceKeyword" => self
                .use_namespace_keyword
                .as_ref()
                .map(|conf| (conf.level(), conf.get_options())),
            "useValidTypeof" => self
                .use_valid_typeof
                .as_ref()
                .map(|conf| (conf.level(), conf.get_options())),
            _ => None,
        }
    }
}
#[test]
fn test_order() {
    for items in A11y::GROUP_RULES.windows(2) {
        assert!(items[0] < items[1], "{} < {}", items[0], items[1]);
    }
    for items in Complexity::GROUP_RULES.windows(2) {
        assert!(items[0] < items[1], "{} < {}", items[0], items[1]);
    }
    for items in Correctness::GROUP_RULES.windows(2) {
        assert!(items[0] < items[1], "{} < {}", items[0], items[1]);
    }
    for items in Nursery::GROUP_RULES.windows(2) {
        assert!(items[0] < items[1], "{} < {}", items[0], items[1]);
    }
    for items in Performance::GROUP_RULES.windows(2) {
        assert!(items[0] < items[1], "{} < {}", items[0], items[1]);
    }
    for items in Security::GROUP_RULES.windows(2) {
        assert!(items[0] < items[1], "{} < {}", items[0], items[1]);
    }
    for items in Style::GROUP_RULES.windows(2) {
        assert!(items[0] < items[1], "{} < {}", items[0], items[1]);
    }
    for items in Suspicious::GROUP_RULES.windows(2) {
        assert!(items[0] < items[1], "{} < {}", items[0], items[1]);
    }
}<|MERGE_RESOLUTION|>--- conflicted
+++ resolved
@@ -2905,9 +2905,6 @@
     #[serde(skip_serializing_if = "Option::is_none")]
     pub use_consistent_builtin_instantiation:
         Option<RuleFixConfiguration<UseConsistentBuiltinInstantiation>>,
-    #[doc = "Disallowing invalid named grid areas in CSS Grid Layouts."]
-    #[serde(skip_serializing_if = "Option::is_none")]
-    pub use_consistent_grid_areas: Option<RuleConfiguration<UseConsistentGridAreas>>,
     #[doc = "Use Date.now() to get the number of milliseconds since the Unix Epoch."]
     #[serde(skip_serializing_if = "Option::is_none")]
     pub use_date_now: Option<RuleFixConfiguration<UseDateNow>>,
@@ -2999,7 +2996,6 @@
         "noYodaExpression",
         "useAdjacentOverloadSignatures",
         "useConsistentBuiltinInstantiation",
-        "useConsistentGridAreas",
         "useDateNow",
         "useDefaultSwitchClause",
         "useErrorMessage",
@@ -3052,10 +3048,7 @@
         RuleFilter::Rule(Self::GROUP_NAME, Self::GROUP_RULES[20]),
         RuleFilter::Rule(Self::GROUP_NAME, Self::GROUP_RULES[21]),
         RuleFilter::Rule(Self::GROUP_NAME, Self::GROUP_RULES[22]),
-<<<<<<< HEAD
-=======
         RuleFilter::Rule(Self::GROUP_NAME, Self::GROUP_RULES[23]),
->>>>>>> b75d30e8
         RuleFilter::Rule(Self::GROUP_NAME, Self::GROUP_RULES[34]),
         RuleFilter::Rule(Self::GROUP_NAME, Self::GROUP_RULES[35]),
         RuleFilter::Rule(Self::GROUP_NAME, Self::GROUP_RULES[39]),
@@ -3266,11 +3259,7 @@
                 index_set.insert(RuleFilter::Rule(Self::GROUP_NAME, Self::GROUP_RULES[28]));
             }
         }
-<<<<<<< HEAD
-        if let Some(rule) = self.use_consistent_grid_areas.as_ref() {
-=======
         if let Some(rule) = self.use_consistent_builtin_instantiation.as_ref() {
->>>>>>> b75d30e8
             if rule.is_enabled() {
                 index_set.insert(RuleFilter::Rule(Self::GROUP_NAME, Self::GROUP_RULES[29]));
             }
@@ -3494,11 +3483,7 @@
                 index_set.insert(RuleFilter::Rule(Self::GROUP_NAME, Self::GROUP_RULES[28]));
             }
         }
-<<<<<<< HEAD
-        if let Some(rule) = self.use_consistent_grid_areas.as_ref() {
-=======
         if let Some(rule) = self.use_consistent_builtin_instantiation.as_ref() {
->>>>>>> b75d30e8
             if rule.is_disabled() {
                 index_set.insert(RuleFilter::Rule(Self::GROUP_NAME, Self::GROUP_RULES[29]));
             }
@@ -3727,10 +3712,6 @@
                 .map(|conf| (conf.level(), conf.get_options())),
             "useConsistentBuiltinInstantiation" => self
                 .use_consistent_builtin_instantiation
-                .as_ref()
-                .map(|conf| (conf.level(), conf.get_options())),
-            "useConsistentGridAreas" => self
-                .use_consistent_grid_areas
                 .as_ref()
                 .map(|conf| (conf.level(), conf.get_options())),
             "useDateNow" => self
