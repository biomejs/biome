--- conflicted
+++ resolved
@@ -2956,16 +2956,12 @@
                 index_set.insert(RuleFilter::Rule(Self::GROUP_NAME, Self::GROUP_RULES[20]));
             }
         }
-<<<<<<< HEAD
         if let Some(rule) = self.use_array_literals.as_ref() {
-=======
+            if rule.is_enabled() {
+                index_set.insert(RuleFilter::Rule(Self::GROUP_NAME, Self::GROUP_RULES[21]));
+            }
+        }
         if let Some(rule) = self.use_consistent_builtin_instantiation.as_ref() {
->>>>>>> 5fda633a
-            if rule.is_enabled() {
-                index_set.insert(RuleFilter::Rule(Self::GROUP_NAME, Self::GROUP_RULES[21]));
-            }
-        }
-        if let Some(rule) = self.use_consistent_new_builtin.as_ref() {
             if rule.is_enabled() {
                 index_set.insert(RuleFilter::Rule(Self::GROUP_NAME, Self::GROUP_RULES[22]));
             }
@@ -3099,16 +3095,12 @@
                 index_set.insert(RuleFilter::Rule(Self::GROUP_NAME, Self::GROUP_RULES[20]));
             }
         }
-<<<<<<< HEAD
         if let Some(rule) = self.use_array_literals.as_ref() {
-=======
+            if rule.is_disabled() {
+                index_set.insert(RuleFilter::Rule(Self::GROUP_NAME, Self::GROUP_RULES[21]));
+            }
+        }
         if let Some(rule) = self.use_consistent_builtin_instantiation.as_ref() {
->>>>>>> 5fda633a
-            if rule.is_disabled() {
-                index_set.insert(RuleFilter::Rule(Self::GROUP_NAME, Self::GROUP_RULES[21]));
-            }
-        }
-        if let Some(rule) = self.use_consistent_new_builtin.as_ref() {
             if rule.is_disabled() {
                 index_set.insert(RuleFilter::Rule(Self::GROUP_NAME, Self::GROUP_RULES[22]));
             }
