--- conflicted
+++ resolved
@@ -2687,7 +2687,7 @@
     #[doc = "Disallow invalid !important within keyframe declarations"]
     #[serde(skip_serializing_if = "Option::is_none")]
     pub no_important_in_keyframe: Option<RuleConfiguration<NoImportantInKeyframe>>,
-    #[doc = "Succinct description of the rule."]
+    #[doc = "Disallow invalid position @import rules."]
     #[serde(skip_serializing_if = "Option::is_none")]
     pub no_invalid_position_at_import_rule:
         Option<RuleConfiguration<NoInvalidPositionAtImportRule>>,
@@ -2806,6 +2806,7 @@
         "noEvolvingAny",
         "noFlatMapIdentity",
         "noImportantInKeyframe",
+        "noInvalidPositionAtImportRule",
         "noUnknownFunction",
         "noUnknownSelectorPseudoElement",
         "noUnknownUnit",
@@ -2823,14 +2824,12 @@
         RuleFilter::Rule(Self::GROUP_NAME, Self::GROUP_RULES[10]),
         RuleFilter::Rule(Self::GROUP_NAME, Self::GROUP_RULES[11]),
         RuleFilter::Rule(Self::GROUP_NAME, Self::GROUP_RULES[12]),
+        RuleFilter::Rule(Self::GROUP_NAME, Self::GROUP_RULES[13]),
         RuleFilter::Rule(Self::GROUP_NAME, Self::GROUP_RULES[19]),
         RuleFilter::Rule(Self::GROUP_NAME, Self::GROUP_RULES[20]),
         RuleFilter::Rule(Self::GROUP_NAME, Self::GROUP_RULES[21]),
-<<<<<<< HEAD
-        RuleFilter::Rule(Self::GROUP_NAME, Self::GROUP_RULES[26]),
-=======
-        RuleFilter::Rule(Self::GROUP_NAME, Self::GROUP_RULES[27]),
->>>>>>> 9c4be6b7
+        RuleFilter::Rule(Self::GROUP_NAME, Self::GROUP_RULES[22]),
+        RuleFilter::Rule(Self::GROUP_NAME, Self::GROUP_RULES[28]),
     ];
     const ALL_RULES_AS_FILTERS: &'static [RuleFilter<'static>] = &[
         RuleFilter::Rule(Self::GROUP_NAME, Self::GROUP_RULES[0]),
@@ -2862,10 +2861,8 @@
         RuleFilter::Rule(Self::GROUP_NAME, Self::GROUP_RULES[26]),
         RuleFilter::Rule(Self::GROUP_NAME, Self::GROUP_RULES[27]),
         RuleFilter::Rule(Self::GROUP_NAME, Self::GROUP_RULES[28]),
-<<<<<<< HEAD
-=======
         RuleFilter::Rule(Self::GROUP_NAME, Self::GROUP_RULES[29]),
->>>>>>> 9c4be6b7
+        RuleFilter::Rule(Self::GROUP_NAME, Self::GROUP_RULES[30]),
     ];
     #[doc = r" Retrieves the recommended rules"]
     pub(crate) fn is_recommended_true(&self) -> bool {
@@ -2987,70 +2984,56 @@
                 index_set.insert(RuleFilter::Rule(Self::GROUP_NAME, Self::GROUP_RULES[20]));
             }
         }
-<<<<<<< HEAD
         if let Some(rule) = self.no_unknown_unit.as_ref() {
-=======
+            if rule.is_enabled() {
+                index_set.insert(RuleFilter::Rule(Self::GROUP_NAME, Self::GROUP_RULES[21]));
+            }
+        }
         if let Some(rule) = self.no_unmatchable_anb_selector.as_ref() {
->>>>>>> 9c4be6b7
-            if rule.is_enabled() {
-                index_set.insert(RuleFilter::Rule(Self::GROUP_NAME, Self::GROUP_RULES[21]));
+            if rule.is_enabled() {
+                index_set.insert(RuleFilter::Rule(Self::GROUP_NAME, Self::GROUP_RULES[22]));
             }
         }
         if let Some(rule) = self.no_useless_undefined_initialization.as_ref() {
             if rule.is_enabled() {
-                index_set.insert(RuleFilter::Rule(Self::GROUP_NAME, Self::GROUP_RULES[22]));
+                index_set.insert(RuleFilter::Rule(Self::GROUP_NAME, Self::GROUP_RULES[23]));
             }
         }
         if let Some(rule) = self.use_array_literals.as_ref() {
             if rule.is_enabled() {
-                index_set.insert(RuleFilter::Rule(Self::GROUP_NAME, Self::GROUP_RULES[23]));
+                index_set.insert(RuleFilter::Rule(Self::GROUP_NAME, Self::GROUP_RULES[24]));
             }
         }
         if let Some(rule) = self.use_consistent_builtin_instantiation.as_ref() {
             if rule.is_enabled() {
-                index_set.insert(RuleFilter::Rule(Self::GROUP_NAME, Self::GROUP_RULES[24]));
+                index_set.insert(RuleFilter::Rule(Self::GROUP_NAME, Self::GROUP_RULES[25]));
             }
         }
         if let Some(rule) = self.use_default_switch_clause.as_ref() {
             if rule.is_enabled() {
-                index_set.insert(RuleFilter::Rule(Self::GROUP_NAME, Self::GROUP_RULES[25]));
-            }
-        }
-<<<<<<< HEAD
+                index_set.insert(RuleFilter::Rule(Self::GROUP_NAME, Self::GROUP_RULES[26]));
+            }
+        }
+        if let Some(rule) = self.use_explicit_length_check.as_ref() {
+            if rule.is_enabled() {
+                index_set.insert(RuleFilter::Rule(Self::GROUP_NAME, Self::GROUP_RULES[27]));
+            }
+        }
         if let Some(rule) = self.use_generic_font_names.as_ref() {
-=======
-        if let Some(rule) = self.use_explicit_length_check.as_ref() {
->>>>>>> 9c4be6b7
-            if rule.is_enabled() {
-                index_set.insert(RuleFilter::Rule(Self::GROUP_NAME, Self::GROUP_RULES[26]));
-            }
-        }
-<<<<<<< HEAD
+            if rule.is_enabled() {
+                index_set.insert(RuleFilter::Rule(Self::GROUP_NAME, Self::GROUP_RULES[28]));
+            }
+        }
         if let Some(rule) = self.use_import_restrictions.as_ref() {
-=======
-        if let Some(rule) = self.use_generic_font_names.as_ref() {
->>>>>>> 9c4be6b7
-            if rule.is_enabled() {
-                index_set.insert(RuleFilter::Rule(Self::GROUP_NAME, Self::GROUP_RULES[27]));
-            }
-        }
-<<<<<<< HEAD
+            if rule.is_enabled() {
+                index_set.insert(RuleFilter::Rule(Self::GROUP_NAME, Self::GROUP_RULES[29]));
+            }
+        }
         if let Some(rule) = self.use_sorted_classes.as_ref() {
-=======
-        if let Some(rule) = self.use_import_restrictions.as_ref() {
->>>>>>> 9c4be6b7
-            if rule.is_enabled() {
-                index_set.insert(RuleFilter::Rule(Self::GROUP_NAME, Self::GROUP_RULES[28]));
-            }
-        }
-<<<<<<< HEAD
-=======
-        if let Some(rule) = self.use_sorted_classes.as_ref() {
-            if rule.is_enabled() {
-                index_set.insert(RuleFilter::Rule(Self::GROUP_NAME, Self::GROUP_RULES[29]));
-            }
-        }
->>>>>>> 9c4be6b7
+            if rule.is_enabled() {
+                index_set.insert(RuleFilter::Rule(Self::GROUP_NAME, Self::GROUP_RULES[30]));
+            }
+        }
         index_set
     }
     pub(crate) fn get_disabled_rules(&self) -> IndexSet<RuleFilter> {
@@ -3160,70 +3143,56 @@
                 index_set.insert(RuleFilter::Rule(Self::GROUP_NAME, Self::GROUP_RULES[20]));
             }
         }
-<<<<<<< HEAD
         if let Some(rule) = self.no_unknown_unit.as_ref() {
-=======
+            if rule.is_disabled() {
+                index_set.insert(RuleFilter::Rule(Self::GROUP_NAME, Self::GROUP_RULES[21]));
+            }
+        }
         if let Some(rule) = self.no_unmatchable_anb_selector.as_ref() {
->>>>>>> 9c4be6b7
-            if rule.is_disabled() {
-                index_set.insert(RuleFilter::Rule(Self::GROUP_NAME, Self::GROUP_RULES[21]));
+            if rule.is_disabled() {
+                index_set.insert(RuleFilter::Rule(Self::GROUP_NAME, Self::GROUP_RULES[22]));
             }
         }
         if let Some(rule) = self.no_useless_undefined_initialization.as_ref() {
             if rule.is_disabled() {
-                index_set.insert(RuleFilter::Rule(Self::GROUP_NAME, Self::GROUP_RULES[22]));
+                index_set.insert(RuleFilter::Rule(Self::GROUP_NAME, Self::GROUP_RULES[23]));
             }
         }
         if let Some(rule) = self.use_array_literals.as_ref() {
             if rule.is_disabled() {
-                index_set.insert(RuleFilter::Rule(Self::GROUP_NAME, Self::GROUP_RULES[23]));
+                index_set.insert(RuleFilter::Rule(Self::GROUP_NAME, Self::GROUP_RULES[24]));
             }
         }
         if let Some(rule) = self.use_consistent_builtin_instantiation.as_ref() {
             if rule.is_disabled() {
-                index_set.insert(RuleFilter::Rule(Self::GROUP_NAME, Self::GROUP_RULES[24]));
+                index_set.insert(RuleFilter::Rule(Self::GROUP_NAME, Self::GROUP_RULES[25]));
             }
         }
         if let Some(rule) = self.use_default_switch_clause.as_ref() {
             if rule.is_disabled() {
-                index_set.insert(RuleFilter::Rule(Self::GROUP_NAME, Self::GROUP_RULES[25]));
-            }
-        }
-<<<<<<< HEAD
+                index_set.insert(RuleFilter::Rule(Self::GROUP_NAME, Self::GROUP_RULES[26]));
+            }
+        }
+        if let Some(rule) = self.use_explicit_length_check.as_ref() {
+            if rule.is_disabled() {
+                index_set.insert(RuleFilter::Rule(Self::GROUP_NAME, Self::GROUP_RULES[27]));
+            }
+        }
         if let Some(rule) = self.use_generic_font_names.as_ref() {
-=======
-        if let Some(rule) = self.use_explicit_length_check.as_ref() {
->>>>>>> 9c4be6b7
-            if rule.is_disabled() {
-                index_set.insert(RuleFilter::Rule(Self::GROUP_NAME, Self::GROUP_RULES[26]));
-            }
-        }
-<<<<<<< HEAD
+            if rule.is_disabled() {
+                index_set.insert(RuleFilter::Rule(Self::GROUP_NAME, Self::GROUP_RULES[28]));
+            }
+        }
         if let Some(rule) = self.use_import_restrictions.as_ref() {
-=======
-        if let Some(rule) = self.use_generic_font_names.as_ref() {
->>>>>>> 9c4be6b7
-            if rule.is_disabled() {
-                index_set.insert(RuleFilter::Rule(Self::GROUP_NAME, Self::GROUP_RULES[27]));
-            }
-        }
-<<<<<<< HEAD
+            if rule.is_disabled() {
+                index_set.insert(RuleFilter::Rule(Self::GROUP_NAME, Self::GROUP_RULES[29]));
+            }
+        }
         if let Some(rule) = self.use_sorted_classes.as_ref() {
-=======
-        if let Some(rule) = self.use_import_restrictions.as_ref() {
->>>>>>> 9c4be6b7
-            if rule.is_disabled() {
-                index_set.insert(RuleFilter::Rule(Self::GROUP_NAME, Self::GROUP_RULES[28]));
-            }
-        }
-<<<<<<< HEAD
-=======
-        if let Some(rule) = self.use_sorted_classes.as_ref() {
-            if rule.is_disabled() {
-                index_set.insert(RuleFilter::Rule(Self::GROUP_NAME, Self::GROUP_RULES[29]));
-            }
-        }
->>>>>>> 9c4be6b7
+            if rule.is_disabled() {
+                index_set.insert(RuleFilter::Rule(Self::GROUP_NAME, Self::GROUP_RULES[30]));
+            }
+        }
         index_set
     }
     #[doc = r" Checks if, given a rule name, matches one of the rules contained in this category"]
