//! Generated file, do not edit by hand, see `xtask/codegen`

use super::RulePlainConfiguration;
use crate::RuleConfiguration;
use biome_analyze::{options::RuleOptions, RuleFilter};
use biome_console::markup;
use biome_css_analyze::options::*;
use biome_deserialize::{DeserializableValidator, DeserializationDiagnostic};
use biome_deserialize_macros::{Deserializable, Merge};
use biome_diagnostics::{Category, Severity};
use biome_js_analyze::options::*;
use biome_json_analyze::options::*;
use biome_rowan::TextRange;
use indexmap::IndexSet;
#[cfg(feature = "schema")]
use schemars::JsonSchema;
use serde::{Deserialize, Serialize};
#[derive(Clone, Debug, Default, Deserialize, Deserializable, Eq, Merge, PartialEq, Serialize)]
#[deserializable(with_validator)]
#[cfg_attr(feature = "schema", derive(JsonSchema))]
#[serde(rename_all = "camelCase", deny_unknown_fields)]
pub struct Rules {
    #[doc = r" It enables the lint rules recommended by Biome. `true` by default."]
    #[serde(skip_serializing_if = "Option::is_none")]
    pub recommended: Option<bool>,
    #[doc = r" It enables ALL rules. The rules that belong to `nursery` won't be enabled."]
    #[serde(skip_serializing_if = "Option::is_none")]
    pub all: Option<bool>,
    #[deserializable(rename = "a11y")]
    #[serde(skip_serializing_if = "Option::is_none")]
    pub a11y: Option<A11y>,
    #[deserializable(rename = "complexity")]
    #[serde(skip_serializing_if = "Option::is_none")]
    pub complexity: Option<Complexity>,
    #[deserializable(rename = "correctness")]
    #[serde(skip_serializing_if = "Option::is_none")]
    pub correctness: Option<Correctness>,
    #[deserializable(rename = "nursery")]
    #[serde(skip_serializing_if = "Option::is_none")]
    pub nursery: Option<Nursery>,
    #[deserializable(rename = "performance")]
    #[serde(skip_serializing_if = "Option::is_none")]
    pub performance: Option<Performance>,
    #[deserializable(rename = "security")]
    #[serde(skip_serializing_if = "Option::is_none")]
    pub security: Option<Security>,
    #[deserializable(rename = "style")]
    #[serde(skip_serializing_if = "Option::is_none")]
    pub style: Option<Style>,
    #[deserializable(rename = "suspicious")]
    #[serde(skip_serializing_if = "Option::is_none")]
    pub suspicious: Option<Suspicious>,
}
impl DeserializableValidator for Rules {
    fn validate(
        &mut self,
        _name: &str,
        range: TextRange,
        diagnostics: &mut Vec<DeserializationDiagnostic>,
    ) -> bool {
        if self.recommended == Some(true) && self.all == Some(true) {
            diagnostics . push (DeserializationDiagnostic :: new (markup ! (< Emphasis > "'recommended'" < / Emphasis > " and " < Emphasis > "'all'" < / Emphasis > " can't be both " < Emphasis > "'true'" < / Emphasis > ". You should choose only one of them.")) . with_range (range) . with_note (markup ! ("Biome will fallback to its defaults for this section."))) ;
            return false;
        }
        true
    }
}
impl Rules {
    #[doc = r" Checks if the code coming from [biome_diagnostics::Diagnostic] corresponds to a rule."]
    #[doc = r" Usually the code is built like {category}/{rule_name}"]
    pub fn matches_diagnostic_code<'a>(
        &self,
        category: Option<&'a str>,
        rule_name: Option<&'a str>,
    ) -> Option<(&'a str, &'a str)> {
        match (category, rule_name) {
            (Some(category), Some(rule_name)) => match category {
                "a11y" => A11y::has_rule(rule_name).then_some((category, rule_name)),
                "complexity" => Complexity::has_rule(rule_name).then_some((category, rule_name)),
                "correctness" => Correctness::has_rule(rule_name).then_some((category, rule_name)),
                "nursery" => Nursery::has_rule(rule_name).then_some((category, rule_name)),
                "performance" => Performance::has_rule(rule_name).then_some((category, rule_name)),
                "security" => Security::has_rule(rule_name).then_some((category, rule_name)),
                "style" => Style::has_rule(rule_name).then_some((category, rule_name)),
                "suspicious" => Suspicious::has_rule(rule_name).then_some((category, rule_name)),
                _ => None,
            },
            _ => None,
        }
    }
    #[doc = r" Given a category coming from [Diagnostic](biome_diagnostics::Diagnostic), this function returns"]
    #[doc = r" the [Severity](biome_diagnostics::Severity) associated to the rule, if the configuration changed it."]
    #[doc = r""]
    #[doc = r" If not, the function returns [None]."]
    pub fn get_severity_from_code(&self, category: &Category) -> Option<Severity> {
        let mut split_code = category.name().split('/');
        let _lint = split_code.next();
        debug_assert_eq!(_lint, Some("lint"));
        let group = split_code.next();
        let rule_name = split_code.next();
        if let Some((group, rule_name)) = self.matches_diagnostic_code(group, rule_name) {
            let severity = match group {
                "a11y" => self
                    .a11y
                    .as_ref()
                    .and_then(|a11y| a11y.get_rule_configuration(rule_name))
                    .map_or_else(
                        || {
                            if A11y::is_recommended_rule(rule_name) {
                                Severity::Error
                            } else {
                                Severity::Warning
                            }
                        },
                        |(level, _)| level.into(),
                    ),
                "complexity" => self
                    .complexity
                    .as_ref()
                    .and_then(|complexity| complexity.get_rule_configuration(rule_name))
                    .map_or_else(
                        || {
                            if Complexity::is_recommended_rule(rule_name) {
                                Severity::Error
                            } else {
                                Severity::Warning
                            }
                        },
                        |(level, _)| level.into(),
                    ),
                "correctness" => self
                    .correctness
                    .as_ref()
                    .and_then(|correctness| correctness.get_rule_configuration(rule_name))
                    .map_or_else(
                        || {
                            if Correctness::is_recommended_rule(rule_name) {
                                Severity::Error
                            } else {
                                Severity::Warning
                            }
                        },
                        |(level, _)| level.into(),
                    ),
                "nursery" => self
                    .nursery
                    .as_ref()
                    .and_then(|nursery| nursery.get_rule_configuration(rule_name))
                    .map_or_else(
                        || {
                            if Nursery::is_recommended_rule(rule_name) {
                                Severity::Error
                            } else {
                                Severity::Warning
                            }
                        },
                        |(level, _)| level.into(),
                    ),
                "performance" => self
                    .performance
                    .as_ref()
                    .and_then(|performance| performance.get_rule_configuration(rule_name))
                    .map_or_else(
                        || {
                            if Performance::is_recommended_rule(rule_name) {
                                Severity::Error
                            } else {
                                Severity::Warning
                            }
                        },
                        |(level, _)| level.into(),
                    ),
                "security" => self
                    .security
                    .as_ref()
                    .and_then(|security| security.get_rule_configuration(rule_name))
                    .map_or_else(
                        || {
                            if Security::is_recommended_rule(rule_name) {
                                Severity::Error
                            } else {
                                Severity::Warning
                            }
                        },
                        |(level, _)| level.into(),
                    ),
                "style" => self
                    .style
                    .as_ref()
                    .and_then(|style| style.get_rule_configuration(rule_name))
                    .map_or_else(
                        || {
                            if Style::is_recommended_rule(rule_name) {
                                Severity::Error
                            } else {
                                Severity::Warning
                            }
                        },
                        |(level, _)| level.into(),
                    ),
                "suspicious" => self
                    .suspicious
                    .as_ref()
                    .and_then(|suspicious| suspicious.get_rule_configuration(rule_name))
                    .map_or_else(
                        || {
                            if Suspicious::is_recommended_rule(rule_name) {
                                Severity::Error
                            } else {
                                Severity::Warning
                            }
                        },
                        |(level, _)| level.into(),
                    ),
                _ => unreachable!("this group should not exist, found {}", group),
            };
            Some(severity)
        } else {
            None
        }
    }
    pub(crate) const fn is_recommended_false(&self) -> bool {
        matches!(self.recommended, Some(false))
    }
    pub(crate) const fn is_all_true(&self) -> bool {
        matches!(self.all, Some(true))
    }
    #[doc = r" It returns the enabled rules by default."]
    #[doc = r""]
    #[doc = r" The enabled rules are calculated from the difference with the disabled rules."]
    pub fn as_enabled_rules(&self) -> IndexSet<RuleFilter> {
        let mut enabled_rules = IndexSet::new();
        let mut disabled_rules = IndexSet::new();
        if let Some(group) = self.a11y.as_ref() {
            group.collect_preset_rules(
                self.is_all_true(),
                !self.is_recommended_false(),
                &mut enabled_rules,
            );
            enabled_rules.extend(&group.get_enabled_rules());
            disabled_rules.extend(&group.get_disabled_rules());
        } else if self.is_all_true() {
            enabled_rules.extend(A11y::all_rules_as_filters());
        } else if !self.is_recommended_false() {
            enabled_rules.extend(A11y::recommended_rules_as_filters());
        }
        if let Some(group) = self.complexity.as_ref() {
            group.collect_preset_rules(
                self.is_all_true(),
                !self.is_recommended_false(),
                &mut enabled_rules,
            );
            enabled_rules.extend(&group.get_enabled_rules());
            disabled_rules.extend(&group.get_disabled_rules());
        } else if self.is_all_true() {
            enabled_rules.extend(Complexity::all_rules_as_filters());
        } else if !self.is_recommended_false() {
            enabled_rules.extend(Complexity::recommended_rules_as_filters());
        }
        if let Some(group) = self.correctness.as_ref() {
            group.collect_preset_rules(
                self.is_all_true(),
                !self.is_recommended_false(),
                &mut enabled_rules,
            );
            enabled_rules.extend(&group.get_enabled_rules());
            disabled_rules.extend(&group.get_disabled_rules());
        } else if self.is_all_true() {
            enabled_rules.extend(Correctness::all_rules_as_filters());
        } else if !self.is_recommended_false() {
            enabled_rules.extend(Correctness::recommended_rules_as_filters());
        }
        if let Some(group) = self.nursery.as_ref() {
            group.collect_preset_rules(
                self.is_all_true() && biome_flags::is_unstable(),
                !self.is_recommended_false() && biome_flags::is_unstable(),
                &mut enabled_rules,
            );
            enabled_rules.extend(&group.get_enabled_rules());
            disabled_rules.extend(&group.get_disabled_rules());
        } else if self.is_all_true() && biome_flags::is_unstable() {
            enabled_rules.extend(Nursery::all_rules_as_filters());
        } else if !self.is_recommended_false() && biome_flags::is_unstable() {
            enabled_rules.extend(Nursery::recommended_rules_as_filters());
        }
        if let Some(group) = self.performance.as_ref() {
            group.collect_preset_rules(
                self.is_all_true(),
                !self.is_recommended_false(),
                &mut enabled_rules,
            );
            enabled_rules.extend(&group.get_enabled_rules());
            disabled_rules.extend(&group.get_disabled_rules());
        } else if self.is_all_true() {
            enabled_rules.extend(Performance::all_rules_as_filters());
        } else if !self.is_recommended_false() {
            enabled_rules.extend(Performance::recommended_rules_as_filters());
        }
        if let Some(group) = self.security.as_ref() {
            group.collect_preset_rules(
                self.is_all_true(),
                !self.is_recommended_false(),
                &mut enabled_rules,
            );
            enabled_rules.extend(&group.get_enabled_rules());
            disabled_rules.extend(&group.get_disabled_rules());
        } else if self.is_all_true() {
            enabled_rules.extend(Security::all_rules_as_filters());
        } else if !self.is_recommended_false() {
            enabled_rules.extend(Security::recommended_rules_as_filters());
        }
        if let Some(group) = self.style.as_ref() {
            group.collect_preset_rules(
                self.is_all_true(),
                !self.is_recommended_false(),
                &mut enabled_rules,
            );
            enabled_rules.extend(&group.get_enabled_rules());
            disabled_rules.extend(&group.get_disabled_rules());
        } else if self.is_all_true() {
            enabled_rules.extend(Style::all_rules_as_filters());
        } else if !self.is_recommended_false() {
            enabled_rules.extend(Style::recommended_rules_as_filters());
        }
        if let Some(group) = self.suspicious.as_ref() {
            group.collect_preset_rules(
                self.is_all_true(),
                !self.is_recommended_false(),
                &mut enabled_rules,
            );
            enabled_rules.extend(&group.get_enabled_rules());
            disabled_rules.extend(&group.get_disabled_rules());
        } else if self.is_all_true() {
            enabled_rules.extend(Suspicious::all_rules_as_filters());
        } else if !self.is_recommended_false() {
            enabled_rules.extend(Suspicious::recommended_rules_as_filters());
        }
        enabled_rules.difference(&disabled_rules).copied().collect()
    }
}
#[derive(Clone, Debug, Default, Deserialize, Deserializable, Eq, Merge, PartialEq, Serialize)]
#[deserializable(with_validator)]
#[cfg_attr(feature = "schema", derive(JsonSchema))]
#[serde(rename_all = "camelCase", default, deny_unknown_fields)]
#[doc = r" A list of rules that belong to this group"]
pub struct A11y {
    #[doc = r" It enables the recommended rules for this group"]
    #[serde(skip_serializing_if = "Option::is_none")]
    pub recommended: Option<bool>,
    #[doc = r" It enables ALL rules for this group."]
    #[serde(skip_serializing_if = "Option::is_none")]
    pub all: Option<bool>,
    #[doc = "Enforce that the accessKey attribute is not used on any HTML element."]
    #[serde(skip_serializing_if = "Option::is_none")]
    pub no_access_key: Option<RuleConfiguration<NoAccessKey>>,
    #[doc = "Enforce that aria-hidden=\"true\" is not set on focusable elements."]
    #[serde(skip_serializing_if = "Option::is_none")]
    pub no_aria_hidden_on_focusable: Option<RuleConfiguration<NoAriaHiddenOnFocusable>>,
    #[doc = "Enforce that elements that do not support ARIA roles, states, and properties do not have those attributes."]
    #[serde(skip_serializing_if = "Option::is_none")]
    pub no_aria_unsupported_elements: Option<RuleConfiguration<NoAriaUnsupportedElements>>,
    #[doc = "Enforce that autoFocus prop is not used on elements."]
    #[serde(skip_serializing_if = "Option::is_none")]
    pub no_autofocus: Option<RuleConfiguration<NoAutofocus>>,
    #[doc = "Disallow target=\"_blank\" attribute without rel=\"noreferrer\""]
    #[serde(skip_serializing_if = "Option::is_none")]
    pub no_blank_target: Option<RuleConfiguration<NoBlankTarget>>,
    #[doc = "Enforces that no distracting elements are used."]
    #[serde(skip_serializing_if = "Option::is_none")]
    pub no_distracting_elements: Option<RuleConfiguration<NoDistractingElements>>,
    #[doc = "The scope prop should be used only on <th> elements."]
    #[serde(skip_serializing_if = "Option::is_none")]
    pub no_header_scope: Option<RuleConfiguration<NoHeaderScope>>,
    #[doc = "Enforce that non-interactive ARIA roles are not assigned to interactive HTML elements."]
    #[serde(skip_serializing_if = "Option::is_none")]
    pub no_interactive_element_to_noninteractive_role:
        Option<RuleConfiguration<NoInteractiveElementToNoninteractiveRole>>,
    #[doc = "Enforce that interactive ARIA roles are not assigned to non-interactive HTML elements."]
    #[serde(skip_serializing_if = "Option::is_none")]
    pub no_noninteractive_element_to_interactive_role:
        Option<RuleConfiguration<NoNoninteractiveElementToInteractiveRole>>,
    #[doc = "Enforce that tabIndex is not assigned to non-interactive HTML elements."]
    #[serde(skip_serializing_if = "Option::is_none")]
    pub no_noninteractive_tabindex: Option<RuleConfiguration<NoNoninteractiveTabindex>>,
    #[doc = "Prevent the usage of positive integers on tabIndex property"]
    #[serde(skip_serializing_if = "Option::is_none")]
    pub no_positive_tabindex: Option<RuleConfiguration<NoPositiveTabindex>>,
    #[doc = "Enforce img alt prop does not contain the word \"image\", \"picture\", or \"photo\"."]
    #[serde(skip_serializing_if = "Option::is_none")]
    pub no_redundant_alt: Option<RuleConfiguration<NoRedundantAlt>>,
    #[doc = "Enforce explicit role property is not the same as implicit/default role property on an element."]
    #[serde(skip_serializing_if = "Option::is_none")]
    pub no_redundant_roles: Option<RuleConfiguration<NoRedundantRoles>>,
    #[doc = "Enforces the usage of the title element for the svg element."]
    #[serde(skip_serializing_if = "Option::is_none")]
    pub no_svg_without_title: Option<RuleConfiguration<NoSvgWithoutTitle>>,
    #[doc = "Enforce that all elements that require alternative text have meaningful information to relay back to the end user."]
    #[serde(skip_serializing_if = "Option::is_none")]
    pub use_alt_text: Option<RuleConfiguration<UseAltText>>,
    #[doc = "Enforce that anchors have content and that the content is accessible to screen readers."]
    #[serde(skip_serializing_if = "Option::is_none")]
    pub use_anchor_content: Option<RuleConfiguration<UseAnchorContent>>,
    #[doc = "Enforce that tabIndex is assigned to non-interactive HTML elements with aria-activedescendant."]
    #[serde(skip_serializing_if = "Option::is_none")]
    pub use_aria_activedescendant_with_tabindex:
        Option<RuleConfiguration<UseAriaActivedescendantWithTabindex>>,
    #[doc = "Enforce that elements with ARIA roles must have all required ARIA attributes for that role."]
    #[serde(skip_serializing_if = "Option::is_none")]
    pub use_aria_props_for_role: Option<RuleConfiguration<UseAriaPropsForRole>>,
    #[doc = "Enforces the usage of the attribute type for the element button"]
    #[serde(skip_serializing_if = "Option::is_none")]
    pub use_button_type: Option<RuleConfiguration<UseButtonType>>,
    #[doc = "Enforce that heading elements (h1, h2, etc.) have content and that the content is accessible to screen readers. Accessible means that it is not hidden using the aria-hidden prop."]
    #[serde(skip_serializing_if = "Option::is_none")]
    pub use_heading_content: Option<RuleConfiguration<UseHeadingContent>>,
    #[doc = "Enforce that html element has lang attribute."]
    #[serde(skip_serializing_if = "Option::is_none")]
    pub use_html_lang: Option<RuleConfiguration<UseHtmlLang>>,
    #[doc = "Enforces the usage of the attribute title for the element iframe."]
    #[serde(skip_serializing_if = "Option::is_none")]
    pub use_iframe_title: Option<RuleConfiguration<UseIframeTitle>>,
    #[doc = "Enforce onClick is accompanied by at least one of the following: onKeyUp, onKeyDown, onKeyPress."]
    #[serde(skip_serializing_if = "Option::is_none")]
    pub use_key_with_click_events: Option<RuleConfiguration<UseKeyWithClickEvents>>,
    #[doc = "Enforce onMouseOver / onMouseOut are accompanied by onFocus / onBlur."]
    #[serde(skip_serializing_if = "Option::is_none")]
    pub use_key_with_mouse_events: Option<RuleConfiguration<UseKeyWithMouseEvents>>,
    #[doc = "Enforces that audio and video elements must have a track for captions."]
    #[serde(skip_serializing_if = "Option::is_none")]
    pub use_media_caption: Option<RuleConfiguration<UseMediaCaption>>,
    #[doc = "Enforce that all anchors are valid, and they are navigable elements."]
    #[serde(skip_serializing_if = "Option::is_none")]
    pub use_valid_anchor: Option<RuleConfiguration<UseValidAnchor>>,
    #[doc = "Ensures that ARIA properties aria-* are all valid."]
    #[serde(skip_serializing_if = "Option::is_none")]
    pub use_valid_aria_props: Option<RuleConfiguration<UseValidAriaProps>>,
    #[doc = "Elements with ARIA roles must use a valid, non-abstract ARIA role."]
    #[serde(skip_serializing_if = "Option::is_none")]
    pub use_valid_aria_role: Option<RuleConfiguration<UseValidAriaRole>>,
    #[doc = "Enforce that ARIA state and property values are valid."]
    #[serde(skip_serializing_if = "Option::is_none")]
    pub use_valid_aria_values: Option<RuleConfiguration<UseValidAriaValues>>,
    #[doc = "Ensure that the attribute passed to the lang attribute is a correct ISO language and/or country."]
    #[serde(skip_serializing_if = "Option::is_none")]
    pub use_valid_lang: Option<RuleConfiguration<UseValidLang>>,
}
impl DeserializableValidator for A11y {
    fn validate(
        &mut self,
        _name: &str,
        range: TextRange,
        diagnostics: &mut Vec<DeserializationDiagnostic>,
    ) -> bool {
        if self.recommended == Some(true) && self.all == Some(true) {
            diagnostics . push (DeserializationDiagnostic :: new (markup ! (< Emphasis > "'recommended'" < / Emphasis > " and " < Emphasis > "'all'" < / Emphasis > " can't be both " < Emphasis > "'true'" < / Emphasis > ". You should choose only one of them.")) . with_range (range) . with_note (markup ! ("Biome will fallback to its defaults for this section."))) ;
            return false;
        }
        true
    }
}
impl A11y {
    const GROUP_NAME: &'static str = "a11y";
    pub(crate) const GROUP_RULES: [&'static str; 30] = [
        "noAccessKey",
        "noAriaHiddenOnFocusable",
        "noAriaUnsupportedElements",
        "noAutofocus",
        "noBlankTarget",
        "noDistractingElements",
        "noHeaderScope",
        "noInteractiveElementToNoninteractiveRole",
        "noNoninteractiveElementToInteractiveRole",
        "noNoninteractiveTabindex",
        "noPositiveTabindex",
        "noRedundantAlt",
        "noRedundantRoles",
        "noSvgWithoutTitle",
        "useAltText",
        "useAnchorContent",
        "useAriaActivedescendantWithTabindex",
        "useAriaPropsForRole",
        "useButtonType",
        "useHeadingContent",
        "useHtmlLang",
        "useIframeTitle",
        "useKeyWithClickEvents",
        "useKeyWithMouseEvents",
        "useMediaCaption",
        "useValidAnchor",
        "useValidAriaProps",
        "useValidAriaRole",
        "useValidAriaValues",
        "useValidLang",
    ];
    const RECOMMENDED_RULES: [&'static str; 30] = [
        "noAccessKey",
        "noAriaHiddenOnFocusable",
        "noAriaUnsupportedElements",
        "noAutofocus",
        "noBlankTarget",
        "noDistractingElements",
        "noHeaderScope",
        "noInteractiveElementToNoninteractiveRole",
        "noNoninteractiveElementToInteractiveRole",
        "noNoninteractiveTabindex",
        "noPositiveTabindex",
        "noRedundantAlt",
        "noRedundantRoles",
        "noSvgWithoutTitle",
        "useAltText",
        "useAnchorContent",
        "useAriaActivedescendantWithTabindex",
        "useAriaPropsForRole",
        "useButtonType",
        "useHeadingContent",
        "useHtmlLang",
        "useIframeTitle",
        "useKeyWithClickEvents",
        "useKeyWithMouseEvents",
        "useMediaCaption",
        "useValidAnchor",
        "useValidAriaProps",
        "useValidAriaRole",
        "useValidAriaValues",
        "useValidLang",
    ];
    const RECOMMENDED_RULES_AS_FILTERS: [RuleFilter<'static>; 30] = [
        RuleFilter::Rule(Self::GROUP_NAME, Self::GROUP_RULES[0]),
        RuleFilter::Rule(Self::GROUP_NAME, Self::GROUP_RULES[1]),
        RuleFilter::Rule(Self::GROUP_NAME, Self::GROUP_RULES[2]),
        RuleFilter::Rule(Self::GROUP_NAME, Self::GROUP_RULES[3]),
        RuleFilter::Rule(Self::GROUP_NAME, Self::GROUP_RULES[4]),
        RuleFilter::Rule(Self::GROUP_NAME, Self::GROUP_RULES[5]),
        RuleFilter::Rule(Self::GROUP_NAME, Self::GROUP_RULES[6]),
        RuleFilter::Rule(Self::GROUP_NAME, Self::GROUP_RULES[7]),
        RuleFilter::Rule(Self::GROUP_NAME, Self::GROUP_RULES[8]),
        RuleFilter::Rule(Self::GROUP_NAME, Self::GROUP_RULES[9]),
        RuleFilter::Rule(Self::GROUP_NAME, Self::GROUP_RULES[10]),
        RuleFilter::Rule(Self::GROUP_NAME, Self::GROUP_RULES[11]),
        RuleFilter::Rule(Self::GROUP_NAME, Self::GROUP_RULES[12]),
        RuleFilter::Rule(Self::GROUP_NAME, Self::GROUP_RULES[13]),
        RuleFilter::Rule(Self::GROUP_NAME, Self::GROUP_RULES[14]),
        RuleFilter::Rule(Self::GROUP_NAME, Self::GROUP_RULES[15]),
        RuleFilter::Rule(Self::GROUP_NAME, Self::GROUP_RULES[16]),
        RuleFilter::Rule(Self::GROUP_NAME, Self::GROUP_RULES[17]),
        RuleFilter::Rule(Self::GROUP_NAME, Self::GROUP_RULES[18]),
        RuleFilter::Rule(Self::GROUP_NAME, Self::GROUP_RULES[19]),
        RuleFilter::Rule(Self::GROUP_NAME, Self::GROUP_RULES[20]),
        RuleFilter::Rule(Self::GROUP_NAME, Self::GROUP_RULES[21]),
        RuleFilter::Rule(Self::GROUP_NAME, Self::GROUP_RULES[22]),
        RuleFilter::Rule(Self::GROUP_NAME, Self::GROUP_RULES[23]),
        RuleFilter::Rule(Self::GROUP_NAME, Self::GROUP_RULES[24]),
        RuleFilter::Rule(Self::GROUP_NAME, Self::GROUP_RULES[25]),
        RuleFilter::Rule(Self::GROUP_NAME, Self::GROUP_RULES[26]),
        RuleFilter::Rule(Self::GROUP_NAME, Self::GROUP_RULES[27]),
        RuleFilter::Rule(Self::GROUP_NAME, Self::GROUP_RULES[28]),
        RuleFilter::Rule(Self::GROUP_NAME, Self::GROUP_RULES[29]),
    ];
    const ALL_RULES_AS_FILTERS: [RuleFilter<'static>; 30] = [
        RuleFilter::Rule(Self::GROUP_NAME, Self::GROUP_RULES[0]),
        RuleFilter::Rule(Self::GROUP_NAME, Self::GROUP_RULES[1]),
        RuleFilter::Rule(Self::GROUP_NAME, Self::GROUP_RULES[2]),
        RuleFilter::Rule(Self::GROUP_NAME, Self::GROUP_RULES[3]),
        RuleFilter::Rule(Self::GROUP_NAME, Self::GROUP_RULES[4]),
        RuleFilter::Rule(Self::GROUP_NAME, Self::GROUP_RULES[5]),
        RuleFilter::Rule(Self::GROUP_NAME, Self::GROUP_RULES[6]),
        RuleFilter::Rule(Self::GROUP_NAME, Self::GROUP_RULES[7]),
        RuleFilter::Rule(Self::GROUP_NAME, Self::GROUP_RULES[8]),
        RuleFilter::Rule(Self::GROUP_NAME, Self::GROUP_RULES[9]),
        RuleFilter::Rule(Self::GROUP_NAME, Self::GROUP_RULES[10]),
        RuleFilter::Rule(Self::GROUP_NAME, Self::GROUP_RULES[11]),
        RuleFilter::Rule(Self::GROUP_NAME, Self::GROUP_RULES[12]),
        RuleFilter::Rule(Self::GROUP_NAME, Self::GROUP_RULES[13]),
        RuleFilter::Rule(Self::GROUP_NAME, Self::GROUP_RULES[14]),
        RuleFilter::Rule(Self::GROUP_NAME, Self::GROUP_RULES[15]),
        RuleFilter::Rule(Self::GROUP_NAME, Self::GROUP_RULES[16]),
        RuleFilter::Rule(Self::GROUP_NAME, Self::GROUP_RULES[17]),
        RuleFilter::Rule(Self::GROUP_NAME, Self::GROUP_RULES[18]),
        RuleFilter::Rule(Self::GROUP_NAME, Self::GROUP_RULES[19]),
        RuleFilter::Rule(Self::GROUP_NAME, Self::GROUP_RULES[20]),
        RuleFilter::Rule(Self::GROUP_NAME, Self::GROUP_RULES[21]),
        RuleFilter::Rule(Self::GROUP_NAME, Self::GROUP_RULES[22]),
        RuleFilter::Rule(Self::GROUP_NAME, Self::GROUP_RULES[23]),
        RuleFilter::Rule(Self::GROUP_NAME, Self::GROUP_RULES[24]),
        RuleFilter::Rule(Self::GROUP_NAME, Self::GROUP_RULES[25]),
        RuleFilter::Rule(Self::GROUP_NAME, Self::GROUP_RULES[26]),
        RuleFilter::Rule(Self::GROUP_NAME, Self::GROUP_RULES[27]),
        RuleFilter::Rule(Self::GROUP_NAME, Self::GROUP_RULES[28]),
        RuleFilter::Rule(Self::GROUP_NAME, Self::GROUP_RULES[29]),
    ];
    #[doc = r" Retrieves the recommended rules"]
    pub(crate) fn is_recommended_true(&self) -> bool {
        matches!(self.recommended, Some(true))
    }
    pub(crate) fn is_recommended_unset(&self) -> bool {
        self.recommended.is_none()
    }
    pub(crate) fn is_all_true(&self) -> bool {
        matches!(self.all, Some(true))
    }
    pub(crate) fn is_all_unset(&self) -> bool {
        self.all.is_none()
    }
    pub(crate) fn get_enabled_rules(&self) -> IndexSet<RuleFilter> {
        let mut index_set = IndexSet::new();
        if let Some(rule) = self.no_access_key.as_ref() {
            if rule.is_enabled() {
                index_set.insert(RuleFilter::Rule(Self::GROUP_NAME, Self::GROUP_RULES[0]));
            }
        }
        if let Some(rule) = self.no_aria_hidden_on_focusable.as_ref() {
            if rule.is_enabled() {
                index_set.insert(RuleFilter::Rule(Self::GROUP_NAME, Self::GROUP_RULES[1]));
            }
        }
        if let Some(rule) = self.no_aria_unsupported_elements.as_ref() {
            if rule.is_enabled() {
                index_set.insert(RuleFilter::Rule(Self::GROUP_NAME, Self::GROUP_RULES[2]));
            }
        }
        if let Some(rule) = self.no_autofocus.as_ref() {
            if rule.is_enabled() {
                index_set.insert(RuleFilter::Rule(Self::GROUP_NAME, Self::GROUP_RULES[3]));
            }
        }
        if let Some(rule) = self.no_blank_target.as_ref() {
            if rule.is_enabled() {
                index_set.insert(RuleFilter::Rule(Self::GROUP_NAME, Self::GROUP_RULES[4]));
            }
        }
        if let Some(rule) = self.no_distracting_elements.as_ref() {
            if rule.is_enabled() {
                index_set.insert(RuleFilter::Rule(Self::GROUP_NAME, Self::GROUP_RULES[5]));
            }
        }
        if let Some(rule) = self.no_header_scope.as_ref() {
            if rule.is_enabled() {
                index_set.insert(RuleFilter::Rule(Self::GROUP_NAME, Self::GROUP_RULES[6]));
            }
        }
        if let Some(rule) = self.no_interactive_element_to_noninteractive_role.as_ref() {
            if rule.is_enabled() {
                index_set.insert(RuleFilter::Rule(Self::GROUP_NAME, Self::GROUP_RULES[7]));
            }
        }
        if let Some(rule) = self.no_noninteractive_element_to_interactive_role.as_ref() {
            if rule.is_enabled() {
                index_set.insert(RuleFilter::Rule(Self::GROUP_NAME, Self::GROUP_RULES[8]));
            }
        }
        if let Some(rule) = self.no_noninteractive_tabindex.as_ref() {
            if rule.is_enabled() {
                index_set.insert(RuleFilter::Rule(Self::GROUP_NAME, Self::GROUP_RULES[9]));
            }
        }
        if let Some(rule) = self.no_positive_tabindex.as_ref() {
            if rule.is_enabled() {
                index_set.insert(RuleFilter::Rule(Self::GROUP_NAME, Self::GROUP_RULES[10]));
            }
        }
        if let Some(rule) = self.no_redundant_alt.as_ref() {
            if rule.is_enabled() {
                index_set.insert(RuleFilter::Rule(Self::GROUP_NAME, Self::GROUP_RULES[11]));
            }
        }
        if let Some(rule) = self.no_redundant_roles.as_ref() {
            if rule.is_enabled() {
                index_set.insert(RuleFilter::Rule(Self::GROUP_NAME, Self::GROUP_RULES[12]));
            }
        }
        if let Some(rule) = self.no_svg_without_title.as_ref() {
            if rule.is_enabled() {
                index_set.insert(RuleFilter::Rule(Self::GROUP_NAME, Self::GROUP_RULES[13]));
            }
        }
        if let Some(rule) = self.use_alt_text.as_ref() {
            if rule.is_enabled() {
                index_set.insert(RuleFilter::Rule(Self::GROUP_NAME, Self::GROUP_RULES[14]));
            }
        }
        if let Some(rule) = self.use_anchor_content.as_ref() {
            if rule.is_enabled() {
                index_set.insert(RuleFilter::Rule(Self::GROUP_NAME, Self::GROUP_RULES[15]));
            }
        }
        if let Some(rule) = self.use_aria_activedescendant_with_tabindex.as_ref() {
            if rule.is_enabled() {
                index_set.insert(RuleFilter::Rule(Self::GROUP_NAME, Self::GROUP_RULES[16]));
            }
        }
        if let Some(rule) = self.use_aria_props_for_role.as_ref() {
            if rule.is_enabled() {
                index_set.insert(RuleFilter::Rule(Self::GROUP_NAME, Self::GROUP_RULES[17]));
            }
        }
        if let Some(rule) = self.use_button_type.as_ref() {
            if rule.is_enabled() {
                index_set.insert(RuleFilter::Rule(Self::GROUP_NAME, Self::GROUP_RULES[18]));
            }
        }
        if let Some(rule) = self.use_heading_content.as_ref() {
            if rule.is_enabled() {
                index_set.insert(RuleFilter::Rule(Self::GROUP_NAME, Self::GROUP_RULES[19]));
            }
        }
        if let Some(rule) = self.use_html_lang.as_ref() {
            if rule.is_enabled() {
                index_set.insert(RuleFilter::Rule(Self::GROUP_NAME, Self::GROUP_RULES[20]));
            }
        }
        if let Some(rule) = self.use_iframe_title.as_ref() {
            if rule.is_enabled() {
                index_set.insert(RuleFilter::Rule(Self::GROUP_NAME, Self::GROUP_RULES[21]));
            }
        }
        if let Some(rule) = self.use_key_with_click_events.as_ref() {
            if rule.is_enabled() {
                index_set.insert(RuleFilter::Rule(Self::GROUP_NAME, Self::GROUP_RULES[22]));
            }
        }
        if let Some(rule) = self.use_key_with_mouse_events.as_ref() {
            if rule.is_enabled() {
                index_set.insert(RuleFilter::Rule(Self::GROUP_NAME, Self::GROUP_RULES[23]));
            }
        }
        if let Some(rule) = self.use_media_caption.as_ref() {
            if rule.is_enabled() {
                index_set.insert(RuleFilter::Rule(Self::GROUP_NAME, Self::GROUP_RULES[24]));
            }
        }
        if let Some(rule) = self.use_valid_anchor.as_ref() {
            if rule.is_enabled() {
                index_set.insert(RuleFilter::Rule(Self::GROUP_NAME, Self::GROUP_RULES[25]));
            }
        }
        if let Some(rule) = self.use_valid_aria_props.as_ref() {
            if rule.is_enabled() {
                index_set.insert(RuleFilter::Rule(Self::GROUP_NAME, Self::GROUP_RULES[26]));
            }
        }
        if let Some(rule) = self.use_valid_aria_role.as_ref() {
            if rule.is_enabled() {
                index_set.insert(RuleFilter::Rule(Self::GROUP_NAME, Self::GROUP_RULES[27]));
            }
        }
        if let Some(rule) = self.use_valid_aria_values.as_ref() {
            if rule.is_enabled() {
                index_set.insert(RuleFilter::Rule(Self::GROUP_NAME, Self::GROUP_RULES[28]));
            }
        }
        if let Some(rule) = self.use_valid_lang.as_ref() {
            if rule.is_enabled() {
                index_set.insert(RuleFilter::Rule(Self::GROUP_NAME, Self::GROUP_RULES[29]));
            }
        }
        index_set
    }
    pub(crate) fn get_disabled_rules(&self) -> IndexSet<RuleFilter> {
        let mut index_set = IndexSet::new();
        if let Some(rule) = self.no_access_key.as_ref() {
            if rule.is_disabled() {
                index_set.insert(RuleFilter::Rule(Self::GROUP_NAME, Self::GROUP_RULES[0]));
            }
        }
        if let Some(rule) = self.no_aria_hidden_on_focusable.as_ref() {
            if rule.is_disabled() {
                index_set.insert(RuleFilter::Rule(Self::GROUP_NAME, Self::GROUP_RULES[1]));
            }
        }
        if let Some(rule) = self.no_aria_unsupported_elements.as_ref() {
            if rule.is_disabled() {
                index_set.insert(RuleFilter::Rule(Self::GROUP_NAME, Self::GROUP_RULES[2]));
            }
        }
        if let Some(rule) = self.no_autofocus.as_ref() {
            if rule.is_disabled() {
                index_set.insert(RuleFilter::Rule(Self::GROUP_NAME, Self::GROUP_RULES[3]));
            }
        }
        if let Some(rule) = self.no_blank_target.as_ref() {
            if rule.is_disabled() {
                index_set.insert(RuleFilter::Rule(Self::GROUP_NAME, Self::GROUP_RULES[4]));
            }
        }
        if let Some(rule) = self.no_distracting_elements.as_ref() {
            if rule.is_disabled() {
                index_set.insert(RuleFilter::Rule(Self::GROUP_NAME, Self::GROUP_RULES[5]));
            }
        }
        if let Some(rule) = self.no_header_scope.as_ref() {
            if rule.is_disabled() {
                index_set.insert(RuleFilter::Rule(Self::GROUP_NAME, Self::GROUP_RULES[6]));
            }
        }
        if let Some(rule) = self.no_interactive_element_to_noninteractive_role.as_ref() {
            if rule.is_disabled() {
                index_set.insert(RuleFilter::Rule(Self::GROUP_NAME, Self::GROUP_RULES[7]));
            }
        }
        if let Some(rule) = self.no_noninteractive_element_to_interactive_role.as_ref() {
            if rule.is_disabled() {
                index_set.insert(RuleFilter::Rule(Self::GROUP_NAME, Self::GROUP_RULES[8]));
            }
        }
        if let Some(rule) = self.no_noninteractive_tabindex.as_ref() {
            if rule.is_disabled() {
                index_set.insert(RuleFilter::Rule(Self::GROUP_NAME, Self::GROUP_RULES[9]));
            }
        }
        if let Some(rule) = self.no_positive_tabindex.as_ref() {
            if rule.is_disabled() {
                index_set.insert(RuleFilter::Rule(Self::GROUP_NAME, Self::GROUP_RULES[10]));
            }
        }
        if let Some(rule) = self.no_redundant_alt.as_ref() {
            if rule.is_disabled() {
                index_set.insert(RuleFilter::Rule(Self::GROUP_NAME, Self::GROUP_RULES[11]));
            }
        }
        if let Some(rule) = self.no_redundant_roles.as_ref() {
            if rule.is_disabled() {
                index_set.insert(RuleFilter::Rule(Self::GROUP_NAME, Self::GROUP_RULES[12]));
            }
        }
        if let Some(rule) = self.no_svg_without_title.as_ref() {
            if rule.is_disabled() {
                index_set.insert(RuleFilter::Rule(Self::GROUP_NAME, Self::GROUP_RULES[13]));
            }
        }
        if let Some(rule) = self.use_alt_text.as_ref() {
            if rule.is_disabled() {
                index_set.insert(RuleFilter::Rule(Self::GROUP_NAME, Self::GROUP_RULES[14]));
            }
        }
        if let Some(rule) = self.use_anchor_content.as_ref() {
            if rule.is_disabled() {
                index_set.insert(RuleFilter::Rule(Self::GROUP_NAME, Self::GROUP_RULES[15]));
            }
        }
        if let Some(rule) = self.use_aria_activedescendant_with_tabindex.as_ref() {
            if rule.is_disabled() {
                index_set.insert(RuleFilter::Rule(Self::GROUP_NAME, Self::GROUP_RULES[16]));
            }
        }
        if let Some(rule) = self.use_aria_props_for_role.as_ref() {
            if rule.is_disabled() {
                index_set.insert(RuleFilter::Rule(Self::GROUP_NAME, Self::GROUP_RULES[17]));
            }
        }
        if let Some(rule) = self.use_button_type.as_ref() {
            if rule.is_disabled() {
                index_set.insert(RuleFilter::Rule(Self::GROUP_NAME, Self::GROUP_RULES[18]));
            }
        }
        if let Some(rule) = self.use_heading_content.as_ref() {
            if rule.is_disabled() {
                index_set.insert(RuleFilter::Rule(Self::GROUP_NAME, Self::GROUP_RULES[19]));
            }
        }
        if let Some(rule) = self.use_html_lang.as_ref() {
            if rule.is_disabled() {
                index_set.insert(RuleFilter::Rule(Self::GROUP_NAME, Self::GROUP_RULES[20]));
            }
        }
        if let Some(rule) = self.use_iframe_title.as_ref() {
            if rule.is_disabled() {
                index_set.insert(RuleFilter::Rule(Self::GROUP_NAME, Self::GROUP_RULES[21]));
            }
        }
        if let Some(rule) = self.use_key_with_click_events.as_ref() {
            if rule.is_disabled() {
                index_set.insert(RuleFilter::Rule(Self::GROUP_NAME, Self::GROUP_RULES[22]));
            }
        }
        if let Some(rule) = self.use_key_with_mouse_events.as_ref() {
            if rule.is_disabled() {
                index_set.insert(RuleFilter::Rule(Self::GROUP_NAME, Self::GROUP_RULES[23]));
            }
        }
        if let Some(rule) = self.use_media_caption.as_ref() {
            if rule.is_disabled() {
                index_set.insert(RuleFilter::Rule(Self::GROUP_NAME, Self::GROUP_RULES[24]));
            }
        }
        if let Some(rule) = self.use_valid_anchor.as_ref() {
            if rule.is_disabled() {
                index_set.insert(RuleFilter::Rule(Self::GROUP_NAME, Self::GROUP_RULES[25]));
            }
        }
        if let Some(rule) = self.use_valid_aria_props.as_ref() {
            if rule.is_disabled() {
                index_set.insert(RuleFilter::Rule(Self::GROUP_NAME, Self::GROUP_RULES[26]));
            }
        }
        if let Some(rule) = self.use_valid_aria_role.as_ref() {
            if rule.is_disabled() {
                index_set.insert(RuleFilter::Rule(Self::GROUP_NAME, Self::GROUP_RULES[27]));
            }
        }
        if let Some(rule) = self.use_valid_aria_values.as_ref() {
            if rule.is_disabled() {
                index_set.insert(RuleFilter::Rule(Self::GROUP_NAME, Self::GROUP_RULES[28]));
            }
        }
        if let Some(rule) = self.use_valid_lang.as_ref() {
            if rule.is_disabled() {
                index_set.insert(RuleFilter::Rule(Self::GROUP_NAME, Self::GROUP_RULES[29]));
            }
        }
        index_set
    }
    #[doc = r" Checks if, given a rule name, matches one of the rules contained in this category"]
    pub(crate) fn has_rule(rule_name: &str) -> bool {
        Self::GROUP_RULES.contains(&rule_name)
    }
    #[doc = r" Checks if, given a rule name, it is marked as recommended"]
    pub(crate) fn is_recommended_rule(rule_name: &str) -> bool {
        Self::RECOMMENDED_RULES.contains(&rule_name)
    }
    pub(crate) fn recommended_rules_as_filters() -> [RuleFilter<'static>; 30] {
        Self::RECOMMENDED_RULES_AS_FILTERS
    }
    pub(crate) fn all_rules_as_filters() -> [RuleFilter<'static>; 30] {
        Self::ALL_RULES_AS_FILTERS
    }
    #[doc = r" Select preset rules"]
    pub(crate) fn collect_preset_rules(
        &self,
        parent_is_all: bool,
        parent_is_recommended: bool,
        enabled_rules: &mut IndexSet<RuleFilter>,
    ) {
        if self.is_all_true() || self.is_all_unset() && parent_is_all {
            enabled_rules.extend(Self::all_rules_as_filters());
        } else if self.is_recommended_true()
            || self.is_recommended_unset() && self.is_all_unset() && parent_is_recommended
        {
            enabled_rules.extend(Self::recommended_rules_as_filters());
        }
    }
    pub(crate) fn get_rule_configuration(
        &self,
        rule_name: &str,
    ) -> Option<(RulePlainConfiguration, Option<RuleOptions>)> {
        match rule_name {
            "noAccessKey" => self
                .no_access_key
                .as_ref()
                .map(|conf| (conf.level(), conf.get_options())),
            "noAriaHiddenOnFocusable" => self
                .no_aria_hidden_on_focusable
                .as_ref()
                .map(|conf| (conf.level(), conf.get_options())),
            "noAriaUnsupportedElements" => self
                .no_aria_unsupported_elements
                .as_ref()
                .map(|conf| (conf.level(), conf.get_options())),
            "noAutofocus" => self
                .no_autofocus
                .as_ref()
                .map(|conf| (conf.level(), conf.get_options())),
            "noBlankTarget" => self
                .no_blank_target
                .as_ref()
                .map(|conf| (conf.level(), conf.get_options())),
            "noDistractingElements" => self
                .no_distracting_elements
                .as_ref()
                .map(|conf| (conf.level(), conf.get_options())),
            "noHeaderScope" => self
                .no_header_scope
                .as_ref()
                .map(|conf| (conf.level(), conf.get_options())),
            "noInteractiveElementToNoninteractiveRole" => self
                .no_interactive_element_to_noninteractive_role
                .as_ref()
                .map(|conf| (conf.level(), conf.get_options())),
            "noNoninteractiveElementToInteractiveRole" => self
                .no_noninteractive_element_to_interactive_role
                .as_ref()
                .map(|conf| (conf.level(), conf.get_options())),
            "noNoninteractiveTabindex" => self
                .no_noninteractive_tabindex
                .as_ref()
                .map(|conf| (conf.level(), conf.get_options())),
            "noPositiveTabindex" => self
                .no_positive_tabindex
                .as_ref()
                .map(|conf| (conf.level(), conf.get_options())),
            "noRedundantAlt" => self
                .no_redundant_alt
                .as_ref()
                .map(|conf| (conf.level(), conf.get_options())),
            "noRedundantRoles" => self
                .no_redundant_roles
                .as_ref()
                .map(|conf| (conf.level(), conf.get_options())),
            "noSvgWithoutTitle" => self
                .no_svg_without_title
                .as_ref()
                .map(|conf| (conf.level(), conf.get_options())),
            "useAltText" => self
                .use_alt_text
                .as_ref()
                .map(|conf| (conf.level(), conf.get_options())),
            "useAnchorContent" => self
                .use_anchor_content
                .as_ref()
                .map(|conf| (conf.level(), conf.get_options())),
            "useAriaActivedescendantWithTabindex" => self
                .use_aria_activedescendant_with_tabindex
                .as_ref()
                .map(|conf| (conf.level(), conf.get_options())),
            "useAriaPropsForRole" => self
                .use_aria_props_for_role
                .as_ref()
                .map(|conf| (conf.level(), conf.get_options())),
            "useButtonType" => self
                .use_button_type
                .as_ref()
                .map(|conf| (conf.level(), conf.get_options())),
            "useHeadingContent" => self
                .use_heading_content
                .as_ref()
                .map(|conf| (conf.level(), conf.get_options())),
            "useHtmlLang" => self
                .use_html_lang
                .as_ref()
                .map(|conf| (conf.level(), conf.get_options())),
            "useIframeTitle" => self
                .use_iframe_title
                .as_ref()
                .map(|conf| (conf.level(), conf.get_options())),
            "useKeyWithClickEvents" => self
                .use_key_with_click_events
                .as_ref()
                .map(|conf| (conf.level(), conf.get_options())),
            "useKeyWithMouseEvents" => self
                .use_key_with_mouse_events
                .as_ref()
                .map(|conf| (conf.level(), conf.get_options())),
            "useMediaCaption" => self
                .use_media_caption
                .as_ref()
                .map(|conf| (conf.level(), conf.get_options())),
            "useValidAnchor" => self
                .use_valid_anchor
                .as_ref()
                .map(|conf| (conf.level(), conf.get_options())),
            "useValidAriaProps" => self
                .use_valid_aria_props
                .as_ref()
                .map(|conf| (conf.level(), conf.get_options())),
            "useValidAriaRole" => self
                .use_valid_aria_role
                .as_ref()
                .map(|conf| (conf.level(), conf.get_options())),
            "useValidAriaValues" => self
                .use_valid_aria_values
                .as_ref()
                .map(|conf| (conf.level(), conf.get_options())),
            "useValidLang" => self
                .use_valid_lang
                .as_ref()
                .map(|conf| (conf.level(), conf.get_options())),
            _ => None,
        }
    }
}
#[derive(Clone, Debug, Default, Deserialize, Deserializable, Eq, Merge, PartialEq, Serialize)]
#[deserializable(with_validator)]
#[cfg_attr(feature = "schema", derive(JsonSchema))]
#[serde(rename_all = "camelCase", default, deny_unknown_fields)]
#[doc = r" A list of rules that belong to this group"]
pub struct Complexity {
    #[doc = r" It enables the recommended rules for this group"]
    #[serde(skip_serializing_if = "Option::is_none")]
    pub recommended: Option<bool>,
    #[doc = r" It enables ALL rules for this group."]
    #[serde(skip_serializing_if = "Option::is_none")]
    pub all: Option<bool>,
    #[doc = "Disallow primitive type aliases and misleading types."]
    #[serde(skip_serializing_if = "Option::is_none")]
    pub no_banned_types: Option<RuleConfiguration<NoBannedTypes>>,
    #[doc = "Disallow empty type parameters in type aliases and interfaces."]
    #[serde(skip_serializing_if = "Option::is_none")]
    pub no_empty_type_parameters: Option<RuleConfiguration<NoEmptyTypeParameters>>,
    #[doc = "Disallow functions that exceed a given Cognitive Complexity score."]
    #[serde(skip_serializing_if = "Option::is_none")]
    pub no_excessive_cognitive_complexity:
        Option<RuleConfiguration<NoExcessiveCognitiveComplexity>>,
    #[doc = "Disallow unnecessary boolean casts"]
    #[serde(skip_serializing_if = "Option::is_none")]
    pub no_extra_boolean_cast: Option<RuleConfiguration<NoExtraBooleanCast>>,
    #[doc = "Prefer for...of statement instead of Array.forEach."]
    #[serde(skip_serializing_if = "Option::is_none")]
    pub no_for_each: Option<RuleConfiguration<NoForEach>>,
    #[doc = "Disallow unclear usage of consecutive space characters in regular expression literals"]
    #[serde(skip_serializing_if = "Option::is_none")]
    pub no_multiple_spaces_in_regular_expression_literals:
        Option<RuleConfiguration<NoMultipleSpacesInRegularExpressionLiterals>>,
    #[doc = "This rule reports when a class has no non-static members, such as for a class used exclusively as a static namespace."]
    #[serde(skip_serializing_if = "Option::is_none")]
    pub no_static_only_class: Option<RuleConfiguration<NoStaticOnlyClass>>,
    #[doc = "Disallow this and super in static contexts."]
    #[serde(skip_serializing_if = "Option::is_none")]
    pub no_this_in_static: Option<RuleConfiguration<NoThisInStatic>>,
    #[doc = "Disallow unnecessary catch clauses."]
    #[serde(skip_serializing_if = "Option::is_none")]
    pub no_useless_catch: Option<RuleConfiguration<NoUselessCatch>>,
    #[doc = "Disallow unnecessary constructors."]
    #[serde(skip_serializing_if = "Option::is_none")]
    pub no_useless_constructor: Option<RuleConfiguration<NoUselessConstructor>>,
    #[doc = "Disallow empty exports that don't change anything in a module file."]
    #[serde(skip_serializing_if = "Option::is_none")]
    pub no_useless_empty_export: Option<RuleConfiguration<NoUselessEmptyExport>>,
    #[doc = "Disallow unnecessary fragments"]
    #[serde(skip_serializing_if = "Option::is_none")]
    pub no_useless_fragments: Option<RuleConfiguration<NoUselessFragments>>,
    #[doc = "Disallow unnecessary labels."]
    #[serde(skip_serializing_if = "Option::is_none")]
    pub no_useless_label: Option<RuleConfiguration<NoUselessLabel>>,
    #[doc = "Disallow unnecessary nested block statements."]
    #[serde(skip_serializing_if = "Option::is_none")]
    pub no_useless_lone_block_statements: Option<RuleConfiguration<NoUselessLoneBlockStatements>>,
    #[doc = "Disallow renaming import, export, and destructured assignments to the same name."]
    #[serde(skip_serializing_if = "Option::is_none")]
    pub no_useless_rename: Option<RuleConfiguration<NoUselessRename>>,
    #[doc = "Disallow useless case in switch statements."]
    #[serde(skip_serializing_if = "Option::is_none")]
    pub no_useless_switch_case: Option<RuleConfiguration<NoUselessSwitchCase>>,
    #[doc = "Disallow useless this aliasing."]
    #[serde(skip_serializing_if = "Option::is_none")]
    pub no_useless_this_alias: Option<RuleConfiguration<NoUselessThisAlias>>,
    #[doc = "Disallow using any or unknown as type constraint."]
    #[serde(skip_serializing_if = "Option::is_none")]
    pub no_useless_type_constraint: Option<RuleConfiguration<NoUselessTypeConstraint>>,
    #[doc = "Disallow the use of void operators, which is not a familiar operator."]
    #[serde(skip_serializing_if = "Option::is_none")]
    pub no_void: Option<RuleConfiguration<NoVoid>>,
    #[doc = "Disallow with statements in non-strict contexts."]
    #[serde(skip_serializing_if = "Option::is_none")]
    pub no_with: Option<RuleConfiguration<NoWith>>,
    #[doc = "Use arrow functions over function expressions."]
    #[serde(skip_serializing_if = "Option::is_none")]
    pub use_arrow_function: Option<RuleConfiguration<UseArrowFunction>>,
    #[doc = "Promotes the use of .flatMap() when map().flat() are used together."]
    #[serde(skip_serializing_if = "Option::is_none")]
    pub use_flat_map: Option<RuleConfiguration<UseFlatMap>>,
    #[doc = "Enforce the usage of a literal access to properties over computed property access."]
    #[serde(skip_serializing_if = "Option::is_none")]
    pub use_literal_keys: Option<RuleConfiguration<UseLiteralKeys>>,
    #[doc = "Enforce using concise optional chain instead of chained logical expressions."]
    #[serde(skip_serializing_if = "Option::is_none")]
    pub use_optional_chain: Option<RuleConfiguration<UseOptionalChain>>,
    #[doc = "Enforce the use of the regular expression literals instead of the RegExp constructor if possible."]
    #[serde(skip_serializing_if = "Option::is_none")]
    pub use_regex_literals: Option<RuleConfiguration<UseRegexLiterals>>,
    #[doc = "Disallow number literal object member names which are not base10 or uses underscore as separator"]
    #[serde(skip_serializing_if = "Option::is_none")]
    pub use_simple_number_keys: Option<RuleConfiguration<UseSimpleNumberKeys>>,
    #[doc = "Discard redundant terms from logical expressions."]
    #[serde(skip_serializing_if = "Option::is_none")]
    pub use_simplified_logic_expression: Option<RuleConfiguration<UseSimplifiedLogicExpression>>,
}
impl DeserializableValidator for Complexity {
    fn validate(
        &mut self,
        _name: &str,
        range: TextRange,
        diagnostics: &mut Vec<DeserializationDiagnostic>,
    ) -> bool {
        if self.recommended == Some(true) && self.all == Some(true) {
            diagnostics . push (DeserializationDiagnostic :: new (markup ! (< Emphasis > "'recommended'" < / Emphasis > " and " < Emphasis > "'all'" < / Emphasis > " can't be both " < Emphasis > "'true'" < / Emphasis > ". You should choose only one of them.")) . with_range (range) . with_note (markup ! ("Biome will fallback to its defaults for this section."))) ;
            return false;
        }
        true
    }
}
impl Complexity {
    const GROUP_NAME: &'static str = "complexity";
    pub(crate) const GROUP_RULES: [&'static str; 27] = [
        "noBannedTypes",
        "noEmptyTypeParameters",
        "noExcessiveCognitiveComplexity",
        "noExtraBooleanCast",
        "noForEach",
        "noMultipleSpacesInRegularExpressionLiterals",
        "noStaticOnlyClass",
        "noThisInStatic",
        "noUselessCatch",
        "noUselessConstructor",
        "noUselessEmptyExport",
        "noUselessFragments",
        "noUselessLabel",
        "noUselessLoneBlockStatements",
        "noUselessRename",
        "noUselessSwitchCase",
        "noUselessThisAlias",
        "noUselessTypeConstraint",
        "noVoid",
        "noWith",
        "useArrowFunction",
        "useFlatMap",
        "useLiteralKeys",
        "useOptionalChain",
        "useRegexLiterals",
        "useSimpleNumberKeys",
        "useSimplifiedLogicExpression",
    ];
    const RECOMMENDED_RULES: [&'static str; 24] = [
        "noBannedTypes",
        "noEmptyTypeParameters",
        "noExtraBooleanCast",
        "noForEach",
        "noMultipleSpacesInRegularExpressionLiterals",
        "noStaticOnlyClass",
        "noThisInStatic",
        "noUselessCatch",
        "noUselessConstructor",
        "noUselessEmptyExport",
        "noUselessFragments",
        "noUselessLabel",
        "noUselessLoneBlockStatements",
        "noUselessRename",
        "noUselessSwitchCase",
        "noUselessThisAlias",
        "noUselessTypeConstraint",
        "noWith",
        "useArrowFunction",
        "useFlatMap",
        "useLiteralKeys",
        "useOptionalChain",
        "useRegexLiterals",
        "useSimpleNumberKeys",
    ];
    const RECOMMENDED_RULES_AS_FILTERS: [RuleFilter<'static>; 24] = [
        RuleFilter::Rule(Self::GROUP_NAME, Self::GROUP_RULES[0]),
        RuleFilter::Rule(Self::GROUP_NAME, Self::GROUP_RULES[1]),
        RuleFilter::Rule(Self::GROUP_NAME, Self::GROUP_RULES[3]),
        RuleFilter::Rule(Self::GROUP_NAME, Self::GROUP_RULES[4]),
        RuleFilter::Rule(Self::GROUP_NAME, Self::GROUP_RULES[5]),
        RuleFilter::Rule(Self::GROUP_NAME, Self::GROUP_RULES[6]),
        RuleFilter::Rule(Self::GROUP_NAME, Self::GROUP_RULES[7]),
        RuleFilter::Rule(Self::GROUP_NAME, Self::GROUP_RULES[8]),
        RuleFilter::Rule(Self::GROUP_NAME, Self::GROUP_RULES[9]),
        RuleFilter::Rule(Self::GROUP_NAME, Self::GROUP_RULES[10]),
        RuleFilter::Rule(Self::GROUP_NAME, Self::GROUP_RULES[11]),
        RuleFilter::Rule(Self::GROUP_NAME, Self::GROUP_RULES[12]),
        RuleFilter::Rule(Self::GROUP_NAME, Self::GROUP_RULES[13]),
        RuleFilter::Rule(Self::GROUP_NAME, Self::GROUP_RULES[14]),
        RuleFilter::Rule(Self::GROUP_NAME, Self::GROUP_RULES[15]),
        RuleFilter::Rule(Self::GROUP_NAME, Self::GROUP_RULES[16]),
        RuleFilter::Rule(Self::GROUP_NAME, Self::GROUP_RULES[17]),
        RuleFilter::Rule(Self::GROUP_NAME, Self::GROUP_RULES[19]),
        RuleFilter::Rule(Self::GROUP_NAME, Self::GROUP_RULES[20]),
        RuleFilter::Rule(Self::GROUP_NAME, Self::GROUP_RULES[21]),
        RuleFilter::Rule(Self::GROUP_NAME, Self::GROUP_RULES[22]),
        RuleFilter::Rule(Self::GROUP_NAME, Self::GROUP_RULES[23]),
        RuleFilter::Rule(Self::GROUP_NAME, Self::GROUP_RULES[24]),
        RuleFilter::Rule(Self::GROUP_NAME, Self::GROUP_RULES[25]),
    ];
    const ALL_RULES_AS_FILTERS: [RuleFilter<'static>; 27] = [
        RuleFilter::Rule(Self::GROUP_NAME, Self::GROUP_RULES[0]),
        RuleFilter::Rule(Self::GROUP_NAME, Self::GROUP_RULES[1]),
        RuleFilter::Rule(Self::GROUP_NAME, Self::GROUP_RULES[2]),
        RuleFilter::Rule(Self::GROUP_NAME, Self::GROUP_RULES[3]),
        RuleFilter::Rule(Self::GROUP_NAME, Self::GROUP_RULES[4]),
        RuleFilter::Rule(Self::GROUP_NAME, Self::GROUP_RULES[5]),
        RuleFilter::Rule(Self::GROUP_NAME, Self::GROUP_RULES[6]),
        RuleFilter::Rule(Self::GROUP_NAME, Self::GROUP_RULES[7]),
        RuleFilter::Rule(Self::GROUP_NAME, Self::GROUP_RULES[8]),
        RuleFilter::Rule(Self::GROUP_NAME, Self::GROUP_RULES[9]),
        RuleFilter::Rule(Self::GROUP_NAME, Self::GROUP_RULES[10]),
        RuleFilter::Rule(Self::GROUP_NAME, Self::GROUP_RULES[11]),
        RuleFilter::Rule(Self::GROUP_NAME, Self::GROUP_RULES[12]),
        RuleFilter::Rule(Self::GROUP_NAME, Self::GROUP_RULES[13]),
        RuleFilter::Rule(Self::GROUP_NAME, Self::GROUP_RULES[14]),
        RuleFilter::Rule(Self::GROUP_NAME, Self::GROUP_RULES[15]),
        RuleFilter::Rule(Self::GROUP_NAME, Self::GROUP_RULES[16]),
        RuleFilter::Rule(Self::GROUP_NAME, Self::GROUP_RULES[17]),
        RuleFilter::Rule(Self::GROUP_NAME, Self::GROUP_RULES[18]),
        RuleFilter::Rule(Self::GROUP_NAME, Self::GROUP_RULES[19]),
        RuleFilter::Rule(Self::GROUP_NAME, Self::GROUP_RULES[20]),
        RuleFilter::Rule(Self::GROUP_NAME, Self::GROUP_RULES[21]),
        RuleFilter::Rule(Self::GROUP_NAME, Self::GROUP_RULES[22]),
        RuleFilter::Rule(Self::GROUP_NAME, Self::GROUP_RULES[23]),
        RuleFilter::Rule(Self::GROUP_NAME, Self::GROUP_RULES[24]),
        RuleFilter::Rule(Self::GROUP_NAME, Self::GROUP_RULES[25]),
        RuleFilter::Rule(Self::GROUP_NAME, Self::GROUP_RULES[26]),
    ];
    #[doc = r" Retrieves the recommended rules"]
    pub(crate) fn is_recommended_true(&self) -> bool {
        matches!(self.recommended, Some(true))
    }
    pub(crate) fn is_recommended_unset(&self) -> bool {
        self.recommended.is_none()
    }
    pub(crate) fn is_all_true(&self) -> bool {
        matches!(self.all, Some(true))
    }
    pub(crate) fn is_all_unset(&self) -> bool {
        self.all.is_none()
    }
    pub(crate) fn get_enabled_rules(&self) -> IndexSet<RuleFilter> {
        let mut index_set = IndexSet::new();
        if let Some(rule) = self.no_banned_types.as_ref() {
            if rule.is_enabled() {
                index_set.insert(RuleFilter::Rule(Self::GROUP_NAME, Self::GROUP_RULES[0]));
            }
        }
        if let Some(rule) = self.no_empty_type_parameters.as_ref() {
            if rule.is_enabled() {
                index_set.insert(RuleFilter::Rule(Self::GROUP_NAME, Self::GROUP_RULES[1]));
            }
        }
        if let Some(rule) = self.no_excessive_cognitive_complexity.as_ref() {
            if rule.is_enabled() {
                index_set.insert(RuleFilter::Rule(Self::GROUP_NAME, Self::GROUP_RULES[2]));
            }
        }
        if let Some(rule) = self.no_extra_boolean_cast.as_ref() {
            if rule.is_enabled() {
                index_set.insert(RuleFilter::Rule(Self::GROUP_NAME, Self::GROUP_RULES[3]));
            }
        }
        if let Some(rule) = self.no_for_each.as_ref() {
            if rule.is_enabled() {
                index_set.insert(RuleFilter::Rule(Self::GROUP_NAME, Self::GROUP_RULES[4]));
            }
        }
        if let Some(rule) = self
            .no_multiple_spaces_in_regular_expression_literals
            .as_ref()
        {
            if rule.is_enabled() {
                index_set.insert(RuleFilter::Rule(Self::GROUP_NAME, Self::GROUP_RULES[5]));
            }
        }
        if let Some(rule) = self.no_static_only_class.as_ref() {
            if rule.is_enabled() {
                index_set.insert(RuleFilter::Rule(Self::GROUP_NAME, Self::GROUP_RULES[6]));
            }
        }
        if let Some(rule) = self.no_this_in_static.as_ref() {
            if rule.is_enabled() {
                index_set.insert(RuleFilter::Rule(Self::GROUP_NAME, Self::GROUP_RULES[7]));
            }
        }
        if let Some(rule) = self.no_useless_catch.as_ref() {
            if rule.is_enabled() {
                index_set.insert(RuleFilter::Rule(Self::GROUP_NAME, Self::GROUP_RULES[8]));
            }
        }
        if let Some(rule) = self.no_useless_constructor.as_ref() {
            if rule.is_enabled() {
                index_set.insert(RuleFilter::Rule(Self::GROUP_NAME, Self::GROUP_RULES[9]));
            }
        }
        if let Some(rule) = self.no_useless_empty_export.as_ref() {
            if rule.is_enabled() {
                index_set.insert(RuleFilter::Rule(Self::GROUP_NAME, Self::GROUP_RULES[10]));
            }
        }
        if let Some(rule) = self.no_useless_fragments.as_ref() {
            if rule.is_enabled() {
                index_set.insert(RuleFilter::Rule(Self::GROUP_NAME, Self::GROUP_RULES[11]));
            }
        }
        if let Some(rule) = self.no_useless_label.as_ref() {
            if rule.is_enabled() {
                index_set.insert(RuleFilter::Rule(Self::GROUP_NAME, Self::GROUP_RULES[12]));
            }
        }
        if let Some(rule) = self.no_useless_lone_block_statements.as_ref() {
            if rule.is_enabled() {
                index_set.insert(RuleFilter::Rule(Self::GROUP_NAME, Self::GROUP_RULES[13]));
            }
        }
        if let Some(rule) = self.no_useless_rename.as_ref() {
            if rule.is_enabled() {
                index_set.insert(RuleFilter::Rule(Self::GROUP_NAME, Self::GROUP_RULES[14]));
            }
        }
        if let Some(rule) = self.no_useless_switch_case.as_ref() {
            if rule.is_enabled() {
                index_set.insert(RuleFilter::Rule(Self::GROUP_NAME, Self::GROUP_RULES[15]));
            }
        }
        if let Some(rule) = self.no_useless_this_alias.as_ref() {
            if rule.is_enabled() {
                index_set.insert(RuleFilter::Rule(Self::GROUP_NAME, Self::GROUP_RULES[16]));
            }
        }
        if let Some(rule) = self.no_useless_type_constraint.as_ref() {
            if rule.is_enabled() {
                index_set.insert(RuleFilter::Rule(Self::GROUP_NAME, Self::GROUP_RULES[17]));
            }
        }
        if let Some(rule) = self.no_void.as_ref() {
            if rule.is_enabled() {
                index_set.insert(RuleFilter::Rule(Self::GROUP_NAME, Self::GROUP_RULES[18]));
            }
        }
        if let Some(rule) = self.no_with.as_ref() {
            if rule.is_enabled() {
                index_set.insert(RuleFilter::Rule(Self::GROUP_NAME, Self::GROUP_RULES[19]));
            }
        }
        if let Some(rule) = self.use_arrow_function.as_ref() {
            if rule.is_enabled() {
                index_set.insert(RuleFilter::Rule(Self::GROUP_NAME, Self::GROUP_RULES[20]));
            }
        }
        if let Some(rule) = self.use_flat_map.as_ref() {
            if rule.is_enabled() {
                index_set.insert(RuleFilter::Rule(Self::GROUP_NAME, Self::GROUP_RULES[21]));
            }
        }
        if let Some(rule) = self.use_literal_keys.as_ref() {
            if rule.is_enabled() {
                index_set.insert(RuleFilter::Rule(Self::GROUP_NAME, Self::GROUP_RULES[22]));
            }
        }
        if let Some(rule) = self.use_optional_chain.as_ref() {
            if rule.is_enabled() {
                index_set.insert(RuleFilter::Rule(Self::GROUP_NAME, Self::GROUP_RULES[23]));
            }
        }
        if let Some(rule) = self.use_regex_literals.as_ref() {
            if rule.is_enabled() {
                index_set.insert(RuleFilter::Rule(Self::GROUP_NAME, Self::GROUP_RULES[24]));
            }
        }
        if let Some(rule) = self.use_simple_number_keys.as_ref() {
            if rule.is_enabled() {
                index_set.insert(RuleFilter::Rule(Self::GROUP_NAME, Self::GROUP_RULES[25]));
            }
        }
        if let Some(rule) = self.use_simplified_logic_expression.as_ref() {
            if rule.is_enabled() {
                index_set.insert(RuleFilter::Rule(Self::GROUP_NAME, Self::GROUP_RULES[26]));
            }
        }
        index_set
    }
    pub(crate) fn get_disabled_rules(&self) -> IndexSet<RuleFilter> {
        let mut index_set = IndexSet::new();
        if let Some(rule) = self.no_banned_types.as_ref() {
            if rule.is_disabled() {
                index_set.insert(RuleFilter::Rule(Self::GROUP_NAME, Self::GROUP_RULES[0]));
            }
        }
        if let Some(rule) = self.no_empty_type_parameters.as_ref() {
            if rule.is_disabled() {
                index_set.insert(RuleFilter::Rule(Self::GROUP_NAME, Self::GROUP_RULES[1]));
            }
        }
        if let Some(rule) = self.no_excessive_cognitive_complexity.as_ref() {
            if rule.is_disabled() {
                index_set.insert(RuleFilter::Rule(Self::GROUP_NAME, Self::GROUP_RULES[2]));
            }
        }
        if let Some(rule) = self.no_extra_boolean_cast.as_ref() {
            if rule.is_disabled() {
                index_set.insert(RuleFilter::Rule(Self::GROUP_NAME, Self::GROUP_RULES[3]));
            }
        }
        if let Some(rule) = self.no_for_each.as_ref() {
            if rule.is_disabled() {
                index_set.insert(RuleFilter::Rule(Self::GROUP_NAME, Self::GROUP_RULES[4]));
            }
        }
        if let Some(rule) = self
            .no_multiple_spaces_in_regular_expression_literals
            .as_ref()
        {
            if rule.is_disabled() {
                index_set.insert(RuleFilter::Rule(Self::GROUP_NAME, Self::GROUP_RULES[5]));
            }
        }
        if let Some(rule) = self.no_static_only_class.as_ref() {
            if rule.is_disabled() {
                index_set.insert(RuleFilter::Rule(Self::GROUP_NAME, Self::GROUP_RULES[6]));
            }
        }
        if let Some(rule) = self.no_this_in_static.as_ref() {
            if rule.is_disabled() {
                index_set.insert(RuleFilter::Rule(Self::GROUP_NAME, Self::GROUP_RULES[7]));
            }
        }
        if let Some(rule) = self.no_useless_catch.as_ref() {
            if rule.is_disabled() {
                index_set.insert(RuleFilter::Rule(Self::GROUP_NAME, Self::GROUP_RULES[8]));
            }
        }
        if let Some(rule) = self.no_useless_constructor.as_ref() {
            if rule.is_disabled() {
                index_set.insert(RuleFilter::Rule(Self::GROUP_NAME, Self::GROUP_RULES[9]));
            }
        }
        if let Some(rule) = self.no_useless_empty_export.as_ref() {
            if rule.is_disabled() {
                index_set.insert(RuleFilter::Rule(Self::GROUP_NAME, Self::GROUP_RULES[10]));
            }
        }
        if let Some(rule) = self.no_useless_fragments.as_ref() {
            if rule.is_disabled() {
                index_set.insert(RuleFilter::Rule(Self::GROUP_NAME, Self::GROUP_RULES[11]));
            }
        }
        if let Some(rule) = self.no_useless_label.as_ref() {
            if rule.is_disabled() {
                index_set.insert(RuleFilter::Rule(Self::GROUP_NAME, Self::GROUP_RULES[12]));
            }
        }
        if let Some(rule) = self.no_useless_lone_block_statements.as_ref() {
            if rule.is_disabled() {
                index_set.insert(RuleFilter::Rule(Self::GROUP_NAME, Self::GROUP_RULES[13]));
            }
        }
        if let Some(rule) = self.no_useless_rename.as_ref() {
            if rule.is_disabled() {
                index_set.insert(RuleFilter::Rule(Self::GROUP_NAME, Self::GROUP_RULES[14]));
            }
        }
        if let Some(rule) = self.no_useless_switch_case.as_ref() {
            if rule.is_disabled() {
                index_set.insert(RuleFilter::Rule(Self::GROUP_NAME, Self::GROUP_RULES[15]));
            }
        }
        if let Some(rule) = self.no_useless_this_alias.as_ref() {
            if rule.is_disabled() {
                index_set.insert(RuleFilter::Rule(Self::GROUP_NAME, Self::GROUP_RULES[16]));
            }
        }
        if let Some(rule) = self.no_useless_type_constraint.as_ref() {
            if rule.is_disabled() {
                index_set.insert(RuleFilter::Rule(Self::GROUP_NAME, Self::GROUP_RULES[17]));
            }
        }
        if let Some(rule) = self.no_void.as_ref() {
            if rule.is_disabled() {
                index_set.insert(RuleFilter::Rule(Self::GROUP_NAME, Self::GROUP_RULES[18]));
            }
        }
        if let Some(rule) = self.no_with.as_ref() {
            if rule.is_disabled() {
                index_set.insert(RuleFilter::Rule(Self::GROUP_NAME, Self::GROUP_RULES[19]));
            }
        }
        if let Some(rule) = self.use_arrow_function.as_ref() {
            if rule.is_disabled() {
                index_set.insert(RuleFilter::Rule(Self::GROUP_NAME, Self::GROUP_RULES[20]));
            }
        }
        if let Some(rule) = self.use_flat_map.as_ref() {
            if rule.is_disabled() {
                index_set.insert(RuleFilter::Rule(Self::GROUP_NAME, Self::GROUP_RULES[21]));
            }
        }
        if let Some(rule) = self.use_literal_keys.as_ref() {
            if rule.is_disabled() {
                index_set.insert(RuleFilter::Rule(Self::GROUP_NAME, Self::GROUP_RULES[22]));
            }
        }
        if let Some(rule) = self.use_optional_chain.as_ref() {
            if rule.is_disabled() {
                index_set.insert(RuleFilter::Rule(Self::GROUP_NAME, Self::GROUP_RULES[23]));
            }
        }
        if let Some(rule) = self.use_regex_literals.as_ref() {
            if rule.is_disabled() {
                index_set.insert(RuleFilter::Rule(Self::GROUP_NAME, Self::GROUP_RULES[24]));
            }
        }
        if let Some(rule) = self.use_simple_number_keys.as_ref() {
            if rule.is_disabled() {
                index_set.insert(RuleFilter::Rule(Self::GROUP_NAME, Self::GROUP_RULES[25]));
            }
        }
        if let Some(rule) = self.use_simplified_logic_expression.as_ref() {
            if rule.is_disabled() {
                index_set.insert(RuleFilter::Rule(Self::GROUP_NAME, Self::GROUP_RULES[26]));
            }
        }
        index_set
    }
    #[doc = r" Checks if, given a rule name, matches one of the rules contained in this category"]
    pub(crate) fn has_rule(rule_name: &str) -> bool {
        Self::GROUP_RULES.contains(&rule_name)
    }
    #[doc = r" Checks if, given a rule name, it is marked as recommended"]
    pub(crate) fn is_recommended_rule(rule_name: &str) -> bool {
        Self::RECOMMENDED_RULES.contains(&rule_name)
    }
    pub(crate) fn recommended_rules_as_filters() -> [RuleFilter<'static>; 24] {
        Self::RECOMMENDED_RULES_AS_FILTERS
    }
    pub(crate) fn all_rules_as_filters() -> [RuleFilter<'static>; 27] {
        Self::ALL_RULES_AS_FILTERS
    }
    #[doc = r" Select preset rules"]
    pub(crate) fn collect_preset_rules(
        &self,
        parent_is_all: bool,
        parent_is_recommended: bool,
        enabled_rules: &mut IndexSet<RuleFilter>,
    ) {
        if self.is_all_true() || self.is_all_unset() && parent_is_all {
            enabled_rules.extend(Self::all_rules_as_filters());
        } else if self.is_recommended_true()
            || self.is_recommended_unset() && self.is_all_unset() && parent_is_recommended
        {
            enabled_rules.extend(Self::recommended_rules_as_filters());
        }
    }
    pub(crate) fn get_rule_configuration(
        &self,
        rule_name: &str,
    ) -> Option<(RulePlainConfiguration, Option<RuleOptions>)> {
        match rule_name {
            "noBannedTypes" => self
                .no_banned_types
                .as_ref()
                .map(|conf| (conf.level(), conf.get_options())),
            "noEmptyTypeParameters" => self
                .no_empty_type_parameters
                .as_ref()
                .map(|conf| (conf.level(), conf.get_options())),
            "noExcessiveCognitiveComplexity" => self
                .no_excessive_cognitive_complexity
                .as_ref()
                .map(|conf| (conf.level(), conf.get_options())),
            "noExtraBooleanCast" => self
                .no_extra_boolean_cast
                .as_ref()
                .map(|conf| (conf.level(), conf.get_options())),
            "noForEach" => self
                .no_for_each
                .as_ref()
                .map(|conf| (conf.level(), conf.get_options())),
            "noMultipleSpacesInRegularExpressionLiterals" => self
                .no_multiple_spaces_in_regular_expression_literals
                .as_ref()
                .map(|conf| (conf.level(), conf.get_options())),
            "noStaticOnlyClass" => self
                .no_static_only_class
                .as_ref()
                .map(|conf| (conf.level(), conf.get_options())),
            "noThisInStatic" => self
                .no_this_in_static
                .as_ref()
                .map(|conf| (conf.level(), conf.get_options())),
            "noUselessCatch" => self
                .no_useless_catch
                .as_ref()
                .map(|conf| (conf.level(), conf.get_options())),
            "noUselessConstructor" => self
                .no_useless_constructor
                .as_ref()
                .map(|conf| (conf.level(), conf.get_options())),
            "noUselessEmptyExport" => self
                .no_useless_empty_export
                .as_ref()
                .map(|conf| (conf.level(), conf.get_options())),
            "noUselessFragments" => self
                .no_useless_fragments
                .as_ref()
                .map(|conf| (conf.level(), conf.get_options())),
            "noUselessLabel" => self
                .no_useless_label
                .as_ref()
                .map(|conf| (conf.level(), conf.get_options())),
            "noUselessLoneBlockStatements" => self
                .no_useless_lone_block_statements
                .as_ref()
                .map(|conf| (conf.level(), conf.get_options())),
            "noUselessRename" => self
                .no_useless_rename
                .as_ref()
                .map(|conf| (conf.level(), conf.get_options())),
            "noUselessSwitchCase" => self
                .no_useless_switch_case
                .as_ref()
                .map(|conf| (conf.level(), conf.get_options())),
            "noUselessThisAlias" => self
                .no_useless_this_alias
                .as_ref()
                .map(|conf| (conf.level(), conf.get_options())),
            "noUselessTypeConstraint" => self
                .no_useless_type_constraint
                .as_ref()
                .map(|conf| (conf.level(), conf.get_options())),
            "noVoid" => self
                .no_void
                .as_ref()
                .map(|conf| (conf.level(), conf.get_options())),
            "noWith" => self
                .no_with
                .as_ref()
                .map(|conf| (conf.level(), conf.get_options())),
            "useArrowFunction" => self
                .use_arrow_function
                .as_ref()
                .map(|conf| (conf.level(), conf.get_options())),
            "useFlatMap" => self
                .use_flat_map
                .as_ref()
                .map(|conf| (conf.level(), conf.get_options())),
            "useLiteralKeys" => self
                .use_literal_keys
                .as_ref()
                .map(|conf| (conf.level(), conf.get_options())),
            "useOptionalChain" => self
                .use_optional_chain
                .as_ref()
                .map(|conf| (conf.level(), conf.get_options())),
            "useRegexLiterals" => self
                .use_regex_literals
                .as_ref()
                .map(|conf| (conf.level(), conf.get_options())),
            "useSimpleNumberKeys" => self
                .use_simple_number_keys
                .as_ref()
                .map(|conf| (conf.level(), conf.get_options())),
            "useSimplifiedLogicExpression" => self
                .use_simplified_logic_expression
                .as_ref()
                .map(|conf| (conf.level(), conf.get_options())),
            _ => None,
        }
    }
}
#[derive(Clone, Debug, Default, Deserialize, Deserializable, Eq, Merge, PartialEq, Serialize)]
#[deserializable(with_validator)]
#[cfg_attr(feature = "schema", derive(JsonSchema))]
#[serde(rename_all = "camelCase", default, deny_unknown_fields)]
#[doc = r" A list of rules that belong to this group"]
pub struct Correctness {
    #[doc = r" It enables the recommended rules for this group"]
    #[serde(skip_serializing_if = "Option::is_none")]
    pub recommended: Option<bool>,
    #[doc = r" It enables ALL rules for this group."]
    #[serde(skip_serializing_if = "Option::is_none")]
    pub all: Option<bool>,
    #[doc = "Prevent passing of children as props."]
    #[serde(skip_serializing_if = "Option::is_none")]
    pub no_children_prop: Option<RuleConfiguration<NoChildrenProp>>,
    #[doc = "Prevents from having const variables being re-assigned."]
    #[serde(skip_serializing_if = "Option::is_none")]
    pub no_const_assign: Option<RuleConfiguration<NoConstAssign>>,
    #[doc = "Disallow constant expressions in conditions"]
    #[serde(skip_serializing_if = "Option::is_none")]
    pub no_constant_condition: Option<RuleConfiguration<NoConstantCondition>>,
    #[doc = "Disallow returning a value from a constructor."]
    #[serde(skip_serializing_if = "Option::is_none")]
    pub no_constructor_return: Option<RuleConfiguration<NoConstructorReturn>>,
    #[doc = "Disallow empty character classes in regular expression literals."]
    #[serde(skip_serializing_if = "Option::is_none")]
    pub no_empty_character_class_in_regex: Option<RuleConfiguration<NoEmptyCharacterClassInRegex>>,
    #[doc = "Disallows empty destructuring patterns."]
    #[serde(skip_serializing_if = "Option::is_none")]
    pub no_empty_pattern: Option<RuleConfiguration<NoEmptyPattern>>,
    #[doc = "Disallow calling global object properties as functions"]
    #[serde(skip_serializing_if = "Option::is_none")]
    pub no_global_object_calls: Option<RuleConfiguration<NoGlobalObjectCalls>>,
    #[doc = "Disallow function and var declarations that are accessible outside their block."]
    #[serde(skip_serializing_if = "Option::is_none")]
    pub no_inner_declarations: Option<RuleConfiguration<NoInnerDeclarations>>,
    #[doc = "Prevents the incorrect use of super() inside classes. It also checks whether a call super() is missing from classes that extends other constructors."]
    #[serde(skip_serializing_if = "Option::is_none")]
    pub no_invalid_constructor_super: Option<RuleConfiguration<NoInvalidConstructorSuper>>,
    #[doc = "Disallow new operators with global non-constructor functions."]
    #[serde(skip_serializing_if = "Option::is_none")]
    pub no_invalid_new_builtin: Option<RuleConfiguration<NoInvalidNewBuiltin>>,
    #[doc = "Disallow the use of variables and function parameters before their declaration"]
    #[serde(skip_serializing_if = "Option::is_none")]
    pub no_invalid_use_before_declaration: Option<RuleConfiguration<NoInvalidUseBeforeDeclaration>>,
    #[doc = "Disallow new operators with the Symbol object."]
    #[serde(skip_serializing_if = "Option::is_none")]
    pub no_new_symbol: Option<RuleConfiguration<NoNewSymbol>>,
    #[doc = "Disallow \\8 and \\9 escape sequences in string literals."]
    #[serde(skip_serializing_if = "Option::is_none")]
    pub no_nonoctal_decimal_escape: Option<RuleConfiguration<NoNonoctalDecimalEscape>>,
    #[doc = "Disallow literal numbers that lose precision"]
    #[serde(skip_serializing_if = "Option::is_none")]
    pub no_precision_loss: Option<RuleConfiguration<NoPrecisionLoss>>,
    #[doc = "Prevent the usage of the return value of React.render."]
    #[serde(skip_serializing_if = "Option::is_none")]
    pub no_render_return_value: Option<RuleConfiguration<NoRenderReturnValue>>,
    #[doc = "Disallow assignments where both sides are exactly the same."]
    #[serde(skip_serializing_if = "Option::is_none")]
    pub no_self_assign: Option<RuleConfiguration<NoSelfAssign>>,
    #[doc = "Disallow returning a value from a setter"]
    #[serde(skip_serializing_if = "Option::is_none")]
    pub no_setter_return: Option<RuleConfiguration<NoSetterReturn>>,
    #[doc = "Disallow comparison of expressions modifying the string case with non-compliant value."]
    #[serde(skip_serializing_if = "Option::is_none")]
    pub no_string_case_mismatch: Option<RuleConfiguration<NoStringCaseMismatch>>,
    #[doc = "Disallow lexical declarations in switch clauses."]
    #[serde(skip_serializing_if = "Option::is_none")]
    pub no_switch_declarations: Option<RuleConfiguration<NoSwitchDeclarations>>,
    #[doc = "Prevents the usage of variables that haven't been declared inside the document."]
    #[serde(skip_serializing_if = "Option::is_none")]
    pub no_undeclared_variables: Option<RuleConfiguration<NoUndeclaredVariables>>,
    #[doc = "Avoid using unnecessary continue."]
    #[serde(skip_serializing_if = "Option::is_none")]
    pub no_unnecessary_continue: Option<RuleConfiguration<NoUnnecessaryContinue>>,
    #[doc = "Disallow unreachable code"]
    #[serde(skip_serializing_if = "Option::is_none")]
    pub no_unreachable: Option<RuleConfiguration<NoUnreachable>>,
    #[doc = "Ensures the super() constructor is called exactly once on every code  path in a class constructor before this is accessed if the class has a superclass"]
    #[serde(skip_serializing_if = "Option::is_none")]
    pub no_unreachable_super: Option<RuleConfiguration<NoUnreachableSuper>>,
    #[doc = "Disallow control flow statements in finally blocks."]
    #[serde(skip_serializing_if = "Option::is_none")]
    pub no_unsafe_finally: Option<RuleConfiguration<NoUnsafeFinally>>,
    #[doc = "Disallow the use of optional chaining in contexts where the undefined value is not allowed."]
    #[serde(skip_serializing_if = "Option::is_none")]
    pub no_unsafe_optional_chaining: Option<RuleConfiguration<NoUnsafeOptionalChaining>>,
    #[doc = "Disallow unused imports."]
    #[serde(skip_serializing_if = "Option::is_none")]
    pub no_unused_imports: Option<RuleConfiguration<NoUnusedImports>>,
    #[doc = "Disallow unused labels."]
    #[serde(skip_serializing_if = "Option::is_none")]
    pub no_unused_labels: Option<RuleConfiguration<NoUnusedLabels>>,
    #[doc = "Disallow unused private class members"]
    #[serde(skip_serializing_if = "Option::is_none")]
    pub no_unused_private_class_members: Option<RuleConfiguration<NoUnusedPrivateClassMembers>>,
    #[doc = "Disallow unused variables."]
    #[serde(skip_serializing_if = "Option::is_none")]
    pub no_unused_variables: Option<RuleConfiguration<NoUnusedVariables>>,
    #[doc = "This rules prevents void elements (AKA self-closing elements) from having children."]
    #[serde(skip_serializing_if = "Option::is_none")]
    pub no_void_elements_with_children: Option<RuleConfiguration<NoVoidElementsWithChildren>>,
    #[doc = "Disallow returning a value from a function with the return type 'void'"]
    #[serde(skip_serializing_if = "Option::is_none")]
    pub no_void_type_return: Option<RuleConfiguration<NoVoidTypeReturn>>,
    #[doc = "Enforce all dependencies are correctly specified in a React hook."]
    #[serde(skip_serializing_if = "Option::is_none")]
    pub use_exhaustive_dependencies: Option<RuleConfiguration<UseExhaustiveDependencies>>,
    #[doc = "Enforce that all React hooks are being called from the Top Level component functions."]
    #[serde(skip_serializing_if = "Option::is_none")]
    pub use_hook_at_top_level: Option<RuleConfiguration<UseHookAtTopLevel>>,
    #[doc = "Require calls to isNaN() when checking for NaN."]
    #[serde(skip_serializing_if = "Option::is_none")]
    pub use_is_nan: Option<RuleConfiguration<UseIsNan>>,
    #[doc = "Enforce \"for\" loop update clause moving the counter in the right direction."]
    #[serde(skip_serializing_if = "Option::is_none")]
    pub use_valid_for_direction: Option<RuleConfiguration<UseValidForDirection>>,
    #[doc = "Require generator functions to contain yield."]
    #[serde(skip_serializing_if = "Option::is_none")]
    pub use_yield: Option<RuleConfiguration<UseYield>>,
}
impl DeserializableValidator for Correctness {
    fn validate(
        &mut self,
        _name: &str,
        range: TextRange,
        diagnostics: &mut Vec<DeserializationDiagnostic>,
    ) -> bool {
        if self.recommended == Some(true) && self.all == Some(true) {
            diagnostics . push (DeserializationDiagnostic :: new (markup ! (< Emphasis > "'recommended'" < / Emphasis > " and " < Emphasis > "'all'" < / Emphasis > " can't be both " < Emphasis > "'true'" < / Emphasis > ". You should choose only one of them.")) . with_range (range) . with_note (markup ! ("Biome will fallback to its defaults for this section."))) ;
            return false;
        }
        true
    }
}
impl Correctness {
    const GROUP_NAME: &'static str = "correctness";
    pub(crate) const GROUP_RULES: [&'static str; 36] = [
        "noChildrenProp",
        "noConstAssign",
        "noConstantCondition",
        "noConstructorReturn",
        "noEmptyCharacterClassInRegex",
        "noEmptyPattern",
        "noGlobalObjectCalls",
        "noInnerDeclarations",
        "noInvalidConstructorSuper",
        "noInvalidNewBuiltin",
        "noInvalidUseBeforeDeclaration",
        "noNewSymbol",
        "noNonoctalDecimalEscape",
        "noPrecisionLoss",
        "noRenderReturnValue",
        "noSelfAssign",
        "noSetterReturn",
        "noStringCaseMismatch",
        "noSwitchDeclarations",
        "noUndeclaredVariables",
        "noUnnecessaryContinue",
        "noUnreachable",
        "noUnreachableSuper",
        "noUnsafeFinally",
        "noUnsafeOptionalChaining",
        "noUnusedImports",
        "noUnusedLabels",
        "noUnusedPrivateClassMembers",
        "noUnusedVariables",
        "noVoidElementsWithChildren",
        "noVoidTypeReturn",
        "useExhaustiveDependencies",
        "useHookAtTopLevel",
        "useIsNan",
        "useValidForDirection",
        "useYield",
    ];
    const RECOMMENDED_RULES: [&'static str; 30] = [
        "noChildrenProp",
        "noConstAssign",
        "noConstantCondition",
        "noConstructorReturn",
        "noEmptyCharacterClassInRegex",
        "noEmptyPattern",
        "noGlobalObjectCalls",
        "noInnerDeclarations",
        "noInvalidConstructorSuper",
        "noInvalidNewBuiltin",
        "noInvalidUseBeforeDeclaration",
        "noNonoctalDecimalEscape",
        "noPrecisionLoss",
        "noRenderReturnValue",
        "noSelfAssign",
        "noSetterReturn",
        "noStringCaseMismatch",
        "noSwitchDeclarations",
        "noUnnecessaryContinue",
        "noUnreachable",
        "noUnreachableSuper",
        "noUnsafeFinally",
        "noUnsafeOptionalChaining",
        "noUnusedLabels",
        "noVoidElementsWithChildren",
        "noVoidTypeReturn",
        "useExhaustiveDependencies",
        "useIsNan",
        "useValidForDirection",
        "useYield",
    ];
    const RECOMMENDED_RULES_AS_FILTERS: [RuleFilter<'static>; 30] = [
        RuleFilter::Rule(Self::GROUP_NAME, Self::GROUP_RULES[0]),
        RuleFilter::Rule(Self::GROUP_NAME, Self::GROUP_RULES[1]),
        RuleFilter::Rule(Self::GROUP_NAME, Self::GROUP_RULES[2]),
        RuleFilter::Rule(Self::GROUP_NAME, Self::GROUP_RULES[3]),
        RuleFilter::Rule(Self::GROUP_NAME, Self::GROUP_RULES[4]),
        RuleFilter::Rule(Self::GROUP_NAME, Self::GROUP_RULES[5]),
        RuleFilter::Rule(Self::GROUP_NAME, Self::GROUP_RULES[6]),
        RuleFilter::Rule(Self::GROUP_NAME, Self::GROUP_RULES[7]),
        RuleFilter::Rule(Self::GROUP_NAME, Self::GROUP_RULES[8]),
        RuleFilter::Rule(Self::GROUP_NAME, Self::GROUP_RULES[9]),
        RuleFilter::Rule(Self::GROUP_NAME, Self::GROUP_RULES[10]),
        RuleFilter::Rule(Self::GROUP_NAME, Self::GROUP_RULES[12]),
        RuleFilter::Rule(Self::GROUP_NAME, Self::GROUP_RULES[13]),
        RuleFilter::Rule(Self::GROUP_NAME, Self::GROUP_RULES[14]),
        RuleFilter::Rule(Self::GROUP_NAME, Self::GROUP_RULES[15]),
        RuleFilter::Rule(Self::GROUP_NAME, Self::GROUP_RULES[16]),
        RuleFilter::Rule(Self::GROUP_NAME, Self::GROUP_RULES[17]),
        RuleFilter::Rule(Self::GROUP_NAME, Self::GROUP_RULES[18]),
        RuleFilter::Rule(Self::GROUP_NAME, Self::GROUP_RULES[20]),
        RuleFilter::Rule(Self::GROUP_NAME, Self::GROUP_RULES[21]),
        RuleFilter::Rule(Self::GROUP_NAME, Self::GROUP_RULES[22]),
        RuleFilter::Rule(Self::GROUP_NAME, Self::GROUP_RULES[23]),
        RuleFilter::Rule(Self::GROUP_NAME, Self::GROUP_RULES[24]),
        RuleFilter::Rule(Self::GROUP_NAME, Self::GROUP_RULES[26]),
        RuleFilter::Rule(Self::GROUP_NAME, Self::GROUP_RULES[29]),
        RuleFilter::Rule(Self::GROUP_NAME, Self::GROUP_RULES[30]),
        RuleFilter::Rule(Self::GROUP_NAME, Self::GROUP_RULES[31]),
        RuleFilter::Rule(Self::GROUP_NAME, Self::GROUP_RULES[33]),
        RuleFilter::Rule(Self::GROUP_NAME, Self::GROUP_RULES[34]),
        RuleFilter::Rule(Self::GROUP_NAME, Self::GROUP_RULES[35]),
    ];
    const ALL_RULES_AS_FILTERS: [RuleFilter<'static>; 36] = [
        RuleFilter::Rule(Self::GROUP_NAME, Self::GROUP_RULES[0]),
        RuleFilter::Rule(Self::GROUP_NAME, Self::GROUP_RULES[1]),
        RuleFilter::Rule(Self::GROUP_NAME, Self::GROUP_RULES[2]),
        RuleFilter::Rule(Self::GROUP_NAME, Self::GROUP_RULES[3]),
        RuleFilter::Rule(Self::GROUP_NAME, Self::GROUP_RULES[4]),
        RuleFilter::Rule(Self::GROUP_NAME, Self::GROUP_RULES[5]),
        RuleFilter::Rule(Self::GROUP_NAME, Self::GROUP_RULES[6]),
        RuleFilter::Rule(Self::GROUP_NAME, Self::GROUP_RULES[7]),
        RuleFilter::Rule(Self::GROUP_NAME, Self::GROUP_RULES[8]),
        RuleFilter::Rule(Self::GROUP_NAME, Self::GROUP_RULES[9]),
        RuleFilter::Rule(Self::GROUP_NAME, Self::GROUP_RULES[10]),
        RuleFilter::Rule(Self::GROUP_NAME, Self::GROUP_RULES[11]),
        RuleFilter::Rule(Self::GROUP_NAME, Self::GROUP_RULES[12]),
        RuleFilter::Rule(Self::GROUP_NAME, Self::GROUP_RULES[13]),
        RuleFilter::Rule(Self::GROUP_NAME, Self::GROUP_RULES[14]),
        RuleFilter::Rule(Self::GROUP_NAME, Self::GROUP_RULES[15]),
        RuleFilter::Rule(Self::GROUP_NAME, Self::GROUP_RULES[16]),
        RuleFilter::Rule(Self::GROUP_NAME, Self::GROUP_RULES[17]),
        RuleFilter::Rule(Self::GROUP_NAME, Self::GROUP_RULES[18]),
        RuleFilter::Rule(Self::GROUP_NAME, Self::GROUP_RULES[19]),
        RuleFilter::Rule(Self::GROUP_NAME, Self::GROUP_RULES[20]),
        RuleFilter::Rule(Self::GROUP_NAME, Self::GROUP_RULES[21]),
        RuleFilter::Rule(Self::GROUP_NAME, Self::GROUP_RULES[22]),
        RuleFilter::Rule(Self::GROUP_NAME, Self::GROUP_RULES[23]),
        RuleFilter::Rule(Self::GROUP_NAME, Self::GROUP_RULES[24]),
        RuleFilter::Rule(Self::GROUP_NAME, Self::GROUP_RULES[25]),
        RuleFilter::Rule(Self::GROUP_NAME, Self::GROUP_RULES[26]),
        RuleFilter::Rule(Self::GROUP_NAME, Self::GROUP_RULES[27]),
        RuleFilter::Rule(Self::GROUP_NAME, Self::GROUP_RULES[28]),
        RuleFilter::Rule(Self::GROUP_NAME, Self::GROUP_RULES[29]),
        RuleFilter::Rule(Self::GROUP_NAME, Self::GROUP_RULES[30]),
        RuleFilter::Rule(Self::GROUP_NAME, Self::GROUP_RULES[31]),
        RuleFilter::Rule(Self::GROUP_NAME, Self::GROUP_RULES[32]),
        RuleFilter::Rule(Self::GROUP_NAME, Self::GROUP_RULES[33]),
        RuleFilter::Rule(Self::GROUP_NAME, Self::GROUP_RULES[34]),
        RuleFilter::Rule(Self::GROUP_NAME, Self::GROUP_RULES[35]),
    ];
    #[doc = r" Retrieves the recommended rules"]
    pub(crate) fn is_recommended_true(&self) -> bool {
        matches!(self.recommended, Some(true))
    }
    pub(crate) fn is_recommended_unset(&self) -> bool {
        self.recommended.is_none()
    }
    pub(crate) fn is_all_true(&self) -> bool {
        matches!(self.all, Some(true))
    }
    pub(crate) fn is_all_unset(&self) -> bool {
        self.all.is_none()
    }
    pub(crate) fn get_enabled_rules(&self) -> IndexSet<RuleFilter> {
        let mut index_set = IndexSet::new();
        if let Some(rule) = self.no_children_prop.as_ref() {
            if rule.is_enabled() {
                index_set.insert(RuleFilter::Rule(Self::GROUP_NAME, Self::GROUP_RULES[0]));
            }
        }
        if let Some(rule) = self.no_const_assign.as_ref() {
            if rule.is_enabled() {
                index_set.insert(RuleFilter::Rule(Self::GROUP_NAME, Self::GROUP_RULES[1]));
            }
        }
        if let Some(rule) = self.no_constant_condition.as_ref() {
            if rule.is_enabled() {
                index_set.insert(RuleFilter::Rule(Self::GROUP_NAME, Self::GROUP_RULES[2]));
            }
        }
        if let Some(rule) = self.no_constructor_return.as_ref() {
            if rule.is_enabled() {
                index_set.insert(RuleFilter::Rule(Self::GROUP_NAME, Self::GROUP_RULES[3]));
            }
        }
        if let Some(rule) = self.no_empty_character_class_in_regex.as_ref() {
            if rule.is_enabled() {
                index_set.insert(RuleFilter::Rule(Self::GROUP_NAME, Self::GROUP_RULES[4]));
            }
        }
        if let Some(rule) = self.no_empty_pattern.as_ref() {
            if rule.is_enabled() {
                index_set.insert(RuleFilter::Rule(Self::GROUP_NAME, Self::GROUP_RULES[5]));
            }
        }
        if let Some(rule) = self.no_global_object_calls.as_ref() {
            if rule.is_enabled() {
                index_set.insert(RuleFilter::Rule(Self::GROUP_NAME, Self::GROUP_RULES[6]));
            }
        }
        if let Some(rule) = self.no_inner_declarations.as_ref() {
            if rule.is_enabled() {
                index_set.insert(RuleFilter::Rule(Self::GROUP_NAME, Self::GROUP_RULES[7]));
            }
        }
        if let Some(rule) = self.no_invalid_constructor_super.as_ref() {
            if rule.is_enabled() {
                index_set.insert(RuleFilter::Rule(Self::GROUP_NAME, Self::GROUP_RULES[8]));
            }
        }
        if let Some(rule) = self.no_invalid_new_builtin.as_ref() {
            if rule.is_enabled() {
                index_set.insert(RuleFilter::Rule(Self::GROUP_NAME, Self::GROUP_RULES[9]));
            }
        }
        if let Some(rule) = self.no_invalid_use_before_declaration.as_ref() {
            if rule.is_enabled() {
                index_set.insert(RuleFilter::Rule(Self::GROUP_NAME, Self::GROUP_RULES[10]));
            }
        }
        if let Some(rule) = self.no_new_symbol.as_ref() {
            if rule.is_enabled() {
                index_set.insert(RuleFilter::Rule(Self::GROUP_NAME, Self::GROUP_RULES[11]));
            }
        }
        if let Some(rule) = self.no_nonoctal_decimal_escape.as_ref() {
            if rule.is_enabled() {
                index_set.insert(RuleFilter::Rule(Self::GROUP_NAME, Self::GROUP_RULES[12]));
            }
        }
        if let Some(rule) = self.no_precision_loss.as_ref() {
            if rule.is_enabled() {
                index_set.insert(RuleFilter::Rule(Self::GROUP_NAME, Self::GROUP_RULES[13]));
            }
        }
        if let Some(rule) = self.no_render_return_value.as_ref() {
            if rule.is_enabled() {
                index_set.insert(RuleFilter::Rule(Self::GROUP_NAME, Self::GROUP_RULES[14]));
            }
        }
        if let Some(rule) = self.no_self_assign.as_ref() {
            if rule.is_enabled() {
                index_set.insert(RuleFilter::Rule(Self::GROUP_NAME, Self::GROUP_RULES[15]));
            }
        }
        if let Some(rule) = self.no_setter_return.as_ref() {
            if rule.is_enabled() {
                index_set.insert(RuleFilter::Rule(Self::GROUP_NAME, Self::GROUP_RULES[16]));
            }
        }
        if let Some(rule) = self.no_string_case_mismatch.as_ref() {
            if rule.is_enabled() {
                index_set.insert(RuleFilter::Rule(Self::GROUP_NAME, Self::GROUP_RULES[17]));
            }
        }
        if let Some(rule) = self.no_switch_declarations.as_ref() {
            if rule.is_enabled() {
                index_set.insert(RuleFilter::Rule(Self::GROUP_NAME, Self::GROUP_RULES[18]));
            }
        }
        if let Some(rule) = self.no_undeclared_variables.as_ref() {
            if rule.is_enabled() {
                index_set.insert(RuleFilter::Rule(Self::GROUP_NAME, Self::GROUP_RULES[19]));
            }
        }
        if let Some(rule) = self.no_unnecessary_continue.as_ref() {
            if rule.is_enabled() {
                index_set.insert(RuleFilter::Rule(Self::GROUP_NAME, Self::GROUP_RULES[20]));
            }
        }
        if let Some(rule) = self.no_unreachable.as_ref() {
            if rule.is_enabled() {
                index_set.insert(RuleFilter::Rule(Self::GROUP_NAME, Self::GROUP_RULES[21]));
            }
        }
        if let Some(rule) = self.no_unreachable_super.as_ref() {
            if rule.is_enabled() {
                index_set.insert(RuleFilter::Rule(Self::GROUP_NAME, Self::GROUP_RULES[22]));
            }
        }
        if let Some(rule) = self.no_unsafe_finally.as_ref() {
            if rule.is_enabled() {
                index_set.insert(RuleFilter::Rule(Self::GROUP_NAME, Self::GROUP_RULES[23]));
            }
        }
        if let Some(rule) = self.no_unsafe_optional_chaining.as_ref() {
            if rule.is_enabled() {
                index_set.insert(RuleFilter::Rule(Self::GROUP_NAME, Self::GROUP_RULES[24]));
            }
        }
        if let Some(rule) = self.no_unused_imports.as_ref() {
            if rule.is_enabled() {
                index_set.insert(RuleFilter::Rule(Self::GROUP_NAME, Self::GROUP_RULES[25]));
            }
        }
        if let Some(rule) = self.no_unused_labels.as_ref() {
            if rule.is_enabled() {
                index_set.insert(RuleFilter::Rule(Self::GROUP_NAME, Self::GROUP_RULES[26]));
            }
        }
        if let Some(rule) = self.no_unused_private_class_members.as_ref() {
            if rule.is_enabled() {
                index_set.insert(RuleFilter::Rule(Self::GROUP_NAME, Self::GROUP_RULES[27]));
            }
        }
        if let Some(rule) = self.no_unused_variables.as_ref() {
            if rule.is_enabled() {
                index_set.insert(RuleFilter::Rule(Self::GROUP_NAME, Self::GROUP_RULES[28]));
            }
        }
        if let Some(rule) = self.no_void_elements_with_children.as_ref() {
            if rule.is_enabled() {
                index_set.insert(RuleFilter::Rule(Self::GROUP_NAME, Self::GROUP_RULES[29]));
            }
        }
        if let Some(rule) = self.no_void_type_return.as_ref() {
            if rule.is_enabled() {
                index_set.insert(RuleFilter::Rule(Self::GROUP_NAME, Self::GROUP_RULES[30]));
            }
        }
        if let Some(rule) = self.use_exhaustive_dependencies.as_ref() {
            if rule.is_enabled() {
                index_set.insert(RuleFilter::Rule(Self::GROUP_NAME, Self::GROUP_RULES[31]));
            }
        }
        if let Some(rule) = self.use_hook_at_top_level.as_ref() {
            if rule.is_enabled() {
                index_set.insert(RuleFilter::Rule(Self::GROUP_NAME, Self::GROUP_RULES[32]));
            }
        }
        if let Some(rule) = self.use_is_nan.as_ref() {
            if rule.is_enabled() {
                index_set.insert(RuleFilter::Rule(Self::GROUP_NAME, Self::GROUP_RULES[33]));
            }
        }
        if let Some(rule) = self.use_valid_for_direction.as_ref() {
            if rule.is_enabled() {
                index_set.insert(RuleFilter::Rule(Self::GROUP_NAME, Self::GROUP_RULES[34]));
            }
        }
        if let Some(rule) = self.use_yield.as_ref() {
            if rule.is_enabled() {
                index_set.insert(RuleFilter::Rule(Self::GROUP_NAME, Self::GROUP_RULES[35]));
            }
        }
        index_set
    }
    pub(crate) fn get_disabled_rules(&self) -> IndexSet<RuleFilter> {
        let mut index_set = IndexSet::new();
        if let Some(rule) = self.no_children_prop.as_ref() {
            if rule.is_disabled() {
                index_set.insert(RuleFilter::Rule(Self::GROUP_NAME, Self::GROUP_RULES[0]));
            }
        }
        if let Some(rule) = self.no_const_assign.as_ref() {
            if rule.is_disabled() {
                index_set.insert(RuleFilter::Rule(Self::GROUP_NAME, Self::GROUP_RULES[1]));
            }
        }
        if let Some(rule) = self.no_constant_condition.as_ref() {
            if rule.is_disabled() {
                index_set.insert(RuleFilter::Rule(Self::GROUP_NAME, Self::GROUP_RULES[2]));
            }
        }
        if let Some(rule) = self.no_constructor_return.as_ref() {
            if rule.is_disabled() {
                index_set.insert(RuleFilter::Rule(Self::GROUP_NAME, Self::GROUP_RULES[3]));
            }
        }
        if let Some(rule) = self.no_empty_character_class_in_regex.as_ref() {
            if rule.is_disabled() {
                index_set.insert(RuleFilter::Rule(Self::GROUP_NAME, Self::GROUP_RULES[4]));
            }
        }
        if let Some(rule) = self.no_empty_pattern.as_ref() {
            if rule.is_disabled() {
                index_set.insert(RuleFilter::Rule(Self::GROUP_NAME, Self::GROUP_RULES[5]));
            }
        }
        if let Some(rule) = self.no_global_object_calls.as_ref() {
            if rule.is_disabled() {
                index_set.insert(RuleFilter::Rule(Self::GROUP_NAME, Self::GROUP_RULES[6]));
            }
        }
        if let Some(rule) = self.no_inner_declarations.as_ref() {
            if rule.is_disabled() {
                index_set.insert(RuleFilter::Rule(Self::GROUP_NAME, Self::GROUP_RULES[7]));
            }
        }
        if let Some(rule) = self.no_invalid_constructor_super.as_ref() {
            if rule.is_disabled() {
                index_set.insert(RuleFilter::Rule(Self::GROUP_NAME, Self::GROUP_RULES[8]));
            }
        }
        if let Some(rule) = self.no_invalid_new_builtin.as_ref() {
            if rule.is_disabled() {
                index_set.insert(RuleFilter::Rule(Self::GROUP_NAME, Self::GROUP_RULES[9]));
            }
        }
        if let Some(rule) = self.no_invalid_use_before_declaration.as_ref() {
            if rule.is_disabled() {
                index_set.insert(RuleFilter::Rule(Self::GROUP_NAME, Self::GROUP_RULES[10]));
            }
        }
        if let Some(rule) = self.no_new_symbol.as_ref() {
            if rule.is_disabled() {
                index_set.insert(RuleFilter::Rule(Self::GROUP_NAME, Self::GROUP_RULES[11]));
            }
        }
        if let Some(rule) = self.no_nonoctal_decimal_escape.as_ref() {
            if rule.is_disabled() {
                index_set.insert(RuleFilter::Rule(Self::GROUP_NAME, Self::GROUP_RULES[12]));
            }
        }
        if let Some(rule) = self.no_precision_loss.as_ref() {
            if rule.is_disabled() {
                index_set.insert(RuleFilter::Rule(Self::GROUP_NAME, Self::GROUP_RULES[13]));
            }
        }
        if let Some(rule) = self.no_render_return_value.as_ref() {
            if rule.is_disabled() {
                index_set.insert(RuleFilter::Rule(Self::GROUP_NAME, Self::GROUP_RULES[14]));
            }
        }
        if let Some(rule) = self.no_self_assign.as_ref() {
            if rule.is_disabled() {
                index_set.insert(RuleFilter::Rule(Self::GROUP_NAME, Self::GROUP_RULES[15]));
            }
        }
        if let Some(rule) = self.no_setter_return.as_ref() {
            if rule.is_disabled() {
                index_set.insert(RuleFilter::Rule(Self::GROUP_NAME, Self::GROUP_RULES[16]));
            }
        }
        if let Some(rule) = self.no_string_case_mismatch.as_ref() {
            if rule.is_disabled() {
                index_set.insert(RuleFilter::Rule(Self::GROUP_NAME, Self::GROUP_RULES[17]));
            }
        }
        if let Some(rule) = self.no_switch_declarations.as_ref() {
            if rule.is_disabled() {
                index_set.insert(RuleFilter::Rule(Self::GROUP_NAME, Self::GROUP_RULES[18]));
            }
        }
        if let Some(rule) = self.no_undeclared_variables.as_ref() {
            if rule.is_disabled() {
                index_set.insert(RuleFilter::Rule(Self::GROUP_NAME, Self::GROUP_RULES[19]));
            }
        }
        if let Some(rule) = self.no_unnecessary_continue.as_ref() {
            if rule.is_disabled() {
                index_set.insert(RuleFilter::Rule(Self::GROUP_NAME, Self::GROUP_RULES[20]));
            }
        }
        if let Some(rule) = self.no_unreachable.as_ref() {
            if rule.is_disabled() {
                index_set.insert(RuleFilter::Rule(Self::GROUP_NAME, Self::GROUP_RULES[21]));
            }
        }
        if let Some(rule) = self.no_unreachable_super.as_ref() {
            if rule.is_disabled() {
                index_set.insert(RuleFilter::Rule(Self::GROUP_NAME, Self::GROUP_RULES[22]));
            }
        }
        if let Some(rule) = self.no_unsafe_finally.as_ref() {
            if rule.is_disabled() {
                index_set.insert(RuleFilter::Rule(Self::GROUP_NAME, Self::GROUP_RULES[23]));
            }
        }
        if let Some(rule) = self.no_unsafe_optional_chaining.as_ref() {
            if rule.is_disabled() {
                index_set.insert(RuleFilter::Rule(Self::GROUP_NAME, Self::GROUP_RULES[24]));
            }
        }
        if let Some(rule) = self.no_unused_imports.as_ref() {
            if rule.is_disabled() {
                index_set.insert(RuleFilter::Rule(Self::GROUP_NAME, Self::GROUP_RULES[25]));
            }
        }
        if let Some(rule) = self.no_unused_labels.as_ref() {
            if rule.is_disabled() {
                index_set.insert(RuleFilter::Rule(Self::GROUP_NAME, Self::GROUP_RULES[26]));
            }
        }
        if let Some(rule) = self.no_unused_private_class_members.as_ref() {
            if rule.is_disabled() {
                index_set.insert(RuleFilter::Rule(Self::GROUP_NAME, Self::GROUP_RULES[27]));
            }
        }
        if let Some(rule) = self.no_unused_variables.as_ref() {
            if rule.is_disabled() {
                index_set.insert(RuleFilter::Rule(Self::GROUP_NAME, Self::GROUP_RULES[28]));
            }
        }
        if let Some(rule) = self.no_void_elements_with_children.as_ref() {
            if rule.is_disabled() {
                index_set.insert(RuleFilter::Rule(Self::GROUP_NAME, Self::GROUP_RULES[29]));
            }
        }
        if let Some(rule) = self.no_void_type_return.as_ref() {
            if rule.is_disabled() {
                index_set.insert(RuleFilter::Rule(Self::GROUP_NAME, Self::GROUP_RULES[30]));
            }
        }
        if let Some(rule) = self.use_exhaustive_dependencies.as_ref() {
            if rule.is_disabled() {
                index_set.insert(RuleFilter::Rule(Self::GROUP_NAME, Self::GROUP_RULES[31]));
            }
        }
        if let Some(rule) = self.use_hook_at_top_level.as_ref() {
            if rule.is_disabled() {
                index_set.insert(RuleFilter::Rule(Self::GROUP_NAME, Self::GROUP_RULES[32]));
            }
        }
        if let Some(rule) = self.use_is_nan.as_ref() {
            if rule.is_disabled() {
                index_set.insert(RuleFilter::Rule(Self::GROUP_NAME, Self::GROUP_RULES[33]));
            }
        }
        if let Some(rule) = self.use_valid_for_direction.as_ref() {
            if rule.is_disabled() {
                index_set.insert(RuleFilter::Rule(Self::GROUP_NAME, Self::GROUP_RULES[34]));
            }
        }
        if let Some(rule) = self.use_yield.as_ref() {
            if rule.is_disabled() {
                index_set.insert(RuleFilter::Rule(Self::GROUP_NAME, Self::GROUP_RULES[35]));
            }
        }
        index_set
    }
    #[doc = r" Checks if, given a rule name, matches one of the rules contained in this category"]
    pub(crate) fn has_rule(rule_name: &str) -> bool {
        Self::GROUP_RULES.contains(&rule_name)
    }
    #[doc = r" Checks if, given a rule name, it is marked as recommended"]
    pub(crate) fn is_recommended_rule(rule_name: &str) -> bool {
        Self::RECOMMENDED_RULES.contains(&rule_name)
    }
    pub(crate) fn recommended_rules_as_filters() -> [RuleFilter<'static>; 30] {
        Self::RECOMMENDED_RULES_AS_FILTERS
    }
    pub(crate) fn all_rules_as_filters() -> [RuleFilter<'static>; 36] {
        Self::ALL_RULES_AS_FILTERS
    }
    #[doc = r" Select preset rules"]
    pub(crate) fn collect_preset_rules(
        &self,
        parent_is_all: bool,
        parent_is_recommended: bool,
        enabled_rules: &mut IndexSet<RuleFilter>,
    ) {
        if self.is_all_true() || self.is_all_unset() && parent_is_all {
            enabled_rules.extend(Self::all_rules_as_filters());
        } else if self.is_recommended_true()
            || self.is_recommended_unset() && self.is_all_unset() && parent_is_recommended
        {
            enabled_rules.extend(Self::recommended_rules_as_filters());
        }
    }
    pub(crate) fn get_rule_configuration(
        &self,
        rule_name: &str,
    ) -> Option<(RulePlainConfiguration, Option<RuleOptions>)> {
        match rule_name {
            "noChildrenProp" => self
                .no_children_prop
                .as_ref()
                .map(|conf| (conf.level(), conf.get_options())),
            "noConstAssign" => self
                .no_const_assign
                .as_ref()
                .map(|conf| (conf.level(), conf.get_options())),
            "noConstantCondition" => self
                .no_constant_condition
                .as_ref()
                .map(|conf| (conf.level(), conf.get_options())),
            "noConstructorReturn" => self
                .no_constructor_return
                .as_ref()
                .map(|conf| (conf.level(), conf.get_options())),
            "noEmptyCharacterClassInRegex" => self
                .no_empty_character_class_in_regex
                .as_ref()
                .map(|conf| (conf.level(), conf.get_options())),
            "noEmptyPattern" => self
                .no_empty_pattern
                .as_ref()
                .map(|conf| (conf.level(), conf.get_options())),
            "noGlobalObjectCalls" => self
                .no_global_object_calls
                .as_ref()
                .map(|conf| (conf.level(), conf.get_options())),
            "noInnerDeclarations" => self
                .no_inner_declarations
                .as_ref()
                .map(|conf| (conf.level(), conf.get_options())),
            "noInvalidConstructorSuper" => self
                .no_invalid_constructor_super
                .as_ref()
                .map(|conf| (conf.level(), conf.get_options())),
            "noInvalidNewBuiltin" => self
                .no_invalid_new_builtin
                .as_ref()
                .map(|conf| (conf.level(), conf.get_options())),
            "noInvalidUseBeforeDeclaration" => self
                .no_invalid_use_before_declaration
                .as_ref()
                .map(|conf| (conf.level(), conf.get_options())),
            "noNewSymbol" => self
                .no_new_symbol
                .as_ref()
                .map(|conf| (conf.level(), conf.get_options())),
            "noNonoctalDecimalEscape" => self
                .no_nonoctal_decimal_escape
                .as_ref()
                .map(|conf| (conf.level(), conf.get_options())),
            "noPrecisionLoss" => self
                .no_precision_loss
                .as_ref()
                .map(|conf| (conf.level(), conf.get_options())),
            "noRenderReturnValue" => self
                .no_render_return_value
                .as_ref()
                .map(|conf| (conf.level(), conf.get_options())),
            "noSelfAssign" => self
                .no_self_assign
                .as_ref()
                .map(|conf| (conf.level(), conf.get_options())),
            "noSetterReturn" => self
                .no_setter_return
                .as_ref()
                .map(|conf| (conf.level(), conf.get_options())),
            "noStringCaseMismatch" => self
                .no_string_case_mismatch
                .as_ref()
                .map(|conf| (conf.level(), conf.get_options())),
            "noSwitchDeclarations" => self
                .no_switch_declarations
                .as_ref()
                .map(|conf| (conf.level(), conf.get_options())),
            "noUndeclaredVariables" => self
                .no_undeclared_variables
                .as_ref()
                .map(|conf| (conf.level(), conf.get_options())),
            "noUnnecessaryContinue" => self
                .no_unnecessary_continue
                .as_ref()
                .map(|conf| (conf.level(), conf.get_options())),
            "noUnreachable" => self
                .no_unreachable
                .as_ref()
                .map(|conf| (conf.level(), conf.get_options())),
            "noUnreachableSuper" => self
                .no_unreachable_super
                .as_ref()
                .map(|conf| (conf.level(), conf.get_options())),
            "noUnsafeFinally" => self
                .no_unsafe_finally
                .as_ref()
                .map(|conf| (conf.level(), conf.get_options())),
            "noUnsafeOptionalChaining" => self
                .no_unsafe_optional_chaining
                .as_ref()
                .map(|conf| (conf.level(), conf.get_options())),
            "noUnusedImports" => self
                .no_unused_imports
                .as_ref()
                .map(|conf| (conf.level(), conf.get_options())),
            "noUnusedLabels" => self
                .no_unused_labels
                .as_ref()
                .map(|conf| (conf.level(), conf.get_options())),
            "noUnusedPrivateClassMembers" => self
                .no_unused_private_class_members
                .as_ref()
                .map(|conf| (conf.level(), conf.get_options())),
            "noUnusedVariables" => self
                .no_unused_variables
                .as_ref()
                .map(|conf| (conf.level(), conf.get_options())),
            "noVoidElementsWithChildren" => self
                .no_void_elements_with_children
                .as_ref()
                .map(|conf| (conf.level(), conf.get_options())),
            "noVoidTypeReturn" => self
                .no_void_type_return
                .as_ref()
                .map(|conf| (conf.level(), conf.get_options())),
            "useExhaustiveDependencies" => self
                .use_exhaustive_dependencies
                .as_ref()
                .map(|conf| (conf.level(), conf.get_options())),
            "useHookAtTopLevel" => self
                .use_hook_at_top_level
                .as_ref()
                .map(|conf| (conf.level(), conf.get_options())),
            "useIsNan" => self
                .use_is_nan
                .as_ref()
                .map(|conf| (conf.level(), conf.get_options())),
            "useValidForDirection" => self
                .use_valid_for_direction
                .as_ref()
                .map(|conf| (conf.level(), conf.get_options())),
            "useYield" => self
                .use_yield
                .as_ref()
                .map(|conf| (conf.level(), conf.get_options())),
            _ => None,
        }
    }
}
#[derive(Clone, Debug, Default, Deserialize, Deserializable, Eq, Merge, PartialEq, Serialize)]
#[deserializable(with_validator)]
#[cfg_attr(feature = "schema", derive(JsonSchema))]
#[serde(rename_all = "camelCase", default, deny_unknown_fields)]
#[doc = r" A list of rules that belong to this group"]
pub struct Nursery {
    #[doc = r" It enables the recommended rules for this group"]
    #[serde(skip_serializing_if = "Option::is_none")]
    pub recommended: Option<bool>,
    #[doc = r" It enables ALL rules for this group."]
    #[serde(skip_serializing_if = "Option::is_none")]
    pub all: Option<bool>,
    #[doc = "Disallow the use of barrel file."]
    #[serde(skip_serializing_if = "Option::is_none")]
    pub no_barrel_file: Option<RuleConfiguration<NoBarrelFile>>,
    #[doc = "[WIP] This rule hasn't been implemented yet."]
    #[serde(skip_serializing_if = "Option::is_none")]
    pub no_color_invalid_hex: Option<RuleConfiguration<NoColorInvalidHex>>,
    #[doc = "Disallow the use of console."]
    #[serde(skip_serializing_if = "Option::is_none")]
    pub no_console: Option<RuleConfiguration<NoConsole>>,
    #[doc = "Disallow the use of Math.min and Math.max to clamp a value where the result itself is constant."]
    #[serde(skip_serializing_if = "Option::is_none")]
    pub no_constant_math_min_max_clamp: Option<RuleConfiguration<NoConstantMathMinMaxClamp>>,
    #[doc = "Disallow using a callback in asynchronous tests and hooks."]
    #[serde(skip_serializing_if = "Option::is_none")]
    pub no_done_callback: Option<RuleConfiguration<NoDoneCallback>>,
    #[doc = "Disallow duplicate conditions in if-else-if chains"]
    #[serde(skip_serializing_if = "Option::is_none")]
    pub no_duplicate_else_if: Option<RuleConfiguration<NoDuplicateElseIf>>,
    #[doc = "Disallow duplicate names within font families."]
    #[serde(skip_serializing_if = "Option::is_none")]
    pub no_duplicate_font_names: Option<RuleConfiguration<NoDuplicateFontNames>>,
    #[doc = "Disallow two keys with the same name inside a JSON object."]
    #[serde(skip_serializing_if = "Option::is_none")]
    pub no_duplicate_json_keys: Option<RuleConfiguration<NoDuplicateJsonKeys>>,
    #[doc = "A describe block should not contain duplicate hooks."]
    #[serde(skip_serializing_if = "Option::is_none")]
    pub no_duplicate_test_hooks: Option<RuleConfiguration<NoDuplicateTestHooks>>,
    #[doc = "Disallow variables from evolving into any type through reassignments."]
    #[serde(skip_serializing_if = "Option::is_none")]
    pub no_evolving_any: Option<RuleConfiguration<NoEvolvingAny>>,
    #[doc = "This rule enforces a maximum depth to nested describe() in test files."]
    #[serde(skip_serializing_if = "Option::is_none")]
    pub no_excessive_nested_test_suites: Option<RuleConfiguration<NoExcessiveNestedTestSuites>>,
    #[doc = "Disallow using export or module.exports in files containing tests"]
    #[serde(skip_serializing_if = "Option::is_none")]
    pub no_exports_in_test: Option<RuleConfiguration<NoExportsInTest>>,
    #[doc = "Disallow focused tests."]
    #[serde(skip_serializing_if = "Option::is_none")]
    pub no_focused_tests: Option<RuleConfiguration<NoFocusedTests>>,
    #[doc = "Checks that the assertion function, for example expect, is placed inside an it() function call."]
    #[serde(skip_serializing_if = "Option::is_none")]
    pub no_misplaced_assertion: Option<RuleConfiguration<NoMisplacedAssertion>>,
    #[doc = "Disallow the use of namespace imports."]
    #[serde(skip_serializing_if = "Option::is_none")]
    pub no_namespace_import: Option<RuleConfiguration<NoNamespaceImport>>,
    #[doc = "Forbid the use of Node.js builtin modules."]
    #[serde(skip_serializing_if = "Option::is_none")]
    pub no_nodejs_modules: Option<RuleConfiguration<NoNodejsModules>>,
    #[doc = "Avoid re-export all."]
    #[serde(skip_serializing_if = "Option::is_none")]
    pub no_re_export_all: Option<RuleConfiguration<NoReExportAll>>,
    #[doc = "Disallow specified modules when loaded by import or require."]
    #[serde(skip_serializing_if = "Option::is_none")]
    pub no_restricted_imports: Option<RuleConfiguration<NoRestrictedImports>>,
    #[doc = "Disallow disabled tests."]
    #[serde(skip_serializing_if = "Option::is_none")]
    pub no_skipped_tests: Option<RuleConfiguration<NoSkippedTests>>,
    #[doc = "It detects possible \"wrong\" semicolons inside JSX elements."]
    #[serde(skip_serializing_if = "Option::is_none")]
    pub no_suspicious_semicolon_in_jsx: Option<RuleConfiguration<NoSuspiciousSemicolonInJsx>>,
    #[doc = "Disallow the use of dependencies that aren't specified in the package.json."]
    #[serde(skip_serializing_if = "Option::is_none")]
    pub no_undeclared_dependencies: Option<RuleConfiguration<NoUndeclaredDependencies>>,
    #[doc = "Disallow ternary operators when simpler alternatives exist."]
    #[serde(skip_serializing_if = "Option::is_none")]
    pub no_useless_ternary: Option<RuleConfiguration<NoUselessTernary>>,
    #[doc = "Disallows package private imports."]
    #[serde(skip_serializing_if = "Option::is_none")]
    pub use_import_restrictions: Option<RuleConfiguration<UseImportRestrictions>>,
    #[doc = "Disallow missing key props in iterators/collection literals."]
    #[serde(skip_serializing_if = "Option::is_none")]
    pub use_jsx_key_in_iterable: Option<RuleConfiguration<UseJsxKeyInIterable>>,
    #[doc = "Promotes the usage of node:assert/strict over node:assert."]
    #[serde(skip_serializing_if = "Option::is_none")]
    pub use_node_assert_strict: Option<RuleConfiguration<UseNodeAssertStrict>>,
    #[doc = "Enforce the sorting of CSS utility classes."]
    #[serde(skip_serializing_if = "Option::is_none")]
    pub use_sorted_classes: Option<RuleConfiguration<UseSortedClasses>>,
}
impl DeserializableValidator for Nursery {
    fn validate(
        &mut self,
        _name: &str,
        range: TextRange,
        diagnostics: &mut Vec<DeserializationDiagnostic>,
    ) -> bool {
        if self.recommended == Some(true) && self.all == Some(true) {
            diagnostics . push (DeserializationDiagnostic :: new (markup ! (< Emphasis > "'recommended'" < / Emphasis > " and " < Emphasis > "'all'" < / Emphasis > " can't be both " < Emphasis > "'true'" < / Emphasis > ". You should choose only one of them.")) . with_range (range) . with_note (markup ! ("Biome will fallback to its defaults for this section."))) ;
            return false;
        }
        true
    }
}
impl Nursery {
    const GROUP_NAME: &'static str = "nursery";
    pub(crate) const GROUP_RULES: [&'static str; 25] = [
        "noBarrelFile",
        "noColorInvalidHex",
        "noConsole",
        "noConstantMathMinMaxClamp",
        "noDoneCallback",
        "noDuplicateElseIf",
        "noDuplicateFontNames",
        "noDuplicateJsonKeys",
        "noDuplicateTestHooks",
        "noEvolvingAny",
        "noExcessiveNestedTestSuites",
        "noExportsInTest",
        "noFocusedTests",
        "noMisplacedAssertion",
        "noNamespaceImport",
        "noNodejsModules",
        "noReExportAll",
        "noRestrictedImports",
        "noSkippedTests",
        "noSuspiciousSemicolonInJsx",
        "noUndeclaredDependencies",
        "noUselessTernary",
        "useImportRestrictions",
        "useJsxKeyInIterable",
        "useNodeAssertStrict",
        "useSortedClasses",
    ];
    const RECOMMENDED_RULES: [&'static str; 11] = [
        "noDoneCallback",
        "noDuplicateElseIf",
        "noDuplicateFontNames",
        "noDuplicateJsonKeys",
        "noDuplicateTestHooks",
        "noEvolvingAny",
        "noExcessiveNestedTestSuites",
        "noExportsInTest",
        "noFocusedTests",
        "noSuspiciousSemicolonInJsx",
        "noUselessTernary",
    ];
<<<<<<< HEAD
    const RECOMMENDED_RULES_AS_FILTERS: [RuleFilter<'static>; 10] = [
=======
    const RECOMMENDED_RULES_AS_FILTERS: [RuleFilter<'static>; 11] = [
        RuleFilter::Rule(Self::GROUP_NAME, Self::GROUP_RULES[3]),
>>>>>>> 60671ec3
        RuleFilter::Rule(Self::GROUP_NAME, Self::GROUP_RULES[4]),
        RuleFilter::Rule(Self::GROUP_NAME, Self::GROUP_RULES[5]),
        RuleFilter::Rule(Self::GROUP_NAME, Self::GROUP_RULES[6]),
        RuleFilter::Rule(Self::GROUP_NAME, Self::GROUP_RULES[7]),
        RuleFilter::Rule(Self::GROUP_NAME, Self::GROUP_RULES[8]),
        RuleFilter::Rule(Self::GROUP_NAME, Self::GROUP_RULES[9]),
        RuleFilter::Rule(Self::GROUP_NAME, Self::GROUP_RULES[10]),
        RuleFilter::Rule(Self::GROUP_NAME, Self::GROUP_RULES[11]),
        RuleFilter::Rule(Self::GROUP_NAME, Self::GROUP_RULES[18]),
        RuleFilter::Rule(Self::GROUP_NAME, Self::GROUP_RULES[20]),
    ];
    const ALL_RULES_AS_FILTERS: [RuleFilter<'static>; 25] = [
        RuleFilter::Rule(Self::GROUP_NAME, Self::GROUP_RULES[0]),
        RuleFilter::Rule(Self::GROUP_NAME, Self::GROUP_RULES[1]),
        RuleFilter::Rule(Self::GROUP_NAME, Self::GROUP_RULES[2]),
        RuleFilter::Rule(Self::GROUP_NAME, Self::GROUP_RULES[3]),
        RuleFilter::Rule(Self::GROUP_NAME, Self::GROUP_RULES[4]),
        RuleFilter::Rule(Self::GROUP_NAME, Self::GROUP_RULES[5]),
        RuleFilter::Rule(Self::GROUP_NAME, Self::GROUP_RULES[6]),
        RuleFilter::Rule(Self::GROUP_NAME, Self::GROUP_RULES[7]),
        RuleFilter::Rule(Self::GROUP_NAME, Self::GROUP_RULES[8]),
        RuleFilter::Rule(Self::GROUP_NAME, Self::GROUP_RULES[9]),
        RuleFilter::Rule(Self::GROUP_NAME, Self::GROUP_RULES[10]),
        RuleFilter::Rule(Self::GROUP_NAME, Self::GROUP_RULES[11]),
        RuleFilter::Rule(Self::GROUP_NAME, Self::GROUP_RULES[12]),
        RuleFilter::Rule(Self::GROUP_NAME, Self::GROUP_RULES[13]),
        RuleFilter::Rule(Self::GROUP_NAME, Self::GROUP_RULES[14]),
        RuleFilter::Rule(Self::GROUP_NAME, Self::GROUP_RULES[15]),
        RuleFilter::Rule(Self::GROUP_NAME, Self::GROUP_RULES[16]),
        RuleFilter::Rule(Self::GROUP_NAME, Self::GROUP_RULES[17]),
        RuleFilter::Rule(Self::GROUP_NAME, Self::GROUP_RULES[18]),
        RuleFilter::Rule(Self::GROUP_NAME, Self::GROUP_RULES[19]),
        RuleFilter::Rule(Self::GROUP_NAME, Self::GROUP_RULES[20]),
        RuleFilter::Rule(Self::GROUP_NAME, Self::GROUP_RULES[21]),
        RuleFilter::Rule(Self::GROUP_NAME, Self::GROUP_RULES[22]),
        RuleFilter::Rule(Self::GROUP_NAME, Self::GROUP_RULES[23]),
        RuleFilter::Rule(Self::GROUP_NAME, Self::GROUP_RULES[24]),
    ];
    #[doc = r" Retrieves the recommended rules"]
    pub(crate) fn is_recommended_true(&self) -> bool {
        matches!(self.recommended, Some(true))
    }
    pub(crate) fn is_recommended_unset(&self) -> bool {
        self.recommended.is_none()
    }
    pub(crate) fn is_all_true(&self) -> bool {
        matches!(self.all, Some(true))
    }
    pub(crate) fn is_all_unset(&self) -> bool {
        self.all.is_none()
    }
    pub(crate) fn get_enabled_rules(&self) -> IndexSet<RuleFilter> {
        let mut index_set = IndexSet::new();
        if let Some(rule) = self.no_barrel_file.as_ref() {
            if rule.is_enabled() {
                index_set.insert(RuleFilter::Rule(Self::GROUP_NAME, Self::GROUP_RULES[0]));
            }
        }
        if let Some(rule) = self.no_color_invalid_hex.as_ref() {
            if rule.is_enabled() {
                index_set.insert(RuleFilter::Rule(Self::GROUP_NAME, Self::GROUP_RULES[1]));
            }
        }
        if let Some(rule) = self.no_console.as_ref() {
            if rule.is_enabled() {
                index_set.insert(RuleFilter::Rule(Self::GROUP_NAME, Self::GROUP_RULES[2]));
            }
        }
        if let Some(rule) = self.no_constant_math_min_max_clamp.as_ref() {
            if rule.is_enabled() {
                index_set.insert(RuleFilter::Rule(Self::GROUP_NAME, Self::GROUP_RULES[3]));
            }
        }
        if let Some(rule) = self.no_done_callback.as_ref() {
            if rule.is_enabled() {
                index_set.insert(RuleFilter::Rule(Self::GROUP_NAME, Self::GROUP_RULES[4]));
            }
        }
<<<<<<< HEAD
        if let Some(rule) = self.no_duplicate_else_if.as_ref() {
=======
        if let Some(rule) = self.no_duplicate_font_names.as_ref() {
>>>>>>> 60671ec3
            if rule.is_enabled() {
                index_set.insert(RuleFilter::Rule(Self::GROUP_NAME, Self::GROUP_RULES[5]));
            }
        }
        if let Some(rule) = self.no_duplicate_json_keys.as_ref() {
            if rule.is_enabled() {
                index_set.insert(RuleFilter::Rule(Self::GROUP_NAME, Self::GROUP_RULES[6]));
            }
        }
        if let Some(rule) = self.no_duplicate_test_hooks.as_ref() {
            if rule.is_enabled() {
                index_set.insert(RuleFilter::Rule(Self::GROUP_NAME, Self::GROUP_RULES[7]));
            }
        }
        if let Some(rule) = self.no_evolving_any.as_ref() {
            if rule.is_enabled() {
                index_set.insert(RuleFilter::Rule(Self::GROUP_NAME, Self::GROUP_RULES[8]));
            }
        }
        if let Some(rule) = self.no_excessive_nested_test_suites.as_ref() {
            if rule.is_enabled() {
                index_set.insert(RuleFilter::Rule(Self::GROUP_NAME, Self::GROUP_RULES[9]));
            }
        }
        if let Some(rule) = self.no_exports_in_test.as_ref() {
            if rule.is_enabled() {
                index_set.insert(RuleFilter::Rule(Self::GROUP_NAME, Self::GROUP_RULES[10]));
            }
        }
        if let Some(rule) = self.no_focused_tests.as_ref() {
            if rule.is_enabled() {
                index_set.insert(RuleFilter::Rule(Self::GROUP_NAME, Self::GROUP_RULES[11]));
            }
        }
        if let Some(rule) = self.no_misplaced_assertion.as_ref() {
            if rule.is_enabled() {
                index_set.insert(RuleFilter::Rule(Self::GROUP_NAME, Self::GROUP_RULES[12]));
            }
        }
        if let Some(rule) = self.no_namespace_import.as_ref() {
            if rule.is_enabled() {
                index_set.insert(RuleFilter::Rule(Self::GROUP_NAME, Self::GROUP_RULES[13]));
            }
        }
        if let Some(rule) = self.no_nodejs_modules.as_ref() {
            if rule.is_enabled() {
                index_set.insert(RuleFilter::Rule(Self::GROUP_NAME, Self::GROUP_RULES[14]));
            }
        }
        if let Some(rule) = self.no_re_export_all.as_ref() {
            if rule.is_enabled() {
                index_set.insert(RuleFilter::Rule(Self::GROUP_NAME, Self::GROUP_RULES[15]));
            }
        }
        if let Some(rule) = self.no_restricted_imports.as_ref() {
            if rule.is_enabled() {
                index_set.insert(RuleFilter::Rule(Self::GROUP_NAME, Self::GROUP_RULES[16]));
            }
        }
        if let Some(rule) = self.no_skipped_tests.as_ref() {
            if rule.is_enabled() {
                index_set.insert(RuleFilter::Rule(Self::GROUP_NAME, Self::GROUP_RULES[17]));
            }
        }
        if let Some(rule) = self.no_suspicious_semicolon_in_jsx.as_ref() {
            if rule.is_enabled() {
                index_set.insert(RuleFilter::Rule(Self::GROUP_NAME, Self::GROUP_RULES[18]));
            }
        }
        if let Some(rule) = self.no_undeclared_dependencies.as_ref() {
            if rule.is_enabled() {
                index_set.insert(RuleFilter::Rule(Self::GROUP_NAME, Self::GROUP_RULES[19]));
            }
        }
        if let Some(rule) = self.no_useless_ternary.as_ref() {
            if rule.is_enabled() {
                index_set.insert(RuleFilter::Rule(Self::GROUP_NAME, Self::GROUP_RULES[20]));
            }
        }
        if let Some(rule) = self.use_import_restrictions.as_ref() {
            if rule.is_enabled() {
                index_set.insert(RuleFilter::Rule(Self::GROUP_NAME, Self::GROUP_RULES[21]));
            }
        }
        if let Some(rule) = self.use_jsx_key_in_iterable.as_ref() {
            if rule.is_enabled() {
                index_set.insert(RuleFilter::Rule(Self::GROUP_NAME, Self::GROUP_RULES[22]));
            }
        }
        if let Some(rule) = self.use_node_assert_strict.as_ref() {
            if rule.is_enabled() {
                index_set.insert(RuleFilter::Rule(Self::GROUP_NAME, Self::GROUP_RULES[23]));
            }
        }
        if let Some(rule) = self.use_sorted_classes.as_ref() {
            if rule.is_enabled() {
                index_set.insert(RuleFilter::Rule(Self::GROUP_NAME, Self::GROUP_RULES[24]));
            }
        }
        index_set
    }
    pub(crate) fn get_disabled_rules(&self) -> IndexSet<RuleFilter> {
        let mut index_set = IndexSet::new();
        if let Some(rule) = self.no_barrel_file.as_ref() {
            if rule.is_disabled() {
                index_set.insert(RuleFilter::Rule(Self::GROUP_NAME, Self::GROUP_RULES[0]));
            }
        }
        if let Some(rule) = self.no_color_invalid_hex.as_ref() {
            if rule.is_disabled() {
                index_set.insert(RuleFilter::Rule(Self::GROUP_NAME, Self::GROUP_RULES[1]));
            }
        }
        if let Some(rule) = self.no_console.as_ref() {
            if rule.is_disabled() {
                index_set.insert(RuleFilter::Rule(Self::GROUP_NAME, Self::GROUP_RULES[2]));
            }
        }
        if let Some(rule) = self.no_constant_math_min_max_clamp.as_ref() {
            if rule.is_disabled() {
                index_set.insert(RuleFilter::Rule(Self::GROUP_NAME, Self::GROUP_RULES[3]));
            }
        }
        if let Some(rule) = self.no_done_callback.as_ref() {
            if rule.is_disabled() {
                index_set.insert(RuleFilter::Rule(Self::GROUP_NAME, Self::GROUP_RULES[4]));
            }
        }
<<<<<<< HEAD
        if let Some(rule) = self.no_duplicate_else_if.as_ref() {
=======
        if let Some(rule) = self.no_duplicate_font_names.as_ref() {
>>>>>>> 60671ec3
            if rule.is_disabled() {
                index_set.insert(RuleFilter::Rule(Self::GROUP_NAME, Self::GROUP_RULES[5]));
            }
        }
        if let Some(rule) = self.no_duplicate_json_keys.as_ref() {
            if rule.is_disabled() {
                index_set.insert(RuleFilter::Rule(Self::GROUP_NAME, Self::GROUP_RULES[6]));
            }
        }
        if let Some(rule) = self.no_duplicate_test_hooks.as_ref() {
            if rule.is_disabled() {
                index_set.insert(RuleFilter::Rule(Self::GROUP_NAME, Self::GROUP_RULES[7]));
            }
        }
        if let Some(rule) = self.no_evolving_any.as_ref() {
            if rule.is_disabled() {
                index_set.insert(RuleFilter::Rule(Self::GROUP_NAME, Self::GROUP_RULES[8]));
            }
        }
        if let Some(rule) = self.no_excessive_nested_test_suites.as_ref() {
            if rule.is_disabled() {
                index_set.insert(RuleFilter::Rule(Self::GROUP_NAME, Self::GROUP_RULES[9]));
            }
        }
        if let Some(rule) = self.no_exports_in_test.as_ref() {
            if rule.is_disabled() {
                index_set.insert(RuleFilter::Rule(Self::GROUP_NAME, Self::GROUP_RULES[10]));
            }
        }
        if let Some(rule) = self.no_focused_tests.as_ref() {
            if rule.is_disabled() {
                index_set.insert(RuleFilter::Rule(Self::GROUP_NAME, Self::GROUP_RULES[11]));
            }
        }
        if let Some(rule) = self.no_misplaced_assertion.as_ref() {
            if rule.is_disabled() {
                index_set.insert(RuleFilter::Rule(Self::GROUP_NAME, Self::GROUP_RULES[12]));
            }
        }
        if let Some(rule) = self.no_namespace_import.as_ref() {
            if rule.is_disabled() {
                index_set.insert(RuleFilter::Rule(Self::GROUP_NAME, Self::GROUP_RULES[13]));
            }
        }
        if let Some(rule) = self.no_nodejs_modules.as_ref() {
            if rule.is_disabled() {
                index_set.insert(RuleFilter::Rule(Self::GROUP_NAME, Self::GROUP_RULES[14]));
            }
        }
        if let Some(rule) = self.no_re_export_all.as_ref() {
            if rule.is_disabled() {
                index_set.insert(RuleFilter::Rule(Self::GROUP_NAME, Self::GROUP_RULES[15]));
            }
        }
        if let Some(rule) = self.no_restricted_imports.as_ref() {
            if rule.is_disabled() {
                index_set.insert(RuleFilter::Rule(Self::GROUP_NAME, Self::GROUP_RULES[16]));
            }
        }
        if let Some(rule) = self.no_skipped_tests.as_ref() {
            if rule.is_disabled() {
                index_set.insert(RuleFilter::Rule(Self::GROUP_NAME, Self::GROUP_RULES[17]));
            }
        }
        if let Some(rule) = self.no_suspicious_semicolon_in_jsx.as_ref() {
            if rule.is_disabled() {
                index_set.insert(RuleFilter::Rule(Self::GROUP_NAME, Self::GROUP_RULES[18]));
            }
        }
        if let Some(rule) = self.no_undeclared_dependencies.as_ref() {
            if rule.is_disabled() {
                index_set.insert(RuleFilter::Rule(Self::GROUP_NAME, Self::GROUP_RULES[19]));
            }
        }
        if let Some(rule) = self.no_useless_ternary.as_ref() {
            if rule.is_disabled() {
                index_set.insert(RuleFilter::Rule(Self::GROUP_NAME, Self::GROUP_RULES[20]));
            }
        }
        if let Some(rule) = self.use_import_restrictions.as_ref() {
            if rule.is_disabled() {
                index_set.insert(RuleFilter::Rule(Self::GROUP_NAME, Self::GROUP_RULES[21]));
            }
        }
        if let Some(rule) = self.use_jsx_key_in_iterable.as_ref() {
            if rule.is_disabled() {
                index_set.insert(RuleFilter::Rule(Self::GROUP_NAME, Self::GROUP_RULES[22]));
            }
        }
        if let Some(rule) = self.use_node_assert_strict.as_ref() {
            if rule.is_disabled() {
                index_set.insert(RuleFilter::Rule(Self::GROUP_NAME, Self::GROUP_RULES[23]));
            }
        }
        if let Some(rule) = self.use_sorted_classes.as_ref() {
            if rule.is_disabled() {
                index_set.insert(RuleFilter::Rule(Self::GROUP_NAME, Self::GROUP_RULES[24]));
            }
        }
        index_set
    }
    #[doc = r" Checks if, given a rule name, matches one of the rules contained in this category"]
    pub(crate) fn has_rule(rule_name: &str) -> bool {
        Self::GROUP_RULES.contains(&rule_name)
    }
    #[doc = r" Checks if, given a rule name, it is marked as recommended"]
    pub(crate) fn is_recommended_rule(rule_name: &str) -> bool {
        Self::RECOMMENDED_RULES.contains(&rule_name)
    }
    pub(crate) fn recommended_rules_as_filters() -> [RuleFilter<'static>; 11] {
        Self::RECOMMENDED_RULES_AS_FILTERS
    }
    pub(crate) fn all_rules_as_filters() -> [RuleFilter<'static>; 25] {
        Self::ALL_RULES_AS_FILTERS
    }
    #[doc = r" Select preset rules"]
    pub(crate) fn collect_preset_rules(
        &self,
        parent_is_all: bool,
        parent_is_recommended: bool,
        enabled_rules: &mut IndexSet<RuleFilter>,
    ) {
        if self.is_all_true() || self.is_all_unset() && parent_is_all {
            enabled_rules.extend(Self::all_rules_as_filters());
        } else if self.is_recommended_true()
            || self.is_recommended_unset() && self.is_all_unset() && parent_is_recommended
        {
            enabled_rules.extend(Self::recommended_rules_as_filters());
        }
    }
    pub(crate) fn get_rule_configuration(
        &self,
        rule_name: &str,
    ) -> Option<(RulePlainConfiguration, Option<RuleOptions>)> {
        match rule_name {
            "noBarrelFile" => self
                .no_barrel_file
                .as_ref()
                .map(|conf| (conf.level(), conf.get_options())),
            "noColorInvalidHex" => self
                .no_color_invalid_hex
                .as_ref()
                .map(|conf| (conf.level(), conf.get_options())),
            "noConsole" => self
                .no_console
                .as_ref()
                .map(|conf| (conf.level(), conf.get_options())),
            "noConstantMathMinMaxClamp" => self
                .no_constant_math_min_max_clamp
                .as_ref()
                .map(|conf| (conf.level(), conf.get_options())),
            "noDoneCallback" => self
                .no_done_callback
                .as_ref()
                .map(|conf| (conf.level(), conf.get_options())),
            "noDuplicateElseIf" => self
                .no_duplicate_else_if
                .as_ref()
                .map(|conf| (conf.level(), conf.get_options())),
            "noDuplicateFontNames" => self
                .no_duplicate_font_names
                .as_ref()
                .map(|conf| (conf.level(), conf.get_options())),
            "noDuplicateJsonKeys" => self
                .no_duplicate_json_keys
                .as_ref()
                .map(|conf| (conf.level(), conf.get_options())),
            "noDuplicateTestHooks" => self
                .no_duplicate_test_hooks
                .as_ref()
                .map(|conf| (conf.level(), conf.get_options())),
            "noEvolvingAny" => self
                .no_evolving_any
                .as_ref()
                .map(|conf| (conf.level(), conf.get_options())),
            "noExcessiveNestedTestSuites" => self
                .no_excessive_nested_test_suites
                .as_ref()
                .map(|conf| (conf.level(), conf.get_options())),
            "noExportsInTest" => self
                .no_exports_in_test
                .as_ref()
                .map(|conf| (conf.level(), conf.get_options())),
            "noFocusedTests" => self
                .no_focused_tests
                .as_ref()
                .map(|conf| (conf.level(), conf.get_options())),
            "noMisplacedAssertion" => self
                .no_misplaced_assertion
                .as_ref()
                .map(|conf| (conf.level(), conf.get_options())),
            "noNamespaceImport" => self
                .no_namespace_import
                .as_ref()
                .map(|conf| (conf.level(), conf.get_options())),
            "noNodejsModules" => self
                .no_nodejs_modules
                .as_ref()
                .map(|conf| (conf.level(), conf.get_options())),
            "noReExportAll" => self
                .no_re_export_all
                .as_ref()
                .map(|conf| (conf.level(), conf.get_options())),
            "noRestrictedImports" => self
                .no_restricted_imports
                .as_ref()
                .map(|conf| (conf.level(), conf.get_options())),
            "noSkippedTests" => self
                .no_skipped_tests
                .as_ref()
                .map(|conf| (conf.level(), conf.get_options())),
            "noSuspiciousSemicolonInJsx" => self
                .no_suspicious_semicolon_in_jsx
                .as_ref()
                .map(|conf| (conf.level(), conf.get_options())),
            "noUndeclaredDependencies" => self
                .no_undeclared_dependencies
                .as_ref()
                .map(|conf| (conf.level(), conf.get_options())),
            "noUselessTernary" => self
                .no_useless_ternary
                .as_ref()
                .map(|conf| (conf.level(), conf.get_options())),
            "useImportRestrictions" => self
                .use_import_restrictions
                .as_ref()
                .map(|conf| (conf.level(), conf.get_options())),
            "useJsxKeyInIterable" => self
                .use_jsx_key_in_iterable
                .as_ref()
                .map(|conf| (conf.level(), conf.get_options())),
            "useNodeAssertStrict" => self
                .use_node_assert_strict
                .as_ref()
                .map(|conf| (conf.level(), conf.get_options())),
            "useSortedClasses" => self
                .use_sorted_classes
                .as_ref()
                .map(|conf| (conf.level(), conf.get_options())),
            _ => None,
        }
    }
}
#[derive(Clone, Debug, Default, Deserialize, Deserializable, Eq, Merge, PartialEq, Serialize)]
#[deserializable(with_validator)]
#[cfg_attr(feature = "schema", derive(JsonSchema))]
#[serde(rename_all = "camelCase", default, deny_unknown_fields)]
#[doc = r" A list of rules that belong to this group"]
pub struct Performance {
    #[doc = r" It enables the recommended rules for this group"]
    #[serde(skip_serializing_if = "Option::is_none")]
    pub recommended: Option<bool>,
    #[doc = r" It enables ALL rules for this group."]
    #[serde(skip_serializing_if = "Option::is_none")]
    pub all: Option<bool>,
    #[doc = "Disallow the use of spread (...) syntax on accumulators."]
    #[serde(skip_serializing_if = "Option::is_none")]
    pub no_accumulating_spread: Option<RuleConfiguration<NoAccumulatingSpread>>,
    #[doc = "Disallow the use of the delete operator."]
    #[serde(skip_serializing_if = "Option::is_none")]
    pub no_delete: Option<RuleConfiguration<NoDelete>>,
}
impl DeserializableValidator for Performance {
    fn validate(
        &mut self,
        _name: &str,
        range: TextRange,
        diagnostics: &mut Vec<DeserializationDiagnostic>,
    ) -> bool {
        if self.recommended == Some(true) && self.all == Some(true) {
            diagnostics . push (DeserializationDiagnostic :: new (markup ! (< Emphasis > "'recommended'" < / Emphasis > " and " < Emphasis > "'all'" < / Emphasis > " can't be both " < Emphasis > "'true'" < / Emphasis > ". You should choose only one of them.")) . with_range (range) . with_note (markup ! ("Biome will fallback to its defaults for this section."))) ;
            return false;
        }
        true
    }
}
impl Performance {
    const GROUP_NAME: &'static str = "performance";
    pub(crate) const GROUP_RULES: [&'static str; 2] = ["noAccumulatingSpread", "noDelete"];
    const RECOMMENDED_RULES: [&'static str; 2] = ["noAccumulatingSpread", "noDelete"];
    const RECOMMENDED_RULES_AS_FILTERS: [RuleFilter<'static>; 2] = [
        RuleFilter::Rule(Self::GROUP_NAME, Self::GROUP_RULES[0]),
        RuleFilter::Rule(Self::GROUP_NAME, Self::GROUP_RULES[1]),
    ];
    const ALL_RULES_AS_FILTERS: [RuleFilter<'static>; 2] = [
        RuleFilter::Rule(Self::GROUP_NAME, Self::GROUP_RULES[0]),
        RuleFilter::Rule(Self::GROUP_NAME, Self::GROUP_RULES[1]),
    ];
    #[doc = r" Retrieves the recommended rules"]
    pub(crate) fn is_recommended_true(&self) -> bool {
        matches!(self.recommended, Some(true))
    }
    pub(crate) fn is_recommended_unset(&self) -> bool {
        self.recommended.is_none()
    }
    pub(crate) fn is_all_true(&self) -> bool {
        matches!(self.all, Some(true))
    }
    pub(crate) fn is_all_unset(&self) -> bool {
        self.all.is_none()
    }
    pub(crate) fn get_enabled_rules(&self) -> IndexSet<RuleFilter> {
        let mut index_set = IndexSet::new();
        if let Some(rule) = self.no_accumulating_spread.as_ref() {
            if rule.is_enabled() {
                index_set.insert(RuleFilter::Rule(Self::GROUP_NAME, Self::GROUP_RULES[0]));
            }
        }
        if let Some(rule) = self.no_delete.as_ref() {
            if rule.is_enabled() {
                index_set.insert(RuleFilter::Rule(Self::GROUP_NAME, Self::GROUP_RULES[1]));
            }
        }
        index_set
    }
    pub(crate) fn get_disabled_rules(&self) -> IndexSet<RuleFilter> {
        let mut index_set = IndexSet::new();
        if let Some(rule) = self.no_accumulating_spread.as_ref() {
            if rule.is_disabled() {
                index_set.insert(RuleFilter::Rule(Self::GROUP_NAME, Self::GROUP_RULES[0]));
            }
        }
        if let Some(rule) = self.no_delete.as_ref() {
            if rule.is_disabled() {
                index_set.insert(RuleFilter::Rule(Self::GROUP_NAME, Self::GROUP_RULES[1]));
            }
        }
        index_set
    }
    #[doc = r" Checks if, given a rule name, matches one of the rules contained in this category"]
    pub(crate) fn has_rule(rule_name: &str) -> bool {
        Self::GROUP_RULES.contains(&rule_name)
    }
    #[doc = r" Checks if, given a rule name, it is marked as recommended"]
    pub(crate) fn is_recommended_rule(rule_name: &str) -> bool {
        Self::RECOMMENDED_RULES.contains(&rule_name)
    }
    pub(crate) fn recommended_rules_as_filters() -> [RuleFilter<'static>; 2] {
        Self::RECOMMENDED_RULES_AS_FILTERS
    }
    pub(crate) fn all_rules_as_filters() -> [RuleFilter<'static>; 2] {
        Self::ALL_RULES_AS_FILTERS
    }
    #[doc = r" Select preset rules"]
    pub(crate) fn collect_preset_rules(
        &self,
        parent_is_all: bool,
        parent_is_recommended: bool,
        enabled_rules: &mut IndexSet<RuleFilter>,
    ) {
        if self.is_all_true() || self.is_all_unset() && parent_is_all {
            enabled_rules.extend(Self::all_rules_as_filters());
        } else if self.is_recommended_true()
            || self.is_recommended_unset() && self.is_all_unset() && parent_is_recommended
        {
            enabled_rules.extend(Self::recommended_rules_as_filters());
        }
    }
    pub(crate) fn get_rule_configuration(
        &self,
        rule_name: &str,
    ) -> Option<(RulePlainConfiguration, Option<RuleOptions>)> {
        match rule_name {
            "noAccumulatingSpread" => self
                .no_accumulating_spread
                .as_ref()
                .map(|conf| (conf.level(), conf.get_options())),
            "noDelete" => self
                .no_delete
                .as_ref()
                .map(|conf| (conf.level(), conf.get_options())),
            _ => None,
        }
    }
}
#[derive(Clone, Debug, Default, Deserialize, Deserializable, Eq, Merge, PartialEq, Serialize)]
#[deserializable(with_validator)]
#[cfg_attr(feature = "schema", derive(JsonSchema))]
#[serde(rename_all = "camelCase", default, deny_unknown_fields)]
#[doc = r" A list of rules that belong to this group"]
pub struct Security {
    #[doc = r" It enables the recommended rules for this group"]
    #[serde(skip_serializing_if = "Option::is_none")]
    pub recommended: Option<bool>,
    #[doc = r" It enables ALL rules for this group."]
    #[serde(skip_serializing_if = "Option::is_none")]
    pub all: Option<bool>,
    #[doc = "Prevent the usage of dangerous JSX props"]
    #[serde(skip_serializing_if = "Option::is_none")]
    pub no_dangerously_set_inner_html: Option<RuleConfiguration<NoDangerouslySetInnerHtml>>,
    #[doc = "Report when a DOM element or a component uses both children and dangerouslySetInnerHTML prop."]
    #[serde(skip_serializing_if = "Option::is_none")]
    pub no_dangerously_set_inner_html_with_children:
        Option<RuleConfiguration<NoDangerouslySetInnerHtmlWithChildren>>,
    #[doc = "Disallow the use of global eval()."]
    #[serde(skip_serializing_if = "Option::is_none")]
    pub no_global_eval: Option<RuleConfiguration<NoGlobalEval>>,
}
impl DeserializableValidator for Security {
    fn validate(
        &mut self,
        _name: &str,
        range: TextRange,
        diagnostics: &mut Vec<DeserializationDiagnostic>,
    ) -> bool {
        if self.recommended == Some(true) && self.all == Some(true) {
            diagnostics . push (DeserializationDiagnostic :: new (markup ! (< Emphasis > "'recommended'" < / Emphasis > " and " < Emphasis > "'all'" < / Emphasis > " can't be both " < Emphasis > "'true'" < / Emphasis > ". You should choose only one of them.")) . with_range (range) . with_note (markup ! ("Biome will fallback to its defaults for this section."))) ;
            return false;
        }
        true
    }
}
impl Security {
    const GROUP_NAME: &'static str = "security";
    pub(crate) const GROUP_RULES: [&'static str; 3] = [
        "noDangerouslySetInnerHtml",
        "noDangerouslySetInnerHtmlWithChildren",
        "noGlobalEval",
    ];
    const RECOMMENDED_RULES: [&'static str; 3] = [
        "noDangerouslySetInnerHtml",
        "noDangerouslySetInnerHtmlWithChildren",
        "noGlobalEval",
    ];
    const RECOMMENDED_RULES_AS_FILTERS: [RuleFilter<'static>; 3] = [
        RuleFilter::Rule(Self::GROUP_NAME, Self::GROUP_RULES[0]),
        RuleFilter::Rule(Self::GROUP_NAME, Self::GROUP_RULES[1]),
        RuleFilter::Rule(Self::GROUP_NAME, Self::GROUP_RULES[2]),
    ];
    const ALL_RULES_AS_FILTERS: [RuleFilter<'static>; 3] = [
        RuleFilter::Rule(Self::GROUP_NAME, Self::GROUP_RULES[0]),
        RuleFilter::Rule(Self::GROUP_NAME, Self::GROUP_RULES[1]),
        RuleFilter::Rule(Self::GROUP_NAME, Self::GROUP_RULES[2]),
    ];
    #[doc = r" Retrieves the recommended rules"]
    pub(crate) fn is_recommended_true(&self) -> bool {
        matches!(self.recommended, Some(true))
    }
    pub(crate) fn is_recommended_unset(&self) -> bool {
        self.recommended.is_none()
    }
    pub(crate) fn is_all_true(&self) -> bool {
        matches!(self.all, Some(true))
    }
    pub(crate) fn is_all_unset(&self) -> bool {
        self.all.is_none()
    }
    pub(crate) fn get_enabled_rules(&self) -> IndexSet<RuleFilter> {
        let mut index_set = IndexSet::new();
        if let Some(rule) = self.no_dangerously_set_inner_html.as_ref() {
            if rule.is_enabled() {
                index_set.insert(RuleFilter::Rule(Self::GROUP_NAME, Self::GROUP_RULES[0]));
            }
        }
        if let Some(rule) = self.no_dangerously_set_inner_html_with_children.as_ref() {
            if rule.is_enabled() {
                index_set.insert(RuleFilter::Rule(Self::GROUP_NAME, Self::GROUP_RULES[1]));
            }
        }
        if let Some(rule) = self.no_global_eval.as_ref() {
            if rule.is_enabled() {
                index_set.insert(RuleFilter::Rule(Self::GROUP_NAME, Self::GROUP_RULES[2]));
            }
        }
        index_set
    }
    pub(crate) fn get_disabled_rules(&self) -> IndexSet<RuleFilter> {
        let mut index_set = IndexSet::new();
        if let Some(rule) = self.no_dangerously_set_inner_html.as_ref() {
            if rule.is_disabled() {
                index_set.insert(RuleFilter::Rule(Self::GROUP_NAME, Self::GROUP_RULES[0]));
            }
        }
        if let Some(rule) = self.no_dangerously_set_inner_html_with_children.as_ref() {
            if rule.is_disabled() {
                index_set.insert(RuleFilter::Rule(Self::GROUP_NAME, Self::GROUP_RULES[1]));
            }
        }
        if let Some(rule) = self.no_global_eval.as_ref() {
            if rule.is_disabled() {
                index_set.insert(RuleFilter::Rule(Self::GROUP_NAME, Self::GROUP_RULES[2]));
            }
        }
        index_set
    }
    #[doc = r" Checks if, given a rule name, matches one of the rules contained in this category"]
    pub(crate) fn has_rule(rule_name: &str) -> bool {
        Self::GROUP_RULES.contains(&rule_name)
    }
    #[doc = r" Checks if, given a rule name, it is marked as recommended"]
    pub(crate) fn is_recommended_rule(rule_name: &str) -> bool {
        Self::RECOMMENDED_RULES.contains(&rule_name)
    }
    pub(crate) fn recommended_rules_as_filters() -> [RuleFilter<'static>; 3] {
        Self::RECOMMENDED_RULES_AS_FILTERS
    }
    pub(crate) fn all_rules_as_filters() -> [RuleFilter<'static>; 3] {
        Self::ALL_RULES_AS_FILTERS
    }
    #[doc = r" Select preset rules"]
    pub(crate) fn collect_preset_rules(
        &self,
        parent_is_all: bool,
        parent_is_recommended: bool,
        enabled_rules: &mut IndexSet<RuleFilter>,
    ) {
        if self.is_all_true() || self.is_all_unset() && parent_is_all {
            enabled_rules.extend(Self::all_rules_as_filters());
        } else if self.is_recommended_true()
            || self.is_recommended_unset() && self.is_all_unset() && parent_is_recommended
        {
            enabled_rules.extend(Self::recommended_rules_as_filters());
        }
    }
    pub(crate) fn get_rule_configuration(
        &self,
        rule_name: &str,
    ) -> Option<(RulePlainConfiguration, Option<RuleOptions>)> {
        match rule_name {
            "noDangerouslySetInnerHtml" => self
                .no_dangerously_set_inner_html
                .as_ref()
                .map(|conf| (conf.level(), conf.get_options())),
            "noDangerouslySetInnerHtmlWithChildren" => self
                .no_dangerously_set_inner_html_with_children
                .as_ref()
                .map(|conf| (conf.level(), conf.get_options())),
            "noGlobalEval" => self
                .no_global_eval
                .as_ref()
                .map(|conf| (conf.level(), conf.get_options())),
            _ => None,
        }
    }
}
#[derive(Clone, Debug, Default, Deserialize, Deserializable, Eq, Merge, PartialEq, Serialize)]
#[deserializable(with_validator)]
#[cfg_attr(feature = "schema", derive(JsonSchema))]
#[serde(rename_all = "camelCase", default, deny_unknown_fields)]
#[doc = r" A list of rules that belong to this group"]
pub struct Style {
    #[doc = r" It enables the recommended rules for this group"]
    #[serde(skip_serializing_if = "Option::is_none")]
    pub recommended: Option<bool>,
    #[doc = r" It enables ALL rules for this group."]
    #[serde(skip_serializing_if = "Option::is_none")]
    pub all: Option<bool>,
    #[doc = "Disallow the use of arguments."]
    #[serde(skip_serializing_if = "Option::is_none")]
    pub no_arguments: Option<RuleConfiguration<NoArguments>>,
    #[doc = "Disallow comma operator."]
    #[serde(skip_serializing_if = "Option::is_none")]
    pub no_comma_operator: Option<RuleConfiguration<NoCommaOperator>>,
    #[doc = "Disallow default exports."]
    #[serde(skip_serializing_if = "Option::is_none")]
    pub no_default_export: Option<RuleConfiguration<NoDefaultExport>>,
    #[doc = "Disallow implicit true values on JSX boolean attributes"]
    #[serde(skip_serializing_if = "Option::is_none")]
    pub no_implicit_boolean: Option<RuleConfiguration<NoImplicitBoolean>>,
    #[doc = "Disallow type annotations for variables, parameters, and class properties initialized with a literal expression."]
    #[serde(skip_serializing_if = "Option::is_none")]
    pub no_inferrable_types: Option<RuleConfiguration<NoInferrableTypes>>,
    #[doc = "Disallow the use of TypeScript's namespaces."]
    #[serde(skip_serializing_if = "Option::is_none")]
    pub no_namespace: Option<RuleConfiguration<NoNamespace>>,
    #[doc = "Disallow negation in the condition of an if statement if it has an else clause."]
    #[serde(skip_serializing_if = "Option::is_none")]
    pub no_negation_else: Option<RuleConfiguration<NoNegationElse>>,
    #[doc = "Disallow non-null assertions using the ! postfix operator."]
    #[serde(skip_serializing_if = "Option::is_none")]
    pub no_non_null_assertion: Option<RuleConfiguration<NoNonNullAssertion>>,
    #[doc = "Disallow reassigning function parameters."]
    #[serde(skip_serializing_if = "Option::is_none")]
    pub no_parameter_assign: Option<RuleConfiguration<NoParameterAssign>>,
    #[doc = "Disallow the use of parameter properties in class constructors."]
    #[serde(skip_serializing_if = "Option::is_none")]
    pub no_parameter_properties: Option<RuleConfiguration<NoParameterProperties>>,
    #[doc = "This rule allows you to specify global variable names that you don’t want to use in your application."]
    #[serde(skip_serializing_if = "Option::is_none")]
    pub no_restricted_globals: Option<RuleConfiguration<NoRestrictedGlobals>>,
    #[doc = "Disallow the use of constants which its value is the upper-case version of its name."]
    #[serde(skip_serializing_if = "Option::is_none")]
    pub no_shouty_constants: Option<RuleConfiguration<NoShoutyConstants>>,
    #[doc = "Disallow template literals if interpolation and special-character handling are not needed"]
    #[serde(skip_serializing_if = "Option::is_none")]
    pub no_unused_template_literal: Option<RuleConfiguration<NoUnusedTemplateLiteral>>,
    #[doc = "Disallow else block when the if block breaks early."]
    #[serde(skip_serializing_if = "Option::is_none")]
    pub no_useless_else: Option<RuleConfiguration<NoUselessElse>>,
    #[doc = "Disallow the use of var"]
    #[serde(skip_serializing_if = "Option::is_none")]
    pub no_var: Option<RuleConfiguration<NoVar>>,
    #[doc = "Enforce the use of as const over literal type and type annotation."]
    #[serde(skip_serializing_if = "Option::is_none")]
    pub use_as_const_assertion: Option<RuleConfiguration<UseAsConstAssertion>>,
    #[doc = "Requires following curly brace conventions."]
    #[serde(skip_serializing_if = "Option::is_none")]
    pub use_block_statements: Option<RuleConfiguration<UseBlockStatements>>,
    #[doc = "Enforce using else if instead of nested if in else clauses."]
    #[serde(skip_serializing_if = "Option::is_none")]
    pub use_collapsed_else_if: Option<RuleConfiguration<UseCollapsedElseIf>>,
    #[doc = "Require consistently using either T[] or Array<T>"]
    #[serde(skip_serializing_if = "Option::is_none")]
    pub use_consistent_array_type: Option<RuleConfiguration<UseConsistentArrayType>>,
    #[doc = "Require const declarations for variables that are never reassigned after declared."]
    #[serde(skip_serializing_if = "Option::is_none")]
    pub use_const: Option<RuleConfiguration<UseConst>>,
    #[doc = "Enforce default function parameters and optional function parameters to be last."]
    #[serde(skip_serializing_if = "Option::is_none")]
    pub use_default_parameter_last: Option<RuleConfiguration<UseDefaultParameterLast>>,
    #[doc = "Require that each enum member value be explicitly initialized."]
    #[serde(skip_serializing_if = "Option::is_none")]
    pub use_enum_initializers: Option<RuleConfiguration<UseEnumInitializers>>,
    #[doc = "Disallow the use of Math.pow in favor of the ** operator."]
    #[serde(skip_serializing_if = "Option::is_none")]
    pub use_exponentiation_operator: Option<RuleConfiguration<UseExponentiationOperator>>,
    #[doc = "Promotes the use of export type for types."]
    #[serde(skip_serializing_if = "Option::is_none")]
    pub use_export_type: Option<RuleConfiguration<UseExportType>>,
    #[doc = "Enforce naming conventions for JavaScript and TypeScript filenames."]
    #[serde(skip_serializing_if = "Option::is_none")]
    pub use_filenaming_convention: Option<RuleConfiguration<UseFilenamingConvention>>,
    #[doc = "This rule recommends a for-of loop when in a for loop, the index used to extract an item from the iterated array."]
    #[serde(skip_serializing_if = "Option::is_none")]
    pub use_for_of: Option<RuleConfiguration<UseForOf>>,
    #[doc = "This rule enforces the use of <>...</> over <Fragment>...</Fragment>."]
    #[serde(skip_serializing_if = "Option::is_none")]
    pub use_fragment_syntax: Option<RuleConfiguration<UseFragmentSyntax>>,
    #[doc = "Promotes the use of import type for types."]
    #[serde(skip_serializing_if = "Option::is_none")]
    pub use_import_type: Option<RuleConfiguration<UseImportType>>,
    #[doc = "Require all enum members to be literal values."]
    #[serde(skip_serializing_if = "Option::is_none")]
    pub use_literal_enum_members: Option<RuleConfiguration<UseLiteralEnumMembers>>,
    #[doc = "Enforce naming conventions for everything across a codebase."]
    #[serde(skip_serializing_if = "Option::is_none")]
    pub use_naming_convention: Option<RuleConfiguration<UseNamingConvention>>,
    #[doc = "Enforces using the node: protocol for Node.js builtin modules."]
    #[serde(skip_serializing_if = "Option::is_none")]
    pub use_nodejs_import_protocol: Option<RuleConfiguration<UseNodejsImportProtocol>>,
    #[doc = "Use the Number properties instead of global ones."]
    #[serde(skip_serializing_if = "Option::is_none")]
    pub use_number_namespace: Option<RuleConfiguration<UseNumberNamespace>>,
    #[doc = "Disallow parseInt() and Number.parseInt() in favor of binary, octal, and hexadecimal literals"]
    #[serde(skip_serializing_if = "Option::is_none")]
    pub use_numeric_literals: Option<RuleConfiguration<UseNumericLiterals>>,
    #[doc = "Prevent extra closing tags for components without children"]
    #[serde(skip_serializing_if = "Option::is_none")]
    pub use_self_closing_elements: Option<RuleConfiguration<UseSelfClosingElements>>,
    #[doc = "When expressing array types, this rule promotes the usage of T[] shorthand instead of Array<T>."]
    #[serde(skip_serializing_if = "Option::is_none")]
    pub use_shorthand_array_type: Option<RuleConfiguration<UseShorthandArrayType>>,
    #[doc = "Require assignment operator shorthand where possible."]
    #[serde(skip_serializing_if = "Option::is_none")]
    pub use_shorthand_assign: Option<RuleConfiguration<UseShorthandAssign>>,
    #[doc = "Enforce using function types instead of object type with call signatures."]
    #[serde(skip_serializing_if = "Option::is_none")]
    pub use_shorthand_function_type: Option<RuleConfiguration<UseShorthandFunctionType>>,
    #[doc = "Enforces switch clauses have a single statement, emits a quick fix wrapping the statements in a block."]
    #[serde(skip_serializing_if = "Option::is_none")]
    pub use_single_case_statement: Option<RuleConfiguration<UseSingleCaseStatement>>,
    #[doc = "Disallow multiple variable declarations in the same variable statement"]
    #[serde(skip_serializing_if = "Option::is_none")]
    pub use_single_var_declarator: Option<RuleConfiguration<UseSingleVarDeclarator>>,
    #[doc = "Prefer template literals over string concatenation."]
    #[serde(skip_serializing_if = "Option::is_none")]
    pub use_template: Option<RuleConfiguration<UseTemplate>>,
    #[doc = "Enforce the use of while loops instead of for loops when the initializer and update expressions are not needed."]
    #[serde(skip_serializing_if = "Option::is_none")]
    pub use_while: Option<RuleConfiguration<UseWhile>>,
}
impl DeserializableValidator for Style {
    fn validate(
        &mut self,
        _name: &str,
        range: TextRange,
        diagnostics: &mut Vec<DeserializationDiagnostic>,
    ) -> bool {
        if self.recommended == Some(true) && self.all == Some(true) {
            diagnostics . push (DeserializationDiagnostic :: new (markup ! (< Emphasis > "'recommended'" < / Emphasis > " and " < Emphasis > "'all'" < / Emphasis > " can't be both " < Emphasis > "'true'" < / Emphasis > ". You should choose only one of them.")) . with_range (range) . with_note (markup ! ("Biome will fallback to its defaults for this section."))) ;
            return false;
        }
        true
    }
}
impl Style {
    const GROUP_NAME: &'static str = "style";
    pub(crate) const GROUP_RULES: [&'static str; 41] = [
        "noArguments",
        "noCommaOperator",
        "noDefaultExport",
        "noImplicitBoolean",
        "noInferrableTypes",
        "noNamespace",
        "noNegationElse",
        "noNonNullAssertion",
        "noParameterAssign",
        "noParameterProperties",
        "noRestrictedGlobals",
        "noShoutyConstants",
        "noUnusedTemplateLiteral",
        "noUselessElse",
        "noVar",
        "useAsConstAssertion",
        "useBlockStatements",
        "useCollapsedElseIf",
        "useConsistentArrayType",
        "useConst",
        "useDefaultParameterLast",
        "useEnumInitializers",
        "useExponentiationOperator",
        "useExportType",
        "useFilenamingConvention",
        "useForOf",
        "useFragmentSyntax",
        "useImportType",
        "useLiteralEnumMembers",
        "useNamingConvention",
        "useNodejsImportProtocol",
        "useNumberNamespace",
        "useNumericLiterals",
        "useSelfClosingElements",
        "useShorthandArrayType",
        "useShorthandAssign",
        "useShorthandFunctionType",
        "useSingleCaseStatement",
        "useSingleVarDeclarator",
        "useTemplate",
        "useWhile",
    ];
    const RECOMMENDED_RULES: [&'static str; 24] = [
        "noArguments",
        "noCommaOperator",
        "noInferrableTypes",
        "noNonNullAssertion",
        "noParameterAssign",
        "noUnusedTemplateLiteral",
        "noUselessElse",
        "noVar",
        "useAsConstAssertion",
        "useConst",
        "useDefaultParameterLast",
        "useEnumInitializers",
        "useExponentiationOperator",
        "useExportType",
        "useImportType",
        "useLiteralEnumMembers",
        "useNodejsImportProtocol",
        "useNumberNamespace",
        "useNumericLiterals",
        "useSelfClosingElements",
        "useShorthandFunctionType",
        "useSingleVarDeclarator",
        "useTemplate",
        "useWhile",
    ];
    const RECOMMENDED_RULES_AS_FILTERS: [RuleFilter<'static>; 24] = [
        RuleFilter::Rule(Self::GROUP_NAME, Self::GROUP_RULES[0]),
        RuleFilter::Rule(Self::GROUP_NAME, Self::GROUP_RULES[1]),
        RuleFilter::Rule(Self::GROUP_NAME, Self::GROUP_RULES[4]),
        RuleFilter::Rule(Self::GROUP_NAME, Self::GROUP_RULES[7]),
        RuleFilter::Rule(Self::GROUP_NAME, Self::GROUP_RULES[8]),
        RuleFilter::Rule(Self::GROUP_NAME, Self::GROUP_RULES[12]),
        RuleFilter::Rule(Self::GROUP_NAME, Self::GROUP_RULES[13]),
        RuleFilter::Rule(Self::GROUP_NAME, Self::GROUP_RULES[14]),
        RuleFilter::Rule(Self::GROUP_NAME, Self::GROUP_RULES[15]),
        RuleFilter::Rule(Self::GROUP_NAME, Self::GROUP_RULES[19]),
        RuleFilter::Rule(Self::GROUP_NAME, Self::GROUP_RULES[20]),
        RuleFilter::Rule(Self::GROUP_NAME, Self::GROUP_RULES[21]),
        RuleFilter::Rule(Self::GROUP_NAME, Self::GROUP_RULES[22]),
        RuleFilter::Rule(Self::GROUP_NAME, Self::GROUP_RULES[23]),
        RuleFilter::Rule(Self::GROUP_NAME, Self::GROUP_RULES[27]),
        RuleFilter::Rule(Self::GROUP_NAME, Self::GROUP_RULES[28]),
        RuleFilter::Rule(Self::GROUP_NAME, Self::GROUP_RULES[30]),
        RuleFilter::Rule(Self::GROUP_NAME, Self::GROUP_RULES[31]),
        RuleFilter::Rule(Self::GROUP_NAME, Self::GROUP_RULES[32]),
        RuleFilter::Rule(Self::GROUP_NAME, Self::GROUP_RULES[33]),
        RuleFilter::Rule(Self::GROUP_NAME, Self::GROUP_RULES[36]),
        RuleFilter::Rule(Self::GROUP_NAME, Self::GROUP_RULES[38]),
        RuleFilter::Rule(Self::GROUP_NAME, Self::GROUP_RULES[39]),
        RuleFilter::Rule(Self::GROUP_NAME, Self::GROUP_RULES[40]),
    ];
    const ALL_RULES_AS_FILTERS: [RuleFilter<'static>; 41] = [
        RuleFilter::Rule(Self::GROUP_NAME, Self::GROUP_RULES[0]),
        RuleFilter::Rule(Self::GROUP_NAME, Self::GROUP_RULES[1]),
        RuleFilter::Rule(Self::GROUP_NAME, Self::GROUP_RULES[2]),
        RuleFilter::Rule(Self::GROUP_NAME, Self::GROUP_RULES[3]),
        RuleFilter::Rule(Self::GROUP_NAME, Self::GROUP_RULES[4]),
        RuleFilter::Rule(Self::GROUP_NAME, Self::GROUP_RULES[5]),
        RuleFilter::Rule(Self::GROUP_NAME, Self::GROUP_RULES[6]),
        RuleFilter::Rule(Self::GROUP_NAME, Self::GROUP_RULES[7]),
        RuleFilter::Rule(Self::GROUP_NAME, Self::GROUP_RULES[8]),
        RuleFilter::Rule(Self::GROUP_NAME, Self::GROUP_RULES[9]),
        RuleFilter::Rule(Self::GROUP_NAME, Self::GROUP_RULES[10]),
        RuleFilter::Rule(Self::GROUP_NAME, Self::GROUP_RULES[11]),
        RuleFilter::Rule(Self::GROUP_NAME, Self::GROUP_RULES[12]),
        RuleFilter::Rule(Self::GROUP_NAME, Self::GROUP_RULES[13]),
        RuleFilter::Rule(Self::GROUP_NAME, Self::GROUP_RULES[14]),
        RuleFilter::Rule(Self::GROUP_NAME, Self::GROUP_RULES[15]),
        RuleFilter::Rule(Self::GROUP_NAME, Self::GROUP_RULES[16]),
        RuleFilter::Rule(Self::GROUP_NAME, Self::GROUP_RULES[17]),
        RuleFilter::Rule(Self::GROUP_NAME, Self::GROUP_RULES[18]),
        RuleFilter::Rule(Self::GROUP_NAME, Self::GROUP_RULES[19]),
        RuleFilter::Rule(Self::GROUP_NAME, Self::GROUP_RULES[20]),
        RuleFilter::Rule(Self::GROUP_NAME, Self::GROUP_RULES[21]),
        RuleFilter::Rule(Self::GROUP_NAME, Self::GROUP_RULES[22]),
        RuleFilter::Rule(Self::GROUP_NAME, Self::GROUP_RULES[23]),
        RuleFilter::Rule(Self::GROUP_NAME, Self::GROUP_RULES[24]),
        RuleFilter::Rule(Self::GROUP_NAME, Self::GROUP_RULES[25]),
        RuleFilter::Rule(Self::GROUP_NAME, Self::GROUP_RULES[26]),
        RuleFilter::Rule(Self::GROUP_NAME, Self::GROUP_RULES[27]),
        RuleFilter::Rule(Self::GROUP_NAME, Self::GROUP_RULES[28]),
        RuleFilter::Rule(Self::GROUP_NAME, Self::GROUP_RULES[29]),
        RuleFilter::Rule(Self::GROUP_NAME, Self::GROUP_RULES[30]),
        RuleFilter::Rule(Self::GROUP_NAME, Self::GROUP_RULES[31]),
        RuleFilter::Rule(Self::GROUP_NAME, Self::GROUP_RULES[32]),
        RuleFilter::Rule(Self::GROUP_NAME, Self::GROUP_RULES[33]),
        RuleFilter::Rule(Self::GROUP_NAME, Self::GROUP_RULES[34]),
        RuleFilter::Rule(Self::GROUP_NAME, Self::GROUP_RULES[35]),
        RuleFilter::Rule(Self::GROUP_NAME, Self::GROUP_RULES[36]),
        RuleFilter::Rule(Self::GROUP_NAME, Self::GROUP_RULES[37]),
        RuleFilter::Rule(Self::GROUP_NAME, Self::GROUP_RULES[38]),
        RuleFilter::Rule(Self::GROUP_NAME, Self::GROUP_RULES[39]),
        RuleFilter::Rule(Self::GROUP_NAME, Self::GROUP_RULES[40]),
    ];
    #[doc = r" Retrieves the recommended rules"]
    pub(crate) fn is_recommended_true(&self) -> bool {
        matches!(self.recommended, Some(true))
    }
    pub(crate) fn is_recommended_unset(&self) -> bool {
        self.recommended.is_none()
    }
    pub(crate) fn is_all_true(&self) -> bool {
        matches!(self.all, Some(true))
    }
    pub(crate) fn is_all_unset(&self) -> bool {
        self.all.is_none()
    }
    pub(crate) fn get_enabled_rules(&self) -> IndexSet<RuleFilter> {
        let mut index_set = IndexSet::new();
        if let Some(rule) = self.no_arguments.as_ref() {
            if rule.is_enabled() {
                index_set.insert(RuleFilter::Rule(Self::GROUP_NAME, Self::GROUP_RULES[0]));
            }
        }
        if let Some(rule) = self.no_comma_operator.as_ref() {
            if rule.is_enabled() {
                index_set.insert(RuleFilter::Rule(Self::GROUP_NAME, Self::GROUP_RULES[1]));
            }
        }
        if let Some(rule) = self.no_default_export.as_ref() {
            if rule.is_enabled() {
                index_set.insert(RuleFilter::Rule(Self::GROUP_NAME, Self::GROUP_RULES[2]));
            }
        }
        if let Some(rule) = self.no_implicit_boolean.as_ref() {
            if rule.is_enabled() {
                index_set.insert(RuleFilter::Rule(Self::GROUP_NAME, Self::GROUP_RULES[3]));
            }
        }
        if let Some(rule) = self.no_inferrable_types.as_ref() {
            if rule.is_enabled() {
                index_set.insert(RuleFilter::Rule(Self::GROUP_NAME, Self::GROUP_RULES[4]));
            }
        }
        if let Some(rule) = self.no_namespace.as_ref() {
            if rule.is_enabled() {
                index_set.insert(RuleFilter::Rule(Self::GROUP_NAME, Self::GROUP_RULES[5]));
            }
        }
        if let Some(rule) = self.no_negation_else.as_ref() {
            if rule.is_enabled() {
                index_set.insert(RuleFilter::Rule(Self::GROUP_NAME, Self::GROUP_RULES[6]));
            }
        }
        if let Some(rule) = self.no_non_null_assertion.as_ref() {
            if rule.is_enabled() {
                index_set.insert(RuleFilter::Rule(Self::GROUP_NAME, Self::GROUP_RULES[7]));
            }
        }
        if let Some(rule) = self.no_parameter_assign.as_ref() {
            if rule.is_enabled() {
                index_set.insert(RuleFilter::Rule(Self::GROUP_NAME, Self::GROUP_RULES[8]));
            }
        }
        if let Some(rule) = self.no_parameter_properties.as_ref() {
            if rule.is_enabled() {
                index_set.insert(RuleFilter::Rule(Self::GROUP_NAME, Self::GROUP_RULES[9]));
            }
        }
        if let Some(rule) = self.no_restricted_globals.as_ref() {
            if rule.is_enabled() {
                index_set.insert(RuleFilter::Rule(Self::GROUP_NAME, Self::GROUP_RULES[10]));
            }
        }
        if let Some(rule) = self.no_shouty_constants.as_ref() {
            if rule.is_enabled() {
                index_set.insert(RuleFilter::Rule(Self::GROUP_NAME, Self::GROUP_RULES[11]));
            }
        }
        if let Some(rule) = self.no_unused_template_literal.as_ref() {
            if rule.is_enabled() {
                index_set.insert(RuleFilter::Rule(Self::GROUP_NAME, Self::GROUP_RULES[12]));
            }
        }
        if let Some(rule) = self.no_useless_else.as_ref() {
            if rule.is_enabled() {
                index_set.insert(RuleFilter::Rule(Self::GROUP_NAME, Self::GROUP_RULES[13]));
            }
        }
        if let Some(rule) = self.no_var.as_ref() {
            if rule.is_enabled() {
                index_set.insert(RuleFilter::Rule(Self::GROUP_NAME, Self::GROUP_RULES[14]));
            }
        }
        if let Some(rule) = self.use_as_const_assertion.as_ref() {
            if rule.is_enabled() {
                index_set.insert(RuleFilter::Rule(Self::GROUP_NAME, Self::GROUP_RULES[15]));
            }
        }
        if let Some(rule) = self.use_block_statements.as_ref() {
            if rule.is_enabled() {
                index_set.insert(RuleFilter::Rule(Self::GROUP_NAME, Self::GROUP_RULES[16]));
            }
        }
        if let Some(rule) = self.use_collapsed_else_if.as_ref() {
            if rule.is_enabled() {
                index_set.insert(RuleFilter::Rule(Self::GROUP_NAME, Self::GROUP_RULES[17]));
            }
        }
        if let Some(rule) = self.use_consistent_array_type.as_ref() {
            if rule.is_enabled() {
                index_set.insert(RuleFilter::Rule(Self::GROUP_NAME, Self::GROUP_RULES[18]));
            }
        }
        if let Some(rule) = self.use_const.as_ref() {
            if rule.is_enabled() {
                index_set.insert(RuleFilter::Rule(Self::GROUP_NAME, Self::GROUP_RULES[19]));
            }
        }
        if let Some(rule) = self.use_default_parameter_last.as_ref() {
            if rule.is_enabled() {
                index_set.insert(RuleFilter::Rule(Self::GROUP_NAME, Self::GROUP_RULES[20]));
            }
        }
        if let Some(rule) = self.use_enum_initializers.as_ref() {
            if rule.is_enabled() {
                index_set.insert(RuleFilter::Rule(Self::GROUP_NAME, Self::GROUP_RULES[21]));
            }
        }
        if let Some(rule) = self.use_exponentiation_operator.as_ref() {
            if rule.is_enabled() {
                index_set.insert(RuleFilter::Rule(Self::GROUP_NAME, Self::GROUP_RULES[22]));
            }
        }
        if let Some(rule) = self.use_export_type.as_ref() {
            if rule.is_enabled() {
                index_set.insert(RuleFilter::Rule(Self::GROUP_NAME, Self::GROUP_RULES[23]));
            }
        }
        if let Some(rule) = self.use_filenaming_convention.as_ref() {
            if rule.is_enabled() {
                index_set.insert(RuleFilter::Rule(Self::GROUP_NAME, Self::GROUP_RULES[24]));
            }
        }
        if let Some(rule) = self.use_for_of.as_ref() {
            if rule.is_enabled() {
                index_set.insert(RuleFilter::Rule(Self::GROUP_NAME, Self::GROUP_RULES[25]));
            }
        }
        if let Some(rule) = self.use_fragment_syntax.as_ref() {
            if rule.is_enabled() {
                index_set.insert(RuleFilter::Rule(Self::GROUP_NAME, Self::GROUP_RULES[26]));
            }
        }
        if let Some(rule) = self.use_import_type.as_ref() {
            if rule.is_enabled() {
                index_set.insert(RuleFilter::Rule(Self::GROUP_NAME, Self::GROUP_RULES[27]));
            }
        }
        if let Some(rule) = self.use_literal_enum_members.as_ref() {
            if rule.is_enabled() {
                index_set.insert(RuleFilter::Rule(Self::GROUP_NAME, Self::GROUP_RULES[28]));
            }
        }
        if let Some(rule) = self.use_naming_convention.as_ref() {
            if rule.is_enabled() {
                index_set.insert(RuleFilter::Rule(Self::GROUP_NAME, Self::GROUP_RULES[29]));
            }
        }
        if let Some(rule) = self.use_nodejs_import_protocol.as_ref() {
            if rule.is_enabled() {
                index_set.insert(RuleFilter::Rule(Self::GROUP_NAME, Self::GROUP_RULES[30]));
            }
        }
        if let Some(rule) = self.use_number_namespace.as_ref() {
            if rule.is_enabled() {
                index_set.insert(RuleFilter::Rule(Self::GROUP_NAME, Self::GROUP_RULES[31]));
            }
        }
        if let Some(rule) = self.use_numeric_literals.as_ref() {
            if rule.is_enabled() {
                index_set.insert(RuleFilter::Rule(Self::GROUP_NAME, Self::GROUP_RULES[32]));
            }
        }
        if let Some(rule) = self.use_self_closing_elements.as_ref() {
            if rule.is_enabled() {
                index_set.insert(RuleFilter::Rule(Self::GROUP_NAME, Self::GROUP_RULES[33]));
            }
        }
        if let Some(rule) = self.use_shorthand_array_type.as_ref() {
            if rule.is_enabled() {
                index_set.insert(RuleFilter::Rule(Self::GROUP_NAME, Self::GROUP_RULES[34]));
            }
        }
        if let Some(rule) = self.use_shorthand_assign.as_ref() {
            if rule.is_enabled() {
                index_set.insert(RuleFilter::Rule(Self::GROUP_NAME, Self::GROUP_RULES[35]));
            }
        }
        if let Some(rule) = self.use_shorthand_function_type.as_ref() {
            if rule.is_enabled() {
                index_set.insert(RuleFilter::Rule(Self::GROUP_NAME, Self::GROUP_RULES[36]));
            }
        }
        if let Some(rule) = self.use_single_case_statement.as_ref() {
            if rule.is_enabled() {
                index_set.insert(RuleFilter::Rule(Self::GROUP_NAME, Self::GROUP_RULES[37]));
            }
        }
        if let Some(rule) = self.use_single_var_declarator.as_ref() {
            if rule.is_enabled() {
                index_set.insert(RuleFilter::Rule(Self::GROUP_NAME, Self::GROUP_RULES[38]));
            }
        }
        if let Some(rule) = self.use_template.as_ref() {
            if rule.is_enabled() {
                index_set.insert(RuleFilter::Rule(Self::GROUP_NAME, Self::GROUP_RULES[39]));
            }
        }
        if let Some(rule) = self.use_while.as_ref() {
            if rule.is_enabled() {
                index_set.insert(RuleFilter::Rule(Self::GROUP_NAME, Self::GROUP_RULES[40]));
            }
        }
        index_set
    }
    pub(crate) fn get_disabled_rules(&self) -> IndexSet<RuleFilter> {
        let mut index_set = IndexSet::new();
        if let Some(rule) = self.no_arguments.as_ref() {
            if rule.is_disabled() {
                index_set.insert(RuleFilter::Rule(Self::GROUP_NAME, Self::GROUP_RULES[0]));
            }
        }
        if let Some(rule) = self.no_comma_operator.as_ref() {
            if rule.is_disabled() {
                index_set.insert(RuleFilter::Rule(Self::GROUP_NAME, Self::GROUP_RULES[1]));
            }
        }
        if let Some(rule) = self.no_default_export.as_ref() {
            if rule.is_disabled() {
                index_set.insert(RuleFilter::Rule(Self::GROUP_NAME, Self::GROUP_RULES[2]));
            }
        }
        if let Some(rule) = self.no_implicit_boolean.as_ref() {
            if rule.is_disabled() {
                index_set.insert(RuleFilter::Rule(Self::GROUP_NAME, Self::GROUP_RULES[3]));
            }
        }
        if let Some(rule) = self.no_inferrable_types.as_ref() {
            if rule.is_disabled() {
                index_set.insert(RuleFilter::Rule(Self::GROUP_NAME, Self::GROUP_RULES[4]));
            }
        }
        if let Some(rule) = self.no_namespace.as_ref() {
            if rule.is_disabled() {
                index_set.insert(RuleFilter::Rule(Self::GROUP_NAME, Self::GROUP_RULES[5]));
            }
        }
        if let Some(rule) = self.no_negation_else.as_ref() {
            if rule.is_disabled() {
                index_set.insert(RuleFilter::Rule(Self::GROUP_NAME, Self::GROUP_RULES[6]));
            }
        }
        if let Some(rule) = self.no_non_null_assertion.as_ref() {
            if rule.is_disabled() {
                index_set.insert(RuleFilter::Rule(Self::GROUP_NAME, Self::GROUP_RULES[7]));
            }
        }
        if let Some(rule) = self.no_parameter_assign.as_ref() {
            if rule.is_disabled() {
                index_set.insert(RuleFilter::Rule(Self::GROUP_NAME, Self::GROUP_RULES[8]));
            }
        }
        if let Some(rule) = self.no_parameter_properties.as_ref() {
            if rule.is_disabled() {
                index_set.insert(RuleFilter::Rule(Self::GROUP_NAME, Self::GROUP_RULES[9]));
            }
        }
        if let Some(rule) = self.no_restricted_globals.as_ref() {
            if rule.is_disabled() {
                index_set.insert(RuleFilter::Rule(Self::GROUP_NAME, Self::GROUP_RULES[10]));
            }
        }
        if let Some(rule) = self.no_shouty_constants.as_ref() {
            if rule.is_disabled() {
                index_set.insert(RuleFilter::Rule(Self::GROUP_NAME, Self::GROUP_RULES[11]));
            }
        }
        if let Some(rule) = self.no_unused_template_literal.as_ref() {
            if rule.is_disabled() {
                index_set.insert(RuleFilter::Rule(Self::GROUP_NAME, Self::GROUP_RULES[12]));
            }
        }
        if let Some(rule) = self.no_useless_else.as_ref() {
            if rule.is_disabled() {
                index_set.insert(RuleFilter::Rule(Self::GROUP_NAME, Self::GROUP_RULES[13]));
            }
        }
        if let Some(rule) = self.no_var.as_ref() {
            if rule.is_disabled() {
                index_set.insert(RuleFilter::Rule(Self::GROUP_NAME, Self::GROUP_RULES[14]));
            }
        }
        if let Some(rule) = self.use_as_const_assertion.as_ref() {
            if rule.is_disabled() {
                index_set.insert(RuleFilter::Rule(Self::GROUP_NAME, Self::GROUP_RULES[15]));
            }
        }
        if let Some(rule) = self.use_block_statements.as_ref() {
            if rule.is_disabled() {
                index_set.insert(RuleFilter::Rule(Self::GROUP_NAME, Self::GROUP_RULES[16]));
            }
        }
        if let Some(rule) = self.use_collapsed_else_if.as_ref() {
            if rule.is_disabled() {
                index_set.insert(RuleFilter::Rule(Self::GROUP_NAME, Self::GROUP_RULES[17]));
            }
        }
        if let Some(rule) = self.use_consistent_array_type.as_ref() {
            if rule.is_disabled() {
                index_set.insert(RuleFilter::Rule(Self::GROUP_NAME, Self::GROUP_RULES[18]));
            }
        }
        if let Some(rule) = self.use_const.as_ref() {
            if rule.is_disabled() {
                index_set.insert(RuleFilter::Rule(Self::GROUP_NAME, Self::GROUP_RULES[19]));
            }
        }
        if let Some(rule) = self.use_default_parameter_last.as_ref() {
            if rule.is_disabled() {
                index_set.insert(RuleFilter::Rule(Self::GROUP_NAME, Self::GROUP_RULES[20]));
            }
        }
        if let Some(rule) = self.use_enum_initializers.as_ref() {
            if rule.is_disabled() {
                index_set.insert(RuleFilter::Rule(Self::GROUP_NAME, Self::GROUP_RULES[21]));
            }
        }
        if let Some(rule) = self.use_exponentiation_operator.as_ref() {
            if rule.is_disabled() {
                index_set.insert(RuleFilter::Rule(Self::GROUP_NAME, Self::GROUP_RULES[22]));
            }
        }
        if let Some(rule) = self.use_export_type.as_ref() {
            if rule.is_disabled() {
                index_set.insert(RuleFilter::Rule(Self::GROUP_NAME, Self::GROUP_RULES[23]));
            }
        }
        if let Some(rule) = self.use_filenaming_convention.as_ref() {
            if rule.is_disabled() {
                index_set.insert(RuleFilter::Rule(Self::GROUP_NAME, Self::GROUP_RULES[24]));
            }
        }
        if let Some(rule) = self.use_for_of.as_ref() {
            if rule.is_disabled() {
                index_set.insert(RuleFilter::Rule(Self::GROUP_NAME, Self::GROUP_RULES[25]));
            }
        }
        if let Some(rule) = self.use_fragment_syntax.as_ref() {
            if rule.is_disabled() {
                index_set.insert(RuleFilter::Rule(Self::GROUP_NAME, Self::GROUP_RULES[26]));
            }
        }
        if let Some(rule) = self.use_import_type.as_ref() {
            if rule.is_disabled() {
                index_set.insert(RuleFilter::Rule(Self::GROUP_NAME, Self::GROUP_RULES[27]));
            }
        }
        if let Some(rule) = self.use_literal_enum_members.as_ref() {
            if rule.is_disabled() {
                index_set.insert(RuleFilter::Rule(Self::GROUP_NAME, Self::GROUP_RULES[28]));
            }
        }
        if let Some(rule) = self.use_naming_convention.as_ref() {
            if rule.is_disabled() {
                index_set.insert(RuleFilter::Rule(Self::GROUP_NAME, Self::GROUP_RULES[29]));
            }
        }
        if let Some(rule) = self.use_nodejs_import_protocol.as_ref() {
            if rule.is_disabled() {
                index_set.insert(RuleFilter::Rule(Self::GROUP_NAME, Self::GROUP_RULES[30]));
            }
        }
        if let Some(rule) = self.use_number_namespace.as_ref() {
            if rule.is_disabled() {
                index_set.insert(RuleFilter::Rule(Self::GROUP_NAME, Self::GROUP_RULES[31]));
            }
        }
        if let Some(rule) = self.use_numeric_literals.as_ref() {
            if rule.is_disabled() {
                index_set.insert(RuleFilter::Rule(Self::GROUP_NAME, Self::GROUP_RULES[32]));
            }
        }
        if let Some(rule) = self.use_self_closing_elements.as_ref() {
            if rule.is_disabled() {
                index_set.insert(RuleFilter::Rule(Self::GROUP_NAME, Self::GROUP_RULES[33]));
            }
        }
        if let Some(rule) = self.use_shorthand_array_type.as_ref() {
            if rule.is_disabled() {
                index_set.insert(RuleFilter::Rule(Self::GROUP_NAME, Self::GROUP_RULES[34]));
            }
        }
        if let Some(rule) = self.use_shorthand_assign.as_ref() {
            if rule.is_disabled() {
                index_set.insert(RuleFilter::Rule(Self::GROUP_NAME, Self::GROUP_RULES[35]));
            }
        }
        if let Some(rule) = self.use_shorthand_function_type.as_ref() {
            if rule.is_disabled() {
                index_set.insert(RuleFilter::Rule(Self::GROUP_NAME, Self::GROUP_RULES[36]));
            }
        }
        if let Some(rule) = self.use_single_case_statement.as_ref() {
            if rule.is_disabled() {
                index_set.insert(RuleFilter::Rule(Self::GROUP_NAME, Self::GROUP_RULES[37]));
            }
        }
        if let Some(rule) = self.use_single_var_declarator.as_ref() {
            if rule.is_disabled() {
                index_set.insert(RuleFilter::Rule(Self::GROUP_NAME, Self::GROUP_RULES[38]));
            }
        }
        if let Some(rule) = self.use_template.as_ref() {
            if rule.is_disabled() {
                index_set.insert(RuleFilter::Rule(Self::GROUP_NAME, Self::GROUP_RULES[39]));
            }
        }
        if let Some(rule) = self.use_while.as_ref() {
            if rule.is_disabled() {
                index_set.insert(RuleFilter::Rule(Self::GROUP_NAME, Self::GROUP_RULES[40]));
            }
        }
        index_set
    }
    #[doc = r" Checks if, given a rule name, matches one of the rules contained in this category"]
    pub(crate) fn has_rule(rule_name: &str) -> bool {
        Self::GROUP_RULES.contains(&rule_name)
    }
    #[doc = r" Checks if, given a rule name, it is marked as recommended"]
    pub(crate) fn is_recommended_rule(rule_name: &str) -> bool {
        Self::RECOMMENDED_RULES.contains(&rule_name)
    }
    pub(crate) fn recommended_rules_as_filters() -> [RuleFilter<'static>; 24] {
        Self::RECOMMENDED_RULES_AS_FILTERS
    }
    pub(crate) fn all_rules_as_filters() -> [RuleFilter<'static>; 41] {
        Self::ALL_RULES_AS_FILTERS
    }
    #[doc = r" Select preset rules"]
    pub(crate) fn collect_preset_rules(
        &self,
        parent_is_all: bool,
        parent_is_recommended: bool,
        enabled_rules: &mut IndexSet<RuleFilter>,
    ) {
        if self.is_all_true() || self.is_all_unset() && parent_is_all {
            enabled_rules.extend(Self::all_rules_as_filters());
        } else if self.is_recommended_true()
            || self.is_recommended_unset() && self.is_all_unset() && parent_is_recommended
        {
            enabled_rules.extend(Self::recommended_rules_as_filters());
        }
    }
    pub(crate) fn get_rule_configuration(
        &self,
        rule_name: &str,
    ) -> Option<(RulePlainConfiguration, Option<RuleOptions>)> {
        match rule_name {
            "noArguments" => self
                .no_arguments
                .as_ref()
                .map(|conf| (conf.level(), conf.get_options())),
            "noCommaOperator" => self
                .no_comma_operator
                .as_ref()
                .map(|conf| (conf.level(), conf.get_options())),
            "noDefaultExport" => self
                .no_default_export
                .as_ref()
                .map(|conf| (conf.level(), conf.get_options())),
            "noImplicitBoolean" => self
                .no_implicit_boolean
                .as_ref()
                .map(|conf| (conf.level(), conf.get_options())),
            "noInferrableTypes" => self
                .no_inferrable_types
                .as_ref()
                .map(|conf| (conf.level(), conf.get_options())),
            "noNamespace" => self
                .no_namespace
                .as_ref()
                .map(|conf| (conf.level(), conf.get_options())),
            "noNegationElse" => self
                .no_negation_else
                .as_ref()
                .map(|conf| (conf.level(), conf.get_options())),
            "noNonNullAssertion" => self
                .no_non_null_assertion
                .as_ref()
                .map(|conf| (conf.level(), conf.get_options())),
            "noParameterAssign" => self
                .no_parameter_assign
                .as_ref()
                .map(|conf| (conf.level(), conf.get_options())),
            "noParameterProperties" => self
                .no_parameter_properties
                .as_ref()
                .map(|conf| (conf.level(), conf.get_options())),
            "noRestrictedGlobals" => self
                .no_restricted_globals
                .as_ref()
                .map(|conf| (conf.level(), conf.get_options())),
            "noShoutyConstants" => self
                .no_shouty_constants
                .as_ref()
                .map(|conf| (conf.level(), conf.get_options())),
            "noUnusedTemplateLiteral" => self
                .no_unused_template_literal
                .as_ref()
                .map(|conf| (conf.level(), conf.get_options())),
            "noUselessElse" => self
                .no_useless_else
                .as_ref()
                .map(|conf| (conf.level(), conf.get_options())),
            "noVar" => self
                .no_var
                .as_ref()
                .map(|conf| (conf.level(), conf.get_options())),
            "useAsConstAssertion" => self
                .use_as_const_assertion
                .as_ref()
                .map(|conf| (conf.level(), conf.get_options())),
            "useBlockStatements" => self
                .use_block_statements
                .as_ref()
                .map(|conf| (conf.level(), conf.get_options())),
            "useCollapsedElseIf" => self
                .use_collapsed_else_if
                .as_ref()
                .map(|conf| (conf.level(), conf.get_options())),
            "useConsistentArrayType" => self
                .use_consistent_array_type
                .as_ref()
                .map(|conf| (conf.level(), conf.get_options())),
            "useConst" => self
                .use_const
                .as_ref()
                .map(|conf| (conf.level(), conf.get_options())),
            "useDefaultParameterLast" => self
                .use_default_parameter_last
                .as_ref()
                .map(|conf| (conf.level(), conf.get_options())),
            "useEnumInitializers" => self
                .use_enum_initializers
                .as_ref()
                .map(|conf| (conf.level(), conf.get_options())),
            "useExponentiationOperator" => self
                .use_exponentiation_operator
                .as_ref()
                .map(|conf| (conf.level(), conf.get_options())),
            "useExportType" => self
                .use_export_type
                .as_ref()
                .map(|conf| (conf.level(), conf.get_options())),
            "useFilenamingConvention" => self
                .use_filenaming_convention
                .as_ref()
                .map(|conf| (conf.level(), conf.get_options())),
            "useForOf" => self
                .use_for_of
                .as_ref()
                .map(|conf| (conf.level(), conf.get_options())),
            "useFragmentSyntax" => self
                .use_fragment_syntax
                .as_ref()
                .map(|conf| (conf.level(), conf.get_options())),
            "useImportType" => self
                .use_import_type
                .as_ref()
                .map(|conf| (conf.level(), conf.get_options())),
            "useLiteralEnumMembers" => self
                .use_literal_enum_members
                .as_ref()
                .map(|conf| (conf.level(), conf.get_options())),
            "useNamingConvention" => self
                .use_naming_convention
                .as_ref()
                .map(|conf| (conf.level(), conf.get_options())),
            "useNodejsImportProtocol" => self
                .use_nodejs_import_protocol
                .as_ref()
                .map(|conf| (conf.level(), conf.get_options())),
            "useNumberNamespace" => self
                .use_number_namespace
                .as_ref()
                .map(|conf| (conf.level(), conf.get_options())),
            "useNumericLiterals" => self
                .use_numeric_literals
                .as_ref()
                .map(|conf| (conf.level(), conf.get_options())),
            "useSelfClosingElements" => self
                .use_self_closing_elements
                .as_ref()
                .map(|conf| (conf.level(), conf.get_options())),
            "useShorthandArrayType" => self
                .use_shorthand_array_type
                .as_ref()
                .map(|conf| (conf.level(), conf.get_options())),
            "useShorthandAssign" => self
                .use_shorthand_assign
                .as_ref()
                .map(|conf| (conf.level(), conf.get_options())),
            "useShorthandFunctionType" => self
                .use_shorthand_function_type
                .as_ref()
                .map(|conf| (conf.level(), conf.get_options())),
            "useSingleCaseStatement" => self
                .use_single_case_statement
                .as_ref()
                .map(|conf| (conf.level(), conf.get_options())),
            "useSingleVarDeclarator" => self
                .use_single_var_declarator
                .as_ref()
                .map(|conf| (conf.level(), conf.get_options())),
            "useTemplate" => self
                .use_template
                .as_ref()
                .map(|conf| (conf.level(), conf.get_options())),
            "useWhile" => self
                .use_while
                .as_ref()
                .map(|conf| (conf.level(), conf.get_options())),
            _ => None,
        }
    }
}
#[derive(Clone, Debug, Default, Deserialize, Deserializable, Eq, Merge, PartialEq, Serialize)]
#[deserializable(with_validator)]
#[cfg_attr(feature = "schema", derive(JsonSchema))]
#[serde(rename_all = "camelCase", default, deny_unknown_fields)]
#[doc = r" A list of rules that belong to this group"]
pub struct Suspicious {
    #[doc = r" It enables the recommended rules for this group"]
    #[serde(skip_serializing_if = "Option::is_none")]
    pub recommended: Option<bool>,
    #[doc = r" It enables ALL rules for this group."]
    #[serde(skip_serializing_if = "Option::is_none")]
    pub all: Option<bool>,
    #[doc = "Use standard constants instead of approximated literals."]
    #[serde(skip_serializing_if = "Option::is_none")]
    pub no_approximative_numeric_constant:
        Option<RuleConfiguration<NoApproximativeNumericConstant>>,
    #[doc = "Discourage the usage of Array index in keys."]
    #[serde(skip_serializing_if = "Option::is_none")]
    pub no_array_index_key: Option<RuleConfiguration<NoArrayIndexKey>>,
    #[doc = "Disallow assignments in expressions."]
    #[serde(skip_serializing_if = "Option::is_none")]
    pub no_assign_in_expressions: Option<RuleConfiguration<NoAssignInExpressions>>,
    #[doc = "Disallows using an async function as a Promise executor."]
    #[serde(skip_serializing_if = "Option::is_none")]
    pub no_async_promise_executor: Option<RuleConfiguration<NoAsyncPromiseExecutor>>,
    #[doc = "Disallow reassigning exceptions in catch clauses."]
    #[serde(skip_serializing_if = "Option::is_none")]
    pub no_catch_assign: Option<RuleConfiguration<NoCatchAssign>>,
    #[doc = "Disallow reassigning class members."]
    #[serde(skip_serializing_if = "Option::is_none")]
    pub no_class_assign: Option<RuleConfiguration<NoClassAssign>>,
    #[doc = "Prevent comments from being inserted as text nodes"]
    #[serde(skip_serializing_if = "Option::is_none")]
    pub no_comment_text: Option<RuleConfiguration<NoCommentText>>,
    #[doc = "Disallow comparing against -0"]
    #[serde(skip_serializing_if = "Option::is_none")]
    pub no_compare_neg_zero: Option<RuleConfiguration<NoCompareNegZero>>,
    #[doc = "Disallow labeled statements that are not loops."]
    #[serde(skip_serializing_if = "Option::is_none")]
    pub no_confusing_labels: Option<RuleConfiguration<NoConfusingLabels>>,
    #[doc = "Disallow void type outside of generic or return types."]
    #[serde(skip_serializing_if = "Option::is_none")]
    pub no_confusing_void_type: Option<RuleConfiguration<NoConfusingVoidType>>,
    #[doc = "Disallow the use of console.log"]
    #[serde(skip_serializing_if = "Option::is_none")]
    pub no_console_log: Option<RuleConfiguration<NoConsoleLog>>,
    #[doc = "Disallow TypeScript const enum"]
    #[serde(skip_serializing_if = "Option::is_none")]
    pub no_const_enum: Option<RuleConfiguration<NoConstEnum>>,
    #[doc = "Prevents from having control characters and some escape sequences that match control characters in regular expressions."]
    #[serde(skip_serializing_if = "Option::is_none")]
    pub no_control_characters_in_regex: Option<RuleConfiguration<NoControlCharactersInRegex>>,
    #[doc = "Disallow the use of debugger"]
    #[serde(skip_serializing_if = "Option::is_none")]
    pub no_debugger: Option<RuleConfiguration<NoDebugger>>,
    #[doc = "Require the use of === and !=="]
    #[serde(skip_serializing_if = "Option::is_none")]
    pub no_double_equals: Option<RuleConfiguration<NoDoubleEquals>>,
    #[doc = "Disallow duplicate case labels."]
    #[serde(skip_serializing_if = "Option::is_none")]
    pub no_duplicate_case: Option<RuleConfiguration<NoDuplicateCase>>,
    #[doc = "Disallow duplicate class members."]
    #[serde(skip_serializing_if = "Option::is_none")]
    pub no_duplicate_class_members: Option<RuleConfiguration<NoDuplicateClassMembers>>,
    #[doc = "Prevents JSX properties to be assigned multiple times."]
    #[serde(skip_serializing_if = "Option::is_none")]
    pub no_duplicate_jsx_props: Option<RuleConfiguration<NoDuplicateJsxProps>>,
    #[doc = "Prevents object literals having more than one property declaration for the same name."]
    #[serde(skip_serializing_if = "Option::is_none")]
    pub no_duplicate_object_keys: Option<RuleConfiguration<NoDuplicateObjectKeys>>,
    #[doc = "Disallow duplicate function parameter name."]
    #[serde(skip_serializing_if = "Option::is_none")]
    pub no_duplicate_parameters: Option<RuleConfiguration<NoDuplicateParameters>>,
    #[doc = "Disallow empty block statements and static blocks."]
    #[serde(skip_serializing_if = "Option::is_none")]
    pub no_empty_block_statements: Option<RuleConfiguration<NoEmptyBlockStatements>>,
    #[doc = "Disallow the declaration of empty interfaces."]
    #[serde(skip_serializing_if = "Option::is_none")]
    pub no_empty_interface: Option<RuleConfiguration<NoEmptyInterface>>,
    #[doc = "Disallow the any type usage."]
    #[serde(skip_serializing_if = "Option::is_none")]
    pub no_explicit_any: Option<RuleConfiguration<NoExplicitAny>>,
    #[doc = "Prevents the wrong usage of the non-null assertion operator (!) in TypeScript files."]
    #[serde(skip_serializing_if = "Option::is_none")]
    pub no_extra_non_null_assertion: Option<RuleConfiguration<NoExtraNonNullAssertion>>,
    #[doc = "Disallow fallthrough of switch clauses."]
    #[serde(skip_serializing_if = "Option::is_none")]
    pub no_fallthrough_switch_clause: Option<RuleConfiguration<NoFallthroughSwitchClause>>,
    #[doc = "Disallow reassigning function declarations."]
    #[serde(skip_serializing_if = "Option::is_none")]
    pub no_function_assign: Option<RuleConfiguration<NoFunctionAssign>>,
    #[doc = "Disallow assignments to native objects and read-only global variables."]
    #[serde(skip_serializing_if = "Option::is_none")]
    pub no_global_assign: Option<RuleConfiguration<NoGlobalAssign>>,
    #[doc = "Use Number.isFinite instead of global isFinite."]
    #[serde(skip_serializing_if = "Option::is_none")]
    pub no_global_is_finite: Option<RuleConfiguration<NoGlobalIsFinite>>,
    #[doc = "Use Number.isNaN instead of global isNaN."]
    #[serde(skip_serializing_if = "Option::is_none")]
    pub no_global_is_nan: Option<RuleConfiguration<NoGlobalIsNan>>,
    #[doc = "Disallow use of implicit any type on variable declarations."]
    #[serde(skip_serializing_if = "Option::is_none")]
    pub no_implicit_any_let: Option<RuleConfiguration<NoImplicitAnyLet>>,
    #[doc = "Disallow assigning to imported bindings"]
    #[serde(skip_serializing_if = "Option::is_none")]
    pub no_import_assign: Option<RuleConfiguration<NoImportAssign>>,
    #[doc = "Disallow labels that share a name with a variable"]
    #[serde(skip_serializing_if = "Option::is_none")]
    pub no_label_var: Option<RuleConfiguration<NoLabelVar>>,
    #[doc = "Disallow characters made with multiple code points in character class syntax."]
    #[serde(skip_serializing_if = "Option::is_none")]
    pub no_misleading_character_class: Option<RuleConfiguration<NoMisleadingCharacterClass>>,
    #[doc = "Enforce proper usage of new and constructor."]
    #[serde(skip_serializing_if = "Option::is_none")]
    pub no_misleading_instantiator: Option<RuleConfiguration<NoMisleadingInstantiator>>,
    #[doc = "Disallow shorthand assign when variable appears on both sides."]
    #[serde(skip_serializing_if = "Option::is_none")]
    pub no_misrefactored_shorthand_assign:
        Option<RuleConfiguration<NoMisrefactoredShorthandAssign>>,
    #[doc = "Disallow direct use of Object.prototype builtins."]
    #[serde(skip_serializing_if = "Option::is_none")]
    pub no_prototype_builtins: Option<RuleConfiguration<NoPrototypeBuiltins>>,
    #[doc = "Disallow variable, function, class, and type redeclarations in the same scope."]
    #[serde(skip_serializing_if = "Option::is_none")]
    pub no_redeclare: Option<RuleConfiguration<NoRedeclare>>,
    #[doc = "Prevents from having redundant \"use strict\"."]
    #[serde(skip_serializing_if = "Option::is_none")]
    pub no_redundant_use_strict: Option<RuleConfiguration<NoRedundantUseStrict>>,
    #[doc = "Disallow comparisons where both sides are exactly the same."]
    #[serde(skip_serializing_if = "Option::is_none")]
    pub no_self_compare: Option<RuleConfiguration<NoSelfCompare>>,
    #[doc = "Disallow identifiers from shadowing restricted names."]
    #[serde(skip_serializing_if = "Option::is_none")]
    pub no_shadow_restricted_names: Option<RuleConfiguration<NoShadowRestrictedNames>>,
    #[doc = "Disallow sparse arrays"]
    #[serde(skip_serializing_if = "Option::is_none")]
    pub no_sparse_array: Option<RuleConfiguration<NoSparseArray>>,
    #[doc = "Disallow then property."]
    #[serde(skip_serializing_if = "Option::is_none")]
    pub no_then_property: Option<RuleConfiguration<NoThenProperty>>,
    #[doc = "Disallow unsafe declaration merging between interfaces and classes."]
    #[serde(skip_serializing_if = "Option::is_none")]
    pub no_unsafe_declaration_merging: Option<RuleConfiguration<NoUnsafeDeclarationMerging>>,
    #[doc = "Disallow using unsafe negation."]
    #[serde(skip_serializing_if = "Option::is_none")]
    pub no_unsafe_negation: Option<RuleConfiguration<NoUnsafeNegation>>,
    #[doc = "Ensure async functions utilize await."]
    #[serde(skip_serializing_if = "Option::is_none")]
    pub use_await: Option<RuleConfiguration<UseAwait>>,
    #[doc = "Enforce default clauses in switch statements to be last"]
    #[serde(skip_serializing_if = "Option::is_none")]
    pub use_default_switch_clause_last: Option<RuleConfiguration<UseDefaultSwitchClauseLast>>,
    #[doc = "Enforce get methods to always return a value."]
    #[serde(skip_serializing_if = "Option::is_none")]
    pub use_getter_return: Option<RuleConfiguration<UseGetterReturn>>,
    #[doc = "Use Array.isArray() instead of instanceof Array."]
    #[serde(skip_serializing_if = "Option::is_none")]
    pub use_is_array: Option<RuleConfiguration<UseIsArray>>,
    #[doc = "Require using the namespace keyword over the module keyword to declare TypeScript namespaces."]
    #[serde(skip_serializing_if = "Option::is_none")]
    pub use_namespace_keyword: Option<RuleConfiguration<UseNamespaceKeyword>>,
    #[doc = "This rule verifies the result of typeof $expr unary expressions is being compared to valid values, either string literals containing valid type names or other typeof expressions"]
    #[serde(skip_serializing_if = "Option::is_none")]
    pub use_valid_typeof: Option<RuleConfiguration<UseValidTypeof>>,
}
impl DeserializableValidator for Suspicious {
    fn validate(
        &mut self,
        _name: &str,
        range: TextRange,
        diagnostics: &mut Vec<DeserializationDiagnostic>,
    ) -> bool {
        if self.recommended == Some(true) && self.all == Some(true) {
            diagnostics . push (DeserializationDiagnostic :: new (markup ! (< Emphasis > "'recommended'" < / Emphasis > " and " < Emphasis > "'all'" < / Emphasis > " can't be both " < Emphasis > "'true'" < / Emphasis > ". You should choose only one of them.")) . with_range (range) . with_note (markup ! ("Biome will fallback to its defaults for this section."))) ;
            return false;
        }
        true
    }
}
impl Suspicious {
    const GROUP_NAME: &'static str = "suspicious";
    pub(crate) const GROUP_RULES: [&'static str; 50] = [
        "noApproximativeNumericConstant",
        "noArrayIndexKey",
        "noAssignInExpressions",
        "noAsyncPromiseExecutor",
        "noCatchAssign",
        "noClassAssign",
        "noCommentText",
        "noCompareNegZero",
        "noConfusingLabels",
        "noConfusingVoidType",
        "noConsoleLog",
        "noConstEnum",
        "noControlCharactersInRegex",
        "noDebugger",
        "noDoubleEquals",
        "noDuplicateCase",
        "noDuplicateClassMembers",
        "noDuplicateJsxProps",
        "noDuplicateObjectKeys",
        "noDuplicateParameters",
        "noEmptyBlockStatements",
        "noEmptyInterface",
        "noExplicitAny",
        "noExtraNonNullAssertion",
        "noFallthroughSwitchClause",
        "noFunctionAssign",
        "noGlobalAssign",
        "noGlobalIsFinite",
        "noGlobalIsNan",
        "noImplicitAnyLet",
        "noImportAssign",
        "noLabelVar",
        "noMisleadingCharacterClass",
        "noMisleadingInstantiator",
        "noMisrefactoredShorthandAssign",
        "noPrototypeBuiltins",
        "noRedeclare",
        "noRedundantUseStrict",
        "noSelfCompare",
        "noShadowRestrictedNames",
        "noSparseArray",
        "noThenProperty",
        "noUnsafeDeclarationMerging",
        "noUnsafeNegation",
        "useAwait",
        "useDefaultSwitchClauseLast",
        "useGetterReturn",
        "useIsArray",
        "useNamespaceKeyword",
        "useValidTypeof",
    ];
    const RECOMMENDED_RULES: [&'static str; 47] = [
        "noApproximativeNumericConstant",
        "noArrayIndexKey",
        "noAssignInExpressions",
        "noAsyncPromiseExecutor",
        "noCatchAssign",
        "noClassAssign",
        "noCommentText",
        "noCompareNegZero",
        "noConfusingLabels",
        "noConfusingVoidType",
        "noConstEnum",
        "noControlCharactersInRegex",
        "noDebugger",
        "noDoubleEquals",
        "noDuplicateCase",
        "noDuplicateClassMembers",
        "noDuplicateJsxProps",
        "noDuplicateObjectKeys",
        "noDuplicateParameters",
        "noEmptyInterface",
        "noExplicitAny",
        "noExtraNonNullAssertion",
        "noFallthroughSwitchClause",
        "noFunctionAssign",
        "noGlobalAssign",
        "noGlobalIsFinite",
        "noGlobalIsNan",
        "noImplicitAnyLet",
        "noImportAssign",
        "noLabelVar",
        "noMisleadingCharacterClass",
        "noMisleadingInstantiator",
        "noMisrefactoredShorthandAssign",
        "noPrototypeBuiltins",
        "noRedeclare",
        "noRedundantUseStrict",
        "noSelfCompare",
        "noShadowRestrictedNames",
        "noSparseArray",
        "noThenProperty",
        "noUnsafeDeclarationMerging",
        "noUnsafeNegation",
        "useDefaultSwitchClauseLast",
        "useGetterReturn",
        "useIsArray",
        "useNamespaceKeyword",
        "useValidTypeof",
    ];
    const RECOMMENDED_RULES_AS_FILTERS: [RuleFilter<'static>; 47] = [
        RuleFilter::Rule(Self::GROUP_NAME, Self::GROUP_RULES[0]),
        RuleFilter::Rule(Self::GROUP_NAME, Self::GROUP_RULES[1]),
        RuleFilter::Rule(Self::GROUP_NAME, Self::GROUP_RULES[2]),
        RuleFilter::Rule(Self::GROUP_NAME, Self::GROUP_RULES[3]),
        RuleFilter::Rule(Self::GROUP_NAME, Self::GROUP_RULES[4]),
        RuleFilter::Rule(Self::GROUP_NAME, Self::GROUP_RULES[5]),
        RuleFilter::Rule(Self::GROUP_NAME, Self::GROUP_RULES[6]),
        RuleFilter::Rule(Self::GROUP_NAME, Self::GROUP_RULES[7]),
        RuleFilter::Rule(Self::GROUP_NAME, Self::GROUP_RULES[8]),
        RuleFilter::Rule(Self::GROUP_NAME, Self::GROUP_RULES[9]),
        RuleFilter::Rule(Self::GROUP_NAME, Self::GROUP_RULES[11]),
        RuleFilter::Rule(Self::GROUP_NAME, Self::GROUP_RULES[12]),
        RuleFilter::Rule(Self::GROUP_NAME, Self::GROUP_RULES[13]),
        RuleFilter::Rule(Self::GROUP_NAME, Self::GROUP_RULES[14]),
        RuleFilter::Rule(Self::GROUP_NAME, Self::GROUP_RULES[15]),
        RuleFilter::Rule(Self::GROUP_NAME, Self::GROUP_RULES[16]),
        RuleFilter::Rule(Self::GROUP_NAME, Self::GROUP_RULES[17]),
        RuleFilter::Rule(Self::GROUP_NAME, Self::GROUP_RULES[18]),
        RuleFilter::Rule(Self::GROUP_NAME, Self::GROUP_RULES[19]),
        RuleFilter::Rule(Self::GROUP_NAME, Self::GROUP_RULES[21]),
        RuleFilter::Rule(Self::GROUP_NAME, Self::GROUP_RULES[22]),
        RuleFilter::Rule(Self::GROUP_NAME, Self::GROUP_RULES[23]),
        RuleFilter::Rule(Self::GROUP_NAME, Self::GROUP_RULES[24]),
        RuleFilter::Rule(Self::GROUP_NAME, Self::GROUP_RULES[25]),
        RuleFilter::Rule(Self::GROUP_NAME, Self::GROUP_RULES[26]),
        RuleFilter::Rule(Self::GROUP_NAME, Self::GROUP_RULES[27]),
        RuleFilter::Rule(Self::GROUP_NAME, Self::GROUP_RULES[28]),
        RuleFilter::Rule(Self::GROUP_NAME, Self::GROUP_RULES[29]),
        RuleFilter::Rule(Self::GROUP_NAME, Self::GROUP_RULES[30]),
        RuleFilter::Rule(Self::GROUP_NAME, Self::GROUP_RULES[31]),
        RuleFilter::Rule(Self::GROUP_NAME, Self::GROUP_RULES[32]),
        RuleFilter::Rule(Self::GROUP_NAME, Self::GROUP_RULES[33]),
        RuleFilter::Rule(Self::GROUP_NAME, Self::GROUP_RULES[34]),
        RuleFilter::Rule(Self::GROUP_NAME, Self::GROUP_RULES[35]),
        RuleFilter::Rule(Self::GROUP_NAME, Self::GROUP_RULES[36]),
        RuleFilter::Rule(Self::GROUP_NAME, Self::GROUP_RULES[37]),
        RuleFilter::Rule(Self::GROUP_NAME, Self::GROUP_RULES[38]),
        RuleFilter::Rule(Self::GROUP_NAME, Self::GROUP_RULES[39]),
        RuleFilter::Rule(Self::GROUP_NAME, Self::GROUP_RULES[40]),
        RuleFilter::Rule(Self::GROUP_NAME, Self::GROUP_RULES[41]),
        RuleFilter::Rule(Self::GROUP_NAME, Self::GROUP_RULES[42]),
        RuleFilter::Rule(Self::GROUP_NAME, Self::GROUP_RULES[43]),
        RuleFilter::Rule(Self::GROUP_NAME, Self::GROUP_RULES[45]),
        RuleFilter::Rule(Self::GROUP_NAME, Self::GROUP_RULES[46]),
        RuleFilter::Rule(Self::GROUP_NAME, Self::GROUP_RULES[47]),
        RuleFilter::Rule(Self::GROUP_NAME, Self::GROUP_RULES[48]),
        RuleFilter::Rule(Self::GROUP_NAME, Self::GROUP_RULES[49]),
    ];
    const ALL_RULES_AS_FILTERS: [RuleFilter<'static>; 50] = [
        RuleFilter::Rule(Self::GROUP_NAME, Self::GROUP_RULES[0]),
        RuleFilter::Rule(Self::GROUP_NAME, Self::GROUP_RULES[1]),
        RuleFilter::Rule(Self::GROUP_NAME, Self::GROUP_RULES[2]),
        RuleFilter::Rule(Self::GROUP_NAME, Self::GROUP_RULES[3]),
        RuleFilter::Rule(Self::GROUP_NAME, Self::GROUP_RULES[4]),
        RuleFilter::Rule(Self::GROUP_NAME, Self::GROUP_RULES[5]),
        RuleFilter::Rule(Self::GROUP_NAME, Self::GROUP_RULES[6]),
        RuleFilter::Rule(Self::GROUP_NAME, Self::GROUP_RULES[7]),
        RuleFilter::Rule(Self::GROUP_NAME, Self::GROUP_RULES[8]),
        RuleFilter::Rule(Self::GROUP_NAME, Self::GROUP_RULES[9]),
        RuleFilter::Rule(Self::GROUP_NAME, Self::GROUP_RULES[10]),
        RuleFilter::Rule(Self::GROUP_NAME, Self::GROUP_RULES[11]),
        RuleFilter::Rule(Self::GROUP_NAME, Self::GROUP_RULES[12]),
        RuleFilter::Rule(Self::GROUP_NAME, Self::GROUP_RULES[13]),
        RuleFilter::Rule(Self::GROUP_NAME, Self::GROUP_RULES[14]),
        RuleFilter::Rule(Self::GROUP_NAME, Self::GROUP_RULES[15]),
        RuleFilter::Rule(Self::GROUP_NAME, Self::GROUP_RULES[16]),
        RuleFilter::Rule(Self::GROUP_NAME, Self::GROUP_RULES[17]),
        RuleFilter::Rule(Self::GROUP_NAME, Self::GROUP_RULES[18]),
        RuleFilter::Rule(Self::GROUP_NAME, Self::GROUP_RULES[19]),
        RuleFilter::Rule(Self::GROUP_NAME, Self::GROUP_RULES[20]),
        RuleFilter::Rule(Self::GROUP_NAME, Self::GROUP_RULES[21]),
        RuleFilter::Rule(Self::GROUP_NAME, Self::GROUP_RULES[22]),
        RuleFilter::Rule(Self::GROUP_NAME, Self::GROUP_RULES[23]),
        RuleFilter::Rule(Self::GROUP_NAME, Self::GROUP_RULES[24]),
        RuleFilter::Rule(Self::GROUP_NAME, Self::GROUP_RULES[25]),
        RuleFilter::Rule(Self::GROUP_NAME, Self::GROUP_RULES[26]),
        RuleFilter::Rule(Self::GROUP_NAME, Self::GROUP_RULES[27]),
        RuleFilter::Rule(Self::GROUP_NAME, Self::GROUP_RULES[28]),
        RuleFilter::Rule(Self::GROUP_NAME, Self::GROUP_RULES[29]),
        RuleFilter::Rule(Self::GROUP_NAME, Self::GROUP_RULES[30]),
        RuleFilter::Rule(Self::GROUP_NAME, Self::GROUP_RULES[31]),
        RuleFilter::Rule(Self::GROUP_NAME, Self::GROUP_RULES[32]),
        RuleFilter::Rule(Self::GROUP_NAME, Self::GROUP_RULES[33]),
        RuleFilter::Rule(Self::GROUP_NAME, Self::GROUP_RULES[34]),
        RuleFilter::Rule(Self::GROUP_NAME, Self::GROUP_RULES[35]),
        RuleFilter::Rule(Self::GROUP_NAME, Self::GROUP_RULES[36]),
        RuleFilter::Rule(Self::GROUP_NAME, Self::GROUP_RULES[37]),
        RuleFilter::Rule(Self::GROUP_NAME, Self::GROUP_RULES[38]),
        RuleFilter::Rule(Self::GROUP_NAME, Self::GROUP_RULES[39]),
        RuleFilter::Rule(Self::GROUP_NAME, Self::GROUP_RULES[40]),
        RuleFilter::Rule(Self::GROUP_NAME, Self::GROUP_RULES[41]),
        RuleFilter::Rule(Self::GROUP_NAME, Self::GROUP_RULES[42]),
        RuleFilter::Rule(Self::GROUP_NAME, Self::GROUP_RULES[43]),
        RuleFilter::Rule(Self::GROUP_NAME, Self::GROUP_RULES[44]),
        RuleFilter::Rule(Self::GROUP_NAME, Self::GROUP_RULES[45]),
        RuleFilter::Rule(Self::GROUP_NAME, Self::GROUP_RULES[46]),
        RuleFilter::Rule(Self::GROUP_NAME, Self::GROUP_RULES[47]),
        RuleFilter::Rule(Self::GROUP_NAME, Self::GROUP_RULES[48]),
        RuleFilter::Rule(Self::GROUP_NAME, Self::GROUP_RULES[49]),
    ];
    #[doc = r" Retrieves the recommended rules"]
    pub(crate) fn is_recommended_true(&self) -> bool {
        matches!(self.recommended, Some(true))
    }
    pub(crate) fn is_recommended_unset(&self) -> bool {
        self.recommended.is_none()
    }
    pub(crate) fn is_all_true(&self) -> bool {
        matches!(self.all, Some(true))
    }
    pub(crate) fn is_all_unset(&self) -> bool {
        self.all.is_none()
    }
    pub(crate) fn get_enabled_rules(&self) -> IndexSet<RuleFilter> {
        let mut index_set = IndexSet::new();
        if let Some(rule) = self.no_approximative_numeric_constant.as_ref() {
            if rule.is_enabled() {
                index_set.insert(RuleFilter::Rule(Self::GROUP_NAME, Self::GROUP_RULES[0]));
            }
        }
        if let Some(rule) = self.no_array_index_key.as_ref() {
            if rule.is_enabled() {
                index_set.insert(RuleFilter::Rule(Self::GROUP_NAME, Self::GROUP_RULES[1]));
            }
        }
        if let Some(rule) = self.no_assign_in_expressions.as_ref() {
            if rule.is_enabled() {
                index_set.insert(RuleFilter::Rule(Self::GROUP_NAME, Self::GROUP_RULES[2]));
            }
        }
        if let Some(rule) = self.no_async_promise_executor.as_ref() {
            if rule.is_enabled() {
                index_set.insert(RuleFilter::Rule(Self::GROUP_NAME, Self::GROUP_RULES[3]));
            }
        }
        if let Some(rule) = self.no_catch_assign.as_ref() {
            if rule.is_enabled() {
                index_set.insert(RuleFilter::Rule(Self::GROUP_NAME, Self::GROUP_RULES[4]));
            }
        }
        if let Some(rule) = self.no_class_assign.as_ref() {
            if rule.is_enabled() {
                index_set.insert(RuleFilter::Rule(Self::GROUP_NAME, Self::GROUP_RULES[5]));
            }
        }
        if let Some(rule) = self.no_comment_text.as_ref() {
            if rule.is_enabled() {
                index_set.insert(RuleFilter::Rule(Self::GROUP_NAME, Self::GROUP_RULES[6]));
            }
        }
        if let Some(rule) = self.no_compare_neg_zero.as_ref() {
            if rule.is_enabled() {
                index_set.insert(RuleFilter::Rule(Self::GROUP_NAME, Self::GROUP_RULES[7]));
            }
        }
        if let Some(rule) = self.no_confusing_labels.as_ref() {
            if rule.is_enabled() {
                index_set.insert(RuleFilter::Rule(Self::GROUP_NAME, Self::GROUP_RULES[8]));
            }
        }
        if let Some(rule) = self.no_confusing_void_type.as_ref() {
            if rule.is_enabled() {
                index_set.insert(RuleFilter::Rule(Self::GROUP_NAME, Self::GROUP_RULES[9]));
            }
        }
        if let Some(rule) = self.no_console_log.as_ref() {
            if rule.is_enabled() {
                index_set.insert(RuleFilter::Rule(Self::GROUP_NAME, Self::GROUP_RULES[10]));
            }
        }
        if let Some(rule) = self.no_const_enum.as_ref() {
            if rule.is_enabled() {
                index_set.insert(RuleFilter::Rule(Self::GROUP_NAME, Self::GROUP_RULES[11]));
            }
        }
        if let Some(rule) = self.no_control_characters_in_regex.as_ref() {
            if rule.is_enabled() {
                index_set.insert(RuleFilter::Rule(Self::GROUP_NAME, Self::GROUP_RULES[12]));
            }
        }
        if let Some(rule) = self.no_debugger.as_ref() {
            if rule.is_enabled() {
                index_set.insert(RuleFilter::Rule(Self::GROUP_NAME, Self::GROUP_RULES[13]));
            }
        }
        if let Some(rule) = self.no_double_equals.as_ref() {
            if rule.is_enabled() {
                index_set.insert(RuleFilter::Rule(Self::GROUP_NAME, Self::GROUP_RULES[14]));
            }
        }
        if let Some(rule) = self.no_duplicate_case.as_ref() {
            if rule.is_enabled() {
                index_set.insert(RuleFilter::Rule(Self::GROUP_NAME, Self::GROUP_RULES[15]));
            }
        }
        if let Some(rule) = self.no_duplicate_class_members.as_ref() {
            if rule.is_enabled() {
                index_set.insert(RuleFilter::Rule(Self::GROUP_NAME, Self::GROUP_RULES[16]));
            }
        }
        if let Some(rule) = self.no_duplicate_jsx_props.as_ref() {
            if rule.is_enabled() {
                index_set.insert(RuleFilter::Rule(Self::GROUP_NAME, Self::GROUP_RULES[17]));
            }
        }
        if let Some(rule) = self.no_duplicate_object_keys.as_ref() {
            if rule.is_enabled() {
                index_set.insert(RuleFilter::Rule(Self::GROUP_NAME, Self::GROUP_RULES[18]));
            }
        }
        if let Some(rule) = self.no_duplicate_parameters.as_ref() {
            if rule.is_enabled() {
                index_set.insert(RuleFilter::Rule(Self::GROUP_NAME, Self::GROUP_RULES[19]));
            }
        }
        if let Some(rule) = self.no_empty_block_statements.as_ref() {
            if rule.is_enabled() {
                index_set.insert(RuleFilter::Rule(Self::GROUP_NAME, Self::GROUP_RULES[20]));
            }
        }
        if let Some(rule) = self.no_empty_interface.as_ref() {
            if rule.is_enabled() {
                index_set.insert(RuleFilter::Rule(Self::GROUP_NAME, Self::GROUP_RULES[21]));
            }
        }
        if let Some(rule) = self.no_explicit_any.as_ref() {
            if rule.is_enabled() {
                index_set.insert(RuleFilter::Rule(Self::GROUP_NAME, Self::GROUP_RULES[22]));
            }
        }
        if let Some(rule) = self.no_extra_non_null_assertion.as_ref() {
            if rule.is_enabled() {
                index_set.insert(RuleFilter::Rule(Self::GROUP_NAME, Self::GROUP_RULES[23]));
            }
        }
        if let Some(rule) = self.no_fallthrough_switch_clause.as_ref() {
            if rule.is_enabled() {
                index_set.insert(RuleFilter::Rule(Self::GROUP_NAME, Self::GROUP_RULES[24]));
            }
        }
        if let Some(rule) = self.no_function_assign.as_ref() {
            if rule.is_enabled() {
                index_set.insert(RuleFilter::Rule(Self::GROUP_NAME, Self::GROUP_RULES[25]));
            }
        }
        if let Some(rule) = self.no_global_assign.as_ref() {
            if rule.is_enabled() {
                index_set.insert(RuleFilter::Rule(Self::GROUP_NAME, Self::GROUP_RULES[26]));
            }
        }
        if let Some(rule) = self.no_global_is_finite.as_ref() {
            if rule.is_enabled() {
                index_set.insert(RuleFilter::Rule(Self::GROUP_NAME, Self::GROUP_RULES[27]));
            }
        }
        if let Some(rule) = self.no_global_is_nan.as_ref() {
            if rule.is_enabled() {
                index_set.insert(RuleFilter::Rule(Self::GROUP_NAME, Self::GROUP_RULES[28]));
            }
        }
        if let Some(rule) = self.no_implicit_any_let.as_ref() {
            if rule.is_enabled() {
                index_set.insert(RuleFilter::Rule(Self::GROUP_NAME, Self::GROUP_RULES[29]));
            }
        }
        if let Some(rule) = self.no_import_assign.as_ref() {
            if rule.is_enabled() {
                index_set.insert(RuleFilter::Rule(Self::GROUP_NAME, Self::GROUP_RULES[30]));
            }
        }
        if let Some(rule) = self.no_label_var.as_ref() {
            if rule.is_enabled() {
                index_set.insert(RuleFilter::Rule(Self::GROUP_NAME, Self::GROUP_RULES[31]));
            }
        }
        if let Some(rule) = self.no_misleading_character_class.as_ref() {
            if rule.is_enabled() {
                index_set.insert(RuleFilter::Rule(Self::GROUP_NAME, Self::GROUP_RULES[32]));
            }
        }
        if let Some(rule) = self.no_misleading_instantiator.as_ref() {
            if rule.is_enabled() {
                index_set.insert(RuleFilter::Rule(Self::GROUP_NAME, Self::GROUP_RULES[33]));
            }
        }
        if let Some(rule) = self.no_misrefactored_shorthand_assign.as_ref() {
            if rule.is_enabled() {
                index_set.insert(RuleFilter::Rule(Self::GROUP_NAME, Self::GROUP_RULES[34]));
            }
        }
        if let Some(rule) = self.no_prototype_builtins.as_ref() {
            if rule.is_enabled() {
                index_set.insert(RuleFilter::Rule(Self::GROUP_NAME, Self::GROUP_RULES[35]));
            }
        }
        if let Some(rule) = self.no_redeclare.as_ref() {
            if rule.is_enabled() {
                index_set.insert(RuleFilter::Rule(Self::GROUP_NAME, Self::GROUP_RULES[36]));
            }
        }
        if let Some(rule) = self.no_redundant_use_strict.as_ref() {
            if rule.is_enabled() {
                index_set.insert(RuleFilter::Rule(Self::GROUP_NAME, Self::GROUP_RULES[37]));
            }
        }
        if let Some(rule) = self.no_self_compare.as_ref() {
            if rule.is_enabled() {
                index_set.insert(RuleFilter::Rule(Self::GROUP_NAME, Self::GROUP_RULES[38]));
            }
        }
        if let Some(rule) = self.no_shadow_restricted_names.as_ref() {
            if rule.is_enabled() {
                index_set.insert(RuleFilter::Rule(Self::GROUP_NAME, Self::GROUP_RULES[39]));
            }
        }
        if let Some(rule) = self.no_sparse_array.as_ref() {
            if rule.is_enabled() {
                index_set.insert(RuleFilter::Rule(Self::GROUP_NAME, Self::GROUP_RULES[40]));
            }
        }
        if let Some(rule) = self.no_then_property.as_ref() {
            if rule.is_enabled() {
                index_set.insert(RuleFilter::Rule(Self::GROUP_NAME, Self::GROUP_RULES[41]));
            }
        }
        if let Some(rule) = self.no_unsafe_declaration_merging.as_ref() {
            if rule.is_enabled() {
                index_set.insert(RuleFilter::Rule(Self::GROUP_NAME, Self::GROUP_RULES[42]));
            }
        }
        if let Some(rule) = self.no_unsafe_negation.as_ref() {
            if rule.is_enabled() {
                index_set.insert(RuleFilter::Rule(Self::GROUP_NAME, Self::GROUP_RULES[43]));
            }
        }
        if let Some(rule) = self.use_await.as_ref() {
            if rule.is_enabled() {
                index_set.insert(RuleFilter::Rule(Self::GROUP_NAME, Self::GROUP_RULES[44]));
            }
        }
        if let Some(rule) = self.use_default_switch_clause_last.as_ref() {
            if rule.is_enabled() {
                index_set.insert(RuleFilter::Rule(Self::GROUP_NAME, Self::GROUP_RULES[45]));
            }
        }
        if let Some(rule) = self.use_getter_return.as_ref() {
            if rule.is_enabled() {
                index_set.insert(RuleFilter::Rule(Self::GROUP_NAME, Self::GROUP_RULES[46]));
            }
        }
        if let Some(rule) = self.use_is_array.as_ref() {
            if rule.is_enabled() {
                index_set.insert(RuleFilter::Rule(Self::GROUP_NAME, Self::GROUP_RULES[47]));
            }
        }
        if let Some(rule) = self.use_namespace_keyword.as_ref() {
            if rule.is_enabled() {
                index_set.insert(RuleFilter::Rule(Self::GROUP_NAME, Self::GROUP_RULES[48]));
            }
        }
        if let Some(rule) = self.use_valid_typeof.as_ref() {
            if rule.is_enabled() {
                index_set.insert(RuleFilter::Rule(Self::GROUP_NAME, Self::GROUP_RULES[49]));
            }
        }
        index_set
    }
    pub(crate) fn get_disabled_rules(&self) -> IndexSet<RuleFilter> {
        let mut index_set = IndexSet::new();
        if let Some(rule) = self.no_approximative_numeric_constant.as_ref() {
            if rule.is_disabled() {
                index_set.insert(RuleFilter::Rule(Self::GROUP_NAME, Self::GROUP_RULES[0]));
            }
        }
        if let Some(rule) = self.no_array_index_key.as_ref() {
            if rule.is_disabled() {
                index_set.insert(RuleFilter::Rule(Self::GROUP_NAME, Self::GROUP_RULES[1]));
            }
        }
        if let Some(rule) = self.no_assign_in_expressions.as_ref() {
            if rule.is_disabled() {
                index_set.insert(RuleFilter::Rule(Self::GROUP_NAME, Self::GROUP_RULES[2]));
            }
        }
        if let Some(rule) = self.no_async_promise_executor.as_ref() {
            if rule.is_disabled() {
                index_set.insert(RuleFilter::Rule(Self::GROUP_NAME, Self::GROUP_RULES[3]));
            }
        }
        if let Some(rule) = self.no_catch_assign.as_ref() {
            if rule.is_disabled() {
                index_set.insert(RuleFilter::Rule(Self::GROUP_NAME, Self::GROUP_RULES[4]));
            }
        }
        if let Some(rule) = self.no_class_assign.as_ref() {
            if rule.is_disabled() {
                index_set.insert(RuleFilter::Rule(Self::GROUP_NAME, Self::GROUP_RULES[5]));
            }
        }
        if let Some(rule) = self.no_comment_text.as_ref() {
            if rule.is_disabled() {
                index_set.insert(RuleFilter::Rule(Self::GROUP_NAME, Self::GROUP_RULES[6]));
            }
        }
        if let Some(rule) = self.no_compare_neg_zero.as_ref() {
            if rule.is_disabled() {
                index_set.insert(RuleFilter::Rule(Self::GROUP_NAME, Self::GROUP_RULES[7]));
            }
        }
        if let Some(rule) = self.no_confusing_labels.as_ref() {
            if rule.is_disabled() {
                index_set.insert(RuleFilter::Rule(Self::GROUP_NAME, Self::GROUP_RULES[8]));
            }
        }
        if let Some(rule) = self.no_confusing_void_type.as_ref() {
            if rule.is_disabled() {
                index_set.insert(RuleFilter::Rule(Self::GROUP_NAME, Self::GROUP_RULES[9]));
            }
        }
        if let Some(rule) = self.no_console_log.as_ref() {
            if rule.is_disabled() {
                index_set.insert(RuleFilter::Rule(Self::GROUP_NAME, Self::GROUP_RULES[10]));
            }
        }
        if let Some(rule) = self.no_const_enum.as_ref() {
            if rule.is_disabled() {
                index_set.insert(RuleFilter::Rule(Self::GROUP_NAME, Self::GROUP_RULES[11]));
            }
        }
        if let Some(rule) = self.no_control_characters_in_regex.as_ref() {
            if rule.is_disabled() {
                index_set.insert(RuleFilter::Rule(Self::GROUP_NAME, Self::GROUP_RULES[12]));
            }
        }
        if let Some(rule) = self.no_debugger.as_ref() {
            if rule.is_disabled() {
                index_set.insert(RuleFilter::Rule(Self::GROUP_NAME, Self::GROUP_RULES[13]));
            }
        }
        if let Some(rule) = self.no_double_equals.as_ref() {
            if rule.is_disabled() {
                index_set.insert(RuleFilter::Rule(Self::GROUP_NAME, Self::GROUP_RULES[14]));
            }
        }
        if let Some(rule) = self.no_duplicate_case.as_ref() {
            if rule.is_disabled() {
                index_set.insert(RuleFilter::Rule(Self::GROUP_NAME, Self::GROUP_RULES[15]));
            }
        }
        if let Some(rule) = self.no_duplicate_class_members.as_ref() {
            if rule.is_disabled() {
                index_set.insert(RuleFilter::Rule(Self::GROUP_NAME, Self::GROUP_RULES[16]));
            }
        }
        if let Some(rule) = self.no_duplicate_jsx_props.as_ref() {
            if rule.is_disabled() {
                index_set.insert(RuleFilter::Rule(Self::GROUP_NAME, Self::GROUP_RULES[17]));
            }
        }
        if let Some(rule) = self.no_duplicate_object_keys.as_ref() {
            if rule.is_disabled() {
                index_set.insert(RuleFilter::Rule(Self::GROUP_NAME, Self::GROUP_RULES[18]));
            }
        }
        if let Some(rule) = self.no_duplicate_parameters.as_ref() {
            if rule.is_disabled() {
                index_set.insert(RuleFilter::Rule(Self::GROUP_NAME, Self::GROUP_RULES[19]));
            }
        }
        if let Some(rule) = self.no_empty_block_statements.as_ref() {
            if rule.is_disabled() {
                index_set.insert(RuleFilter::Rule(Self::GROUP_NAME, Self::GROUP_RULES[20]));
            }
        }
        if let Some(rule) = self.no_empty_interface.as_ref() {
            if rule.is_disabled() {
                index_set.insert(RuleFilter::Rule(Self::GROUP_NAME, Self::GROUP_RULES[21]));
            }
        }
        if let Some(rule) = self.no_explicit_any.as_ref() {
            if rule.is_disabled() {
                index_set.insert(RuleFilter::Rule(Self::GROUP_NAME, Self::GROUP_RULES[22]));
            }
        }
        if let Some(rule) = self.no_extra_non_null_assertion.as_ref() {
            if rule.is_disabled() {
                index_set.insert(RuleFilter::Rule(Self::GROUP_NAME, Self::GROUP_RULES[23]));
            }
        }
        if let Some(rule) = self.no_fallthrough_switch_clause.as_ref() {
            if rule.is_disabled() {
                index_set.insert(RuleFilter::Rule(Self::GROUP_NAME, Self::GROUP_RULES[24]));
            }
        }
        if let Some(rule) = self.no_function_assign.as_ref() {
            if rule.is_disabled() {
                index_set.insert(RuleFilter::Rule(Self::GROUP_NAME, Self::GROUP_RULES[25]));
            }
        }
        if let Some(rule) = self.no_global_assign.as_ref() {
            if rule.is_disabled() {
                index_set.insert(RuleFilter::Rule(Self::GROUP_NAME, Self::GROUP_RULES[26]));
            }
        }
        if let Some(rule) = self.no_global_is_finite.as_ref() {
            if rule.is_disabled() {
                index_set.insert(RuleFilter::Rule(Self::GROUP_NAME, Self::GROUP_RULES[27]));
            }
        }
        if let Some(rule) = self.no_global_is_nan.as_ref() {
            if rule.is_disabled() {
                index_set.insert(RuleFilter::Rule(Self::GROUP_NAME, Self::GROUP_RULES[28]));
            }
        }
        if let Some(rule) = self.no_implicit_any_let.as_ref() {
            if rule.is_disabled() {
                index_set.insert(RuleFilter::Rule(Self::GROUP_NAME, Self::GROUP_RULES[29]));
            }
        }
        if let Some(rule) = self.no_import_assign.as_ref() {
            if rule.is_disabled() {
                index_set.insert(RuleFilter::Rule(Self::GROUP_NAME, Self::GROUP_RULES[30]));
            }
        }
        if let Some(rule) = self.no_label_var.as_ref() {
            if rule.is_disabled() {
                index_set.insert(RuleFilter::Rule(Self::GROUP_NAME, Self::GROUP_RULES[31]));
            }
        }
        if let Some(rule) = self.no_misleading_character_class.as_ref() {
            if rule.is_disabled() {
                index_set.insert(RuleFilter::Rule(Self::GROUP_NAME, Self::GROUP_RULES[32]));
            }
        }
        if let Some(rule) = self.no_misleading_instantiator.as_ref() {
            if rule.is_disabled() {
                index_set.insert(RuleFilter::Rule(Self::GROUP_NAME, Self::GROUP_RULES[33]));
            }
        }
        if let Some(rule) = self.no_misrefactored_shorthand_assign.as_ref() {
            if rule.is_disabled() {
                index_set.insert(RuleFilter::Rule(Self::GROUP_NAME, Self::GROUP_RULES[34]));
            }
        }
        if let Some(rule) = self.no_prototype_builtins.as_ref() {
            if rule.is_disabled() {
                index_set.insert(RuleFilter::Rule(Self::GROUP_NAME, Self::GROUP_RULES[35]));
            }
        }
        if let Some(rule) = self.no_redeclare.as_ref() {
            if rule.is_disabled() {
                index_set.insert(RuleFilter::Rule(Self::GROUP_NAME, Self::GROUP_RULES[36]));
            }
        }
        if let Some(rule) = self.no_redundant_use_strict.as_ref() {
            if rule.is_disabled() {
                index_set.insert(RuleFilter::Rule(Self::GROUP_NAME, Self::GROUP_RULES[37]));
            }
        }
        if let Some(rule) = self.no_self_compare.as_ref() {
            if rule.is_disabled() {
                index_set.insert(RuleFilter::Rule(Self::GROUP_NAME, Self::GROUP_RULES[38]));
            }
        }
        if let Some(rule) = self.no_shadow_restricted_names.as_ref() {
            if rule.is_disabled() {
                index_set.insert(RuleFilter::Rule(Self::GROUP_NAME, Self::GROUP_RULES[39]));
            }
        }
        if let Some(rule) = self.no_sparse_array.as_ref() {
            if rule.is_disabled() {
                index_set.insert(RuleFilter::Rule(Self::GROUP_NAME, Self::GROUP_RULES[40]));
            }
        }
        if let Some(rule) = self.no_then_property.as_ref() {
            if rule.is_disabled() {
                index_set.insert(RuleFilter::Rule(Self::GROUP_NAME, Self::GROUP_RULES[41]));
            }
        }
        if let Some(rule) = self.no_unsafe_declaration_merging.as_ref() {
            if rule.is_disabled() {
                index_set.insert(RuleFilter::Rule(Self::GROUP_NAME, Self::GROUP_RULES[42]));
            }
        }
        if let Some(rule) = self.no_unsafe_negation.as_ref() {
            if rule.is_disabled() {
                index_set.insert(RuleFilter::Rule(Self::GROUP_NAME, Self::GROUP_RULES[43]));
            }
        }
        if let Some(rule) = self.use_await.as_ref() {
            if rule.is_disabled() {
                index_set.insert(RuleFilter::Rule(Self::GROUP_NAME, Self::GROUP_RULES[44]));
            }
        }
        if let Some(rule) = self.use_default_switch_clause_last.as_ref() {
            if rule.is_disabled() {
                index_set.insert(RuleFilter::Rule(Self::GROUP_NAME, Self::GROUP_RULES[45]));
            }
        }
        if let Some(rule) = self.use_getter_return.as_ref() {
            if rule.is_disabled() {
                index_set.insert(RuleFilter::Rule(Self::GROUP_NAME, Self::GROUP_RULES[46]));
            }
        }
        if let Some(rule) = self.use_is_array.as_ref() {
            if rule.is_disabled() {
                index_set.insert(RuleFilter::Rule(Self::GROUP_NAME, Self::GROUP_RULES[47]));
            }
        }
        if let Some(rule) = self.use_namespace_keyword.as_ref() {
            if rule.is_disabled() {
                index_set.insert(RuleFilter::Rule(Self::GROUP_NAME, Self::GROUP_RULES[48]));
            }
        }
        if let Some(rule) = self.use_valid_typeof.as_ref() {
            if rule.is_disabled() {
                index_set.insert(RuleFilter::Rule(Self::GROUP_NAME, Self::GROUP_RULES[49]));
            }
        }
        index_set
    }
    #[doc = r" Checks if, given a rule name, matches one of the rules contained in this category"]
    pub(crate) fn has_rule(rule_name: &str) -> bool {
        Self::GROUP_RULES.contains(&rule_name)
    }
    #[doc = r" Checks if, given a rule name, it is marked as recommended"]
    pub(crate) fn is_recommended_rule(rule_name: &str) -> bool {
        Self::RECOMMENDED_RULES.contains(&rule_name)
    }
    pub(crate) fn recommended_rules_as_filters() -> [RuleFilter<'static>; 47] {
        Self::RECOMMENDED_RULES_AS_FILTERS
    }
    pub(crate) fn all_rules_as_filters() -> [RuleFilter<'static>; 50] {
        Self::ALL_RULES_AS_FILTERS
    }
    #[doc = r" Select preset rules"]
    pub(crate) fn collect_preset_rules(
        &self,
        parent_is_all: bool,
        parent_is_recommended: bool,
        enabled_rules: &mut IndexSet<RuleFilter>,
    ) {
        if self.is_all_true() || self.is_all_unset() && parent_is_all {
            enabled_rules.extend(Self::all_rules_as_filters());
        } else if self.is_recommended_true()
            || self.is_recommended_unset() && self.is_all_unset() && parent_is_recommended
        {
            enabled_rules.extend(Self::recommended_rules_as_filters());
        }
    }
    pub(crate) fn get_rule_configuration(
        &self,
        rule_name: &str,
    ) -> Option<(RulePlainConfiguration, Option<RuleOptions>)> {
        match rule_name {
            "noApproximativeNumericConstant" => self
                .no_approximative_numeric_constant
                .as_ref()
                .map(|conf| (conf.level(), conf.get_options())),
            "noArrayIndexKey" => self
                .no_array_index_key
                .as_ref()
                .map(|conf| (conf.level(), conf.get_options())),
            "noAssignInExpressions" => self
                .no_assign_in_expressions
                .as_ref()
                .map(|conf| (conf.level(), conf.get_options())),
            "noAsyncPromiseExecutor" => self
                .no_async_promise_executor
                .as_ref()
                .map(|conf| (conf.level(), conf.get_options())),
            "noCatchAssign" => self
                .no_catch_assign
                .as_ref()
                .map(|conf| (conf.level(), conf.get_options())),
            "noClassAssign" => self
                .no_class_assign
                .as_ref()
                .map(|conf| (conf.level(), conf.get_options())),
            "noCommentText" => self
                .no_comment_text
                .as_ref()
                .map(|conf| (conf.level(), conf.get_options())),
            "noCompareNegZero" => self
                .no_compare_neg_zero
                .as_ref()
                .map(|conf| (conf.level(), conf.get_options())),
            "noConfusingLabels" => self
                .no_confusing_labels
                .as_ref()
                .map(|conf| (conf.level(), conf.get_options())),
            "noConfusingVoidType" => self
                .no_confusing_void_type
                .as_ref()
                .map(|conf| (conf.level(), conf.get_options())),
            "noConsoleLog" => self
                .no_console_log
                .as_ref()
                .map(|conf| (conf.level(), conf.get_options())),
            "noConstEnum" => self
                .no_const_enum
                .as_ref()
                .map(|conf| (conf.level(), conf.get_options())),
            "noControlCharactersInRegex" => self
                .no_control_characters_in_regex
                .as_ref()
                .map(|conf| (conf.level(), conf.get_options())),
            "noDebugger" => self
                .no_debugger
                .as_ref()
                .map(|conf| (conf.level(), conf.get_options())),
            "noDoubleEquals" => self
                .no_double_equals
                .as_ref()
                .map(|conf| (conf.level(), conf.get_options())),
            "noDuplicateCase" => self
                .no_duplicate_case
                .as_ref()
                .map(|conf| (conf.level(), conf.get_options())),
            "noDuplicateClassMembers" => self
                .no_duplicate_class_members
                .as_ref()
                .map(|conf| (conf.level(), conf.get_options())),
            "noDuplicateJsxProps" => self
                .no_duplicate_jsx_props
                .as_ref()
                .map(|conf| (conf.level(), conf.get_options())),
            "noDuplicateObjectKeys" => self
                .no_duplicate_object_keys
                .as_ref()
                .map(|conf| (conf.level(), conf.get_options())),
            "noDuplicateParameters" => self
                .no_duplicate_parameters
                .as_ref()
                .map(|conf| (conf.level(), conf.get_options())),
            "noEmptyBlockStatements" => self
                .no_empty_block_statements
                .as_ref()
                .map(|conf| (conf.level(), conf.get_options())),
            "noEmptyInterface" => self
                .no_empty_interface
                .as_ref()
                .map(|conf| (conf.level(), conf.get_options())),
            "noExplicitAny" => self
                .no_explicit_any
                .as_ref()
                .map(|conf| (conf.level(), conf.get_options())),
            "noExtraNonNullAssertion" => self
                .no_extra_non_null_assertion
                .as_ref()
                .map(|conf| (conf.level(), conf.get_options())),
            "noFallthroughSwitchClause" => self
                .no_fallthrough_switch_clause
                .as_ref()
                .map(|conf| (conf.level(), conf.get_options())),
            "noFunctionAssign" => self
                .no_function_assign
                .as_ref()
                .map(|conf| (conf.level(), conf.get_options())),
            "noGlobalAssign" => self
                .no_global_assign
                .as_ref()
                .map(|conf| (conf.level(), conf.get_options())),
            "noGlobalIsFinite" => self
                .no_global_is_finite
                .as_ref()
                .map(|conf| (conf.level(), conf.get_options())),
            "noGlobalIsNan" => self
                .no_global_is_nan
                .as_ref()
                .map(|conf| (conf.level(), conf.get_options())),
            "noImplicitAnyLet" => self
                .no_implicit_any_let
                .as_ref()
                .map(|conf| (conf.level(), conf.get_options())),
            "noImportAssign" => self
                .no_import_assign
                .as_ref()
                .map(|conf| (conf.level(), conf.get_options())),
            "noLabelVar" => self
                .no_label_var
                .as_ref()
                .map(|conf| (conf.level(), conf.get_options())),
            "noMisleadingCharacterClass" => self
                .no_misleading_character_class
                .as_ref()
                .map(|conf| (conf.level(), conf.get_options())),
            "noMisleadingInstantiator" => self
                .no_misleading_instantiator
                .as_ref()
                .map(|conf| (conf.level(), conf.get_options())),
            "noMisrefactoredShorthandAssign" => self
                .no_misrefactored_shorthand_assign
                .as_ref()
                .map(|conf| (conf.level(), conf.get_options())),
            "noPrototypeBuiltins" => self
                .no_prototype_builtins
                .as_ref()
                .map(|conf| (conf.level(), conf.get_options())),
            "noRedeclare" => self
                .no_redeclare
                .as_ref()
                .map(|conf| (conf.level(), conf.get_options())),
            "noRedundantUseStrict" => self
                .no_redundant_use_strict
                .as_ref()
                .map(|conf| (conf.level(), conf.get_options())),
            "noSelfCompare" => self
                .no_self_compare
                .as_ref()
                .map(|conf| (conf.level(), conf.get_options())),
            "noShadowRestrictedNames" => self
                .no_shadow_restricted_names
                .as_ref()
                .map(|conf| (conf.level(), conf.get_options())),
            "noSparseArray" => self
                .no_sparse_array
                .as_ref()
                .map(|conf| (conf.level(), conf.get_options())),
            "noThenProperty" => self
                .no_then_property
                .as_ref()
                .map(|conf| (conf.level(), conf.get_options())),
            "noUnsafeDeclarationMerging" => self
                .no_unsafe_declaration_merging
                .as_ref()
                .map(|conf| (conf.level(), conf.get_options())),
            "noUnsafeNegation" => self
                .no_unsafe_negation
                .as_ref()
                .map(|conf| (conf.level(), conf.get_options())),
            "useAwait" => self
                .use_await
                .as_ref()
                .map(|conf| (conf.level(), conf.get_options())),
            "useDefaultSwitchClauseLast" => self
                .use_default_switch_clause_last
                .as_ref()
                .map(|conf| (conf.level(), conf.get_options())),
            "useGetterReturn" => self
                .use_getter_return
                .as_ref()
                .map(|conf| (conf.level(), conf.get_options())),
            "useIsArray" => self
                .use_is_array
                .as_ref()
                .map(|conf| (conf.level(), conf.get_options())),
            "useNamespaceKeyword" => self
                .use_namespace_keyword
                .as_ref()
                .map(|conf| (conf.level(), conf.get_options())),
            "useValidTypeof" => self
                .use_valid_typeof
                .as_ref()
                .map(|conf| (conf.level(), conf.get_options())),
            _ => None,
        }
    }
}<|MERGE_RESOLUTION|>--- conflicted
+++ resolved
@@ -2679,7 +2679,7 @@
 }
 impl Nursery {
     const GROUP_NAME: &'static str = "nursery";
-    pub(crate) const GROUP_RULES: [&'static str; 25] = [
+    pub(crate) const GROUP_RULES: [&'static str; 26] = [
         "noBarrelFile",
         "noColorInvalidHex",
         "noConsole",
@@ -2720,12 +2720,7 @@
         "noSuspiciousSemicolonInJsx",
         "noUselessTernary",
     ];
-<<<<<<< HEAD
-    const RECOMMENDED_RULES_AS_FILTERS: [RuleFilter<'static>; 10] = [
-=======
     const RECOMMENDED_RULES_AS_FILTERS: [RuleFilter<'static>; 11] = [
-        RuleFilter::Rule(Self::GROUP_NAME, Self::GROUP_RULES[3]),
->>>>>>> 60671ec3
         RuleFilter::Rule(Self::GROUP_NAME, Self::GROUP_RULES[4]),
         RuleFilter::Rule(Self::GROUP_NAME, Self::GROUP_RULES[5]),
         RuleFilter::Rule(Self::GROUP_NAME, Self::GROUP_RULES[6]),
@@ -2734,10 +2729,11 @@
         RuleFilter::Rule(Self::GROUP_NAME, Self::GROUP_RULES[9]),
         RuleFilter::Rule(Self::GROUP_NAME, Self::GROUP_RULES[10]),
         RuleFilter::Rule(Self::GROUP_NAME, Self::GROUP_RULES[11]),
-        RuleFilter::Rule(Self::GROUP_NAME, Self::GROUP_RULES[18]),
-        RuleFilter::Rule(Self::GROUP_NAME, Self::GROUP_RULES[20]),
+        RuleFilter::Rule(Self::GROUP_NAME, Self::GROUP_RULES[12]),
+        RuleFilter::Rule(Self::GROUP_NAME, Self::GROUP_RULES[19]),
+        RuleFilter::Rule(Self::GROUP_NAME, Self::GROUP_RULES[21]),
     ];
-    const ALL_RULES_AS_FILTERS: [RuleFilter<'static>; 25] = [
+    const ALL_RULES_AS_FILTERS: [RuleFilter<'static>; 26] = [
         RuleFilter::Rule(Self::GROUP_NAME, Self::GROUP_RULES[0]),
         RuleFilter::Rule(Self::GROUP_NAME, Self::GROUP_RULES[1]),
         RuleFilter::Rule(Self::GROUP_NAME, Self::GROUP_RULES[2]),
@@ -2763,6 +2759,7 @@
         RuleFilter::Rule(Self::GROUP_NAME, Self::GROUP_RULES[22]),
         RuleFilter::Rule(Self::GROUP_NAME, Self::GROUP_RULES[23]),
         RuleFilter::Rule(Self::GROUP_NAME, Self::GROUP_RULES[24]),
+        RuleFilter::Rule(Self::GROUP_NAME, Self::GROUP_RULES[25]),
     ];
     #[doc = r" Retrieves the recommended rules"]
     pub(crate) fn is_recommended_true(&self) -> bool {
@@ -2804,108 +2801,109 @@
                 index_set.insert(RuleFilter::Rule(Self::GROUP_NAME, Self::GROUP_RULES[4]));
             }
         }
-<<<<<<< HEAD
         if let Some(rule) = self.no_duplicate_else_if.as_ref() {
-=======
+            if rule.is_enabled() {
+                index_set.insert(RuleFilter::Rule(Self::GROUP_NAME, Self::GROUP_RULES[5]));
+            }
+        }
         if let Some(rule) = self.no_duplicate_font_names.as_ref() {
->>>>>>> 60671ec3
-            if rule.is_enabled() {
-                index_set.insert(RuleFilter::Rule(Self::GROUP_NAME, Self::GROUP_RULES[5]));
+            if rule.is_enabled() {
+                index_set.insert(RuleFilter::Rule(Self::GROUP_NAME, Self::GROUP_RULES[6]));
             }
         }
         if let Some(rule) = self.no_duplicate_json_keys.as_ref() {
             if rule.is_enabled() {
-                index_set.insert(RuleFilter::Rule(Self::GROUP_NAME, Self::GROUP_RULES[6]));
+                index_set.insert(RuleFilter::Rule(Self::GROUP_NAME, Self::GROUP_RULES[7]));
             }
         }
         if let Some(rule) = self.no_duplicate_test_hooks.as_ref() {
             if rule.is_enabled() {
-                index_set.insert(RuleFilter::Rule(Self::GROUP_NAME, Self::GROUP_RULES[7]));
+                index_set.insert(RuleFilter::Rule(Self::GROUP_NAME, Self::GROUP_RULES[8]));
             }
         }
         if let Some(rule) = self.no_evolving_any.as_ref() {
             if rule.is_enabled() {
-                index_set.insert(RuleFilter::Rule(Self::GROUP_NAME, Self::GROUP_RULES[8]));
+                index_set.insert(RuleFilter::Rule(Self::GROUP_NAME, Self::GROUP_RULES[9]));
             }
         }
         if let Some(rule) = self.no_excessive_nested_test_suites.as_ref() {
             if rule.is_enabled() {
-                index_set.insert(RuleFilter::Rule(Self::GROUP_NAME, Self::GROUP_RULES[9]));
+                index_set.insert(RuleFilter::Rule(Self::GROUP_NAME, Self::GROUP_RULES[10]));
             }
         }
         if let Some(rule) = self.no_exports_in_test.as_ref() {
             if rule.is_enabled() {
-                index_set.insert(RuleFilter::Rule(Self::GROUP_NAME, Self::GROUP_RULES[10]));
+                index_set.insert(RuleFilter::Rule(Self::GROUP_NAME, Self::GROUP_RULES[11]));
             }
         }
         if let Some(rule) = self.no_focused_tests.as_ref() {
             if rule.is_enabled() {
-                index_set.insert(RuleFilter::Rule(Self::GROUP_NAME, Self::GROUP_RULES[11]));
+                index_set.insert(RuleFilter::Rule(Self::GROUP_NAME, Self::GROUP_RULES[12]));
             }
         }
         if let Some(rule) = self.no_misplaced_assertion.as_ref() {
             if rule.is_enabled() {
-                index_set.insert(RuleFilter::Rule(Self::GROUP_NAME, Self::GROUP_RULES[12]));
+                index_set.insert(RuleFilter::Rule(Self::GROUP_NAME, Self::GROUP_RULES[13]));
             }
         }
         if let Some(rule) = self.no_namespace_import.as_ref() {
             if rule.is_enabled() {
-                index_set.insert(RuleFilter::Rule(Self::GROUP_NAME, Self::GROUP_RULES[13]));
+                index_set.insert(RuleFilter::Rule(Self::GROUP_NAME, Self::GROUP_RULES[14]));
             }
         }
         if let Some(rule) = self.no_nodejs_modules.as_ref() {
             if rule.is_enabled() {
-                index_set.insert(RuleFilter::Rule(Self::GROUP_NAME, Self::GROUP_RULES[14]));
+                index_set.insert(RuleFilter::Rule(Self::GROUP_NAME, Self::GROUP_RULES[15]));
             }
         }
         if let Some(rule) = self.no_re_export_all.as_ref() {
             if rule.is_enabled() {
-                index_set.insert(RuleFilter::Rule(Self::GROUP_NAME, Self::GROUP_RULES[15]));
+                index_set.insert(RuleFilter::Rule(Self::GROUP_NAME, Self::GROUP_RULES[16]));
             }
         }
         if let Some(rule) = self.no_restricted_imports.as_ref() {
             if rule.is_enabled() {
-                index_set.insert(RuleFilter::Rule(Self::GROUP_NAME, Self::GROUP_RULES[16]));
+                index_set.insert(RuleFilter::Rule(Self::GROUP_NAME, Self::GROUP_RULES[17]));
             }
         }
         if let Some(rule) = self.no_skipped_tests.as_ref() {
             if rule.is_enabled() {
-                index_set.insert(RuleFilter::Rule(Self::GROUP_NAME, Self::GROUP_RULES[17]));
+                index_set.insert(RuleFilter::Rule(Self::GROUP_NAME, Self::GROUP_RULES[18]));
             }
         }
         if let Some(rule) = self.no_suspicious_semicolon_in_jsx.as_ref() {
             if rule.is_enabled() {
-                index_set.insert(RuleFilter::Rule(Self::GROUP_NAME, Self::GROUP_RULES[18]));
+                index_set.insert(RuleFilter::Rule(Self::GROUP_NAME, Self::GROUP_RULES[19]));
             }
         }
         if let Some(rule) = self.no_undeclared_dependencies.as_ref() {
             if rule.is_enabled() {
-                index_set.insert(RuleFilter::Rule(Self::GROUP_NAME, Self::GROUP_RULES[19]));
+                index_set.insert(RuleFilter::Rule(Self::GROUP_NAME, Self::GROUP_RULES[20]));
             }
         }
         if let Some(rule) = self.no_useless_ternary.as_ref() {
             if rule.is_enabled() {
-                index_set.insert(RuleFilter::Rule(Self::GROUP_NAME, Self::GROUP_RULES[20]));
+                index_set.insert(RuleFilter::Rule(Self::GROUP_NAME, Self::GROUP_RULES[21]));
             }
         }
         if let Some(rule) = self.use_import_restrictions.as_ref() {
             if rule.is_enabled() {
-                index_set.insert(RuleFilter::Rule(Self::GROUP_NAME, Self::GROUP_RULES[21]));
+                index_set.insert(RuleFilter::Rule(Self::GROUP_NAME, Self::GROUP_RULES[22]));
             }
         }
         if let Some(rule) = self.use_jsx_key_in_iterable.as_ref() {
             if rule.is_enabled() {
-                index_set.insert(RuleFilter::Rule(Self::GROUP_NAME, Self::GROUP_RULES[22]));
+                index_set.insert(RuleFilter::Rule(Self::GROUP_NAME, Self::GROUP_RULES[23]));
             }
         }
         if let Some(rule) = self.use_node_assert_strict.as_ref() {
             if rule.is_enabled() {
-                index_set.insert(RuleFilter::Rule(Self::GROUP_NAME, Self::GROUP_RULES[23]));
+                index_set.insert(RuleFilter::Rule(Self::GROUP_NAME, Self::GROUP_RULES[24]));
             }
         }
         if let Some(rule) = self.use_sorted_classes.as_ref() {
             if rule.is_enabled() {
-                index_set.insert(RuleFilter::Rule(Self::GROUP_NAME, Self::GROUP_RULES[24]));
+                index_set.insert(RuleFilter::Rule(Self::GROUP_NAME, Self::GROUP_RULES[25]));
             }
         }
         index_set
@@ -2937,108 +2935,109 @@
                 index_set.insert(RuleFilter::Rule(Self::GROUP_NAME, Self::GROUP_RULES[4]));
             }
         }
-<<<<<<< HEAD
         if let Some(rule) = self.no_duplicate_else_if.as_ref() {
-=======
+            if rule.is_disabled() {
+                index_set.insert(RuleFilter::Rule(Self::GROUP_NAME, Self::GROUP_RULES[5]));
+            }
+        }
         if let Some(rule) = self.no_duplicate_font_names.as_ref() {
->>>>>>> 60671ec3
-            if rule.is_disabled() {
-                index_set.insert(RuleFilter::Rule(Self::GROUP_NAME, Self::GROUP_RULES[5]));
+            if rule.is_disabled() {
+                index_set.insert(RuleFilter::Rule(Self::GROUP_NAME, Self::GROUP_RULES[6]));
             }
         }
         if let Some(rule) = self.no_duplicate_json_keys.as_ref() {
             if rule.is_disabled() {
-                index_set.insert(RuleFilter::Rule(Self::GROUP_NAME, Self::GROUP_RULES[6]));
+                index_set.insert(RuleFilter::Rule(Self::GROUP_NAME, Self::GROUP_RULES[7]));
             }
         }
         if let Some(rule) = self.no_duplicate_test_hooks.as_ref() {
             if rule.is_disabled() {
-                index_set.insert(RuleFilter::Rule(Self::GROUP_NAME, Self::GROUP_RULES[7]));
+                index_set.insert(RuleFilter::Rule(Self::GROUP_NAME, Self::GROUP_RULES[8]));
             }
         }
         if let Some(rule) = self.no_evolving_any.as_ref() {
             if rule.is_disabled() {
-                index_set.insert(RuleFilter::Rule(Self::GROUP_NAME, Self::GROUP_RULES[8]));
+                index_set.insert(RuleFilter::Rule(Self::GROUP_NAME, Self::GROUP_RULES[9]));
             }
         }
         if let Some(rule) = self.no_excessive_nested_test_suites.as_ref() {
             if rule.is_disabled() {
-                index_set.insert(RuleFilter::Rule(Self::GROUP_NAME, Self::GROUP_RULES[9]));
+                index_set.insert(RuleFilter::Rule(Self::GROUP_NAME, Self::GROUP_RULES[10]));
             }
         }
         if let Some(rule) = self.no_exports_in_test.as_ref() {
             if rule.is_disabled() {
-                index_set.insert(RuleFilter::Rule(Self::GROUP_NAME, Self::GROUP_RULES[10]));
+                index_set.insert(RuleFilter::Rule(Self::GROUP_NAME, Self::GROUP_RULES[11]));
             }
         }
         if let Some(rule) = self.no_focused_tests.as_ref() {
             if rule.is_disabled() {
-                index_set.insert(RuleFilter::Rule(Self::GROUP_NAME, Self::GROUP_RULES[11]));
+                index_set.insert(RuleFilter::Rule(Self::GROUP_NAME, Self::GROUP_RULES[12]));
             }
         }
         if let Some(rule) = self.no_misplaced_assertion.as_ref() {
             if rule.is_disabled() {
-                index_set.insert(RuleFilter::Rule(Self::GROUP_NAME, Self::GROUP_RULES[12]));
+                index_set.insert(RuleFilter::Rule(Self::GROUP_NAME, Self::GROUP_RULES[13]));
             }
         }
         if let Some(rule) = self.no_namespace_import.as_ref() {
             if rule.is_disabled() {
-                index_set.insert(RuleFilter::Rule(Self::GROUP_NAME, Self::GROUP_RULES[13]));
+                index_set.insert(RuleFilter::Rule(Self::GROUP_NAME, Self::GROUP_RULES[14]));
             }
         }
         if let Some(rule) = self.no_nodejs_modules.as_ref() {
             if rule.is_disabled() {
-                index_set.insert(RuleFilter::Rule(Self::GROUP_NAME, Self::GROUP_RULES[14]));
+                index_set.insert(RuleFilter::Rule(Self::GROUP_NAME, Self::GROUP_RULES[15]));
             }
         }
         if let Some(rule) = self.no_re_export_all.as_ref() {
             if rule.is_disabled() {
-                index_set.insert(RuleFilter::Rule(Self::GROUP_NAME, Self::GROUP_RULES[15]));
+                index_set.insert(RuleFilter::Rule(Self::GROUP_NAME, Self::GROUP_RULES[16]));
             }
         }
         if let Some(rule) = self.no_restricted_imports.as_ref() {
             if rule.is_disabled() {
-                index_set.insert(RuleFilter::Rule(Self::GROUP_NAME, Self::GROUP_RULES[16]));
+                index_set.insert(RuleFilter::Rule(Self::GROUP_NAME, Self::GROUP_RULES[17]));
             }
         }
         if let Some(rule) = self.no_skipped_tests.as_ref() {
             if rule.is_disabled() {
-                index_set.insert(RuleFilter::Rule(Self::GROUP_NAME, Self::GROUP_RULES[17]));
+                index_set.insert(RuleFilter::Rule(Self::GROUP_NAME, Self::GROUP_RULES[18]));
             }
         }
         if let Some(rule) = self.no_suspicious_semicolon_in_jsx.as_ref() {
             if rule.is_disabled() {
-                index_set.insert(RuleFilter::Rule(Self::GROUP_NAME, Self::GROUP_RULES[18]));
+                index_set.insert(RuleFilter::Rule(Self::GROUP_NAME, Self::GROUP_RULES[19]));
             }
         }
         if let Some(rule) = self.no_undeclared_dependencies.as_ref() {
             if rule.is_disabled() {
-                index_set.insert(RuleFilter::Rule(Self::GROUP_NAME, Self::GROUP_RULES[19]));
+                index_set.insert(RuleFilter::Rule(Self::GROUP_NAME, Self::GROUP_RULES[20]));
             }
         }
         if let Some(rule) = self.no_useless_ternary.as_ref() {
             if rule.is_disabled() {
-                index_set.insert(RuleFilter::Rule(Self::GROUP_NAME, Self::GROUP_RULES[20]));
+                index_set.insert(RuleFilter::Rule(Self::GROUP_NAME, Self::GROUP_RULES[21]));
             }
         }
         if let Some(rule) = self.use_import_restrictions.as_ref() {
             if rule.is_disabled() {
-                index_set.insert(RuleFilter::Rule(Self::GROUP_NAME, Self::GROUP_RULES[21]));
+                index_set.insert(RuleFilter::Rule(Self::GROUP_NAME, Self::GROUP_RULES[22]));
             }
         }
         if let Some(rule) = self.use_jsx_key_in_iterable.as_ref() {
             if rule.is_disabled() {
-                index_set.insert(RuleFilter::Rule(Self::GROUP_NAME, Self::GROUP_RULES[22]));
+                index_set.insert(RuleFilter::Rule(Self::GROUP_NAME, Self::GROUP_RULES[23]));
             }
         }
         if let Some(rule) = self.use_node_assert_strict.as_ref() {
             if rule.is_disabled() {
-                index_set.insert(RuleFilter::Rule(Self::GROUP_NAME, Self::GROUP_RULES[23]));
+                index_set.insert(RuleFilter::Rule(Self::GROUP_NAME, Self::GROUP_RULES[24]));
             }
         }
         if let Some(rule) = self.use_sorted_classes.as_ref() {
             if rule.is_disabled() {
-                index_set.insert(RuleFilter::Rule(Self::GROUP_NAME, Self::GROUP_RULES[24]));
+                index_set.insert(RuleFilter::Rule(Self::GROUP_NAME, Self::GROUP_RULES[25]));
             }
         }
         index_set
@@ -3054,7 +3053,7 @@
     pub(crate) fn recommended_rules_as_filters() -> [RuleFilter<'static>; 11] {
         Self::RECOMMENDED_RULES_AS_FILTERS
     }
-    pub(crate) fn all_rules_as_filters() -> [RuleFilter<'static>; 25] {
+    pub(crate) fn all_rules_as_filters() -> [RuleFilter<'static>; 26] {
         Self::ALL_RULES_AS_FILTERS
     }
     #[doc = r" Select preset rules"]
