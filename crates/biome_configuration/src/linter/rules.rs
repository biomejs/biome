--- conflicted
+++ resolved
@@ -2712,18 +2712,9 @@
     #[doc = "Enforce the use of new for all builtins, except String, Number, Boolean, Symbol and BigInt."]
     #[serde(skip_serializing_if = "Option::is_none")]
     pub use_consistent_new_builtin: Option<RuleConfiguration<UseConsistentNewBuiltin>>,
-<<<<<<< HEAD
     #[doc = "Succinct description of the rule."]
     #[serde(skip_serializing_if = "Option::is_none")]
     pub use_explicit_length_check: Option<RuleConfiguration<UseExplicitLengthCheck>>,
-=======
-    #[doc = "Require the default clause in switch statements."]
-    #[serde(skip_serializing_if = "Option::is_none")]
-    pub use_default_switch_clause: Option<RuleConfiguration<UseDefaultSwitchClause>>,
-    #[doc = "Disallow a missing generic family keyword within font families."]
-    #[serde(skip_serializing_if = "Option::is_none")]
-    pub use_generic_font_names: Option<RuleConfiguration<UseGenericFontNames>>,
->>>>>>> 1abda0cf
     #[doc = "Disallows package private imports."]
     #[serde(skip_serializing_if = "Option::is_none")]
     pub use_import_restrictions: Option<RuleConfiguration<UseImportRestrictions>>,
@@ -2769,12 +2760,7 @@
         "noUselessUndefinedInitialization",
         "useArrayLiterals",
         "useConsistentNewBuiltin",
-<<<<<<< HEAD
         "useExplicitLengthCheck",
-=======
-        "useDefaultSwitchClause",
-        "useGenericFontNames",
->>>>>>> 1abda0cf
         "useImportRestrictions",
         "useSortedClasses",
     ];
@@ -2827,12 +2813,6 @@
         RuleFilter::Rule(Self::GROUP_NAME, Self::GROUP_RULES[19]),
         RuleFilter::Rule(Self::GROUP_NAME, Self::GROUP_RULES[20]),
         RuleFilter::Rule(Self::GROUP_NAME, Self::GROUP_RULES[21]),
-<<<<<<< HEAD
-=======
-        RuleFilter::Rule(Self::GROUP_NAME, Self::GROUP_RULES[22]),
-        RuleFilter::Rule(Self::GROUP_NAME, Self::GROUP_RULES[23]),
-        RuleFilter::Rule(Self::GROUP_NAME, Self::GROUP_RULES[24]),
->>>>>>> 1abda0cf
     ];
     #[doc = r" Retrieves the recommended rules"]
     pub(crate) fn is_recommended_true(&self) -> bool {
@@ -2944,51 +2924,21 @@
                 index_set.insert(RuleFilter::Rule(Self::GROUP_NAME, Self::GROUP_RULES[18]));
             }
         }
-<<<<<<< HEAD
         if let Some(rule) = self.use_explicit_length_check.as_ref() {
-=======
-        if let Some(rule) = self.use_array_literals.as_ref() {
->>>>>>> 1abda0cf
             if rule.is_enabled() {
                 index_set.insert(RuleFilter::Rule(Self::GROUP_NAME, Self::GROUP_RULES[19]));
             }
         }
-<<<<<<< HEAD
         if let Some(rule) = self.use_import_restrictions.as_ref() {
-=======
-        if let Some(rule) = self.use_consistent_new_builtin.as_ref() {
->>>>>>> 1abda0cf
             if rule.is_enabled() {
                 index_set.insert(RuleFilter::Rule(Self::GROUP_NAME, Self::GROUP_RULES[20]));
             }
         }
-<<<<<<< HEAD
         if let Some(rule) = self.use_sorted_classes.as_ref() {
-=======
-        if let Some(rule) = self.use_default_switch_clause.as_ref() {
->>>>>>> 1abda0cf
             if rule.is_enabled() {
                 index_set.insert(RuleFilter::Rule(Self::GROUP_NAME, Self::GROUP_RULES[21]));
             }
         }
-<<<<<<< HEAD
-=======
-        if let Some(rule) = self.use_generic_font_names.as_ref() {
-            if rule.is_enabled() {
-                index_set.insert(RuleFilter::Rule(Self::GROUP_NAME, Self::GROUP_RULES[22]));
-            }
-        }
-        if let Some(rule) = self.use_import_restrictions.as_ref() {
-            if rule.is_enabled() {
-                index_set.insert(RuleFilter::Rule(Self::GROUP_NAME, Self::GROUP_RULES[23]));
-            }
-        }
-        if let Some(rule) = self.use_sorted_classes.as_ref() {
-            if rule.is_enabled() {
-                index_set.insert(RuleFilter::Rule(Self::GROUP_NAME, Self::GROUP_RULES[24]));
-            }
-        }
->>>>>>> 1abda0cf
         index_set
     }
     pub(crate) fn get_disabled_rules(&self) -> IndexSet<RuleFilter> {
@@ -3088,51 +3038,21 @@
                 index_set.insert(RuleFilter::Rule(Self::GROUP_NAME, Self::GROUP_RULES[18]));
             }
         }
-<<<<<<< HEAD
         if let Some(rule) = self.use_explicit_length_check.as_ref() {
-=======
-        if let Some(rule) = self.use_array_literals.as_ref() {
->>>>>>> 1abda0cf
             if rule.is_disabled() {
                 index_set.insert(RuleFilter::Rule(Self::GROUP_NAME, Self::GROUP_RULES[19]));
             }
         }
-<<<<<<< HEAD
         if let Some(rule) = self.use_import_restrictions.as_ref() {
-=======
-        if let Some(rule) = self.use_consistent_new_builtin.as_ref() {
->>>>>>> 1abda0cf
             if rule.is_disabled() {
                 index_set.insert(RuleFilter::Rule(Self::GROUP_NAME, Self::GROUP_RULES[20]));
             }
         }
-<<<<<<< HEAD
         if let Some(rule) = self.use_sorted_classes.as_ref() {
-=======
-        if let Some(rule) = self.use_default_switch_clause.as_ref() {
->>>>>>> 1abda0cf
             if rule.is_disabled() {
                 index_set.insert(RuleFilter::Rule(Self::GROUP_NAME, Self::GROUP_RULES[21]));
             }
         }
-<<<<<<< HEAD
-=======
-        if let Some(rule) = self.use_generic_font_names.as_ref() {
-            if rule.is_disabled() {
-                index_set.insert(RuleFilter::Rule(Self::GROUP_NAME, Self::GROUP_RULES[22]));
-            }
-        }
-        if let Some(rule) = self.use_import_restrictions.as_ref() {
-            if rule.is_disabled() {
-                index_set.insert(RuleFilter::Rule(Self::GROUP_NAME, Self::GROUP_RULES[23]));
-            }
-        }
-        if let Some(rule) = self.use_sorted_classes.as_ref() {
-            if rule.is_disabled() {
-                index_set.insert(RuleFilter::Rule(Self::GROUP_NAME, Self::GROUP_RULES[24]));
-            }
-        }
->>>>>>> 1abda0cf
         index_set
     }
     #[doc = r" Checks if, given a rule name, matches one of the rules contained in this category"]
@@ -3253,17 +3173,8 @@
                 .use_consistent_new_builtin
                 .as_ref()
                 .map(|conf| (conf.level(), conf.get_options())),
-<<<<<<< HEAD
             "useExplicitLengthCheck" => self
                 .use_explicit_length_check
-=======
-            "useDefaultSwitchClause" => self
-                .use_default_switch_clause
-                .as_ref()
-                .map(|conf| (conf.level(), conf.get_options())),
-            "useGenericFontNames" => self
-                .use_generic_font_names
->>>>>>> 1abda0cf
                 .as_ref()
                 .map(|conf| (conf.level(), conf.get_options())),
             "useImportRestrictions" => self
