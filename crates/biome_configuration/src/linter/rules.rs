--- conflicted
+++ resolved
@@ -2789,6 +2789,7 @@
         RuleFilter::Rule(Self::GROUP_NAME, Self::GROUP_RULES[16]),
         RuleFilter::Rule(Self::GROUP_NAME, Self::GROUP_RULES[17]),
         RuleFilter::Rule(Self::GROUP_NAME, Self::GROUP_RULES[18]),
+        RuleFilter::Rule(Self::GROUP_NAME, Self::GROUP_RULES[19]),
     ];
     #[doc = r" Retrieves the recommended rules"]
     pub(crate) fn is_recommended_true(&self) -> bool {
@@ -2885,23 +2886,24 @@
                 index_set.insert(RuleFilter::Rule(Self::GROUP_NAME, Self::GROUP_RULES[15]));
             }
         }
-<<<<<<< HEAD
+        if let Some(rule) = self.no_undeclared_dependencies.as_ref() {
+            if rule.is_enabled() {
+                index_set.insert(RuleFilter::Rule(Self::GROUP_NAME, Self::GROUP_RULES[16]));
+            }
+        }
         if let Some(rule) = self.use_consistent_new_builtin.as_ref() {
-=======
-        if let Some(rule) = self.no_undeclared_dependencies.as_ref() {
->>>>>>> f3afb52a
-            if rule.is_enabled() {
-                index_set.insert(RuleFilter::Rule(Self::GROUP_NAME, Self::GROUP_RULES[16]));
+            if rule.is_enabled() {
+                index_set.insert(RuleFilter::Rule(Self::GROUP_NAME, Self::GROUP_RULES[17]));
             }
         }
         if let Some(rule) = self.use_import_restrictions.as_ref() {
             if rule.is_enabled() {
-                index_set.insert(RuleFilter::Rule(Self::GROUP_NAME, Self::GROUP_RULES[17]));
+                index_set.insert(RuleFilter::Rule(Self::GROUP_NAME, Self::GROUP_RULES[18]));
             }
         }
         if let Some(rule) = self.use_sorted_classes.as_ref() {
             if rule.is_enabled() {
-                index_set.insert(RuleFilter::Rule(Self::GROUP_NAME, Self::GROUP_RULES[18]));
+                index_set.insert(RuleFilter::Rule(Self::GROUP_NAME, Self::GROUP_RULES[19]));
             }
         }
         index_set
@@ -2988,23 +2990,24 @@
                 index_set.insert(RuleFilter::Rule(Self::GROUP_NAME, Self::GROUP_RULES[15]));
             }
         }
-<<<<<<< HEAD
+        if let Some(rule) = self.no_undeclared_dependencies.as_ref() {
+            if rule.is_disabled() {
+                index_set.insert(RuleFilter::Rule(Self::GROUP_NAME, Self::GROUP_RULES[16]));
+            }
+        }
         if let Some(rule) = self.use_consistent_new_builtin.as_ref() {
-=======
-        if let Some(rule) = self.no_undeclared_dependencies.as_ref() {
->>>>>>> f3afb52a
-            if rule.is_disabled() {
-                index_set.insert(RuleFilter::Rule(Self::GROUP_NAME, Self::GROUP_RULES[16]));
+            if rule.is_disabled() {
+                index_set.insert(RuleFilter::Rule(Self::GROUP_NAME, Self::GROUP_RULES[17]));
             }
         }
         if let Some(rule) = self.use_import_restrictions.as_ref() {
             if rule.is_disabled() {
-                index_set.insert(RuleFilter::Rule(Self::GROUP_NAME, Self::GROUP_RULES[17]));
+                index_set.insert(RuleFilter::Rule(Self::GROUP_NAME, Self::GROUP_RULES[18]));
             }
         }
         if let Some(rule) = self.use_sorted_classes.as_ref() {
             if rule.is_disabled() {
-                index_set.insert(RuleFilter::Rule(Self::GROUP_NAME, Self::GROUP_RULES[18]));
+                index_set.insert(RuleFilter::Rule(Self::GROUP_NAME, Self::GROUP_RULES[19]));
             }
         }
         index_set
