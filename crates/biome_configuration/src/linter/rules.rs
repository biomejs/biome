--- conflicted
+++ resolved
@@ -2829,12 +2829,7 @@
         RuleFilter::Rule(Self::GROUP_NAME, Self::GROUP_RULES[19]),
         RuleFilter::Rule(Self::GROUP_NAME, Self::GROUP_RULES[20]),
         RuleFilter::Rule(Self::GROUP_NAME, Self::GROUP_RULES[21]),
-<<<<<<< HEAD
-        RuleFilter::Rule(Self::GROUP_NAME, Self::GROUP_RULES[22]),
-        RuleFilter::Rule(Self::GROUP_NAME, Self::GROUP_RULES[29]),
-=======
         RuleFilter::Rule(Self::GROUP_NAME, Self::GROUP_RULES[28]),
->>>>>>> 62beb760
     ];
     const ALL_RULES_AS_FILTERS: &'static [RuleFilter<'static>] = &[
         RuleFilter::Rule(Self::GROUP_NAME, Self::GROUP_RULES[0]),
@@ -2868,10 +2863,6 @@
         RuleFilter::Rule(Self::GROUP_NAME, Self::GROUP_RULES[28]),
         RuleFilter::Rule(Self::GROUP_NAME, Self::GROUP_RULES[29]),
         RuleFilter::Rule(Self::GROUP_NAME, Self::GROUP_RULES[30]),
-<<<<<<< HEAD
-        RuleFilter::Rule(Self::GROUP_NAME, Self::GROUP_RULES[31]),
-=======
->>>>>>> 62beb760
     ];
     #[doc = r" Retrieves the recommended rules"]
     pub(crate) fn is_recommended_true(&self) -> bool {
@@ -2998,92 +2989,49 @@
                 index_set.insert(RuleFilter::Rule(Self::GROUP_NAME, Self::GROUP_RULES[21]));
             }
         }
-<<<<<<< HEAD
         if let Some(rule) = self.no_unmatchable_anb_selector.as_ref() {
-=======
-        if let Some(rule) = self.no_useless_string_concat.as_ref() {
->>>>>>> 62beb760
             if rule.is_enabled() {
                 index_set.insert(RuleFilter::Rule(Self::GROUP_NAME, Self::GROUP_RULES[22]));
             }
         }
-<<<<<<< HEAD
-        if let Some(rule) = self.no_useless_string_concat.as_ref() {
-=======
         if let Some(rule) = self.no_useless_undefined_initialization.as_ref() {
->>>>>>> 62beb760
             if rule.is_enabled() {
                 index_set.insert(RuleFilter::Rule(Self::GROUP_NAME, Self::GROUP_RULES[23]));
             }
         }
-<<<<<<< HEAD
-        if let Some(rule) = self.no_useless_undefined_initialization.as_ref() {
-=======
         if let Some(rule) = self.use_array_literals.as_ref() {
->>>>>>> 62beb760
             if rule.is_enabled() {
                 index_set.insert(RuleFilter::Rule(Self::GROUP_NAME, Self::GROUP_RULES[24]));
             }
         }
-<<<<<<< HEAD
-        if let Some(rule) = self.use_array_literals.as_ref() {
-=======
         if let Some(rule) = self.use_consistent_builtin_instantiation.as_ref() {
->>>>>>> 62beb760
             if rule.is_enabled() {
                 index_set.insert(RuleFilter::Rule(Self::GROUP_NAME, Self::GROUP_RULES[25]));
             }
         }
-<<<<<<< HEAD
-        if let Some(rule) = self.use_consistent_builtin_instantiation.as_ref() {
-=======
         if let Some(rule) = self.use_default_switch_clause.as_ref() {
->>>>>>> 62beb760
             if rule.is_enabled() {
                 index_set.insert(RuleFilter::Rule(Self::GROUP_NAME, Self::GROUP_RULES[26]));
             }
         }
-<<<<<<< HEAD
-        if let Some(rule) = self.use_default_switch_clause.as_ref() {
-=======
         if let Some(rule) = self.use_explicit_length_check.as_ref() {
->>>>>>> 62beb760
             if rule.is_enabled() {
                 index_set.insert(RuleFilter::Rule(Self::GROUP_NAME, Self::GROUP_RULES[27]));
             }
         }
-<<<<<<< HEAD
-        if let Some(rule) = self.use_explicit_length_check.as_ref() {
-=======
         if let Some(rule) = self.use_generic_font_names.as_ref() {
->>>>>>> 62beb760
             if rule.is_enabled() {
                 index_set.insert(RuleFilter::Rule(Self::GROUP_NAME, Self::GROUP_RULES[28]));
             }
         }
-<<<<<<< HEAD
-        if let Some(rule) = self.use_generic_font_names.as_ref() {
-=======
         if let Some(rule) = self.use_import_restrictions.as_ref() {
->>>>>>> 62beb760
             if rule.is_enabled() {
                 index_set.insert(RuleFilter::Rule(Self::GROUP_NAME, Self::GROUP_RULES[29]));
             }
         }
-<<<<<<< HEAD
-        if let Some(rule) = self.use_import_restrictions.as_ref() {
+        if let Some(rule) = self.use_sorted_classes.as_ref() {
             if rule.is_enabled() {
                 index_set.insert(RuleFilter::Rule(Self::GROUP_NAME, Self::GROUP_RULES[30]));
-            }
-        }
-        if let Some(rule) = self.use_sorted_classes.as_ref() {
-            if rule.is_enabled() {
-                index_set.insert(RuleFilter::Rule(Self::GROUP_NAME, Self::GROUP_RULES[31]));
-=======
-        if let Some(rule) = self.use_sorted_classes.as_ref() {
-            if rule.is_enabled() {
-                index_set.insert(RuleFilter::Rule(Self::GROUP_NAME, Self::GROUP_RULES[30]));
->>>>>>> 62beb760
             }
         }
         index_set
@@ -3200,92 +3148,49 @@
                 index_set.insert(RuleFilter::Rule(Self::GROUP_NAME, Self::GROUP_RULES[21]));
             }
         }
-<<<<<<< HEAD
-        if let Some(rule) = self.no_unmatchable_anb_selector.as_ref() {
-=======
         if let Some(rule) = self.no_useless_string_concat.as_ref() {
->>>>>>> 62beb760
             if rule.is_disabled() {
                 index_set.insert(RuleFilter::Rule(Self::GROUP_NAME, Self::GROUP_RULES[22]));
             }
         }
-<<<<<<< HEAD
-        if let Some(rule) = self.no_useless_string_concat.as_ref() {
-=======
         if let Some(rule) = self.no_useless_undefined_initialization.as_ref() {
->>>>>>> 62beb760
             if rule.is_disabled() {
                 index_set.insert(RuleFilter::Rule(Self::GROUP_NAME, Self::GROUP_RULES[23]));
             }
         }
-<<<<<<< HEAD
-        if let Some(rule) = self.no_useless_undefined_initialization.as_ref() {
-=======
         if let Some(rule) = self.use_array_literals.as_ref() {
->>>>>>> 62beb760
             if rule.is_disabled() {
                 index_set.insert(RuleFilter::Rule(Self::GROUP_NAME, Self::GROUP_RULES[24]));
             }
         }
-<<<<<<< HEAD
-        if let Some(rule) = self.use_array_literals.as_ref() {
-=======
         if let Some(rule) = self.use_consistent_builtin_instantiation.as_ref() {
->>>>>>> 62beb760
             if rule.is_disabled() {
                 index_set.insert(RuleFilter::Rule(Self::GROUP_NAME, Self::GROUP_RULES[25]));
             }
         }
-<<<<<<< HEAD
-        if let Some(rule) = self.use_consistent_builtin_instantiation.as_ref() {
-=======
         if let Some(rule) = self.use_default_switch_clause.as_ref() {
->>>>>>> 62beb760
             if rule.is_disabled() {
                 index_set.insert(RuleFilter::Rule(Self::GROUP_NAME, Self::GROUP_RULES[26]));
             }
         }
-<<<<<<< HEAD
-        if let Some(rule) = self.use_default_switch_clause.as_ref() {
-=======
         if let Some(rule) = self.use_explicit_length_check.as_ref() {
->>>>>>> 62beb760
             if rule.is_disabled() {
                 index_set.insert(RuleFilter::Rule(Self::GROUP_NAME, Self::GROUP_RULES[27]));
             }
         }
-<<<<<<< HEAD
-        if let Some(rule) = self.use_explicit_length_check.as_ref() {
-=======
         if let Some(rule) = self.use_generic_font_names.as_ref() {
->>>>>>> 62beb760
             if rule.is_disabled() {
                 index_set.insert(RuleFilter::Rule(Self::GROUP_NAME, Self::GROUP_RULES[28]));
             }
         }
-<<<<<<< HEAD
-        if let Some(rule) = self.use_generic_font_names.as_ref() {
-=======
         if let Some(rule) = self.use_import_restrictions.as_ref() {
->>>>>>> 62beb760
             if rule.is_disabled() {
                 index_set.insert(RuleFilter::Rule(Self::GROUP_NAME, Self::GROUP_RULES[29]));
             }
         }
-<<<<<<< HEAD
-        if let Some(rule) = self.use_import_restrictions.as_ref() {
+        if let Some(rule) = self.use_sorted_classes.as_ref() {
             if rule.is_disabled() {
                 index_set.insert(RuleFilter::Rule(Self::GROUP_NAME, Self::GROUP_RULES[30]));
-            }
-        }
-        if let Some(rule) = self.use_sorted_classes.as_ref() {
-            if rule.is_disabled() {
-                index_set.insert(RuleFilter::Rule(Self::GROUP_NAME, Self::GROUP_RULES[31]));
-=======
-        if let Some(rule) = self.use_sorted_classes.as_ref() {
-            if rule.is_disabled() {
-                index_set.insert(RuleFilter::Rule(Self::GROUP_NAME, Self::GROUP_RULES[30]));
->>>>>>> 62beb760
             }
         }
         index_set
