--- conflicted
+++ resolved
@@ -2781,10 +2781,8 @@
         RuleFilter::Rule(Self::GROUP_NAME, Self::GROUP_RULES[14]),
         RuleFilter::Rule(Self::GROUP_NAME, Self::GROUP_RULES[15]),
         RuleFilter::Rule(Self::GROUP_NAME, Self::GROUP_RULES[16]),
-<<<<<<< HEAD
-=======
         RuleFilter::Rule(Self::GROUP_NAME, Self::GROUP_RULES[17]),
->>>>>>> 73416772
+        RuleFilter::Rule(Self::GROUP_NAME, Self::GROUP_RULES[18]),
     ];
     #[doc = r" Retrieves the recommended rules"]
     pub(crate) fn is_recommended_true(&self) -> bool {
@@ -2871,41 +2869,31 @@
                 index_set.insert(RuleFilter::Rule(Self::GROUP_NAME, Self::GROUP_RULES[13]));
             }
         }
-<<<<<<< HEAD
+        if let Some(rule) = self.no_restricted_imports.as_ref() {
+            if rule.is_enabled() {
+                index_set.insert(RuleFilter::Rule(Self::GROUP_NAME, Self::GROUP_RULES[14]));
+            }
+        }
+        if let Some(rule) = self.no_undeclared_dependencies.as_ref() {
+            if rule.is_enabled() {
+                index_set.insert(RuleFilter::Rule(Self::GROUP_NAME, Self::GROUP_RULES[15]));
+            }
+        }
         if let Some(rule) = self.no_unknown_unit.as_ref() {
-=======
-        if let Some(rule) = self.no_restricted_imports.as_ref() {
->>>>>>> 73416772
-            if rule.is_enabled() {
-                index_set.insert(RuleFilter::Rule(Self::GROUP_NAME, Self::GROUP_RULES[14]));
-            }
-        }
-<<<<<<< HEAD
+            if rule.is_enabled() {
+                index_set.insert(RuleFilter::Rule(Self::GROUP_NAME, Self::GROUP_RULES[16]));
+            }
+        }
         if let Some(rule) = self.use_import_restrictions.as_ref() {
-=======
-        if let Some(rule) = self.no_undeclared_dependencies.as_ref() {
->>>>>>> 73416772
-            if rule.is_enabled() {
-                index_set.insert(RuleFilter::Rule(Self::GROUP_NAME, Self::GROUP_RULES[15]));
-            }
-        }
-<<<<<<< HEAD
+            if rule.is_enabled() {
+                index_set.insert(RuleFilter::Rule(Self::GROUP_NAME, Self::GROUP_RULES[17]));
+            }
+        }
         if let Some(rule) = self.use_sorted_classes.as_ref() {
-=======
-        if let Some(rule) = self.use_import_restrictions.as_ref() {
->>>>>>> 73416772
-            if rule.is_enabled() {
-                index_set.insert(RuleFilter::Rule(Self::GROUP_NAME, Self::GROUP_RULES[16]));
-            }
-        }
-<<<<<<< HEAD
-=======
-        if let Some(rule) = self.use_sorted_classes.as_ref() {
-            if rule.is_enabled() {
-                index_set.insert(RuleFilter::Rule(Self::GROUP_NAME, Self::GROUP_RULES[17]));
-            }
-        }
->>>>>>> 73416772
+            if rule.is_enabled() {
+                index_set.insert(RuleFilter::Rule(Self::GROUP_NAME, Self::GROUP_RULES[18]));
+            }
+        }
         index_set
     }
     pub(crate) fn get_disabled_rules(&self) -> IndexSet<RuleFilter> {
@@ -2980,41 +2968,31 @@
                 index_set.insert(RuleFilter::Rule(Self::GROUP_NAME, Self::GROUP_RULES[13]));
             }
         }
-<<<<<<< HEAD
+        if let Some(rule) = self.no_restricted_imports.as_ref() {
+            if rule.is_disabled() {
+                index_set.insert(RuleFilter::Rule(Self::GROUP_NAME, Self::GROUP_RULES[14]));
+            }
+        }
+        if let Some(rule) = self.no_undeclared_dependencies.as_ref() {
+            if rule.is_disabled() {
+                index_set.insert(RuleFilter::Rule(Self::GROUP_NAME, Self::GROUP_RULES[15]));
+            }
+        }
         if let Some(rule) = self.no_unknown_unit.as_ref() {
-=======
-        if let Some(rule) = self.no_restricted_imports.as_ref() {
->>>>>>> 73416772
-            if rule.is_disabled() {
-                index_set.insert(RuleFilter::Rule(Self::GROUP_NAME, Self::GROUP_RULES[14]));
-            }
-        }
-<<<<<<< HEAD
+            if rule.is_disabled() {
+                index_set.insert(RuleFilter::Rule(Self::GROUP_NAME, Self::GROUP_RULES[16]));
+            }
+        }
         if let Some(rule) = self.use_import_restrictions.as_ref() {
-=======
-        if let Some(rule) = self.no_undeclared_dependencies.as_ref() {
->>>>>>> 73416772
-            if rule.is_disabled() {
-                index_set.insert(RuleFilter::Rule(Self::GROUP_NAME, Self::GROUP_RULES[15]));
-            }
-        }
-<<<<<<< HEAD
+            if rule.is_disabled() {
+                index_set.insert(RuleFilter::Rule(Self::GROUP_NAME, Self::GROUP_RULES[17]));
+            }
+        }
         if let Some(rule) = self.use_sorted_classes.as_ref() {
-=======
-        if let Some(rule) = self.use_import_restrictions.as_ref() {
->>>>>>> 73416772
-            if rule.is_disabled() {
-                index_set.insert(RuleFilter::Rule(Self::GROUP_NAME, Self::GROUP_RULES[16]));
-            }
-        }
-<<<<<<< HEAD
-=======
-        if let Some(rule) = self.use_sorted_classes.as_ref() {
-            if rule.is_disabled() {
-                index_set.insert(RuleFilter::Rule(Self::GROUP_NAME, Self::GROUP_RULES[17]));
-            }
-        }
->>>>>>> 73416772
+            if rule.is_disabled() {
+                index_set.insert(RuleFilter::Rule(Self::GROUP_NAME, Self::GROUP_RULES[18]));
+            }
+        }
         index_set
     }
     #[doc = r" Checks if, given a rule name, matches one of the rules contained in this category"]
