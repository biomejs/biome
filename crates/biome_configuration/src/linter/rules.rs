//! Generated file, do not edit by hand, see `xtask/codegen`

use super::RulePlainConfiguration;
use crate::{RuleConfiguration, RuleFixConfiguration};
use biome_analyze::{options::RuleOptions, RuleFilter};
use biome_console::markup;
use biome_css_analyze::options::*;
use biome_deserialize::{DeserializableValidator, DeserializationDiagnostic};
use biome_deserialize_macros::{Deserializable, Merge};
use biome_diagnostics::{Category, Severity};
use biome_graphql_analyze::options::*;
use biome_js_analyze::options::*;
use biome_json_analyze::options::*;
use biome_rowan::TextRange;
use rustc_hash::FxHashSet;
#[cfg(feature = "schema")]
use schemars::JsonSchema;
use serde::{Deserialize, Serialize};
#[derive(
    Clone,
    Copy,
    Debug,
    Deserializable,
    Eq,
    Hash,
    Merge,
    Ord,
    PartialEq,
    PartialOrd,
    serde :: Deserialize,
    serde :: Serialize,
)]
#[cfg_attr(feature = "schema", derive(JsonSchema))]
#[serde(rename_all = "camelCase")]
pub enum RuleGroup {
    A11y,
    Complexity,
    Correctness,
    Nursery,
    Performance,
    Security,
    Style,
    Suspicious,
}
impl RuleGroup {
    pub const fn as_str(self) -> &'static str {
        match self {
            Self::A11y => A11y::GROUP_NAME,
            Self::Complexity => Complexity::GROUP_NAME,
            Self::Correctness => Correctness::GROUP_NAME,
            Self::Nursery => Nursery::GROUP_NAME,
            Self::Performance => Performance::GROUP_NAME,
            Self::Security => Security::GROUP_NAME,
            Self::Style => Style::GROUP_NAME,
            Self::Suspicious => Suspicious::GROUP_NAME,
        }
    }
}
impl std::str::FromStr for RuleGroup {
    type Err = &'static str;
    fn from_str(s: &str) -> Result<Self, Self::Err> {
        match s {
            A11y::GROUP_NAME => Ok(Self::A11y),
            Complexity::GROUP_NAME => Ok(Self::Complexity),
            Correctness::GROUP_NAME => Ok(Self::Correctness),
            Nursery::GROUP_NAME => Ok(Self::Nursery),
            Performance::GROUP_NAME => Ok(Self::Performance),
            Security::GROUP_NAME => Ok(Self::Security),
            Style::GROUP_NAME => Ok(Self::Style),
            Suspicious::GROUP_NAME => Ok(Self::Suspicious),
            _ => Err("This rule group doesn't exist."),
        }
    }
}
#[derive(Clone, Debug, Default, Deserialize, Deserializable, Eq, Merge, PartialEq, Serialize)]
#[deserializable(with_validator)]
#[cfg_attr(feature = "schema", derive(JsonSchema))]
#[serde(rename_all = "camelCase", deny_unknown_fields)]
pub struct Rules {
    #[doc = r" It enables the lint rules recommended by Biome. `true` by default."]
    #[serde(skip_serializing_if = "Option::is_none")]
    pub recommended: Option<bool>,
    #[doc = r" It enables ALL rules. The rules that belong to `nursery` won't be enabled."]
    #[serde(skip_serializing_if = "Option::is_none")]
    pub all: Option<bool>,
    #[deserializable(rename = "a11y")]
    #[serde(skip_serializing_if = "Option::is_none")]
    pub a11y: Option<A11y>,
    #[deserializable(rename = "complexity")]
    #[serde(skip_serializing_if = "Option::is_none")]
    pub complexity: Option<Complexity>,
    #[deserializable(rename = "correctness")]
    #[serde(skip_serializing_if = "Option::is_none")]
    pub correctness: Option<Correctness>,
    #[deserializable(rename = "nursery")]
    #[serde(skip_serializing_if = "Option::is_none")]
    pub nursery: Option<Nursery>,
    #[deserializable(rename = "performance")]
    #[serde(skip_serializing_if = "Option::is_none")]
    pub performance: Option<Performance>,
    #[deserializable(rename = "security")]
    #[serde(skip_serializing_if = "Option::is_none")]
    pub security: Option<Security>,
    #[deserializable(rename = "style")]
    #[serde(skip_serializing_if = "Option::is_none")]
    pub style: Option<Style>,
    #[deserializable(rename = "suspicious")]
    #[serde(skip_serializing_if = "Option::is_none")]
    pub suspicious: Option<Suspicious>,
}
impl DeserializableValidator for Rules {
    fn validate(
        &mut self,
        _name: &str,
        range: TextRange,
        diagnostics: &mut Vec<DeserializationDiagnostic>,
    ) -> bool {
        if self.recommended == Some(true) && self.all == Some(true) {
            diagnostics . push (DeserializationDiagnostic :: new (markup ! (< Emphasis > "'recommended'" < / Emphasis > " and " < Emphasis > "'all'" < / Emphasis > " can't be both " < Emphasis > "'true'" < / Emphasis > ". You should choose only one of them.")) . with_range (range) . with_note (markup ! ("Biome will fallback to its defaults for this section."))) ;
            return false;
        }
        true
    }
}
impl Rules {
    #[doc = r" Checks if the code coming from [biome_diagnostics::Diagnostic] corresponds to a rule."]
    #[doc = r" Usually the code is built like {group}/{rule_name}"]
    pub fn has_rule(group: RuleGroup, rule_name: &str) -> Option<&'static str> {
        match group {
            RuleGroup::A11y => A11y::has_rule(rule_name),
            RuleGroup::Complexity => Complexity::has_rule(rule_name),
            RuleGroup::Correctness => Correctness::has_rule(rule_name),
            RuleGroup::Nursery => Nursery::has_rule(rule_name),
            RuleGroup::Performance => Performance::has_rule(rule_name),
            RuleGroup::Security => Security::has_rule(rule_name),
            RuleGroup::Style => Style::has_rule(rule_name),
            RuleGroup::Suspicious => Suspicious::has_rule(rule_name),
        }
    }
    #[doc = r" Given a category coming from [Diagnostic](biome_diagnostics::Diagnostic), this function returns"]
    #[doc = r" the [Severity](biome_diagnostics::Severity) associated to the rule, if the configuration changed it."]
    #[doc = r" If the severity is off or not set, then the function returns the default severity of the rule:"]
    #[doc = r" [Severity::Error] for recommended rules and [Severity::Warning] for other rules."]
    #[doc = r""]
    #[doc = r" If not, the function returns [None]."]
    pub fn get_severity_from_code(&self, category: &Category) -> Option<Severity> {
        let mut split_code = category.name().split('/');
        let _lint = split_code.next();
        debug_assert_eq!(_lint, Some("lint"));
        let group = <RuleGroup as std::str::FromStr>::from_str(split_code.next()?).ok()?;
        let rule_name = split_code.next()?;
        let rule_name = Self::has_rule(group, rule_name)?;
        let severity = match group {
            RuleGroup::A11y => self
                .a11y
                .as_ref()
                .and_then(|group| group.get_rule_configuration(rule_name))
                .filter(|(level, _)| !matches!(level, RulePlainConfiguration::Off))
                .map_or_else(
                    || {
                        if A11y::is_recommended_rule(rule_name) {
                            Severity::Error
                        } else {
                            Severity::Warning
                        }
                    },
                    |(level, _)| level.into(),
                ),
            RuleGroup::Complexity => self
                .complexity
                .as_ref()
                .and_then(|group| group.get_rule_configuration(rule_name))
                .filter(|(level, _)| !matches!(level, RulePlainConfiguration::Off))
                .map_or_else(
                    || {
                        if Complexity::is_recommended_rule(rule_name) {
                            Severity::Error
                        } else {
                            Severity::Warning
                        }
                    },
                    |(level, _)| level.into(),
                ),
            RuleGroup::Correctness => self
                .correctness
                .as_ref()
                .and_then(|group| group.get_rule_configuration(rule_name))
                .filter(|(level, _)| !matches!(level, RulePlainConfiguration::Off))
                .map_or_else(
                    || {
                        if Correctness::is_recommended_rule(rule_name) {
                            Severity::Error
                        } else {
                            Severity::Warning
                        }
                    },
                    |(level, _)| level.into(),
                ),
            RuleGroup::Nursery => self
                .nursery
                .as_ref()
                .and_then(|group| group.get_rule_configuration(rule_name))
                .filter(|(level, _)| !matches!(level, RulePlainConfiguration::Off))
                .map_or_else(
                    || {
                        if Nursery::is_recommended_rule(rule_name) {
                            Severity::Error
                        } else {
                            Severity::Warning
                        }
                    },
                    |(level, _)| level.into(),
                ),
            RuleGroup::Performance => self
                .performance
                .as_ref()
                .and_then(|group| group.get_rule_configuration(rule_name))
                .filter(|(level, _)| !matches!(level, RulePlainConfiguration::Off))
                .map_or_else(
                    || {
                        if Performance::is_recommended_rule(rule_name) {
                            Severity::Error
                        } else {
                            Severity::Warning
                        }
                    },
                    |(level, _)| level.into(),
                ),
            RuleGroup::Security => self
                .security
                .as_ref()
                .and_then(|group| group.get_rule_configuration(rule_name))
                .filter(|(level, _)| !matches!(level, RulePlainConfiguration::Off))
                .map_or_else(
                    || {
                        if Security::is_recommended_rule(rule_name) {
                            Severity::Error
                        } else {
                            Severity::Warning
                        }
                    },
                    |(level, _)| level.into(),
                ),
            RuleGroup::Style => self
                .style
                .as_ref()
                .and_then(|group| group.get_rule_configuration(rule_name))
                .filter(|(level, _)| !matches!(level, RulePlainConfiguration::Off))
                .map_or_else(
                    || {
                        if Style::is_recommended_rule(rule_name) {
                            Severity::Error
                        } else {
                            Severity::Warning
                        }
                    },
                    |(level, _)| level.into(),
                ),
            RuleGroup::Suspicious => self
                .suspicious
                .as_ref()
                .and_then(|group| group.get_rule_configuration(rule_name))
                .filter(|(level, _)| !matches!(level, RulePlainConfiguration::Off))
                .map_or_else(
                    || {
                        if Suspicious::is_recommended_rule(rule_name) {
                            Severity::Error
                        } else {
                            Severity::Warning
                        }
                    },
                    |(level, _)| level.into(),
                ),
        };
        Some(severity)
    }
    #[doc = r" Ensure that `recommended` is set to `true` or implied."]
    pub fn set_recommended(&mut self) {
        if self.all != Some(true) && self.recommended == Some(false) {
            self.recommended = Some(true)
        }
        if let Some(group) = &mut self.a11y {
            group.recommended = None;
        }
        if let Some(group) = &mut self.complexity {
            group.recommended = None;
        }
        if let Some(group) = &mut self.correctness {
            group.recommended = None;
        }
        if let Some(group) = &mut self.nursery {
            group.recommended = None;
        }
        if let Some(group) = &mut self.performance {
            group.recommended = None;
        }
        if let Some(group) = &mut self.security {
            group.recommended = None;
        }
        if let Some(group) = &mut self.style {
            group.recommended = None;
        }
        if let Some(group) = &mut self.suspicious {
            group.recommended = None;
        }
    }
    pub(crate) const fn is_recommended_false(&self) -> bool {
        matches!(self.recommended, Some(false))
    }
    pub(crate) const fn is_all_true(&self) -> bool {
        matches!(self.all, Some(true))
    }
    #[doc = r" It returns the enabled rules by default."]
    #[doc = r""]
    #[doc = r" The enabled rules are calculated from the difference with the disabled rules."]
    pub fn as_enabled_rules(&self) -> FxHashSet<RuleFilter<'static>> {
        let mut enabled_rules = FxHashSet::default();
        let mut disabled_rules = FxHashSet::default();
        if let Some(group) = self.a11y.as_ref() {
            group.collect_preset_rules(
                self.is_all_true(),
                !self.is_recommended_false(),
                &mut enabled_rules,
            );
            enabled_rules.extend(&group.get_enabled_rules());
            disabled_rules.extend(&group.get_disabled_rules());
        } else if self.is_all_true() {
            enabled_rules.extend(A11y::all_rules_as_filters());
        } else if !self.is_recommended_false() {
            enabled_rules.extend(A11y::recommended_rules_as_filters());
        }
        if let Some(group) = self.complexity.as_ref() {
            group.collect_preset_rules(
                self.is_all_true(),
                !self.is_recommended_false(),
                &mut enabled_rules,
            );
            enabled_rules.extend(&group.get_enabled_rules());
            disabled_rules.extend(&group.get_disabled_rules());
        } else if self.is_all_true() {
            enabled_rules.extend(Complexity::all_rules_as_filters());
        } else if !self.is_recommended_false() {
            enabled_rules.extend(Complexity::recommended_rules_as_filters());
        }
        if let Some(group) = self.correctness.as_ref() {
            group.collect_preset_rules(
                self.is_all_true(),
                !self.is_recommended_false(),
                &mut enabled_rules,
            );
            enabled_rules.extend(&group.get_enabled_rules());
            disabled_rules.extend(&group.get_disabled_rules());
        } else if self.is_all_true() {
            enabled_rules.extend(Correctness::all_rules_as_filters());
        } else if !self.is_recommended_false() {
            enabled_rules.extend(Correctness::recommended_rules_as_filters());
        }
        if let Some(group) = self.nursery.as_ref() {
            group.collect_preset_rules(
                self.is_all_true() && biome_flags::is_unstable(),
                !self.is_recommended_false() && biome_flags::is_unstable(),
                &mut enabled_rules,
            );
            enabled_rules.extend(&group.get_enabled_rules());
            disabled_rules.extend(&group.get_disabled_rules());
        } else if self.is_all_true() && biome_flags::is_unstable() {
            enabled_rules.extend(Nursery::all_rules_as_filters());
        } else if !self.is_recommended_false() && biome_flags::is_unstable() {
            enabled_rules.extend(Nursery::recommended_rules_as_filters());
        }
        if let Some(group) = self.performance.as_ref() {
            group.collect_preset_rules(
                self.is_all_true(),
                !self.is_recommended_false(),
                &mut enabled_rules,
            );
            enabled_rules.extend(&group.get_enabled_rules());
            disabled_rules.extend(&group.get_disabled_rules());
        } else if self.is_all_true() {
            enabled_rules.extend(Performance::all_rules_as_filters());
        } else if !self.is_recommended_false() {
            enabled_rules.extend(Performance::recommended_rules_as_filters());
        }
        if let Some(group) = self.security.as_ref() {
            group.collect_preset_rules(
                self.is_all_true(),
                !self.is_recommended_false(),
                &mut enabled_rules,
            );
            enabled_rules.extend(&group.get_enabled_rules());
            disabled_rules.extend(&group.get_disabled_rules());
        } else if self.is_all_true() {
            enabled_rules.extend(Security::all_rules_as_filters());
        } else if !self.is_recommended_false() {
            enabled_rules.extend(Security::recommended_rules_as_filters());
        }
        if let Some(group) = self.style.as_ref() {
            group.collect_preset_rules(
                self.is_all_true(),
                !self.is_recommended_false(),
                &mut enabled_rules,
            );
            enabled_rules.extend(&group.get_enabled_rules());
            disabled_rules.extend(&group.get_disabled_rules());
        } else if self.is_all_true() {
            enabled_rules.extend(Style::all_rules_as_filters());
        } else if !self.is_recommended_false() {
            enabled_rules.extend(Style::recommended_rules_as_filters());
        }
        if let Some(group) = self.suspicious.as_ref() {
            group.collect_preset_rules(
                self.is_all_true(),
                !self.is_recommended_false(),
                &mut enabled_rules,
            );
            enabled_rules.extend(&group.get_enabled_rules());
            disabled_rules.extend(&group.get_disabled_rules());
        } else if self.is_all_true() {
            enabled_rules.extend(Suspicious::all_rules_as_filters());
        } else if !self.is_recommended_false() {
            enabled_rules.extend(Suspicious::recommended_rules_as_filters());
        }
        enabled_rules.difference(&disabled_rules).copied().collect()
    }
}
#[derive(Clone, Debug, Default, Deserialize, Deserializable, Eq, Merge, PartialEq, Serialize)]
#[deserializable(with_validator)]
#[cfg_attr(feature = "schema", derive(JsonSchema))]
#[serde(rename_all = "camelCase", default, deny_unknown_fields)]
#[doc = r" A list of rules that belong to this group"]
pub struct A11y {
    #[doc = r" It enables the recommended rules for this group"]
    #[serde(skip_serializing_if = "Option::is_none")]
    pub recommended: Option<bool>,
    #[doc = r" It enables ALL rules for this group."]
    #[serde(skip_serializing_if = "Option::is_none")]
    pub all: Option<bool>,
    #[doc = "Enforce that the accessKey attribute is not used on any HTML element."]
    #[serde(skip_serializing_if = "Option::is_none")]
    pub no_access_key: Option<RuleFixConfiguration<NoAccessKey>>,
    #[doc = "Enforce that aria-hidden=\"true\" is not set on focusable elements."]
    #[serde(skip_serializing_if = "Option::is_none")]
    pub no_aria_hidden_on_focusable: Option<RuleFixConfiguration<NoAriaHiddenOnFocusable>>,
    #[doc = "Enforce that elements that do not support ARIA roles, states, and properties do not have those attributes."]
    #[serde(skip_serializing_if = "Option::is_none")]
    pub no_aria_unsupported_elements: Option<RuleFixConfiguration<NoAriaUnsupportedElements>>,
    #[doc = "Enforce that autoFocus prop is not used on elements."]
    #[serde(skip_serializing_if = "Option::is_none")]
    pub no_autofocus: Option<RuleFixConfiguration<NoAutofocus>>,
    #[doc = "Disallow target=\"_blank\" attribute without rel=\"noreferrer\""]
    #[serde(skip_serializing_if = "Option::is_none")]
    pub no_blank_target: Option<RuleFixConfiguration<NoBlankTarget>>,
    #[doc = "Enforces that no distracting elements are used."]
    #[serde(skip_serializing_if = "Option::is_none")]
    pub no_distracting_elements: Option<RuleFixConfiguration<NoDistractingElements>>,
    #[doc = "The scope prop should be used only on \\<th> elements."]
    #[serde(skip_serializing_if = "Option::is_none")]
    pub no_header_scope: Option<RuleFixConfiguration<NoHeaderScope>>,
    #[doc = "Enforce that non-interactive ARIA roles are not assigned to interactive HTML elements."]
    #[serde(skip_serializing_if = "Option::is_none")]
    pub no_interactive_element_to_noninteractive_role:
        Option<RuleFixConfiguration<NoInteractiveElementToNoninteractiveRole>>,
    #[doc = "Enforce that interactive ARIA roles are not assigned to non-interactive HTML elements."]
    #[serde(skip_serializing_if = "Option::is_none")]
    pub no_noninteractive_element_to_interactive_role:
        Option<RuleFixConfiguration<NoNoninteractiveElementToInteractiveRole>>,
    #[doc = "Enforce that tabIndex is not assigned to non-interactive HTML elements."]
    #[serde(skip_serializing_if = "Option::is_none")]
    pub no_noninteractive_tabindex: Option<RuleFixConfiguration<NoNoninteractiveTabindex>>,
    #[doc = "Prevent the usage of positive integers on tabIndex property"]
    #[serde(skip_serializing_if = "Option::is_none")]
    pub no_positive_tabindex: Option<RuleFixConfiguration<NoPositiveTabindex>>,
    #[doc = "Enforce img alt prop does not contain the word \"image\", \"picture\", or \"photo\"."]
    #[serde(skip_serializing_if = "Option::is_none")]
    pub no_redundant_alt: Option<RuleConfiguration<NoRedundantAlt>>,
    #[doc = "Enforce explicit role property is not the same as implicit/default role property on an element."]
    #[serde(skip_serializing_if = "Option::is_none")]
    pub no_redundant_roles: Option<RuleFixConfiguration<NoRedundantRoles>>,
    #[doc = "Enforces the usage of the title element for the svg element."]
    #[serde(skip_serializing_if = "Option::is_none")]
    pub no_svg_without_title: Option<RuleConfiguration<NoSvgWithoutTitle>>,
    #[doc = "Enforce that all elements that require alternative text have meaningful information to relay back to the end user."]
    #[serde(skip_serializing_if = "Option::is_none")]
    pub use_alt_text: Option<RuleConfiguration<UseAltText>>,
    #[doc = "Enforce that anchors have content and that the content is accessible to screen readers."]
    #[serde(skip_serializing_if = "Option::is_none")]
    pub use_anchor_content: Option<RuleFixConfiguration<UseAnchorContent>>,
    #[doc = "Enforce that tabIndex is assigned to non-interactive HTML elements with aria-activedescendant."]
    #[serde(skip_serializing_if = "Option::is_none")]
    pub use_aria_activedescendant_with_tabindex:
        Option<RuleFixConfiguration<UseAriaActivedescendantWithTabindex>>,
    #[doc = "Enforce that elements with ARIA roles must have all required ARIA attributes for that role."]
    #[serde(skip_serializing_if = "Option::is_none")]
    pub use_aria_props_for_role: Option<RuleConfiguration<UseAriaPropsForRole>>,
    #[doc = "Enforces the usage of the attribute type for the element button"]
    #[serde(skip_serializing_if = "Option::is_none")]
    pub use_button_type: Option<RuleConfiguration<UseButtonType>>,
    #[doc = "Enforce that heading elements (h1, h2, etc.) have content and that the content is accessible to screen readers. Accessible means that it is not hidden using the aria-hidden prop."]
    #[serde(skip_serializing_if = "Option::is_none")]
    pub use_heading_content: Option<RuleConfiguration<UseHeadingContent>>,
    #[doc = "Enforce that html element has lang attribute."]
    #[serde(skip_serializing_if = "Option::is_none")]
    pub use_html_lang: Option<RuleConfiguration<UseHtmlLang>>,
    #[doc = "Enforces the usage of the attribute title for the element iframe."]
    #[serde(skip_serializing_if = "Option::is_none")]
    pub use_iframe_title: Option<RuleConfiguration<UseIframeTitle>>,
    #[doc = "Enforce onClick is accompanied by at least one of the following: onKeyUp, onKeyDown, onKeyPress."]
    #[serde(skip_serializing_if = "Option::is_none")]
    pub use_key_with_click_events: Option<RuleConfiguration<UseKeyWithClickEvents>>,
    #[doc = "Enforce onMouseOver / onMouseOut are accompanied by onFocus / onBlur."]
    #[serde(skip_serializing_if = "Option::is_none")]
    pub use_key_with_mouse_events: Option<RuleConfiguration<UseKeyWithMouseEvents>>,
    #[doc = "Enforces that audio and video elements must have a track for captions."]
    #[serde(skip_serializing_if = "Option::is_none")]
    pub use_media_caption: Option<RuleConfiguration<UseMediaCaption>>,
    #[doc = "Enforce that all anchors are valid, and they are navigable elements."]
    #[serde(skip_serializing_if = "Option::is_none")]
    pub use_valid_anchor: Option<RuleConfiguration<UseValidAnchor>>,
    #[doc = "Ensures that ARIA properties aria-* are all valid."]
    #[serde(skip_serializing_if = "Option::is_none")]
    pub use_valid_aria_props: Option<RuleFixConfiguration<UseValidAriaProps>>,
    #[doc = "Elements with ARIA roles must use a valid, non-abstract ARIA role."]
    #[serde(skip_serializing_if = "Option::is_none")]
    pub use_valid_aria_role: Option<RuleFixConfiguration<UseValidAriaRole>>,
    #[doc = "Enforce that ARIA state and property values are valid."]
    #[serde(skip_serializing_if = "Option::is_none")]
    pub use_valid_aria_values: Option<RuleConfiguration<UseValidAriaValues>>,
    #[doc = "Ensure that the attribute passed to the lang attribute is a correct ISO language and/or country."]
    #[serde(skip_serializing_if = "Option::is_none")]
    pub use_valid_lang: Option<RuleConfiguration<UseValidLang>>,
}
impl DeserializableValidator for A11y {
    fn validate(
        &mut self,
        _name: &str,
        range: TextRange,
        diagnostics: &mut Vec<DeserializationDiagnostic>,
    ) -> bool {
        if self.recommended == Some(true) && self.all == Some(true) {
            diagnostics . push (DeserializationDiagnostic :: new (markup ! (< Emphasis > "'recommended'" < / Emphasis > " and " < Emphasis > "'all'" < / Emphasis > " can't be both " < Emphasis > "'true'" < / Emphasis > ". You should choose only one of them.")) . with_range (range) . with_note (markup ! ("Biome will fallback to its defaults for this section."))) ;
            return false;
        }
        true
    }
}
impl A11y {
    const GROUP_NAME: &'static str = "a11y";
    pub(crate) const GROUP_RULES: &'static [&'static str] = &[
        "noAccessKey",
        "noAriaHiddenOnFocusable",
        "noAriaUnsupportedElements",
        "noAutofocus",
        "noBlankTarget",
        "noDistractingElements",
        "noHeaderScope",
        "noInteractiveElementToNoninteractiveRole",
        "noNoninteractiveElementToInteractiveRole",
        "noNoninteractiveTabindex",
        "noPositiveTabindex",
        "noRedundantAlt",
        "noRedundantRoles",
        "noSvgWithoutTitle",
        "useAltText",
        "useAnchorContent",
        "useAriaActivedescendantWithTabindex",
        "useAriaPropsForRole",
        "useButtonType",
        "useHeadingContent",
        "useHtmlLang",
        "useIframeTitle",
        "useKeyWithClickEvents",
        "useKeyWithMouseEvents",
        "useMediaCaption",
        "useValidAnchor",
        "useValidAriaProps",
        "useValidAriaRole",
        "useValidAriaValues",
        "useValidLang",
    ];
    const RECOMMENDED_RULES: &'static [&'static str] = &[
        "noAccessKey",
        "noAriaHiddenOnFocusable",
        "noAriaUnsupportedElements",
        "noAutofocus",
        "noBlankTarget",
        "noDistractingElements",
        "noHeaderScope",
        "noInteractiveElementToNoninteractiveRole",
        "noNoninteractiveElementToInteractiveRole",
        "noNoninteractiveTabindex",
        "noPositiveTabindex",
        "noRedundantAlt",
        "noRedundantRoles",
        "noSvgWithoutTitle",
        "useAltText",
        "useAnchorContent",
        "useAriaActivedescendantWithTabindex",
        "useAriaPropsForRole",
        "useButtonType",
        "useHeadingContent",
        "useHtmlLang",
        "useIframeTitle",
        "useKeyWithClickEvents",
        "useKeyWithMouseEvents",
        "useMediaCaption",
        "useValidAnchor",
        "useValidAriaProps",
        "useValidAriaRole",
        "useValidAriaValues",
        "useValidLang",
    ];
    const RECOMMENDED_RULES_AS_FILTERS: &'static [RuleFilter<'static>] = &[
        RuleFilter::Rule(Self::GROUP_NAME, Self::GROUP_RULES[0]),
        RuleFilter::Rule(Self::GROUP_NAME, Self::GROUP_RULES[1]),
        RuleFilter::Rule(Self::GROUP_NAME, Self::GROUP_RULES[2]),
        RuleFilter::Rule(Self::GROUP_NAME, Self::GROUP_RULES[3]),
        RuleFilter::Rule(Self::GROUP_NAME, Self::GROUP_RULES[4]),
        RuleFilter::Rule(Self::GROUP_NAME, Self::GROUP_RULES[5]),
        RuleFilter::Rule(Self::GROUP_NAME, Self::GROUP_RULES[6]),
        RuleFilter::Rule(Self::GROUP_NAME, Self::GROUP_RULES[7]),
        RuleFilter::Rule(Self::GROUP_NAME, Self::GROUP_RULES[8]),
        RuleFilter::Rule(Self::GROUP_NAME, Self::GROUP_RULES[9]),
        RuleFilter::Rule(Self::GROUP_NAME, Self::GROUP_RULES[10]),
        RuleFilter::Rule(Self::GROUP_NAME, Self::GROUP_RULES[11]),
        RuleFilter::Rule(Self::GROUP_NAME, Self::GROUP_RULES[12]),
        RuleFilter::Rule(Self::GROUP_NAME, Self::GROUP_RULES[13]),
        RuleFilter::Rule(Self::GROUP_NAME, Self::GROUP_RULES[14]),
        RuleFilter::Rule(Self::GROUP_NAME, Self::GROUP_RULES[15]),
        RuleFilter::Rule(Self::GROUP_NAME, Self::GROUP_RULES[16]),
        RuleFilter::Rule(Self::GROUP_NAME, Self::GROUP_RULES[17]),
        RuleFilter::Rule(Self::GROUP_NAME, Self::GROUP_RULES[18]),
        RuleFilter::Rule(Self::GROUP_NAME, Self::GROUP_RULES[19]),
        RuleFilter::Rule(Self::GROUP_NAME, Self::GROUP_RULES[20]),
        RuleFilter::Rule(Self::GROUP_NAME, Self::GROUP_RULES[21]),
        RuleFilter::Rule(Self::GROUP_NAME, Self::GROUP_RULES[22]),
        RuleFilter::Rule(Self::GROUP_NAME, Self::GROUP_RULES[23]),
        RuleFilter::Rule(Self::GROUP_NAME, Self::GROUP_RULES[24]),
        RuleFilter::Rule(Self::GROUP_NAME, Self::GROUP_RULES[25]),
        RuleFilter::Rule(Self::GROUP_NAME, Self::GROUP_RULES[26]),
        RuleFilter::Rule(Self::GROUP_NAME, Self::GROUP_RULES[27]),
        RuleFilter::Rule(Self::GROUP_NAME, Self::GROUP_RULES[28]),
        RuleFilter::Rule(Self::GROUP_NAME, Self::GROUP_RULES[29]),
    ];
    const ALL_RULES_AS_FILTERS: &'static [RuleFilter<'static>] = &[
        RuleFilter::Rule(Self::GROUP_NAME, Self::GROUP_RULES[0]),
        RuleFilter::Rule(Self::GROUP_NAME, Self::GROUP_RULES[1]),
        RuleFilter::Rule(Self::GROUP_NAME, Self::GROUP_RULES[2]),
        RuleFilter::Rule(Self::GROUP_NAME, Self::GROUP_RULES[3]),
        RuleFilter::Rule(Self::GROUP_NAME, Self::GROUP_RULES[4]),
        RuleFilter::Rule(Self::GROUP_NAME, Self::GROUP_RULES[5]),
        RuleFilter::Rule(Self::GROUP_NAME, Self::GROUP_RULES[6]),
        RuleFilter::Rule(Self::GROUP_NAME, Self::GROUP_RULES[7]),
        RuleFilter::Rule(Self::GROUP_NAME, Self::GROUP_RULES[8]),
        RuleFilter::Rule(Self::GROUP_NAME, Self::GROUP_RULES[9]),
        RuleFilter::Rule(Self::GROUP_NAME, Self::GROUP_RULES[10]),
        RuleFilter::Rule(Self::GROUP_NAME, Self::GROUP_RULES[11]),
        RuleFilter::Rule(Self::GROUP_NAME, Self::GROUP_RULES[12]),
        RuleFilter::Rule(Self::GROUP_NAME, Self::GROUP_RULES[13]),
        RuleFilter::Rule(Self::GROUP_NAME, Self::GROUP_RULES[14]),
        RuleFilter::Rule(Self::GROUP_NAME, Self::GROUP_RULES[15]),
        RuleFilter::Rule(Self::GROUP_NAME, Self::GROUP_RULES[16]),
        RuleFilter::Rule(Self::GROUP_NAME, Self::GROUP_RULES[17]),
        RuleFilter::Rule(Self::GROUP_NAME, Self::GROUP_RULES[18]),
        RuleFilter::Rule(Self::GROUP_NAME, Self::GROUP_RULES[19]),
        RuleFilter::Rule(Self::GROUP_NAME, Self::GROUP_RULES[20]),
        RuleFilter::Rule(Self::GROUP_NAME, Self::GROUP_RULES[21]),
        RuleFilter::Rule(Self::GROUP_NAME, Self::GROUP_RULES[22]),
        RuleFilter::Rule(Self::GROUP_NAME, Self::GROUP_RULES[23]),
        RuleFilter::Rule(Self::GROUP_NAME, Self::GROUP_RULES[24]),
        RuleFilter::Rule(Self::GROUP_NAME, Self::GROUP_RULES[25]),
        RuleFilter::Rule(Self::GROUP_NAME, Self::GROUP_RULES[26]),
        RuleFilter::Rule(Self::GROUP_NAME, Self::GROUP_RULES[27]),
        RuleFilter::Rule(Self::GROUP_NAME, Self::GROUP_RULES[28]),
        RuleFilter::Rule(Self::GROUP_NAME, Self::GROUP_RULES[29]),
    ];
    #[doc = r" Retrieves the recommended rules"]
    pub(crate) fn is_recommended_true(&self) -> bool {
        matches!(self.recommended, Some(true))
    }
    pub(crate) fn is_recommended_unset(&self) -> bool {
        self.recommended.is_none()
    }
    pub(crate) fn is_all_true(&self) -> bool {
        matches!(self.all, Some(true))
    }
    pub(crate) fn is_all_unset(&self) -> bool {
        self.all.is_none()
    }
    pub(crate) fn get_enabled_rules(&self) -> FxHashSet<RuleFilter<'static>> {
        let mut index_set = FxHashSet::default();
        if let Some(rule) = self.no_access_key.as_ref() {
            if rule.is_enabled() {
                index_set.insert(RuleFilter::Rule(Self::GROUP_NAME, Self::GROUP_RULES[0]));
            }
        }
        if let Some(rule) = self.no_aria_hidden_on_focusable.as_ref() {
            if rule.is_enabled() {
                index_set.insert(RuleFilter::Rule(Self::GROUP_NAME, Self::GROUP_RULES[1]));
            }
        }
        if let Some(rule) = self.no_aria_unsupported_elements.as_ref() {
            if rule.is_enabled() {
                index_set.insert(RuleFilter::Rule(Self::GROUP_NAME, Self::GROUP_RULES[2]));
            }
        }
        if let Some(rule) = self.no_autofocus.as_ref() {
            if rule.is_enabled() {
                index_set.insert(RuleFilter::Rule(Self::GROUP_NAME, Self::GROUP_RULES[3]));
            }
        }
        if let Some(rule) = self.no_blank_target.as_ref() {
            if rule.is_enabled() {
                index_set.insert(RuleFilter::Rule(Self::GROUP_NAME, Self::GROUP_RULES[4]));
            }
        }
        if let Some(rule) = self.no_distracting_elements.as_ref() {
            if rule.is_enabled() {
                index_set.insert(RuleFilter::Rule(Self::GROUP_NAME, Self::GROUP_RULES[5]));
            }
        }
        if let Some(rule) = self.no_header_scope.as_ref() {
            if rule.is_enabled() {
                index_set.insert(RuleFilter::Rule(Self::GROUP_NAME, Self::GROUP_RULES[6]));
            }
        }
        if let Some(rule) = self.no_interactive_element_to_noninteractive_role.as_ref() {
            if rule.is_enabled() {
                index_set.insert(RuleFilter::Rule(Self::GROUP_NAME, Self::GROUP_RULES[7]));
            }
        }
        if let Some(rule) = self.no_noninteractive_element_to_interactive_role.as_ref() {
            if rule.is_enabled() {
                index_set.insert(RuleFilter::Rule(Self::GROUP_NAME, Self::GROUP_RULES[8]));
            }
        }
        if let Some(rule) = self.no_noninteractive_tabindex.as_ref() {
            if rule.is_enabled() {
                index_set.insert(RuleFilter::Rule(Self::GROUP_NAME, Self::GROUP_RULES[9]));
            }
        }
        if let Some(rule) = self.no_positive_tabindex.as_ref() {
            if rule.is_enabled() {
                index_set.insert(RuleFilter::Rule(Self::GROUP_NAME, Self::GROUP_RULES[10]));
            }
        }
        if let Some(rule) = self.no_redundant_alt.as_ref() {
            if rule.is_enabled() {
                index_set.insert(RuleFilter::Rule(Self::GROUP_NAME, Self::GROUP_RULES[11]));
            }
        }
        if let Some(rule) = self.no_redundant_roles.as_ref() {
            if rule.is_enabled() {
                index_set.insert(RuleFilter::Rule(Self::GROUP_NAME, Self::GROUP_RULES[12]));
            }
        }
        if let Some(rule) = self.no_svg_without_title.as_ref() {
            if rule.is_enabled() {
                index_set.insert(RuleFilter::Rule(Self::GROUP_NAME, Self::GROUP_RULES[13]));
            }
        }
        if let Some(rule) = self.use_alt_text.as_ref() {
            if rule.is_enabled() {
                index_set.insert(RuleFilter::Rule(Self::GROUP_NAME, Self::GROUP_RULES[14]));
            }
        }
        if let Some(rule) = self.use_anchor_content.as_ref() {
            if rule.is_enabled() {
                index_set.insert(RuleFilter::Rule(Self::GROUP_NAME, Self::GROUP_RULES[15]));
            }
        }
        if let Some(rule) = self.use_aria_activedescendant_with_tabindex.as_ref() {
            if rule.is_enabled() {
                index_set.insert(RuleFilter::Rule(Self::GROUP_NAME, Self::GROUP_RULES[16]));
            }
        }
        if let Some(rule) = self.use_aria_props_for_role.as_ref() {
            if rule.is_enabled() {
                index_set.insert(RuleFilter::Rule(Self::GROUP_NAME, Self::GROUP_RULES[17]));
            }
        }
        if let Some(rule) = self.use_button_type.as_ref() {
            if rule.is_enabled() {
                index_set.insert(RuleFilter::Rule(Self::GROUP_NAME, Self::GROUP_RULES[18]));
            }
        }
        if let Some(rule) = self.use_heading_content.as_ref() {
            if rule.is_enabled() {
                index_set.insert(RuleFilter::Rule(Self::GROUP_NAME, Self::GROUP_RULES[19]));
            }
        }
        if let Some(rule) = self.use_html_lang.as_ref() {
            if rule.is_enabled() {
                index_set.insert(RuleFilter::Rule(Self::GROUP_NAME, Self::GROUP_RULES[20]));
            }
        }
        if let Some(rule) = self.use_iframe_title.as_ref() {
            if rule.is_enabled() {
                index_set.insert(RuleFilter::Rule(Self::GROUP_NAME, Self::GROUP_RULES[21]));
            }
        }
        if let Some(rule) = self.use_key_with_click_events.as_ref() {
            if rule.is_enabled() {
                index_set.insert(RuleFilter::Rule(Self::GROUP_NAME, Self::GROUP_RULES[22]));
            }
        }
        if let Some(rule) = self.use_key_with_mouse_events.as_ref() {
            if rule.is_enabled() {
                index_set.insert(RuleFilter::Rule(Self::GROUP_NAME, Self::GROUP_RULES[23]));
            }
        }
        if let Some(rule) = self.use_media_caption.as_ref() {
            if rule.is_enabled() {
                index_set.insert(RuleFilter::Rule(Self::GROUP_NAME, Self::GROUP_RULES[24]));
            }
        }
        if let Some(rule) = self.use_valid_anchor.as_ref() {
            if rule.is_enabled() {
                index_set.insert(RuleFilter::Rule(Self::GROUP_NAME, Self::GROUP_RULES[25]));
            }
        }
        if let Some(rule) = self.use_valid_aria_props.as_ref() {
            if rule.is_enabled() {
                index_set.insert(RuleFilter::Rule(Self::GROUP_NAME, Self::GROUP_RULES[26]));
            }
        }
        if let Some(rule) = self.use_valid_aria_role.as_ref() {
            if rule.is_enabled() {
                index_set.insert(RuleFilter::Rule(Self::GROUP_NAME, Self::GROUP_RULES[27]));
            }
        }
        if let Some(rule) = self.use_valid_aria_values.as_ref() {
            if rule.is_enabled() {
                index_set.insert(RuleFilter::Rule(Self::GROUP_NAME, Self::GROUP_RULES[28]));
            }
        }
        if let Some(rule) = self.use_valid_lang.as_ref() {
            if rule.is_enabled() {
                index_set.insert(RuleFilter::Rule(Self::GROUP_NAME, Self::GROUP_RULES[29]));
            }
        }
        index_set
    }
    pub(crate) fn get_disabled_rules(&self) -> FxHashSet<RuleFilter<'static>> {
        let mut index_set = FxHashSet::default();
        if let Some(rule) = self.no_access_key.as_ref() {
            if rule.is_disabled() {
                index_set.insert(RuleFilter::Rule(Self::GROUP_NAME, Self::GROUP_RULES[0]));
            }
        }
        if let Some(rule) = self.no_aria_hidden_on_focusable.as_ref() {
            if rule.is_disabled() {
                index_set.insert(RuleFilter::Rule(Self::GROUP_NAME, Self::GROUP_RULES[1]));
            }
        }
        if let Some(rule) = self.no_aria_unsupported_elements.as_ref() {
            if rule.is_disabled() {
                index_set.insert(RuleFilter::Rule(Self::GROUP_NAME, Self::GROUP_RULES[2]));
            }
        }
        if let Some(rule) = self.no_autofocus.as_ref() {
            if rule.is_disabled() {
                index_set.insert(RuleFilter::Rule(Self::GROUP_NAME, Self::GROUP_RULES[3]));
            }
        }
        if let Some(rule) = self.no_blank_target.as_ref() {
            if rule.is_disabled() {
                index_set.insert(RuleFilter::Rule(Self::GROUP_NAME, Self::GROUP_RULES[4]));
            }
        }
        if let Some(rule) = self.no_distracting_elements.as_ref() {
            if rule.is_disabled() {
                index_set.insert(RuleFilter::Rule(Self::GROUP_NAME, Self::GROUP_RULES[5]));
            }
        }
        if let Some(rule) = self.no_header_scope.as_ref() {
            if rule.is_disabled() {
                index_set.insert(RuleFilter::Rule(Self::GROUP_NAME, Self::GROUP_RULES[6]));
            }
        }
        if let Some(rule) = self.no_interactive_element_to_noninteractive_role.as_ref() {
            if rule.is_disabled() {
                index_set.insert(RuleFilter::Rule(Self::GROUP_NAME, Self::GROUP_RULES[7]));
            }
        }
        if let Some(rule) = self.no_noninteractive_element_to_interactive_role.as_ref() {
            if rule.is_disabled() {
                index_set.insert(RuleFilter::Rule(Self::GROUP_NAME, Self::GROUP_RULES[8]));
            }
        }
        if let Some(rule) = self.no_noninteractive_tabindex.as_ref() {
            if rule.is_disabled() {
                index_set.insert(RuleFilter::Rule(Self::GROUP_NAME, Self::GROUP_RULES[9]));
            }
        }
        if let Some(rule) = self.no_positive_tabindex.as_ref() {
            if rule.is_disabled() {
                index_set.insert(RuleFilter::Rule(Self::GROUP_NAME, Self::GROUP_RULES[10]));
            }
        }
        if let Some(rule) = self.no_redundant_alt.as_ref() {
            if rule.is_disabled() {
                index_set.insert(RuleFilter::Rule(Self::GROUP_NAME, Self::GROUP_RULES[11]));
            }
        }
        if let Some(rule) = self.no_redundant_roles.as_ref() {
            if rule.is_disabled() {
                index_set.insert(RuleFilter::Rule(Self::GROUP_NAME, Self::GROUP_RULES[12]));
            }
        }
        if let Some(rule) = self.no_svg_without_title.as_ref() {
            if rule.is_disabled() {
                index_set.insert(RuleFilter::Rule(Self::GROUP_NAME, Self::GROUP_RULES[13]));
            }
        }
        if let Some(rule) = self.use_alt_text.as_ref() {
            if rule.is_disabled() {
                index_set.insert(RuleFilter::Rule(Self::GROUP_NAME, Self::GROUP_RULES[14]));
            }
        }
        if let Some(rule) = self.use_anchor_content.as_ref() {
            if rule.is_disabled() {
                index_set.insert(RuleFilter::Rule(Self::GROUP_NAME, Self::GROUP_RULES[15]));
            }
        }
        if let Some(rule) = self.use_aria_activedescendant_with_tabindex.as_ref() {
            if rule.is_disabled() {
                index_set.insert(RuleFilter::Rule(Self::GROUP_NAME, Self::GROUP_RULES[16]));
            }
        }
        if let Some(rule) = self.use_aria_props_for_role.as_ref() {
            if rule.is_disabled() {
                index_set.insert(RuleFilter::Rule(Self::GROUP_NAME, Self::GROUP_RULES[17]));
            }
        }
        if let Some(rule) = self.use_button_type.as_ref() {
            if rule.is_disabled() {
                index_set.insert(RuleFilter::Rule(Self::GROUP_NAME, Self::GROUP_RULES[18]));
            }
        }
        if let Some(rule) = self.use_heading_content.as_ref() {
            if rule.is_disabled() {
                index_set.insert(RuleFilter::Rule(Self::GROUP_NAME, Self::GROUP_RULES[19]));
            }
        }
        if let Some(rule) = self.use_html_lang.as_ref() {
            if rule.is_disabled() {
                index_set.insert(RuleFilter::Rule(Self::GROUP_NAME, Self::GROUP_RULES[20]));
            }
        }
        if let Some(rule) = self.use_iframe_title.as_ref() {
            if rule.is_disabled() {
                index_set.insert(RuleFilter::Rule(Self::GROUP_NAME, Self::GROUP_RULES[21]));
            }
        }
        if let Some(rule) = self.use_key_with_click_events.as_ref() {
            if rule.is_disabled() {
                index_set.insert(RuleFilter::Rule(Self::GROUP_NAME, Self::GROUP_RULES[22]));
            }
        }
        if let Some(rule) = self.use_key_with_mouse_events.as_ref() {
            if rule.is_disabled() {
                index_set.insert(RuleFilter::Rule(Self::GROUP_NAME, Self::GROUP_RULES[23]));
            }
        }
        if let Some(rule) = self.use_media_caption.as_ref() {
            if rule.is_disabled() {
                index_set.insert(RuleFilter::Rule(Self::GROUP_NAME, Self::GROUP_RULES[24]));
            }
        }
        if let Some(rule) = self.use_valid_anchor.as_ref() {
            if rule.is_disabled() {
                index_set.insert(RuleFilter::Rule(Self::GROUP_NAME, Self::GROUP_RULES[25]));
            }
        }
        if let Some(rule) = self.use_valid_aria_props.as_ref() {
            if rule.is_disabled() {
                index_set.insert(RuleFilter::Rule(Self::GROUP_NAME, Self::GROUP_RULES[26]));
            }
        }
        if let Some(rule) = self.use_valid_aria_role.as_ref() {
            if rule.is_disabled() {
                index_set.insert(RuleFilter::Rule(Self::GROUP_NAME, Self::GROUP_RULES[27]));
            }
        }
        if let Some(rule) = self.use_valid_aria_values.as_ref() {
            if rule.is_disabled() {
                index_set.insert(RuleFilter::Rule(Self::GROUP_NAME, Self::GROUP_RULES[28]));
            }
        }
        if let Some(rule) = self.use_valid_lang.as_ref() {
            if rule.is_disabled() {
                index_set.insert(RuleFilter::Rule(Self::GROUP_NAME, Self::GROUP_RULES[29]));
            }
        }
        index_set
    }
    #[doc = r" Checks if, given a rule name, matches one of the rules contained in this category"]
    pub(crate) fn has_rule(rule_name: &str) -> Option<&'static str> {
        Some(Self::GROUP_RULES[Self::GROUP_RULES.binary_search(&rule_name).ok()?])
    }
    #[doc = r" Checks if, given a rule name, it is marked as recommended"]
    pub(crate) fn is_recommended_rule(rule_name: &str) -> bool {
        Self::RECOMMENDED_RULES.contains(&rule_name)
    }
    pub(crate) fn recommended_rules_as_filters() -> &'static [RuleFilter<'static>] {
        Self::RECOMMENDED_RULES_AS_FILTERS
    }
    pub(crate) fn all_rules_as_filters() -> &'static [RuleFilter<'static>] {
        Self::ALL_RULES_AS_FILTERS
    }
    #[doc = r" Select preset rules"]
    pub(crate) fn collect_preset_rules(
        &self,
        parent_is_all: bool,
        parent_is_recommended: bool,
        enabled_rules: &mut FxHashSet<RuleFilter<'static>>,
    ) {
        if self.is_all_true() || self.is_all_unset() && parent_is_all {
            enabled_rules.extend(Self::all_rules_as_filters());
        } else if self.is_recommended_true()
            || self.is_recommended_unset() && self.is_all_unset() && parent_is_recommended
        {
            enabled_rules.extend(Self::recommended_rules_as_filters());
        }
    }
    pub(crate) fn get_rule_configuration(
        &self,
        rule_name: &str,
    ) -> Option<(RulePlainConfiguration, Option<RuleOptions>)> {
        match rule_name {
            "noAccessKey" => self
                .no_access_key
                .as_ref()
                .map(|conf| (conf.level(), conf.get_options())),
            "noAriaHiddenOnFocusable" => self
                .no_aria_hidden_on_focusable
                .as_ref()
                .map(|conf| (conf.level(), conf.get_options())),
            "noAriaUnsupportedElements" => self
                .no_aria_unsupported_elements
                .as_ref()
                .map(|conf| (conf.level(), conf.get_options())),
            "noAutofocus" => self
                .no_autofocus
                .as_ref()
                .map(|conf| (conf.level(), conf.get_options())),
            "noBlankTarget" => self
                .no_blank_target
                .as_ref()
                .map(|conf| (conf.level(), conf.get_options())),
            "noDistractingElements" => self
                .no_distracting_elements
                .as_ref()
                .map(|conf| (conf.level(), conf.get_options())),
            "noHeaderScope" => self
                .no_header_scope
                .as_ref()
                .map(|conf| (conf.level(), conf.get_options())),
            "noInteractiveElementToNoninteractiveRole" => self
                .no_interactive_element_to_noninteractive_role
                .as_ref()
                .map(|conf| (conf.level(), conf.get_options())),
            "noNoninteractiveElementToInteractiveRole" => self
                .no_noninteractive_element_to_interactive_role
                .as_ref()
                .map(|conf| (conf.level(), conf.get_options())),
            "noNoninteractiveTabindex" => self
                .no_noninteractive_tabindex
                .as_ref()
                .map(|conf| (conf.level(), conf.get_options())),
            "noPositiveTabindex" => self
                .no_positive_tabindex
                .as_ref()
                .map(|conf| (conf.level(), conf.get_options())),
            "noRedundantAlt" => self
                .no_redundant_alt
                .as_ref()
                .map(|conf| (conf.level(), conf.get_options())),
            "noRedundantRoles" => self
                .no_redundant_roles
                .as_ref()
                .map(|conf| (conf.level(), conf.get_options())),
            "noSvgWithoutTitle" => self
                .no_svg_without_title
                .as_ref()
                .map(|conf| (conf.level(), conf.get_options())),
            "useAltText" => self
                .use_alt_text
                .as_ref()
                .map(|conf| (conf.level(), conf.get_options())),
            "useAnchorContent" => self
                .use_anchor_content
                .as_ref()
                .map(|conf| (conf.level(), conf.get_options())),
            "useAriaActivedescendantWithTabindex" => self
                .use_aria_activedescendant_with_tabindex
                .as_ref()
                .map(|conf| (conf.level(), conf.get_options())),
            "useAriaPropsForRole" => self
                .use_aria_props_for_role
                .as_ref()
                .map(|conf| (conf.level(), conf.get_options())),
            "useButtonType" => self
                .use_button_type
                .as_ref()
                .map(|conf| (conf.level(), conf.get_options())),
            "useHeadingContent" => self
                .use_heading_content
                .as_ref()
                .map(|conf| (conf.level(), conf.get_options())),
            "useHtmlLang" => self
                .use_html_lang
                .as_ref()
                .map(|conf| (conf.level(), conf.get_options())),
            "useIframeTitle" => self
                .use_iframe_title
                .as_ref()
                .map(|conf| (conf.level(), conf.get_options())),
            "useKeyWithClickEvents" => self
                .use_key_with_click_events
                .as_ref()
                .map(|conf| (conf.level(), conf.get_options())),
            "useKeyWithMouseEvents" => self
                .use_key_with_mouse_events
                .as_ref()
                .map(|conf| (conf.level(), conf.get_options())),
            "useMediaCaption" => self
                .use_media_caption
                .as_ref()
                .map(|conf| (conf.level(), conf.get_options())),
            "useValidAnchor" => self
                .use_valid_anchor
                .as_ref()
                .map(|conf| (conf.level(), conf.get_options())),
            "useValidAriaProps" => self
                .use_valid_aria_props
                .as_ref()
                .map(|conf| (conf.level(), conf.get_options())),
            "useValidAriaRole" => self
                .use_valid_aria_role
                .as_ref()
                .map(|conf| (conf.level(), conf.get_options())),
            "useValidAriaValues" => self
                .use_valid_aria_values
                .as_ref()
                .map(|conf| (conf.level(), conf.get_options())),
            "useValidLang" => self
                .use_valid_lang
                .as_ref()
                .map(|conf| (conf.level(), conf.get_options())),
            _ => None,
        }
    }
}
#[derive(Clone, Debug, Default, Deserialize, Deserializable, Eq, Merge, PartialEq, Serialize)]
#[deserializable(with_validator)]
#[cfg_attr(feature = "schema", derive(JsonSchema))]
#[serde(rename_all = "camelCase", default, deny_unknown_fields)]
#[doc = r" A list of rules that belong to this group"]
pub struct Complexity {
    #[doc = r" It enables the recommended rules for this group"]
    #[serde(skip_serializing_if = "Option::is_none")]
    pub recommended: Option<bool>,
    #[doc = r" It enables ALL rules for this group."]
    #[serde(skip_serializing_if = "Option::is_none")]
    pub all: Option<bool>,
    #[doc = "Disallow primitive type aliases and misleading types."]
    #[serde(skip_serializing_if = "Option::is_none")]
    pub no_banned_types: Option<RuleFixConfiguration<NoBannedTypes>>,
    #[doc = "Disallow empty type parameters in type aliases and interfaces."]
    #[serde(skip_serializing_if = "Option::is_none")]
    pub no_empty_type_parameters: Option<RuleConfiguration<NoEmptyTypeParameters>>,
    #[doc = "Disallow functions that exceed a given Cognitive Complexity score."]
    #[serde(skip_serializing_if = "Option::is_none")]
    pub no_excessive_cognitive_complexity:
        Option<RuleConfiguration<NoExcessiveCognitiveComplexity>>,
    #[doc = "This rule enforces a maximum depth to nested describe() in test files."]
    #[serde(skip_serializing_if = "Option::is_none")]
    pub no_excessive_nested_test_suites: Option<RuleConfiguration<NoExcessiveNestedTestSuites>>,
    #[doc = "Disallow unnecessary boolean casts"]
    #[serde(skip_serializing_if = "Option::is_none")]
    pub no_extra_boolean_cast: Option<RuleFixConfiguration<NoExtraBooleanCast>>,
    #[doc = "Prefer for...of statement instead of Array.forEach."]
    #[serde(skip_serializing_if = "Option::is_none")]
    pub no_for_each: Option<RuleConfiguration<NoForEach>>,
    #[doc = "Disallow unclear usage of consecutive space characters in regular expression literals"]
    #[serde(skip_serializing_if = "Option::is_none")]
    pub no_multiple_spaces_in_regular_expression_literals:
        Option<RuleFixConfiguration<NoMultipleSpacesInRegularExpressionLiterals>>,
    #[doc = "This rule reports when a class has no non-static members, such as for a class used exclusively as a static namespace."]
    #[serde(skip_serializing_if = "Option::is_none")]
    pub no_static_only_class: Option<RuleConfiguration<NoStaticOnlyClass>>,
    #[doc = "Disallow this and super in static contexts."]
    #[serde(skip_serializing_if = "Option::is_none")]
    pub no_this_in_static: Option<RuleFixConfiguration<NoThisInStatic>>,
    #[doc = "Disallow unnecessary catch clauses."]
    #[serde(skip_serializing_if = "Option::is_none")]
    pub no_useless_catch: Option<RuleConfiguration<NoUselessCatch>>,
    #[doc = "Disallow unnecessary constructors."]
    #[serde(skip_serializing_if = "Option::is_none")]
    pub no_useless_constructor: Option<RuleFixConfiguration<NoUselessConstructor>>,
    #[doc = "Disallow empty exports that don't change anything in a module file."]
    #[serde(skip_serializing_if = "Option::is_none")]
    pub no_useless_empty_export: Option<RuleFixConfiguration<NoUselessEmptyExport>>,
    #[doc = "Disallow unnecessary fragments"]
    #[serde(skip_serializing_if = "Option::is_none")]
    pub no_useless_fragments: Option<RuleFixConfiguration<NoUselessFragments>>,
    #[doc = "Disallow unnecessary labels."]
    #[serde(skip_serializing_if = "Option::is_none")]
    pub no_useless_label: Option<RuleFixConfiguration<NoUselessLabel>>,
    #[doc = "Disallow unnecessary nested block statements."]
    #[serde(skip_serializing_if = "Option::is_none")]
    pub no_useless_lone_block_statements:
        Option<RuleFixConfiguration<NoUselessLoneBlockStatements>>,
    #[doc = "Disallow renaming import, export, and destructured assignments to the same name."]
    #[serde(skip_serializing_if = "Option::is_none")]
    pub no_useless_rename: Option<RuleFixConfiguration<NoUselessRename>>,
    #[doc = "Disallow useless case in switch statements."]
    #[serde(skip_serializing_if = "Option::is_none")]
    pub no_useless_switch_case: Option<RuleFixConfiguration<NoUselessSwitchCase>>,
    #[doc = "Disallow ternary operators when simpler alternatives exist."]
    #[serde(skip_serializing_if = "Option::is_none")]
    pub no_useless_ternary: Option<RuleFixConfiguration<NoUselessTernary>>,
    #[doc = "Disallow useless this aliasing."]
    #[serde(skip_serializing_if = "Option::is_none")]
    pub no_useless_this_alias: Option<RuleFixConfiguration<NoUselessThisAlias>>,
    #[doc = "Disallow using any or unknown as type constraint."]
    #[serde(skip_serializing_if = "Option::is_none")]
    pub no_useless_type_constraint: Option<RuleFixConfiguration<NoUselessTypeConstraint>>,
    #[doc = "Disallow the use of void operators, which is not a familiar operator."]
    #[serde(skip_serializing_if = "Option::is_none")]
    pub no_void: Option<RuleConfiguration<NoVoid>>,
    #[doc = "Disallow with statements in non-strict contexts."]
    #[serde(skip_serializing_if = "Option::is_none")]
    pub no_with: Option<RuleConfiguration<NoWith>>,
    #[doc = "Use arrow functions over function expressions."]
    #[serde(skip_serializing_if = "Option::is_none")]
    pub use_arrow_function: Option<RuleFixConfiguration<UseArrowFunction>>,
    #[doc = "Promotes the use of .flatMap() when map().flat() are used together."]
    #[serde(skip_serializing_if = "Option::is_none")]
    pub use_flat_map: Option<RuleFixConfiguration<UseFlatMap>>,
    #[doc = "Enforce the usage of a literal access to properties over computed property access."]
    #[serde(skip_serializing_if = "Option::is_none")]
    pub use_literal_keys: Option<RuleFixConfiguration<UseLiteralKeys>>,
    #[doc = "Enforce using concise optional chain instead of chained logical expressions."]
    #[serde(skip_serializing_if = "Option::is_none")]
    pub use_optional_chain: Option<RuleFixConfiguration<UseOptionalChain>>,
    #[doc = "Enforce the use of the regular expression literals instead of the RegExp constructor if possible."]
    #[serde(skip_serializing_if = "Option::is_none")]
    pub use_regex_literals: Option<RuleFixConfiguration<UseRegexLiterals>>,
    #[doc = "Disallow number literal object member names which are not base10 or uses underscore as separator"]
    #[serde(skip_serializing_if = "Option::is_none")]
    pub use_simple_number_keys: Option<RuleFixConfiguration<UseSimpleNumberKeys>>,
    #[doc = "Discard redundant terms from logical expressions."]
    #[serde(skip_serializing_if = "Option::is_none")]
    pub use_simplified_logic_expression: Option<RuleFixConfiguration<UseSimplifiedLogicExpression>>,
}
impl DeserializableValidator for Complexity {
    fn validate(
        &mut self,
        _name: &str,
        range: TextRange,
        diagnostics: &mut Vec<DeserializationDiagnostic>,
    ) -> bool {
        if self.recommended == Some(true) && self.all == Some(true) {
            diagnostics . push (DeserializationDiagnostic :: new (markup ! (< Emphasis > "'recommended'" < / Emphasis > " and " < Emphasis > "'all'" < / Emphasis > " can't be both " < Emphasis > "'true'" < / Emphasis > ". You should choose only one of them.")) . with_range (range) . with_note (markup ! ("Biome will fallback to its defaults for this section."))) ;
            return false;
        }
        true
    }
}
impl Complexity {
    const GROUP_NAME: &'static str = "complexity";
    pub(crate) const GROUP_RULES: &'static [&'static str] = &[
        "noBannedTypes",
        "noEmptyTypeParameters",
        "noExcessiveCognitiveComplexity",
        "noExcessiveNestedTestSuites",
        "noExtraBooleanCast",
        "noForEach",
        "noMultipleSpacesInRegularExpressionLiterals",
        "noStaticOnlyClass",
        "noThisInStatic",
        "noUselessCatch",
        "noUselessConstructor",
        "noUselessEmptyExport",
        "noUselessFragments",
        "noUselessLabel",
        "noUselessLoneBlockStatements",
        "noUselessRename",
        "noUselessSwitchCase",
        "noUselessTernary",
        "noUselessThisAlias",
        "noUselessTypeConstraint",
        "noVoid",
        "noWith",
        "useArrowFunction",
        "useFlatMap",
        "useLiteralKeys",
        "useOptionalChain",
        "useRegexLiterals",
        "useSimpleNumberKeys",
        "useSimplifiedLogicExpression",
    ];
    const RECOMMENDED_RULES: &'static [&'static str] = &[
        "noBannedTypes",
        "noEmptyTypeParameters",
        "noExcessiveNestedTestSuites",
        "noExtraBooleanCast",
        "noForEach",
        "noMultipleSpacesInRegularExpressionLiterals",
        "noStaticOnlyClass",
        "noThisInStatic",
        "noUselessCatch",
        "noUselessConstructor",
        "noUselessEmptyExport",
        "noUselessFragments",
        "noUselessLabel",
        "noUselessLoneBlockStatements",
        "noUselessRename",
        "noUselessSwitchCase",
        "noUselessTernary",
        "noUselessThisAlias",
        "noUselessTypeConstraint",
        "noWith",
        "useArrowFunction",
        "useFlatMap",
        "useLiteralKeys",
        "useOptionalChain",
        "useRegexLiterals",
        "useSimpleNumberKeys",
    ];
    const RECOMMENDED_RULES_AS_FILTERS: &'static [RuleFilter<'static>] = &[
        RuleFilter::Rule(Self::GROUP_NAME, Self::GROUP_RULES[0]),
        RuleFilter::Rule(Self::GROUP_NAME, Self::GROUP_RULES[1]),
        RuleFilter::Rule(Self::GROUP_NAME, Self::GROUP_RULES[3]),
        RuleFilter::Rule(Self::GROUP_NAME, Self::GROUP_RULES[4]),
        RuleFilter::Rule(Self::GROUP_NAME, Self::GROUP_RULES[5]),
        RuleFilter::Rule(Self::GROUP_NAME, Self::GROUP_RULES[6]),
        RuleFilter::Rule(Self::GROUP_NAME, Self::GROUP_RULES[7]),
        RuleFilter::Rule(Self::GROUP_NAME, Self::GROUP_RULES[8]),
        RuleFilter::Rule(Self::GROUP_NAME, Self::GROUP_RULES[9]),
        RuleFilter::Rule(Self::GROUP_NAME, Self::GROUP_RULES[10]),
        RuleFilter::Rule(Self::GROUP_NAME, Self::GROUP_RULES[11]),
        RuleFilter::Rule(Self::GROUP_NAME, Self::GROUP_RULES[12]),
        RuleFilter::Rule(Self::GROUP_NAME, Self::GROUP_RULES[13]),
        RuleFilter::Rule(Self::GROUP_NAME, Self::GROUP_RULES[14]),
        RuleFilter::Rule(Self::GROUP_NAME, Self::GROUP_RULES[15]),
        RuleFilter::Rule(Self::GROUP_NAME, Self::GROUP_RULES[16]),
        RuleFilter::Rule(Self::GROUP_NAME, Self::GROUP_RULES[17]),
        RuleFilter::Rule(Self::GROUP_NAME, Self::GROUP_RULES[18]),
        RuleFilter::Rule(Self::GROUP_NAME, Self::GROUP_RULES[19]),
        RuleFilter::Rule(Self::GROUP_NAME, Self::GROUP_RULES[21]),
        RuleFilter::Rule(Self::GROUP_NAME, Self::GROUP_RULES[22]),
        RuleFilter::Rule(Self::GROUP_NAME, Self::GROUP_RULES[23]),
        RuleFilter::Rule(Self::GROUP_NAME, Self::GROUP_RULES[24]),
        RuleFilter::Rule(Self::GROUP_NAME, Self::GROUP_RULES[25]),
        RuleFilter::Rule(Self::GROUP_NAME, Self::GROUP_RULES[26]),
        RuleFilter::Rule(Self::GROUP_NAME, Self::GROUP_RULES[27]),
    ];
    const ALL_RULES_AS_FILTERS: &'static [RuleFilter<'static>] = &[
        RuleFilter::Rule(Self::GROUP_NAME, Self::GROUP_RULES[0]),
        RuleFilter::Rule(Self::GROUP_NAME, Self::GROUP_RULES[1]),
        RuleFilter::Rule(Self::GROUP_NAME, Self::GROUP_RULES[2]),
        RuleFilter::Rule(Self::GROUP_NAME, Self::GROUP_RULES[3]),
        RuleFilter::Rule(Self::GROUP_NAME, Self::GROUP_RULES[4]),
        RuleFilter::Rule(Self::GROUP_NAME, Self::GROUP_RULES[5]),
        RuleFilter::Rule(Self::GROUP_NAME, Self::GROUP_RULES[6]),
        RuleFilter::Rule(Self::GROUP_NAME, Self::GROUP_RULES[7]),
        RuleFilter::Rule(Self::GROUP_NAME, Self::GROUP_RULES[8]),
        RuleFilter::Rule(Self::GROUP_NAME, Self::GROUP_RULES[9]),
        RuleFilter::Rule(Self::GROUP_NAME, Self::GROUP_RULES[10]),
        RuleFilter::Rule(Self::GROUP_NAME, Self::GROUP_RULES[11]),
        RuleFilter::Rule(Self::GROUP_NAME, Self::GROUP_RULES[12]),
        RuleFilter::Rule(Self::GROUP_NAME, Self::GROUP_RULES[13]),
        RuleFilter::Rule(Self::GROUP_NAME, Self::GROUP_RULES[14]),
        RuleFilter::Rule(Self::GROUP_NAME, Self::GROUP_RULES[15]),
        RuleFilter::Rule(Self::GROUP_NAME, Self::GROUP_RULES[16]),
        RuleFilter::Rule(Self::GROUP_NAME, Self::GROUP_RULES[17]),
        RuleFilter::Rule(Self::GROUP_NAME, Self::GROUP_RULES[18]),
        RuleFilter::Rule(Self::GROUP_NAME, Self::GROUP_RULES[19]),
        RuleFilter::Rule(Self::GROUP_NAME, Self::GROUP_RULES[20]),
        RuleFilter::Rule(Self::GROUP_NAME, Self::GROUP_RULES[21]),
        RuleFilter::Rule(Self::GROUP_NAME, Self::GROUP_RULES[22]),
        RuleFilter::Rule(Self::GROUP_NAME, Self::GROUP_RULES[23]),
        RuleFilter::Rule(Self::GROUP_NAME, Self::GROUP_RULES[24]),
        RuleFilter::Rule(Self::GROUP_NAME, Self::GROUP_RULES[25]),
        RuleFilter::Rule(Self::GROUP_NAME, Self::GROUP_RULES[26]),
        RuleFilter::Rule(Self::GROUP_NAME, Self::GROUP_RULES[27]),
        RuleFilter::Rule(Self::GROUP_NAME, Self::GROUP_RULES[28]),
    ];
    #[doc = r" Retrieves the recommended rules"]
    pub(crate) fn is_recommended_true(&self) -> bool {
        matches!(self.recommended, Some(true))
    }
    pub(crate) fn is_recommended_unset(&self) -> bool {
        self.recommended.is_none()
    }
    pub(crate) fn is_all_true(&self) -> bool {
        matches!(self.all, Some(true))
    }
    pub(crate) fn is_all_unset(&self) -> bool {
        self.all.is_none()
    }
    pub(crate) fn get_enabled_rules(&self) -> FxHashSet<RuleFilter<'static>> {
        let mut index_set = FxHashSet::default();
        if let Some(rule) = self.no_banned_types.as_ref() {
            if rule.is_enabled() {
                index_set.insert(RuleFilter::Rule(Self::GROUP_NAME, Self::GROUP_RULES[0]));
            }
        }
        if let Some(rule) = self.no_empty_type_parameters.as_ref() {
            if rule.is_enabled() {
                index_set.insert(RuleFilter::Rule(Self::GROUP_NAME, Self::GROUP_RULES[1]));
            }
        }
        if let Some(rule) = self.no_excessive_cognitive_complexity.as_ref() {
            if rule.is_enabled() {
                index_set.insert(RuleFilter::Rule(Self::GROUP_NAME, Self::GROUP_RULES[2]));
            }
        }
        if let Some(rule) = self.no_excessive_nested_test_suites.as_ref() {
            if rule.is_enabled() {
                index_set.insert(RuleFilter::Rule(Self::GROUP_NAME, Self::GROUP_RULES[3]));
            }
        }
        if let Some(rule) = self.no_extra_boolean_cast.as_ref() {
            if rule.is_enabled() {
                index_set.insert(RuleFilter::Rule(Self::GROUP_NAME, Self::GROUP_RULES[4]));
            }
        }
        if let Some(rule) = self.no_for_each.as_ref() {
            if rule.is_enabled() {
                index_set.insert(RuleFilter::Rule(Self::GROUP_NAME, Self::GROUP_RULES[5]));
            }
        }
        if let Some(rule) = self
            .no_multiple_spaces_in_regular_expression_literals
            .as_ref()
        {
            if rule.is_enabled() {
                index_set.insert(RuleFilter::Rule(Self::GROUP_NAME, Self::GROUP_RULES[6]));
            }
        }
        if let Some(rule) = self.no_static_only_class.as_ref() {
            if rule.is_enabled() {
                index_set.insert(RuleFilter::Rule(Self::GROUP_NAME, Self::GROUP_RULES[7]));
            }
        }
        if let Some(rule) = self.no_this_in_static.as_ref() {
            if rule.is_enabled() {
                index_set.insert(RuleFilter::Rule(Self::GROUP_NAME, Self::GROUP_RULES[8]));
            }
        }
        if let Some(rule) = self.no_useless_catch.as_ref() {
            if rule.is_enabled() {
                index_set.insert(RuleFilter::Rule(Self::GROUP_NAME, Self::GROUP_RULES[9]));
            }
        }
        if let Some(rule) = self.no_useless_constructor.as_ref() {
            if rule.is_enabled() {
                index_set.insert(RuleFilter::Rule(Self::GROUP_NAME, Self::GROUP_RULES[10]));
            }
        }
        if let Some(rule) = self.no_useless_empty_export.as_ref() {
            if rule.is_enabled() {
                index_set.insert(RuleFilter::Rule(Self::GROUP_NAME, Self::GROUP_RULES[11]));
            }
        }
        if let Some(rule) = self.no_useless_fragments.as_ref() {
            if rule.is_enabled() {
                index_set.insert(RuleFilter::Rule(Self::GROUP_NAME, Self::GROUP_RULES[12]));
            }
        }
        if let Some(rule) = self.no_useless_label.as_ref() {
            if rule.is_enabled() {
                index_set.insert(RuleFilter::Rule(Self::GROUP_NAME, Self::GROUP_RULES[13]));
            }
        }
        if let Some(rule) = self.no_useless_lone_block_statements.as_ref() {
            if rule.is_enabled() {
                index_set.insert(RuleFilter::Rule(Self::GROUP_NAME, Self::GROUP_RULES[14]));
            }
        }
        if let Some(rule) = self.no_useless_rename.as_ref() {
            if rule.is_enabled() {
                index_set.insert(RuleFilter::Rule(Self::GROUP_NAME, Self::GROUP_RULES[15]));
            }
        }
        if let Some(rule) = self.no_useless_switch_case.as_ref() {
            if rule.is_enabled() {
                index_set.insert(RuleFilter::Rule(Self::GROUP_NAME, Self::GROUP_RULES[16]));
            }
        }
        if let Some(rule) = self.no_useless_ternary.as_ref() {
            if rule.is_enabled() {
                index_set.insert(RuleFilter::Rule(Self::GROUP_NAME, Self::GROUP_RULES[17]));
            }
        }
        if let Some(rule) = self.no_useless_this_alias.as_ref() {
            if rule.is_enabled() {
                index_set.insert(RuleFilter::Rule(Self::GROUP_NAME, Self::GROUP_RULES[18]));
            }
        }
        if let Some(rule) = self.no_useless_type_constraint.as_ref() {
            if rule.is_enabled() {
                index_set.insert(RuleFilter::Rule(Self::GROUP_NAME, Self::GROUP_RULES[19]));
            }
        }
        if let Some(rule) = self.no_void.as_ref() {
            if rule.is_enabled() {
                index_set.insert(RuleFilter::Rule(Self::GROUP_NAME, Self::GROUP_RULES[20]));
            }
        }
        if let Some(rule) = self.no_with.as_ref() {
            if rule.is_enabled() {
                index_set.insert(RuleFilter::Rule(Self::GROUP_NAME, Self::GROUP_RULES[21]));
            }
        }
        if let Some(rule) = self.use_arrow_function.as_ref() {
            if rule.is_enabled() {
                index_set.insert(RuleFilter::Rule(Self::GROUP_NAME, Self::GROUP_RULES[22]));
            }
        }
        if let Some(rule) = self.use_flat_map.as_ref() {
            if rule.is_enabled() {
                index_set.insert(RuleFilter::Rule(Self::GROUP_NAME, Self::GROUP_RULES[23]));
            }
        }
        if let Some(rule) = self.use_literal_keys.as_ref() {
            if rule.is_enabled() {
                index_set.insert(RuleFilter::Rule(Self::GROUP_NAME, Self::GROUP_RULES[24]));
            }
        }
        if let Some(rule) = self.use_optional_chain.as_ref() {
            if rule.is_enabled() {
                index_set.insert(RuleFilter::Rule(Self::GROUP_NAME, Self::GROUP_RULES[25]));
            }
        }
        if let Some(rule) = self.use_regex_literals.as_ref() {
            if rule.is_enabled() {
                index_set.insert(RuleFilter::Rule(Self::GROUP_NAME, Self::GROUP_RULES[26]));
            }
        }
        if let Some(rule) = self.use_simple_number_keys.as_ref() {
            if rule.is_enabled() {
                index_set.insert(RuleFilter::Rule(Self::GROUP_NAME, Self::GROUP_RULES[27]));
            }
        }
        if let Some(rule) = self.use_simplified_logic_expression.as_ref() {
            if rule.is_enabled() {
                index_set.insert(RuleFilter::Rule(Self::GROUP_NAME, Self::GROUP_RULES[28]));
            }
        }
        index_set
    }
    pub(crate) fn get_disabled_rules(&self) -> FxHashSet<RuleFilter<'static>> {
        let mut index_set = FxHashSet::default();
        if let Some(rule) = self.no_banned_types.as_ref() {
            if rule.is_disabled() {
                index_set.insert(RuleFilter::Rule(Self::GROUP_NAME, Self::GROUP_RULES[0]));
            }
        }
        if let Some(rule) = self.no_empty_type_parameters.as_ref() {
            if rule.is_disabled() {
                index_set.insert(RuleFilter::Rule(Self::GROUP_NAME, Self::GROUP_RULES[1]));
            }
        }
        if let Some(rule) = self.no_excessive_cognitive_complexity.as_ref() {
            if rule.is_disabled() {
                index_set.insert(RuleFilter::Rule(Self::GROUP_NAME, Self::GROUP_RULES[2]));
            }
        }
        if let Some(rule) = self.no_excessive_nested_test_suites.as_ref() {
            if rule.is_disabled() {
                index_set.insert(RuleFilter::Rule(Self::GROUP_NAME, Self::GROUP_RULES[3]));
            }
        }
        if let Some(rule) = self.no_extra_boolean_cast.as_ref() {
            if rule.is_disabled() {
                index_set.insert(RuleFilter::Rule(Self::GROUP_NAME, Self::GROUP_RULES[4]));
            }
        }
        if let Some(rule) = self.no_for_each.as_ref() {
            if rule.is_disabled() {
                index_set.insert(RuleFilter::Rule(Self::GROUP_NAME, Self::GROUP_RULES[5]));
            }
        }
        if let Some(rule) = self
            .no_multiple_spaces_in_regular_expression_literals
            .as_ref()
        {
            if rule.is_disabled() {
                index_set.insert(RuleFilter::Rule(Self::GROUP_NAME, Self::GROUP_RULES[6]));
            }
        }
        if let Some(rule) = self.no_static_only_class.as_ref() {
            if rule.is_disabled() {
                index_set.insert(RuleFilter::Rule(Self::GROUP_NAME, Self::GROUP_RULES[7]));
            }
        }
        if let Some(rule) = self.no_this_in_static.as_ref() {
            if rule.is_disabled() {
                index_set.insert(RuleFilter::Rule(Self::GROUP_NAME, Self::GROUP_RULES[8]));
            }
        }
        if let Some(rule) = self.no_useless_catch.as_ref() {
            if rule.is_disabled() {
                index_set.insert(RuleFilter::Rule(Self::GROUP_NAME, Self::GROUP_RULES[9]));
            }
        }
        if let Some(rule) = self.no_useless_constructor.as_ref() {
            if rule.is_disabled() {
                index_set.insert(RuleFilter::Rule(Self::GROUP_NAME, Self::GROUP_RULES[10]));
            }
        }
        if let Some(rule) = self.no_useless_empty_export.as_ref() {
            if rule.is_disabled() {
                index_set.insert(RuleFilter::Rule(Self::GROUP_NAME, Self::GROUP_RULES[11]));
            }
        }
        if let Some(rule) = self.no_useless_fragments.as_ref() {
            if rule.is_disabled() {
                index_set.insert(RuleFilter::Rule(Self::GROUP_NAME, Self::GROUP_RULES[12]));
            }
        }
        if let Some(rule) = self.no_useless_label.as_ref() {
            if rule.is_disabled() {
                index_set.insert(RuleFilter::Rule(Self::GROUP_NAME, Self::GROUP_RULES[13]));
            }
        }
        if let Some(rule) = self.no_useless_lone_block_statements.as_ref() {
            if rule.is_disabled() {
                index_set.insert(RuleFilter::Rule(Self::GROUP_NAME, Self::GROUP_RULES[14]));
            }
        }
        if let Some(rule) = self.no_useless_rename.as_ref() {
            if rule.is_disabled() {
                index_set.insert(RuleFilter::Rule(Self::GROUP_NAME, Self::GROUP_RULES[15]));
            }
        }
        if let Some(rule) = self.no_useless_switch_case.as_ref() {
            if rule.is_disabled() {
                index_set.insert(RuleFilter::Rule(Self::GROUP_NAME, Self::GROUP_RULES[16]));
            }
        }
        if let Some(rule) = self.no_useless_ternary.as_ref() {
            if rule.is_disabled() {
                index_set.insert(RuleFilter::Rule(Self::GROUP_NAME, Self::GROUP_RULES[17]));
            }
        }
        if let Some(rule) = self.no_useless_this_alias.as_ref() {
            if rule.is_disabled() {
                index_set.insert(RuleFilter::Rule(Self::GROUP_NAME, Self::GROUP_RULES[18]));
            }
        }
        if let Some(rule) = self.no_useless_type_constraint.as_ref() {
            if rule.is_disabled() {
                index_set.insert(RuleFilter::Rule(Self::GROUP_NAME, Self::GROUP_RULES[19]));
            }
        }
        if let Some(rule) = self.no_void.as_ref() {
            if rule.is_disabled() {
                index_set.insert(RuleFilter::Rule(Self::GROUP_NAME, Self::GROUP_RULES[20]));
            }
        }
        if let Some(rule) = self.no_with.as_ref() {
            if rule.is_disabled() {
                index_set.insert(RuleFilter::Rule(Self::GROUP_NAME, Self::GROUP_RULES[21]));
            }
        }
        if let Some(rule) = self.use_arrow_function.as_ref() {
            if rule.is_disabled() {
                index_set.insert(RuleFilter::Rule(Self::GROUP_NAME, Self::GROUP_RULES[22]));
            }
        }
        if let Some(rule) = self.use_flat_map.as_ref() {
            if rule.is_disabled() {
                index_set.insert(RuleFilter::Rule(Self::GROUP_NAME, Self::GROUP_RULES[23]));
            }
        }
        if let Some(rule) = self.use_literal_keys.as_ref() {
            if rule.is_disabled() {
                index_set.insert(RuleFilter::Rule(Self::GROUP_NAME, Self::GROUP_RULES[24]));
            }
        }
        if let Some(rule) = self.use_optional_chain.as_ref() {
            if rule.is_disabled() {
                index_set.insert(RuleFilter::Rule(Self::GROUP_NAME, Self::GROUP_RULES[25]));
            }
        }
        if let Some(rule) = self.use_regex_literals.as_ref() {
            if rule.is_disabled() {
                index_set.insert(RuleFilter::Rule(Self::GROUP_NAME, Self::GROUP_RULES[26]));
            }
        }
        if let Some(rule) = self.use_simple_number_keys.as_ref() {
            if rule.is_disabled() {
                index_set.insert(RuleFilter::Rule(Self::GROUP_NAME, Self::GROUP_RULES[27]));
            }
        }
        if let Some(rule) = self.use_simplified_logic_expression.as_ref() {
            if rule.is_disabled() {
                index_set.insert(RuleFilter::Rule(Self::GROUP_NAME, Self::GROUP_RULES[28]));
            }
        }
        index_set
    }
    #[doc = r" Checks if, given a rule name, matches one of the rules contained in this category"]
    pub(crate) fn has_rule(rule_name: &str) -> Option<&'static str> {
        Some(Self::GROUP_RULES[Self::GROUP_RULES.binary_search(&rule_name).ok()?])
    }
    #[doc = r" Checks if, given a rule name, it is marked as recommended"]
    pub(crate) fn is_recommended_rule(rule_name: &str) -> bool {
        Self::RECOMMENDED_RULES.contains(&rule_name)
    }
    pub(crate) fn recommended_rules_as_filters() -> &'static [RuleFilter<'static>] {
        Self::RECOMMENDED_RULES_AS_FILTERS
    }
    pub(crate) fn all_rules_as_filters() -> &'static [RuleFilter<'static>] {
        Self::ALL_RULES_AS_FILTERS
    }
    #[doc = r" Select preset rules"]
    pub(crate) fn collect_preset_rules(
        &self,
        parent_is_all: bool,
        parent_is_recommended: bool,
        enabled_rules: &mut FxHashSet<RuleFilter<'static>>,
    ) {
        if self.is_all_true() || self.is_all_unset() && parent_is_all {
            enabled_rules.extend(Self::all_rules_as_filters());
        } else if self.is_recommended_true()
            || self.is_recommended_unset() && self.is_all_unset() && parent_is_recommended
        {
            enabled_rules.extend(Self::recommended_rules_as_filters());
        }
    }
    pub(crate) fn get_rule_configuration(
        &self,
        rule_name: &str,
    ) -> Option<(RulePlainConfiguration, Option<RuleOptions>)> {
        match rule_name {
            "noBannedTypes" => self
                .no_banned_types
                .as_ref()
                .map(|conf| (conf.level(), conf.get_options())),
            "noEmptyTypeParameters" => self
                .no_empty_type_parameters
                .as_ref()
                .map(|conf| (conf.level(), conf.get_options())),
            "noExcessiveCognitiveComplexity" => self
                .no_excessive_cognitive_complexity
                .as_ref()
                .map(|conf| (conf.level(), conf.get_options())),
            "noExcessiveNestedTestSuites" => self
                .no_excessive_nested_test_suites
                .as_ref()
                .map(|conf| (conf.level(), conf.get_options())),
            "noExtraBooleanCast" => self
                .no_extra_boolean_cast
                .as_ref()
                .map(|conf| (conf.level(), conf.get_options())),
            "noForEach" => self
                .no_for_each
                .as_ref()
                .map(|conf| (conf.level(), conf.get_options())),
            "noMultipleSpacesInRegularExpressionLiterals" => self
                .no_multiple_spaces_in_regular_expression_literals
                .as_ref()
                .map(|conf| (conf.level(), conf.get_options())),
            "noStaticOnlyClass" => self
                .no_static_only_class
                .as_ref()
                .map(|conf| (conf.level(), conf.get_options())),
            "noThisInStatic" => self
                .no_this_in_static
                .as_ref()
                .map(|conf| (conf.level(), conf.get_options())),
            "noUselessCatch" => self
                .no_useless_catch
                .as_ref()
                .map(|conf| (conf.level(), conf.get_options())),
            "noUselessConstructor" => self
                .no_useless_constructor
                .as_ref()
                .map(|conf| (conf.level(), conf.get_options())),
            "noUselessEmptyExport" => self
                .no_useless_empty_export
                .as_ref()
                .map(|conf| (conf.level(), conf.get_options())),
            "noUselessFragments" => self
                .no_useless_fragments
                .as_ref()
                .map(|conf| (conf.level(), conf.get_options())),
            "noUselessLabel" => self
                .no_useless_label
                .as_ref()
                .map(|conf| (conf.level(), conf.get_options())),
            "noUselessLoneBlockStatements" => self
                .no_useless_lone_block_statements
                .as_ref()
                .map(|conf| (conf.level(), conf.get_options())),
            "noUselessRename" => self
                .no_useless_rename
                .as_ref()
                .map(|conf| (conf.level(), conf.get_options())),
            "noUselessSwitchCase" => self
                .no_useless_switch_case
                .as_ref()
                .map(|conf| (conf.level(), conf.get_options())),
            "noUselessTernary" => self
                .no_useless_ternary
                .as_ref()
                .map(|conf| (conf.level(), conf.get_options())),
            "noUselessThisAlias" => self
                .no_useless_this_alias
                .as_ref()
                .map(|conf| (conf.level(), conf.get_options())),
            "noUselessTypeConstraint" => self
                .no_useless_type_constraint
                .as_ref()
                .map(|conf| (conf.level(), conf.get_options())),
            "noVoid" => self
                .no_void
                .as_ref()
                .map(|conf| (conf.level(), conf.get_options())),
            "noWith" => self
                .no_with
                .as_ref()
                .map(|conf| (conf.level(), conf.get_options())),
            "useArrowFunction" => self
                .use_arrow_function
                .as_ref()
                .map(|conf| (conf.level(), conf.get_options())),
            "useFlatMap" => self
                .use_flat_map
                .as_ref()
                .map(|conf| (conf.level(), conf.get_options())),
            "useLiteralKeys" => self
                .use_literal_keys
                .as_ref()
                .map(|conf| (conf.level(), conf.get_options())),
            "useOptionalChain" => self
                .use_optional_chain
                .as_ref()
                .map(|conf| (conf.level(), conf.get_options())),
            "useRegexLiterals" => self
                .use_regex_literals
                .as_ref()
                .map(|conf| (conf.level(), conf.get_options())),
            "useSimpleNumberKeys" => self
                .use_simple_number_keys
                .as_ref()
                .map(|conf| (conf.level(), conf.get_options())),
            "useSimplifiedLogicExpression" => self
                .use_simplified_logic_expression
                .as_ref()
                .map(|conf| (conf.level(), conf.get_options())),
            _ => None,
        }
    }
}
#[derive(Clone, Debug, Default, Deserialize, Deserializable, Eq, Merge, PartialEq, Serialize)]
#[deserializable(with_validator)]
#[cfg_attr(feature = "schema", derive(JsonSchema))]
#[serde(rename_all = "camelCase", default, deny_unknown_fields)]
#[doc = r" A list of rules that belong to this group"]
pub struct Correctness {
    #[doc = r" It enables the recommended rules for this group"]
    #[serde(skip_serializing_if = "Option::is_none")]
    pub recommended: Option<bool>,
    #[doc = r" It enables ALL rules for this group."]
    #[serde(skip_serializing_if = "Option::is_none")]
    pub all: Option<bool>,
    #[doc = "Prevent passing of children as props."]
    #[serde(skip_serializing_if = "Option::is_none")]
    pub no_children_prop: Option<RuleConfiguration<NoChildrenProp>>,
    #[doc = "Prevents from having const variables being re-assigned."]
    #[serde(skip_serializing_if = "Option::is_none")]
    pub no_const_assign: Option<RuleFixConfiguration<NoConstAssign>>,
    #[doc = "Disallow constant expressions in conditions"]
    #[serde(skip_serializing_if = "Option::is_none")]
    pub no_constant_condition: Option<RuleConfiguration<NoConstantCondition>>,
    #[doc = "Disallow the use of Math.min and Math.max to clamp a value where the result itself is constant."]
    #[serde(skip_serializing_if = "Option::is_none")]
    pub no_constant_math_min_max_clamp: Option<RuleFixConfiguration<NoConstantMathMinMaxClamp>>,
    #[doc = "Disallow returning a value from a constructor."]
    #[serde(skip_serializing_if = "Option::is_none")]
    pub no_constructor_return: Option<RuleConfiguration<NoConstructorReturn>>,
    #[doc = "Disallow empty character classes in regular expression literals."]
    #[serde(skip_serializing_if = "Option::is_none")]
    pub no_empty_character_class_in_regex: Option<RuleConfiguration<NoEmptyCharacterClassInRegex>>,
    #[doc = "Disallows empty destructuring patterns."]
    #[serde(skip_serializing_if = "Option::is_none")]
    pub no_empty_pattern: Option<RuleConfiguration<NoEmptyPattern>>,
    #[doc = "Disallow to use unnecessary callback on flatMap."]
    #[serde(skip_serializing_if = "Option::is_none")]
    pub no_flat_map_identity: Option<RuleFixConfiguration<NoFlatMapIdentity>>,
    #[doc = "Disallow calling global object properties as functions"]
    #[serde(skip_serializing_if = "Option::is_none")]
    pub no_global_object_calls: Option<RuleConfiguration<NoGlobalObjectCalls>>,
    #[doc = "Disallow function and var declarations that are accessible outside their block."]
    #[serde(skip_serializing_if = "Option::is_none")]
    pub no_inner_declarations: Option<RuleConfiguration<NoInnerDeclarations>>,
    #[doc = "Prevents the incorrect use of super() inside classes. It also checks whether a call super() is missing from classes that extends other constructors."]
    #[serde(skip_serializing_if = "Option::is_none")]
    pub no_invalid_constructor_super: Option<RuleConfiguration<NoInvalidConstructorSuper>>,
    #[doc = "Disallow new operators with global non-constructor functions."]
    #[serde(skip_serializing_if = "Option::is_none")]
    pub no_invalid_new_builtin: Option<RuleFixConfiguration<NoInvalidNewBuiltin>>,
    #[doc = "Disallow the use of variables and function parameters before their declaration"]
    #[serde(skip_serializing_if = "Option::is_none")]
    pub no_invalid_use_before_declaration: Option<RuleConfiguration<NoInvalidUseBeforeDeclaration>>,
    #[doc = "Disallow new operators with the Symbol object."]
    #[serde(skip_serializing_if = "Option::is_none")]
    pub no_new_symbol: Option<RuleFixConfiguration<NoNewSymbol>>,
    #[doc = "Forbid the use of Node.js builtin modules."]
    #[serde(skip_serializing_if = "Option::is_none")]
    pub no_nodejs_modules: Option<RuleConfiguration<NoNodejsModules>>,
    #[doc = "Disallow \\8 and \\9 escape sequences in string literals."]
    #[serde(skip_serializing_if = "Option::is_none")]
    pub no_nonoctal_decimal_escape: Option<RuleFixConfiguration<NoNonoctalDecimalEscape>>,
    #[doc = "Disallow literal numbers that lose precision"]
    #[serde(skip_serializing_if = "Option::is_none")]
    pub no_precision_loss: Option<RuleConfiguration<NoPrecisionLoss>>,
    #[doc = "Prevent the usage of the return value of React.render."]
    #[serde(skip_serializing_if = "Option::is_none")]
    pub no_render_return_value: Option<RuleConfiguration<NoRenderReturnValue>>,
    #[doc = "Disallow assignments where both sides are exactly the same."]
    #[serde(skip_serializing_if = "Option::is_none")]
    pub no_self_assign: Option<RuleConfiguration<NoSelfAssign>>,
    #[doc = "Disallow returning a value from a setter"]
    #[serde(skip_serializing_if = "Option::is_none")]
    pub no_setter_return: Option<RuleConfiguration<NoSetterReturn>>,
    #[doc = "Disallow comparison of expressions modifying the string case with non-compliant value."]
    #[serde(skip_serializing_if = "Option::is_none")]
    pub no_string_case_mismatch: Option<RuleFixConfiguration<NoStringCaseMismatch>>,
    #[doc = "Disallow lexical declarations in switch clauses."]
    #[serde(skip_serializing_if = "Option::is_none")]
    pub no_switch_declarations: Option<RuleFixConfiguration<NoSwitchDeclarations>>,
    #[doc = "Prevents the usage of variables that haven't been declared inside the document."]
    #[serde(skip_serializing_if = "Option::is_none")]
    pub no_undeclared_variables: Option<RuleConfiguration<NoUndeclaredVariables>>,
    #[doc = "Avoid using unnecessary continue."]
    #[serde(skip_serializing_if = "Option::is_none")]
    pub no_unnecessary_continue: Option<RuleFixConfiguration<NoUnnecessaryContinue>>,
    #[doc = "Disallow unreachable code"]
    #[serde(skip_serializing_if = "Option::is_none")]
    pub no_unreachable: Option<RuleConfiguration<NoUnreachable>>,
    #[doc = "Ensures the super() constructor is called exactly once on every code  path in a class constructor before this is accessed if the class has a superclass"]
    #[serde(skip_serializing_if = "Option::is_none")]
    pub no_unreachable_super: Option<RuleConfiguration<NoUnreachableSuper>>,
    #[doc = "Disallow control flow statements in finally blocks."]
    #[serde(skip_serializing_if = "Option::is_none")]
    pub no_unsafe_finally: Option<RuleConfiguration<NoUnsafeFinally>>,
    #[doc = "Disallow the use of optional chaining in contexts where the undefined value is not allowed."]
    #[serde(skip_serializing_if = "Option::is_none")]
    pub no_unsafe_optional_chaining: Option<RuleConfiguration<NoUnsafeOptionalChaining>>,
    #[doc = "Disallow unused imports."]
    #[serde(skip_serializing_if = "Option::is_none")]
    pub no_unused_imports: Option<RuleFixConfiguration<NoUnusedImports>>,
    #[doc = "Disallow unused labels."]
    #[serde(skip_serializing_if = "Option::is_none")]
    pub no_unused_labels: Option<RuleFixConfiguration<NoUnusedLabels>>,
    #[doc = "Disallow unused private class members"]
    #[serde(skip_serializing_if = "Option::is_none")]
    pub no_unused_private_class_members: Option<RuleFixConfiguration<NoUnusedPrivateClassMembers>>,
    #[doc = "Disallow unused variables."]
    #[serde(skip_serializing_if = "Option::is_none")]
    pub no_unused_variables: Option<RuleFixConfiguration<NoUnusedVariables>>,
    #[doc = "This rules prevents void elements (AKA self-closing elements) from having children."]
    #[serde(skip_serializing_if = "Option::is_none")]
    pub no_void_elements_with_children: Option<RuleFixConfiguration<NoVoidElementsWithChildren>>,
    #[doc = "Disallow returning a value from a function with the return type 'void'"]
    #[serde(skip_serializing_if = "Option::is_none")]
    pub no_void_type_return: Option<RuleConfiguration<NoVoidTypeReturn>>,
    #[doc = "Disallow Array constructors."]
    #[serde(skip_serializing_if = "Option::is_none")]
    pub use_array_literals: Option<RuleFixConfiguration<UseArrayLiterals>>,
    #[doc = "Enforce all dependencies are correctly specified in a React hook."]
    #[serde(skip_serializing_if = "Option::is_none")]
    pub use_exhaustive_dependencies: Option<RuleConfiguration<UseExhaustiveDependencies>>,
    #[doc = "Enforce that all React hooks are being called from the Top Level component functions."]
    #[serde(skip_serializing_if = "Option::is_none")]
    pub use_hook_at_top_level: Option<RuleConfiguration<UseHookAtTopLevel>>,
    #[doc = "Require calls to isNaN() when checking for NaN."]
    #[serde(skip_serializing_if = "Option::is_none")]
    pub use_is_nan: Option<RuleFixConfiguration<UseIsNan>>,
    #[doc = "Disallow missing key props in iterators/collection literals."]
    #[serde(skip_serializing_if = "Option::is_none")]
    pub use_jsx_key_in_iterable: Option<RuleConfiguration<UseJsxKeyInIterable>>,
    #[doc = "Enforce \"for\" loop update clause moving the counter in the right direction."]
    #[serde(skip_serializing_if = "Option::is_none")]
    pub use_valid_for_direction: Option<RuleConfiguration<UseValidForDirection>>,
    #[doc = "Require generator functions to contain yield."]
    #[serde(skip_serializing_if = "Option::is_none")]
    pub use_yield: Option<RuleConfiguration<UseYield>>,
}
impl DeserializableValidator for Correctness {
    fn validate(
        &mut self,
        _name: &str,
        range: TextRange,
        diagnostics: &mut Vec<DeserializationDiagnostic>,
    ) -> bool {
        if self.recommended == Some(true) && self.all == Some(true) {
            diagnostics . push (DeserializationDiagnostic :: new (markup ! (< Emphasis > "'recommended'" < / Emphasis > " and " < Emphasis > "'all'" < / Emphasis > " can't be both " < Emphasis > "'true'" < / Emphasis > ". You should choose only one of them.")) . with_range (range) . with_note (markup ! ("Biome will fallback to its defaults for this section."))) ;
            return false;
        }
        true
    }
}
impl Correctness {
    const GROUP_NAME: &'static str = "correctness";
    pub(crate) const GROUP_RULES: &'static [&'static str] = &[
        "noChildrenProp",
        "noConstAssign",
        "noConstantCondition",
        "noConstantMathMinMaxClamp",
        "noConstructorReturn",
        "noEmptyCharacterClassInRegex",
        "noEmptyPattern",
        "noFlatMapIdentity",
        "noGlobalObjectCalls",
        "noInnerDeclarations",
        "noInvalidConstructorSuper",
        "noInvalidNewBuiltin",
        "noInvalidUseBeforeDeclaration",
        "noNewSymbol",
        "noNodejsModules",
        "noNonoctalDecimalEscape",
        "noPrecisionLoss",
        "noRenderReturnValue",
        "noSelfAssign",
        "noSetterReturn",
        "noStringCaseMismatch",
        "noSwitchDeclarations",
        "noUndeclaredVariables",
        "noUnnecessaryContinue",
        "noUnreachable",
        "noUnreachableSuper",
        "noUnsafeFinally",
        "noUnsafeOptionalChaining",
        "noUnusedImports",
        "noUnusedLabels",
        "noUnusedPrivateClassMembers",
        "noUnusedVariables",
        "noVoidElementsWithChildren",
        "noVoidTypeReturn",
        "useArrayLiterals",
        "useExhaustiveDependencies",
        "useHookAtTopLevel",
        "useIsNan",
        "useJsxKeyInIterable",
        "useValidForDirection",
        "useYield",
    ];
    const RECOMMENDED_RULES: &'static [&'static str] = &[
        "noChildrenProp",
        "noConstAssign",
        "noConstantCondition",
        "noConstructorReturn",
        "noEmptyCharacterClassInRegex",
        "noEmptyPattern",
        "noFlatMapIdentity",
        "noGlobalObjectCalls",
        "noInnerDeclarations",
        "noInvalidConstructorSuper",
        "noInvalidNewBuiltin",
        "noInvalidUseBeforeDeclaration",
        "noNonoctalDecimalEscape",
        "noPrecisionLoss",
        "noRenderReturnValue",
        "noSelfAssign",
        "noSetterReturn",
        "noStringCaseMismatch",
        "noSwitchDeclarations",
        "noUnnecessaryContinue",
        "noUnreachable",
        "noUnreachableSuper",
        "noUnsafeFinally",
        "noUnsafeOptionalChaining",
        "noUnusedLabels",
        "noVoidElementsWithChildren",
        "noVoidTypeReturn",
        "useExhaustiveDependencies",
        "useIsNan",
        "useJsxKeyInIterable",
        "useValidForDirection",
        "useYield",
    ];
    const RECOMMENDED_RULES_AS_FILTERS: &'static [RuleFilter<'static>] = &[
        RuleFilter::Rule(Self::GROUP_NAME, Self::GROUP_RULES[0]),
        RuleFilter::Rule(Self::GROUP_NAME, Self::GROUP_RULES[1]),
        RuleFilter::Rule(Self::GROUP_NAME, Self::GROUP_RULES[2]),
        RuleFilter::Rule(Self::GROUP_NAME, Self::GROUP_RULES[4]),
        RuleFilter::Rule(Self::GROUP_NAME, Self::GROUP_RULES[5]),
        RuleFilter::Rule(Self::GROUP_NAME, Self::GROUP_RULES[6]),
        RuleFilter::Rule(Self::GROUP_NAME, Self::GROUP_RULES[7]),
        RuleFilter::Rule(Self::GROUP_NAME, Self::GROUP_RULES[8]),
        RuleFilter::Rule(Self::GROUP_NAME, Self::GROUP_RULES[9]),
        RuleFilter::Rule(Self::GROUP_NAME, Self::GROUP_RULES[10]),
        RuleFilter::Rule(Self::GROUP_NAME, Self::GROUP_RULES[11]),
        RuleFilter::Rule(Self::GROUP_NAME, Self::GROUP_RULES[12]),
        RuleFilter::Rule(Self::GROUP_NAME, Self::GROUP_RULES[15]),
        RuleFilter::Rule(Self::GROUP_NAME, Self::GROUP_RULES[16]),
        RuleFilter::Rule(Self::GROUP_NAME, Self::GROUP_RULES[17]),
        RuleFilter::Rule(Self::GROUP_NAME, Self::GROUP_RULES[18]),
        RuleFilter::Rule(Self::GROUP_NAME, Self::GROUP_RULES[19]),
        RuleFilter::Rule(Self::GROUP_NAME, Self::GROUP_RULES[20]),
        RuleFilter::Rule(Self::GROUP_NAME, Self::GROUP_RULES[21]),
        RuleFilter::Rule(Self::GROUP_NAME, Self::GROUP_RULES[23]),
        RuleFilter::Rule(Self::GROUP_NAME, Self::GROUP_RULES[24]),
        RuleFilter::Rule(Self::GROUP_NAME, Self::GROUP_RULES[25]),
        RuleFilter::Rule(Self::GROUP_NAME, Self::GROUP_RULES[26]),
        RuleFilter::Rule(Self::GROUP_NAME, Self::GROUP_RULES[27]),
        RuleFilter::Rule(Self::GROUP_NAME, Self::GROUP_RULES[29]),
        RuleFilter::Rule(Self::GROUP_NAME, Self::GROUP_RULES[32]),
        RuleFilter::Rule(Self::GROUP_NAME, Self::GROUP_RULES[33]),
        RuleFilter::Rule(Self::GROUP_NAME, Self::GROUP_RULES[35]),
        RuleFilter::Rule(Self::GROUP_NAME, Self::GROUP_RULES[37]),
        RuleFilter::Rule(Self::GROUP_NAME, Self::GROUP_RULES[38]),
        RuleFilter::Rule(Self::GROUP_NAME, Self::GROUP_RULES[39]),
        RuleFilter::Rule(Self::GROUP_NAME, Self::GROUP_RULES[40]),
    ];
    const ALL_RULES_AS_FILTERS: &'static [RuleFilter<'static>] = &[
        RuleFilter::Rule(Self::GROUP_NAME, Self::GROUP_RULES[0]),
        RuleFilter::Rule(Self::GROUP_NAME, Self::GROUP_RULES[1]),
        RuleFilter::Rule(Self::GROUP_NAME, Self::GROUP_RULES[2]),
        RuleFilter::Rule(Self::GROUP_NAME, Self::GROUP_RULES[3]),
        RuleFilter::Rule(Self::GROUP_NAME, Self::GROUP_RULES[4]),
        RuleFilter::Rule(Self::GROUP_NAME, Self::GROUP_RULES[5]),
        RuleFilter::Rule(Self::GROUP_NAME, Self::GROUP_RULES[6]),
        RuleFilter::Rule(Self::GROUP_NAME, Self::GROUP_RULES[7]),
        RuleFilter::Rule(Self::GROUP_NAME, Self::GROUP_RULES[8]),
        RuleFilter::Rule(Self::GROUP_NAME, Self::GROUP_RULES[9]),
        RuleFilter::Rule(Self::GROUP_NAME, Self::GROUP_RULES[10]),
        RuleFilter::Rule(Self::GROUP_NAME, Self::GROUP_RULES[11]),
        RuleFilter::Rule(Self::GROUP_NAME, Self::GROUP_RULES[12]),
        RuleFilter::Rule(Self::GROUP_NAME, Self::GROUP_RULES[13]),
        RuleFilter::Rule(Self::GROUP_NAME, Self::GROUP_RULES[14]),
        RuleFilter::Rule(Self::GROUP_NAME, Self::GROUP_RULES[15]),
        RuleFilter::Rule(Self::GROUP_NAME, Self::GROUP_RULES[16]),
        RuleFilter::Rule(Self::GROUP_NAME, Self::GROUP_RULES[17]),
        RuleFilter::Rule(Self::GROUP_NAME, Self::GROUP_RULES[18]),
        RuleFilter::Rule(Self::GROUP_NAME, Self::GROUP_RULES[19]),
        RuleFilter::Rule(Self::GROUP_NAME, Self::GROUP_RULES[20]),
        RuleFilter::Rule(Self::GROUP_NAME, Self::GROUP_RULES[21]),
        RuleFilter::Rule(Self::GROUP_NAME, Self::GROUP_RULES[22]),
        RuleFilter::Rule(Self::GROUP_NAME, Self::GROUP_RULES[23]),
        RuleFilter::Rule(Self::GROUP_NAME, Self::GROUP_RULES[24]),
        RuleFilter::Rule(Self::GROUP_NAME, Self::GROUP_RULES[25]),
        RuleFilter::Rule(Self::GROUP_NAME, Self::GROUP_RULES[26]),
        RuleFilter::Rule(Self::GROUP_NAME, Self::GROUP_RULES[27]),
        RuleFilter::Rule(Self::GROUP_NAME, Self::GROUP_RULES[28]),
        RuleFilter::Rule(Self::GROUP_NAME, Self::GROUP_RULES[29]),
        RuleFilter::Rule(Self::GROUP_NAME, Self::GROUP_RULES[30]),
        RuleFilter::Rule(Self::GROUP_NAME, Self::GROUP_RULES[31]),
        RuleFilter::Rule(Self::GROUP_NAME, Self::GROUP_RULES[32]),
        RuleFilter::Rule(Self::GROUP_NAME, Self::GROUP_RULES[33]),
        RuleFilter::Rule(Self::GROUP_NAME, Self::GROUP_RULES[34]),
        RuleFilter::Rule(Self::GROUP_NAME, Self::GROUP_RULES[35]),
        RuleFilter::Rule(Self::GROUP_NAME, Self::GROUP_RULES[36]),
        RuleFilter::Rule(Self::GROUP_NAME, Self::GROUP_RULES[37]),
        RuleFilter::Rule(Self::GROUP_NAME, Self::GROUP_RULES[38]),
        RuleFilter::Rule(Self::GROUP_NAME, Self::GROUP_RULES[39]),
        RuleFilter::Rule(Self::GROUP_NAME, Self::GROUP_RULES[40]),
    ];
    #[doc = r" Retrieves the recommended rules"]
    pub(crate) fn is_recommended_true(&self) -> bool {
        matches!(self.recommended, Some(true))
    }
    pub(crate) fn is_recommended_unset(&self) -> bool {
        self.recommended.is_none()
    }
    pub(crate) fn is_all_true(&self) -> bool {
        matches!(self.all, Some(true))
    }
    pub(crate) fn is_all_unset(&self) -> bool {
        self.all.is_none()
    }
    pub(crate) fn get_enabled_rules(&self) -> FxHashSet<RuleFilter<'static>> {
        let mut index_set = FxHashSet::default();
        if let Some(rule) = self.no_children_prop.as_ref() {
            if rule.is_enabled() {
                index_set.insert(RuleFilter::Rule(Self::GROUP_NAME, Self::GROUP_RULES[0]));
            }
        }
        if let Some(rule) = self.no_const_assign.as_ref() {
            if rule.is_enabled() {
                index_set.insert(RuleFilter::Rule(Self::GROUP_NAME, Self::GROUP_RULES[1]));
            }
        }
        if let Some(rule) = self.no_constant_condition.as_ref() {
            if rule.is_enabled() {
                index_set.insert(RuleFilter::Rule(Self::GROUP_NAME, Self::GROUP_RULES[2]));
            }
        }
        if let Some(rule) = self.no_constant_math_min_max_clamp.as_ref() {
            if rule.is_enabled() {
                index_set.insert(RuleFilter::Rule(Self::GROUP_NAME, Self::GROUP_RULES[3]));
            }
        }
        if let Some(rule) = self.no_constructor_return.as_ref() {
            if rule.is_enabled() {
                index_set.insert(RuleFilter::Rule(Self::GROUP_NAME, Self::GROUP_RULES[4]));
            }
        }
        if let Some(rule) = self.no_empty_character_class_in_regex.as_ref() {
            if rule.is_enabled() {
                index_set.insert(RuleFilter::Rule(Self::GROUP_NAME, Self::GROUP_RULES[5]));
            }
        }
        if let Some(rule) = self.no_empty_pattern.as_ref() {
            if rule.is_enabled() {
                index_set.insert(RuleFilter::Rule(Self::GROUP_NAME, Self::GROUP_RULES[6]));
            }
        }
        if let Some(rule) = self.no_flat_map_identity.as_ref() {
            if rule.is_enabled() {
                index_set.insert(RuleFilter::Rule(Self::GROUP_NAME, Self::GROUP_RULES[7]));
            }
        }
        if let Some(rule) = self.no_global_object_calls.as_ref() {
            if rule.is_enabled() {
                index_set.insert(RuleFilter::Rule(Self::GROUP_NAME, Self::GROUP_RULES[8]));
            }
        }
        if let Some(rule) = self.no_inner_declarations.as_ref() {
            if rule.is_enabled() {
                index_set.insert(RuleFilter::Rule(Self::GROUP_NAME, Self::GROUP_RULES[9]));
            }
        }
        if let Some(rule) = self.no_invalid_constructor_super.as_ref() {
            if rule.is_enabled() {
                index_set.insert(RuleFilter::Rule(Self::GROUP_NAME, Self::GROUP_RULES[10]));
            }
        }
        if let Some(rule) = self.no_invalid_new_builtin.as_ref() {
            if rule.is_enabled() {
                index_set.insert(RuleFilter::Rule(Self::GROUP_NAME, Self::GROUP_RULES[11]));
            }
        }
        if let Some(rule) = self.no_invalid_use_before_declaration.as_ref() {
            if rule.is_enabled() {
                index_set.insert(RuleFilter::Rule(Self::GROUP_NAME, Self::GROUP_RULES[12]));
            }
        }
        if let Some(rule) = self.no_new_symbol.as_ref() {
            if rule.is_enabled() {
                index_set.insert(RuleFilter::Rule(Self::GROUP_NAME, Self::GROUP_RULES[13]));
            }
        }
        if let Some(rule) = self.no_nodejs_modules.as_ref() {
            if rule.is_enabled() {
                index_set.insert(RuleFilter::Rule(Self::GROUP_NAME, Self::GROUP_RULES[14]));
            }
        }
        if let Some(rule) = self.no_nonoctal_decimal_escape.as_ref() {
            if rule.is_enabled() {
                index_set.insert(RuleFilter::Rule(Self::GROUP_NAME, Self::GROUP_RULES[15]));
            }
        }
        if let Some(rule) = self.no_precision_loss.as_ref() {
            if rule.is_enabled() {
                index_set.insert(RuleFilter::Rule(Self::GROUP_NAME, Self::GROUP_RULES[16]));
            }
        }
        if let Some(rule) = self.no_render_return_value.as_ref() {
            if rule.is_enabled() {
                index_set.insert(RuleFilter::Rule(Self::GROUP_NAME, Self::GROUP_RULES[17]));
            }
        }
        if let Some(rule) = self.no_self_assign.as_ref() {
            if rule.is_enabled() {
                index_set.insert(RuleFilter::Rule(Self::GROUP_NAME, Self::GROUP_RULES[18]));
            }
        }
        if let Some(rule) = self.no_setter_return.as_ref() {
            if rule.is_enabled() {
                index_set.insert(RuleFilter::Rule(Self::GROUP_NAME, Self::GROUP_RULES[19]));
            }
        }
        if let Some(rule) = self.no_string_case_mismatch.as_ref() {
            if rule.is_enabled() {
                index_set.insert(RuleFilter::Rule(Self::GROUP_NAME, Self::GROUP_RULES[20]));
            }
        }
        if let Some(rule) = self.no_switch_declarations.as_ref() {
            if rule.is_enabled() {
                index_set.insert(RuleFilter::Rule(Self::GROUP_NAME, Self::GROUP_RULES[21]));
            }
        }
        if let Some(rule) = self.no_undeclared_variables.as_ref() {
            if rule.is_enabled() {
                index_set.insert(RuleFilter::Rule(Self::GROUP_NAME, Self::GROUP_RULES[22]));
            }
        }
        if let Some(rule) = self.no_unnecessary_continue.as_ref() {
            if rule.is_enabled() {
                index_set.insert(RuleFilter::Rule(Self::GROUP_NAME, Self::GROUP_RULES[23]));
            }
        }
        if let Some(rule) = self.no_unreachable.as_ref() {
            if rule.is_enabled() {
                index_set.insert(RuleFilter::Rule(Self::GROUP_NAME, Self::GROUP_RULES[24]));
            }
        }
        if let Some(rule) = self.no_unreachable_super.as_ref() {
            if rule.is_enabled() {
                index_set.insert(RuleFilter::Rule(Self::GROUP_NAME, Self::GROUP_RULES[25]));
            }
        }
        if let Some(rule) = self.no_unsafe_finally.as_ref() {
            if rule.is_enabled() {
                index_set.insert(RuleFilter::Rule(Self::GROUP_NAME, Self::GROUP_RULES[26]));
            }
        }
        if let Some(rule) = self.no_unsafe_optional_chaining.as_ref() {
            if rule.is_enabled() {
                index_set.insert(RuleFilter::Rule(Self::GROUP_NAME, Self::GROUP_RULES[27]));
            }
        }
        if let Some(rule) = self.no_unused_imports.as_ref() {
            if rule.is_enabled() {
                index_set.insert(RuleFilter::Rule(Self::GROUP_NAME, Self::GROUP_RULES[28]));
            }
        }
        if let Some(rule) = self.no_unused_labels.as_ref() {
            if rule.is_enabled() {
                index_set.insert(RuleFilter::Rule(Self::GROUP_NAME, Self::GROUP_RULES[29]));
            }
        }
        if let Some(rule) = self.no_unused_private_class_members.as_ref() {
            if rule.is_enabled() {
                index_set.insert(RuleFilter::Rule(Self::GROUP_NAME, Self::GROUP_RULES[30]));
            }
        }
        if let Some(rule) = self.no_unused_variables.as_ref() {
            if rule.is_enabled() {
                index_set.insert(RuleFilter::Rule(Self::GROUP_NAME, Self::GROUP_RULES[31]));
            }
        }
        if let Some(rule) = self.no_void_elements_with_children.as_ref() {
            if rule.is_enabled() {
                index_set.insert(RuleFilter::Rule(Self::GROUP_NAME, Self::GROUP_RULES[32]));
            }
        }
        if let Some(rule) = self.no_void_type_return.as_ref() {
            if rule.is_enabled() {
                index_set.insert(RuleFilter::Rule(Self::GROUP_NAME, Self::GROUP_RULES[33]));
            }
        }
        if let Some(rule) = self.use_array_literals.as_ref() {
            if rule.is_enabled() {
                index_set.insert(RuleFilter::Rule(Self::GROUP_NAME, Self::GROUP_RULES[34]));
            }
        }
        if let Some(rule) = self.use_exhaustive_dependencies.as_ref() {
            if rule.is_enabled() {
                index_set.insert(RuleFilter::Rule(Self::GROUP_NAME, Self::GROUP_RULES[35]));
            }
        }
        if let Some(rule) = self.use_hook_at_top_level.as_ref() {
            if rule.is_enabled() {
                index_set.insert(RuleFilter::Rule(Self::GROUP_NAME, Self::GROUP_RULES[36]));
            }
        }
        if let Some(rule) = self.use_is_nan.as_ref() {
            if rule.is_enabled() {
                index_set.insert(RuleFilter::Rule(Self::GROUP_NAME, Self::GROUP_RULES[37]));
            }
        }
        if let Some(rule) = self.use_jsx_key_in_iterable.as_ref() {
            if rule.is_enabled() {
                index_set.insert(RuleFilter::Rule(Self::GROUP_NAME, Self::GROUP_RULES[38]));
            }
        }
        if let Some(rule) = self.use_valid_for_direction.as_ref() {
            if rule.is_enabled() {
                index_set.insert(RuleFilter::Rule(Self::GROUP_NAME, Self::GROUP_RULES[39]));
            }
        }
        if let Some(rule) = self.use_yield.as_ref() {
            if rule.is_enabled() {
                index_set.insert(RuleFilter::Rule(Self::GROUP_NAME, Self::GROUP_RULES[40]));
            }
        }
        index_set
    }
    pub(crate) fn get_disabled_rules(&self) -> FxHashSet<RuleFilter<'static>> {
        let mut index_set = FxHashSet::default();
        if let Some(rule) = self.no_children_prop.as_ref() {
            if rule.is_disabled() {
                index_set.insert(RuleFilter::Rule(Self::GROUP_NAME, Self::GROUP_RULES[0]));
            }
        }
        if let Some(rule) = self.no_const_assign.as_ref() {
            if rule.is_disabled() {
                index_set.insert(RuleFilter::Rule(Self::GROUP_NAME, Self::GROUP_RULES[1]));
            }
        }
        if let Some(rule) = self.no_constant_condition.as_ref() {
            if rule.is_disabled() {
                index_set.insert(RuleFilter::Rule(Self::GROUP_NAME, Self::GROUP_RULES[2]));
            }
        }
        if let Some(rule) = self.no_constant_math_min_max_clamp.as_ref() {
            if rule.is_disabled() {
                index_set.insert(RuleFilter::Rule(Self::GROUP_NAME, Self::GROUP_RULES[3]));
            }
        }
        if let Some(rule) = self.no_constructor_return.as_ref() {
            if rule.is_disabled() {
                index_set.insert(RuleFilter::Rule(Self::GROUP_NAME, Self::GROUP_RULES[4]));
            }
        }
        if let Some(rule) = self.no_empty_character_class_in_regex.as_ref() {
            if rule.is_disabled() {
                index_set.insert(RuleFilter::Rule(Self::GROUP_NAME, Self::GROUP_RULES[5]));
            }
        }
        if let Some(rule) = self.no_empty_pattern.as_ref() {
            if rule.is_disabled() {
                index_set.insert(RuleFilter::Rule(Self::GROUP_NAME, Self::GROUP_RULES[6]));
            }
        }
        if let Some(rule) = self.no_flat_map_identity.as_ref() {
            if rule.is_disabled() {
                index_set.insert(RuleFilter::Rule(Self::GROUP_NAME, Self::GROUP_RULES[7]));
            }
        }
        if let Some(rule) = self.no_global_object_calls.as_ref() {
            if rule.is_disabled() {
                index_set.insert(RuleFilter::Rule(Self::GROUP_NAME, Self::GROUP_RULES[8]));
            }
        }
        if let Some(rule) = self.no_inner_declarations.as_ref() {
            if rule.is_disabled() {
                index_set.insert(RuleFilter::Rule(Self::GROUP_NAME, Self::GROUP_RULES[9]));
            }
        }
        if let Some(rule) = self.no_invalid_constructor_super.as_ref() {
            if rule.is_disabled() {
                index_set.insert(RuleFilter::Rule(Self::GROUP_NAME, Self::GROUP_RULES[10]));
            }
        }
        if let Some(rule) = self.no_invalid_new_builtin.as_ref() {
            if rule.is_disabled() {
                index_set.insert(RuleFilter::Rule(Self::GROUP_NAME, Self::GROUP_RULES[11]));
            }
        }
        if let Some(rule) = self.no_invalid_use_before_declaration.as_ref() {
            if rule.is_disabled() {
                index_set.insert(RuleFilter::Rule(Self::GROUP_NAME, Self::GROUP_RULES[12]));
            }
        }
        if let Some(rule) = self.no_new_symbol.as_ref() {
            if rule.is_disabled() {
                index_set.insert(RuleFilter::Rule(Self::GROUP_NAME, Self::GROUP_RULES[13]));
            }
        }
        if let Some(rule) = self.no_nodejs_modules.as_ref() {
            if rule.is_disabled() {
                index_set.insert(RuleFilter::Rule(Self::GROUP_NAME, Self::GROUP_RULES[14]));
            }
        }
        if let Some(rule) = self.no_nonoctal_decimal_escape.as_ref() {
            if rule.is_disabled() {
                index_set.insert(RuleFilter::Rule(Self::GROUP_NAME, Self::GROUP_RULES[15]));
            }
        }
        if let Some(rule) = self.no_precision_loss.as_ref() {
            if rule.is_disabled() {
                index_set.insert(RuleFilter::Rule(Self::GROUP_NAME, Self::GROUP_RULES[16]));
            }
        }
        if let Some(rule) = self.no_render_return_value.as_ref() {
            if rule.is_disabled() {
                index_set.insert(RuleFilter::Rule(Self::GROUP_NAME, Self::GROUP_RULES[17]));
            }
        }
        if let Some(rule) = self.no_self_assign.as_ref() {
            if rule.is_disabled() {
                index_set.insert(RuleFilter::Rule(Self::GROUP_NAME, Self::GROUP_RULES[18]));
            }
        }
        if let Some(rule) = self.no_setter_return.as_ref() {
            if rule.is_disabled() {
                index_set.insert(RuleFilter::Rule(Self::GROUP_NAME, Self::GROUP_RULES[19]));
            }
        }
        if let Some(rule) = self.no_string_case_mismatch.as_ref() {
            if rule.is_disabled() {
                index_set.insert(RuleFilter::Rule(Self::GROUP_NAME, Self::GROUP_RULES[20]));
            }
        }
        if let Some(rule) = self.no_switch_declarations.as_ref() {
            if rule.is_disabled() {
                index_set.insert(RuleFilter::Rule(Self::GROUP_NAME, Self::GROUP_RULES[21]));
            }
        }
        if let Some(rule) = self.no_undeclared_variables.as_ref() {
            if rule.is_disabled() {
                index_set.insert(RuleFilter::Rule(Self::GROUP_NAME, Self::GROUP_RULES[22]));
            }
        }
        if let Some(rule) = self.no_unnecessary_continue.as_ref() {
            if rule.is_disabled() {
                index_set.insert(RuleFilter::Rule(Self::GROUP_NAME, Self::GROUP_RULES[23]));
            }
        }
        if let Some(rule) = self.no_unreachable.as_ref() {
            if rule.is_disabled() {
                index_set.insert(RuleFilter::Rule(Self::GROUP_NAME, Self::GROUP_RULES[24]));
            }
        }
        if let Some(rule) = self.no_unreachable_super.as_ref() {
            if rule.is_disabled() {
                index_set.insert(RuleFilter::Rule(Self::GROUP_NAME, Self::GROUP_RULES[25]));
            }
        }
        if let Some(rule) = self.no_unsafe_finally.as_ref() {
            if rule.is_disabled() {
                index_set.insert(RuleFilter::Rule(Self::GROUP_NAME, Self::GROUP_RULES[26]));
            }
        }
        if let Some(rule) = self.no_unsafe_optional_chaining.as_ref() {
            if rule.is_disabled() {
                index_set.insert(RuleFilter::Rule(Self::GROUP_NAME, Self::GROUP_RULES[27]));
            }
        }
        if let Some(rule) = self.no_unused_imports.as_ref() {
            if rule.is_disabled() {
                index_set.insert(RuleFilter::Rule(Self::GROUP_NAME, Self::GROUP_RULES[28]));
            }
        }
        if let Some(rule) = self.no_unused_labels.as_ref() {
            if rule.is_disabled() {
                index_set.insert(RuleFilter::Rule(Self::GROUP_NAME, Self::GROUP_RULES[29]));
            }
        }
        if let Some(rule) = self.no_unused_private_class_members.as_ref() {
            if rule.is_disabled() {
                index_set.insert(RuleFilter::Rule(Self::GROUP_NAME, Self::GROUP_RULES[30]));
            }
        }
        if let Some(rule) = self.no_unused_variables.as_ref() {
            if rule.is_disabled() {
                index_set.insert(RuleFilter::Rule(Self::GROUP_NAME, Self::GROUP_RULES[31]));
            }
        }
        if let Some(rule) = self.no_void_elements_with_children.as_ref() {
            if rule.is_disabled() {
                index_set.insert(RuleFilter::Rule(Self::GROUP_NAME, Self::GROUP_RULES[32]));
            }
        }
        if let Some(rule) = self.no_void_type_return.as_ref() {
            if rule.is_disabled() {
                index_set.insert(RuleFilter::Rule(Self::GROUP_NAME, Self::GROUP_RULES[33]));
            }
        }
        if let Some(rule) = self.use_array_literals.as_ref() {
            if rule.is_disabled() {
                index_set.insert(RuleFilter::Rule(Self::GROUP_NAME, Self::GROUP_RULES[34]));
            }
        }
        if let Some(rule) = self.use_exhaustive_dependencies.as_ref() {
            if rule.is_disabled() {
                index_set.insert(RuleFilter::Rule(Self::GROUP_NAME, Self::GROUP_RULES[35]));
            }
        }
        if let Some(rule) = self.use_hook_at_top_level.as_ref() {
            if rule.is_disabled() {
                index_set.insert(RuleFilter::Rule(Self::GROUP_NAME, Self::GROUP_RULES[36]));
            }
        }
        if let Some(rule) = self.use_is_nan.as_ref() {
            if rule.is_disabled() {
                index_set.insert(RuleFilter::Rule(Self::GROUP_NAME, Self::GROUP_RULES[37]));
            }
        }
        if let Some(rule) = self.use_jsx_key_in_iterable.as_ref() {
            if rule.is_disabled() {
                index_set.insert(RuleFilter::Rule(Self::GROUP_NAME, Self::GROUP_RULES[38]));
            }
        }
        if let Some(rule) = self.use_valid_for_direction.as_ref() {
            if rule.is_disabled() {
                index_set.insert(RuleFilter::Rule(Self::GROUP_NAME, Self::GROUP_RULES[39]));
            }
        }
        if let Some(rule) = self.use_yield.as_ref() {
            if rule.is_disabled() {
                index_set.insert(RuleFilter::Rule(Self::GROUP_NAME, Self::GROUP_RULES[40]));
            }
        }
        index_set
    }
    #[doc = r" Checks if, given a rule name, matches one of the rules contained in this category"]
    pub(crate) fn has_rule(rule_name: &str) -> Option<&'static str> {
        Some(Self::GROUP_RULES[Self::GROUP_RULES.binary_search(&rule_name).ok()?])
    }
    #[doc = r" Checks if, given a rule name, it is marked as recommended"]
    pub(crate) fn is_recommended_rule(rule_name: &str) -> bool {
        Self::RECOMMENDED_RULES.contains(&rule_name)
    }
    pub(crate) fn recommended_rules_as_filters() -> &'static [RuleFilter<'static>] {
        Self::RECOMMENDED_RULES_AS_FILTERS
    }
    pub(crate) fn all_rules_as_filters() -> &'static [RuleFilter<'static>] {
        Self::ALL_RULES_AS_FILTERS
    }
    #[doc = r" Select preset rules"]
    pub(crate) fn collect_preset_rules(
        &self,
        parent_is_all: bool,
        parent_is_recommended: bool,
        enabled_rules: &mut FxHashSet<RuleFilter<'static>>,
    ) {
        if self.is_all_true() || self.is_all_unset() && parent_is_all {
            enabled_rules.extend(Self::all_rules_as_filters());
        } else if self.is_recommended_true()
            || self.is_recommended_unset() && self.is_all_unset() && parent_is_recommended
        {
            enabled_rules.extend(Self::recommended_rules_as_filters());
        }
    }
    pub(crate) fn get_rule_configuration(
        &self,
        rule_name: &str,
    ) -> Option<(RulePlainConfiguration, Option<RuleOptions>)> {
        match rule_name {
            "noChildrenProp" => self
                .no_children_prop
                .as_ref()
                .map(|conf| (conf.level(), conf.get_options())),
            "noConstAssign" => self
                .no_const_assign
                .as_ref()
                .map(|conf| (conf.level(), conf.get_options())),
            "noConstantCondition" => self
                .no_constant_condition
                .as_ref()
                .map(|conf| (conf.level(), conf.get_options())),
            "noConstantMathMinMaxClamp" => self
                .no_constant_math_min_max_clamp
                .as_ref()
                .map(|conf| (conf.level(), conf.get_options())),
            "noConstructorReturn" => self
                .no_constructor_return
                .as_ref()
                .map(|conf| (conf.level(), conf.get_options())),
            "noEmptyCharacterClassInRegex" => self
                .no_empty_character_class_in_regex
                .as_ref()
                .map(|conf| (conf.level(), conf.get_options())),
            "noEmptyPattern" => self
                .no_empty_pattern
                .as_ref()
                .map(|conf| (conf.level(), conf.get_options())),
            "noFlatMapIdentity" => self
                .no_flat_map_identity
                .as_ref()
                .map(|conf| (conf.level(), conf.get_options())),
            "noGlobalObjectCalls" => self
                .no_global_object_calls
                .as_ref()
                .map(|conf| (conf.level(), conf.get_options())),
            "noInnerDeclarations" => self
                .no_inner_declarations
                .as_ref()
                .map(|conf| (conf.level(), conf.get_options())),
            "noInvalidConstructorSuper" => self
                .no_invalid_constructor_super
                .as_ref()
                .map(|conf| (conf.level(), conf.get_options())),
            "noInvalidNewBuiltin" => self
                .no_invalid_new_builtin
                .as_ref()
                .map(|conf| (conf.level(), conf.get_options())),
            "noInvalidUseBeforeDeclaration" => self
                .no_invalid_use_before_declaration
                .as_ref()
                .map(|conf| (conf.level(), conf.get_options())),
            "noNewSymbol" => self
                .no_new_symbol
                .as_ref()
                .map(|conf| (conf.level(), conf.get_options())),
            "noNodejsModules" => self
                .no_nodejs_modules
                .as_ref()
                .map(|conf| (conf.level(), conf.get_options())),
            "noNonoctalDecimalEscape" => self
                .no_nonoctal_decimal_escape
                .as_ref()
                .map(|conf| (conf.level(), conf.get_options())),
            "noPrecisionLoss" => self
                .no_precision_loss
                .as_ref()
                .map(|conf| (conf.level(), conf.get_options())),
            "noRenderReturnValue" => self
                .no_render_return_value
                .as_ref()
                .map(|conf| (conf.level(), conf.get_options())),
            "noSelfAssign" => self
                .no_self_assign
                .as_ref()
                .map(|conf| (conf.level(), conf.get_options())),
            "noSetterReturn" => self
                .no_setter_return
                .as_ref()
                .map(|conf| (conf.level(), conf.get_options())),
            "noStringCaseMismatch" => self
                .no_string_case_mismatch
                .as_ref()
                .map(|conf| (conf.level(), conf.get_options())),
            "noSwitchDeclarations" => self
                .no_switch_declarations
                .as_ref()
                .map(|conf| (conf.level(), conf.get_options())),
            "noUndeclaredVariables" => self
                .no_undeclared_variables
                .as_ref()
                .map(|conf| (conf.level(), conf.get_options())),
            "noUnnecessaryContinue" => self
                .no_unnecessary_continue
                .as_ref()
                .map(|conf| (conf.level(), conf.get_options())),
            "noUnreachable" => self
                .no_unreachable
                .as_ref()
                .map(|conf| (conf.level(), conf.get_options())),
            "noUnreachableSuper" => self
                .no_unreachable_super
                .as_ref()
                .map(|conf| (conf.level(), conf.get_options())),
            "noUnsafeFinally" => self
                .no_unsafe_finally
                .as_ref()
                .map(|conf| (conf.level(), conf.get_options())),
            "noUnsafeOptionalChaining" => self
                .no_unsafe_optional_chaining
                .as_ref()
                .map(|conf| (conf.level(), conf.get_options())),
            "noUnusedImports" => self
                .no_unused_imports
                .as_ref()
                .map(|conf| (conf.level(), conf.get_options())),
            "noUnusedLabels" => self
                .no_unused_labels
                .as_ref()
                .map(|conf| (conf.level(), conf.get_options())),
            "noUnusedPrivateClassMembers" => self
                .no_unused_private_class_members
                .as_ref()
                .map(|conf| (conf.level(), conf.get_options())),
            "noUnusedVariables" => self
                .no_unused_variables
                .as_ref()
                .map(|conf| (conf.level(), conf.get_options())),
            "noVoidElementsWithChildren" => self
                .no_void_elements_with_children
                .as_ref()
                .map(|conf| (conf.level(), conf.get_options())),
            "noVoidTypeReturn" => self
                .no_void_type_return
                .as_ref()
                .map(|conf| (conf.level(), conf.get_options())),
            "useArrayLiterals" => self
                .use_array_literals
                .as_ref()
                .map(|conf| (conf.level(), conf.get_options())),
            "useExhaustiveDependencies" => self
                .use_exhaustive_dependencies
                .as_ref()
                .map(|conf| (conf.level(), conf.get_options())),
            "useHookAtTopLevel" => self
                .use_hook_at_top_level
                .as_ref()
                .map(|conf| (conf.level(), conf.get_options())),
            "useIsNan" => self
                .use_is_nan
                .as_ref()
                .map(|conf| (conf.level(), conf.get_options())),
            "useJsxKeyInIterable" => self
                .use_jsx_key_in_iterable
                .as_ref()
                .map(|conf| (conf.level(), conf.get_options())),
            "useValidForDirection" => self
                .use_valid_for_direction
                .as_ref()
                .map(|conf| (conf.level(), conf.get_options())),
            "useYield" => self
                .use_yield
                .as_ref()
                .map(|conf| (conf.level(), conf.get_options())),
            _ => None,
        }
    }
}
#[derive(Clone, Debug, Default, Deserialize, Deserializable, Eq, Merge, PartialEq, Serialize)]
#[deserializable(with_validator)]
#[cfg_attr(feature = "schema", derive(JsonSchema))]
#[serde(rename_all = "camelCase", default, deny_unknown_fields)]
#[doc = r" A list of rules that belong to this group"]
pub struct Nursery {
    #[doc = r" It enables the recommended rules for this group"]
    #[serde(skip_serializing_if = "Option::is_none")]
    pub recommended: Option<bool>,
    #[doc = r" It enables ALL rules for this group."]
    #[serde(skip_serializing_if = "Option::is_none")]
    pub all: Option<bool>,
    #[doc = "Disallow the use of console."]
    #[serde(skip_serializing_if = "Option::is_none")]
    pub no_console: Option<RuleFixConfiguration<NoConsole>>,
    #[doc = "Disallow using a callback in asynchronous tests and hooks."]
    #[serde(skip_serializing_if = "Option::is_none")]
    pub no_done_callback: Option<RuleConfiguration<NoDoneCallback>>,
    #[doc = "Disallow duplicate @import rules."]
    #[serde(skip_serializing_if = "Option::is_none")]
    pub no_duplicate_at_import_rules: Option<RuleConfiguration<NoDuplicateAtImportRules>>,
    #[doc = "Disallow duplicate conditions in if-else-if chains"]
    #[serde(skip_serializing_if = "Option::is_none")]
    pub no_duplicate_else_if: Option<RuleConfiguration<NoDuplicateElseIf>>,
    #[doc = "Disallow duplicate names within font families."]
    #[serde(skip_serializing_if = "Option::is_none")]
    pub no_duplicate_font_names: Option<RuleConfiguration<NoDuplicateFontNames>>,
    #[doc = "Disallow two keys with the same name inside a JSON object."]
    #[serde(skip_serializing_if = "Option::is_none")]
    pub no_duplicate_json_keys: Option<RuleConfiguration<NoDuplicateJsonKeys>>,
    #[doc = "Disallow duplicate selectors within keyframe blocks."]
    #[serde(skip_serializing_if = "Option::is_none")]
    pub no_duplicate_selectors_keyframe_block:
        Option<RuleConfiguration<NoDuplicateSelectorsKeyframeBlock>>,
    #[doc = "No duplicated fields in GraphQL operations."]
    #[serde(skip_serializing_if = "Option::is_none")]
    pub no_duplicated_fields: Option<RuleConfiguration<NoDuplicatedFields>>,
    #[doc = "Disallow accessing namespace imports dynamically."]
    #[serde(skip_serializing_if = "Option::is_none")]
    pub no_dynamic_namespace_import_access:
        Option<RuleConfiguration<NoDynamicNamespaceImportAccess>>,
    #[doc = "Disallow CSS empty blocks."]
    #[serde(skip_serializing_if = "Option::is_none")]
    pub no_empty_block: Option<RuleConfiguration<NoEmptyBlock>>,
    #[doc = "Disallow variables from evolving into any type through reassignments."]
    #[serde(skip_serializing_if = "Option::is_none")]
    pub no_evolving_types: Option<RuleConfiguration<NoEvolvingTypes>>,
    #[doc = "Disallow exporting an imported variable."]
    #[serde(skip_serializing_if = "Option::is_none")]
    pub no_exported_imports: Option<RuleConfiguration<NoExportedImports>>,
    #[doc = "Disallow invalid !important within keyframe declarations"]
    #[serde(skip_serializing_if = "Option::is_none")]
    pub no_important_in_keyframe: Option<RuleConfiguration<NoImportantInKeyframe>>,
    #[doc = "Disallow non-standard direction values for linear gradient functions."]
    #[serde(skip_serializing_if = "Option::is_none")]
    pub no_invalid_direction_in_linear_gradient:
        Option<RuleConfiguration<NoInvalidDirectionInLinearGradient>>,
    #[doc = "Disallow the use of @import at-rules in invalid positions."]
    #[serde(skip_serializing_if = "Option::is_none")]
    pub no_invalid_position_at_import_rule:
        Option<RuleConfiguration<NoInvalidPositionAtImportRule>>,
    #[doc = "Disallows the use of irregular whitespace characters."]
    #[serde(skip_serializing_if = "Option::is_none")]
    pub no_irregular_whitespace: Option<RuleConfiguration<NoIrregularWhitespace>>,
    #[doc = "Enforce that a label element or component has a text label and an associated input."]
    #[serde(skip_serializing_if = "Option::is_none")]
    pub no_label_without_control: Option<RuleConfiguration<NoLabelWithoutControl>>,
    #[doc = "Checks that the assertion function, for example expect, is placed inside an it() function call."]
    #[serde(skip_serializing_if = "Option::is_none")]
    pub no_misplaced_assertion: Option<RuleConfiguration<NoMisplacedAssertion>>,
    #[doc = "Prevents React-specific JSX properties from being used."]
    #[serde(skip_serializing_if = "Option::is_none")]
    pub no_react_specific_props: Option<RuleFixConfiguration<NoReactSpecificProps>>,
    #[doc = "Disallow specified modules when loaded by import or require."]
    #[serde(skip_serializing_if = "Option::is_none")]
    pub no_restricted_imports: Option<RuleConfiguration<NoRestrictedImports>>,
    #[doc = "Disallow shorthand properties that override related longhand properties."]
    #[serde(skip_serializing_if = "Option::is_none")]
    pub no_shorthand_property_overrides: Option<RuleConfiguration<NoShorthandPropertyOverrides>>,
    #[doc = "Enforce the use of String.slice() over String.substr() and String.substring()."]
    #[serde(skip_serializing_if = "Option::is_none")]
    pub no_substr: Option<RuleFixConfiguration<NoSubstr>>,
    #[doc = "Disallow the use of dependencies that aren't specified in the package.json."]
    #[serde(skip_serializing_if = "Option::is_none")]
    pub no_undeclared_dependencies: Option<RuleConfiguration<NoUndeclaredDependencies>>,
    #[doc = "Disallow unknown CSS value functions."]
    #[serde(skip_serializing_if = "Option::is_none")]
    pub no_unknown_function: Option<RuleConfiguration<NoUnknownFunction>>,
    #[doc = "Disallow unknown media feature names."]
    #[serde(skip_serializing_if = "Option::is_none")]
    pub no_unknown_media_feature_name: Option<RuleConfiguration<NoUnknownMediaFeatureName>>,
    #[doc = "Disallow unknown properties."]
    #[serde(skip_serializing_if = "Option::is_none")]
    pub no_unknown_property: Option<RuleConfiguration<NoUnknownProperty>>,
    #[doc = "Disallow unknown pseudo-class selectors."]
    #[serde(skip_serializing_if = "Option::is_none")]
    pub no_unknown_pseudo_class_selector: Option<RuleConfiguration<NoUnknownPseudoClassSelector>>,
    #[doc = "Disallow unknown pseudo-element selectors."]
    #[serde(skip_serializing_if = "Option::is_none")]
    pub no_unknown_selector_pseudo_element:
        Option<RuleConfiguration<NoUnknownSelectorPseudoElement>>,
    #[doc = "Disallow unknown CSS units."]
    #[serde(skip_serializing_if = "Option::is_none")]
    pub no_unknown_unit: Option<RuleConfiguration<NoUnknownUnit>>,
    #[doc = "Disallow unmatchable An+B selectors."]
    #[serde(skip_serializing_if = "Option::is_none")]
    pub no_unmatchable_anb_selector: Option<RuleConfiguration<NoUnmatchableAnbSelector>>,
    #[doc = "Disallow unused function parameters."]
    #[serde(skip_serializing_if = "Option::is_none")]
    pub no_unused_function_parameters: Option<RuleFixConfiguration<NoUnusedFunctionParameters>>,
    #[doc = "Disallow unnecessary concatenation of string or template literals."]
    #[serde(skip_serializing_if = "Option::is_none")]
    pub no_useless_string_concat: Option<RuleFixConfiguration<NoUselessStringConcat>>,
    #[doc = "Disallow initializing variables to undefined."]
    #[serde(skip_serializing_if = "Option::is_none")]
    pub no_useless_undefined_initialization:
        Option<RuleFixConfiguration<NoUselessUndefinedInitialization>>,
    #[doc = "Disallow use of @value rule in css modules"]
    #[serde(skip_serializing_if = "Option::is_none")]
    pub no_value_at_rule: Option<RuleConfiguration<NoValueAtRule>>,
    #[doc = "Disallow the use of yoda expressions."]
    #[serde(skip_serializing_if = "Option::is_none")]
    pub no_yoda_expression: Option<RuleFixConfiguration<NoYodaExpression>>,
    #[doc = "Disallow the use of overload signatures that are not next to each other."]
    #[serde(skip_serializing_if = "Option::is_none")]
    pub use_adjacent_overload_signatures: Option<RuleConfiguration<UseAdjacentOverloadSignatures>>,
    #[doc = "Enforce the use of new for all builtins, except String, Number, Boolean, Symbol and BigInt."]
    #[serde(skip_serializing_if = "Option::is_none")]
    pub use_consistent_builtin_instantiation:
        Option<RuleFixConfiguration<UseConsistentBuiltinInstantiation>>,
    #[doc = "Disallows invalid named grid areas in CSS Grid Layouts."]
    #[serde(skip_serializing_if = "Option::is_none")]
    pub use_consistent_grid_areas: Option<RuleConfiguration<UseConsistentGridAreas>>,
    #[doc = "Use Date.now() to get the number of milliseconds since the Unix Epoch."]
    #[serde(skip_serializing_if = "Option::is_none")]
    pub use_date_now: Option<RuleFixConfiguration<UseDateNow>>,
    #[doc = "Require the default clause in switch statements."]
    #[serde(skip_serializing_if = "Option::is_none")]
    pub use_default_switch_clause: Option<RuleConfiguration<UseDefaultSwitchClause>>,
    #[doc = "Require specifying the reason argument when using @deprecated directive"]
    #[serde(skip_serializing_if = "Option::is_none")]
    pub use_deprecated_reason: Option<RuleConfiguration<UseDeprecatedReason>>,
    #[doc = "Enforce passing a message value when creating a built-in error."]
    #[serde(skip_serializing_if = "Option::is_none")]
    pub use_error_message: Option<RuleConfiguration<UseErrorMessage>>,
    #[doc = "Enforce explicitly comparing the length, size, byteLength or byteOffset property of a value."]
    #[serde(skip_serializing_if = "Option::is_none")]
    pub use_explicit_length_check: Option<RuleFixConfiguration<UseExplicitLengthCheck>>,
    #[doc = "Elements with an interactive role and interaction handlers must be focusable."]
    #[serde(skip_serializing_if = "Option::is_none")]
    pub use_focusable_interactive: Option<RuleConfiguration<UseFocusableInteractive>>,
    #[doc = "Disallow a missing generic family keyword within font families."]
    #[serde(skip_serializing_if = "Option::is_none")]
    pub use_generic_font_names: Option<RuleConfiguration<UseGenericFontNames>>,
    #[doc = "Enforce file extensions for relative imports."]
    #[serde(skip_serializing_if = "Option::is_none")]
    pub use_import_extensions: Option<RuleFixConfiguration<UseImportExtensions>>,
    #[doc = "Disallows package private imports."]
    #[serde(skip_serializing_if = "Option::is_none")]
    pub use_import_restrictions: Option<RuleConfiguration<UseImportRestrictions>>,
    #[doc = "Enforce using the digits argument with Number#toFixed()."]
    #[serde(skip_serializing_if = "Option::is_none")]
    pub use_number_to_fixed_digits_argument:
        Option<RuleFixConfiguration<UseNumberToFixedDigitsArgument>>,
    #[doc = "It detects the use of role attributes in JSX elements and suggests using semantic elements instead."]
    #[serde(skip_serializing_if = "Option::is_none")]
    pub use_semantic_elements: Option<RuleConfiguration<UseSemanticElements>>,
    #[doc = "Enforce the sorting of CSS utility classes."]
    #[serde(skip_serializing_if = "Option::is_none")]
    pub use_sorted_classes: Option<RuleFixConfiguration<UseSortedClasses>>,
    #[doc = "Enforce the use of the directive \"use strict\" in script files."]
    #[serde(skip_serializing_if = "Option::is_none")]
    pub use_strict_mode: Option<RuleFixConfiguration<UseStrictMode>>,
    #[doc = "Require new when throwing an error."]
    #[serde(skip_serializing_if = "Option::is_none")]
    pub use_throw_new_error: Option<RuleFixConfiguration<UseThrowNewError>>,
    #[doc = "Disallow throwing non-Error values."]
    #[serde(skip_serializing_if = "Option::is_none")]
    pub use_throw_only_error: Option<RuleConfiguration<UseThrowOnlyError>>,
    #[doc = "Require regex literals to be declared at the top level."]
    #[serde(skip_serializing_if = "Option::is_none")]
    pub use_top_level_regex: Option<RuleConfiguration<UseTopLevelRegex>>,
    #[doc = "Use valid values for the autocomplete attribute on input elements."]
    #[serde(skip_serializing_if = "Option::is_none")]
    pub use_valid_autocomplete: Option<RuleConfiguration<UseValidAutocomplete>>,
}
impl DeserializableValidator for Nursery {
    fn validate(
        &mut self,
        _name: &str,
        range: TextRange,
        diagnostics: &mut Vec<DeserializationDiagnostic>,
    ) -> bool {
        if self.recommended == Some(true) && self.all == Some(true) {
            diagnostics . push (DeserializationDiagnostic :: new (markup ! (< Emphasis > "'recommended'" < / Emphasis > " and " < Emphasis > "'all'" < / Emphasis > " can't be both " < Emphasis > "'true'" < / Emphasis > ". You should choose only one of them.")) . with_range (range) . with_note (markup ! ("Biome will fallback to its defaults for this section."))) ;
            return false;
        }
        true
    }
}
impl Nursery {
    const GROUP_NAME: &'static str = "nursery";
    pub(crate) const GROUP_RULES: &'static [&'static str] = &[
        "noConsole",
        "noDoneCallback",
        "noDuplicateAtImportRules",
        "noDuplicateElseIf",
        "noDuplicateFontNames",
        "noDuplicateJsonKeys",
        "noDuplicateSelectorsKeyframeBlock",
        "noDuplicatedFields",
        "noDynamicNamespaceImportAccess",
        "noEmptyBlock",
        "noEvolvingTypes",
        "noExportedImports",
        "noImportantInKeyframe",
        "noInvalidDirectionInLinearGradient",
        "noInvalidPositionAtImportRule",
        "noIrregularWhitespace",
        "noLabelWithoutControl",
        "noMisplacedAssertion",
        "noReactSpecificProps",
        "noRestrictedImports",
        "noShorthandPropertyOverrides",
        "noSubstr",
        "noUndeclaredDependencies",
        "noUnknownFunction",
        "noUnknownMediaFeatureName",
        "noUnknownProperty",
        "noUnknownPseudoClassSelector",
        "noUnknownSelectorPseudoElement",
        "noUnknownUnit",
        "noUnmatchableAnbSelector",
        "noUnusedFunctionParameters",
        "noUselessStringConcat",
        "noUselessUndefinedInitialization",
        "noYodaExpression",
        "useAdjacentOverloadSignatures",
        "useConsistentBuiltinInstantiation",
        "useConsistentGridAreas",
        "useDateNow",
        "useDefaultSwitchClause",
        "useDeprecatedReason",
        "useErrorMessage",
        "useExplicitLengthCheck",
        "useFocusableInteractive",
        "useGenericFontNames",
        "useImportExtensions",
        "useImportRestrictions",
        "useNumberToFixedDigitsArgument",
        "useSemanticElements",
        "useSortedClasses",
        "useStrictMode",
        "useThrowNewError",
        "useThrowOnlyError",
        "useTopLevelRegex",
        "useValidAutocomplete",
        "noValueAtRule",
        ];
    const RECOMMENDED_RULES: &'static [&'static str] = &[
        "noDoneCallback",
        "noDuplicateAtImportRules",
        "noDuplicateElseIf",
        "noDuplicateFontNames",
        "noDuplicateJsonKeys",
        "noDuplicateSelectorsKeyframeBlock",
        "noDuplicatedFields",
        "noEmptyBlock",
        "noImportantInKeyframe",
        "noInvalidDirectionInLinearGradient",
        "noInvalidPositionAtImportRule",
        "noLabelWithoutControl",
        "noShorthandPropertyOverrides",
        "noUnknownFunction",
        "noUnknownProperty",
        "noUnknownPseudoClassSelector",
        "noUnknownSelectorPseudoElement",
        "noUnknownUnit",
        "noUnmatchableAnbSelector",
        "useDeprecatedReason",
        "useFocusableInteractive",
        "useGenericFontNames",
        "useSemanticElements",
        "useStrictMode",
    ];
    const RECOMMENDED_RULES_AS_FILTERS: &'static [RuleFilter<'static>] = &[
        RuleFilter::Rule(Self::GROUP_NAME, Self::GROUP_RULES[1]),
        RuleFilter::Rule(Self::GROUP_NAME, Self::GROUP_RULES[2]),
        RuleFilter::Rule(Self::GROUP_NAME, Self::GROUP_RULES[3]),
        RuleFilter::Rule(Self::GROUP_NAME, Self::GROUP_RULES[4]),
        RuleFilter::Rule(Self::GROUP_NAME, Self::GROUP_RULES[5]),
        RuleFilter::Rule(Self::GROUP_NAME, Self::GROUP_RULES[6]),
        RuleFilter::Rule(Self::GROUP_NAME, Self::GROUP_RULES[7]),
        RuleFilter::Rule(Self::GROUP_NAME, Self::GROUP_RULES[9]),
        RuleFilter::Rule(Self::GROUP_NAME, Self::GROUP_RULES[12]),
        RuleFilter::Rule(Self::GROUP_NAME, Self::GROUP_RULES[13]),
        RuleFilter::Rule(Self::GROUP_NAME, Self::GROUP_RULES[14]),
        RuleFilter::Rule(Self::GROUP_NAME, Self::GROUP_RULES[16]),
        RuleFilter::Rule(Self::GROUP_NAME, Self::GROUP_RULES[20]),
        RuleFilter::Rule(Self::GROUP_NAME, Self::GROUP_RULES[23]),
        RuleFilter::Rule(Self::GROUP_NAME, Self::GROUP_RULES[25]),
        RuleFilter::Rule(Self::GROUP_NAME, Self::GROUP_RULES[26]),
        RuleFilter::Rule(Self::GROUP_NAME, Self::GROUP_RULES[27]),
        RuleFilter::Rule(Self::GROUP_NAME, Self::GROUP_RULES[28]),
        RuleFilter::Rule(Self::GROUP_NAME, Self::GROUP_RULES[29]),
        RuleFilter::Rule(Self::GROUP_NAME, Self::GROUP_RULES[39]),
        RuleFilter::Rule(Self::GROUP_NAME, Self::GROUP_RULES[42]),
        RuleFilter::Rule(Self::GROUP_NAME, Self::GROUP_RULES[43]),
        RuleFilter::Rule(Self::GROUP_NAME, Self::GROUP_RULES[47]),
        RuleFilter::Rule(Self::GROUP_NAME, Self::GROUP_RULES[49]),
    ];
    const ALL_RULES_AS_FILTERS: &'static [RuleFilter<'static>] = &[
        RuleFilter::Rule(Self::GROUP_NAME, Self::GROUP_RULES[0]),
        RuleFilter::Rule(Self::GROUP_NAME, Self::GROUP_RULES[1]),
        RuleFilter::Rule(Self::GROUP_NAME, Self::GROUP_RULES[2]),
        RuleFilter::Rule(Self::GROUP_NAME, Self::GROUP_RULES[3]),
        RuleFilter::Rule(Self::GROUP_NAME, Self::GROUP_RULES[4]),
        RuleFilter::Rule(Self::GROUP_NAME, Self::GROUP_RULES[5]),
        RuleFilter::Rule(Self::GROUP_NAME, Self::GROUP_RULES[6]),
        RuleFilter::Rule(Self::GROUP_NAME, Self::GROUP_RULES[7]),
        RuleFilter::Rule(Self::GROUP_NAME, Self::GROUP_RULES[8]),
        RuleFilter::Rule(Self::GROUP_NAME, Self::GROUP_RULES[9]),
        RuleFilter::Rule(Self::GROUP_NAME, Self::GROUP_RULES[10]),
        RuleFilter::Rule(Self::GROUP_NAME, Self::GROUP_RULES[11]),
        RuleFilter::Rule(Self::GROUP_NAME, Self::GROUP_RULES[12]),
        RuleFilter::Rule(Self::GROUP_NAME, Self::GROUP_RULES[13]),
        RuleFilter::Rule(Self::GROUP_NAME, Self::GROUP_RULES[14]),
        RuleFilter::Rule(Self::GROUP_NAME, Self::GROUP_RULES[15]),
        RuleFilter::Rule(Self::GROUP_NAME, Self::GROUP_RULES[16]),
        RuleFilter::Rule(Self::GROUP_NAME, Self::GROUP_RULES[17]),
        RuleFilter::Rule(Self::GROUP_NAME, Self::GROUP_RULES[18]),
        RuleFilter::Rule(Self::GROUP_NAME, Self::GROUP_RULES[19]),
        RuleFilter::Rule(Self::GROUP_NAME, Self::GROUP_RULES[20]),
        RuleFilter::Rule(Self::GROUP_NAME, Self::GROUP_RULES[21]),
        RuleFilter::Rule(Self::GROUP_NAME, Self::GROUP_RULES[22]),
        RuleFilter::Rule(Self::GROUP_NAME, Self::GROUP_RULES[23]),
        RuleFilter::Rule(Self::GROUP_NAME, Self::GROUP_RULES[24]),
        RuleFilter::Rule(Self::GROUP_NAME, Self::GROUP_RULES[25]),
        RuleFilter::Rule(Self::GROUP_NAME, Self::GROUP_RULES[26]),
        RuleFilter::Rule(Self::GROUP_NAME, Self::GROUP_RULES[27]),
        RuleFilter::Rule(Self::GROUP_NAME, Self::GROUP_RULES[28]),
        RuleFilter::Rule(Self::GROUP_NAME, Self::GROUP_RULES[29]),
        RuleFilter::Rule(Self::GROUP_NAME, Self::GROUP_RULES[30]),
        RuleFilter::Rule(Self::GROUP_NAME, Self::GROUP_RULES[31]),
        RuleFilter::Rule(Self::GROUP_NAME, Self::GROUP_RULES[32]),
        RuleFilter::Rule(Self::GROUP_NAME, Self::GROUP_RULES[33]),
        RuleFilter::Rule(Self::GROUP_NAME, Self::GROUP_RULES[34]),
        RuleFilter::Rule(Self::GROUP_NAME, Self::GROUP_RULES[35]),
        RuleFilter::Rule(Self::GROUP_NAME, Self::GROUP_RULES[36]),
        RuleFilter::Rule(Self::GROUP_NAME, Self::GROUP_RULES[37]),
        RuleFilter::Rule(Self::GROUP_NAME, Self::GROUP_RULES[38]),
        RuleFilter::Rule(Self::GROUP_NAME, Self::GROUP_RULES[39]),
        RuleFilter::Rule(Self::GROUP_NAME, Self::GROUP_RULES[40]),
        RuleFilter::Rule(Self::GROUP_NAME, Self::GROUP_RULES[41]),
        RuleFilter::Rule(Self::GROUP_NAME, Self::GROUP_RULES[42]),
        RuleFilter::Rule(Self::GROUP_NAME, Self::GROUP_RULES[43]),
        RuleFilter::Rule(Self::GROUP_NAME, Self::GROUP_RULES[44]),
        RuleFilter::Rule(Self::GROUP_NAME, Self::GROUP_RULES[45]),
        RuleFilter::Rule(Self::GROUP_NAME, Self::GROUP_RULES[46]),
        RuleFilter::Rule(Self::GROUP_NAME, Self::GROUP_RULES[47]),
        RuleFilter::Rule(Self::GROUP_NAME, Self::GROUP_RULES[48]),
        RuleFilter::Rule(Self::GROUP_NAME, Self::GROUP_RULES[49]),
        RuleFilter::Rule(Self::GROUP_NAME, Self::GROUP_RULES[50]),
        RuleFilter::Rule(Self::GROUP_NAME, Self::GROUP_RULES[51]),
        RuleFilter::Rule(Self::GROUP_NAME, Self::GROUP_RULES[52]),
        RuleFilter::Rule(Self::GROUP_NAME, Self::GROUP_RULES[53]),
    ];
    #[doc = r" Retrieves the recommended rules"]
    pub(crate) fn is_recommended_true(&self) -> bool {
        matches!(self.recommended, Some(true))
    }
    pub(crate) fn is_recommended_unset(&self) -> bool {
        self.recommended.is_none()
    }
    pub(crate) fn is_all_true(&self) -> bool {
        matches!(self.all, Some(true))
    }
    pub(crate) fn is_all_unset(&self) -> bool {
        self.all.is_none()
    }
    pub(crate) fn get_enabled_rules(&self) -> FxHashSet<RuleFilter<'static>> {
        let mut index_set = FxHashSet::default();
        if let Some(rule) = self.no_console.as_ref() {
            if rule.is_enabled() {
                index_set.insert(RuleFilter::Rule(Self::GROUP_NAME, Self::GROUP_RULES[0]));
            }
        }
        if let Some(rule) = self.no_done_callback.as_ref() {
            if rule.is_enabled() {
                index_set.insert(RuleFilter::Rule(Self::GROUP_NAME, Self::GROUP_RULES[1]));
            }
        }
        if let Some(rule) = self.no_duplicate_at_import_rules.as_ref() {
            if rule.is_enabled() {
                index_set.insert(RuleFilter::Rule(Self::GROUP_NAME, Self::GROUP_RULES[2]));
            }
        }
        if let Some(rule) = self.no_duplicate_else_if.as_ref() {
            if rule.is_enabled() {
                index_set.insert(RuleFilter::Rule(Self::GROUP_NAME, Self::GROUP_RULES[3]));
            }
        }
        if let Some(rule) = self.no_duplicate_font_names.as_ref() {
            if rule.is_enabled() {
                index_set.insert(RuleFilter::Rule(Self::GROUP_NAME, Self::GROUP_RULES[4]));
            }
        }
        if let Some(rule) = self.no_duplicate_json_keys.as_ref() {
            if rule.is_enabled() {
                index_set.insert(RuleFilter::Rule(Self::GROUP_NAME, Self::GROUP_RULES[5]));
            }
        }
        if let Some(rule) = self.no_duplicate_selectors_keyframe_block.as_ref() {
            if rule.is_enabled() {
                index_set.insert(RuleFilter::Rule(Self::GROUP_NAME, Self::GROUP_RULES[6]));
            }
        }
        if let Some(rule) = self.no_duplicated_fields.as_ref() {
            if rule.is_enabled() {
                index_set.insert(RuleFilter::Rule(Self::GROUP_NAME, Self::GROUP_RULES[7]));
            }
        }
        if let Some(rule) = self.no_dynamic_namespace_import_access.as_ref() {
            if rule.is_enabled() {
                index_set.insert(RuleFilter::Rule(Self::GROUP_NAME, Self::GROUP_RULES[8]));
            }
        }
        if let Some(rule) = self.no_empty_block.as_ref() {
            if rule.is_enabled() {
                index_set.insert(RuleFilter::Rule(Self::GROUP_NAME, Self::GROUP_RULES[9]));
            }
        }
        if let Some(rule) = self.no_evolving_types.as_ref() {
            if rule.is_enabled() {
                index_set.insert(RuleFilter::Rule(Self::GROUP_NAME, Self::GROUP_RULES[10]));
            }
        }
        if let Some(rule) = self.no_exported_imports.as_ref() {
            if rule.is_enabled() {
                index_set.insert(RuleFilter::Rule(Self::GROUP_NAME, Self::GROUP_RULES[11]));
            }
        }
        if let Some(rule) = self.no_important_in_keyframe.as_ref() {
            if rule.is_enabled() {
                index_set.insert(RuleFilter::Rule(Self::GROUP_NAME, Self::GROUP_RULES[12]));
            }
        }
        if let Some(rule) = self.no_invalid_direction_in_linear_gradient.as_ref() {
            if rule.is_enabled() {
                index_set.insert(RuleFilter::Rule(Self::GROUP_NAME, Self::GROUP_RULES[13]));
            }
        }
        if let Some(rule) = self.no_invalid_position_at_import_rule.as_ref() {
            if rule.is_enabled() {
                index_set.insert(RuleFilter::Rule(Self::GROUP_NAME, Self::GROUP_RULES[14]));
            }
        }
        if let Some(rule) = self.no_irregular_whitespace.as_ref() {
            if rule.is_enabled() {
                index_set.insert(RuleFilter::Rule(Self::GROUP_NAME, Self::GROUP_RULES[15]));
            }
        }
        if let Some(rule) = self.no_label_without_control.as_ref() {
            if rule.is_enabled() {
                index_set.insert(RuleFilter::Rule(Self::GROUP_NAME, Self::GROUP_RULES[16]));
            }
        }
        if let Some(rule) = self.no_misplaced_assertion.as_ref() {
            if rule.is_enabled() {
                index_set.insert(RuleFilter::Rule(Self::GROUP_NAME, Self::GROUP_RULES[17]));
            }
        }
        if let Some(rule) = self.no_react_specific_props.as_ref() {
            if rule.is_enabled() {
                index_set.insert(RuleFilter::Rule(Self::GROUP_NAME, Self::GROUP_RULES[18]));
            }
        }
        if let Some(rule) = self.no_restricted_imports.as_ref() {
            if rule.is_enabled() {
                index_set.insert(RuleFilter::Rule(Self::GROUP_NAME, Self::GROUP_RULES[19]));
            }
        }
        if let Some(rule) = self.no_shorthand_property_overrides.as_ref() {
            if rule.is_enabled() {
                index_set.insert(RuleFilter::Rule(Self::GROUP_NAME, Self::GROUP_RULES[20]));
            }
        }
        if let Some(rule) = self.no_substr.as_ref() {
            if rule.is_enabled() {
                index_set.insert(RuleFilter::Rule(Self::GROUP_NAME, Self::GROUP_RULES[21]));
            }
        }
        if let Some(rule) = self.no_undeclared_dependencies.as_ref() {
            if rule.is_enabled() {
                index_set.insert(RuleFilter::Rule(Self::GROUP_NAME, Self::GROUP_RULES[22]));
            }
        }
        if let Some(rule) = self.no_unknown_function.as_ref() {
            if rule.is_enabled() {
                index_set.insert(RuleFilter::Rule(Self::GROUP_NAME, Self::GROUP_RULES[23]));
            }
        }
        if let Some(rule) = self.no_unknown_media_feature_name.as_ref() {
            if rule.is_enabled() {
                index_set.insert(RuleFilter::Rule(Self::GROUP_NAME, Self::GROUP_RULES[24]));
            }
        }
        if let Some(rule) = self.no_unknown_property.as_ref() {
            if rule.is_enabled() {
                index_set.insert(RuleFilter::Rule(Self::GROUP_NAME, Self::GROUP_RULES[25]));
            }
        }
        if let Some(rule) = self.no_unknown_pseudo_class_selector.as_ref() {
            if rule.is_enabled() {
                index_set.insert(RuleFilter::Rule(Self::GROUP_NAME, Self::GROUP_RULES[26]));
            }
        }
        if let Some(rule) = self.no_unknown_selector_pseudo_element.as_ref() {
            if rule.is_enabled() {
                index_set.insert(RuleFilter::Rule(Self::GROUP_NAME, Self::GROUP_RULES[27]));
            }
        }
        if let Some(rule) = self.no_unknown_unit.as_ref() {
            if rule.is_enabled() {
                index_set.insert(RuleFilter::Rule(Self::GROUP_NAME, Self::GROUP_RULES[28]));
            }
        }
        if let Some(rule) = self.no_unmatchable_anb_selector.as_ref() {
            if rule.is_enabled() {
                index_set.insert(RuleFilter::Rule(Self::GROUP_NAME, Self::GROUP_RULES[29]));
            }
        }
        if let Some(rule) = self.no_unused_function_parameters.as_ref() {
            if rule.is_enabled() {
                index_set.insert(RuleFilter::Rule(Self::GROUP_NAME, Self::GROUP_RULES[30]));
            }
        }
        if let Some(rule) = self.no_useless_string_concat.as_ref() {
            if rule.is_enabled() {
                index_set.insert(RuleFilter::Rule(Self::GROUP_NAME, Self::GROUP_RULES[31]));
            }
        }
        if let Some(rule) = self.no_useless_undefined_initialization.as_ref() {
            if rule.is_enabled() {
                index_set.insert(RuleFilter::Rule(Self::GROUP_NAME, Self::GROUP_RULES[32]));
            }
        }
        if let Some(rule) = self.no_yoda_expression.as_ref() {
            if rule.is_enabled() {
                index_set.insert(RuleFilter::Rule(Self::GROUP_NAME, Self::GROUP_RULES[33]));
            }
        }
        if let Some(rule) = self.use_adjacent_overload_signatures.as_ref() {
            if rule.is_enabled() {
                index_set.insert(RuleFilter::Rule(Self::GROUP_NAME, Self::GROUP_RULES[34]));
            }
        }
        if let Some(rule) = self.use_consistent_builtin_instantiation.as_ref() {
            if rule.is_enabled() {
                index_set.insert(RuleFilter::Rule(Self::GROUP_NAME, Self::GROUP_RULES[35]));
            }
        }
        if let Some(rule) = self.use_consistent_grid_areas.as_ref() {
            if rule.is_enabled() {
                index_set.insert(RuleFilter::Rule(Self::GROUP_NAME, Self::GROUP_RULES[36]));
            }
        }
        if let Some(rule) = self.use_date_now.as_ref() {
            if rule.is_enabled() {
                index_set.insert(RuleFilter::Rule(Self::GROUP_NAME, Self::GROUP_RULES[37]));
            }
        }
        if let Some(rule) = self.use_default_switch_clause.as_ref() {
            if rule.is_enabled() {
                index_set.insert(RuleFilter::Rule(Self::GROUP_NAME, Self::GROUP_RULES[38]));
            }
        }
        if let Some(rule) = self.use_deprecated_reason.as_ref() {
            if rule.is_enabled() {
                index_set.insert(RuleFilter::Rule(Self::GROUP_NAME, Self::GROUP_RULES[39]));
            }
        }
        if let Some(rule) = self.use_error_message.as_ref() {
            if rule.is_enabled() {
                index_set.insert(RuleFilter::Rule(Self::GROUP_NAME, Self::GROUP_RULES[40]));
            }
        }
        if let Some(rule) = self.use_explicit_length_check.as_ref() {
            if rule.is_enabled() {
                index_set.insert(RuleFilter::Rule(Self::GROUP_NAME, Self::GROUP_RULES[41]));
            }
        }
        if let Some(rule) = self.use_focusable_interactive.as_ref() {
            if rule.is_enabled() {
                index_set.insert(RuleFilter::Rule(Self::GROUP_NAME, Self::GROUP_RULES[42]));
            }
        }
        if let Some(rule) = self.use_generic_font_names.as_ref() {
            if rule.is_enabled() {
                index_set.insert(RuleFilter::Rule(Self::GROUP_NAME, Self::GROUP_RULES[43]));
            }
        }
        if let Some(rule) = self.use_import_extensions.as_ref() {
            if rule.is_enabled() {
                index_set.insert(RuleFilter::Rule(Self::GROUP_NAME, Self::GROUP_RULES[44]));
            }
        }
        if let Some(rule) = self.use_import_restrictions.as_ref() {
            if rule.is_enabled() {
                index_set.insert(RuleFilter::Rule(Self::GROUP_NAME, Self::GROUP_RULES[45]));
            }
        }
        if let Some(rule) = self.use_number_to_fixed_digits_argument.as_ref() {
            if rule.is_enabled() {
                index_set.insert(RuleFilter::Rule(Self::GROUP_NAME, Self::GROUP_RULES[46]));
            }
        }
        if let Some(rule) = self.use_semantic_elements.as_ref() {
            if rule.is_enabled() {
                index_set.insert(RuleFilter::Rule(Self::GROUP_NAME, Self::GROUP_RULES[47]));
            }
        }
        if let Some(rule) = self.use_sorted_classes.as_ref() {
            if rule.is_enabled() {
                index_set.insert(RuleFilter::Rule(Self::GROUP_NAME, Self::GROUP_RULES[48]));
            }
        }
        if let Some(rule) = self.use_strict_mode.as_ref() {
            if rule.is_enabled() {
                index_set.insert(RuleFilter::Rule(Self::GROUP_NAME, Self::GROUP_RULES[49]));
            }
        }
        if let Some(rule) = self.use_throw_new_error.as_ref() {
            if rule.is_enabled() {
                index_set.insert(RuleFilter::Rule(Self::GROUP_NAME, Self::GROUP_RULES[50]));
            }
        }
<<<<<<< HEAD
        if let Some(rule) = self.no_value_at_rule.as_ref() {
=======
        if let Some(rule) = self.use_throw_only_error.as_ref() {
>>>>>>> dceea042
            if rule.is_enabled() {
                index_set.insert(RuleFilter::Rule(Self::GROUP_NAME, Self::GROUP_RULES[51]));
            }
        }
<<<<<<< HEAD
=======
        if let Some(rule) = self.use_top_level_regex.as_ref() {
            if rule.is_enabled() {
                index_set.insert(RuleFilter::Rule(Self::GROUP_NAME, Self::GROUP_RULES[52]));
            }
        }
        if let Some(rule) = self.use_valid_autocomplete.as_ref() {
            if rule.is_enabled() {
                index_set.insert(RuleFilter::Rule(Self::GROUP_NAME, Self::GROUP_RULES[53]));
            }
        }
>>>>>>> dceea042
        index_set
    }
    pub(crate) fn get_disabled_rules(&self) -> FxHashSet<RuleFilter<'static>> {
        let mut index_set = FxHashSet::default();
        if let Some(rule) = self.no_console.as_ref() {
            if rule.is_disabled() {
                index_set.insert(RuleFilter::Rule(Self::GROUP_NAME, Self::GROUP_RULES[0]));
            }
        }
        if let Some(rule) = self.no_done_callback.as_ref() {
            if rule.is_disabled() {
                index_set.insert(RuleFilter::Rule(Self::GROUP_NAME, Self::GROUP_RULES[1]));
            }
        }
        if let Some(rule) = self.no_duplicate_at_import_rules.as_ref() {
            if rule.is_disabled() {
                index_set.insert(RuleFilter::Rule(Self::GROUP_NAME, Self::GROUP_RULES[2]));
            }
        }
        if let Some(rule) = self.no_duplicate_else_if.as_ref() {
            if rule.is_disabled() {
                index_set.insert(RuleFilter::Rule(Self::GROUP_NAME, Self::GROUP_RULES[3]));
            }
        }
        if let Some(rule) = self.no_duplicate_font_names.as_ref() {
            if rule.is_disabled() {
                index_set.insert(RuleFilter::Rule(Self::GROUP_NAME, Self::GROUP_RULES[4]));
            }
        }
        if let Some(rule) = self.no_duplicate_json_keys.as_ref() {
            if rule.is_disabled() {
                index_set.insert(RuleFilter::Rule(Self::GROUP_NAME, Self::GROUP_RULES[5]));
            }
        }
        if let Some(rule) = self.no_duplicate_selectors_keyframe_block.as_ref() {
            if rule.is_disabled() {
                index_set.insert(RuleFilter::Rule(Self::GROUP_NAME, Self::GROUP_RULES[6]));
            }
        }
        if let Some(rule) = self.no_duplicated_fields.as_ref() {
            if rule.is_disabled() {
                index_set.insert(RuleFilter::Rule(Self::GROUP_NAME, Self::GROUP_RULES[7]));
            }
        }
        if let Some(rule) = self.no_dynamic_namespace_import_access.as_ref() {
            if rule.is_disabled() {
                index_set.insert(RuleFilter::Rule(Self::GROUP_NAME, Self::GROUP_RULES[8]));
            }
        }
        if let Some(rule) = self.no_empty_block.as_ref() {
            if rule.is_disabled() {
                index_set.insert(RuleFilter::Rule(Self::GROUP_NAME, Self::GROUP_RULES[9]));
            }
        }
        if let Some(rule) = self.no_evolving_types.as_ref() {
            if rule.is_disabled() {
                index_set.insert(RuleFilter::Rule(Self::GROUP_NAME, Self::GROUP_RULES[10]));
            }
        }
        if let Some(rule) = self.no_exported_imports.as_ref() {
            if rule.is_disabled() {
                index_set.insert(RuleFilter::Rule(Self::GROUP_NAME, Self::GROUP_RULES[11]));
            }
        }
        if let Some(rule) = self.no_important_in_keyframe.as_ref() {
            if rule.is_disabled() {
                index_set.insert(RuleFilter::Rule(Self::GROUP_NAME, Self::GROUP_RULES[12]));
            }
        }
        if let Some(rule) = self.no_invalid_direction_in_linear_gradient.as_ref() {
            if rule.is_disabled() {
                index_set.insert(RuleFilter::Rule(Self::GROUP_NAME, Self::GROUP_RULES[13]));
            }
        }
        if let Some(rule) = self.no_invalid_position_at_import_rule.as_ref() {
            if rule.is_disabled() {
                index_set.insert(RuleFilter::Rule(Self::GROUP_NAME, Self::GROUP_RULES[14]));
            }
        }
        if let Some(rule) = self.no_irregular_whitespace.as_ref() {
            if rule.is_disabled() {
                index_set.insert(RuleFilter::Rule(Self::GROUP_NAME, Self::GROUP_RULES[15]));
            }
        }
        if let Some(rule) = self.no_label_without_control.as_ref() {
            if rule.is_disabled() {
                index_set.insert(RuleFilter::Rule(Self::GROUP_NAME, Self::GROUP_RULES[16]));
            }
        }
        if let Some(rule) = self.no_misplaced_assertion.as_ref() {
            if rule.is_disabled() {
                index_set.insert(RuleFilter::Rule(Self::GROUP_NAME, Self::GROUP_RULES[17]));
            }
        }
        if let Some(rule) = self.no_react_specific_props.as_ref() {
            if rule.is_disabled() {
                index_set.insert(RuleFilter::Rule(Self::GROUP_NAME, Self::GROUP_RULES[18]));
            }
        }
        if let Some(rule) = self.no_restricted_imports.as_ref() {
            if rule.is_disabled() {
                index_set.insert(RuleFilter::Rule(Self::GROUP_NAME, Self::GROUP_RULES[19]));
            }
        }
        if let Some(rule) = self.no_shorthand_property_overrides.as_ref() {
            if rule.is_disabled() {
                index_set.insert(RuleFilter::Rule(Self::GROUP_NAME, Self::GROUP_RULES[20]));
            }
        }
        if let Some(rule) = self.no_substr.as_ref() {
            if rule.is_disabled() {
                index_set.insert(RuleFilter::Rule(Self::GROUP_NAME, Self::GROUP_RULES[21]));
            }
        }
        if let Some(rule) = self.no_undeclared_dependencies.as_ref() {
            if rule.is_disabled() {
                index_set.insert(RuleFilter::Rule(Self::GROUP_NAME, Self::GROUP_RULES[22]));
            }
        }
        if let Some(rule) = self.no_unknown_function.as_ref() {
            if rule.is_disabled() {
                index_set.insert(RuleFilter::Rule(Self::GROUP_NAME, Self::GROUP_RULES[23]));
            }
        }
        if let Some(rule) = self.no_unknown_media_feature_name.as_ref() {
            if rule.is_disabled() {
                index_set.insert(RuleFilter::Rule(Self::GROUP_NAME, Self::GROUP_RULES[24]));
            }
        }
        if let Some(rule) = self.no_unknown_property.as_ref() {
            if rule.is_disabled() {
                index_set.insert(RuleFilter::Rule(Self::GROUP_NAME, Self::GROUP_RULES[25]));
            }
        }
        if let Some(rule) = self.no_unknown_pseudo_class_selector.as_ref() {
            if rule.is_disabled() {
                index_set.insert(RuleFilter::Rule(Self::GROUP_NAME, Self::GROUP_RULES[26]));
            }
        }
        if let Some(rule) = self.no_unknown_selector_pseudo_element.as_ref() {
            if rule.is_disabled() {
                index_set.insert(RuleFilter::Rule(Self::GROUP_NAME, Self::GROUP_RULES[27]));
            }
        }
        if let Some(rule) = self.no_unknown_unit.as_ref() {
            if rule.is_disabled() {
                index_set.insert(RuleFilter::Rule(Self::GROUP_NAME, Self::GROUP_RULES[28]));
            }
        }
        if let Some(rule) = self.no_unmatchable_anb_selector.as_ref() {
            if rule.is_disabled() {
                index_set.insert(RuleFilter::Rule(Self::GROUP_NAME, Self::GROUP_RULES[29]));
            }
        }
        if let Some(rule) = self.no_unused_function_parameters.as_ref() {
            if rule.is_disabled() {
                index_set.insert(RuleFilter::Rule(Self::GROUP_NAME, Self::GROUP_RULES[30]));
            }
        }
        if let Some(rule) = self.no_useless_string_concat.as_ref() {
            if rule.is_disabled() {
                index_set.insert(RuleFilter::Rule(Self::GROUP_NAME, Self::GROUP_RULES[31]));
            }
        }
        if let Some(rule) = self.no_useless_undefined_initialization.as_ref() {
            if rule.is_disabled() {
                index_set.insert(RuleFilter::Rule(Self::GROUP_NAME, Self::GROUP_RULES[32]));
            }
        }
        if let Some(rule) = self.no_yoda_expression.as_ref() {
            if rule.is_disabled() {
                index_set.insert(RuleFilter::Rule(Self::GROUP_NAME, Self::GROUP_RULES[33]));
            }
        }
        if let Some(rule) = self.use_adjacent_overload_signatures.as_ref() {
            if rule.is_disabled() {
                index_set.insert(RuleFilter::Rule(Self::GROUP_NAME, Self::GROUP_RULES[34]));
            }
        }
        if let Some(rule) = self.use_consistent_builtin_instantiation.as_ref() {
            if rule.is_disabled() {
                index_set.insert(RuleFilter::Rule(Self::GROUP_NAME, Self::GROUP_RULES[35]));
            }
        }
        if let Some(rule) = self.use_consistent_grid_areas.as_ref() {
            if rule.is_disabled() {
                index_set.insert(RuleFilter::Rule(Self::GROUP_NAME, Self::GROUP_RULES[36]));
            }
        }
        if let Some(rule) = self.use_date_now.as_ref() {
            if rule.is_disabled() {
                index_set.insert(RuleFilter::Rule(Self::GROUP_NAME, Self::GROUP_RULES[37]));
            }
        }
        if let Some(rule) = self.use_default_switch_clause.as_ref() {
            if rule.is_disabled() {
                index_set.insert(RuleFilter::Rule(Self::GROUP_NAME, Self::GROUP_RULES[38]));
            }
        }
        if let Some(rule) = self.use_deprecated_reason.as_ref() {
            if rule.is_disabled() {
                index_set.insert(RuleFilter::Rule(Self::GROUP_NAME, Self::GROUP_RULES[39]));
            }
        }
        if let Some(rule) = self.use_error_message.as_ref() {
            if rule.is_disabled() {
                index_set.insert(RuleFilter::Rule(Self::GROUP_NAME, Self::GROUP_RULES[40]));
            }
        }
        if let Some(rule) = self.use_explicit_length_check.as_ref() {
            if rule.is_disabled() {
                index_set.insert(RuleFilter::Rule(Self::GROUP_NAME, Self::GROUP_RULES[41]));
            }
        }
        if let Some(rule) = self.use_focusable_interactive.as_ref() {
            if rule.is_disabled() {
                index_set.insert(RuleFilter::Rule(Self::GROUP_NAME, Self::GROUP_RULES[42]));
            }
        }
        if let Some(rule) = self.use_generic_font_names.as_ref() {
            if rule.is_disabled() {
                index_set.insert(RuleFilter::Rule(Self::GROUP_NAME, Self::GROUP_RULES[43]));
            }
        }
        if let Some(rule) = self.use_import_extensions.as_ref() {
            if rule.is_disabled() {
                index_set.insert(RuleFilter::Rule(Self::GROUP_NAME, Self::GROUP_RULES[44]));
            }
        }
        if let Some(rule) = self.use_import_restrictions.as_ref() {
            if rule.is_disabled() {
                index_set.insert(RuleFilter::Rule(Self::GROUP_NAME, Self::GROUP_RULES[45]));
            }
        }
        if let Some(rule) = self.use_number_to_fixed_digits_argument.as_ref() {
            if rule.is_disabled() {
                index_set.insert(RuleFilter::Rule(Self::GROUP_NAME, Self::GROUP_RULES[46]));
            }
        }
        if let Some(rule) = self.use_semantic_elements.as_ref() {
            if rule.is_disabled() {
                index_set.insert(RuleFilter::Rule(Self::GROUP_NAME, Self::GROUP_RULES[47]));
            }
        }
        if let Some(rule) = self.use_sorted_classes.as_ref() {
            if rule.is_disabled() {
                index_set.insert(RuleFilter::Rule(Self::GROUP_NAME, Self::GROUP_RULES[48]));
            }
        }
        if let Some(rule) = self.use_strict_mode.as_ref() {
            if rule.is_disabled() {
                index_set.insert(RuleFilter::Rule(Self::GROUP_NAME, Self::GROUP_RULES[49]));
            }
        }
        if let Some(rule) = self.use_throw_new_error.as_ref() {
            if rule.is_disabled() {
                index_set.insert(RuleFilter::Rule(Self::GROUP_NAME, Self::GROUP_RULES[50]));
            }
        }
<<<<<<< HEAD
        if let Some(rule) = self.no_value_at_rule.as_ref() {
=======
        if let Some(rule) = self.use_throw_only_error.as_ref() {
>>>>>>> dceea042
            if rule.is_disabled() {
                index_set.insert(RuleFilter::Rule(Self::GROUP_NAME, Self::GROUP_RULES[51]));
            }
        }
<<<<<<< HEAD
=======
        if let Some(rule) = self.use_top_level_regex.as_ref() {
            if rule.is_disabled() {
                index_set.insert(RuleFilter::Rule(Self::GROUP_NAME, Self::GROUP_RULES[52]));
            }
        }
        if let Some(rule) = self.use_valid_autocomplete.as_ref() {
            if rule.is_disabled() {
                index_set.insert(RuleFilter::Rule(Self::GROUP_NAME, Self::GROUP_RULES[53]));
            }
        }
>>>>>>> dceea042
        index_set
    }
    #[doc = r" Checks if, given a rule name, matches one of the rules contained in this category"]
    pub(crate) fn has_rule(rule_name: &str) -> Option<&'static str> {
        Some(Self::GROUP_RULES[Self::GROUP_RULES.binary_search(&rule_name).ok()?])
    }
    #[doc = r" Checks if, given a rule name, it is marked as recommended"]
    pub(crate) fn is_recommended_rule(rule_name: &str) -> bool {
        Self::RECOMMENDED_RULES.contains(&rule_name)
    }
    pub(crate) fn recommended_rules_as_filters() -> &'static [RuleFilter<'static>] {
        Self::RECOMMENDED_RULES_AS_FILTERS
    }
    pub(crate) fn all_rules_as_filters() -> &'static [RuleFilter<'static>] {
        Self::ALL_RULES_AS_FILTERS
    }
    #[doc = r" Select preset rules"]
    pub(crate) fn collect_preset_rules(
        &self,
        parent_is_all: bool,
        parent_is_recommended: bool,
        enabled_rules: &mut FxHashSet<RuleFilter<'static>>,
    ) {
        if self.is_all_true() || self.is_all_unset() && parent_is_all {
            enabled_rules.extend(Self::all_rules_as_filters());
        } else if self.is_recommended_true()
            || self.is_recommended_unset() && self.is_all_unset() && parent_is_recommended
        {
            enabled_rules.extend(Self::recommended_rules_as_filters());
        }
    }
    pub(crate) fn get_rule_configuration(
        &self,
        rule_name: &str,
    ) -> Option<(RulePlainConfiguration, Option<RuleOptions>)> {
        match rule_name {
            "noConsole" => self
                .no_console
                .as_ref()
                .map(|conf| (conf.level(), conf.get_options())),
            "noDoneCallback" => self
                .no_done_callback
                .as_ref()
                .map(|conf| (conf.level(), conf.get_options())),
            "noDuplicateAtImportRules" => self
                .no_duplicate_at_import_rules
                .as_ref()
                .map(|conf| (conf.level(), conf.get_options())),
            "noDuplicateElseIf" => self
                .no_duplicate_else_if
                .as_ref()
                .map(|conf| (conf.level(), conf.get_options())),
            "noDuplicateFontNames" => self
                .no_duplicate_font_names
                .as_ref()
                .map(|conf| (conf.level(), conf.get_options())),
            "noDuplicateJsonKeys" => self
                .no_duplicate_json_keys
                .as_ref()
                .map(|conf| (conf.level(), conf.get_options())),
            "noDuplicateSelectorsKeyframeBlock" => self
                .no_duplicate_selectors_keyframe_block
                .as_ref()
                .map(|conf| (conf.level(), conf.get_options())),
            "noDuplicatedFields" => self
                .no_duplicated_fields
                .as_ref()
                .map(|conf| (conf.level(), conf.get_options())),
            "noDynamicNamespaceImportAccess" => self
                .no_dynamic_namespace_import_access
                .as_ref()
                .map(|conf| (conf.level(), conf.get_options())),
            "noEmptyBlock" => self
                .no_empty_block
                .as_ref()
                .map(|conf| (conf.level(), conf.get_options())),
            "noEvolvingTypes" => self
                .no_evolving_types
                .as_ref()
                .map(|conf| (conf.level(), conf.get_options())),
            "noExportedImports" => self
                .no_exported_imports
                .as_ref()
                .map(|conf| (conf.level(), conf.get_options())),
            "noImportantInKeyframe" => self
                .no_important_in_keyframe
                .as_ref()
                .map(|conf| (conf.level(), conf.get_options())),
            "noInvalidDirectionInLinearGradient" => self
                .no_invalid_direction_in_linear_gradient
                .as_ref()
                .map(|conf| (conf.level(), conf.get_options())),
            "noInvalidPositionAtImportRule" => self
                .no_invalid_position_at_import_rule
                .as_ref()
                .map(|conf| (conf.level(), conf.get_options())),
            "noIrregularWhitespace" => self
                .no_irregular_whitespace
                .as_ref()
                .map(|conf| (conf.level(), conf.get_options())),
            "noLabelWithoutControl" => self
                .no_label_without_control
                .as_ref()
                .map(|conf| (conf.level(), conf.get_options())),
            "noMisplacedAssertion" => self
                .no_misplaced_assertion
                .as_ref()
                .map(|conf| (conf.level(), conf.get_options())),
            "noReactSpecificProps" => self
                .no_react_specific_props
                .as_ref()
                .map(|conf| (conf.level(), conf.get_options())),
            "noRestrictedImports" => self
                .no_restricted_imports
                .as_ref()
                .map(|conf| (conf.level(), conf.get_options())),
            "noShorthandPropertyOverrides" => self
                .no_shorthand_property_overrides
                .as_ref()
                .map(|conf| (conf.level(), conf.get_options())),
            "noSubstr" => self
                .no_substr
                .as_ref()
                .map(|conf| (conf.level(), conf.get_options())),
            "noUndeclaredDependencies" => self
                .no_undeclared_dependencies
                .as_ref()
                .map(|conf| (conf.level(), conf.get_options())),
            "noUnknownFunction" => self
                .no_unknown_function
                .as_ref()
                .map(|conf| (conf.level(), conf.get_options())),
            "noUnknownMediaFeatureName" => self
                .no_unknown_media_feature_name
                .as_ref()
                .map(|conf| (conf.level(), conf.get_options())),
            "noUnknownProperty" => self
                .no_unknown_property
                .as_ref()
                .map(|conf| (conf.level(), conf.get_options())),
            "noUnknownPseudoClassSelector" => self
                .no_unknown_pseudo_class_selector
                .as_ref()
                .map(|conf| (conf.level(), conf.get_options())),
            "noUnknownSelectorPseudoElement" => self
                .no_unknown_selector_pseudo_element
                .as_ref()
                .map(|conf| (conf.level(), conf.get_options())),
            "noUnknownUnit" => self
                .no_unknown_unit
                .as_ref()
                .map(|conf| (conf.level(), conf.get_options())),
            "noUnmatchableAnbSelector" => self
                .no_unmatchable_anb_selector
                .as_ref()
                .map(|conf| (conf.level(), conf.get_options())),
            "noUnusedFunctionParameters" => self
                .no_unused_function_parameters
                .as_ref()
                .map(|conf| (conf.level(), conf.get_options())),
            "noUselessStringConcat" => self
                .no_useless_string_concat
                .as_ref()
                .map(|conf| (conf.level(), conf.get_options())),
            "noUselessUndefinedInitialization" => self
                .no_useless_undefined_initialization
                .as_ref()
                .map(|conf| (conf.level(), conf.get_options())),
            "noValueAtRule" => self
                .no_value_at_rule
                .as_ref()
                .map(|conf| (conf.level(), conf.get_options())),
            "noYodaExpression" => self
                .no_yoda_expression
                .as_ref()
                .map(|conf| (conf.level(), conf.get_options())),
            "useAdjacentOverloadSignatures" => self
                .use_adjacent_overload_signatures
                .as_ref()
                .map(|conf| (conf.level(), conf.get_options())),
            "useConsistentBuiltinInstantiation" => self
                .use_consistent_builtin_instantiation
                .as_ref()
                .map(|conf| (conf.level(), conf.get_options())),
            "useConsistentGridAreas" => self
                .use_consistent_grid_areas
                .as_ref()
                .map(|conf| (conf.level(), conf.get_options())),
            "useDateNow" => self
                .use_date_now
                .as_ref()
                .map(|conf| (conf.level(), conf.get_options())),
            "useDefaultSwitchClause" => self
                .use_default_switch_clause
                .as_ref()
                .map(|conf| (conf.level(), conf.get_options())),
            "useDeprecatedReason" => self
                .use_deprecated_reason
                .as_ref()
                .map(|conf| (conf.level(), conf.get_options())),
            "useErrorMessage" => self
                .use_error_message
                .as_ref()
                .map(|conf| (conf.level(), conf.get_options())),
            "useExplicitLengthCheck" => self
                .use_explicit_length_check
                .as_ref()
                .map(|conf| (conf.level(), conf.get_options())),
            "useFocusableInteractive" => self
                .use_focusable_interactive
                .as_ref()
                .map(|conf| (conf.level(), conf.get_options())),
            "useGenericFontNames" => self
                .use_generic_font_names
                .as_ref()
                .map(|conf| (conf.level(), conf.get_options())),
            "useImportExtensions" => self
                .use_import_extensions
                .as_ref()
                .map(|conf| (conf.level(), conf.get_options())),
            "useImportRestrictions" => self
                .use_import_restrictions
                .as_ref()
                .map(|conf| (conf.level(), conf.get_options())),
            "useNumberToFixedDigitsArgument" => self
                .use_number_to_fixed_digits_argument
                .as_ref()
                .map(|conf| (conf.level(), conf.get_options())),
            "useSemanticElements" => self
                .use_semantic_elements
                .as_ref()
                .map(|conf| (conf.level(), conf.get_options())),
            "useSortedClasses" => self
                .use_sorted_classes
                .as_ref()
                .map(|conf| (conf.level(), conf.get_options())),
            "useStrictMode" => self
                .use_strict_mode
                .as_ref()
                .map(|conf| (conf.level(), conf.get_options())),
            "useThrowNewError" => self
                .use_throw_new_error
                .as_ref()
                .map(|conf| (conf.level(), conf.get_options())),
            "useThrowOnlyError" => self
                .use_throw_only_error
                .as_ref()
                .map(|conf| (conf.level(), conf.get_options())),
            "useTopLevelRegex" => self
                .use_top_level_regex
                .as_ref()
                .map(|conf| (conf.level(), conf.get_options())),
            "useValidAutocomplete" => self
                .use_valid_autocomplete
                .as_ref()
                .map(|conf| (conf.level(), conf.get_options())),
            _ => None,
        }
    }
}
#[derive(Clone, Debug, Default, Deserialize, Deserializable, Eq, Merge, PartialEq, Serialize)]
#[deserializable(with_validator)]
#[cfg_attr(feature = "schema", derive(JsonSchema))]
#[serde(rename_all = "camelCase", default, deny_unknown_fields)]
#[doc = r" A list of rules that belong to this group"]
pub struct Performance {
    #[doc = r" It enables the recommended rules for this group"]
    #[serde(skip_serializing_if = "Option::is_none")]
    pub recommended: Option<bool>,
    #[doc = r" It enables ALL rules for this group."]
    #[serde(skip_serializing_if = "Option::is_none")]
    pub all: Option<bool>,
    #[doc = "Disallow the use of spread (...) syntax on accumulators."]
    #[serde(skip_serializing_if = "Option::is_none")]
    pub no_accumulating_spread: Option<RuleConfiguration<NoAccumulatingSpread>>,
    #[doc = "Disallow the use of barrel file."]
    #[serde(skip_serializing_if = "Option::is_none")]
    pub no_barrel_file: Option<RuleConfiguration<NoBarrelFile>>,
    #[doc = "Disallow the use of the delete operator."]
    #[serde(skip_serializing_if = "Option::is_none")]
    pub no_delete: Option<RuleFixConfiguration<NoDelete>>,
    #[doc = "Avoid re-export all."]
    #[serde(skip_serializing_if = "Option::is_none")]
    pub no_re_export_all: Option<RuleConfiguration<NoReExportAll>>,
}
impl DeserializableValidator for Performance {
    fn validate(
        &mut self,
        _name: &str,
        range: TextRange,
        diagnostics: &mut Vec<DeserializationDiagnostic>,
    ) -> bool {
        if self.recommended == Some(true) && self.all == Some(true) {
            diagnostics . push (DeserializationDiagnostic :: new (markup ! (< Emphasis > "'recommended'" < / Emphasis > " and " < Emphasis > "'all'" < / Emphasis > " can't be both " < Emphasis > "'true'" < / Emphasis > ". You should choose only one of them.")) . with_range (range) . with_note (markup ! ("Biome will fallback to its defaults for this section."))) ;
            return false;
        }
        true
    }
}
impl Performance {
    const GROUP_NAME: &'static str = "performance";
    pub(crate) const GROUP_RULES: &'static [&'static str] = &[
        "noAccumulatingSpread",
        "noBarrelFile",
        "noDelete",
        "noReExportAll",
    ];
    const RECOMMENDED_RULES: &'static [&'static str] = &["noAccumulatingSpread", "noDelete"];
    const RECOMMENDED_RULES_AS_FILTERS: &'static [RuleFilter<'static>] = &[
        RuleFilter::Rule(Self::GROUP_NAME, Self::GROUP_RULES[0]),
        RuleFilter::Rule(Self::GROUP_NAME, Self::GROUP_RULES[2]),
    ];
    const ALL_RULES_AS_FILTERS: &'static [RuleFilter<'static>] = &[
        RuleFilter::Rule(Self::GROUP_NAME, Self::GROUP_RULES[0]),
        RuleFilter::Rule(Self::GROUP_NAME, Self::GROUP_RULES[1]),
        RuleFilter::Rule(Self::GROUP_NAME, Self::GROUP_RULES[2]),
        RuleFilter::Rule(Self::GROUP_NAME, Self::GROUP_RULES[3]),
    ];
    #[doc = r" Retrieves the recommended rules"]
    pub(crate) fn is_recommended_true(&self) -> bool {
        matches!(self.recommended, Some(true))
    }
    pub(crate) fn is_recommended_unset(&self) -> bool {
        self.recommended.is_none()
    }
    pub(crate) fn is_all_true(&self) -> bool {
        matches!(self.all, Some(true))
    }
    pub(crate) fn is_all_unset(&self) -> bool {
        self.all.is_none()
    }
    pub(crate) fn get_enabled_rules(&self) -> FxHashSet<RuleFilter<'static>> {
        let mut index_set = FxHashSet::default();
        if let Some(rule) = self.no_accumulating_spread.as_ref() {
            if rule.is_enabled() {
                index_set.insert(RuleFilter::Rule(Self::GROUP_NAME, Self::GROUP_RULES[0]));
            }
        }
        if let Some(rule) = self.no_barrel_file.as_ref() {
            if rule.is_enabled() {
                index_set.insert(RuleFilter::Rule(Self::GROUP_NAME, Self::GROUP_RULES[1]));
            }
        }
        if let Some(rule) = self.no_delete.as_ref() {
            if rule.is_enabled() {
                index_set.insert(RuleFilter::Rule(Self::GROUP_NAME, Self::GROUP_RULES[2]));
            }
        }
        if let Some(rule) = self.no_re_export_all.as_ref() {
            if rule.is_enabled() {
                index_set.insert(RuleFilter::Rule(Self::GROUP_NAME, Self::GROUP_RULES[3]));
            }
        }
        index_set
    }
    pub(crate) fn get_disabled_rules(&self) -> FxHashSet<RuleFilter<'static>> {
        let mut index_set = FxHashSet::default();
        if let Some(rule) = self.no_accumulating_spread.as_ref() {
            if rule.is_disabled() {
                index_set.insert(RuleFilter::Rule(Self::GROUP_NAME, Self::GROUP_RULES[0]));
            }
        }
        if let Some(rule) = self.no_barrel_file.as_ref() {
            if rule.is_disabled() {
                index_set.insert(RuleFilter::Rule(Self::GROUP_NAME, Self::GROUP_RULES[1]));
            }
        }
        if let Some(rule) = self.no_delete.as_ref() {
            if rule.is_disabled() {
                index_set.insert(RuleFilter::Rule(Self::GROUP_NAME, Self::GROUP_RULES[2]));
            }
        }
        if let Some(rule) = self.no_re_export_all.as_ref() {
            if rule.is_disabled() {
                index_set.insert(RuleFilter::Rule(Self::GROUP_NAME, Self::GROUP_RULES[3]));
            }
        }
        index_set
    }
    #[doc = r" Checks if, given a rule name, matches one of the rules contained in this category"]
    pub(crate) fn has_rule(rule_name: &str) -> Option<&'static str> {
        Some(Self::GROUP_RULES[Self::GROUP_RULES.binary_search(&rule_name).ok()?])
    }
    #[doc = r" Checks if, given a rule name, it is marked as recommended"]
    pub(crate) fn is_recommended_rule(rule_name: &str) -> bool {
        Self::RECOMMENDED_RULES.contains(&rule_name)
    }
    pub(crate) fn recommended_rules_as_filters() -> &'static [RuleFilter<'static>] {
        Self::RECOMMENDED_RULES_AS_FILTERS
    }
    pub(crate) fn all_rules_as_filters() -> &'static [RuleFilter<'static>] {
        Self::ALL_RULES_AS_FILTERS
    }
    #[doc = r" Select preset rules"]
    pub(crate) fn collect_preset_rules(
        &self,
        parent_is_all: bool,
        parent_is_recommended: bool,
        enabled_rules: &mut FxHashSet<RuleFilter<'static>>,
    ) {
        if self.is_all_true() || self.is_all_unset() && parent_is_all {
            enabled_rules.extend(Self::all_rules_as_filters());
        } else if self.is_recommended_true()
            || self.is_recommended_unset() && self.is_all_unset() && parent_is_recommended
        {
            enabled_rules.extend(Self::recommended_rules_as_filters());
        }
    }
    pub(crate) fn get_rule_configuration(
        &self,
        rule_name: &str,
    ) -> Option<(RulePlainConfiguration, Option<RuleOptions>)> {
        match rule_name {
            "noAccumulatingSpread" => self
                .no_accumulating_spread
                .as_ref()
                .map(|conf| (conf.level(), conf.get_options())),
            "noBarrelFile" => self
                .no_barrel_file
                .as_ref()
                .map(|conf| (conf.level(), conf.get_options())),
            "noDelete" => self
                .no_delete
                .as_ref()
                .map(|conf| (conf.level(), conf.get_options())),
            "noReExportAll" => self
                .no_re_export_all
                .as_ref()
                .map(|conf| (conf.level(), conf.get_options())),
            _ => None,
        }
    }
}
#[derive(Clone, Debug, Default, Deserialize, Deserializable, Eq, Merge, PartialEq, Serialize)]
#[deserializable(with_validator)]
#[cfg_attr(feature = "schema", derive(JsonSchema))]
#[serde(rename_all = "camelCase", default, deny_unknown_fields)]
#[doc = r" A list of rules that belong to this group"]
pub struct Security {
    #[doc = r" It enables the recommended rules for this group"]
    #[serde(skip_serializing_if = "Option::is_none")]
    pub recommended: Option<bool>,
    #[doc = r" It enables ALL rules for this group."]
    #[serde(skip_serializing_if = "Option::is_none")]
    pub all: Option<bool>,
    #[doc = "Prevent the usage of dangerous JSX props"]
    #[serde(skip_serializing_if = "Option::is_none")]
    pub no_dangerously_set_inner_html: Option<RuleConfiguration<NoDangerouslySetInnerHtml>>,
    #[doc = "Report when a DOM element or a component uses both children and dangerouslySetInnerHTML prop."]
    #[serde(skip_serializing_if = "Option::is_none")]
    pub no_dangerously_set_inner_html_with_children:
        Option<RuleConfiguration<NoDangerouslySetInnerHtmlWithChildren>>,
    #[doc = "Disallow the use of global eval()."]
    #[serde(skip_serializing_if = "Option::is_none")]
    pub no_global_eval: Option<RuleConfiguration<NoGlobalEval>>,
}
impl DeserializableValidator for Security {
    fn validate(
        &mut self,
        _name: &str,
        range: TextRange,
        diagnostics: &mut Vec<DeserializationDiagnostic>,
    ) -> bool {
        if self.recommended == Some(true) && self.all == Some(true) {
            diagnostics . push (DeserializationDiagnostic :: new (markup ! (< Emphasis > "'recommended'" < / Emphasis > " and " < Emphasis > "'all'" < / Emphasis > " can't be both " < Emphasis > "'true'" < / Emphasis > ". You should choose only one of them.")) . with_range (range) . with_note (markup ! ("Biome will fallback to its defaults for this section."))) ;
            return false;
        }
        true
    }
}
impl Security {
    const GROUP_NAME: &'static str = "security";
    pub(crate) const GROUP_RULES: &'static [&'static str] = &[
        "noDangerouslySetInnerHtml",
        "noDangerouslySetInnerHtmlWithChildren",
        "noGlobalEval",
    ];
    const RECOMMENDED_RULES: &'static [&'static str] = &[
        "noDangerouslySetInnerHtml",
        "noDangerouslySetInnerHtmlWithChildren",
        "noGlobalEval",
    ];
    const RECOMMENDED_RULES_AS_FILTERS: &'static [RuleFilter<'static>] = &[
        RuleFilter::Rule(Self::GROUP_NAME, Self::GROUP_RULES[0]),
        RuleFilter::Rule(Self::GROUP_NAME, Self::GROUP_RULES[1]),
        RuleFilter::Rule(Self::GROUP_NAME, Self::GROUP_RULES[2]),
    ];
    const ALL_RULES_AS_FILTERS: &'static [RuleFilter<'static>] = &[
        RuleFilter::Rule(Self::GROUP_NAME, Self::GROUP_RULES[0]),
        RuleFilter::Rule(Self::GROUP_NAME, Self::GROUP_RULES[1]),
        RuleFilter::Rule(Self::GROUP_NAME, Self::GROUP_RULES[2]),
    ];
    #[doc = r" Retrieves the recommended rules"]
    pub(crate) fn is_recommended_true(&self) -> bool {
        matches!(self.recommended, Some(true))
    }
    pub(crate) fn is_recommended_unset(&self) -> bool {
        self.recommended.is_none()
    }
    pub(crate) fn is_all_true(&self) -> bool {
        matches!(self.all, Some(true))
    }
    pub(crate) fn is_all_unset(&self) -> bool {
        self.all.is_none()
    }
    pub(crate) fn get_enabled_rules(&self) -> FxHashSet<RuleFilter<'static>> {
        let mut index_set = FxHashSet::default();
        if let Some(rule) = self.no_dangerously_set_inner_html.as_ref() {
            if rule.is_enabled() {
                index_set.insert(RuleFilter::Rule(Self::GROUP_NAME, Self::GROUP_RULES[0]));
            }
        }
        if let Some(rule) = self.no_dangerously_set_inner_html_with_children.as_ref() {
            if rule.is_enabled() {
                index_set.insert(RuleFilter::Rule(Self::GROUP_NAME, Self::GROUP_RULES[1]));
            }
        }
        if let Some(rule) = self.no_global_eval.as_ref() {
            if rule.is_enabled() {
                index_set.insert(RuleFilter::Rule(Self::GROUP_NAME, Self::GROUP_RULES[2]));
            }
        }
        index_set
    }
    pub(crate) fn get_disabled_rules(&self) -> FxHashSet<RuleFilter<'static>> {
        let mut index_set = FxHashSet::default();
        if let Some(rule) = self.no_dangerously_set_inner_html.as_ref() {
            if rule.is_disabled() {
                index_set.insert(RuleFilter::Rule(Self::GROUP_NAME, Self::GROUP_RULES[0]));
            }
        }
        if let Some(rule) = self.no_dangerously_set_inner_html_with_children.as_ref() {
            if rule.is_disabled() {
                index_set.insert(RuleFilter::Rule(Self::GROUP_NAME, Self::GROUP_RULES[1]));
            }
        }
        if let Some(rule) = self.no_global_eval.as_ref() {
            if rule.is_disabled() {
                index_set.insert(RuleFilter::Rule(Self::GROUP_NAME, Self::GROUP_RULES[2]));
            }
        }
        index_set
    }
    #[doc = r" Checks if, given a rule name, matches one of the rules contained in this category"]
    pub(crate) fn has_rule(rule_name: &str) -> Option<&'static str> {
        Some(Self::GROUP_RULES[Self::GROUP_RULES.binary_search(&rule_name).ok()?])
    }
    #[doc = r" Checks if, given a rule name, it is marked as recommended"]
    pub(crate) fn is_recommended_rule(rule_name: &str) -> bool {
        Self::RECOMMENDED_RULES.contains(&rule_name)
    }
    pub(crate) fn recommended_rules_as_filters() -> &'static [RuleFilter<'static>] {
        Self::RECOMMENDED_RULES_AS_FILTERS
    }
    pub(crate) fn all_rules_as_filters() -> &'static [RuleFilter<'static>] {
        Self::ALL_RULES_AS_FILTERS
    }
    #[doc = r" Select preset rules"]
    pub(crate) fn collect_preset_rules(
        &self,
        parent_is_all: bool,
        parent_is_recommended: bool,
        enabled_rules: &mut FxHashSet<RuleFilter<'static>>,
    ) {
        if self.is_all_true() || self.is_all_unset() && parent_is_all {
            enabled_rules.extend(Self::all_rules_as_filters());
        } else if self.is_recommended_true()
            || self.is_recommended_unset() && self.is_all_unset() && parent_is_recommended
        {
            enabled_rules.extend(Self::recommended_rules_as_filters());
        }
    }
    pub(crate) fn get_rule_configuration(
        &self,
        rule_name: &str,
    ) -> Option<(RulePlainConfiguration, Option<RuleOptions>)> {
        match rule_name {
            "noDangerouslySetInnerHtml" => self
                .no_dangerously_set_inner_html
                .as_ref()
                .map(|conf| (conf.level(), conf.get_options())),
            "noDangerouslySetInnerHtmlWithChildren" => self
                .no_dangerously_set_inner_html_with_children
                .as_ref()
                .map(|conf| (conf.level(), conf.get_options())),
            "noGlobalEval" => self
                .no_global_eval
                .as_ref()
                .map(|conf| (conf.level(), conf.get_options())),
            _ => None,
        }
    }
}
#[derive(Clone, Debug, Default, Deserialize, Deserializable, Eq, Merge, PartialEq, Serialize)]
#[deserializable(with_validator)]
#[cfg_attr(feature = "schema", derive(JsonSchema))]
#[serde(rename_all = "camelCase", default, deny_unknown_fields)]
#[doc = r" A list of rules that belong to this group"]
pub struct Style {
    #[doc = r" It enables the recommended rules for this group"]
    #[serde(skip_serializing_if = "Option::is_none")]
    pub recommended: Option<bool>,
    #[doc = r" It enables ALL rules for this group."]
    #[serde(skip_serializing_if = "Option::is_none")]
    pub all: Option<bool>,
    #[doc = "Disallow the use of arguments."]
    #[serde(skip_serializing_if = "Option::is_none")]
    pub no_arguments: Option<RuleConfiguration<NoArguments>>,
    #[doc = "Disallow comma operator."]
    #[serde(skip_serializing_if = "Option::is_none")]
    pub no_comma_operator: Option<RuleConfiguration<NoCommaOperator>>,
    #[doc = "Disallow default exports."]
    #[serde(skip_serializing_if = "Option::is_none")]
    pub no_default_export: Option<RuleConfiguration<NoDefaultExport>>,
    #[doc = "Disallow implicit true values on JSX boolean attributes"]
    #[serde(skip_serializing_if = "Option::is_none")]
    pub no_implicit_boolean: Option<RuleFixConfiguration<NoImplicitBoolean>>,
    #[doc = "Disallow type annotations for variables, parameters, and class properties initialized with a literal expression."]
    #[serde(skip_serializing_if = "Option::is_none")]
    pub no_inferrable_types: Option<RuleFixConfiguration<NoInferrableTypes>>,
    #[doc = "Disallow the use of TypeScript's namespaces."]
    #[serde(skip_serializing_if = "Option::is_none")]
    pub no_namespace: Option<RuleConfiguration<NoNamespace>>,
    #[doc = "Disallow the use of namespace imports."]
    #[serde(skip_serializing_if = "Option::is_none")]
    pub no_namespace_import: Option<RuleConfiguration<NoNamespaceImport>>,
    #[doc = "Disallow negation in the condition of an if statement if it has an else clause."]
    #[serde(skip_serializing_if = "Option::is_none")]
    pub no_negation_else: Option<RuleFixConfiguration<NoNegationElse>>,
    #[doc = "Disallow non-null assertions using the ! postfix operator."]
    #[serde(skip_serializing_if = "Option::is_none")]
    pub no_non_null_assertion: Option<RuleFixConfiguration<NoNonNullAssertion>>,
    #[doc = "Disallow reassigning function parameters."]
    #[serde(skip_serializing_if = "Option::is_none")]
    pub no_parameter_assign: Option<RuleConfiguration<NoParameterAssign>>,
    #[doc = "Disallow the use of parameter properties in class constructors."]
    #[serde(skip_serializing_if = "Option::is_none")]
    pub no_parameter_properties: Option<RuleConfiguration<NoParameterProperties>>,
    #[doc = "This rule allows you to specify global variable names that you don’t want to use in your application."]
    #[serde(skip_serializing_if = "Option::is_none")]
    pub no_restricted_globals: Option<RuleConfiguration<NoRestrictedGlobals>>,
    #[doc = "Disallow the use of constants which its value is the upper-case version of its name."]
    #[serde(skip_serializing_if = "Option::is_none")]
    pub no_shouty_constants: Option<RuleFixConfiguration<NoShoutyConstants>>,
    #[doc = "Disallow template literals if interpolation and special-character handling are not needed"]
    #[serde(skip_serializing_if = "Option::is_none")]
    pub no_unused_template_literal: Option<RuleFixConfiguration<NoUnusedTemplateLiteral>>,
    #[doc = "Disallow else block when the if block breaks early."]
    #[serde(skip_serializing_if = "Option::is_none")]
    pub no_useless_else: Option<RuleFixConfiguration<NoUselessElse>>,
    #[doc = "Disallow the use of var"]
    #[serde(skip_serializing_if = "Option::is_none")]
    pub no_var: Option<RuleFixConfiguration<NoVar>>,
    #[doc = "Enforce the use of as const over literal type and type annotation."]
    #[serde(skip_serializing_if = "Option::is_none")]
    pub use_as_const_assertion: Option<RuleFixConfiguration<UseAsConstAssertion>>,
    #[doc = "Requires following curly brace conventions."]
    #[serde(skip_serializing_if = "Option::is_none")]
    pub use_block_statements: Option<RuleFixConfiguration<UseBlockStatements>>,
    #[doc = "Enforce using else if instead of nested if in else clauses."]
    #[serde(skip_serializing_if = "Option::is_none")]
    pub use_collapsed_else_if: Option<RuleFixConfiguration<UseCollapsedElseIf>>,
    #[doc = "Require consistently using either T\\[] or Array\\<T>"]
    #[serde(skip_serializing_if = "Option::is_none")]
    pub use_consistent_array_type: Option<RuleFixConfiguration<UseConsistentArrayType>>,
    #[doc = "Require const declarations for variables that are only assigned once."]
    #[serde(skip_serializing_if = "Option::is_none")]
    pub use_const: Option<RuleFixConfiguration<UseConst>>,
    #[doc = "Enforce default function parameters and optional function parameters to be last."]
    #[serde(skip_serializing_if = "Option::is_none")]
    pub use_default_parameter_last: Option<RuleFixConfiguration<UseDefaultParameterLast>>,
    #[doc = "Require that each enum member value be explicitly initialized."]
    #[serde(skip_serializing_if = "Option::is_none")]
    pub use_enum_initializers: Option<RuleFixConfiguration<UseEnumInitializers>>,
    #[doc = "Disallow the use of Math.pow in favor of the ** operator."]
    #[serde(skip_serializing_if = "Option::is_none")]
    pub use_exponentiation_operator: Option<RuleFixConfiguration<UseExponentiationOperator>>,
    #[doc = "Promotes the use of export type for types."]
    #[serde(skip_serializing_if = "Option::is_none")]
    pub use_export_type: Option<RuleFixConfiguration<UseExportType>>,
    #[doc = "Enforce naming conventions for JavaScript and TypeScript filenames."]
    #[serde(skip_serializing_if = "Option::is_none")]
    pub use_filenaming_convention: Option<RuleConfiguration<UseFilenamingConvention>>,
    #[doc = "This rule recommends a for-of loop when in a for loop, the index used to extract an item from the iterated array."]
    #[serde(skip_serializing_if = "Option::is_none")]
    pub use_for_of: Option<RuleConfiguration<UseForOf>>,
    #[doc = "This rule enforces the use of \\<>...\\</> over \\<Fragment>...\\</Fragment>."]
    #[serde(skip_serializing_if = "Option::is_none")]
    pub use_fragment_syntax: Option<RuleFixConfiguration<UseFragmentSyntax>>,
    #[doc = "Promotes the use of import type for types."]
    #[serde(skip_serializing_if = "Option::is_none")]
    pub use_import_type: Option<RuleFixConfiguration<UseImportType>>,
    #[doc = "Require all enum members to be literal values."]
    #[serde(skip_serializing_if = "Option::is_none")]
    pub use_literal_enum_members: Option<RuleConfiguration<UseLiteralEnumMembers>>,
    #[doc = "Enforce naming conventions for everything across a codebase."]
    #[serde(skip_serializing_if = "Option::is_none")]
    pub use_naming_convention: Option<RuleFixConfiguration<UseNamingConvention>>,
    #[doc = "Promotes the usage of node:assert/strict over node:assert."]
    #[serde(skip_serializing_if = "Option::is_none")]
    pub use_node_assert_strict: Option<RuleFixConfiguration<UseNodeAssertStrict>>,
    #[doc = "Enforces using the node: protocol for Node.js builtin modules."]
    #[serde(skip_serializing_if = "Option::is_none")]
    pub use_nodejs_import_protocol: Option<RuleFixConfiguration<UseNodejsImportProtocol>>,
    #[doc = "Use the Number properties instead of global ones."]
    #[serde(skip_serializing_if = "Option::is_none")]
    pub use_number_namespace: Option<RuleFixConfiguration<UseNumberNamespace>>,
    #[doc = "Disallow parseInt() and Number.parseInt() in favor of binary, octal, and hexadecimal literals"]
    #[serde(skip_serializing_if = "Option::is_none")]
    pub use_numeric_literals: Option<RuleFixConfiguration<UseNumericLiterals>>,
    #[doc = "Prevent extra closing tags for components without children"]
    #[serde(skip_serializing_if = "Option::is_none")]
    pub use_self_closing_elements: Option<RuleFixConfiguration<UseSelfClosingElements>>,
    #[doc = "When expressing array types, this rule promotes the usage of T\\[] shorthand instead of Array\\<T>."]
    #[serde(skip_serializing_if = "Option::is_none")]
    pub use_shorthand_array_type: Option<RuleFixConfiguration<UseShorthandArrayType>>,
    #[doc = "Require assignment operator shorthand where possible."]
    #[serde(skip_serializing_if = "Option::is_none")]
    pub use_shorthand_assign: Option<RuleFixConfiguration<UseShorthandAssign>>,
    #[doc = "Enforce using function types instead of object type with call signatures."]
    #[serde(skip_serializing_if = "Option::is_none")]
    pub use_shorthand_function_type: Option<RuleFixConfiguration<UseShorthandFunctionType>>,
    #[doc = "Enforces switch clauses have a single statement, emits a quick fix wrapping the statements in a block."]
    #[serde(skip_serializing_if = "Option::is_none")]
    pub use_single_case_statement: Option<RuleFixConfiguration<UseSingleCaseStatement>>,
    #[doc = "Disallow multiple variable declarations in the same variable statement"]
    #[serde(skip_serializing_if = "Option::is_none")]
    pub use_single_var_declarator: Option<RuleFixConfiguration<UseSingleVarDeclarator>>,
    #[doc = "Prefer template literals over string concatenation."]
    #[serde(skip_serializing_if = "Option::is_none")]
    pub use_template: Option<RuleFixConfiguration<UseTemplate>>,
    #[doc = "Enforce the use of while loops instead of for loops when the initializer and update expressions are not needed."]
    #[serde(skip_serializing_if = "Option::is_none")]
    pub use_while: Option<RuleFixConfiguration<UseWhile>>,
}
impl DeserializableValidator for Style {
    fn validate(
        &mut self,
        _name: &str,
        range: TextRange,
        diagnostics: &mut Vec<DeserializationDiagnostic>,
    ) -> bool {
        if self.recommended == Some(true) && self.all == Some(true) {
            diagnostics . push (DeserializationDiagnostic :: new (markup ! (< Emphasis > "'recommended'" < / Emphasis > " and " < Emphasis > "'all'" < / Emphasis > " can't be both " < Emphasis > "'true'" < / Emphasis > ". You should choose only one of them.")) . with_range (range) . with_note (markup ! ("Biome will fallback to its defaults for this section."))) ;
            return false;
        }
        true
    }
}
impl Style {
    const GROUP_NAME: &'static str = "style";
    pub(crate) const GROUP_RULES: &'static [&'static str] = &[
        "noArguments",
        "noCommaOperator",
        "noDefaultExport",
        "noImplicitBoolean",
        "noInferrableTypes",
        "noNamespace",
        "noNamespaceImport",
        "noNegationElse",
        "noNonNullAssertion",
        "noParameterAssign",
        "noParameterProperties",
        "noRestrictedGlobals",
        "noShoutyConstants",
        "noUnusedTemplateLiteral",
        "noUselessElse",
        "noVar",
        "useAsConstAssertion",
        "useBlockStatements",
        "useCollapsedElseIf",
        "useConsistentArrayType",
        "useConst",
        "useDefaultParameterLast",
        "useEnumInitializers",
        "useExponentiationOperator",
        "useExportType",
        "useFilenamingConvention",
        "useForOf",
        "useFragmentSyntax",
        "useImportType",
        "useLiteralEnumMembers",
        "useNamingConvention",
        "useNodeAssertStrict",
        "useNodejsImportProtocol",
        "useNumberNamespace",
        "useNumericLiterals",
        "useSelfClosingElements",
        "useShorthandArrayType",
        "useShorthandAssign",
        "useShorthandFunctionType",
        "useSingleCaseStatement",
        "useSingleVarDeclarator",
        "useTemplate",
        "useWhile",
    ];
    const RECOMMENDED_RULES: &'static [&'static str] = &[
        "noArguments",
        "noCommaOperator",
        "noInferrableTypes",
        "noNonNullAssertion",
        "noParameterAssign",
        "noUnusedTemplateLiteral",
        "noUselessElse",
        "noVar",
        "useAsConstAssertion",
        "useConst",
        "useDefaultParameterLast",
        "useEnumInitializers",
        "useExponentiationOperator",
        "useExportType",
        "useImportType",
        "useLiteralEnumMembers",
        "useNodejsImportProtocol",
        "useNumberNamespace",
        "useNumericLiterals",
        "useSelfClosingElements",
        "useShorthandFunctionType",
        "useSingleVarDeclarator",
        "useTemplate",
        "useWhile",
    ];
    const RECOMMENDED_RULES_AS_FILTERS: &'static [RuleFilter<'static>] = &[
        RuleFilter::Rule(Self::GROUP_NAME, Self::GROUP_RULES[0]),
        RuleFilter::Rule(Self::GROUP_NAME, Self::GROUP_RULES[1]),
        RuleFilter::Rule(Self::GROUP_NAME, Self::GROUP_RULES[4]),
        RuleFilter::Rule(Self::GROUP_NAME, Self::GROUP_RULES[8]),
        RuleFilter::Rule(Self::GROUP_NAME, Self::GROUP_RULES[9]),
        RuleFilter::Rule(Self::GROUP_NAME, Self::GROUP_RULES[13]),
        RuleFilter::Rule(Self::GROUP_NAME, Self::GROUP_RULES[14]),
        RuleFilter::Rule(Self::GROUP_NAME, Self::GROUP_RULES[15]),
        RuleFilter::Rule(Self::GROUP_NAME, Self::GROUP_RULES[16]),
        RuleFilter::Rule(Self::GROUP_NAME, Self::GROUP_RULES[20]),
        RuleFilter::Rule(Self::GROUP_NAME, Self::GROUP_RULES[21]),
        RuleFilter::Rule(Self::GROUP_NAME, Self::GROUP_RULES[22]),
        RuleFilter::Rule(Self::GROUP_NAME, Self::GROUP_RULES[23]),
        RuleFilter::Rule(Self::GROUP_NAME, Self::GROUP_RULES[24]),
        RuleFilter::Rule(Self::GROUP_NAME, Self::GROUP_RULES[28]),
        RuleFilter::Rule(Self::GROUP_NAME, Self::GROUP_RULES[29]),
        RuleFilter::Rule(Self::GROUP_NAME, Self::GROUP_RULES[32]),
        RuleFilter::Rule(Self::GROUP_NAME, Self::GROUP_RULES[33]),
        RuleFilter::Rule(Self::GROUP_NAME, Self::GROUP_RULES[34]),
        RuleFilter::Rule(Self::GROUP_NAME, Self::GROUP_RULES[35]),
        RuleFilter::Rule(Self::GROUP_NAME, Self::GROUP_RULES[38]),
        RuleFilter::Rule(Self::GROUP_NAME, Self::GROUP_RULES[40]),
        RuleFilter::Rule(Self::GROUP_NAME, Self::GROUP_RULES[41]),
        RuleFilter::Rule(Self::GROUP_NAME, Self::GROUP_RULES[42]),
    ];
    const ALL_RULES_AS_FILTERS: &'static [RuleFilter<'static>] = &[
        RuleFilter::Rule(Self::GROUP_NAME, Self::GROUP_RULES[0]),
        RuleFilter::Rule(Self::GROUP_NAME, Self::GROUP_RULES[1]),
        RuleFilter::Rule(Self::GROUP_NAME, Self::GROUP_RULES[2]),
        RuleFilter::Rule(Self::GROUP_NAME, Self::GROUP_RULES[3]),
        RuleFilter::Rule(Self::GROUP_NAME, Self::GROUP_RULES[4]),
        RuleFilter::Rule(Self::GROUP_NAME, Self::GROUP_RULES[5]),
        RuleFilter::Rule(Self::GROUP_NAME, Self::GROUP_RULES[6]),
        RuleFilter::Rule(Self::GROUP_NAME, Self::GROUP_RULES[7]),
        RuleFilter::Rule(Self::GROUP_NAME, Self::GROUP_RULES[8]),
        RuleFilter::Rule(Self::GROUP_NAME, Self::GROUP_RULES[9]),
        RuleFilter::Rule(Self::GROUP_NAME, Self::GROUP_RULES[10]),
        RuleFilter::Rule(Self::GROUP_NAME, Self::GROUP_RULES[11]),
        RuleFilter::Rule(Self::GROUP_NAME, Self::GROUP_RULES[12]),
        RuleFilter::Rule(Self::GROUP_NAME, Self::GROUP_RULES[13]),
        RuleFilter::Rule(Self::GROUP_NAME, Self::GROUP_RULES[14]),
        RuleFilter::Rule(Self::GROUP_NAME, Self::GROUP_RULES[15]),
        RuleFilter::Rule(Self::GROUP_NAME, Self::GROUP_RULES[16]),
        RuleFilter::Rule(Self::GROUP_NAME, Self::GROUP_RULES[17]),
        RuleFilter::Rule(Self::GROUP_NAME, Self::GROUP_RULES[18]),
        RuleFilter::Rule(Self::GROUP_NAME, Self::GROUP_RULES[19]),
        RuleFilter::Rule(Self::GROUP_NAME, Self::GROUP_RULES[20]),
        RuleFilter::Rule(Self::GROUP_NAME, Self::GROUP_RULES[21]),
        RuleFilter::Rule(Self::GROUP_NAME, Self::GROUP_RULES[22]),
        RuleFilter::Rule(Self::GROUP_NAME, Self::GROUP_RULES[23]),
        RuleFilter::Rule(Self::GROUP_NAME, Self::GROUP_RULES[24]),
        RuleFilter::Rule(Self::GROUP_NAME, Self::GROUP_RULES[25]),
        RuleFilter::Rule(Self::GROUP_NAME, Self::GROUP_RULES[26]),
        RuleFilter::Rule(Self::GROUP_NAME, Self::GROUP_RULES[27]),
        RuleFilter::Rule(Self::GROUP_NAME, Self::GROUP_RULES[28]),
        RuleFilter::Rule(Self::GROUP_NAME, Self::GROUP_RULES[29]),
        RuleFilter::Rule(Self::GROUP_NAME, Self::GROUP_RULES[30]),
        RuleFilter::Rule(Self::GROUP_NAME, Self::GROUP_RULES[31]),
        RuleFilter::Rule(Self::GROUP_NAME, Self::GROUP_RULES[32]),
        RuleFilter::Rule(Self::GROUP_NAME, Self::GROUP_RULES[33]),
        RuleFilter::Rule(Self::GROUP_NAME, Self::GROUP_RULES[34]),
        RuleFilter::Rule(Self::GROUP_NAME, Self::GROUP_RULES[35]),
        RuleFilter::Rule(Self::GROUP_NAME, Self::GROUP_RULES[36]),
        RuleFilter::Rule(Self::GROUP_NAME, Self::GROUP_RULES[37]),
        RuleFilter::Rule(Self::GROUP_NAME, Self::GROUP_RULES[38]),
        RuleFilter::Rule(Self::GROUP_NAME, Self::GROUP_RULES[39]),
        RuleFilter::Rule(Self::GROUP_NAME, Self::GROUP_RULES[40]),
        RuleFilter::Rule(Self::GROUP_NAME, Self::GROUP_RULES[41]),
        RuleFilter::Rule(Self::GROUP_NAME, Self::GROUP_RULES[42]),
    ];
    #[doc = r" Retrieves the recommended rules"]
    pub(crate) fn is_recommended_true(&self) -> bool {
        matches!(self.recommended, Some(true))
    }
    pub(crate) fn is_recommended_unset(&self) -> bool {
        self.recommended.is_none()
    }
    pub(crate) fn is_all_true(&self) -> bool {
        matches!(self.all, Some(true))
    }
    pub(crate) fn is_all_unset(&self) -> bool {
        self.all.is_none()
    }
    pub(crate) fn get_enabled_rules(&self) -> FxHashSet<RuleFilter<'static>> {
        let mut index_set = FxHashSet::default();
        if let Some(rule) = self.no_arguments.as_ref() {
            if rule.is_enabled() {
                index_set.insert(RuleFilter::Rule(Self::GROUP_NAME, Self::GROUP_RULES[0]));
            }
        }
        if let Some(rule) = self.no_comma_operator.as_ref() {
            if rule.is_enabled() {
                index_set.insert(RuleFilter::Rule(Self::GROUP_NAME, Self::GROUP_RULES[1]));
            }
        }
        if let Some(rule) = self.no_default_export.as_ref() {
            if rule.is_enabled() {
                index_set.insert(RuleFilter::Rule(Self::GROUP_NAME, Self::GROUP_RULES[2]));
            }
        }
        if let Some(rule) = self.no_implicit_boolean.as_ref() {
            if rule.is_enabled() {
                index_set.insert(RuleFilter::Rule(Self::GROUP_NAME, Self::GROUP_RULES[3]));
            }
        }
        if let Some(rule) = self.no_inferrable_types.as_ref() {
            if rule.is_enabled() {
                index_set.insert(RuleFilter::Rule(Self::GROUP_NAME, Self::GROUP_RULES[4]));
            }
        }
        if let Some(rule) = self.no_namespace.as_ref() {
            if rule.is_enabled() {
                index_set.insert(RuleFilter::Rule(Self::GROUP_NAME, Self::GROUP_RULES[5]));
            }
        }
        if let Some(rule) = self.no_namespace_import.as_ref() {
            if rule.is_enabled() {
                index_set.insert(RuleFilter::Rule(Self::GROUP_NAME, Self::GROUP_RULES[6]));
            }
        }
        if let Some(rule) = self.no_negation_else.as_ref() {
            if rule.is_enabled() {
                index_set.insert(RuleFilter::Rule(Self::GROUP_NAME, Self::GROUP_RULES[7]));
            }
        }
        if let Some(rule) = self.no_non_null_assertion.as_ref() {
            if rule.is_enabled() {
                index_set.insert(RuleFilter::Rule(Self::GROUP_NAME, Self::GROUP_RULES[8]));
            }
        }
        if let Some(rule) = self.no_parameter_assign.as_ref() {
            if rule.is_enabled() {
                index_set.insert(RuleFilter::Rule(Self::GROUP_NAME, Self::GROUP_RULES[9]));
            }
        }
        if let Some(rule) = self.no_parameter_properties.as_ref() {
            if rule.is_enabled() {
                index_set.insert(RuleFilter::Rule(Self::GROUP_NAME, Self::GROUP_RULES[10]));
            }
        }
        if let Some(rule) = self.no_restricted_globals.as_ref() {
            if rule.is_enabled() {
                index_set.insert(RuleFilter::Rule(Self::GROUP_NAME, Self::GROUP_RULES[11]));
            }
        }
        if let Some(rule) = self.no_shouty_constants.as_ref() {
            if rule.is_enabled() {
                index_set.insert(RuleFilter::Rule(Self::GROUP_NAME, Self::GROUP_RULES[12]));
            }
        }
        if let Some(rule) = self.no_unused_template_literal.as_ref() {
            if rule.is_enabled() {
                index_set.insert(RuleFilter::Rule(Self::GROUP_NAME, Self::GROUP_RULES[13]));
            }
        }
        if let Some(rule) = self.no_useless_else.as_ref() {
            if rule.is_enabled() {
                index_set.insert(RuleFilter::Rule(Self::GROUP_NAME, Self::GROUP_RULES[14]));
            }
        }
        if let Some(rule) = self.no_var.as_ref() {
            if rule.is_enabled() {
                index_set.insert(RuleFilter::Rule(Self::GROUP_NAME, Self::GROUP_RULES[15]));
            }
        }
        if let Some(rule) = self.use_as_const_assertion.as_ref() {
            if rule.is_enabled() {
                index_set.insert(RuleFilter::Rule(Self::GROUP_NAME, Self::GROUP_RULES[16]));
            }
        }
        if let Some(rule) = self.use_block_statements.as_ref() {
            if rule.is_enabled() {
                index_set.insert(RuleFilter::Rule(Self::GROUP_NAME, Self::GROUP_RULES[17]));
            }
        }
        if let Some(rule) = self.use_collapsed_else_if.as_ref() {
            if rule.is_enabled() {
                index_set.insert(RuleFilter::Rule(Self::GROUP_NAME, Self::GROUP_RULES[18]));
            }
        }
        if let Some(rule) = self.use_consistent_array_type.as_ref() {
            if rule.is_enabled() {
                index_set.insert(RuleFilter::Rule(Self::GROUP_NAME, Self::GROUP_RULES[19]));
            }
        }
        if let Some(rule) = self.use_const.as_ref() {
            if rule.is_enabled() {
                index_set.insert(RuleFilter::Rule(Self::GROUP_NAME, Self::GROUP_RULES[20]));
            }
        }
        if let Some(rule) = self.use_default_parameter_last.as_ref() {
            if rule.is_enabled() {
                index_set.insert(RuleFilter::Rule(Self::GROUP_NAME, Self::GROUP_RULES[21]));
            }
        }
        if let Some(rule) = self.use_enum_initializers.as_ref() {
            if rule.is_enabled() {
                index_set.insert(RuleFilter::Rule(Self::GROUP_NAME, Self::GROUP_RULES[22]));
            }
        }
        if let Some(rule) = self.use_exponentiation_operator.as_ref() {
            if rule.is_enabled() {
                index_set.insert(RuleFilter::Rule(Self::GROUP_NAME, Self::GROUP_RULES[23]));
            }
        }
        if let Some(rule) = self.use_export_type.as_ref() {
            if rule.is_enabled() {
                index_set.insert(RuleFilter::Rule(Self::GROUP_NAME, Self::GROUP_RULES[24]));
            }
        }
        if let Some(rule) = self.use_filenaming_convention.as_ref() {
            if rule.is_enabled() {
                index_set.insert(RuleFilter::Rule(Self::GROUP_NAME, Self::GROUP_RULES[25]));
            }
        }
        if let Some(rule) = self.use_for_of.as_ref() {
            if rule.is_enabled() {
                index_set.insert(RuleFilter::Rule(Self::GROUP_NAME, Self::GROUP_RULES[26]));
            }
        }
        if let Some(rule) = self.use_fragment_syntax.as_ref() {
            if rule.is_enabled() {
                index_set.insert(RuleFilter::Rule(Self::GROUP_NAME, Self::GROUP_RULES[27]));
            }
        }
        if let Some(rule) = self.use_import_type.as_ref() {
            if rule.is_enabled() {
                index_set.insert(RuleFilter::Rule(Self::GROUP_NAME, Self::GROUP_RULES[28]));
            }
        }
        if let Some(rule) = self.use_literal_enum_members.as_ref() {
            if rule.is_enabled() {
                index_set.insert(RuleFilter::Rule(Self::GROUP_NAME, Self::GROUP_RULES[29]));
            }
        }
        if let Some(rule) = self.use_naming_convention.as_ref() {
            if rule.is_enabled() {
                index_set.insert(RuleFilter::Rule(Self::GROUP_NAME, Self::GROUP_RULES[30]));
            }
        }
        if let Some(rule) = self.use_node_assert_strict.as_ref() {
            if rule.is_enabled() {
                index_set.insert(RuleFilter::Rule(Self::GROUP_NAME, Self::GROUP_RULES[31]));
            }
        }
        if let Some(rule) = self.use_nodejs_import_protocol.as_ref() {
            if rule.is_enabled() {
                index_set.insert(RuleFilter::Rule(Self::GROUP_NAME, Self::GROUP_RULES[32]));
            }
        }
        if let Some(rule) = self.use_number_namespace.as_ref() {
            if rule.is_enabled() {
                index_set.insert(RuleFilter::Rule(Self::GROUP_NAME, Self::GROUP_RULES[33]));
            }
        }
        if let Some(rule) = self.use_numeric_literals.as_ref() {
            if rule.is_enabled() {
                index_set.insert(RuleFilter::Rule(Self::GROUP_NAME, Self::GROUP_RULES[34]));
            }
        }
        if let Some(rule) = self.use_self_closing_elements.as_ref() {
            if rule.is_enabled() {
                index_set.insert(RuleFilter::Rule(Self::GROUP_NAME, Self::GROUP_RULES[35]));
            }
        }
        if let Some(rule) = self.use_shorthand_array_type.as_ref() {
            if rule.is_enabled() {
                index_set.insert(RuleFilter::Rule(Self::GROUP_NAME, Self::GROUP_RULES[36]));
            }
        }
        if let Some(rule) = self.use_shorthand_assign.as_ref() {
            if rule.is_enabled() {
                index_set.insert(RuleFilter::Rule(Self::GROUP_NAME, Self::GROUP_RULES[37]));
            }
        }
        if let Some(rule) = self.use_shorthand_function_type.as_ref() {
            if rule.is_enabled() {
                index_set.insert(RuleFilter::Rule(Self::GROUP_NAME, Self::GROUP_RULES[38]));
            }
        }
        if let Some(rule) = self.use_single_case_statement.as_ref() {
            if rule.is_enabled() {
                index_set.insert(RuleFilter::Rule(Self::GROUP_NAME, Self::GROUP_RULES[39]));
            }
        }
        if let Some(rule) = self.use_single_var_declarator.as_ref() {
            if rule.is_enabled() {
                index_set.insert(RuleFilter::Rule(Self::GROUP_NAME, Self::GROUP_RULES[40]));
            }
        }
        if let Some(rule) = self.use_template.as_ref() {
            if rule.is_enabled() {
                index_set.insert(RuleFilter::Rule(Self::GROUP_NAME, Self::GROUP_RULES[41]));
            }
        }
        if let Some(rule) = self.use_while.as_ref() {
            if rule.is_enabled() {
                index_set.insert(RuleFilter::Rule(Self::GROUP_NAME, Self::GROUP_RULES[42]));
            }
        }
        index_set
    }
    pub(crate) fn get_disabled_rules(&self) -> FxHashSet<RuleFilter<'static>> {
        let mut index_set = FxHashSet::default();
        if let Some(rule) = self.no_arguments.as_ref() {
            if rule.is_disabled() {
                index_set.insert(RuleFilter::Rule(Self::GROUP_NAME, Self::GROUP_RULES[0]));
            }
        }
        if let Some(rule) = self.no_comma_operator.as_ref() {
            if rule.is_disabled() {
                index_set.insert(RuleFilter::Rule(Self::GROUP_NAME, Self::GROUP_RULES[1]));
            }
        }
        if let Some(rule) = self.no_default_export.as_ref() {
            if rule.is_disabled() {
                index_set.insert(RuleFilter::Rule(Self::GROUP_NAME, Self::GROUP_RULES[2]));
            }
        }
        if let Some(rule) = self.no_implicit_boolean.as_ref() {
            if rule.is_disabled() {
                index_set.insert(RuleFilter::Rule(Self::GROUP_NAME, Self::GROUP_RULES[3]));
            }
        }
        if let Some(rule) = self.no_inferrable_types.as_ref() {
            if rule.is_disabled() {
                index_set.insert(RuleFilter::Rule(Self::GROUP_NAME, Self::GROUP_RULES[4]));
            }
        }
        if let Some(rule) = self.no_namespace.as_ref() {
            if rule.is_disabled() {
                index_set.insert(RuleFilter::Rule(Self::GROUP_NAME, Self::GROUP_RULES[5]));
            }
        }
        if let Some(rule) = self.no_namespace_import.as_ref() {
            if rule.is_disabled() {
                index_set.insert(RuleFilter::Rule(Self::GROUP_NAME, Self::GROUP_RULES[6]));
            }
        }
        if let Some(rule) = self.no_negation_else.as_ref() {
            if rule.is_disabled() {
                index_set.insert(RuleFilter::Rule(Self::GROUP_NAME, Self::GROUP_RULES[7]));
            }
        }
        if let Some(rule) = self.no_non_null_assertion.as_ref() {
            if rule.is_disabled() {
                index_set.insert(RuleFilter::Rule(Self::GROUP_NAME, Self::GROUP_RULES[8]));
            }
        }
        if let Some(rule) = self.no_parameter_assign.as_ref() {
            if rule.is_disabled() {
                index_set.insert(RuleFilter::Rule(Self::GROUP_NAME, Self::GROUP_RULES[9]));
            }
        }
        if let Some(rule) = self.no_parameter_properties.as_ref() {
            if rule.is_disabled() {
                index_set.insert(RuleFilter::Rule(Self::GROUP_NAME, Self::GROUP_RULES[10]));
            }
        }
        if let Some(rule) = self.no_restricted_globals.as_ref() {
            if rule.is_disabled() {
                index_set.insert(RuleFilter::Rule(Self::GROUP_NAME, Self::GROUP_RULES[11]));
            }
        }
        if let Some(rule) = self.no_shouty_constants.as_ref() {
            if rule.is_disabled() {
                index_set.insert(RuleFilter::Rule(Self::GROUP_NAME, Self::GROUP_RULES[12]));
            }
        }
        if let Some(rule) = self.no_unused_template_literal.as_ref() {
            if rule.is_disabled() {
                index_set.insert(RuleFilter::Rule(Self::GROUP_NAME, Self::GROUP_RULES[13]));
            }
        }
        if let Some(rule) = self.no_useless_else.as_ref() {
            if rule.is_disabled() {
                index_set.insert(RuleFilter::Rule(Self::GROUP_NAME, Self::GROUP_RULES[14]));
            }
        }
        if let Some(rule) = self.no_var.as_ref() {
            if rule.is_disabled() {
                index_set.insert(RuleFilter::Rule(Self::GROUP_NAME, Self::GROUP_RULES[15]));
            }
        }
        if let Some(rule) = self.use_as_const_assertion.as_ref() {
            if rule.is_disabled() {
                index_set.insert(RuleFilter::Rule(Self::GROUP_NAME, Self::GROUP_RULES[16]));
            }
        }
        if let Some(rule) = self.use_block_statements.as_ref() {
            if rule.is_disabled() {
                index_set.insert(RuleFilter::Rule(Self::GROUP_NAME, Self::GROUP_RULES[17]));
            }
        }
        if let Some(rule) = self.use_collapsed_else_if.as_ref() {
            if rule.is_disabled() {
                index_set.insert(RuleFilter::Rule(Self::GROUP_NAME, Self::GROUP_RULES[18]));
            }
        }
        if let Some(rule) = self.use_consistent_array_type.as_ref() {
            if rule.is_disabled() {
                index_set.insert(RuleFilter::Rule(Self::GROUP_NAME, Self::GROUP_RULES[19]));
            }
        }
        if let Some(rule) = self.use_const.as_ref() {
            if rule.is_disabled() {
                index_set.insert(RuleFilter::Rule(Self::GROUP_NAME, Self::GROUP_RULES[20]));
            }
        }
        if let Some(rule) = self.use_default_parameter_last.as_ref() {
            if rule.is_disabled() {
                index_set.insert(RuleFilter::Rule(Self::GROUP_NAME, Self::GROUP_RULES[21]));
            }
        }
        if let Some(rule) = self.use_enum_initializers.as_ref() {
            if rule.is_disabled() {
                index_set.insert(RuleFilter::Rule(Self::GROUP_NAME, Self::GROUP_RULES[22]));
            }
        }
        if let Some(rule) = self.use_exponentiation_operator.as_ref() {
            if rule.is_disabled() {
                index_set.insert(RuleFilter::Rule(Self::GROUP_NAME, Self::GROUP_RULES[23]));
            }
        }
        if let Some(rule) = self.use_export_type.as_ref() {
            if rule.is_disabled() {
                index_set.insert(RuleFilter::Rule(Self::GROUP_NAME, Self::GROUP_RULES[24]));
            }
        }
        if let Some(rule) = self.use_filenaming_convention.as_ref() {
            if rule.is_disabled() {
                index_set.insert(RuleFilter::Rule(Self::GROUP_NAME, Self::GROUP_RULES[25]));
            }
        }
        if let Some(rule) = self.use_for_of.as_ref() {
            if rule.is_disabled() {
                index_set.insert(RuleFilter::Rule(Self::GROUP_NAME, Self::GROUP_RULES[26]));
            }
        }
        if let Some(rule) = self.use_fragment_syntax.as_ref() {
            if rule.is_disabled() {
                index_set.insert(RuleFilter::Rule(Self::GROUP_NAME, Self::GROUP_RULES[27]));
            }
        }
        if let Some(rule) = self.use_import_type.as_ref() {
            if rule.is_disabled() {
                index_set.insert(RuleFilter::Rule(Self::GROUP_NAME, Self::GROUP_RULES[28]));
            }
        }
        if let Some(rule) = self.use_literal_enum_members.as_ref() {
            if rule.is_disabled() {
                index_set.insert(RuleFilter::Rule(Self::GROUP_NAME, Self::GROUP_RULES[29]));
            }
        }
        if let Some(rule) = self.use_naming_convention.as_ref() {
            if rule.is_disabled() {
                index_set.insert(RuleFilter::Rule(Self::GROUP_NAME, Self::GROUP_RULES[30]));
            }
        }
        if let Some(rule) = self.use_node_assert_strict.as_ref() {
            if rule.is_disabled() {
                index_set.insert(RuleFilter::Rule(Self::GROUP_NAME, Self::GROUP_RULES[31]));
            }
        }
        if let Some(rule) = self.use_nodejs_import_protocol.as_ref() {
            if rule.is_disabled() {
                index_set.insert(RuleFilter::Rule(Self::GROUP_NAME, Self::GROUP_RULES[32]));
            }
        }
        if let Some(rule) = self.use_number_namespace.as_ref() {
            if rule.is_disabled() {
                index_set.insert(RuleFilter::Rule(Self::GROUP_NAME, Self::GROUP_RULES[33]));
            }
        }
        if let Some(rule) = self.use_numeric_literals.as_ref() {
            if rule.is_disabled() {
                index_set.insert(RuleFilter::Rule(Self::GROUP_NAME, Self::GROUP_RULES[34]));
            }
        }
        if let Some(rule) = self.use_self_closing_elements.as_ref() {
            if rule.is_disabled() {
                index_set.insert(RuleFilter::Rule(Self::GROUP_NAME, Self::GROUP_RULES[35]));
            }
        }
        if let Some(rule) = self.use_shorthand_array_type.as_ref() {
            if rule.is_disabled() {
                index_set.insert(RuleFilter::Rule(Self::GROUP_NAME, Self::GROUP_RULES[36]));
            }
        }
        if let Some(rule) = self.use_shorthand_assign.as_ref() {
            if rule.is_disabled() {
                index_set.insert(RuleFilter::Rule(Self::GROUP_NAME, Self::GROUP_RULES[37]));
            }
        }
        if let Some(rule) = self.use_shorthand_function_type.as_ref() {
            if rule.is_disabled() {
                index_set.insert(RuleFilter::Rule(Self::GROUP_NAME, Self::GROUP_RULES[38]));
            }
        }
        if let Some(rule) = self.use_single_case_statement.as_ref() {
            if rule.is_disabled() {
                index_set.insert(RuleFilter::Rule(Self::GROUP_NAME, Self::GROUP_RULES[39]));
            }
        }
        if let Some(rule) = self.use_single_var_declarator.as_ref() {
            if rule.is_disabled() {
                index_set.insert(RuleFilter::Rule(Self::GROUP_NAME, Self::GROUP_RULES[40]));
            }
        }
        if let Some(rule) = self.use_template.as_ref() {
            if rule.is_disabled() {
                index_set.insert(RuleFilter::Rule(Self::GROUP_NAME, Self::GROUP_RULES[41]));
            }
        }
        if let Some(rule) = self.use_while.as_ref() {
            if rule.is_disabled() {
                index_set.insert(RuleFilter::Rule(Self::GROUP_NAME, Self::GROUP_RULES[42]));
            }
        }
        index_set
    }
    #[doc = r" Checks if, given a rule name, matches one of the rules contained in this category"]
    pub(crate) fn has_rule(rule_name: &str) -> Option<&'static str> {
        Some(Self::GROUP_RULES[Self::GROUP_RULES.binary_search(&rule_name).ok()?])
    }
    #[doc = r" Checks if, given a rule name, it is marked as recommended"]
    pub(crate) fn is_recommended_rule(rule_name: &str) -> bool {
        Self::RECOMMENDED_RULES.contains(&rule_name)
    }
    pub(crate) fn recommended_rules_as_filters() -> &'static [RuleFilter<'static>] {
        Self::RECOMMENDED_RULES_AS_FILTERS
    }
    pub(crate) fn all_rules_as_filters() -> &'static [RuleFilter<'static>] {
        Self::ALL_RULES_AS_FILTERS
    }
    #[doc = r" Select preset rules"]
    pub(crate) fn collect_preset_rules(
        &self,
        parent_is_all: bool,
        parent_is_recommended: bool,
        enabled_rules: &mut FxHashSet<RuleFilter<'static>>,
    ) {
        if self.is_all_true() || self.is_all_unset() && parent_is_all {
            enabled_rules.extend(Self::all_rules_as_filters());
        } else if self.is_recommended_true()
            || self.is_recommended_unset() && self.is_all_unset() && parent_is_recommended
        {
            enabled_rules.extend(Self::recommended_rules_as_filters());
        }
    }
    pub(crate) fn get_rule_configuration(
        &self,
        rule_name: &str,
    ) -> Option<(RulePlainConfiguration, Option<RuleOptions>)> {
        match rule_name {
            "noArguments" => self
                .no_arguments
                .as_ref()
                .map(|conf| (conf.level(), conf.get_options())),
            "noCommaOperator" => self
                .no_comma_operator
                .as_ref()
                .map(|conf| (conf.level(), conf.get_options())),
            "noDefaultExport" => self
                .no_default_export
                .as_ref()
                .map(|conf| (conf.level(), conf.get_options())),
            "noImplicitBoolean" => self
                .no_implicit_boolean
                .as_ref()
                .map(|conf| (conf.level(), conf.get_options())),
            "noInferrableTypes" => self
                .no_inferrable_types
                .as_ref()
                .map(|conf| (conf.level(), conf.get_options())),
            "noNamespace" => self
                .no_namespace
                .as_ref()
                .map(|conf| (conf.level(), conf.get_options())),
            "noNamespaceImport" => self
                .no_namespace_import
                .as_ref()
                .map(|conf| (conf.level(), conf.get_options())),
            "noNegationElse" => self
                .no_negation_else
                .as_ref()
                .map(|conf| (conf.level(), conf.get_options())),
            "noNonNullAssertion" => self
                .no_non_null_assertion
                .as_ref()
                .map(|conf| (conf.level(), conf.get_options())),
            "noParameterAssign" => self
                .no_parameter_assign
                .as_ref()
                .map(|conf| (conf.level(), conf.get_options())),
            "noParameterProperties" => self
                .no_parameter_properties
                .as_ref()
                .map(|conf| (conf.level(), conf.get_options())),
            "noRestrictedGlobals" => self
                .no_restricted_globals
                .as_ref()
                .map(|conf| (conf.level(), conf.get_options())),
            "noShoutyConstants" => self
                .no_shouty_constants
                .as_ref()
                .map(|conf| (conf.level(), conf.get_options())),
            "noUnusedTemplateLiteral" => self
                .no_unused_template_literal
                .as_ref()
                .map(|conf| (conf.level(), conf.get_options())),
            "noUselessElse" => self
                .no_useless_else
                .as_ref()
                .map(|conf| (conf.level(), conf.get_options())),
            "noVar" => self
                .no_var
                .as_ref()
                .map(|conf| (conf.level(), conf.get_options())),
            "useAsConstAssertion" => self
                .use_as_const_assertion
                .as_ref()
                .map(|conf| (conf.level(), conf.get_options())),
            "useBlockStatements" => self
                .use_block_statements
                .as_ref()
                .map(|conf| (conf.level(), conf.get_options())),
            "useCollapsedElseIf" => self
                .use_collapsed_else_if
                .as_ref()
                .map(|conf| (conf.level(), conf.get_options())),
            "useConsistentArrayType" => self
                .use_consistent_array_type
                .as_ref()
                .map(|conf| (conf.level(), conf.get_options())),
            "useConst" => self
                .use_const
                .as_ref()
                .map(|conf| (conf.level(), conf.get_options())),
            "useDefaultParameterLast" => self
                .use_default_parameter_last
                .as_ref()
                .map(|conf| (conf.level(), conf.get_options())),
            "useEnumInitializers" => self
                .use_enum_initializers
                .as_ref()
                .map(|conf| (conf.level(), conf.get_options())),
            "useExponentiationOperator" => self
                .use_exponentiation_operator
                .as_ref()
                .map(|conf| (conf.level(), conf.get_options())),
            "useExportType" => self
                .use_export_type
                .as_ref()
                .map(|conf| (conf.level(), conf.get_options())),
            "useFilenamingConvention" => self
                .use_filenaming_convention
                .as_ref()
                .map(|conf| (conf.level(), conf.get_options())),
            "useForOf" => self
                .use_for_of
                .as_ref()
                .map(|conf| (conf.level(), conf.get_options())),
            "useFragmentSyntax" => self
                .use_fragment_syntax
                .as_ref()
                .map(|conf| (conf.level(), conf.get_options())),
            "useImportType" => self
                .use_import_type
                .as_ref()
                .map(|conf| (conf.level(), conf.get_options())),
            "useLiteralEnumMembers" => self
                .use_literal_enum_members
                .as_ref()
                .map(|conf| (conf.level(), conf.get_options())),
            "useNamingConvention" => self
                .use_naming_convention
                .as_ref()
                .map(|conf| (conf.level(), conf.get_options())),
            "useNodeAssertStrict" => self
                .use_node_assert_strict
                .as_ref()
                .map(|conf| (conf.level(), conf.get_options())),
            "useNodejsImportProtocol" => self
                .use_nodejs_import_protocol
                .as_ref()
                .map(|conf| (conf.level(), conf.get_options())),
            "useNumberNamespace" => self
                .use_number_namespace
                .as_ref()
                .map(|conf| (conf.level(), conf.get_options())),
            "useNumericLiterals" => self
                .use_numeric_literals
                .as_ref()
                .map(|conf| (conf.level(), conf.get_options())),
            "useSelfClosingElements" => self
                .use_self_closing_elements
                .as_ref()
                .map(|conf| (conf.level(), conf.get_options())),
            "useShorthandArrayType" => self
                .use_shorthand_array_type
                .as_ref()
                .map(|conf| (conf.level(), conf.get_options())),
            "useShorthandAssign" => self
                .use_shorthand_assign
                .as_ref()
                .map(|conf| (conf.level(), conf.get_options())),
            "useShorthandFunctionType" => self
                .use_shorthand_function_type
                .as_ref()
                .map(|conf| (conf.level(), conf.get_options())),
            "useSingleCaseStatement" => self
                .use_single_case_statement
                .as_ref()
                .map(|conf| (conf.level(), conf.get_options())),
            "useSingleVarDeclarator" => self
                .use_single_var_declarator
                .as_ref()
                .map(|conf| (conf.level(), conf.get_options())),
            "useTemplate" => self
                .use_template
                .as_ref()
                .map(|conf| (conf.level(), conf.get_options())),
            "useWhile" => self
                .use_while
                .as_ref()
                .map(|conf| (conf.level(), conf.get_options())),
            _ => None,
        }
    }
}
#[derive(Clone, Debug, Default, Deserialize, Deserializable, Eq, Merge, PartialEq, Serialize)]
#[deserializable(with_validator)]
#[cfg_attr(feature = "schema", derive(JsonSchema))]
#[serde(rename_all = "camelCase", default, deny_unknown_fields)]
#[doc = r" A list of rules that belong to this group"]
pub struct Suspicious {
    #[doc = r" It enables the recommended rules for this group"]
    #[serde(skip_serializing_if = "Option::is_none")]
    pub recommended: Option<bool>,
    #[doc = r" It enables ALL rules for this group."]
    #[serde(skip_serializing_if = "Option::is_none")]
    pub all: Option<bool>,
    #[doc = "Use standard constants instead of approximated literals."]
    #[serde(skip_serializing_if = "Option::is_none")]
    pub no_approximative_numeric_constant:
        Option<RuleFixConfiguration<NoApproximativeNumericConstant>>,
    #[doc = "Discourage the usage of Array index in keys."]
    #[serde(skip_serializing_if = "Option::is_none")]
    pub no_array_index_key: Option<RuleConfiguration<NoArrayIndexKey>>,
    #[doc = "Disallow assignments in expressions."]
    #[serde(skip_serializing_if = "Option::is_none")]
    pub no_assign_in_expressions: Option<RuleConfiguration<NoAssignInExpressions>>,
    #[doc = "Disallows using an async function as a Promise executor."]
    #[serde(skip_serializing_if = "Option::is_none")]
    pub no_async_promise_executor: Option<RuleConfiguration<NoAsyncPromiseExecutor>>,
    #[doc = "Disallow reassigning exceptions in catch clauses."]
    #[serde(skip_serializing_if = "Option::is_none")]
    pub no_catch_assign: Option<RuleConfiguration<NoCatchAssign>>,
    #[doc = "Disallow reassigning class members."]
    #[serde(skip_serializing_if = "Option::is_none")]
    pub no_class_assign: Option<RuleConfiguration<NoClassAssign>>,
    #[doc = "Prevent comments from being inserted as text nodes"]
    #[serde(skip_serializing_if = "Option::is_none")]
    pub no_comment_text: Option<RuleFixConfiguration<NoCommentText>>,
    #[doc = "Disallow comparing against -0"]
    #[serde(skip_serializing_if = "Option::is_none")]
    pub no_compare_neg_zero: Option<RuleFixConfiguration<NoCompareNegZero>>,
    #[doc = "Disallow labeled statements that are not loops."]
    #[serde(skip_serializing_if = "Option::is_none")]
    pub no_confusing_labels: Option<RuleConfiguration<NoConfusingLabels>>,
    #[doc = "Disallow void type outside of generic or return types."]
    #[serde(skip_serializing_if = "Option::is_none")]
    pub no_confusing_void_type: Option<RuleFixConfiguration<NoConfusingVoidType>>,
    #[doc = "Disallow the use of console.log"]
    #[serde(skip_serializing_if = "Option::is_none")]
    pub no_console_log: Option<RuleFixConfiguration<NoConsoleLog>>,
    #[doc = "Disallow TypeScript const enum"]
    #[serde(skip_serializing_if = "Option::is_none")]
    pub no_const_enum: Option<RuleFixConfiguration<NoConstEnum>>,
    #[doc = "Prevents from having control characters and some escape sequences that match control characters in regular expressions."]
    #[serde(skip_serializing_if = "Option::is_none")]
    pub no_control_characters_in_regex: Option<RuleConfiguration<NoControlCharactersInRegex>>,
    #[doc = "Disallow the use of debugger"]
    #[serde(skip_serializing_if = "Option::is_none")]
    pub no_debugger: Option<RuleFixConfiguration<NoDebugger>>,
    #[doc = "Require the use of === and !=="]
    #[serde(skip_serializing_if = "Option::is_none")]
    pub no_double_equals: Option<RuleFixConfiguration<NoDoubleEquals>>,
    #[doc = "Disallow duplicate case labels."]
    #[serde(skip_serializing_if = "Option::is_none")]
    pub no_duplicate_case: Option<RuleConfiguration<NoDuplicateCase>>,
    #[doc = "Disallow duplicate class members."]
    #[serde(skip_serializing_if = "Option::is_none")]
    pub no_duplicate_class_members: Option<RuleConfiguration<NoDuplicateClassMembers>>,
    #[doc = "Prevents JSX properties to be assigned multiple times."]
    #[serde(skip_serializing_if = "Option::is_none")]
    pub no_duplicate_jsx_props: Option<RuleConfiguration<NoDuplicateJsxProps>>,
    #[doc = "Prevents object literals having more than one property declaration for the same name."]
    #[serde(skip_serializing_if = "Option::is_none")]
    pub no_duplicate_object_keys: Option<RuleFixConfiguration<NoDuplicateObjectKeys>>,
    #[doc = "Disallow duplicate function parameter name."]
    #[serde(skip_serializing_if = "Option::is_none")]
    pub no_duplicate_parameters: Option<RuleConfiguration<NoDuplicateParameters>>,
    #[doc = "A describe block should not contain duplicate hooks."]
    #[serde(skip_serializing_if = "Option::is_none")]
    pub no_duplicate_test_hooks: Option<RuleConfiguration<NoDuplicateTestHooks>>,
    #[doc = "Disallow empty block statements and static blocks."]
    #[serde(skip_serializing_if = "Option::is_none")]
    pub no_empty_block_statements: Option<RuleConfiguration<NoEmptyBlockStatements>>,
    #[doc = "Disallow the declaration of empty interfaces."]
    #[serde(skip_serializing_if = "Option::is_none")]
    pub no_empty_interface: Option<RuleFixConfiguration<NoEmptyInterface>>,
    #[doc = "Disallow the any type usage."]
    #[serde(skip_serializing_if = "Option::is_none")]
    pub no_explicit_any: Option<RuleConfiguration<NoExplicitAny>>,
    #[doc = "Disallow using export or module.exports in files containing tests"]
    #[serde(skip_serializing_if = "Option::is_none")]
    pub no_exports_in_test: Option<RuleConfiguration<NoExportsInTest>>,
    #[doc = "Prevents the wrong usage of the non-null assertion operator (!) in TypeScript files."]
    #[serde(skip_serializing_if = "Option::is_none")]
    pub no_extra_non_null_assertion: Option<RuleFixConfiguration<NoExtraNonNullAssertion>>,
    #[doc = "Disallow fallthrough of switch clauses."]
    #[serde(skip_serializing_if = "Option::is_none")]
    pub no_fallthrough_switch_clause: Option<RuleConfiguration<NoFallthroughSwitchClause>>,
    #[doc = "Disallow focused tests."]
    #[serde(skip_serializing_if = "Option::is_none")]
    pub no_focused_tests: Option<RuleFixConfiguration<NoFocusedTests>>,
    #[doc = "Disallow reassigning function declarations."]
    #[serde(skip_serializing_if = "Option::is_none")]
    pub no_function_assign: Option<RuleConfiguration<NoFunctionAssign>>,
    #[doc = "Disallow assignments to native objects and read-only global variables."]
    #[serde(skip_serializing_if = "Option::is_none")]
    pub no_global_assign: Option<RuleConfiguration<NoGlobalAssign>>,
    #[doc = "Use Number.isFinite instead of global isFinite."]
    #[serde(skip_serializing_if = "Option::is_none")]
    pub no_global_is_finite: Option<RuleFixConfiguration<NoGlobalIsFinite>>,
    #[doc = "Use Number.isNaN instead of global isNaN."]
    #[serde(skip_serializing_if = "Option::is_none")]
    pub no_global_is_nan: Option<RuleFixConfiguration<NoGlobalIsNan>>,
    #[doc = "Disallow use of implicit any type on variable declarations."]
    #[serde(skip_serializing_if = "Option::is_none")]
    pub no_implicit_any_let: Option<RuleConfiguration<NoImplicitAnyLet>>,
    #[doc = "Disallow assigning to imported bindings"]
    #[serde(skip_serializing_if = "Option::is_none")]
    pub no_import_assign: Option<RuleConfiguration<NoImportAssign>>,
    #[doc = "Disallow labels that share a name with a variable"]
    #[serde(skip_serializing_if = "Option::is_none")]
    pub no_label_var: Option<RuleConfiguration<NoLabelVar>>,
    #[doc = "Disallow characters made with multiple code points in character class syntax."]
    #[serde(skip_serializing_if = "Option::is_none")]
    pub no_misleading_character_class: Option<RuleFixConfiguration<NoMisleadingCharacterClass>>,
    #[doc = "Enforce proper usage of new and constructor."]
    #[serde(skip_serializing_if = "Option::is_none")]
    pub no_misleading_instantiator: Option<RuleConfiguration<NoMisleadingInstantiator>>,
    #[doc = "Disallow shorthand assign when variable appears on both sides."]
    #[serde(skip_serializing_if = "Option::is_none")]
    pub no_misrefactored_shorthand_assign:
        Option<RuleFixConfiguration<NoMisrefactoredShorthandAssign>>,
    #[doc = "Disallow direct use of Object.prototype builtins."]
    #[serde(skip_serializing_if = "Option::is_none")]
    pub no_prototype_builtins: Option<RuleConfiguration<NoPrototypeBuiltins>>,
    #[doc = "Disallow variable, function, class, and type redeclarations in the same scope."]
    #[serde(skip_serializing_if = "Option::is_none")]
    pub no_redeclare: Option<RuleConfiguration<NoRedeclare>>,
    #[doc = "Prevents from having redundant \"use strict\"."]
    #[serde(skip_serializing_if = "Option::is_none")]
    pub no_redundant_use_strict: Option<RuleFixConfiguration<NoRedundantUseStrict>>,
    #[doc = "Disallow comparisons where both sides are exactly the same."]
    #[serde(skip_serializing_if = "Option::is_none")]
    pub no_self_compare: Option<RuleConfiguration<NoSelfCompare>>,
    #[doc = "Disallow identifiers from shadowing restricted names."]
    #[serde(skip_serializing_if = "Option::is_none")]
    pub no_shadow_restricted_names: Option<RuleConfiguration<NoShadowRestrictedNames>>,
    #[doc = "Disallow disabled tests."]
    #[serde(skip_serializing_if = "Option::is_none")]
    pub no_skipped_tests: Option<RuleFixConfiguration<NoSkippedTests>>,
    #[doc = "Disallow sparse arrays"]
    #[serde(skip_serializing_if = "Option::is_none")]
    pub no_sparse_array: Option<RuleFixConfiguration<NoSparseArray>>,
    #[doc = "It detects possible \"wrong\" semicolons inside JSX elements."]
    #[serde(skip_serializing_if = "Option::is_none")]
    pub no_suspicious_semicolon_in_jsx: Option<RuleConfiguration<NoSuspiciousSemicolonInJsx>>,
    #[doc = "Disallow then property."]
    #[serde(skip_serializing_if = "Option::is_none")]
    pub no_then_property: Option<RuleConfiguration<NoThenProperty>>,
    #[doc = "Disallow unsafe declaration merging between interfaces and classes."]
    #[serde(skip_serializing_if = "Option::is_none")]
    pub no_unsafe_declaration_merging: Option<RuleConfiguration<NoUnsafeDeclarationMerging>>,
    #[doc = "Disallow using unsafe negation."]
    #[serde(skip_serializing_if = "Option::is_none")]
    pub no_unsafe_negation: Option<RuleFixConfiguration<NoUnsafeNegation>>,
    #[doc = "Ensure async functions utilize await."]
    #[serde(skip_serializing_if = "Option::is_none")]
    pub use_await: Option<RuleConfiguration<UseAwait>>,
    #[doc = "Enforce default clauses in switch statements to be last"]
    #[serde(skip_serializing_if = "Option::is_none")]
    pub use_default_switch_clause_last: Option<RuleConfiguration<UseDefaultSwitchClauseLast>>,
    #[doc = "Enforce get methods to always return a value."]
    #[serde(skip_serializing_if = "Option::is_none")]
    pub use_getter_return: Option<RuleConfiguration<UseGetterReturn>>,
    #[doc = "Use Array.isArray() instead of instanceof Array."]
    #[serde(skip_serializing_if = "Option::is_none")]
    pub use_is_array: Option<RuleFixConfiguration<UseIsArray>>,
    #[doc = "Require using the namespace keyword over the module keyword to declare TypeScript namespaces."]
    #[serde(skip_serializing_if = "Option::is_none")]
    pub use_namespace_keyword: Option<RuleFixConfiguration<UseNamespaceKeyword>>,
    #[doc = "This rule verifies the result of typeof $expr unary expressions is being compared to valid values, either string literals containing valid type names or other typeof expressions"]
    #[serde(skip_serializing_if = "Option::is_none")]
    pub use_valid_typeof: Option<RuleFixConfiguration<UseValidTypeof>>,
}
impl DeserializableValidator for Suspicious {
    fn validate(
        &mut self,
        _name: &str,
        range: TextRange,
        diagnostics: &mut Vec<DeserializationDiagnostic>,
    ) -> bool {
        if self.recommended == Some(true) && self.all == Some(true) {
            diagnostics . push (DeserializationDiagnostic :: new (markup ! (< Emphasis > "'recommended'" < / Emphasis > " and " < Emphasis > "'all'" < / Emphasis > " can't be both " < Emphasis > "'true'" < / Emphasis > ". You should choose only one of them.")) . with_range (range) . with_note (markup ! ("Biome will fallback to its defaults for this section."))) ;
            return false;
        }
        true
    }
}
impl Suspicious {
    const GROUP_NAME: &'static str = "suspicious";
    pub(crate) const GROUP_RULES: &'static [&'static str] = &[
        "noApproximativeNumericConstant",
        "noArrayIndexKey",
        "noAssignInExpressions",
        "noAsyncPromiseExecutor",
        "noCatchAssign",
        "noClassAssign",
        "noCommentText",
        "noCompareNegZero",
        "noConfusingLabels",
        "noConfusingVoidType",
        "noConsoleLog",
        "noConstEnum",
        "noControlCharactersInRegex",
        "noDebugger",
        "noDoubleEquals",
        "noDuplicateCase",
        "noDuplicateClassMembers",
        "noDuplicateJsxProps",
        "noDuplicateObjectKeys",
        "noDuplicateParameters",
        "noDuplicateTestHooks",
        "noEmptyBlockStatements",
        "noEmptyInterface",
        "noExplicitAny",
        "noExportsInTest",
        "noExtraNonNullAssertion",
        "noFallthroughSwitchClause",
        "noFocusedTests",
        "noFunctionAssign",
        "noGlobalAssign",
        "noGlobalIsFinite",
        "noGlobalIsNan",
        "noImplicitAnyLet",
        "noImportAssign",
        "noLabelVar",
        "noMisleadingCharacterClass",
        "noMisleadingInstantiator",
        "noMisrefactoredShorthandAssign",
        "noPrototypeBuiltins",
        "noRedeclare",
        "noRedundantUseStrict",
        "noSelfCompare",
        "noShadowRestrictedNames",
        "noSkippedTests",
        "noSparseArray",
        "noSuspiciousSemicolonInJsx",
        "noThenProperty",
        "noUnsafeDeclarationMerging",
        "noUnsafeNegation",
        "useAwait",
        "useDefaultSwitchClauseLast",
        "useGetterReturn",
        "useIsArray",
        "useNamespaceKeyword",
        "useValidTypeof",
    ];
    const RECOMMENDED_RULES: &'static [&'static str] = &[
        "noApproximativeNumericConstant",
        "noArrayIndexKey",
        "noAssignInExpressions",
        "noAsyncPromiseExecutor",
        "noCatchAssign",
        "noClassAssign",
        "noCommentText",
        "noCompareNegZero",
        "noConfusingLabels",
        "noConfusingVoidType",
        "noConstEnum",
        "noControlCharactersInRegex",
        "noDebugger",
        "noDoubleEquals",
        "noDuplicateCase",
        "noDuplicateClassMembers",
        "noDuplicateJsxProps",
        "noDuplicateObjectKeys",
        "noDuplicateParameters",
        "noDuplicateTestHooks",
        "noEmptyInterface",
        "noExplicitAny",
        "noExportsInTest",
        "noExtraNonNullAssertion",
        "noFallthroughSwitchClause",
        "noFocusedTests",
        "noFunctionAssign",
        "noGlobalAssign",
        "noGlobalIsFinite",
        "noGlobalIsNan",
        "noImplicitAnyLet",
        "noImportAssign",
        "noLabelVar",
        "noMisleadingCharacterClass",
        "noMisleadingInstantiator",
        "noMisrefactoredShorthandAssign",
        "noPrototypeBuiltins",
        "noRedeclare",
        "noRedundantUseStrict",
        "noSelfCompare",
        "noShadowRestrictedNames",
        "noSparseArray",
        "noSuspiciousSemicolonInJsx",
        "noThenProperty",
        "noUnsafeDeclarationMerging",
        "noUnsafeNegation",
        "useDefaultSwitchClauseLast",
        "useGetterReturn",
        "useIsArray",
        "useNamespaceKeyword",
        "useValidTypeof",
    ];
    const RECOMMENDED_RULES_AS_FILTERS: &'static [RuleFilter<'static>] = &[
        RuleFilter::Rule(Self::GROUP_NAME, Self::GROUP_RULES[0]),
        RuleFilter::Rule(Self::GROUP_NAME, Self::GROUP_RULES[1]),
        RuleFilter::Rule(Self::GROUP_NAME, Self::GROUP_RULES[2]),
        RuleFilter::Rule(Self::GROUP_NAME, Self::GROUP_RULES[3]),
        RuleFilter::Rule(Self::GROUP_NAME, Self::GROUP_RULES[4]),
        RuleFilter::Rule(Self::GROUP_NAME, Self::GROUP_RULES[5]),
        RuleFilter::Rule(Self::GROUP_NAME, Self::GROUP_RULES[6]),
        RuleFilter::Rule(Self::GROUP_NAME, Self::GROUP_RULES[7]),
        RuleFilter::Rule(Self::GROUP_NAME, Self::GROUP_RULES[8]),
        RuleFilter::Rule(Self::GROUP_NAME, Self::GROUP_RULES[9]),
        RuleFilter::Rule(Self::GROUP_NAME, Self::GROUP_RULES[11]),
        RuleFilter::Rule(Self::GROUP_NAME, Self::GROUP_RULES[12]),
        RuleFilter::Rule(Self::GROUP_NAME, Self::GROUP_RULES[13]),
        RuleFilter::Rule(Self::GROUP_NAME, Self::GROUP_RULES[14]),
        RuleFilter::Rule(Self::GROUP_NAME, Self::GROUP_RULES[15]),
        RuleFilter::Rule(Self::GROUP_NAME, Self::GROUP_RULES[16]),
        RuleFilter::Rule(Self::GROUP_NAME, Self::GROUP_RULES[17]),
        RuleFilter::Rule(Self::GROUP_NAME, Self::GROUP_RULES[18]),
        RuleFilter::Rule(Self::GROUP_NAME, Self::GROUP_RULES[19]),
        RuleFilter::Rule(Self::GROUP_NAME, Self::GROUP_RULES[20]),
        RuleFilter::Rule(Self::GROUP_NAME, Self::GROUP_RULES[22]),
        RuleFilter::Rule(Self::GROUP_NAME, Self::GROUP_RULES[23]),
        RuleFilter::Rule(Self::GROUP_NAME, Self::GROUP_RULES[24]),
        RuleFilter::Rule(Self::GROUP_NAME, Self::GROUP_RULES[25]),
        RuleFilter::Rule(Self::GROUP_NAME, Self::GROUP_RULES[26]),
        RuleFilter::Rule(Self::GROUP_NAME, Self::GROUP_RULES[27]),
        RuleFilter::Rule(Self::GROUP_NAME, Self::GROUP_RULES[28]),
        RuleFilter::Rule(Self::GROUP_NAME, Self::GROUP_RULES[29]),
        RuleFilter::Rule(Self::GROUP_NAME, Self::GROUP_RULES[30]),
        RuleFilter::Rule(Self::GROUP_NAME, Self::GROUP_RULES[31]),
        RuleFilter::Rule(Self::GROUP_NAME, Self::GROUP_RULES[32]),
        RuleFilter::Rule(Self::GROUP_NAME, Self::GROUP_RULES[33]),
        RuleFilter::Rule(Self::GROUP_NAME, Self::GROUP_RULES[34]),
        RuleFilter::Rule(Self::GROUP_NAME, Self::GROUP_RULES[35]),
        RuleFilter::Rule(Self::GROUP_NAME, Self::GROUP_RULES[36]),
        RuleFilter::Rule(Self::GROUP_NAME, Self::GROUP_RULES[37]),
        RuleFilter::Rule(Self::GROUP_NAME, Self::GROUP_RULES[38]),
        RuleFilter::Rule(Self::GROUP_NAME, Self::GROUP_RULES[39]),
        RuleFilter::Rule(Self::GROUP_NAME, Self::GROUP_RULES[40]),
        RuleFilter::Rule(Self::GROUP_NAME, Self::GROUP_RULES[41]),
        RuleFilter::Rule(Self::GROUP_NAME, Self::GROUP_RULES[42]),
        RuleFilter::Rule(Self::GROUP_NAME, Self::GROUP_RULES[44]),
        RuleFilter::Rule(Self::GROUP_NAME, Self::GROUP_RULES[45]),
        RuleFilter::Rule(Self::GROUP_NAME, Self::GROUP_RULES[46]),
        RuleFilter::Rule(Self::GROUP_NAME, Self::GROUP_RULES[47]),
        RuleFilter::Rule(Self::GROUP_NAME, Self::GROUP_RULES[48]),
        RuleFilter::Rule(Self::GROUP_NAME, Self::GROUP_RULES[50]),
        RuleFilter::Rule(Self::GROUP_NAME, Self::GROUP_RULES[51]),
        RuleFilter::Rule(Self::GROUP_NAME, Self::GROUP_RULES[52]),
        RuleFilter::Rule(Self::GROUP_NAME, Self::GROUP_RULES[53]),
        RuleFilter::Rule(Self::GROUP_NAME, Self::GROUP_RULES[54]),
    ];
    const ALL_RULES_AS_FILTERS: &'static [RuleFilter<'static>] = &[
        RuleFilter::Rule(Self::GROUP_NAME, Self::GROUP_RULES[0]),
        RuleFilter::Rule(Self::GROUP_NAME, Self::GROUP_RULES[1]),
        RuleFilter::Rule(Self::GROUP_NAME, Self::GROUP_RULES[2]),
        RuleFilter::Rule(Self::GROUP_NAME, Self::GROUP_RULES[3]),
        RuleFilter::Rule(Self::GROUP_NAME, Self::GROUP_RULES[4]),
        RuleFilter::Rule(Self::GROUP_NAME, Self::GROUP_RULES[5]),
        RuleFilter::Rule(Self::GROUP_NAME, Self::GROUP_RULES[6]),
        RuleFilter::Rule(Self::GROUP_NAME, Self::GROUP_RULES[7]),
        RuleFilter::Rule(Self::GROUP_NAME, Self::GROUP_RULES[8]),
        RuleFilter::Rule(Self::GROUP_NAME, Self::GROUP_RULES[9]),
        RuleFilter::Rule(Self::GROUP_NAME, Self::GROUP_RULES[10]),
        RuleFilter::Rule(Self::GROUP_NAME, Self::GROUP_RULES[11]),
        RuleFilter::Rule(Self::GROUP_NAME, Self::GROUP_RULES[12]),
        RuleFilter::Rule(Self::GROUP_NAME, Self::GROUP_RULES[13]),
        RuleFilter::Rule(Self::GROUP_NAME, Self::GROUP_RULES[14]),
        RuleFilter::Rule(Self::GROUP_NAME, Self::GROUP_RULES[15]),
        RuleFilter::Rule(Self::GROUP_NAME, Self::GROUP_RULES[16]),
        RuleFilter::Rule(Self::GROUP_NAME, Self::GROUP_RULES[17]),
        RuleFilter::Rule(Self::GROUP_NAME, Self::GROUP_RULES[18]),
        RuleFilter::Rule(Self::GROUP_NAME, Self::GROUP_RULES[19]),
        RuleFilter::Rule(Self::GROUP_NAME, Self::GROUP_RULES[20]),
        RuleFilter::Rule(Self::GROUP_NAME, Self::GROUP_RULES[21]),
        RuleFilter::Rule(Self::GROUP_NAME, Self::GROUP_RULES[22]),
        RuleFilter::Rule(Self::GROUP_NAME, Self::GROUP_RULES[23]),
        RuleFilter::Rule(Self::GROUP_NAME, Self::GROUP_RULES[24]),
        RuleFilter::Rule(Self::GROUP_NAME, Self::GROUP_RULES[25]),
        RuleFilter::Rule(Self::GROUP_NAME, Self::GROUP_RULES[26]),
        RuleFilter::Rule(Self::GROUP_NAME, Self::GROUP_RULES[27]),
        RuleFilter::Rule(Self::GROUP_NAME, Self::GROUP_RULES[28]),
        RuleFilter::Rule(Self::GROUP_NAME, Self::GROUP_RULES[29]),
        RuleFilter::Rule(Self::GROUP_NAME, Self::GROUP_RULES[30]),
        RuleFilter::Rule(Self::GROUP_NAME, Self::GROUP_RULES[31]),
        RuleFilter::Rule(Self::GROUP_NAME, Self::GROUP_RULES[32]),
        RuleFilter::Rule(Self::GROUP_NAME, Self::GROUP_RULES[33]),
        RuleFilter::Rule(Self::GROUP_NAME, Self::GROUP_RULES[34]),
        RuleFilter::Rule(Self::GROUP_NAME, Self::GROUP_RULES[35]),
        RuleFilter::Rule(Self::GROUP_NAME, Self::GROUP_RULES[36]),
        RuleFilter::Rule(Self::GROUP_NAME, Self::GROUP_RULES[37]),
        RuleFilter::Rule(Self::GROUP_NAME, Self::GROUP_RULES[38]),
        RuleFilter::Rule(Self::GROUP_NAME, Self::GROUP_RULES[39]),
        RuleFilter::Rule(Self::GROUP_NAME, Self::GROUP_RULES[40]),
        RuleFilter::Rule(Self::GROUP_NAME, Self::GROUP_RULES[41]),
        RuleFilter::Rule(Self::GROUP_NAME, Self::GROUP_RULES[42]),
        RuleFilter::Rule(Self::GROUP_NAME, Self::GROUP_RULES[43]),
        RuleFilter::Rule(Self::GROUP_NAME, Self::GROUP_RULES[44]),
        RuleFilter::Rule(Self::GROUP_NAME, Self::GROUP_RULES[45]),
        RuleFilter::Rule(Self::GROUP_NAME, Self::GROUP_RULES[46]),
        RuleFilter::Rule(Self::GROUP_NAME, Self::GROUP_RULES[47]),
        RuleFilter::Rule(Self::GROUP_NAME, Self::GROUP_RULES[48]),
        RuleFilter::Rule(Self::GROUP_NAME, Self::GROUP_RULES[49]),
        RuleFilter::Rule(Self::GROUP_NAME, Self::GROUP_RULES[50]),
        RuleFilter::Rule(Self::GROUP_NAME, Self::GROUP_RULES[51]),
        RuleFilter::Rule(Self::GROUP_NAME, Self::GROUP_RULES[52]),
        RuleFilter::Rule(Self::GROUP_NAME, Self::GROUP_RULES[53]),
        RuleFilter::Rule(Self::GROUP_NAME, Self::GROUP_RULES[54]),
    ];
    #[doc = r" Retrieves the recommended rules"]
    pub(crate) fn is_recommended_true(&self) -> bool {
        matches!(self.recommended, Some(true))
    }
    pub(crate) fn is_recommended_unset(&self) -> bool {
        self.recommended.is_none()
    }
    pub(crate) fn is_all_true(&self) -> bool {
        matches!(self.all, Some(true))
    }
    pub(crate) fn is_all_unset(&self) -> bool {
        self.all.is_none()
    }
    pub(crate) fn get_enabled_rules(&self) -> FxHashSet<RuleFilter<'static>> {
        let mut index_set = FxHashSet::default();
        if let Some(rule) = self.no_approximative_numeric_constant.as_ref() {
            if rule.is_enabled() {
                index_set.insert(RuleFilter::Rule(Self::GROUP_NAME, Self::GROUP_RULES[0]));
            }
        }
        if let Some(rule) = self.no_array_index_key.as_ref() {
            if rule.is_enabled() {
                index_set.insert(RuleFilter::Rule(Self::GROUP_NAME, Self::GROUP_RULES[1]));
            }
        }
        if let Some(rule) = self.no_assign_in_expressions.as_ref() {
            if rule.is_enabled() {
                index_set.insert(RuleFilter::Rule(Self::GROUP_NAME, Self::GROUP_RULES[2]));
            }
        }
        if let Some(rule) = self.no_async_promise_executor.as_ref() {
            if rule.is_enabled() {
                index_set.insert(RuleFilter::Rule(Self::GROUP_NAME, Self::GROUP_RULES[3]));
            }
        }
        if let Some(rule) = self.no_catch_assign.as_ref() {
            if rule.is_enabled() {
                index_set.insert(RuleFilter::Rule(Self::GROUP_NAME, Self::GROUP_RULES[4]));
            }
        }
        if let Some(rule) = self.no_class_assign.as_ref() {
            if rule.is_enabled() {
                index_set.insert(RuleFilter::Rule(Self::GROUP_NAME, Self::GROUP_RULES[5]));
            }
        }
        if let Some(rule) = self.no_comment_text.as_ref() {
            if rule.is_enabled() {
                index_set.insert(RuleFilter::Rule(Self::GROUP_NAME, Self::GROUP_RULES[6]));
            }
        }
        if let Some(rule) = self.no_compare_neg_zero.as_ref() {
            if rule.is_enabled() {
                index_set.insert(RuleFilter::Rule(Self::GROUP_NAME, Self::GROUP_RULES[7]));
            }
        }
        if let Some(rule) = self.no_confusing_labels.as_ref() {
            if rule.is_enabled() {
                index_set.insert(RuleFilter::Rule(Self::GROUP_NAME, Self::GROUP_RULES[8]));
            }
        }
        if let Some(rule) = self.no_confusing_void_type.as_ref() {
            if rule.is_enabled() {
                index_set.insert(RuleFilter::Rule(Self::GROUP_NAME, Self::GROUP_RULES[9]));
            }
        }
        if let Some(rule) = self.no_console_log.as_ref() {
            if rule.is_enabled() {
                index_set.insert(RuleFilter::Rule(Self::GROUP_NAME, Self::GROUP_RULES[10]));
            }
        }
        if let Some(rule) = self.no_const_enum.as_ref() {
            if rule.is_enabled() {
                index_set.insert(RuleFilter::Rule(Self::GROUP_NAME, Self::GROUP_RULES[11]));
            }
        }
        if let Some(rule) = self.no_control_characters_in_regex.as_ref() {
            if rule.is_enabled() {
                index_set.insert(RuleFilter::Rule(Self::GROUP_NAME, Self::GROUP_RULES[12]));
            }
        }
        if let Some(rule) = self.no_debugger.as_ref() {
            if rule.is_enabled() {
                index_set.insert(RuleFilter::Rule(Self::GROUP_NAME, Self::GROUP_RULES[13]));
            }
        }
        if let Some(rule) = self.no_double_equals.as_ref() {
            if rule.is_enabled() {
                index_set.insert(RuleFilter::Rule(Self::GROUP_NAME, Self::GROUP_RULES[14]));
            }
        }
        if let Some(rule) = self.no_duplicate_case.as_ref() {
            if rule.is_enabled() {
                index_set.insert(RuleFilter::Rule(Self::GROUP_NAME, Self::GROUP_RULES[15]));
            }
        }
        if let Some(rule) = self.no_duplicate_class_members.as_ref() {
            if rule.is_enabled() {
                index_set.insert(RuleFilter::Rule(Self::GROUP_NAME, Self::GROUP_RULES[16]));
            }
        }
        if let Some(rule) = self.no_duplicate_jsx_props.as_ref() {
            if rule.is_enabled() {
                index_set.insert(RuleFilter::Rule(Self::GROUP_NAME, Self::GROUP_RULES[17]));
            }
        }
        if let Some(rule) = self.no_duplicate_object_keys.as_ref() {
            if rule.is_enabled() {
                index_set.insert(RuleFilter::Rule(Self::GROUP_NAME, Self::GROUP_RULES[18]));
            }
        }
        if let Some(rule) = self.no_duplicate_parameters.as_ref() {
            if rule.is_enabled() {
                index_set.insert(RuleFilter::Rule(Self::GROUP_NAME, Self::GROUP_RULES[19]));
            }
        }
        if let Some(rule) = self.no_duplicate_test_hooks.as_ref() {
            if rule.is_enabled() {
                index_set.insert(RuleFilter::Rule(Self::GROUP_NAME, Self::GROUP_RULES[20]));
            }
        }
        if let Some(rule) = self.no_empty_block_statements.as_ref() {
            if rule.is_enabled() {
                index_set.insert(RuleFilter::Rule(Self::GROUP_NAME, Self::GROUP_RULES[21]));
            }
        }
        if let Some(rule) = self.no_empty_interface.as_ref() {
            if rule.is_enabled() {
                index_set.insert(RuleFilter::Rule(Self::GROUP_NAME, Self::GROUP_RULES[22]));
            }
        }
        if let Some(rule) = self.no_explicit_any.as_ref() {
            if rule.is_enabled() {
                index_set.insert(RuleFilter::Rule(Self::GROUP_NAME, Self::GROUP_RULES[23]));
            }
        }
        if let Some(rule) = self.no_exports_in_test.as_ref() {
            if rule.is_enabled() {
                index_set.insert(RuleFilter::Rule(Self::GROUP_NAME, Self::GROUP_RULES[24]));
            }
        }
        if let Some(rule) = self.no_extra_non_null_assertion.as_ref() {
            if rule.is_enabled() {
                index_set.insert(RuleFilter::Rule(Self::GROUP_NAME, Self::GROUP_RULES[25]));
            }
        }
        if let Some(rule) = self.no_fallthrough_switch_clause.as_ref() {
            if rule.is_enabled() {
                index_set.insert(RuleFilter::Rule(Self::GROUP_NAME, Self::GROUP_RULES[26]));
            }
        }
        if let Some(rule) = self.no_focused_tests.as_ref() {
            if rule.is_enabled() {
                index_set.insert(RuleFilter::Rule(Self::GROUP_NAME, Self::GROUP_RULES[27]));
            }
        }
        if let Some(rule) = self.no_function_assign.as_ref() {
            if rule.is_enabled() {
                index_set.insert(RuleFilter::Rule(Self::GROUP_NAME, Self::GROUP_RULES[28]));
            }
        }
        if let Some(rule) = self.no_global_assign.as_ref() {
            if rule.is_enabled() {
                index_set.insert(RuleFilter::Rule(Self::GROUP_NAME, Self::GROUP_RULES[29]));
            }
        }
        if let Some(rule) = self.no_global_is_finite.as_ref() {
            if rule.is_enabled() {
                index_set.insert(RuleFilter::Rule(Self::GROUP_NAME, Self::GROUP_RULES[30]));
            }
        }
        if let Some(rule) = self.no_global_is_nan.as_ref() {
            if rule.is_enabled() {
                index_set.insert(RuleFilter::Rule(Self::GROUP_NAME, Self::GROUP_RULES[31]));
            }
        }
        if let Some(rule) = self.no_implicit_any_let.as_ref() {
            if rule.is_enabled() {
                index_set.insert(RuleFilter::Rule(Self::GROUP_NAME, Self::GROUP_RULES[32]));
            }
        }
        if let Some(rule) = self.no_import_assign.as_ref() {
            if rule.is_enabled() {
                index_set.insert(RuleFilter::Rule(Self::GROUP_NAME, Self::GROUP_RULES[33]));
            }
        }
        if let Some(rule) = self.no_label_var.as_ref() {
            if rule.is_enabled() {
                index_set.insert(RuleFilter::Rule(Self::GROUP_NAME, Self::GROUP_RULES[34]));
            }
        }
        if let Some(rule) = self.no_misleading_character_class.as_ref() {
            if rule.is_enabled() {
                index_set.insert(RuleFilter::Rule(Self::GROUP_NAME, Self::GROUP_RULES[35]));
            }
        }
        if let Some(rule) = self.no_misleading_instantiator.as_ref() {
            if rule.is_enabled() {
                index_set.insert(RuleFilter::Rule(Self::GROUP_NAME, Self::GROUP_RULES[36]));
            }
        }
        if let Some(rule) = self.no_misrefactored_shorthand_assign.as_ref() {
            if rule.is_enabled() {
                index_set.insert(RuleFilter::Rule(Self::GROUP_NAME, Self::GROUP_RULES[37]));
            }
        }
        if let Some(rule) = self.no_prototype_builtins.as_ref() {
            if rule.is_enabled() {
                index_set.insert(RuleFilter::Rule(Self::GROUP_NAME, Self::GROUP_RULES[38]));
            }
        }
        if let Some(rule) = self.no_redeclare.as_ref() {
            if rule.is_enabled() {
                index_set.insert(RuleFilter::Rule(Self::GROUP_NAME, Self::GROUP_RULES[39]));
            }
        }
        if let Some(rule) = self.no_redundant_use_strict.as_ref() {
            if rule.is_enabled() {
                index_set.insert(RuleFilter::Rule(Self::GROUP_NAME, Self::GROUP_RULES[40]));
            }
        }
        if let Some(rule) = self.no_self_compare.as_ref() {
            if rule.is_enabled() {
                index_set.insert(RuleFilter::Rule(Self::GROUP_NAME, Self::GROUP_RULES[41]));
            }
        }
        if let Some(rule) = self.no_shadow_restricted_names.as_ref() {
            if rule.is_enabled() {
                index_set.insert(RuleFilter::Rule(Self::GROUP_NAME, Self::GROUP_RULES[42]));
            }
        }
        if let Some(rule) = self.no_skipped_tests.as_ref() {
            if rule.is_enabled() {
                index_set.insert(RuleFilter::Rule(Self::GROUP_NAME, Self::GROUP_RULES[43]));
            }
        }
        if let Some(rule) = self.no_sparse_array.as_ref() {
            if rule.is_enabled() {
                index_set.insert(RuleFilter::Rule(Self::GROUP_NAME, Self::GROUP_RULES[44]));
            }
        }
        if let Some(rule) = self.no_suspicious_semicolon_in_jsx.as_ref() {
            if rule.is_enabled() {
                index_set.insert(RuleFilter::Rule(Self::GROUP_NAME, Self::GROUP_RULES[45]));
            }
        }
        if let Some(rule) = self.no_then_property.as_ref() {
            if rule.is_enabled() {
                index_set.insert(RuleFilter::Rule(Self::GROUP_NAME, Self::GROUP_RULES[46]));
            }
        }
        if let Some(rule) = self.no_unsafe_declaration_merging.as_ref() {
            if rule.is_enabled() {
                index_set.insert(RuleFilter::Rule(Self::GROUP_NAME, Self::GROUP_RULES[47]));
            }
        }
        if let Some(rule) = self.no_unsafe_negation.as_ref() {
            if rule.is_enabled() {
                index_set.insert(RuleFilter::Rule(Self::GROUP_NAME, Self::GROUP_RULES[48]));
            }
        }
        if let Some(rule) = self.use_await.as_ref() {
            if rule.is_enabled() {
                index_set.insert(RuleFilter::Rule(Self::GROUP_NAME, Self::GROUP_RULES[49]));
            }
        }
        if let Some(rule) = self.use_default_switch_clause_last.as_ref() {
            if rule.is_enabled() {
                index_set.insert(RuleFilter::Rule(Self::GROUP_NAME, Self::GROUP_RULES[50]));
            }
        }
        if let Some(rule) = self.use_getter_return.as_ref() {
            if rule.is_enabled() {
                index_set.insert(RuleFilter::Rule(Self::GROUP_NAME, Self::GROUP_RULES[51]));
            }
        }
        if let Some(rule) = self.use_is_array.as_ref() {
            if rule.is_enabled() {
                index_set.insert(RuleFilter::Rule(Self::GROUP_NAME, Self::GROUP_RULES[52]));
            }
        }
        if let Some(rule) = self.use_namespace_keyword.as_ref() {
            if rule.is_enabled() {
                index_set.insert(RuleFilter::Rule(Self::GROUP_NAME, Self::GROUP_RULES[53]));
            }
        }
        if let Some(rule) = self.use_valid_typeof.as_ref() {
            if rule.is_enabled() {
                index_set.insert(RuleFilter::Rule(Self::GROUP_NAME, Self::GROUP_RULES[54]));
            }
        }
        index_set
    }
    pub(crate) fn get_disabled_rules(&self) -> FxHashSet<RuleFilter<'static>> {
        let mut index_set = FxHashSet::default();
        if let Some(rule) = self.no_approximative_numeric_constant.as_ref() {
            if rule.is_disabled() {
                index_set.insert(RuleFilter::Rule(Self::GROUP_NAME, Self::GROUP_RULES[0]));
            }
        }
        if let Some(rule) = self.no_array_index_key.as_ref() {
            if rule.is_disabled() {
                index_set.insert(RuleFilter::Rule(Self::GROUP_NAME, Self::GROUP_RULES[1]));
            }
        }
        if let Some(rule) = self.no_assign_in_expressions.as_ref() {
            if rule.is_disabled() {
                index_set.insert(RuleFilter::Rule(Self::GROUP_NAME, Self::GROUP_RULES[2]));
            }
        }
        if let Some(rule) = self.no_async_promise_executor.as_ref() {
            if rule.is_disabled() {
                index_set.insert(RuleFilter::Rule(Self::GROUP_NAME, Self::GROUP_RULES[3]));
            }
        }
        if let Some(rule) = self.no_catch_assign.as_ref() {
            if rule.is_disabled() {
                index_set.insert(RuleFilter::Rule(Self::GROUP_NAME, Self::GROUP_RULES[4]));
            }
        }
        if let Some(rule) = self.no_class_assign.as_ref() {
            if rule.is_disabled() {
                index_set.insert(RuleFilter::Rule(Self::GROUP_NAME, Self::GROUP_RULES[5]));
            }
        }
        if let Some(rule) = self.no_comment_text.as_ref() {
            if rule.is_disabled() {
                index_set.insert(RuleFilter::Rule(Self::GROUP_NAME, Self::GROUP_RULES[6]));
            }
        }
        if let Some(rule) = self.no_compare_neg_zero.as_ref() {
            if rule.is_disabled() {
                index_set.insert(RuleFilter::Rule(Self::GROUP_NAME, Self::GROUP_RULES[7]));
            }
        }
        if let Some(rule) = self.no_confusing_labels.as_ref() {
            if rule.is_disabled() {
                index_set.insert(RuleFilter::Rule(Self::GROUP_NAME, Self::GROUP_RULES[8]));
            }
        }
        if let Some(rule) = self.no_confusing_void_type.as_ref() {
            if rule.is_disabled() {
                index_set.insert(RuleFilter::Rule(Self::GROUP_NAME, Self::GROUP_RULES[9]));
            }
        }
        if let Some(rule) = self.no_console_log.as_ref() {
            if rule.is_disabled() {
                index_set.insert(RuleFilter::Rule(Self::GROUP_NAME, Self::GROUP_RULES[10]));
            }
        }
        if let Some(rule) = self.no_const_enum.as_ref() {
            if rule.is_disabled() {
                index_set.insert(RuleFilter::Rule(Self::GROUP_NAME, Self::GROUP_RULES[11]));
            }
        }
        if let Some(rule) = self.no_control_characters_in_regex.as_ref() {
            if rule.is_disabled() {
                index_set.insert(RuleFilter::Rule(Self::GROUP_NAME, Self::GROUP_RULES[12]));
            }
        }
        if let Some(rule) = self.no_debugger.as_ref() {
            if rule.is_disabled() {
                index_set.insert(RuleFilter::Rule(Self::GROUP_NAME, Self::GROUP_RULES[13]));
            }
        }
        if let Some(rule) = self.no_double_equals.as_ref() {
            if rule.is_disabled() {
                index_set.insert(RuleFilter::Rule(Self::GROUP_NAME, Self::GROUP_RULES[14]));
            }
        }
        if let Some(rule) = self.no_duplicate_case.as_ref() {
            if rule.is_disabled() {
                index_set.insert(RuleFilter::Rule(Self::GROUP_NAME, Self::GROUP_RULES[15]));
            }
        }
        if let Some(rule) = self.no_duplicate_class_members.as_ref() {
            if rule.is_disabled() {
                index_set.insert(RuleFilter::Rule(Self::GROUP_NAME, Self::GROUP_RULES[16]));
            }
        }
        if let Some(rule) = self.no_duplicate_jsx_props.as_ref() {
            if rule.is_disabled() {
                index_set.insert(RuleFilter::Rule(Self::GROUP_NAME, Self::GROUP_RULES[17]));
            }
        }
        if let Some(rule) = self.no_duplicate_object_keys.as_ref() {
            if rule.is_disabled() {
                index_set.insert(RuleFilter::Rule(Self::GROUP_NAME, Self::GROUP_RULES[18]));
            }
        }
        if let Some(rule) = self.no_duplicate_parameters.as_ref() {
            if rule.is_disabled() {
                index_set.insert(RuleFilter::Rule(Self::GROUP_NAME, Self::GROUP_RULES[19]));
            }
        }
        if let Some(rule) = self.no_duplicate_test_hooks.as_ref() {
            if rule.is_disabled() {
                index_set.insert(RuleFilter::Rule(Self::GROUP_NAME, Self::GROUP_RULES[20]));
            }
        }
        if let Some(rule) = self.no_empty_block_statements.as_ref() {
            if rule.is_disabled() {
                index_set.insert(RuleFilter::Rule(Self::GROUP_NAME, Self::GROUP_RULES[21]));
            }
        }
        if let Some(rule) = self.no_empty_interface.as_ref() {
            if rule.is_disabled() {
                index_set.insert(RuleFilter::Rule(Self::GROUP_NAME, Self::GROUP_RULES[22]));
            }
        }
        if let Some(rule) = self.no_explicit_any.as_ref() {
            if rule.is_disabled() {
                index_set.insert(RuleFilter::Rule(Self::GROUP_NAME, Self::GROUP_RULES[23]));
            }
        }
        if let Some(rule) = self.no_exports_in_test.as_ref() {
            if rule.is_disabled() {
                index_set.insert(RuleFilter::Rule(Self::GROUP_NAME, Self::GROUP_RULES[24]));
            }
        }
        if let Some(rule) = self.no_extra_non_null_assertion.as_ref() {
            if rule.is_disabled() {
                index_set.insert(RuleFilter::Rule(Self::GROUP_NAME, Self::GROUP_RULES[25]));
            }
        }
        if let Some(rule) = self.no_fallthrough_switch_clause.as_ref() {
            if rule.is_disabled() {
                index_set.insert(RuleFilter::Rule(Self::GROUP_NAME, Self::GROUP_RULES[26]));
            }
        }
        if let Some(rule) = self.no_focused_tests.as_ref() {
            if rule.is_disabled() {
                index_set.insert(RuleFilter::Rule(Self::GROUP_NAME, Self::GROUP_RULES[27]));
            }
        }
        if let Some(rule) = self.no_function_assign.as_ref() {
            if rule.is_disabled() {
                index_set.insert(RuleFilter::Rule(Self::GROUP_NAME, Self::GROUP_RULES[28]));
            }
        }
        if let Some(rule) = self.no_global_assign.as_ref() {
            if rule.is_disabled() {
                index_set.insert(RuleFilter::Rule(Self::GROUP_NAME, Self::GROUP_RULES[29]));
            }
        }
        if let Some(rule) = self.no_global_is_finite.as_ref() {
            if rule.is_disabled() {
                index_set.insert(RuleFilter::Rule(Self::GROUP_NAME, Self::GROUP_RULES[30]));
            }
        }
        if let Some(rule) = self.no_global_is_nan.as_ref() {
            if rule.is_disabled() {
                index_set.insert(RuleFilter::Rule(Self::GROUP_NAME, Self::GROUP_RULES[31]));
            }
        }
        if let Some(rule) = self.no_implicit_any_let.as_ref() {
            if rule.is_disabled() {
                index_set.insert(RuleFilter::Rule(Self::GROUP_NAME, Self::GROUP_RULES[32]));
            }
        }
        if let Some(rule) = self.no_import_assign.as_ref() {
            if rule.is_disabled() {
                index_set.insert(RuleFilter::Rule(Self::GROUP_NAME, Self::GROUP_RULES[33]));
            }
        }
        if let Some(rule) = self.no_label_var.as_ref() {
            if rule.is_disabled() {
                index_set.insert(RuleFilter::Rule(Self::GROUP_NAME, Self::GROUP_RULES[34]));
            }
        }
        if let Some(rule) = self.no_misleading_character_class.as_ref() {
            if rule.is_disabled() {
                index_set.insert(RuleFilter::Rule(Self::GROUP_NAME, Self::GROUP_RULES[35]));
            }
        }
        if let Some(rule) = self.no_misleading_instantiator.as_ref() {
            if rule.is_disabled() {
                index_set.insert(RuleFilter::Rule(Self::GROUP_NAME, Self::GROUP_RULES[36]));
            }
        }
        if let Some(rule) = self.no_misrefactored_shorthand_assign.as_ref() {
            if rule.is_disabled() {
                index_set.insert(RuleFilter::Rule(Self::GROUP_NAME, Self::GROUP_RULES[37]));
            }
        }
        if let Some(rule) = self.no_prototype_builtins.as_ref() {
            if rule.is_disabled() {
                index_set.insert(RuleFilter::Rule(Self::GROUP_NAME, Self::GROUP_RULES[38]));
            }
        }
        if let Some(rule) = self.no_redeclare.as_ref() {
            if rule.is_disabled() {
                index_set.insert(RuleFilter::Rule(Self::GROUP_NAME, Self::GROUP_RULES[39]));
            }
        }
        if let Some(rule) = self.no_redundant_use_strict.as_ref() {
            if rule.is_disabled() {
                index_set.insert(RuleFilter::Rule(Self::GROUP_NAME, Self::GROUP_RULES[40]));
            }
        }
        if let Some(rule) = self.no_self_compare.as_ref() {
            if rule.is_disabled() {
                index_set.insert(RuleFilter::Rule(Self::GROUP_NAME, Self::GROUP_RULES[41]));
            }
        }
        if let Some(rule) = self.no_shadow_restricted_names.as_ref() {
            if rule.is_disabled() {
                index_set.insert(RuleFilter::Rule(Self::GROUP_NAME, Self::GROUP_RULES[42]));
            }
        }
        if let Some(rule) = self.no_skipped_tests.as_ref() {
            if rule.is_disabled() {
                index_set.insert(RuleFilter::Rule(Self::GROUP_NAME, Self::GROUP_RULES[43]));
            }
        }
        if let Some(rule) = self.no_sparse_array.as_ref() {
            if rule.is_disabled() {
                index_set.insert(RuleFilter::Rule(Self::GROUP_NAME, Self::GROUP_RULES[44]));
            }
        }
        if let Some(rule) = self.no_suspicious_semicolon_in_jsx.as_ref() {
            if rule.is_disabled() {
                index_set.insert(RuleFilter::Rule(Self::GROUP_NAME, Self::GROUP_RULES[45]));
            }
        }
        if let Some(rule) = self.no_then_property.as_ref() {
            if rule.is_disabled() {
                index_set.insert(RuleFilter::Rule(Self::GROUP_NAME, Self::GROUP_RULES[46]));
            }
        }
        if let Some(rule) = self.no_unsafe_declaration_merging.as_ref() {
            if rule.is_disabled() {
                index_set.insert(RuleFilter::Rule(Self::GROUP_NAME, Self::GROUP_RULES[47]));
            }
        }
        if let Some(rule) = self.no_unsafe_negation.as_ref() {
            if rule.is_disabled() {
                index_set.insert(RuleFilter::Rule(Self::GROUP_NAME, Self::GROUP_RULES[48]));
            }
        }
        if let Some(rule) = self.use_await.as_ref() {
            if rule.is_disabled() {
                index_set.insert(RuleFilter::Rule(Self::GROUP_NAME, Self::GROUP_RULES[49]));
            }
        }
        if let Some(rule) = self.use_default_switch_clause_last.as_ref() {
            if rule.is_disabled() {
                index_set.insert(RuleFilter::Rule(Self::GROUP_NAME, Self::GROUP_RULES[50]));
            }
        }
        if let Some(rule) = self.use_getter_return.as_ref() {
            if rule.is_disabled() {
                index_set.insert(RuleFilter::Rule(Self::GROUP_NAME, Self::GROUP_RULES[51]));
            }
        }
        if let Some(rule) = self.use_is_array.as_ref() {
            if rule.is_disabled() {
                index_set.insert(RuleFilter::Rule(Self::GROUP_NAME, Self::GROUP_RULES[52]));
            }
        }
        if let Some(rule) = self.use_namespace_keyword.as_ref() {
            if rule.is_disabled() {
                index_set.insert(RuleFilter::Rule(Self::GROUP_NAME, Self::GROUP_RULES[53]));
            }
        }
        if let Some(rule) = self.use_valid_typeof.as_ref() {
            if rule.is_disabled() {
                index_set.insert(RuleFilter::Rule(Self::GROUP_NAME, Self::GROUP_RULES[54]));
            }
        }
        index_set
    }
    #[doc = r" Checks if, given a rule name, matches one of the rules contained in this category"]
    pub(crate) fn has_rule(rule_name: &str) -> Option<&'static str> {
        Some(Self::GROUP_RULES[Self::GROUP_RULES.binary_search(&rule_name).ok()?])
    }
    #[doc = r" Checks if, given a rule name, it is marked as recommended"]
    pub(crate) fn is_recommended_rule(rule_name: &str) -> bool {
        Self::RECOMMENDED_RULES.contains(&rule_name)
    }
    pub(crate) fn recommended_rules_as_filters() -> &'static [RuleFilter<'static>] {
        Self::RECOMMENDED_RULES_AS_FILTERS
    }
    pub(crate) fn all_rules_as_filters() -> &'static [RuleFilter<'static>] {
        Self::ALL_RULES_AS_FILTERS
    }
    #[doc = r" Select preset rules"]
    pub(crate) fn collect_preset_rules(
        &self,
        parent_is_all: bool,
        parent_is_recommended: bool,
        enabled_rules: &mut FxHashSet<RuleFilter<'static>>,
    ) {
        if self.is_all_true() || self.is_all_unset() && parent_is_all {
            enabled_rules.extend(Self::all_rules_as_filters());
        } else if self.is_recommended_true()
            || self.is_recommended_unset() && self.is_all_unset() && parent_is_recommended
        {
            enabled_rules.extend(Self::recommended_rules_as_filters());
        }
    }
    pub(crate) fn get_rule_configuration(
        &self,
        rule_name: &str,
    ) -> Option<(RulePlainConfiguration, Option<RuleOptions>)> {
        match rule_name {
            "noApproximativeNumericConstant" => self
                .no_approximative_numeric_constant
                .as_ref()
                .map(|conf| (conf.level(), conf.get_options())),
            "noArrayIndexKey" => self
                .no_array_index_key
                .as_ref()
                .map(|conf| (conf.level(), conf.get_options())),
            "noAssignInExpressions" => self
                .no_assign_in_expressions
                .as_ref()
                .map(|conf| (conf.level(), conf.get_options())),
            "noAsyncPromiseExecutor" => self
                .no_async_promise_executor
                .as_ref()
                .map(|conf| (conf.level(), conf.get_options())),
            "noCatchAssign" => self
                .no_catch_assign
                .as_ref()
                .map(|conf| (conf.level(), conf.get_options())),
            "noClassAssign" => self
                .no_class_assign
                .as_ref()
                .map(|conf| (conf.level(), conf.get_options())),
            "noCommentText" => self
                .no_comment_text
                .as_ref()
                .map(|conf| (conf.level(), conf.get_options())),
            "noCompareNegZero" => self
                .no_compare_neg_zero
                .as_ref()
                .map(|conf| (conf.level(), conf.get_options())),
            "noConfusingLabels" => self
                .no_confusing_labels
                .as_ref()
                .map(|conf| (conf.level(), conf.get_options())),
            "noConfusingVoidType" => self
                .no_confusing_void_type
                .as_ref()
                .map(|conf| (conf.level(), conf.get_options())),
            "noConsoleLog" => self
                .no_console_log
                .as_ref()
                .map(|conf| (conf.level(), conf.get_options())),
            "noConstEnum" => self
                .no_const_enum
                .as_ref()
                .map(|conf| (conf.level(), conf.get_options())),
            "noControlCharactersInRegex" => self
                .no_control_characters_in_regex
                .as_ref()
                .map(|conf| (conf.level(), conf.get_options())),
            "noDebugger" => self
                .no_debugger
                .as_ref()
                .map(|conf| (conf.level(), conf.get_options())),
            "noDoubleEquals" => self
                .no_double_equals
                .as_ref()
                .map(|conf| (conf.level(), conf.get_options())),
            "noDuplicateCase" => self
                .no_duplicate_case
                .as_ref()
                .map(|conf| (conf.level(), conf.get_options())),
            "noDuplicateClassMembers" => self
                .no_duplicate_class_members
                .as_ref()
                .map(|conf| (conf.level(), conf.get_options())),
            "noDuplicateJsxProps" => self
                .no_duplicate_jsx_props
                .as_ref()
                .map(|conf| (conf.level(), conf.get_options())),
            "noDuplicateObjectKeys" => self
                .no_duplicate_object_keys
                .as_ref()
                .map(|conf| (conf.level(), conf.get_options())),
            "noDuplicateParameters" => self
                .no_duplicate_parameters
                .as_ref()
                .map(|conf| (conf.level(), conf.get_options())),
            "noDuplicateTestHooks" => self
                .no_duplicate_test_hooks
                .as_ref()
                .map(|conf| (conf.level(), conf.get_options())),
            "noEmptyBlockStatements" => self
                .no_empty_block_statements
                .as_ref()
                .map(|conf| (conf.level(), conf.get_options())),
            "noEmptyInterface" => self
                .no_empty_interface
                .as_ref()
                .map(|conf| (conf.level(), conf.get_options())),
            "noExplicitAny" => self
                .no_explicit_any
                .as_ref()
                .map(|conf| (conf.level(), conf.get_options())),
            "noExportsInTest" => self
                .no_exports_in_test
                .as_ref()
                .map(|conf| (conf.level(), conf.get_options())),
            "noExtraNonNullAssertion" => self
                .no_extra_non_null_assertion
                .as_ref()
                .map(|conf| (conf.level(), conf.get_options())),
            "noFallthroughSwitchClause" => self
                .no_fallthrough_switch_clause
                .as_ref()
                .map(|conf| (conf.level(), conf.get_options())),
            "noFocusedTests" => self
                .no_focused_tests
                .as_ref()
                .map(|conf| (conf.level(), conf.get_options())),
            "noFunctionAssign" => self
                .no_function_assign
                .as_ref()
                .map(|conf| (conf.level(), conf.get_options())),
            "noGlobalAssign" => self
                .no_global_assign
                .as_ref()
                .map(|conf| (conf.level(), conf.get_options())),
            "noGlobalIsFinite" => self
                .no_global_is_finite
                .as_ref()
                .map(|conf| (conf.level(), conf.get_options())),
            "noGlobalIsNan" => self
                .no_global_is_nan
                .as_ref()
                .map(|conf| (conf.level(), conf.get_options())),
            "noImplicitAnyLet" => self
                .no_implicit_any_let
                .as_ref()
                .map(|conf| (conf.level(), conf.get_options())),
            "noImportAssign" => self
                .no_import_assign
                .as_ref()
                .map(|conf| (conf.level(), conf.get_options())),
            "noLabelVar" => self
                .no_label_var
                .as_ref()
                .map(|conf| (conf.level(), conf.get_options())),
            "noMisleadingCharacterClass" => self
                .no_misleading_character_class
                .as_ref()
                .map(|conf| (conf.level(), conf.get_options())),
            "noMisleadingInstantiator" => self
                .no_misleading_instantiator
                .as_ref()
                .map(|conf| (conf.level(), conf.get_options())),
            "noMisrefactoredShorthandAssign" => self
                .no_misrefactored_shorthand_assign
                .as_ref()
                .map(|conf| (conf.level(), conf.get_options())),
            "noPrototypeBuiltins" => self
                .no_prototype_builtins
                .as_ref()
                .map(|conf| (conf.level(), conf.get_options())),
            "noRedeclare" => self
                .no_redeclare
                .as_ref()
                .map(|conf| (conf.level(), conf.get_options())),
            "noRedundantUseStrict" => self
                .no_redundant_use_strict
                .as_ref()
                .map(|conf| (conf.level(), conf.get_options())),
            "noSelfCompare" => self
                .no_self_compare
                .as_ref()
                .map(|conf| (conf.level(), conf.get_options())),
            "noShadowRestrictedNames" => self
                .no_shadow_restricted_names
                .as_ref()
                .map(|conf| (conf.level(), conf.get_options())),
            "noSkippedTests" => self
                .no_skipped_tests
                .as_ref()
                .map(|conf| (conf.level(), conf.get_options())),
            "noSparseArray" => self
                .no_sparse_array
                .as_ref()
                .map(|conf| (conf.level(), conf.get_options())),
            "noSuspiciousSemicolonInJsx" => self
                .no_suspicious_semicolon_in_jsx
                .as_ref()
                .map(|conf| (conf.level(), conf.get_options())),
            "noThenProperty" => self
                .no_then_property
                .as_ref()
                .map(|conf| (conf.level(), conf.get_options())),
            "noUnsafeDeclarationMerging" => self
                .no_unsafe_declaration_merging
                .as_ref()
                .map(|conf| (conf.level(), conf.get_options())),
            "noUnsafeNegation" => self
                .no_unsafe_negation
                .as_ref()
                .map(|conf| (conf.level(), conf.get_options())),
            "useAwait" => self
                .use_await
                .as_ref()
                .map(|conf| (conf.level(), conf.get_options())),
            "useDefaultSwitchClauseLast" => self
                .use_default_switch_clause_last
                .as_ref()
                .map(|conf| (conf.level(), conf.get_options())),
            "useGetterReturn" => self
                .use_getter_return
                .as_ref()
                .map(|conf| (conf.level(), conf.get_options())),
            "useIsArray" => self
                .use_is_array
                .as_ref()
                .map(|conf| (conf.level(), conf.get_options())),
            "useNamespaceKeyword" => self
                .use_namespace_keyword
                .as_ref()
                .map(|conf| (conf.level(), conf.get_options())),
            "useValidTypeof" => self
                .use_valid_typeof
                .as_ref()
                .map(|conf| (conf.level(), conf.get_options())),
            _ => None,
        }
    }
}
#[test]
fn test_order() {
    for items in A11y::GROUP_RULES.windows(2) {
        assert!(items[0] < items[1], "{} < {}", items[0], items[1]);
    }
    for items in Complexity::GROUP_RULES.windows(2) {
        assert!(items[0] < items[1], "{} < {}", items[0], items[1]);
    }
    for items in Correctness::GROUP_RULES.windows(2) {
        assert!(items[0] < items[1], "{} < {}", items[0], items[1]);
    }
    for items in Nursery::GROUP_RULES.windows(2) {
        assert!(items[0] < items[1], "{} < {}", items[0], items[1]);
    }
    for items in Performance::GROUP_RULES.windows(2) {
        assert!(items[0] < items[1], "{} < {}", items[0], items[1]);
    }
    for items in Security::GROUP_RULES.windows(2) {
        assert!(items[0] < items[1], "{} < {}", items[0], items[1]);
    }
    for items in Style::GROUP_RULES.windows(2) {
        assert!(items[0] < items[1], "{} < {}", items[0], items[1]);
    }
    for items in Suspicious::GROUP_RULES.windows(2) {
        assert!(items[0] < items[1], "{} < {}", items[0], items[1]);
    }
}<|MERGE_RESOLUTION|>--- conflicted
+++ resolved
@@ -3436,17 +3436,16 @@
                 index_set.insert(RuleFilter::Rule(Self::GROUP_NAME, Self::GROUP_RULES[50]));
             }
         }
-<<<<<<< HEAD
         if let Some(rule) = self.no_value_at_rule.as_ref() {
-=======
+            if rule.is_enabled() {
+                index_set.insert(RuleFilter::Rule(Self::GROUP_NAME, Self::GROUP_RULES[51]));
+            }
+        }
         if let Some(rule) = self.use_throw_only_error.as_ref() {
->>>>>>> dceea042
             if rule.is_enabled() {
                 index_set.insert(RuleFilter::Rule(Self::GROUP_NAME, Self::GROUP_RULES[51]));
             }
         }
-<<<<<<< HEAD
-=======
         if let Some(rule) = self.use_top_level_regex.as_ref() {
             if rule.is_enabled() {
                 index_set.insert(RuleFilter::Rule(Self::GROUP_NAME, Self::GROUP_RULES[52]));
@@ -3457,7 +3456,6 @@
                 index_set.insert(RuleFilter::Rule(Self::GROUP_NAME, Self::GROUP_RULES[53]));
             }
         }
->>>>>>> dceea042
         index_set
     }
     pub(crate) fn get_disabled_rules(&self) -> FxHashSet<RuleFilter<'static>> {
@@ -3717,17 +3715,16 @@
                 index_set.insert(RuleFilter::Rule(Self::GROUP_NAME, Self::GROUP_RULES[50]));
             }
         }
-<<<<<<< HEAD
         if let Some(rule) = self.no_value_at_rule.as_ref() {
-=======
+            if rule.is_disabled() {
+                index_set.insert(RuleFilter::Rule(Self::GROUP_NAME, Self::GROUP_RULES[51]));
+            }
+        }
         if let Some(rule) = self.use_throw_only_error.as_ref() {
->>>>>>> dceea042
             if rule.is_disabled() {
                 index_set.insert(RuleFilter::Rule(Self::GROUP_NAME, Self::GROUP_RULES[51]));
             }
         }
-<<<<<<< HEAD
-=======
         if let Some(rule) = self.use_top_level_regex.as_ref() {
             if rule.is_disabled() {
                 index_set.insert(RuleFilter::Rule(Self::GROUP_NAME, Self::GROUP_RULES[52]));
@@ -3738,7 +3735,6 @@
                 index_set.insert(RuleFilter::Rule(Self::GROUP_NAME, Self::GROUP_RULES[53]));
             }
         }
->>>>>>> dceea042
         index_set
     }
     #[doc = r" Checks if, given a rule name, matches one of the rules contained in this category"]
