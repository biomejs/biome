--- conflicted
+++ resolved
@@ -2674,7 +2674,7 @@
     #[doc = "Disallow two keys with the same name inside a JSON object."]
     #[serde(skip_serializing_if = "Option::is_none")]
     pub no_duplicate_json_keys: Option<RuleConfiguration<NoDuplicateJsonKeys>>,
-    #[doc = "Disallow duplicate selectors."]
+    #[doc = "Disallow duplicate selectors. This rule checks for two types of duplication:"]
     #[serde(skip_serializing_if = "Option::is_none")]
     pub no_duplicate_selectors: Option<RuleConfiguration<NoDuplicateSelectors>>,
     #[doc = "Disallow duplicate selectors within keyframe blocks."]
@@ -2836,20 +2836,13 @@
         RuleFilter::Rule(Self::GROUP_NAME, Self::GROUP_RULES[10]),
         RuleFilter::Rule(Self::GROUP_NAME, Self::GROUP_RULES[11]),
         RuleFilter::Rule(Self::GROUP_NAME, Self::GROUP_RULES[12]),
-<<<<<<< HEAD
         RuleFilter::Rule(Self::GROUP_NAME, Self::GROUP_RULES[13]),
         RuleFilter::Rule(Self::GROUP_NAME, Self::GROUP_RULES[19]),
-=======
-        RuleFilter::Rule(Self::GROUP_NAME, Self::GROUP_RULES[18]),
->>>>>>> 1309451e
-        RuleFilter::Rule(Self::GROUP_NAME, Self::GROUP_RULES[20]),
         RuleFilter::Rule(Self::GROUP_NAME, Self::GROUP_RULES[21]),
         RuleFilter::Rule(Self::GROUP_NAME, Self::GROUP_RULES[22]),
-        RuleFilter::Rule(Self::GROUP_NAME, Self::GROUP_RULES[29]),
-<<<<<<< HEAD
-=======
+        RuleFilter::Rule(Self::GROUP_NAME, Self::GROUP_RULES[23]),
         RuleFilter::Rule(Self::GROUP_NAME, Self::GROUP_RULES[30]),
->>>>>>> 1309451e
+        RuleFilter::Rule(Self::GROUP_NAME, Self::GROUP_RULES[31]),
     ];
     const ALL_RULES_AS_FILTERS: &'static [RuleFilter<'static>] = &[
         RuleFilter::Rule(Self::GROUP_NAME, Self::GROUP_RULES[0]),
@@ -2884,10 +2877,8 @@
         RuleFilter::Rule(Self::GROUP_NAME, Self::GROUP_RULES[29]),
         RuleFilter::Rule(Self::GROUP_NAME, Self::GROUP_RULES[30]),
         RuleFilter::Rule(Self::GROUP_NAME, Self::GROUP_RULES[31]),
-<<<<<<< HEAD
-=======
         RuleFilter::Rule(Self::GROUP_NAME, Self::GROUP_RULES[32]),
->>>>>>> 1309451e
+        RuleFilter::Rule(Self::GROUP_NAME, Self::GROUP_RULES[33]),
     ];
     #[doc = r" Retrieves the recommended rules"]
     pub(crate) fn is_recommended_true(&self) -> bool {
@@ -2999,95 +2990,81 @@
                 index_set.insert(RuleFilter::Rule(Self::GROUP_NAME, Self::GROUP_RULES[18]));
             }
         }
-<<<<<<< HEAD
         if let Some(rule) = self.no_unknown_function.as_ref() {
-=======
+            if rule.is_enabled() {
+                index_set.insert(RuleFilter::Rule(Self::GROUP_NAME, Self::GROUP_RULES[19]));
+            }
+        }
         if let Some(rule) = self.no_unknown_property.as_ref() {
->>>>>>> 1309451e
-            if rule.is_enabled() {
-                index_set.insert(RuleFilter::Rule(Self::GROUP_NAME, Self::GROUP_RULES[19]));
+            if rule.is_enabled() {
+                index_set.insert(RuleFilter::Rule(Self::GROUP_NAME, Self::GROUP_RULES[20]));
             }
         }
         if let Some(rule) = self.no_unknown_selector_pseudo_element.as_ref() {
             if rule.is_enabled() {
-                index_set.insert(RuleFilter::Rule(Self::GROUP_NAME, Self::GROUP_RULES[20]));
+                index_set.insert(RuleFilter::Rule(Self::GROUP_NAME, Self::GROUP_RULES[21]));
             }
         }
         if let Some(rule) = self.no_unknown_unit.as_ref() {
             if rule.is_enabled() {
-                index_set.insert(RuleFilter::Rule(Self::GROUP_NAME, Self::GROUP_RULES[21]));
+                index_set.insert(RuleFilter::Rule(Self::GROUP_NAME, Self::GROUP_RULES[22]));
             }
         }
         if let Some(rule) = self.no_unmatchable_anb_selector.as_ref() {
             if rule.is_enabled() {
-                index_set.insert(RuleFilter::Rule(Self::GROUP_NAME, Self::GROUP_RULES[22]));
+                index_set.insert(RuleFilter::Rule(Self::GROUP_NAME, Self::GROUP_RULES[23]));
             }
         }
         if let Some(rule) = self.no_useless_string_concat.as_ref() {
             if rule.is_enabled() {
-                index_set.insert(RuleFilter::Rule(Self::GROUP_NAME, Self::GROUP_RULES[23]));
+                index_set.insert(RuleFilter::Rule(Self::GROUP_NAME, Self::GROUP_RULES[24]));
             }
         }
         if let Some(rule) = self.no_useless_undefined_initialization.as_ref() {
             if rule.is_enabled() {
-                index_set.insert(RuleFilter::Rule(Self::GROUP_NAME, Self::GROUP_RULES[24]));
+                index_set.insert(RuleFilter::Rule(Self::GROUP_NAME, Self::GROUP_RULES[25]));
             }
         }
         if let Some(rule) = self.use_array_literals.as_ref() {
             if rule.is_enabled() {
-                index_set.insert(RuleFilter::Rule(Self::GROUP_NAME, Self::GROUP_RULES[25]));
+                index_set.insert(RuleFilter::Rule(Self::GROUP_NAME, Self::GROUP_RULES[26]));
             }
         }
         if let Some(rule) = self.use_consistent_builtin_instantiation.as_ref() {
             if rule.is_enabled() {
-                index_set.insert(RuleFilter::Rule(Self::GROUP_NAME, Self::GROUP_RULES[26]));
+                index_set.insert(RuleFilter::Rule(Self::GROUP_NAME, Self::GROUP_RULES[27]));
             }
         }
         if let Some(rule) = self.use_default_switch_clause.as_ref() {
             if rule.is_enabled() {
-                index_set.insert(RuleFilter::Rule(Self::GROUP_NAME, Self::GROUP_RULES[27]));
+                index_set.insert(RuleFilter::Rule(Self::GROUP_NAME, Self::GROUP_RULES[28]));
             }
         }
         if let Some(rule) = self.use_explicit_length_check.as_ref() {
             if rule.is_enabled() {
-                index_set.insert(RuleFilter::Rule(Self::GROUP_NAME, Self::GROUP_RULES[28]));
-            }
-        }
-<<<<<<< HEAD
+                index_set.insert(RuleFilter::Rule(Self::GROUP_NAME, Self::GROUP_RULES[29]));
+            }
+        }
+        if let Some(rule) = self.use_focusable_interactive.as_ref() {
+            if rule.is_enabled() {
+                index_set.insert(RuleFilter::Rule(Self::GROUP_NAME, Self::GROUP_RULES[30]));
+            }
+        }
         if let Some(rule) = self.use_generic_font_names.as_ref() {
-=======
-        if let Some(rule) = self.use_focusable_interactive.as_ref() {
->>>>>>> 1309451e
-            if rule.is_enabled() {
-                index_set.insert(RuleFilter::Rule(Self::GROUP_NAME, Self::GROUP_RULES[29]));
-            }
-        }
-<<<<<<< HEAD
+            if rule.is_enabled() {
+                index_set.insert(RuleFilter::Rule(Self::GROUP_NAME, Self::GROUP_RULES[31]));
+            }
+        }
         if let Some(rule) = self.use_import_restrictions.as_ref() {
-=======
-        if let Some(rule) = self.use_generic_font_names.as_ref() {
->>>>>>> 1309451e
-            if rule.is_enabled() {
-                index_set.insert(RuleFilter::Rule(Self::GROUP_NAME, Self::GROUP_RULES[30]));
-            }
-        }
-<<<<<<< HEAD
+            if rule.is_enabled() {
+                index_set.insert(RuleFilter::Rule(Self::GROUP_NAME, Self::GROUP_RULES[32]));
+            }
+        }
         if let Some(rule) = self.use_sorted_classes.as_ref() {
-=======
-        if let Some(rule) = self.use_import_restrictions.as_ref() {
->>>>>>> 1309451e
-            if rule.is_enabled() {
-                index_set.insert(RuleFilter::Rule(Self::GROUP_NAME, Self::GROUP_RULES[31]));
-            }
-        }
-<<<<<<< HEAD
-=======
-        if let Some(rule) = self.use_sorted_classes.as_ref() {
-            if rule.is_enabled() {
-                index_set.insert(RuleFilter::Rule(Self::GROUP_NAME, Self::GROUP_RULES[32]));
-            }
-        }
->>>>>>> 1309451e
+            if rule.is_enabled() {
+                index_set.insert(RuleFilter::Rule(Self::GROUP_NAME, Self::GROUP_RULES[33]));
+            }
+        }
         index_set
     }
     pub(crate) fn get_disabled_rules(&self) -> IndexSet<RuleFilter> {
@@ -3187,95 +3164,81 @@
                 index_set.insert(RuleFilter::Rule(Self::GROUP_NAME, Self::GROUP_RULES[18]));
             }
         }
-<<<<<<< HEAD
         if let Some(rule) = self.no_unknown_function.as_ref() {
-=======
+            if rule.is_disabled() {
+                index_set.insert(RuleFilter::Rule(Self::GROUP_NAME, Self::GROUP_RULES[19]));
+            }
+        }
         if let Some(rule) = self.no_unknown_property.as_ref() {
->>>>>>> 1309451e
-            if rule.is_disabled() {
-                index_set.insert(RuleFilter::Rule(Self::GROUP_NAME, Self::GROUP_RULES[19]));
+            if rule.is_disabled() {
+                index_set.insert(RuleFilter::Rule(Self::GROUP_NAME, Self::GROUP_RULES[20]));
             }
         }
         if let Some(rule) = self.no_unknown_selector_pseudo_element.as_ref() {
             if rule.is_disabled() {
-                index_set.insert(RuleFilter::Rule(Self::GROUP_NAME, Self::GROUP_RULES[20]));
+                index_set.insert(RuleFilter::Rule(Self::GROUP_NAME, Self::GROUP_RULES[21]));
             }
         }
         if let Some(rule) = self.no_unknown_unit.as_ref() {
             if rule.is_disabled() {
-                index_set.insert(RuleFilter::Rule(Self::GROUP_NAME, Self::GROUP_RULES[21]));
+                index_set.insert(RuleFilter::Rule(Self::GROUP_NAME, Self::GROUP_RULES[22]));
             }
         }
         if let Some(rule) = self.no_unmatchable_anb_selector.as_ref() {
             if rule.is_disabled() {
-                index_set.insert(RuleFilter::Rule(Self::GROUP_NAME, Self::GROUP_RULES[22]));
+                index_set.insert(RuleFilter::Rule(Self::GROUP_NAME, Self::GROUP_RULES[23]));
             }
         }
         if let Some(rule) = self.no_useless_string_concat.as_ref() {
             if rule.is_disabled() {
-                index_set.insert(RuleFilter::Rule(Self::GROUP_NAME, Self::GROUP_RULES[23]));
+                index_set.insert(RuleFilter::Rule(Self::GROUP_NAME, Self::GROUP_RULES[24]));
             }
         }
         if let Some(rule) = self.no_useless_undefined_initialization.as_ref() {
             if rule.is_disabled() {
-                index_set.insert(RuleFilter::Rule(Self::GROUP_NAME, Self::GROUP_RULES[24]));
+                index_set.insert(RuleFilter::Rule(Self::GROUP_NAME, Self::GROUP_RULES[25]));
             }
         }
         if let Some(rule) = self.use_array_literals.as_ref() {
             if rule.is_disabled() {
-                index_set.insert(RuleFilter::Rule(Self::GROUP_NAME, Self::GROUP_RULES[25]));
+                index_set.insert(RuleFilter::Rule(Self::GROUP_NAME, Self::GROUP_RULES[26]));
             }
         }
         if let Some(rule) = self.use_consistent_builtin_instantiation.as_ref() {
             if rule.is_disabled() {
-                index_set.insert(RuleFilter::Rule(Self::GROUP_NAME, Self::GROUP_RULES[26]));
+                index_set.insert(RuleFilter::Rule(Self::GROUP_NAME, Self::GROUP_RULES[27]));
             }
         }
         if let Some(rule) = self.use_default_switch_clause.as_ref() {
             if rule.is_disabled() {
-                index_set.insert(RuleFilter::Rule(Self::GROUP_NAME, Self::GROUP_RULES[27]));
+                index_set.insert(RuleFilter::Rule(Self::GROUP_NAME, Self::GROUP_RULES[28]));
             }
         }
         if let Some(rule) = self.use_explicit_length_check.as_ref() {
             if rule.is_disabled() {
-                index_set.insert(RuleFilter::Rule(Self::GROUP_NAME, Self::GROUP_RULES[28]));
-            }
-        }
-<<<<<<< HEAD
+                index_set.insert(RuleFilter::Rule(Self::GROUP_NAME, Self::GROUP_RULES[29]));
+            }
+        }
+        if let Some(rule) = self.use_focusable_interactive.as_ref() {
+            if rule.is_disabled() {
+                index_set.insert(RuleFilter::Rule(Self::GROUP_NAME, Self::GROUP_RULES[30]));
+            }
+        }
         if let Some(rule) = self.use_generic_font_names.as_ref() {
-=======
-        if let Some(rule) = self.use_focusable_interactive.as_ref() {
->>>>>>> 1309451e
-            if rule.is_disabled() {
-                index_set.insert(RuleFilter::Rule(Self::GROUP_NAME, Self::GROUP_RULES[29]));
-            }
-        }
-<<<<<<< HEAD
+            if rule.is_disabled() {
+                index_set.insert(RuleFilter::Rule(Self::GROUP_NAME, Self::GROUP_RULES[31]));
+            }
+        }
         if let Some(rule) = self.use_import_restrictions.as_ref() {
-=======
-        if let Some(rule) = self.use_generic_font_names.as_ref() {
->>>>>>> 1309451e
-            if rule.is_disabled() {
-                index_set.insert(RuleFilter::Rule(Self::GROUP_NAME, Self::GROUP_RULES[30]));
-            }
-        }
-<<<<<<< HEAD
+            if rule.is_disabled() {
+                index_set.insert(RuleFilter::Rule(Self::GROUP_NAME, Self::GROUP_RULES[32]));
+            }
+        }
         if let Some(rule) = self.use_sorted_classes.as_ref() {
-=======
-        if let Some(rule) = self.use_import_restrictions.as_ref() {
->>>>>>> 1309451e
-            if rule.is_disabled() {
-                index_set.insert(RuleFilter::Rule(Self::GROUP_NAME, Self::GROUP_RULES[31]));
-            }
-        }
-<<<<<<< HEAD
-=======
-        if let Some(rule) = self.use_sorted_classes.as_ref() {
-            if rule.is_disabled() {
-                index_set.insert(RuleFilter::Rule(Self::GROUP_NAME, Self::GROUP_RULES[32]));
-            }
-        }
->>>>>>> 1309451e
+            if rule.is_disabled() {
+                index_set.insert(RuleFilter::Rule(Self::GROUP_NAME, Self::GROUP_RULES[33]));
+            }
+        }
         index_set
     }
     #[doc = r" Checks if, given a rule name, matches one of the rules contained in this category"]
