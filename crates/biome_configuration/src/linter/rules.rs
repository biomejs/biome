//! Generated file, do not edit by hand, see `xtask/codegen`

use super::RulePlainConfiguration;
use crate::RuleConfiguration;
use biome_analyze::{options::RuleOptions, RuleFilter};
use biome_console::markup;
use biome_css_analyze::options::*;
use biome_deserialize::{DeserializableValidator, DeserializationDiagnostic};
use biome_deserialize_macros::{Deserializable, Merge};
use biome_diagnostics::{Category, Severity};
use biome_js_analyze::options::*;
use biome_json_analyze::options::*;
use biome_rowan::TextRange;
use indexmap::IndexSet;
#[cfg(feature = "schema")]
use schemars::JsonSchema;
use serde::{Deserialize, Serialize};
#[derive(Clone, Debug, Default, Deserialize, Deserializable, Eq, Merge, PartialEq, Serialize)]
#[deserializable(with_validator)]
#[cfg_attr(feature = "schema", derive(JsonSchema))]
#[serde(rename_all = "camelCase", deny_unknown_fields)]
pub struct Rules {
    #[doc = r" It enables the lint rules recommended by Biome. `true` by default."]
    #[serde(skip_serializing_if = "Option::is_none")]
    pub recommended: Option<bool>,
    #[doc = r" It enables ALL rules. The rules that belong to `nursery` won't be enabled."]
    #[serde(skip_serializing_if = "Option::is_none")]
    pub all: Option<bool>,
    #[deserializable(rename = "a11y")]
    #[serde(skip_serializing_if = "Option::is_none")]
    pub a11y: Option<A11y>,
    #[deserializable(rename = "complexity")]
    #[serde(skip_serializing_if = "Option::is_none")]
    pub complexity: Option<Complexity>,
    #[deserializable(rename = "correctness")]
    #[serde(skip_serializing_if = "Option::is_none")]
    pub correctness: Option<Correctness>,
    #[deserializable(rename = "nursery")]
    #[serde(skip_serializing_if = "Option::is_none")]
    pub nursery: Option<Nursery>,
    #[deserializable(rename = "performance")]
    #[serde(skip_serializing_if = "Option::is_none")]
    pub performance: Option<Performance>,
    #[deserializable(rename = "security")]
    #[serde(skip_serializing_if = "Option::is_none")]
    pub security: Option<Security>,
    #[deserializable(rename = "style")]
    #[serde(skip_serializing_if = "Option::is_none")]
    pub style: Option<Style>,
    #[deserializable(rename = "suspicious")]
    #[serde(skip_serializing_if = "Option::is_none")]
    pub suspicious: Option<Suspicious>,
}
impl DeserializableValidator for Rules {
    fn validate(
        &mut self,
        _name: &str,
        range: TextRange,
        diagnostics: &mut Vec<DeserializationDiagnostic>,
    ) -> bool {
        if self.recommended == Some(true) && self.all == Some(true) {
            diagnostics . push (DeserializationDiagnostic :: new (markup ! (< Emphasis > "'recommended'" < / Emphasis > " and " < Emphasis > "'all'" < / Emphasis > " can't be both " < Emphasis > "'true'" < / Emphasis > ". You should choose only one of them.")) . with_range (range) . with_note (markup ! ("Biome will fallback to its defaults for this section."))) ;
            return false;
        }
        true
    }
}
impl Rules {
    #[doc = r" Checks if the code coming from [biome_diagnostics::Diagnostic] corresponds to a rule."]
    #[doc = r" Usually the code is built like {category}/{rule_name}"]
    pub fn matches_diagnostic_code<'a>(
        &self,
        category: Option<&'a str>,
        rule_name: Option<&'a str>,
    ) -> Option<(&'a str, &'a str)> {
        match (category, rule_name) {
            (Some(category), Some(rule_name)) => match category {
                "a11y" => A11y::has_rule(rule_name).then_some((category, rule_name)),
                "complexity" => Complexity::has_rule(rule_name).then_some((category, rule_name)),
                "correctness" => Correctness::has_rule(rule_name).then_some((category, rule_name)),
                "nursery" => Nursery::has_rule(rule_name).then_some((category, rule_name)),
                "performance" => Performance::has_rule(rule_name).then_some((category, rule_name)),
                "security" => Security::has_rule(rule_name).then_some((category, rule_name)),
                "style" => Style::has_rule(rule_name).then_some((category, rule_name)),
                "suspicious" => Suspicious::has_rule(rule_name).then_some((category, rule_name)),
                _ => None,
            },
            _ => None,
        }
    }
    #[doc = r" Given a category coming from [Diagnostic](biome_diagnostics::Diagnostic), this function returns"]
    #[doc = r" the [Severity](biome_diagnostics::Severity) associated to the rule, if the configuration changed it."]
    #[doc = r""]
    #[doc = r" If not, the function returns [None]."]
    pub fn get_severity_from_code(&self, category: &Category) -> Option<Severity> {
        let mut split_code = category.name().split('/');
        let _lint = split_code.next();
        debug_assert_eq!(_lint, Some("lint"));
        let group = split_code.next();
        let rule_name = split_code.next();
        if let Some((group, rule_name)) = self.matches_diagnostic_code(group, rule_name) {
            let severity = match group {
                "a11y" => self
                    .a11y
                    .as_ref()
                    .and_then(|a11y| a11y.get_rule_configuration(rule_name))
                    .map_or_else(
                        || {
                            if A11y::is_recommended_rule(rule_name) {
                                Severity::Error
                            } else {
                                Severity::Warning
                            }
                        },
                        |(level, _)| level.into(),
                    ),
                "complexity" => self
                    .complexity
                    .as_ref()
                    .and_then(|complexity| complexity.get_rule_configuration(rule_name))
                    .map_or_else(
                        || {
                            if Complexity::is_recommended_rule(rule_name) {
                                Severity::Error
                            } else {
                                Severity::Warning
                            }
                        },
                        |(level, _)| level.into(),
                    ),
                "correctness" => self
                    .correctness
                    .as_ref()
                    .and_then(|correctness| correctness.get_rule_configuration(rule_name))
                    .map_or_else(
                        || {
                            if Correctness::is_recommended_rule(rule_name) {
                                Severity::Error
                            } else {
                                Severity::Warning
                            }
                        },
                        |(level, _)| level.into(),
                    ),
                "nursery" => self
                    .nursery
                    .as_ref()
                    .and_then(|nursery| nursery.get_rule_configuration(rule_name))
                    .map_or_else(
                        || {
                            if Nursery::is_recommended_rule(rule_name) {
                                Severity::Error
                            } else {
                                Severity::Warning
                            }
                        },
                        |(level, _)| level.into(),
                    ),
                "performance" => self
                    .performance
                    .as_ref()
                    .and_then(|performance| performance.get_rule_configuration(rule_name))
                    .map_or_else(
                        || {
                            if Performance::is_recommended_rule(rule_name) {
                                Severity::Error
                            } else {
                                Severity::Warning
                            }
                        },
                        |(level, _)| level.into(),
                    ),
                "security" => self
                    .security
                    .as_ref()
                    .and_then(|security| security.get_rule_configuration(rule_name))
                    .map_or_else(
                        || {
                            if Security::is_recommended_rule(rule_name) {
                                Severity::Error
                            } else {
                                Severity::Warning
                            }
                        },
                        |(level, _)| level.into(),
                    ),
                "style" => self
                    .style
                    .as_ref()
                    .and_then(|style| style.get_rule_configuration(rule_name))
                    .map_or_else(
                        || {
                            if Style::is_recommended_rule(rule_name) {
                                Severity::Error
                            } else {
                                Severity::Warning
                            }
                        },
                        |(level, _)| level.into(),
                    ),
                "suspicious" => self
                    .suspicious
                    .as_ref()
                    .and_then(|suspicious| suspicious.get_rule_configuration(rule_name))
                    .map_or_else(
                        || {
                            if Suspicious::is_recommended_rule(rule_name) {
                                Severity::Error
                            } else {
                                Severity::Warning
                            }
                        },
                        |(level, _)| level.into(),
                    ),
                _ => unreachable!("this group should not exist, found {}", group),
            };
            Some(severity)
        } else {
            None
        }
    }
    pub(crate) const fn is_recommended_false(&self) -> bool {
        matches!(self.recommended, Some(false))
    }
    pub(crate) const fn is_all_true(&self) -> bool {
        matches!(self.all, Some(true))
    }
    #[doc = r" It returns the enabled rules by default."]
    #[doc = r""]
    #[doc = r" The enabled rules are calculated from the difference with the disabled rules."]
    pub fn as_enabled_rules(&self) -> IndexSet<RuleFilter> {
        let mut enabled_rules = IndexSet::new();
        let mut disabled_rules = IndexSet::new();
        if let Some(group) = self.a11y.as_ref() {
            group.collect_preset_rules(
                self.is_all_true(),
                !self.is_recommended_false(),
                &mut enabled_rules,
            );
            enabled_rules.extend(&group.get_enabled_rules());
            disabled_rules.extend(&group.get_disabled_rules());
        } else if self.is_all_true() {
            enabled_rules.extend(A11y::all_rules_as_filters());
        } else if !self.is_recommended_false() {
            enabled_rules.extend(A11y::recommended_rules_as_filters());
        }
        if let Some(group) = self.complexity.as_ref() {
            group.collect_preset_rules(
                self.is_all_true(),
                !self.is_recommended_false(),
                &mut enabled_rules,
            );
            enabled_rules.extend(&group.get_enabled_rules());
            disabled_rules.extend(&group.get_disabled_rules());
        } else if self.is_all_true() {
            enabled_rules.extend(Complexity::all_rules_as_filters());
        } else if !self.is_recommended_false() {
            enabled_rules.extend(Complexity::recommended_rules_as_filters());
        }
        if let Some(group) = self.correctness.as_ref() {
            group.collect_preset_rules(
                self.is_all_true(),
                !self.is_recommended_false(),
                &mut enabled_rules,
            );
            enabled_rules.extend(&group.get_enabled_rules());
            disabled_rules.extend(&group.get_disabled_rules());
        } else if self.is_all_true() {
            enabled_rules.extend(Correctness::all_rules_as_filters());
        } else if !self.is_recommended_false() {
            enabled_rules.extend(Correctness::recommended_rules_as_filters());
        }
        if let Some(group) = self.nursery.as_ref() {
            group.collect_preset_rules(
                self.is_all_true() && biome_flags::is_unstable(),
                !self.is_recommended_false() && biome_flags::is_unstable(),
                &mut enabled_rules,
            );
            enabled_rules.extend(&group.get_enabled_rules());
            disabled_rules.extend(&group.get_disabled_rules());
        } else if self.is_all_true() && biome_flags::is_unstable() {
            enabled_rules.extend(Nursery::all_rules_as_filters());
        } else if !self.is_recommended_false() && biome_flags::is_unstable() {
            enabled_rules.extend(Nursery::recommended_rules_as_filters());
        }
        if let Some(group) = self.performance.as_ref() {
            group.collect_preset_rules(
                self.is_all_true(),
                !self.is_recommended_false(),
                &mut enabled_rules,
            );
            enabled_rules.extend(&group.get_enabled_rules());
            disabled_rules.extend(&group.get_disabled_rules());
        } else if self.is_all_true() {
            enabled_rules.extend(Performance::all_rules_as_filters());
        } else if !self.is_recommended_false() {
            enabled_rules.extend(Performance::recommended_rules_as_filters());
        }
        if let Some(group) = self.security.as_ref() {
            group.collect_preset_rules(
                self.is_all_true(),
                !self.is_recommended_false(),
                &mut enabled_rules,
            );
            enabled_rules.extend(&group.get_enabled_rules());
            disabled_rules.extend(&group.get_disabled_rules());
        } else if self.is_all_true() {
            enabled_rules.extend(Security::all_rules_as_filters());
        } else if !self.is_recommended_false() {
            enabled_rules.extend(Security::recommended_rules_as_filters());
        }
        if let Some(group) = self.style.as_ref() {
            group.collect_preset_rules(
                self.is_all_true(),
                !self.is_recommended_false(),
                &mut enabled_rules,
            );
            enabled_rules.extend(&group.get_enabled_rules());
            disabled_rules.extend(&group.get_disabled_rules());
        } else if self.is_all_true() {
            enabled_rules.extend(Style::all_rules_as_filters());
        } else if !self.is_recommended_false() {
            enabled_rules.extend(Style::recommended_rules_as_filters());
        }
        if let Some(group) = self.suspicious.as_ref() {
            group.collect_preset_rules(
                self.is_all_true(),
                !self.is_recommended_false(),
                &mut enabled_rules,
            );
            enabled_rules.extend(&group.get_enabled_rules());
            disabled_rules.extend(&group.get_disabled_rules());
        } else if self.is_all_true() {
            enabled_rules.extend(Suspicious::all_rules_as_filters());
        } else if !self.is_recommended_false() {
            enabled_rules.extend(Suspicious::recommended_rules_as_filters());
        }
        enabled_rules.difference(&disabled_rules).copied().collect()
    }
}
#[derive(Clone, Debug, Default, Deserialize, Deserializable, Eq, Merge, PartialEq, Serialize)]
#[deserializable(with_validator)]
#[cfg_attr(feature = "schema", derive(JsonSchema))]
#[serde(rename_all = "camelCase", default, deny_unknown_fields)]
#[doc = r" A list of rules that belong to this group"]
pub struct A11y {
    #[doc = r" It enables the recommended rules for this group"]
    #[serde(skip_serializing_if = "Option::is_none")]
    pub recommended: Option<bool>,
    #[doc = r" It enables ALL rules for this group."]
    #[serde(skip_serializing_if = "Option::is_none")]
    pub all: Option<bool>,
    #[doc = "Enforce that the accessKey attribute is not used on any HTML element."]
    #[serde(skip_serializing_if = "Option::is_none")]
    pub no_access_key: Option<RuleConfiguration<NoAccessKey>>,
    #[doc = "Enforce that aria-hidden=\"true\" is not set on focusable elements."]
    #[serde(skip_serializing_if = "Option::is_none")]
    pub no_aria_hidden_on_focusable: Option<RuleConfiguration<NoAriaHiddenOnFocusable>>,
    #[doc = "Enforce that elements that do not support ARIA roles, states, and properties do not have those attributes."]
    #[serde(skip_serializing_if = "Option::is_none")]
    pub no_aria_unsupported_elements: Option<RuleConfiguration<NoAriaUnsupportedElements>>,
    #[doc = "Enforce that autoFocus prop is not used on elements."]
    #[serde(skip_serializing_if = "Option::is_none")]
    pub no_autofocus: Option<RuleConfiguration<NoAutofocus>>,
    #[doc = "Disallow target=\"_blank\" attribute without rel=\"noreferrer\""]
    #[serde(skip_serializing_if = "Option::is_none")]
    pub no_blank_target: Option<RuleConfiguration<NoBlankTarget>>,
    #[doc = "Enforces that no distracting elements are used."]
    #[serde(skip_serializing_if = "Option::is_none")]
    pub no_distracting_elements: Option<RuleConfiguration<NoDistractingElements>>,
    #[doc = "The scope prop should be used only on \\<th> elements."]
    #[serde(skip_serializing_if = "Option::is_none")]
    pub no_header_scope: Option<RuleConfiguration<NoHeaderScope>>,
    #[doc = "Enforce that non-interactive ARIA roles are not assigned to interactive HTML elements."]
    #[serde(skip_serializing_if = "Option::is_none")]
    pub no_interactive_element_to_noninteractive_role:
        Option<RuleConfiguration<NoInteractiveElementToNoninteractiveRole>>,
    #[doc = "Enforce that interactive ARIA roles are not assigned to non-interactive HTML elements."]
    #[serde(skip_serializing_if = "Option::is_none")]
    pub no_noninteractive_element_to_interactive_role:
        Option<RuleConfiguration<NoNoninteractiveElementToInteractiveRole>>,
    #[doc = "Enforce that tabIndex is not assigned to non-interactive HTML elements."]
    #[serde(skip_serializing_if = "Option::is_none")]
    pub no_noninteractive_tabindex: Option<RuleConfiguration<NoNoninteractiveTabindex>>,
    #[doc = "Prevent the usage of positive integers on tabIndex property"]
    #[serde(skip_serializing_if = "Option::is_none")]
    pub no_positive_tabindex: Option<RuleConfiguration<NoPositiveTabindex>>,
    #[doc = "Enforce img alt prop does not contain the word \"image\", \"picture\", or \"photo\"."]
    #[serde(skip_serializing_if = "Option::is_none")]
    pub no_redundant_alt: Option<RuleConfiguration<NoRedundantAlt>>,
    #[doc = "Enforce explicit role property is not the same as implicit/default role property on an element."]
    #[serde(skip_serializing_if = "Option::is_none")]
    pub no_redundant_roles: Option<RuleConfiguration<NoRedundantRoles>>,
    #[doc = "Enforces the usage of the title element for the svg element."]
    #[serde(skip_serializing_if = "Option::is_none")]
    pub no_svg_without_title: Option<RuleConfiguration<NoSvgWithoutTitle>>,
    #[doc = "Enforce that all elements that require alternative text have meaningful information to relay back to the end user."]
    #[serde(skip_serializing_if = "Option::is_none")]
    pub use_alt_text: Option<RuleConfiguration<UseAltText>>,
    #[doc = "Enforce that anchors have content and that the content is accessible to screen readers."]
    #[serde(skip_serializing_if = "Option::is_none")]
    pub use_anchor_content: Option<RuleConfiguration<UseAnchorContent>>,
    #[doc = "Enforce that tabIndex is assigned to non-interactive HTML elements with aria-activedescendant."]
    #[serde(skip_serializing_if = "Option::is_none")]
    pub use_aria_activedescendant_with_tabindex:
        Option<RuleConfiguration<UseAriaActivedescendantWithTabindex>>,
    #[doc = "Enforce that elements with ARIA roles must have all required ARIA attributes for that role."]
    #[serde(skip_serializing_if = "Option::is_none")]
    pub use_aria_props_for_role: Option<RuleConfiguration<UseAriaPropsForRole>>,
    #[doc = "Enforces the usage of the attribute type for the element button"]
    #[serde(skip_serializing_if = "Option::is_none")]
    pub use_button_type: Option<RuleConfiguration<UseButtonType>>,
    #[doc = "Enforce that heading elements (h1, h2, etc.) have content and that the content is accessible to screen readers. Accessible means that it is not hidden using the aria-hidden prop."]
    #[serde(skip_serializing_if = "Option::is_none")]
    pub use_heading_content: Option<RuleConfiguration<UseHeadingContent>>,
    #[doc = "Enforce that html element has lang attribute."]
    #[serde(skip_serializing_if = "Option::is_none")]
    pub use_html_lang: Option<RuleConfiguration<UseHtmlLang>>,
    #[doc = "Enforces the usage of the attribute title for the element iframe."]
    #[serde(skip_serializing_if = "Option::is_none")]
    pub use_iframe_title: Option<RuleConfiguration<UseIframeTitle>>,
    #[doc = "Enforce onClick is accompanied by at least one of the following: onKeyUp, onKeyDown, onKeyPress."]
    #[serde(skip_serializing_if = "Option::is_none")]
    pub use_key_with_click_events: Option<RuleConfiguration<UseKeyWithClickEvents>>,
    #[doc = "Enforce onMouseOver / onMouseOut are accompanied by onFocus / onBlur."]
    #[serde(skip_serializing_if = "Option::is_none")]
    pub use_key_with_mouse_events: Option<RuleConfiguration<UseKeyWithMouseEvents>>,
    #[doc = "Enforces that audio and video elements must have a track for captions."]
    #[serde(skip_serializing_if = "Option::is_none")]
    pub use_media_caption: Option<RuleConfiguration<UseMediaCaption>>,
    #[doc = "Enforce that all anchors are valid, and they are navigable elements."]
    #[serde(skip_serializing_if = "Option::is_none")]
    pub use_valid_anchor: Option<RuleConfiguration<UseValidAnchor>>,
    #[doc = "Ensures that ARIA properties aria-* are all valid."]
    #[serde(skip_serializing_if = "Option::is_none")]
    pub use_valid_aria_props: Option<RuleConfiguration<UseValidAriaProps>>,
    #[doc = "Elements with ARIA roles must use a valid, non-abstract ARIA role."]
    #[serde(skip_serializing_if = "Option::is_none")]
    pub use_valid_aria_role: Option<RuleConfiguration<UseValidAriaRole>>,
    #[doc = "Enforce that ARIA state and property values are valid."]
    #[serde(skip_serializing_if = "Option::is_none")]
    pub use_valid_aria_values: Option<RuleConfiguration<UseValidAriaValues>>,
    #[doc = "Ensure that the attribute passed to the lang attribute is a correct ISO language and/or country."]
    #[serde(skip_serializing_if = "Option::is_none")]
    pub use_valid_lang: Option<RuleConfiguration<UseValidLang>>,
}
impl DeserializableValidator for A11y {
    fn validate(
        &mut self,
        _name: &str,
        range: TextRange,
        diagnostics: &mut Vec<DeserializationDiagnostic>,
    ) -> bool {
        if self.recommended == Some(true) && self.all == Some(true) {
            diagnostics . push (DeserializationDiagnostic :: new (markup ! (< Emphasis > "'recommended'" < / Emphasis > " and " < Emphasis > "'all'" < / Emphasis > " can't be both " < Emphasis > "'true'" < / Emphasis > ". You should choose only one of them.")) . with_range (range) . with_note (markup ! ("Biome will fallback to its defaults for this section."))) ;
            return false;
        }
        true
    }
}
impl A11y {
    const GROUP_NAME: &'static str = "a11y";
    pub(crate) const GROUP_RULES: [&'static str; 30] = [
        "noAccessKey",
        "noAriaHiddenOnFocusable",
        "noAriaUnsupportedElements",
        "noAutofocus",
        "noBlankTarget",
        "noDistractingElements",
        "noHeaderScope",
        "noInteractiveElementToNoninteractiveRole",
        "noNoninteractiveElementToInteractiveRole",
        "noNoninteractiveTabindex",
        "noPositiveTabindex",
        "noRedundantAlt",
        "noRedundantRoles",
        "noSvgWithoutTitle",
        "useAltText",
        "useAnchorContent",
        "useAriaActivedescendantWithTabindex",
        "useAriaPropsForRole",
        "useButtonType",
        "useHeadingContent",
        "useHtmlLang",
        "useIframeTitle",
        "useKeyWithClickEvents",
        "useKeyWithMouseEvents",
        "useMediaCaption",
        "useValidAnchor",
        "useValidAriaProps",
        "useValidAriaRole",
        "useValidAriaValues",
        "useValidLang",
    ];
    const RECOMMENDED_RULES: [&'static str; 30] = [
        "noAccessKey",
        "noAriaHiddenOnFocusable",
        "noAriaUnsupportedElements",
        "noAutofocus",
        "noBlankTarget",
        "noDistractingElements",
        "noHeaderScope",
        "noInteractiveElementToNoninteractiveRole",
        "noNoninteractiveElementToInteractiveRole",
        "noNoninteractiveTabindex",
        "noPositiveTabindex",
        "noRedundantAlt",
        "noRedundantRoles",
        "noSvgWithoutTitle",
        "useAltText",
        "useAnchorContent",
        "useAriaActivedescendantWithTabindex",
        "useAriaPropsForRole",
        "useButtonType",
        "useHeadingContent",
        "useHtmlLang",
        "useIframeTitle",
        "useKeyWithClickEvents",
        "useKeyWithMouseEvents",
        "useMediaCaption",
        "useValidAnchor",
        "useValidAriaProps",
        "useValidAriaRole",
        "useValidAriaValues",
        "useValidLang",
    ];
    const RECOMMENDED_RULES_AS_FILTERS: [RuleFilter<'static>; 30] = [
        RuleFilter::Rule(Self::GROUP_NAME, Self::GROUP_RULES[0]),
        RuleFilter::Rule(Self::GROUP_NAME, Self::GROUP_RULES[1]),
        RuleFilter::Rule(Self::GROUP_NAME, Self::GROUP_RULES[2]),
        RuleFilter::Rule(Self::GROUP_NAME, Self::GROUP_RULES[3]),
        RuleFilter::Rule(Self::GROUP_NAME, Self::GROUP_RULES[4]),
        RuleFilter::Rule(Self::GROUP_NAME, Self::GROUP_RULES[5]),
        RuleFilter::Rule(Self::GROUP_NAME, Self::GROUP_RULES[6]),
        RuleFilter::Rule(Self::GROUP_NAME, Self::GROUP_RULES[7]),
        RuleFilter::Rule(Self::GROUP_NAME, Self::GROUP_RULES[8]),
        RuleFilter::Rule(Self::GROUP_NAME, Self::GROUP_RULES[9]),
        RuleFilter::Rule(Self::GROUP_NAME, Self::GROUP_RULES[10]),
        RuleFilter::Rule(Self::GROUP_NAME, Self::GROUP_RULES[11]),
        RuleFilter::Rule(Self::GROUP_NAME, Self::GROUP_RULES[12]),
        RuleFilter::Rule(Self::GROUP_NAME, Self::GROUP_RULES[13]),
        RuleFilter::Rule(Self::GROUP_NAME, Self::GROUP_RULES[14]),
        RuleFilter::Rule(Self::GROUP_NAME, Self::GROUP_RULES[15]),
        RuleFilter::Rule(Self::GROUP_NAME, Self::GROUP_RULES[16]),
        RuleFilter::Rule(Self::GROUP_NAME, Self::GROUP_RULES[17]),
        RuleFilter::Rule(Self::GROUP_NAME, Self::GROUP_RULES[18]),
        RuleFilter::Rule(Self::GROUP_NAME, Self::GROUP_RULES[19]),
        RuleFilter::Rule(Self::GROUP_NAME, Self::GROUP_RULES[20]),
        RuleFilter::Rule(Self::GROUP_NAME, Self::GROUP_RULES[21]),
        RuleFilter::Rule(Self::GROUP_NAME, Self::GROUP_RULES[22]),
        RuleFilter::Rule(Self::GROUP_NAME, Self::GROUP_RULES[23]),
        RuleFilter::Rule(Self::GROUP_NAME, Self::GROUP_RULES[24]),
        RuleFilter::Rule(Self::GROUP_NAME, Self::GROUP_RULES[25]),
        RuleFilter::Rule(Self::GROUP_NAME, Self::GROUP_RULES[26]),
        RuleFilter::Rule(Self::GROUP_NAME, Self::GROUP_RULES[27]),
        RuleFilter::Rule(Self::GROUP_NAME, Self::GROUP_RULES[28]),
        RuleFilter::Rule(Self::GROUP_NAME, Self::GROUP_RULES[29]),
    ];
    const ALL_RULES_AS_FILTERS: [RuleFilter<'static>; 30] = [
        RuleFilter::Rule(Self::GROUP_NAME, Self::GROUP_RULES[0]),
        RuleFilter::Rule(Self::GROUP_NAME, Self::GROUP_RULES[1]),
        RuleFilter::Rule(Self::GROUP_NAME, Self::GROUP_RULES[2]),
        RuleFilter::Rule(Self::GROUP_NAME, Self::GROUP_RULES[3]),
        RuleFilter::Rule(Self::GROUP_NAME, Self::GROUP_RULES[4]),
        RuleFilter::Rule(Self::GROUP_NAME, Self::GROUP_RULES[5]),
        RuleFilter::Rule(Self::GROUP_NAME, Self::GROUP_RULES[6]),
        RuleFilter::Rule(Self::GROUP_NAME, Self::GROUP_RULES[7]),
        RuleFilter::Rule(Self::GROUP_NAME, Self::GROUP_RULES[8]),
        RuleFilter::Rule(Self::GROUP_NAME, Self::GROUP_RULES[9]),
        RuleFilter::Rule(Self::GROUP_NAME, Self::GROUP_RULES[10]),
        RuleFilter::Rule(Self::GROUP_NAME, Self::GROUP_RULES[11]),
        RuleFilter::Rule(Self::GROUP_NAME, Self::GROUP_RULES[12]),
        RuleFilter::Rule(Self::GROUP_NAME, Self::GROUP_RULES[13]),
        RuleFilter::Rule(Self::GROUP_NAME, Self::GROUP_RULES[14]),
        RuleFilter::Rule(Self::GROUP_NAME, Self::GROUP_RULES[15]),
        RuleFilter::Rule(Self::GROUP_NAME, Self::GROUP_RULES[16]),
        RuleFilter::Rule(Self::GROUP_NAME, Self::GROUP_RULES[17]),
        RuleFilter::Rule(Self::GROUP_NAME, Self::GROUP_RULES[18]),
        RuleFilter::Rule(Self::GROUP_NAME, Self::GROUP_RULES[19]),
        RuleFilter::Rule(Self::GROUP_NAME, Self::GROUP_RULES[20]),
        RuleFilter::Rule(Self::GROUP_NAME, Self::GROUP_RULES[21]),
        RuleFilter::Rule(Self::GROUP_NAME, Self::GROUP_RULES[22]),
        RuleFilter::Rule(Self::GROUP_NAME, Self::GROUP_RULES[23]),
        RuleFilter::Rule(Self::GROUP_NAME, Self::GROUP_RULES[24]),
        RuleFilter::Rule(Self::GROUP_NAME, Self::GROUP_RULES[25]),
        RuleFilter::Rule(Self::GROUP_NAME, Self::GROUP_RULES[26]),
        RuleFilter::Rule(Self::GROUP_NAME, Self::GROUP_RULES[27]),
        RuleFilter::Rule(Self::GROUP_NAME, Self::GROUP_RULES[28]),
        RuleFilter::Rule(Self::GROUP_NAME, Self::GROUP_RULES[29]),
    ];
    #[doc = r" Retrieves the recommended rules"]
    pub(crate) fn is_recommended_true(&self) -> bool {
        matches!(self.recommended, Some(true))
    }
    pub(crate) fn is_recommended_unset(&self) -> bool {
        self.recommended.is_none()
    }
    pub(crate) fn is_all_true(&self) -> bool {
        matches!(self.all, Some(true))
    }
    pub(crate) fn is_all_unset(&self) -> bool {
        self.all.is_none()
    }
    pub(crate) fn get_enabled_rules(&self) -> IndexSet<RuleFilter> {
        let mut index_set = IndexSet::new();
        if let Some(rule) = self.no_access_key.as_ref() {
            if rule.is_enabled() {
                index_set.insert(RuleFilter::Rule(Self::GROUP_NAME, Self::GROUP_RULES[0]));
            }
        }
        if let Some(rule) = self.no_aria_hidden_on_focusable.as_ref() {
            if rule.is_enabled() {
                index_set.insert(RuleFilter::Rule(Self::GROUP_NAME, Self::GROUP_RULES[1]));
            }
        }
        if let Some(rule) = self.no_aria_unsupported_elements.as_ref() {
            if rule.is_enabled() {
                index_set.insert(RuleFilter::Rule(Self::GROUP_NAME, Self::GROUP_RULES[2]));
            }
        }
        if let Some(rule) = self.no_autofocus.as_ref() {
            if rule.is_enabled() {
                index_set.insert(RuleFilter::Rule(Self::GROUP_NAME, Self::GROUP_RULES[3]));
            }
        }
        if let Some(rule) = self.no_blank_target.as_ref() {
            if rule.is_enabled() {
                index_set.insert(RuleFilter::Rule(Self::GROUP_NAME, Self::GROUP_RULES[4]));
            }
        }
        if let Some(rule) = self.no_distracting_elements.as_ref() {
            if rule.is_enabled() {
                index_set.insert(RuleFilter::Rule(Self::GROUP_NAME, Self::GROUP_RULES[5]));
            }
        }
        if let Some(rule) = self.no_header_scope.as_ref() {
            if rule.is_enabled() {
                index_set.insert(RuleFilter::Rule(Self::GROUP_NAME, Self::GROUP_RULES[6]));
            }
        }
        if let Some(rule) = self.no_interactive_element_to_noninteractive_role.as_ref() {
            if rule.is_enabled() {
                index_set.insert(RuleFilter::Rule(Self::GROUP_NAME, Self::GROUP_RULES[7]));
            }
        }
        if let Some(rule) = self.no_noninteractive_element_to_interactive_role.as_ref() {
            if rule.is_enabled() {
                index_set.insert(RuleFilter::Rule(Self::GROUP_NAME, Self::GROUP_RULES[8]));
            }
        }
        if let Some(rule) = self.no_noninteractive_tabindex.as_ref() {
            if rule.is_enabled() {
                index_set.insert(RuleFilter::Rule(Self::GROUP_NAME, Self::GROUP_RULES[9]));
            }
        }
        if let Some(rule) = self.no_positive_tabindex.as_ref() {
            if rule.is_enabled() {
                index_set.insert(RuleFilter::Rule(Self::GROUP_NAME, Self::GROUP_RULES[10]));
            }
        }
        if let Some(rule) = self.no_redundant_alt.as_ref() {
            if rule.is_enabled() {
                index_set.insert(RuleFilter::Rule(Self::GROUP_NAME, Self::GROUP_RULES[11]));
            }
        }
        if let Some(rule) = self.no_redundant_roles.as_ref() {
            if rule.is_enabled() {
                index_set.insert(RuleFilter::Rule(Self::GROUP_NAME, Self::GROUP_RULES[12]));
            }
        }
        if let Some(rule) = self.no_svg_without_title.as_ref() {
            if rule.is_enabled() {
                index_set.insert(RuleFilter::Rule(Self::GROUP_NAME, Self::GROUP_RULES[13]));
            }
        }
        if let Some(rule) = self.use_alt_text.as_ref() {
            if rule.is_enabled() {
                index_set.insert(RuleFilter::Rule(Self::GROUP_NAME, Self::GROUP_RULES[14]));
            }
        }
        if let Some(rule) = self.use_anchor_content.as_ref() {
            if rule.is_enabled() {
                index_set.insert(RuleFilter::Rule(Self::GROUP_NAME, Self::GROUP_RULES[15]));
            }
        }
        if let Some(rule) = self.use_aria_activedescendant_with_tabindex.as_ref() {
            if rule.is_enabled() {
                index_set.insert(RuleFilter::Rule(Self::GROUP_NAME, Self::GROUP_RULES[16]));
            }
        }
        if let Some(rule) = self.use_aria_props_for_role.as_ref() {
            if rule.is_enabled() {
                index_set.insert(RuleFilter::Rule(Self::GROUP_NAME, Self::GROUP_RULES[17]));
            }
        }
        if let Some(rule) = self.use_button_type.as_ref() {
            if rule.is_enabled() {
                index_set.insert(RuleFilter::Rule(Self::GROUP_NAME, Self::GROUP_RULES[18]));
            }
        }
        if let Some(rule) = self.use_heading_content.as_ref() {
            if rule.is_enabled() {
                index_set.insert(RuleFilter::Rule(Self::GROUP_NAME, Self::GROUP_RULES[19]));
            }
        }
        if let Some(rule) = self.use_html_lang.as_ref() {
            if rule.is_enabled() {
                index_set.insert(RuleFilter::Rule(Self::GROUP_NAME, Self::GROUP_RULES[20]));
            }
        }
        if let Some(rule) = self.use_iframe_title.as_ref() {
            if rule.is_enabled() {
                index_set.insert(RuleFilter::Rule(Self::GROUP_NAME, Self::GROUP_RULES[21]));
            }
        }
        if let Some(rule) = self.use_key_with_click_events.as_ref() {
            if rule.is_enabled() {
                index_set.insert(RuleFilter::Rule(Self::GROUP_NAME, Self::GROUP_RULES[22]));
            }
        }
        if let Some(rule) = self.use_key_with_mouse_events.as_ref() {
            if rule.is_enabled() {
                index_set.insert(RuleFilter::Rule(Self::GROUP_NAME, Self::GROUP_RULES[23]));
            }
        }
        if let Some(rule) = self.use_media_caption.as_ref() {
            if rule.is_enabled() {
                index_set.insert(RuleFilter::Rule(Self::GROUP_NAME, Self::GROUP_RULES[24]));
            }
        }
        if let Some(rule) = self.use_valid_anchor.as_ref() {
            if rule.is_enabled() {
                index_set.insert(RuleFilter::Rule(Self::GROUP_NAME, Self::GROUP_RULES[25]));
            }
        }
        if let Some(rule) = self.use_valid_aria_props.as_ref() {
            if rule.is_enabled() {
                index_set.insert(RuleFilter::Rule(Self::GROUP_NAME, Self::GROUP_RULES[26]));
            }
        }
        if let Some(rule) = self.use_valid_aria_role.as_ref() {
            if rule.is_enabled() {
                index_set.insert(RuleFilter::Rule(Self::GROUP_NAME, Self::GROUP_RULES[27]));
            }
        }
        if let Some(rule) = self.use_valid_aria_values.as_ref() {
            if rule.is_enabled() {
                index_set.insert(RuleFilter::Rule(Self::GROUP_NAME, Self::GROUP_RULES[28]));
            }
        }
        if let Some(rule) = self.use_valid_lang.as_ref() {
            if rule.is_enabled() {
                index_set.insert(RuleFilter::Rule(Self::GROUP_NAME, Self::GROUP_RULES[29]));
            }
        }
        index_set
    }
    pub(crate) fn get_disabled_rules(&self) -> IndexSet<RuleFilter> {
        let mut index_set = IndexSet::new();
        if let Some(rule) = self.no_access_key.as_ref() {
            if rule.is_disabled() {
                index_set.insert(RuleFilter::Rule(Self::GROUP_NAME, Self::GROUP_RULES[0]));
            }
        }
        if let Some(rule) = self.no_aria_hidden_on_focusable.as_ref() {
            if rule.is_disabled() {
                index_set.insert(RuleFilter::Rule(Self::GROUP_NAME, Self::GROUP_RULES[1]));
            }
        }
        if let Some(rule) = self.no_aria_unsupported_elements.as_ref() {
            if rule.is_disabled() {
                index_set.insert(RuleFilter::Rule(Self::GROUP_NAME, Self::GROUP_RULES[2]));
            }
        }
        if let Some(rule) = self.no_autofocus.as_ref() {
            if rule.is_disabled() {
                index_set.insert(RuleFilter::Rule(Self::GROUP_NAME, Self::GROUP_RULES[3]));
            }
        }
        if let Some(rule) = self.no_blank_target.as_ref() {
            if rule.is_disabled() {
                index_set.insert(RuleFilter::Rule(Self::GROUP_NAME, Self::GROUP_RULES[4]));
            }
        }
        if let Some(rule) = self.no_distracting_elements.as_ref() {
            if rule.is_disabled() {
                index_set.insert(RuleFilter::Rule(Self::GROUP_NAME, Self::GROUP_RULES[5]));
            }
        }
        if let Some(rule) = self.no_header_scope.as_ref() {
            if rule.is_disabled() {
                index_set.insert(RuleFilter::Rule(Self::GROUP_NAME, Self::GROUP_RULES[6]));
            }
        }
        if let Some(rule) = self.no_interactive_element_to_noninteractive_role.as_ref() {
            if rule.is_disabled() {
                index_set.insert(RuleFilter::Rule(Self::GROUP_NAME, Self::GROUP_RULES[7]));
            }
        }
        if let Some(rule) = self.no_noninteractive_element_to_interactive_role.as_ref() {
            if rule.is_disabled() {
                index_set.insert(RuleFilter::Rule(Self::GROUP_NAME, Self::GROUP_RULES[8]));
            }
        }
        if let Some(rule) = self.no_noninteractive_tabindex.as_ref() {
            if rule.is_disabled() {
                index_set.insert(RuleFilter::Rule(Self::GROUP_NAME, Self::GROUP_RULES[9]));
            }
        }
        if let Some(rule) = self.no_positive_tabindex.as_ref() {
            if rule.is_disabled() {
                index_set.insert(RuleFilter::Rule(Self::GROUP_NAME, Self::GROUP_RULES[10]));
            }
        }
        if let Some(rule) = self.no_redundant_alt.as_ref() {
            if rule.is_disabled() {
                index_set.insert(RuleFilter::Rule(Self::GROUP_NAME, Self::GROUP_RULES[11]));
            }
        }
        if let Some(rule) = self.no_redundant_roles.as_ref() {
            if rule.is_disabled() {
                index_set.insert(RuleFilter::Rule(Self::GROUP_NAME, Self::GROUP_RULES[12]));
            }
        }
        if let Some(rule) = self.no_svg_without_title.as_ref() {
            if rule.is_disabled() {
                index_set.insert(RuleFilter::Rule(Self::GROUP_NAME, Self::GROUP_RULES[13]));
            }
        }
        if let Some(rule) = self.use_alt_text.as_ref() {
            if rule.is_disabled() {
                index_set.insert(RuleFilter::Rule(Self::GROUP_NAME, Self::GROUP_RULES[14]));
            }
        }
        if let Some(rule) = self.use_anchor_content.as_ref() {
            if rule.is_disabled() {
                index_set.insert(RuleFilter::Rule(Self::GROUP_NAME, Self::GROUP_RULES[15]));
            }
        }
        if let Some(rule) = self.use_aria_activedescendant_with_tabindex.as_ref() {
            if rule.is_disabled() {
                index_set.insert(RuleFilter::Rule(Self::GROUP_NAME, Self::GROUP_RULES[16]));
            }
        }
        if let Some(rule) = self.use_aria_props_for_role.as_ref() {
            if rule.is_disabled() {
                index_set.insert(RuleFilter::Rule(Self::GROUP_NAME, Self::GROUP_RULES[17]));
            }
        }
        if let Some(rule) = self.use_button_type.as_ref() {
            if rule.is_disabled() {
                index_set.insert(RuleFilter::Rule(Self::GROUP_NAME, Self::GROUP_RULES[18]));
            }
        }
        if let Some(rule) = self.use_heading_content.as_ref() {
            if rule.is_disabled() {
                index_set.insert(RuleFilter::Rule(Self::GROUP_NAME, Self::GROUP_RULES[19]));
            }
        }
        if let Some(rule) = self.use_html_lang.as_ref() {
            if rule.is_disabled() {
                index_set.insert(RuleFilter::Rule(Self::GROUP_NAME, Self::GROUP_RULES[20]));
            }
        }
        if let Some(rule) = self.use_iframe_title.as_ref() {
            if rule.is_disabled() {
                index_set.insert(RuleFilter::Rule(Self::GROUP_NAME, Self::GROUP_RULES[21]));
            }
        }
        if let Some(rule) = self.use_key_with_click_events.as_ref() {
            if rule.is_disabled() {
                index_set.insert(RuleFilter::Rule(Self::GROUP_NAME, Self::GROUP_RULES[22]));
            }
        }
        if let Some(rule) = self.use_key_with_mouse_events.as_ref() {
            if rule.is_disabled() {
                index_set.insert(RuleFilter::Rule(Self::GROUP_NAME, Self::GROUP_RULES[23]));
            }
        }
        if let Some(rule) = self.use_media_caption.as_ref() {
            if rule.is_disabled() {
                index_set.insert(RuleFilter::Rule(Self::GROUP_NAME, Self::GROUP_RULES[24]));
            }
        }
        if let Some(rule) = self.use_valid_anchor.as_ref() {
            if rule.is_disabled() {
                index_set.insert(RuleFilter::Rule(Self::GROUP_NAME, Self::GROUP_RULES[25]));
            }
        }
        if let Some(rule) = self.use_valid_aria_props.as_ref() {
            if rule.is_disabled() {
                index_set.insert(RuleFilter::Rule(Self::GROUP_NAME, Self::GROUP_RULES[26]));
            }
        }
        if let Some(rule) = self.use_valid_aria_role.as_ref() {
            if rule.is_disabled() {
                index_set.insert(RuleFilter::Rule(Self::GROUP_NAME, Self::GROUP_RULES[27]));
            }
        }
        if let Some(rule) = self.use_valid_aria_values.as_ref() {
            if rule.is_disabled() {
                index_set.insert(RuleFilter::Rule(Self::GROUP_NAME, Self::GROUP_RULES[28]));
            }
        }
        if let Some(rule) = self.use_valid_lang.as_ref() {
            if rule.is_disabled() {
                index_set.insert(RuleFilter::Rule(Self::GROUP_NAME, Self::GROUP_RULES[29]));
            }
        }
        index_set
    }
    #[doc = r" Checks if, given a rule name, matches one of the rules contained in this category"]
    pub(crate) fn has_rule(rule_name: &str) -> bool {
        Self::GROUP_RULES.contains(&rule_name)
    }
    #[doc = r" Checks if, given a rule name, it is marked as recommended"]
    pub(crate) fn is_recommended_rule(rule_name: &str) -> bool {
        Self::RECOMMENDED_RULES.contains(&rule_name)
    }
    pub(crate) fn recommended_rules_as_filters() -> [RuleFilter<'static>; 30] {
        Self::RECOMMENDED_RULES_AS_FILTERS
    }
    pub(crate) fn all_rules_as_filters() -> [RuleFilter<'static>; 30] {
        Self::ALL_RULES_AS_FILTERS
    }
    #[doc = r" Select preset rules"]
    pub(crate) fn collect_preset_rules(
        &self,
        parent_is_all: bool,
        parent_is_recommended: bool,
        enabled_rules: &mut IndexSet<RuleFilter>,
    ) {
        if self.is_all_true() || self.is_all_unset() && parent_is_all {
            enabled_rules.extend(Self::all_rules_as_filters());
        } else if self.is_recommended_true()
            || self.is_recommended_unset() && self.is_all_unset() && parent_is_recommended
        {
            enabled_rules.extend(Self::recommended_rules_as_filters());
        }
    }
    pub(crate) fn get_rule_configuration(
        &self,
        rule_name: &str,
    ) -> Option<(RulePlainConfiguration, Option<RuleOptions>)> {
        match rule_name {
            "noAccessKey" => self
                .no_access_key
                .as_ref()
                .map(|conf| (conf.level(), conf.get_options())),
            "noAriaHiddenOnFocusable" => self
                .no_aria_hidden_on_focusable
                .as_ref()
                .map(|conf| (conf.level(), conf.get_options())),
            "noAriaUnsupportedElements" => self
                .no_aria_unsupported_elements
                .as_ref()
                .map(|conf| (conf.level(), conf.get_options())),
            "noAutofocus" => self
                .no_autofocus
                .as_ref()
                .map(|conf| (conf.level(), conf.get_options())),
            "noBlankTarget" => self
                .no_blank_target
                .as_ref()
                .map(|conf| (conf.level(), conf.get_options())),
            "noDistractingElements" => self
                .no_distracting_elements
                .as_ref()
                .map(|conf| (conf.level(), conf.get_options())),
            "noHeaderScope" => self
                .no_header_scope
                .as_ref()
                .map(|conf| (conf.level(), conf.get_options())),
            "noInteractiveElementToNoninteractiveRole" => self
                .no_interactive_element_to_noninteractive_role
                .as_ref()
                .map(|conf| (conf.level(), conf.get_options())),
            "noNoninteractiveElementToInteractiveRole" => self
                .no_noninteractive_element_to_interactive_role
                .as_ref()
                .map(|conf| (conf.level(), conf.get_options())),
            "noNoninteractiveTabindex" => self
                .no_noninteractive_tabindex
                .as_ref()
                .map(|conf| (conf.level(), conf.get_options())),
            "noPositiveTabindex" => self
                .no_positive_tabindex
                .as_ref()
                .map(|conf| (conf.level(), conf.get_options())),
            "noRedundantAlt" => self
                .no_redundant_alt
                .as_ref()
                .map(|conf| (conf.level(), conf.get_options())),
            "noRedundantRoles" => self
                .no_redundant_roles
                .as_ref()
                .map(|conf| (conf.level(), conf.get_options())),
            "noSvgWithoutTitle" => self
                .no_svg_without_title
                .as_ref()
                .map(|conf| (conf.level(), conf.get_options())),
            "useAltText" => self
                .use_alt_text
                .as_ref()
                .map(|conf| (conf.level(), conf.get_options())),
            "useAnchorContent" => self
                .use_anchor_content
                .as_ref()
                .map(|conf| (conf.level(), conf.get_options())),
            "useAriaActivedescendantWithTabindex" => self
                .use_aria_activedescendant_with_tabindex
                .as_ref()
                .map(|conf| (conf.level(), conf.get_options())),
            "useAriaPropsForRole" => self
                .use_aria_props_for_role
                .as_ref()
                .map(|conf| (conf.level(), conf.get_options())),
            "useButtonType" => self
                .use_button_type
                .as_ref()
                .map(|conf| (conf.level(), conf.get_options())),
            "useHeadingContent" => self
                .use_heading_content
                .as_ref()
                .map(|conf| (conf.level(), conf.get_options())),
            "useHtmlLang" => self
                .use_html_lang
                .as_ref()
                .map(|conf| (conf.level(), conf.get_options())),
            "useIframeTitle" => self
                .use_iframe_title
                .as_ref()
                .map(|conf| (conf.level(), conf.get_options())),
            "useKeyWithClickEvents" => self
                .use_key_with_click_events
                .as_ref()
                .map(|conf| (conf.level(), conf.get_options())),
            "useKeyWithMouseEvents" => self
                .use_key_with_mouse_events
                .as_ref()
                .map(|conf| (conf.level(), conf.get_options())),
            "useMediaCaption" => self
                .use_media_caption
                .as_ref()
                .map(|conf| (conf.level(), conf.get_options())),
            "useValidAnchor" => self
                .use_valid_anchor
                .as_ref()
                .map(|conf| (conf.level(), conf.get_options())),
            "useValidAriaProps" => self
                .use_valid_aria_props
                .as_ref()
                .map(|conf| (conf.level(), conf.get_options())),
            "useValidAriaRole" => self
                .use_valid_aria_role
                .as_ref()
                .map(|conf| (conf.level(), conf.get_options())),
            "useValidAriaValues" => self
                .use_valid_aria_values
                .as_ref()
                .map(|conf| (conf.level(), conf.get_options())),
            "useValidLang" => self
                .use_valid_lang
                .as_ref()
                .map(|conf| (conf.level(), conf.get_options())),
            _ => None,
        }
    }
}
#[derive(Clone, Debug, Default, Deserialize, Deserializable, Eq, Merge, PartialEq, Serialize)]
#[deserializable(with_validator)]
#[cfg_attr(feature = "schema", derive(JsonSchema))]
#[serde(rename_all = "camelCase", default, deny_unknown_fields)]
#[doc = r" A list of rules that belong to this group"]
pub struct Complexity {
    #[doc = r" It enables the recommended rules for this group"]
    #[serde(skip_serializing_if = "Option::is_none")]
    pub recommended: Option<bool>,
    #[doc = r" It enables ALL rules for this group."]
    #[serde(skip_serializing_if = "Option::is_none")]
    pub all: Option<bool>,
    #[doc = "Disallow primitive type aliases and misleading types."]
    #[serde(skip_serializing_if = "Option::is_none")]
    pub no_banned_types: Option<RuleConfiguration<NoBannedTypes>>,
    #[doc = "Disallow empty type parameters in type aliases and interfaces."]
    #[serde(skip_serializing_if = "Option::is_none")]
    pub no_empty_type_parameters: Option<RuleConfiguration<NoEmptyTypeParameters>>,
    #[doc = "Disallow functions that exceed a given Cognitive Complexity score."]
    #[serde(skip_serializing_if = "Option::is_none")]
    pub no_excessive_cognitive_complexity:
        Option<RuleConfiguration<NoExcessiveCognitiveComplexity>>,
    #[doc = "This rule enforces a maximum depth to nested describe() in test files."]
    #[serde(skip_serializing_if = "Option::is_none")]
    pub no_excessive_nested_test_suites: Option<RuleConfiguration<NoExcessiveNestedTestSuites>>,
    #[doc = "Disallow unnecessary boolean casts"]
    #[serde(skip_serializing_if = "Option::is_none")]
    pub no_extra_boolean_cast: Option<RuleConfiguration<NoExtraBooleanCast>>,
    #[doc = "Prefer for...of statement instead of Array.forEach."]
    #[serde(skip_serializing_if = "Option::is_none")]
    pub no_for_each: Option<RuleConfiguration<NoForEach>>,
    #[doc = "Disallow unclear usage of consecutive space characters in regular expression literals"]
    #[serde(skip_serializing_if = "Option::is_none")]
    pub no_multiple_spaces_in_regular_expression_literals:
        Option<RuleConfiguration<NoMultipleSpacesInRegularExpressionLiterals>>,
    #[doc = "This rule reports when a class has no non-static members, such as for a class used exclusively as a static namespace."]
    #[serde(skip_serializing_if = "Option::is_none")]
    pub no_static_only_class: Option<RuleConfiguration<NoStaticOnlyClass>>,
    #[doc = "Disallow this and super in static contexts."]
    #[serde(skip_serializing_if = "Option::is_none")]
    pub no_this_in_static: Option<RuleConfiguration<NoThisInStatic>>,
    #[doc = "Disallow unnecessary catch clauses."]
    #[serde(skip_serializing_if = "Option::is_none")]
    pub no_useless_catch: Option<RuleConfiguration<NoUselessCatch>>,
    #[doc = "Disallow unnecessary constructors."]
    #[serde(skip_serializing_if = "Option::is_none")]
    pub no_useless_constructor: Option<RuleConfiguration<NoUselessConstructor>>,
    #[doc = "Disallow empty exports that don't change anything in a module file."]
    #[serde(skip_serializing_if = "Option::is_none")]
    pub no_useless_empty_export: Option<RuleConfiguration<NoUselessEmptyExport>>,
    #[doc = "Disallow unnecessary fragments"]
    #[serde(skip_serializing_if = "Option::is_none")]
    pub no_useless_fragments: Option<RuleConfiguration<NoUselessFragments>>,
    #[doc = "Disallow unnecessary labels."]
    #[serde(skip_serializing_if = "Option::is_none")]
    pub no_useless_label: Option<RuleConfiguration<NoUselessLabel>>,
    #[doc = "Disallow unnecessary nested block statements."]
    #[serde(skip_serializing_if = "Option::is_none")]
    pub no_useless_lone_block_statements: Option<RuleConfiguration<NoUselessLoneBlockStatements>>,
    #[doc = "Disallow renaming import, export, and destructured assignments to the same name."]
    #[serde(skip_serializing_if = "Option::is_none")]
    pub no_useless_rename: Option<RuleConfiguration<NoUselessRename>>,
    #[doc = "Disallow useless case in switch statements."]
    #[serde(skip_serializing_if = "Option::is_none")]
    pub no_useless_switch_case: Option<RuleConfiguration<NoUselessSwitchCase>>,
    #[doc = "Disallow ternary operators when simpler alternatives exist."]
    #[serde(skip_serializing_if = "Option::is_none")]
    pub no_useless_ternary: Option<RuleConfiguration<NoUselessTernary>>,
    #[doc = "Disallow useless this aliasing."]
    #[serde(skip_serializing_if = "Option::is_none")]
    pub no_useless_this_alias: Option<RuleConfiguration<NoUselessThisAlias>>,
    #[doc = "Disallow using any or unknown as type constraint."]
    #[serde(skip_serializing_if = "Option::is_none")]
    pub no_useless_type_constraint: Option<RuleConfiguration<NoUselessTypeConstraint>>,
    #[doc = "Disallow the use of void operators, which is not a familiar operator."]
    #[serde(skip_serializing_if = "Option::is_none")]
    pub no_void: Option<RuleConfiguration<NoVoid>>,
    #[doc = "Disallow with statements in non-strict contexts."]
    #[serde(skip_serializing_if = "Option::is_none")]
    pub no_with: Option<RuleConfiguration<NoWith>>,
    #[doc = "Use arrow functions over function expressions."]
    #[serde(skip_serializing_if = "Option::is_none")]
    pub use_arrow_function: Option<RuleConfiguration<UseArrowFunction>>,
    #[doc = "Promotes the use of .flatMap() when map().flat() are used together."]
    #[serde(skip_serializing_if = "Option::is_none")]
    pub use_flat_map: Option<RuleConfiguration<UseFlatMap>>,
    #[doc = "Enforce the usage of a literal access to properties over computed property access."]
    #[serde(skip_serializing_if = "Option::is_none")]
    pub use_literal_keys: Option<RuleConfiguration<UseLiteralKeys>>,
    #[doc = "Enforce using concise optional chain instead of chained logical expressions."]
    #[serde(skip_serializing_if = "Option::is_none")]
    pub use_optional_chain: Option<RuleConfiguration<UseOptionalChain>>,
    #[doc = "Enforce the use of the regular expression literals instead of the RegExp constructor if possible."]
    #[serde(skip_serializing_if = "Option::is_none")]
    pub use_regex_literals: Option<RuleConfiguration<UseRegexLiterals>>,
    #[doc = "Disallow number literal object member names which are not base10 or uses underscore as separator"]
    #[serde(skip_serializing_if = "Option::is_none")]
    pub use_simple_number_keys: Option<RuleConfiguration<UseSimpleNumberKeys>>,
    #[doc = "Discard redundant terms from logical expressions."]
    #[serde(skip_serializing_if = "Option::is_none")]
    pub use_simplified_logic_expression: Option<RuleConfiguration<UseSimplifiedLogicExpression>>,
}
impl DeserializableValidator for Complexity {
    fn validate(
        &mut self,
        _name: &str,
        range: TextRange,
        diagnostics: &mut Vec<DeserializationDiagnostic>,
    ) -> bool {
        if self.recommended == Some(true) && self.all == Some(true) {
            diagnostics . push (DeserializationDiagnostic :: new (markup ! (< Emphasis > "'recommended'" < / Emphasis > " and " < Emphasis > "'all'" < / Emphasis > " can't be both " < Emphasis > "'true'" < / Emphasis > ". You should choose only one of them.")) . with_range (range) . with_note (markup ! ("Biome will fallback to its defaults for this section."))) ;
            return false;
        }
        true
    }
}
impl Complexity {
    const GROUP_NAME: &'static str = "complexity";
    pub(crate) const GROUP_RULES: [&'static str; 29] = [
        "noBannedTypes",
        "noEmptyTypeParameters",
        "noExcessiveCognitiveComplexity",
        "noExcessiveNestedTestSuites",
        "noExtraBooleanCast",
        "noForEach",
        "noMultipleSpacesInRegularExpressionLiterals",
        "noStaticOnlyClass",
        "noThisInStatic",
        "noUselessCatch",
        "noUselessConstructor",
        "noUselessEmptyExport",
        "noUselessFragments",
        "noUselessLabel",
        "noUselessLoneBlockStatements",
        "noUselessRename",
        "noUselessSwitchCase",
        "noUselessTernary",
        "noUselessThisAlias",
        "noUselessTypeConstraint",
        "noVoid",
        "noWith",
        "useArrowFunction",
        "useFlatMap",
        "useLiteralKeys",
        "useOptionalChain",
        "useRegexLiterals",
        "useSimpleNumberKeys",
        "useSimplifiedLogicExpression",
    ];
    const RECOMMENDED_RULES: [&'static str; 26] = [
        "noBannedTypes",
        "noEmptyTypeParameters",
        "noExcessiveNestedTestSuites",
        "noExtraBooleanCast",
        "noForEach",
        "noMultipleSpacesInRegularExpressionLiterals",
        "noStaticOnlyClass",
        "noThisInStatic",
        "noUselessCatch",
        "noUselessConstructor",
        "noUselessEmptyExport",
        "noUselessFragments",
        "noUselessLabel",
        "noUselessLoneBlockStatements",
        "noUselessRename",
        "noUselessSwitchCase",
        "noUselessTernary",
        "noUselessThisAlias",
        "noUselessTypeConstraint",
        "noWith",
        "useArrowFunction",
        "useFlatMap",
        "useLiteralKeys",
        "useOptionalChain",
        "useRegexLiterals",
        "useSimpleNumberKeys",
    ];
    const RECOMMENDED_RULES_AS_FILTERS: [RuleFilter<'static>; 26] = [
        RuleFilter::Rule(Self::GROUP_NAME, Self::GROUP_RULES[0]),
        RuleFilter::Rule(Self::GROUP_NAME, Self::GROUP_RULES[1]),
        RuleFilter::Rule(Self::GROUP_NAME, Self::GROUP_RULES[3]),
        RuleFilter::Rule(Self::GROUP_NAME, Self::GROUP_RULES[4]),
        RuleFilter::Rule(Self::GROUP_NAME, Self::GROUP_RULES[5]),
        RuleFilter::Rule(Self::GROUP_NAME, Self::GROUP_RULES[6]),
        RuleFilter::Rule(Self::GROUP_NAME, Self::GROUP_RULES[7]),
        RuleFilter::Rule(Self::GROUP_NAME, Self::GROUP_RULES[8]),
        RuleFilter::Rule(Self::GROUP_NAME, Self::GROUP_RULES[9]),
        RuleFilter::Rule(Self::GROUP_NAME, Self::GROUP_RULES[10]),
        RuleFilter::Rule(Self::GROUP_NAME, Self::GROUP_RULES[11]),
        RuleFilter::Rule(Self::GROUP_NAME, Self::GROUP_RULES[12]),
        RuleFilter::Rule(Self::GROUP_NAME, Self::GROUP_RULES[13]),
        RuleFilter::Rule(Self::GROUP_NAME, Self::GROUP_RULES[14]),
        RuleFilter::Rule(Self::GROUP_NAME, Self::GROUP_RULES[15]),
        RuleFilter::Rule(Self::GROUP_NAME, Self::GROUP_RULES[16]),
        RuleFilter::Rule(Self::GROUP_NAME, Self::GROUP_RULES[17]),
        RuleFilter::Rule(Self::GROUP_NAME, Self::GROUP_RULES[18]),
        RuleFilter::Rule(Self::GROUP_NAME, Self::GROUP_RULES[19]),
        RuleFilter::Rule(Self::GROUP_NAME, Self::GROUP_RULES[21]),
        RuleFilter::Rule(Self::GROUP_NAME, Self::GROUP_RULES[22]),
        RuleFilter::Rule(Self::GROUP_NAME, Self::GROUP_RULES[23]),
        RuleFilter::Rule(Self::GROUP_NAME, Self::GROUP_RULES[24]),
        RuleFilter::Rule(Self::GROUP_NAME, Self::GROUP_RULES[25]),
        RuleFilter::Rule(Self::GROUP_NAME, Self::GROUP_RULES[26]),
        RuleFilter::Rule(Self::GROUP_NAME, Self::GROUP_RULES[27]),
    ];
    const ALL_RULES_AS_FILTERS: [RuleFilter<'static>; 29] = [
        RuleFilter::Rule(Self::GROUP_NAME, Self::GROUP_RULES[0]),
        RuleFilter::Rule(Self::GROUP_NAME, Self::GROUP_RULES[1]),
        RuleFilter::Rule(Self::GROUP_NAME, Self::GROUP_RULES[2]),
        RuleFilter::Rule(Self::GROUP_NAME, Self::GROUP_RULES[3]),
        RuleFilter::Rule(Self::GROUP_NAME, Self::GROUP_RULES[4]),
        RuleFilter::Rule(Self::GROUP_NAME, Self::GROUP_RULES[5]),
        RuleFilter::Rule(Self::GROUP_NAME, Self::GROUP_RULES[6]),
        RuleFilter::Rule(Self::GROUP_NAME, Self::GROUP_RULES[7]),
        RuleFilter::Rule(Self::GROUP_NAME, Self::GROUP_RULES[8]),
        RuleFilter::Rule(Self::GROUP_NAME, Self::GROUP_RULES[9]),
        RuleFilter::Rule(Self::GROUP_NAME, Self::GROUP_RULES[10]),
        RuleFilter::Rule(Self::GROUP_NAME, Self::GROUP_RULES[11]),
        RuleFilter::Rule(Self::GROUP_NAME, Self::GROUP_RULES[12]),
        RuleFilter::Rule(Self::GROUP_NAME, Self::GROUP_RULES[13]),
        RuleFilter::Rule(Self::GROUP_NAME, Self::GROUP_RULES[14]),
        RuleFilter::Rule(Self::GROUP_NAME, Self::GROUP_RULES[15]),
        RuleFilter::Rule(Self::GROUP_NAME, Self::GROUP_RULES[16]),
        RuleFilter::Rule(Self::GROUP_NAME, Self::GROUP_RULES[17]),
        RuleFilter::Rule(Self::GROUP_NAME, Self::GROUP_RULES[18]),
        RuleFilter::Rule(Self::GROUP_NAME, Self::GROUP_RULES[19]),
        RuleFilter::Rule(Self::GROUP_NAME, Self::GROUP_RULES[20]),
        RuleFilter::Rule(Self::GROUP_NAME, Self::GROUP_RULES[21]),
        RuleFilter::Rule(Self::GROUP_NAME, Self::GROUP_RULES[22]),
        RuleFilter::Rule(Self::GROUP_NAME, Self::GROUP_RULES[23]),
        RuleFilter::Rule(Self::GROUP_NAME, Self::GROUP_RULES[24]),
        RuleFilter::Rule(Self::GROUP_NAME, Self::GROUP_RULES[25]),
        RuleFilter::Rule(Self::GROUP_NAME, Self::GROUP_RULES[26]),
        RuleFilter::Rule(Self::GROUP_NAME, Self::GROUP_RULES[27]),
        RuleFilter::Rule(Self::GROUP_NAME, Self::GROUP_RULES[28]),
    ];
    #[doc = r" Retrieves the recommended rules"]
    pub(crate) fn is_recommended_true(&self) -> bool {
        matches!(self.recommended, Some(true))
    }
    pub(crate) fn is_recommended_unset(&self) -> bool {
        self.recommended.is_none()
    }
    pub(crate) fn is_all_true(&self) -> bool {
        matches!(self.all, Some(true))
    }
    pub(crate) fn is_all_unset(&self) -> bool {
        self.all.is_none()
    }
    pub(crate) fn get_enabled_rules(&self) -> IndexSet<RuleFilter> {
        let mut index_set = IndexSet::new();
        if let Some(rule) = self.no_banned_types.as_ref() {
            if rule.is_enabled() {
                index_set.insert(RuleFilter::Rule(Self::GROUP_NAME, Self::GROUP_RULES[0]));
            }
        }
        if let Some(rule) = self.no_empty_type_parameters.as_ref() {
            if rule.is_enabled() {
                index_set.insert(RuleFilter::Rule(Self::GROUP_NAME, Self::GROUP_RULES[1]));
            }
        }
        if let Some(rule) = self.no_excessive_cognitive_complexity.as_ref() {
            if rule.is_enabled() {
                index_set.insert(RuleFilter::Rule(Self::GROUP_NAME, Self::GROUP_RULES[2]));
            }
        }
        if let Some(rule) = self.no_excessive_nested_test_suites.as_ref() {
            if rule.is_enabled() {
                index_set.insert(RuleFilter::Rule(Self::GROUP_NAME, Self::GROUP_RULES[3]));
            }
        }
        if let Some(rule) = self.no_extra_boolean_cast.as_ref() {
            if rule.is_enabled() {
                index_set.insert(RuleFilter::Rule(Self::GROUP_NAME, Self::GROUP_RULES[4]));
            }
        }
        if let Some(rule) = self.no_for_each.as_ref() {
            if rule.is_enabled() {
                index_set.insert(RuleFilter::Rule(Self::GROUP_NAME, Self::GROUP_RULES[5]));
            }
        }
        if let Some(rule) = self
            .no_multiple_spaces_in_regular_expression_literals
            .as_ref()
        {
            if rule.is_enabled() {
                index_set.insert(RuleFilter::Rule(Self::GROUP_NAME, Self::GROUP_RULES[6]));
            }
        }
        if let Some(rule) = self.no_static_only_class.as_ref() {
            if rule.is_enabled() {
                index_set.insert(RuleFilter::Rule(Self::GROUP_NAME, Self::GROUP_RULES[7]));
            }
        }
        if let Some(rule) = self.no_this_in_static.as_ref() {
            if rule.is_enabled() {
                index_set.insert(RuleFilter::Rule(Self::GROUP_NAME, Self::GROUP_RULES[8]));
            }
        }
        if let Some(rule) = self.no_useless_catch.as_ref() {
            if rule.is_enabled() {
                index_set.insert(RuleFilter::Rule(Self::GROUP_NAME, Self::GROUP_RULES[9]));
            }
        }
        if let Some(rule) = self.no_useless_constructor.as_ref() {
            if rule.is_enabled() {
                index_set.insert(RuleFilter::Rule(Self::GROUP_NAME, Self::GROUP_RULES[10]));
            }
        }
        if let Some(rule) = self.no_useless_empty_export.as_ref() {
            if rule.is_enabled() {
                index_set.insert(RuleFilter::Rule(Self::GROUP_NAME, Self::GROUP_RULES[11]));
            }
        }
        if let Some(rule) = self.no_useless_fragments.as_ref() {
            if rule.is_enabled() {
                index_set.insert(RuleFilter::Rule(Self::GROUP_NAME, Self::GROUP_RULES[12]));
            }
        }
        if let Some(rule) = self.no_useless_label.as_ref() {
            if rule.is_enabled() {
                index_set.insert(RuleFilter::Rule(Self::GROUP_NAME, Self::GROUP_RULES[13]));
            }
        }
        if let Some(rule) = self.no_useless_lone_block_statements.as_ref() {
            if rule.is_enabled() {
                index_set.insert(RuleFilter::Rule(Self::GROUP_NAME, Self::GROUP_RULES[14]));
            }
        }
        if let Some(rule) = self.no_useless_rename.as_ref() {
            if rule.is_enabled() {
                index_set.insert(RuleFilter::Rule(Self::GROUP_NAME, Self::GROUP_RULES[15]));
            }
        }
        if let Some(rule) = self.no_useless_switch_case.as_ref() {
            if rule.is_enabled() {
                index_set.insert(RuleFilter::Rule(Self::GROUP_NAME, Self::GROUP_RULES[16]));
            }
        }
        if let Some(rule) = self.no_useless_ternary.as_ref() {
            if rule.is_enabled() {
                index_set.insert(RuleFilter::Rule(Self::GROUP_NAME, Self::GROUP_RULES[17]));
            }
        }
        if let Some(rule) = self.no_useless_this_alias.as_ref() {
            if rule.is_enabled() {
                index_set.insert(RuleFilter::Rule(Self::GROUP_NAME, Self::GROUP_RULES[18]));
            }
        }
        if let Some(rule) = self.no_useless_type_constraint.as_ref() {
            if rule.is_enabled() {
                index_set.insert(RuleFilter::Rule(Self::GROUP_NAME, Self::GROUP_RULES[19]));
            }
        }
        if let Some(rule) = self.no_void.as_ref() {
            if rule.is_enabled() {
                index_set.insert(RuleFilter::Rule(Self::GROUP_NAME, Self::GROUP_RULES[20]));
            }
        }
        if let Some(rule) = self.no_with.as_ref() {
            if rule.is_enabled() {
                index_set.insert(RuleFilter::Rule(Self::GROUP_NAME, Self::GROUP_RULES[21]));
            }
        }
        if let Some(rule) = self.use_arrow_function.as_ref() {
            if rule.is_enabled() {
                index_set.insert(RuleFilter::Rule(Self::GROUP_NAME, Self::GROUP_RULES[22]));
            }
        }
        if let Some(rule) = self.use_flat_map.as_ref() {
            if rule.is_enabled() {
                index_set.insert(RuleFilter::Rule(Self::GROUP_NAME, Self::GROUP_RULES[23]));
            }
        }
        if let Some(rule) = self.use_literal_keys.as_ref() {
            if rule.is_enabled() {
                index_set.insert(RuleFilter::Rule(Self::GROUP_NAME, Self::GROUP_RULES[24]));
            }
        }
        if let Some(rule) = self.use_optional_chain.as_ref() {
            if rule.is_enabled() {
                index_set.insert(RuleFilter::Rule(Self::GROUP_NAME, Self::GROUP_RULES[25]));
            }
        }
        if let Some(rule) = self.use_regex_literals.as_ref() {
            if rule.is_enabled() {
                index_set.insert(RuleFilter::Rule(Self::GROUP_NAME, Self::GROUP_RULES[26]));
            }
        }
        if let Some(rule) = self.use_simple_number_keys.as_ref() {
            if rule.is_enabled() {
                index_set.insert(RuleFilter::Rule(Self::GROUP_NAME, Self::GROUP_RULES[27]));
            }
        }
        if let Some(rule) = self.use_simplified_logic_expression.as_ref() {
            if rule.is_enabled() {
                index_set.insert(RuleFilter::Rule(Self::GROUP_NAME, Self::GROUP_RULES[28]));
            }
        }
        index_set
    }
    pub(crate) fn get_disabled_rules(&self) -> IndexSet<RuleFilter> {
        let mut index_set = IndexSet::new();
        if let Some(rule) = self.no_banned_types.as_ref() {
            if rule.is_disabled() {
                index_set.insert(RuleFilter::Rule(Self::GROUP_NAME, Self::GROUP_RULES[0]));
            }
        }
        if let Some(rule) = self.no_empty_type_parameters.as_ref() {
            if rule.is_disabled() {
                index_set.insert(RuleFilter::Rule(Self::GROUP_NAME, Self::GROUP_RULES[1]));
            }
        }
        if let Some(rule) = self.no_excessive_cognitive_complexity.as_ref() {
            if rule.is_disabled() {
                index_set.insert(RuleFilter::Rule(Self::GROUP_NAME, Self::GROUP_RULES[2]));
            }
        }
        if let Some(rule) = self.no_excessive_nested_test_suites.as_ref() {
            if rule.is_disabled() {
                index_set.insert(RuleFilter::Rule(Self::GROUP_NAME, Self::GROUP_RULES[3]));
            }
        }
        if let Some(rule) = self.no_extra_boolean_cast.as_ref() {
            if rule.is_disabled() {
                index_set.insert(RuleFilter::Rule(Self::GROUP_NAME, Self::GROUP_RULES[4]));
            }
        }
        if let Some(rule) = self.no_for_each.as_ref() {
            if rule.is_disabled() {
                index_set.insert(RuleFilter::Rule(Self::GROUP_NAME, Self::GROUP_RULES[5]));
            }
        }
        if let Some(rule) = self
            .no_multiple_spaces_in_regular_expression_literals
            .as_ref()
        {
            if rule.is_disabled() {
                index_set.insert(RuleFilter::Rule(Self::GROUP_NAME, Self::GROUP_RULES[6]));
            }
        }
        if let Some(rule) = self.no_static_only_class.as_ref() {
            if rule.is_disabled() {
                index_set.insert(RuleFilter::Rule(Self::GROUP_NAME, Self::GROUP_RULES[7]));
            }
        }
        if let Some(rule) = self.no_this_in_static.as_ref() {
            if rule.is_disabled() {
                index_set.insert(RuleFilter::Rule(Self::GROUP_NAME, Self::GROUP_RULES[8]));
            }
        }
        if let Some(rule) = self.no_useless_catch.as_ref() {
            if rule.is_disabled() {
                index_set.insert(RuleFilter::Rule(Self::GROUP_NAME, Self::GROUP_RULES[9]));
            }
        }
        if let Some(rule) = self.no_useless_constructor.as_ref() {
            if rule.is_disabled() {
                index_set.insert(RuleFilter::Rule(Self::GROUP_NAME, Self::GROUP_RULES[10]));
            }
        }
        if let Some(rule) = self.no_useless_empty_export.as_ref() {
            if rule.is_disabled() {
                index_set.insert(RuleFilter::Rule(Self::GROUP_NAME, Self::GROUP_RULES[11]));
            }
        }
        if let Some(rule) = self.no_useless_fragments.as_ref() {
            if rule.is_disabled() {
                index_set.insert(RuleFilter::Rule(Self::GROUP_NAME, Self::GROUP_RULES[12]));
            }
        }
        if let Some(rule) = self.no_useless_label.as_ref() {
            if rule.is_disabled() {
                index_set.insert(RuleFilter::Rule(Self::GROUP_NAME, Self::GROUP_RULES[13]));
            }
        }
        if let Some(rule) = self.no_useless_lone_block_statements.as_ref() {
            if rule.is_disabled() {
                index_set.insert(RuleFilter::Rule(Self::GROUP_NAME, Self::GROUP_RULES[14]));
            }
        }
        if let Some(rule) = self.no_useless_rename.as_ref() {
            if rule.is_disabled() {
                index_set.insert(RuleFilter::Rule(Self::GROUP_NAME, Self::GROUP_RULES[15]));
            }
        }
        if let Some(rule) = self.no_useless_switch_case.as_ref() {
            if rule.is_disabled() {
                index_set.insert(RuleFilter::Rule(Self::GROUP_NAME, Self::GROUP_RULES[16]));
            }
        }
        if let Some(rule) = self.no_useless_ternary.as_ref() {
            if rule.is_disabled() {
                index_set.insert(RuleFilter::Rule(Self::GROUP_NAME, Self::GROUP_RULES[17]));
            }
        }
        if let Some(rule) = self.no_useless_this_alias.as_ref() {
            if rule.is_disabled() {
                index_set.insert(RuleFilter::Rule(Self::GROUP_NAME, Self::GROUP_RULES[18]));
            }
        }
        if let Some(rule) = self.no_useless_type_constraint.as_ref() {
            if rule.is_disabled() {
                index_set.insert(RuleFilter::Rule(Self::GROUP_NAME, Self::GROUP_RULES[19]));
            }
        }
        if let Some(rule) = self.no_void.as_ref() {
            if rule.is_disabled() {
                index_set.insert(RuleFilter::Rule(Self::GROUP_NAME, Self::GROUP_RULES[20]));
            }
        }
        if let Some(rule) = self.no_with.as_ref() {
            if rule.is_disabled() {
                index_set.insert(RuleFilter::Rule(Self::GROUP_NAME, Self::GROUP_RULES[21]));
            }
        }
        if let Some(rule) = self.use_arrow_function.as_ref() {
            if rule.is_disabled() {
                index_set.insert(RuleFilter::Rule(Self::GROUP_NAME, Self::GROUP_RULES[22]));
            }
        }
        if let Some(rule) = self.use_flat_map.as_ref() {
            if rule.is_disabled() {
                index_set.insert(RuleFilter::Rule(Self::GROUP_NAME, Self::GROUP_RULES[23]));
            }
        }
        if let Some(rule) = self.use_literal_keys.as_ref() {
            if rule.is_disabled() {
                index_set.insert(RuleFilter::Rule(Self::GROUP_NAME, Self::GROUP_RULES[24]));
            }
        }
        if let Some(rule) = self.use_optional_chain.as_ref() {
            if rule.is_disabled() {
                index_set.insert(RuleFilter::Rule(Self::GROUP_NAME, Self::GROUP_RULES[25]));
            }
        }
        if let Some(rule) = self.use_regex_literals.as_ref() {
            if rule.is_disabled() {
                index_set.insert(RuleFilter::Rule(Self::GROUP_NAME, Self::GROUP_RULES[26]));
            }
        }
        if let Some(rule) = self.use_simple_number_keys.as_ref() {
            if rule.is_disabled() {
                index_set.insert(RuleFilter::Rule(Self::GROUP_NAME, Self::GROUP_RULES[27]));
            }
        }
        if let Some(rule) = self.use_simplified_logic_expression.as_ref() {
            if rule.is_disabled() {
                index_set.insert(RuleFilter::Rule(Self::GROUP_NAME, Self::GROUP_RULES[28]));
            }
        }
        index_set
    }
    #[doc = r" Checks if, given a rule name, matches one of the rules contained in this category"]
    pub(crate) fn has_rule(rule_name: &str) -> bool {
        Self::GROUP_RULES.contains(&rule_name)
    }
    #[doc = r" Checks if, given a rule name, it is marked as recommended"]
    pub(crate) fn is_recommended_rule(rule_name: &str) -> bool {
        Self::RECOMMENDED_RULES.contains(&rule_name)
    }
    pub(crate) fn recommended_rules_as_filters() -> [RuleFilter<'static>; 26] {
        Self::RECOMMENDED_RULES_AS_FILTERS
    }
    pub(crate) fn all_rules_as_filters() -> [RuleFilter<'static>; 29] {
        Self::ALL_RULES_AS_FILTERS
    }
    #[doc = r" Select preset rules"]
    pub(crate) fn collect_preset_rules(
        &self,
        parent_is_all: bool,
        parent_is_recommended: bool,
        enabled_rules: &mut IndexSet<RuleFilter>,
    ) {
        if self.is_all_true() || self.is_all_unset() && parent_is_all {
            enabled_rules.extend(Self::all_rules_as_filters());
        } else if self.is_recommended_true()
            || self.is_recommended_unset() && self.is_all_unset() && parent_is_recommended
        {
            enabled_rules.extend(Self::recommended_rules_as_filters());
        }
    }
    pub(crate) fn get_rule_configuration(
        &self,
        rule_name: &str,
    ) -> Option<(RulePlainConfiguration, Option<RuleOptions>)> {
        match rule_name {
            "noBannedTypes" => self
                .no_banned_types
                .as_ref()
                .map(|conf| (conf.level(), conf.get_options())),
            "noEmptyTypeParameters" => self
                .no_empty_type_parameters
                .as_ref()
                .map(|conf| (conf.level(), conf.get_options())),
            "noExcessiveCognitiveComplexity" => self
                .no_excessive_cognitive_complexity
                .as_ref()
                .map(|conf| (conf.level(), conf.get_options())),
            "noExcessiveNestedTestSuites" => self
                .no_excessive_nested_test_suites
                .as_ref()
                .map(|conf| (conf.level(), conf.get_options())),
            "noExtraBooleanCast" => self
                .no_extra_boolean_cast
                .as_ref()
                .map(|conf| (conf.level(), conf.get_options())),
            "noForEach" => self
                .no_for_each
                .as_ref()
                .map(|conf| (conf.level(), conf.get_options())),
            "noMultipleSpacesInRegularExpressionLiterals" => self
                .no_multiple_spaces_in_regular_expression_literals
                .as_ref()
                .map(|conf| (conf.level(), conf.get_options())),
            "noStaticOnlyClass" => self
                .no_static_only_class
                .as_ref()
                .map(|conf| (conf.level(), conf.get_options())),
            "noThisInStatic" => self
                .no_this_in_static
                .as_ref()
                .map(|conf| (conf.level(), conf.get_options())),
            "noUselessCatch" => self
                .no_useless_catch
                .as_ref()
                .map(|conf| (conf.level(), conf.get_options())),
            "noUselessConstructor" => self
                .no_useless_constructor
                .as_ref()
                .map(|conf| (conf.level(), conf.get_options())),
            "noUselessEmptyExport" => self
                .no_useless_empty_export
                .as_ref()
                .map(|conf| (conf.level(), conf.get_options())),
            "noUselessFragments" => self
                .no_useless_fragments
                .as_ref()
                .map(|conf| (conf.level(), conf.get_options())),
            "noUselessLabel" => self
                .no_useless_label
                .as_ref()
                .map(|conf| (conf.level(), conf.get_options())),
            "noUselessLoneBlockStatements" => self
                .no_useless_lone_block_statements
                .as_ref()
                .map(|conf| (conf.level(), conf.get_options())),
            "noUselessRename" => self
                .no_useless_rename
                .as_ref()
                .map(|conf| (conf.level(), conf.get_options())),
            "noUselessSwitchCase" => self
                .no_useless_switch_case
                .as_ref()
                .map(|conf| (conf.level(), conf.get_options())),
            "noUselessTernary" => self
                .no_useless_ternary
                .as_ref()
                .map(|conf| (conf.level(), conf.get_options())),
            "noUselessThisAlias" => self
                .no_useless_this_alias
                .as_ref()
                .map(|conf| (conf.level(), conf.get_options())),
            "noUselessTypeConstraint" => self
                .no_useless_type_constraint
                .as_ref()
                .map(|conf| (conf.level(), conf.get_options())),
            "noVoid" => self
                .no_void
                .as_ref()
                .map(|conf| (conf.level(), conf.get_options())),
            "noWith" => self
                .no_with
                .as_ref()
                .map(|conf| (conf.level(), conf.get_options())),
            "useArrowFunction" => self
                .use_arrow_function
                .as_ref()
                .map(|conf| (conf.level(), conf.get_options())),
            "useFlatMap" => self
                .use_flat_map
                .as_ref()
                .map(|conf| (conf.level(), conf.get_options())),
            "useLiteralKeys" => self
                .use_literal_keys
                .as_ref()
                .map(|conf| (conf.level(), conf.get_options())),
            "useOptionalChain" => self
                .use_optional_chain
                .as_ref()
                .map(|conf| (conf.level(), conf.get_options())),
            "useRegexLiterals" => self
                .use_regex_literals
                .as_ref()
                .map(|conf| (conf.level(), conf.get_options())),
            "useSimpleNumberKeys" => self
                .use_simple_number_keys
                .as_ref()
                .map(|conf| (conf.level(), conf.get_options())),
            "useSimplifiedLogicExpression" => self
                .use_simplified_logic_expression
                .as_ref()
                .map(|conf| (conf.level(), conf.get_options())),
            _ => None,
        }
    }
}
#[derive(Clone, Debug, Default, Deserialize, Deserializable, Eq, Merge, PartialEq, Serialize)]
#[deserializable(with_validator)]
#[cfg_attr(feature = "schema", derive(JsonSchema))]
#[serde(rename_all = "camelCase", default, deny_unknown_fields)]
#[doc = r" A list of rules that belong to this group"]
pub struct Correctness {
    #[doc = r" It enables the recommended rules for this group"]
    #[serde(skip_serializing_if = "Option::is_none")]
    pub recommended: Option<bool>,
    #[doc = r" It enables ALL rules for this group."]
    #[serde(skip_serializing_if = "Option::is_none")]
    pub all: Option<bool>,
    #[doc = "Prevent passing of children as props."]
    #[serde(skip_serializing_if = "Option::is_none")]
    pub no_children_prop: Option<RuleConfiguration<NoChildrenProp>>,
    #[doc = "Prevents from having const variables being re-assigned."]
    #[serde(skip_serializing_if = "Option::is_none")]
    pub no_const_assign: Option<RuleConfiguration<NoConstAssign>>,
    #[doc = "Disallow constant expressions in conditions"]
    #[serde(skip_serializing_if = "Option::is_none")]
    pub no_constant_condition: Option<RuleConfiguration<NoConstantCondition>>,
    #[doc = "Disallow returning a value from a constructor."]
    #[serde(skip_serializing_if = "Option::is_none")]
    pub no_constructor_return: Option<RuleConfiguration<NoConstructorReturn>>,
    #[doc = "Disallow empty character classes in regular expression literals."]
    #[serde(skip_serializing_if = "Option::is_none")]
    pub no_empty_character_class_in_regex: Option<RuleConfiguration<NoEmptyCharacterClassInRegex>>,
    #[doc = "Disallows empty destructuring patterns."]
    #[serde(skip_serializing_if = "Option::is_none")]
    pub no_empty_pattern: Option<RuleConfiguration<NoEmptyPattern>>,
    #[doc = "Disallow calling global object properties as functions"]
    #[serde(skip_serializing_if = "Option::is_none")]
    pub no_global_object_calls: Option<RuleConfiguration<NoGlobalObjectCalls>>,
    #[doc = "Disallow function and var declarations that are accessible outside their block."]
    #[serde(skip_serializing_if = "Option::is_none")]
    pub no_inner_declarations: Option<RuleConfiguration<NoInnerDeclarations>>,
    #[doc = "Prevents the incorrect use of super() inside classes. It also checks whether a call super() is missing from classes that extends other constructors."]
    #[serde(skip_serializing_if = "Option::is_none")]
    pub no_invalid_constructor_super: Option<RuleConfiguration<NoInvalidConstructorSuper>>,
    #[doc = "Disallow new operators with global non-constructor functions."]
    #[serde(skip_serializing_if = "Option::is_none")]
    pub no_invalid_new_builtin: Option<RuleConfiguration<NoInvalidNewBuiltin>>,
    #[doc = "Disallow the use of variables and function parameters before their declaration"]
    #[serde(skip_serializing_if = "Option::is_none")]
    pub no_invalid_use_before_declaration: Option<RuleConfiguration<NoInvalidUseBeforeDeclaration>>,
    #[doc = "Disallow new operators with the Symbol object."]
    #[serde(skip_serializing_if = "Option::is_none")]
    pub no_new_symbol: Option<RuleConfiguration<NoNewSymbol>>,
    #[doc = "Disallow \\8 and \\9 escape sequences in string literals."]
    #[serde(skip_serializing_if = "Option::is_none")]
    pub no_nonoctal_decimal_escape: Option<RuleConfiguration<NoNonoctalDecimalEscape>>,
    #[doc = "Disallow literal numbers that lose precision"]
    #[serde(skip_serializing_if = "Option::is_none")]
    pub no_precision_loss: Option<RuleConfiguration<NoPrecisionLoss>>,
    #[doc = "Prevent the usage of the return value of React.render."]
    #[serde(skip_serializing_if = "Option::is_none")]
    pub no_render_return_value: Option<RuleConfiguration<NoRenderReturnValue>>,
    #[doc = "Disallow assignments where both sides are exactly the same."]
    #[serde(skip_serializing_if = "Option::is_none")]
    pub no_self_assign: Option<RuleConfiguration<NoSelfAssign>>,
    #[doc = "Disallow returning a value from a setter"]
    #[serde(skip_serializing_if = "Option::is_none")]
    pub no_setter_return: Option<RuleConfiguration<NoSetterReturn>>,
    #[doc = "Disallow comparison of expressions modifying the string case with non-compliant value."]
    #[serde(skip_serializing_if = "Option::is_none")]
    pub no_string_case_mismatch: Option<RuleConfiguration<NoStringCaseMismatch>>,
    #[doc = "Disallow lexical declarations in switch clauses."]
    #[serde(skip_serializing_if = "Option::is_none")]
    pub no_switch_declarations: Option<RuleConfiguration<NoSwitchDeclarations>>,
    #[doc = "Prevents the usage of variables that haven't been declared inside the document."]
    #[serde(skip_serializing_if = "Option::is_none")]
    pub no_undeclared_variables: Option<RuleConfiguration<NoUndeclaredVariables>>,
    #[doc = "Avoid using unnecessary continue."]
    #[serde(skip_serializing_if = "Option::is_none")]
    pub no_unnecessary_continue: Option<RuleConfiguration<NoUnnecessaryContinue>>,
    #[doc = "Disallow unreachable code"]
    #[serde(skip_serializing_if = "Option::is_none")]
    pub no_unreachable: Option<RuleConfiguration<NoUnreachable>>,
    #[doc = "Ensures the super() constructor is called exactly once on every code  path in a class constructor before this is accessed if the class has a superclass"]
    #[serde(skip_serializing_if = "Option::is_none")]
    pub no_unreachable_super: Option<RuleConfiguration<NoUnreachableSuper>>,
    #[doc = "Disallow control flow statements in finally blocks."]
    #[serde(skip_serializing_if = "Option::is_none")]
    pub no_unsafe_finally: Option<RuleConfiguration<NoUnsafeFinally>>,
    #[doc = "Disallow the use of optional chaining in contexts where the undefined value is not allowed."]
    #[serde(skip_serializing_if = "Option::is_none")]
    pub no_unsafe_optional_chaining: Option<RuleConfiguration<NoUnsafeOptionalChaining>>,
    #[doc = "Disallow unused imports."]
    #[serde(skip_serializing_if = "Option::is_none")]
    pub no_unused_imports: Option<RuleConfiguration<NoUnusedImports>>,
    #[doc = "Disallow unused labels."]
    #[serde(skip_serializing_if = "Option::is_none")]
    pub no_unused_labels: Option<RuleConfiguration<NoUnusedLabels>>,
    #[doc = "Disallow unused private class members"]
    #[serde(skip_serializing_if = "Option::is_none")]
    pub no_unused_private_class_members: Option<RuleConfiguration<NoUnusedPrivateClassMembers>>,
    #[doc = "Disallow unused variables."]
    #[serde(skip_serializing_if = "Option::is_none")]
    pub no_unused_variables: Option<RuleConfiguration<NoUnusedVariables>>,
    #[doc = "This rules prevents void elements (AKA self-closing elements) from having children."]
    #[serde(skip_serializing_if = "Option::is_none")]
    pub no_void_elements_with_children: Option<RuleConfiguration<NoVoidElementsWithChildren>>,
    #[doc = "Disallow returning a value from a function with the return type 'void'"]
    #[serde(skip_serializing_if = "Option::is_none")]
    pub no_void_type_return: Option<RuleConfiguration<NoVoidTypeReturn>>,
    #[doc = "Enforce all dependencies are correctly specified in a React hook."]
    #[serde(skip_serializing_if = "Option::is_none")]
    pub use_exhaustive_dependencies: Option<RuleConfiguration<UseExhaustiveDependencies>>,
    #[doc = "Enforce that all React hooks are being called from the Top Level component functions."]
    #[serde(skip_serializing_if = "Option::is_none")]
    pub use_hook_at_top_level: Option<RuleConfiguration<UseHookAtTopLevel>>,
    #[doc = "Require calls to isNaN() when checking for NaN."]
    #[serde(skip_serializing_if = "Option::is_none")]
    pub use_is_nan: Option<RuleConfiguration<UseIsNan>>,
    #[doc = "Disallow missing key props in iterators/collection literals."]
    #[serde(skip_serializing_if = "Option::is_none")]
    pub use_jsx_key_in_iterable: Option<RuleConfiguration<UseJsxKeyInIterable>>,
    #[doc = "Enforce \"for\" loop update clause moving the counter in the right direction."]
    #[serde(skip_serializing_if = "Option::is_none")]
    pub use_valid_for_direction: Option<RuleConfiguration<UseValidForDirection>>,
    #[doc = "Require generator functions to contain yield."]
    #[serde(skip_serializing_if = "Option::is_none")]
    pub use_yield: Option<RuleConfiguration<UseYield>>,
}
impl DeserializableValidator for Correctness {
    fn validate(
        &mut self,
        _name: &str,
        range: TextRange,
        diagnostics: &mut Vec<DeserializationDiagnostic>,
    ) -> bool {
        if self.recommended == Some(true) && self.all == Some(true) {
            diagnostics . push (DeserializationDiagnostic :: new (markup ! (< Emphasis > "'recommended'" < / Emphasis > " and " < Emphasis > "'all'" < / Emphasis > " can't be both " < Emphasis > "'true'" < / Emphasis > ". You should choose only one of them.")) . with_range (range) . with_note (markup ! ("Biome will fallback to its defaults for this section."))) ;
            return false;
        }
        true
    }
}
impl Correctness {
    const GROUP_NAME: &'static str = "correctness";
    pub(crate) const GROUP_RULES: [&'static str; 37] = [
        "noChildrenProp",
        "noConstAssign",
        "noConstantCondition",
        "noConstructorReturn",
        "noEmptyCharacterClassInRegex",
        "noEmptyPattern",
        "noGlobalObjectCalls",
        "noInnerDeclarations",
        "noInvalidConstructorSuper",
        "noInvalidNewBuiltin",
        "noInvalidUseBeforeDeclaration",
        "noNewSymbol",
        "noNonoctalDecimalEscape",
        "noPrecisionLoss",
        "noRenderReturnValue",
        "noSelfAssign",
        "noSetterReturn",
        "noStringCaseMismatch",
        "noSwitchDeclarations",
        "noUndeclaredVariables",
        "noUnnecessaryContinue",
        "noUnreachable",
        "noUnreachableSuper",
        "noUnsafeFinally",
        "noUnsafeOptionalChaining",
        "noUnusedImports",
        "noUnusedLabels",
        "noUnusedPrivateClassMembers",
        "noUnusedVariables",
        "noVoidElementsWithChildren",
        "noVoidTypeReturn",
        "useExhaustiveDependencies",
        "useHookAtTopLevel",
        "useIsNan",
        "useJsxKeyInIterable",
        "useValidForDirection",
        "useYield",
    ];
    const RECOMMENDED_RULES: [&'static str; 31] = [
        "noChildrenProp",
        "noConstAssign",
        "noConstantCondition",
        "noConstructorReturn",
        "noEmptyCharacterClassInRegex",
        "noEmptyPattern",
        "noGlobalObjectCalls",
        "noInnerDeclarations",
        "noInvalidConstructorSuper",
        "noInvalidNewBuiltin",
        "noInvalidUseBeforeDeclaration",
        "noNonoctalDecimalEscape",
        "noPrecisionLoss",
        "noRenderReturnValue",
        "noSelfAssign",
        "noSetterReturn",
        "noStringCaseMismatch",
        "noSwitchDeclarations",
        "noUnnecessaryContinue",
        "noUnreachable",
        "noUnreachableSuper",
        "noUnsafeFinally",
        "noUnsafeOptionalChaining",
        "noUnusedLabels",
        "noVoidElementsWithChildren",
        "noVoidTypeReturn",
        "useExhaustiveDependencies",
        "useIsNan",
        "useJsxKeyInIterable",
        "useValidForDirection",
        "useYield",
    ];
    const RECOMMENDED_RULES_AS_FILTERS: [RuleFilter<'static>; 31] = [
        RuleFilter::Rule(Self::GROUP_NAME, Self::GROUP_RULES[0]),
        RuleFilter::Rule(Self::GROUP_NAME, Self::GROUP_RULES[1]),
        RuleFilter::Rule(Self::GROUP_NAME, Self::GROUP_RULES[2]),
        RuleFilter::Rule(Self::GROUP_NAME, Self::GROUP_RULES[3]),
        RuleFilter::Rule(Self::GROUP_NAME, Self::GROUP_RULES[4]),
        RuleFilter::Rule(Self::GROUP_NAME, Self::GROUP_RULES[5]),
        RuleFilter::Rule(Self::GROUP_NAME, Self::GROUP_RULES[6]),
        RuleFilter::Rule(Self::GROUP_NAME, Self::GROUP_RULES[7]),
        RuleFilter::Rule(Self::GROUP_NAME, Self::GROUP_RULES[8]),
        RuleFilter::Rule(Self::GROUP_NAME, Self::GROUP_RULES[9]),
        RuleFilter::Rule(Self::GROUP_NAME, Self::GROUP_RULES[10]),
        RuleFilter::Rule(Self::GROUP_NAME, Self::GROUP_RULES[12]),
        RuleFilter::Rule(Self::GROUP_NAME, Self::GROUP_RULES[13]),
        RuleFilter::Rule(Self::GROUP_NAME, Self::GROUP_RULES[14]),
        RuleFilter::Rule(Self::GROUP_NAME, Self::GROUP_RULES[15]),
        RuleFilter::Rule(Self::GROUP_NAME, Self::GROUP_RULES[16]),
        RuleFilter::Rule(Self::GROUP_NAME, Self::GROUP_RULES[17]),
        RuleFilter::Rule(Self::GROUP_NAME, Self::GROUP_RULES[18]),
        RuleFilter::Rule(Self::GROUP_NAME, Self::GROUP_RULES[20]),
        RuleFilter::Rule(Self::GROUP_NAME, Self::GROUP_RULES[21]),
        RuleFilter::Rule(Self::GROUP_NAME, Self::GROUP_RULES[22]),
        RuleFilter::Rule(Self::GROUP_NAME, Self::GROUP_RULES[23]),
        RuleFilter::Rule(Self::GROUP_NAME, Self::GROUP_RULES[24]),
        RuleFilter::Rule(Self::GROUP_NAME, Self::GROUP_RULES[26]),
        RuleFilter::Rule(Self::GROUP_NAME, Self::GROUP_RULES[29]),
        RuleFilter::Rule(Self::GROUP_NAME, Self::GROUP_RULES[30]),
        RuleFilter::Rule(Self::GROUP_NAME, Self::GROUP_RULES[31]),
        RuleFilter::Rule(Self::GROUP_NAME, Self::GROUP_RULES[33]),
        RuleFilter::Rule(Self::GROUP_NAME, Self::GROUP_RULES[34]),
        RuleFilter::Rule(Self::GROUP_NAME, Self::GROUP_RULES[35]),
        RuleFilter::Rule(Self::GROUP_NAME, Self::GROUP_RULES[36]),
    ];
    const ALL_RULES_AS_FILTERS: [RuleFilter<'static>; 37] = [
        RuleFilter::Rule(Self::GROUP_NAME, Self::GROUP_RULES[0]),
        RuleFilter::Rule(Self::GROUP_NAME, Self::GROUP_RULES[1]),
        RuleFilter::Rule(Self::GROUP_NAME, Self::GROUP_RULES[2]),
        RuleFilter::Rule(Self::GROUP_NAME, Self::GROUP_RULES[3]),
        RuleFilter::Rule(Self::GROUP_NAME, Self::GROUP_RULES[4]),
        RuleFilter::Rule(Self::GROUP_NAME, Self::GROUP_RULES[5]),
        RuleFilter::Rule(Self::GROUP_NAME, Self::GROUP_RULES[6]),
        RuleFilter::Rule(Self::GROUP_NAME, Self::GROUP_RULES[7]),
        RuleFilter::Rule(Self::GROUP_NAME, Self::GROUP_RULES[8]),
        RuleFilter::Rule(Self::GROUP_NAME, Self::GROUP_RULES[9]),
        RuleFilter::Rule(Self::GROUP_NAME, Self::GROUP_RULES[10]),
        RuleFilter::Rule(Self::GROUP_NAME, Self::GROUP_RULES[11]),
        RuleFilter::Rule(Self::GROUP_NAME, Self::GROUP_RULES[12]),
        RuleFilter::Rule(Self::GROUP_NAME, Self::GROUP_RULES[13]),
        RuleFilter::Rule(Self::GROUP_NAME, Self::GROUP_RULES[14]),
        RuleFilter::Rule(Self::GROUP_NAME, Self::GROUP_RULES[15]),
        RuleFilter::Rule(Self::GROUP_NAME, Self::GROUP_RULES[16]),
        RuleFilter::Rule(Self::GROUP_NAME, Self::GROUP_RULES[17]),
        RuleFilter::Rule(Self::GROUP_NAME, Self::GROUP_RULES[18]),
        RuleFilter::Rule(Self::GROUP_NAME, Self::GROUP_RULES[19]),
        RuleFilter::Rule(Self::GROUP_NAME, Self::GROUP_RULES[20]),
        RuleFilter::Rule(Self::GROUP_NAME, Self::GROUP_RULES[21]),
        RuleFilter::Rule(Self::GROUP_NAME, Self::GROUP_RULES[22]),
        RuleFilter::Rule(Self::GROUP_NAME, Self::GROUP_RULES[23]),
        RuleFilter::Rule(Self::GROUP_NAME, Self::GROUP_RULES[24]),
        RuleFilter::Rule(Self::GROUP_NAME, Self::GROUP_RULES[25]),
        RuleFilter::Rule(Self::GROUP_NAME, Self::GROUP_RULES[26]),
        RuleFilter::Rule(Self::GROUP_NAME, Self::GROUP_RULES[27]),
        RuleFilter::Rule(Self::GROUP_NAME, Self::GROUP_RULES[28]),
        RuleFilter::Rule(Self::GROUP_NAME, Self::GROUP_RULES[29]),
        RuleFilter::Rule(Self::GROUP_NAME, Self::GROUP_RULES[30]),
        RuleFilter::Rule(Self::GROUP_NAME, Self::GROUP_RULES[31]),
        RuleFilter::Rule(Self::GROUP_NAME, Self::GROUP_RULES[32]),
        RuleFilter::Rule(Self::GROUP_NAME, Self::GROUP_RULES[33]),
        RuleFilter::Rule(Self::GROUP_NAME, Self::GROUP_RULES[34]),
        RuleFilter::Rule(Self::GROUP_NAME, Self::GROUP_RULES[35]),
        RuleFilter::Rule(Self::GROUP_NAME, Self::GROUP_RULES[36]),
    ];
    #[doc = r" Retrieves the recommended rules"]
    pub(crate) fn is_recommended_true(&self) -> bool {
        matches!(self.recommended, Some(true))
    }
    pub(crate) fn is_recommended_unset(&self) -> bool {
        self.recommended.is_none()
    }
    pub(crate) fn is_all_true(&self) -> bool {
        matches!(self.all, Some(true))
    }
    pub(crate) fn is_all_unset(&self) -> bool {
        self.all.is_none()
    }
    pub(crate) fn get_enabled_rules(&self) -> IndexSet<RuleFilter> {
        let mut index_set = IndexSet::new();
        if let Some(rule) = self.no_children_prop.as_ref() {
            if rule.is_enabled() {
                index_set.insert(RuleFilter::Rule(Self::GROUP_NAME, Self::GROUP_RULES[0]));
            }
        }
        if let Some(rule) = self.no_const_assign.as_ref() {
            if rule.is_enabled() {
                index_set.insert(RuleFilter::Rule(Self::GROUP_NAME, Self::GROUP_RULES[1]));
            }
        }
        if let Some(rule) = self.no_constant_condition.as_ref() {
            if rule.is_enabled() {
                index_set.insert(RuleFilter::Rule(Self::GROUP_NAME, Self::GROUP_RULES[2]));
            }
        }
        if let Some(rule) = self.no_constructor_return.as_ref() {
            if rule.is_enabled() {
                index_set.insert(RuleFilter::Rule(Self::GROUP_NAME, Self::GROUP_RULES[3]));
            }
        }
        if let Some(rule) = self.no_empty_character_class_in_regex.as_ref() {
            if rule.is_enabled() {
                index_set.insert(RuleFilter::Rule(Self::GROUP_NAME, Self::GROUP_RULES[4]));
            }
        }
        if let Some(rule) = self.no_empty_pattern.as_ref() {
            if rule.is_enabled() {
                index_set.insert(RuleFilter::Rule(Self::GROUP_NAME, Self::GROUP_RULES[5]));
            }
        }
        if let Some(rule) = self.no_global_object_calls.as_ref() {
            if rule.is_enabled() {
                index_set.insert(RuleFilter::Rule(Self::GROUP_NAME, Self::GROUP_RULES[6]));
            }
        }
        if let Some(rule) = self.no_inner_declarations.as_ref() {
            if rule.is_enabled() {
                index_set.insert(RuleFilter::Rule(Self::GROUP_NAME, Self::GROUP_RULES[7]));
            }
        }
        if let Some(rule) = self.no_invalid_constructor_super.as_ref() {
            if rule.is_enabled() {
                index_set.insert(RuleFilter::Rule(Self::GROUP_NAME, Self::GROUP_RULES[8]));
            }
        }
        if let Some(rule) = self.no_invalid_new_builtin.as_ref() {
            if rule.is_enabled() {
                index_set.insert(RuleFilter::Rule(Self::GROUP_NAME, Self::GROUP_RULES[9]));
            }
        }
        if let Some(rule) = self.no_invalid_use_before_declaration.as_ref() {
            if rule.is_enabled() {
                index_set.insert(RuleFilter::Rule(Self::GROUP_NAME, Self::GROUP_RULES[10]));
            }
        }
        if let Some(rule) = self.no_new_symbol.as_ref() {
            if rule.is_enabled() {
                index_set.insert(RuleFilter::Rule(Self::GROUP_NAME, Self::GROUP_RULES[11]));
            }
        }
        if let Some(rule) = self.no_nonoctal_decimal_escape.as_ref() {
            if rule.is_enabled() {
                index_set.insert(RuleFilter::Rule(Self::GROUP_NAME, Self::GROUP_RULES[12]));
            }
        }
        if let Some(rule) = self.no_precision_loss.as_ref() {
            if rule.is_enabled() {
                index_set.insert(RuleFilter::Rule(Self::GROUP_NAME, Self::GROUP_RULES[13]));
            }
        }
        if let Some(rule) = self.no_render_return_value.as_ref() {
            if rule.is_enabled() {
                index_set.insert(RuleFilter::Rule(Self::GROUP_NAME, Self::GROUP_RULES[14]));
            }
        }
        if let Some(rule) = self.no_self_assign.as_ref() {
            if rule.is_enabled() {
                index_set.insert(RuleFilter::Rule(Self::GROUP_NAME, Self::GROUP_RULES[15]));
            }
        }
        if let Some(rule) = self.no_setter_return.as_ref() {
            if rule.is_enabled() {
                index_set.insert(RuleFilter::Rule(Self::GROUP_NAME, Self::GROUP_RULES[16]));
            }
        }
        if let Some(rule) = self.no_string_case_mismatch.as_ref() {
            if rule.is_enabled() {
                index_set.insert(RuleFilter::Rule(Self::GROUP_NAME, Self::GROUP_RULES[17]));
            }
        }
        if let Some(rule) = self.no_switch_declarations.as_ref() {
            if rule.is_enabled() {
                index_set.insert(RuleFilter::Rule(Self::GROUP_NAME, Self::GROUP_RULES[18]));
            }
        }
        if let Some(rule) = self.no_undeclared_variables.as_ref() {
            if rule.is_enabled() {
                index_set.insert(RuleFilter::Rule(Self::GROUP_NAME, Self::GROUP_RULES[19]));
            }
        }
        if let Some(rule) = self.no_unnecessary_continue.as_ref() {
            if rule.is_enabled() {
                index_set.insert(RuleFilter::Rule(Self::GROUP_NAME, Self::GROUP_RULES[20]));
            }
        }
        if let Some(rule) = self.no_unreachable.as_ref() {
            if rule.is_enabled() {
                index_set.insert(RuleFilter::Rule(Self::GROUP_NAME, Self::GROUP_RULES[21]));
            }
        }
        if let Some(rule) = self.no_unreachable_super.as_ref() {
            if rule.is_enabled() {
                index_set.insert(RuleFilter::Rule(Self::GROUP_NAME, Self::GROUP_RULES[22]));
            }
        }
        if let Some(rule) = self.no_unsafe_finally.as_ref() {
            if rule.is_enabled() {
                index_set.insert(RuleFilter::Rule(Self::GROUP_NAME, Self::GROUP_RULES[23]));
            }
        }
        if let Some(rule) = self.no_unsafe_optional_chaining.as_ref() {
            if rule.is_enabled() {
                index_set.insert(RuleFilter::Rule(Self::GROUP_NAME, Self::GROUP_RULES[24]));
            }
        }
        if let Some(rule) = self.no_unused_imports.as_ref() {
            if rule.is_enabled() {
                index_set.insert(RuleFilter::Rule(Self::GROUP_NAME, Self::GROUP_RULES[25]));
            }
        }
        if let Some(rule) = self.no_unused_labels.as_ref() {
            if rule.is_enabled() {
                index_set.insert(RuleFilter::Rule(Self::GROUP_NAME, Self::GROUP_RULES[26]));
            }
        }
        if let Some(rule) = self.no_unused_private_class_members.as_ref() {
            if rule.is_enabled() {
                index_set.insert(RuleFilter::Rule(Self::GROUP_NAME, Self::GROUP_RULES[27]));
            }
        }
        if let Some(rule) = self.no_unused_variables.as_ref() {
            if rule.is_enabled() {
                index_set.insert(RuleFilter::Rule(Self::GROUP_NAME, Self::GROUP_RULES[28]));
            }
        }
        if let Some(rule) = self.no_void_elements_with_children.as_ref() {
            if rule.is_enabled() {
                index_set.insert(RuleFilter::Rule(Self::GROUP_NAME, Self::GROUP_RULES[29]));
            }
        }
        if let Some(rule) = self.no_void_type_return.as_ref() {
            if rule.is_enabled() {
                index_set.insert(RuleFilter::Rule(Self::GROUP_NAME, Self::GROUP_RULES[30]));
            }
        }
        if let Some(rule) = self.use_exhaustive_dependencies.as_ref() {
            if rule.is_enabled() {
                index_set.insert(RuleFilter::Rule(Self::GROUP_NAME, Self::GROUP_RULES[31]));
            }
        }
        if let Some(rule) = self.use_hook_at_top_level.as_ref() {
            if rule.is_enabled() {
                index_set.insert(RuleFilter::Rule(Self::GROUP_NAME, Self::GROUP_RULES[32]));
            }
        }
        if let Some(rule) = self.use_is_nan.as_ref() {
            if rule.is_enabled() {
                index_set.insert(RuleFilter::Rule(Self::GROUP_NAME, Self::GROUP_RULES[33]));
            }
        }
        if let Some(rule) = self.use_jsx_key_in_iterable.as_ref() {
            if rule.is_enabled() {
                index_set.insert(RuleFilter::Rule(Self::GROUP_NAME, Self::GROUP_RULES[34]));
            }
        }
        if let Some(rule) = self.use_valid_for_direction.as_ref() {
            if rule.is_enabled() {
                index_set.insert(RuleFilter::Rule(Self::GROUP_NAME, Self::GROUP_RULES[35]));
            }
        }
        if let Some(rule) = self.use_yield.as_ref() {
            if rule.is_enabled() {
                index_set.insert(RuleFilter::Rule(Self::GROUP_NAME, Self::GROUP_RULES[36]));
            }
        }
        index_set
    }
    pub(crate) fn get_disabled_rules(&self) -> IndexSet<RuleFilter> {
        let mut index_set = IndexSet::new();
        if let Some(rule) = self.no_children_prop.as_ref() {
            if rule.is_disabled() {
                index_set.insert(RuleFilter::Rule(Self::GROUP_NAME, Self::GROUP_RULES[0]));
            }
        }
        if let Some(rule) = self.no_const_assign.as_ref() {
            if rule.is_disabled() {
                index_set.insert(RuleFilter::Rule(Self::GROUP_NAME, Self::GROUP_RULES[1]));
            }
        }
        if let Some(rule) = self.no_constant_condition.as_ref() {
            if rule.is_disabled() {
                index_set.insert(RuleFilter::Rule(Self::GROUP_NAME, Self::GROUP_RULES[2]));
            }
        }
        if let Some(rule) = self.no_constructor_return.as_ref() {
            if rule.is_disabled() {
                index_set.insert(RuleFilter::Rule(Self::GROUP_NAME, Self::GROUP_RULES[3]));
            }
        }
        if let Some(rule) = self.no_empty_character_class_in_regex.as_ref() {
            if rule.is_disabled() {
                index_set.insert(RuleFilter::Rule(Self::GROUP_NAME, Self::GROUP_RULES[4]));
            }
        }
        if let Some(rule) = self.no_empty_pattern.as_ref() {
            if rule.is_disabled() {
                index_set.insert(RuleFilter::Rule(Self::GROUP_NAME, Self::GROUP_RULES[5]));
            }
        }
        if let Some(rule) = self.no_global_object_calls.as_ref() {
            if rule.is_disabled() {
                index_set.insert(RuleFilter::Rule(Self::GROUP_NAME, Self::GROUP_RULES[6]));
            }
        }
        if let Some(rule) = self.no_inner_declarations.as_ref() {
            if rule.is_disabled() {
                index_set.insert(RuleFilter::Rule(Self::GROUP_NAME, Self::GROUP_RULES[7]));
            }
        }
        if let Some(rule) = self.no_invalid_constructor_super.as_ref() {
            if rule.is_disabled() {
                index_set.insert(RuleFilter::Rule(Self::GROUP_NAME, Self::GROUP_RULES[8]));
            }
        }
        if let Some(rule) = self.no_invalid_new_builtin.as_ref() {
            if rule.is_disabled() {
                index_set.insert(RuleFilter::Rule(Self::GROUP_NAME, Self::GROUP_RULES[9]));
            }
        }
        if let Some(rule) = self.no_invalid_use_before_declaration.as_ref() {
            if rule.is_disabled() {
                index_set.insert(RuleFilter::Rule(Self::GROUP_NAME, Self::GROUP_RULES[10]));
            }
        }
        if let Some(rule) = self.no_new_symbol.as_ref() {
            if rule.is_disabled() {
                index_set.insert(RuleFilter::Rule(Self::GROUP_NAME, Self::GROUP_RULES[11]));
            }
        }
        if let Some(rule) = self.no_nonoctal_decimal_escape.as_ref() {
            if rule.is_disabled() {
                index_set.insert(RuleFilter::Rule(Self::GROUP_NAME, Self::GROUP_RULES[12]));
            }
        }
        if let Some(rule) = self.no_precision_loss.as_ref() {
            if rule.is_disabled() {
                index_set.insert(RuleFilter::Rule(Self::GROUP_NAME, Self::GROUP_RULES[13]));
            }
        }
        if let Some(rule) = self.no_render_return_value.as_ref() {
            if rule.is_disabled() {
                index_set.insert(RuleFilter::Rule(Self::GROUP_NAME, Self::GROUP_RULES[14]));
            }
        }
        if let Some(rule) = self.no_self_assign.as_ref() {
            if rule.is_disabled() {
                index_set.insert(RuleFilter::Rule(Self::GROUP_NAME, Self::GROUP_RULES[15]));
            }
        }
        if let Some(rule) = self.no_setter_return.as_ref() {
            if rule.is_disabled() {
                index_set.insert(RuleFilter::Rule(Self::GROUP_NAME, Self::GROUP_RULES[16]));
            }
        }
        if let Some(rule) = self.no_string_case_mismatch.as_ref() {
            if rule.is_disabled() {
                index_set.insert(RuleFilter::Rule(Self::GROUP_NAME, Self::GROUP_RULES[17]));
            }
        }
        if let Some(rule) = self.no_switch_declarations.as_ref() {
            if rule.is_disabled() {
                index_set.insert(RuleFilter::Rule(Self::GROUP_NAME, Self::GROUP_RULES[18]));
            }
        }
        if let Some(rule) = self.no_undeclared_variables.as_ref() {
            if rule.is_disabled() {
                index_set.insert(RuleFilter::Rule(Self::GROUP_NAME, Self::GROUP_RULES[19]));
            }
        }
        if let Some(rule) = self.no_unnecessary_continue.as_ref() {
            if rule.is_disabled() {
                index_set.insert(RuleFilter::Rule(Self::GROUP_NAME, Self::GROUP_RULES[20]));
            }
        }
        if let Some(rule) = self.no_unreachable.as_ref() {
            if rule.is_disabled() {
                index_set.insert(RuleFilter::Rule(Self::GROUP_NAME, Self::GROUP_RULES[21]));
            }
        }
        if let Some(rule) = self.no_unreachable_super.as_ref() {
            if rule.is_disabled() {
                index_set.insert(RuleFilter::Rule(Self::GROUP_NAME, Self::GROUP_RULES[22]));
            }
        }
        if let Some(rule) = self.no_unsafe_finally.as_ref() {
            if rule.is_disabled() {
                index_set.insert(RuleFilter::Rule(Self::GROUP_NAME, Self::GROUP_RULES[23]));
            }
        }
        if let Some(rule) = self.no_unsafe_optional_chaining.as_ref() {
            if rule.is_disabled() {
                index_set.insert(RuleFilter::Rule(Self::GROUP_NAME, Self::GROUP_RULES[24]));
            }
        }
        if let Some(rule) = self.no_unused_imports.as_ref() {
            if rule.is_disabled() {
                index_set.insert(RuleFilter::Rule(Self::GROUP_NAME, Self::GROUP_RULES[25]));
            }
        }
        if let Some(rule) = self.no_unused_labels.as_ref() {
            if rule.is_disabled() {
                index_set.insert(RuleFilter::Rule(Self::GROUP_NAME, Self::GROUP_RULES[26]));
            }
        }
        if let Some(rule) = self.no_unused_private_class_members.as_ref() {
            if rule.is_disabled() {
                index_set.insert(RuleFilter::Rule(Self::GROUP_NAME, Self::GROUP_RULES[27]));
            }
        }
        if let Some(rule) = self.no_unused_variables.as_ref() {
            if rule.is_disabled() {
                index_set.insert(RuleFilter::Rule(Self::GROUP_NAME, Self::GROUP_RULES[28]));
            }
        }
        if let Some(rule) = self.no_void_elements_with_children.as_ref() {
            if rule.is_disabled() {
                index_set.insert(RuleFilter::Rule(Self::GROUP_NAME, Self::GROUP_RULES[29]));
            }
        }
        if let Some(rule) = self.no_void_type_return.as_ref() {
            if rule.is_disabled() {
                index_set.insert(RuleFilter::Rule(Self::GROUP_NAME, Self::GROUP_RULES[30]));
            }
        }
        if let Some(rule) = self.use_exhaustive_dependencies.as_ref() {
            if rule.is_disabled() {
                index_set.insert(RuleFilter::Rule(Self::GROUP_NAME, Self::GROUP_RULES[31]));
            }
        }
        if let Some(rule) = self.use_hook_at_top_level.as_ref() {
            if rule.is_disabled() {
                index_set.insert(RuleFilter::Rule(Self::GROUP_NAME, Self::GROUP_RULES[32]));
            }
        }
        if let Some(rule) = self.use_is_nan.as_ref() {
            if rule.is_disabled() {
                index_set.insert(RuleFilter::Rule(Self::GROUP_NAME, Self::GROUP_RULES[33]));
            }
        }
        if let Some(rule) = self.use_jsx_key_in_iterable.as_ref() {
            if rule.is_disabled() {
                index_set.insert(RuleFilter::Rule(Self::GROUP_NAME, Self::GROUP_RULES[34]));
            }
        }
        if let Some(rule) = self.use_valid_for_direction.as_ref() {
            if rule.is_disabled() {
                index_set.insert(RuleFilter::Rule(Self::GROUP_NAME, Self::GROUP_RULES[35]));
            }
        }
        if let Some(rule) = self.use_yield.as_ref() {
            if rule.is_disabled() {
                index_set.insert(RuleFilter::Rule(Self::GROUP_NAME, Self::GROUP_RULES[36]));
            }
        }
        index_set
    }
    #[doc = r" Checks if, given a rule name, matches one of the rules contained in this category"]
    pub(crate) fn has_rule(rule_name: &str) -> bool {
        Self::GROUP_RULES.contains(&rule_name)
    }
    #[doc = r" Checks if, given a rule name, it is marked as recommended"]
    pub(crate) fn is_recommended_rule(rule_name: &str) -> bool {
        Self::RECOMMENDED_RULES.contains(&rule_name)
    }
    pub(crate) fn recommended_rules_as_filters() -> [RuleFilter<'static>; 31] {
        Self::RECOMMENDED_RULES_AS_FILTERS
    }
    pub(crate) fn all_rules_as_filters() -> [RuleFilter<'static>; 37] {
        Self::ALL_RULES_AS_FILTERS
    }
    #[doc = r" Select preset rules"]
    pub(crate) fn collect_preset_rules(
        &self,
        parent_is_all: bool,
        parent_is_recommended: bool,
        enabled_rules: &mut IndexSet<RuleFilter>,
    ) {
        if self.is_all_true() || self.is_all_unset() && parent_is_all {
            enabled_rules.extend(Self::all_rules_as_filters());
        } else if self.is_recommended_true()
            || self.is_recommended_unset() && self.is_all_unset() && parent_is_recommended
        {
            enabled_rules.extend(Self::recommended_rules_as_filters());
        }
    }
    pub(crate) fn get_rule_configuration(
        &self,
        rule_name: &str,
    ) -> Option<(RulePlainConfiguration, Option<RuleOptions>)> {
        match rule_name {
            "noChildrenProp" => self
                .no_children_prop
                .as_ref()
                .map(|conf| (conf.level(), conf.get_options())),
            "noConstAssign" => self
                .no_const_assign
                .as_ref()
                .map(|conf| (conf.level(), conf.get_options())),
            "noConstantCondition" => self
                .no_constant_condition
                .as_ref()
                .map(|conf| (conf.level(), conf.get_options())),
            "noConstructorReturn" => self
                .no_constructor_return
                .as_ref()
                .map(|conf| (conf.level(), conf.get_options())),
            "noEmptyCharacterClassInRegex" => self
                .no_empty_character_class_in_regex
                .as_ref()
                .map(|conf| (conf.level(), conf.get_options())),
            "noEmptyPattern" => self
                .no_empty_pattern
                .as_ref()
                .map(|conf| (conf.level(), conf.get_options())),
            "noGlobalObjectCalls" => self
                .no_global_object_calls
                .as_ref()
                .map(|conf| (conf.level(), conf.get_options())),
            "noInnerDeclarations" => self
                .no_inner_declarations
                .as_ref()
                .map(|conf| (conf.level(), conf.get_options())),
            "noInvalidConstructorSuper" => self
                .no_invalid_constructor_super
                .as_ref()
                .map(|conf| (conf.level(), conf.get_options())),
            "noInvalidNewBuiltin" => self
                .no_invalid_new_builtin
                .as_ref()
                .map(|conf| (conf.level(), conf.get_options())),
            "noInvalidUseBeforeDeclaration" => self
                .no_invalid_use_before_declaration
                .as_ref()
                .map(|conf| (conf.level(), conf.get_options())),
            "noNewSymbol" => self
                .no_new_symbol
                .as_ref()
                .map(|conf| (conf.level(), conf.get_options())),
            "noNonoctalDecimalEscape" => self
                .no_nonoctal_decimal_escape
                .as_ref()
                .map(|conf| (conf.level(), conf.get_options())),
            "noPrecisionLoss" => self
                .no_precision_loss
                .as_ref()
                .map(|conf| (conf.level(), conf.get_options())),
            "noRenderReturnValue" => self
                .no_render_return_value
                .as_ref()
                .map(|conf| (conf.level(), conf.get_options())),
            "noSelfAssign" => self
                .no_self_assign
                .as_ref()
                .map(|conf| (conf.level(), conf.get_options())),
            "noSetterReturn" => self
                .no_setter_return
                .as_ref()
                .map(|conf| (conf.level(), conf.get_options())),
            "noStringCaseMismatch" => self
                .no_string_case_mismatch
                .as_ref()
                .map(|conf| (conf.level(), conf.get_options())),
            "noSwitchDeclarations" => self
                .no_switch_declarations
                .as_ref()
                .map(|conf| (conf.level(), conf.get_options())),
            "noUndeclaredVariables" => self
                .no_undeclared_variables
                .as_ref()
                .map(|conf| (conf.level(), conf.get_options())),
            "noUnnecessaryContinue" => self
                .no_unnecessary_continue
                .as_ref()
                .map(|conf| (conf.level(), conf.get_options())),
            "noUnreachable" => self
                .no_unreachable
                .as_ref()
                .map(|conf| (conf.level(), conf.get_options())),
            "noUnreachableSuper" => self
                .no_unreachable_super
                .as_ref()
                .map(|conf| (conf.level(), conf.get_options())),
            "noUnsafeFinally" => self
                .no_unsafe_finally
                .as_ref()
                .map(|conf| (conf.level(), conf.get_options())),
            "noUnsafeOptionalChaining" => self
                .no_unsafe_optional_chaining
                .as_ref()
                .map(|conf| (conf.level(), conf.get_options())),
            "noUnusedImports" => self
                .no_unused_imports
                .as_ref()
                .map(|conf| (conf.level(), conf.get_options())),
            "noUnusedLabels" => self
                .no_unused_labels
                .as_ref()
                .map(|conf| (conf.level(), conf.get_options())),
            "noUnusedPrivateClassMembers" => self
                .no_unused_private_class_members
                .as_ref()
                .map(|conf| (conf.level(), conf.get_options())),
            "noUnusedVariables" => self
                .no_unused_variables
                .as_ref()
                .map(|conf| (conf.level(), conf.get_options())),
            "noVoidElementsWithChildren" => self
                .no_void_elements_with_children
                .as_ref()
                .map(|conf| (conf.level(), conf.get_options())),
            "noVoidTypeReturn" => self
                .no_void_type_return
                .as_ref()
                .map(|conf| (conf.level(), conf.get_options())),
            "useExhaustiveDependencies" => self
                .use_exhaustive_dependencies
                .as_ref()
                .map(|conf| (conf.level(), conf.get_options())),
            "useHookAtTopLevel" => self
                .use_hook_at_top_level
                .as_ref()
                .map(|conf| (conf.level(), conf.get_options())),
            "useIsNan" => self
                .use_is_nan
                .as_ref()
                .map(|conf| (conf.level(), conf.get_options())),
            "useJsxKeyInIterable" => self
                .use_jsx_key_in_iterable
                .as_ref()
                .map(|conf| (conf.level(), conf.get_options())),
            "useValidForDirection" => self
                .use_valid_for_direction
                .as_ref()
                .map(|conf| (conf.level(), conf.get_options())),
            "useYield" => self
                .use_yield
                .as_ref()
                .map(|conf| (conf.level(), conf.get_options())),
            _ => None,
        }
    }
}
#[derive(Clone, Debug, Default, Deserialize, Deserializable, Eq, Merge, PartialEq, Serialize)]
#[deserializable(with_validator)]
#[cfg_attr(feature = "schema", derive(JsonSchema))]
#[serde(rename_all = "camelCase", default, deny_unknown_fields)]
#[doc = r" A list of rules that belong to this group"]
pub struct Nursery {
    #[doc = r" It enables the recommended rules for this group"]
    #[serde(skip_serializing_if = "Option::is_none")]
    pub recommended: Option<bool>,
    #[doc = r" It enables ALL rules for this group."]
    #[serde(skip_serializing_if = "Option::is_none")]
    pub all: Option<bool>,
<<<<<<< HEAD
    #[doc = "[WIP] This rule hasn't been implemented yet."]
=======
    #[doc = "Disallow the use of barrel file."]
    #[serde(skip_serializing_if = "Option::is_none")]
    pub no_barrel_file: Option<RuleConfiguration<NoBarrelFile>>,
    #[doc = "WIP: This rule hasn't been implemented yet."]
>>>>>>> 6ec264c4
    #[serde(skip_serializing_if = "Option::is_none")]
    pub no_color_invalid_hex: Option<RuleConfiguration<NoColorInvalidHex>>,
    #[doc = "Disallow the use of console."]
    #[serde(skip_serializing_if = "Option::is_none")]
    pub no_console: Option<RuleConfiguration<NoConsole>>,
    #[doc = "Disallow the use of Math.min and Math.max to clamp a value where the result itself is constant."]
    #[serde(skip_serializing_if = "Option::is_none")]
    pub no_constant_math_min_max_clamp: Option<RuleConfiguration<NoConstantMathMinMaxClamp>>,
    #[doc = "Disallow using a callback in asynchronous tests and hooks."]
    #[serde(skip_serializing_if = "Option::is_none")]
    pub no_done_callback: Option<RuleConfiguration<NoDoneCallback>>,
    #[doc = "Disallow duplicate conditions in if-else-if chains"]
    #[serde(skip_serializing_if = "Option::is_none")]
    pub no_duplicate_else_if: Option<RuleConfiguration<NoDuplicateElseIf>>,
    #[doc = "Disallow duplicate names within font families."]
    #[serde(skip_serializing_if = "Option::is_none")]
    pub no_duplicate_font_names: Option<RuleConfiguration<NoDuplicateFontNames>>,
    #[doc = "Disallow two keys with the same name inside a JSON object."]
    #[serde(skip_serializing_if = "Option::is_none")]
    pub no_duplicate_json_keys: Option<RuleConfiguration<NoDuplicateJsonKeys>>,
    #[doc = "Disallow variables from evolving into any type through reassignments."]
    #[serde(skip_serializing_if = "Option::is_none")]
    pub no_evolving_any: Option<RuleConfiguration<NoEvolvingAny>>,
<<<<<<< HEAD
=======
    #[doc = "This rule enforces a maximum depth to nested describe() in test files."]
    #[serde(skip_serializing_if = "Option::is_none")]
    pub no_excessive_nested_test_suites: Option<RuleConfiguration<NoExcessiveNestedTestSuites>>,
    #[doc = "Disallow using export or module.exports in files containing tests"]
    #[serde(skip_serializing_if = "Option::is_none")]
    pub no_exports_in_test: Option<RuleConfiguration<NoExportsInTest>>,
    #[doc = "Disallow to use unnecessary callback on flatMap."]
    #[serde(skip_serializing_if = "Option::is_none")]
    pub no_flat_map_identity: Option<RuleConfiguration<NoFlatMapIdentity>>,
    #[doc = "Disallow focused tests."]
    #[serde(skip_serializing_if = "Option::is_none")]
    pub no_focused_tests: Option<RuleConfiguration<NoFocusedTests>>,
>>>>>>> 6ec264c4
    #[doc = "Checks that the assertion function, for example expect, is placed inside an it() function call."]
    #[serde(skip_serializing_if = "Option::is_none")]
    pub no_misplaced_assertion: Option<RuleConfiguration<NoMisplacedAssertion>>,
    #[doc = "Forbid the use of Node.js builtin modules."]
    #[serde(skip_serializing_if = "Option::is_none")]
    pub no_nodejs_modules: Option<RuleConfiguration<NoNodejsModules>>,
    #[doc = "Disallow specified modules when loaded by import or require."]
    #[serde(skip_serializing_if = "Option::is_none")]
    pub no_restricted_imports: Option<RuleConfiguration<NoRestrictedImports>>,
    #[doc = "Disallow the use of dependencies that aren't specified in the package.json."]
    #[serde(skip_serializing_if = "Option::is_none")]
    pub no_undeclared_dependencies: Option<RuleConfiguration<NoUndeclaredDependencies>>,
    #[doc = "Disallows package private imports."]
    #[serde(skip_serializing_if = "Option::is_none")]
    pub use_import_restrictions: Option<RuleConfiguration<UseImportRestrictions>>,
    #[doc = "Enforce the sorting of CSS utility classes."]
    #[serde(skip_serializing_if = "Option::is_none")]
    pub use_sorted_classes: Option<RuleConfiguration<UseSortedClasses>>,
}
impl DeserializableValidator for Nursery {
    fn validate(
        &mut self,
        _name: &str,
        range: TextRange,
        diagnostics: &mut Vec<DeserializationDiagnostic>,
    ) -> bool {
        if self.recommended == Some(true) && self.all == Some(true) {
            diagnostics . push (DeserializationDiagnostic :: new (markup ! (< Emphasis > "'recommended'" < / Emphasis > " and " < Emphasis > "'all'" < / Emphasis > " can't be both " < Emphasis > "'true'" < / Emphasis > ". You should choose only one of them.")) . with_range (range) . with_note (markup ! ("Biome will fallback to its defaults for this section."))) ;
            return false;
        }
        true
    }
}
impl Nursery {
    const GROUP_NAME: &'static str = "nursery";
<<<<<<< HEAD
    pub(crate) const GROUP_RULES: [&'static str; 13] = [
=======
    pub(crate) const GROUP_RULES: [&'static str; 27] = [
        "noBarrelFile",
>>>>>>> 6ec264c4
        "noColorInvalidHex",
        "noConsole",
        "noConstantMathMinMaxClamp",
        "noDoneCallback",
        "noDuplicateElseIf",
        "noDuplicateFontNames",
        "noDuplicateJsonKeys",
        "noEvolvingAny",
<<<<<<< HEAD
=======
        "noExcessiveNestedTestSuites",
        "noExportsInTest",
        "noFlatMapIdentity",
        "noFocusedTests",
>>>>>>> 6ec264c4
        "noMisplacedAssertion",
        "noNodejsModules",
        "noRestrictedImports",
        "noUndeclaredDependencies",
        "useImportRestrictions",
        "useSortedClasses",
    ];
<<<<<<< HEAD
    const RECOMMENDED_RULES: [&'static str; 5] = [
=======
    const RECOMMENDED_RULES: [&'static str; 12] = [
>>>>>>> 6ec264c4
        "noDoneCallback",
        "noDuplicateElseIf",
        "noDuplicateFontNames",
        "noDuplicateJsonKeys",
        "noEvolvingAny",
<<<<<<< HEAD
    ];
    const RECOMMENDED_RULES_AS_FILTERS: [RuleFilter<'static>; 5] = [
        RuleFilter::Rule(Self::GROUP_NAME, Self::GROUP_RULES[2]),
        RuleFilter::Rule(Self::GROUP_NAME, Self::GROUP_RULES[3]),
        RuleFilter::Rule(Self::GROUP_NAME, Self::GROUP_RULES[4]),
        RuleFilter::Rule(Self::GROUP_NAME, Self::GROUP_RULES[5]),
        RuleFilter::Rule(Self::GROUP_NAME, Self::GROUP_RULES[6]),
    ];
    const ALL_RULES_AS_FILTERS: [RuleFilter<'static>; 13] = [
=======
        "noExcessiveNestedTestSuites",
        "noExportsInTest",
        "noFlatMapIdentity",
        "noFocusedTests",
        "noSuspiciousSemicolonInJsx",
        "noUselessTernary",
    ];
    const RECOMMENDED_RULES_AS_FILTERS: [RuleFilter<'static>; 12] = [
        RuleFilter::Rule(Self::GROUP_NAME, Self::GROUP_RULES[4]),
        RuleFilter::Rule(Self::GROUP_NAME, Self::GROUP_RULES[5]),
        RuleFilter::Rule(Self::GROUP_NAME, Self::GROUP_RULES[6]),
        RuleFilter::Rule(Self::GROUP_NAME, Self::GROUP_RULES[7]),
        RuleFilter::Rule(Self::GROUP_NAME, Self::GROUP_RULES[8]),
        RuleFilter::Rule(Self::GROUP_NAME, Self::GROUP_RULES[9]),
        RuleFilter::Rule(Self::GROUP_NAME, Self::GROUP_RULES[10]),
        RuleFilter::Rule(Self::GROUP_NAME, Self::GROUP_RULES[11]),
        RuleFilter::Rule(Self::GROUP_NAME, Self::GROUP_RULES[12]),
        RuleFilter::Rule(Self::GROUP_NAME, Self::GROUP_RULES[13]),
        RuleFilter::Rule(Self::GROUP_NAME, Self::GROUP_RULES[20]),
        RuleFilter::Rule(Self::GROUP_NAME, Self::GROUP_RULES[22]),
    ];
    const ALL_RULES_AS_FILTERS: [RuleFilter<'static>; 27] = [
>>>>>>> 6ec264c4
        RuleFilter::Rule(Self::GROUP_NAME, Self::GROUP_RULES[0]),
        RuleFilter::Rule(Self::GROUP_NAME, Self::GROUP_RULES[1]),
        RuleFilter::Rule(Self::GROUP_NAME, Self::GROUP_RULES[2]),
        RuleFilter::Rule(Self::GROUP_NAME, Self::GROUP_RULES[3]),
        RuleFilter::Rule(Self::GROUP_NAME, Self::GROUP_RULES[4]),
        RuleFilter::Rule(Self::GROUP_NAME, Self::GROUP_RULES[5]),
        RuleFilter::Rule(Self::GROUP_NAME, Self::GROUP_RULES[6]),
        RuleFilter::Rule(Self::GROUP_NAME, Self::GROUP_RULES[7]),
        RuleFilter::Rule(Self::GROUP_NAME, Self::GROUP_RULES[8]),
        RuleFilter::Rule(Self::GROUP_NAME, Self::GROUP_RULES[9]),
        RuleFilter::Rule(Self::GROUP_NAME, Self::GROUP_RULES[10]),
        RuleFilter::Rule(Self::GROUP_NAME, Self::GROUP_RULES[11]),
        RuleFilter::Rule(Self::GROUP_NAME, Self::GROUP_RULES[12]),
<<<<<<< HEAD
=======
        RuleFilter::Rule(Self::GROUP_NAME, Self::GROUP_RULES[13]),
        RuleFilter::Rule(Self::GROUP_NAME, Self::GROUP_RULES[14]),
        RuleFilter::Rule(Self::GROUP_NAME, Self::GROUP_RULES[15]),
        RuleFilter::Rule(Self::GROUP_NAME, Self::GROUP_RULES[16]),
        RuleFilter::Rule(Self::GROUP_NAME, Self::GROUP_RULES[17]),
        RuleFilter::Rule(Self::GROUP_NAME, Self::GROUP_RULES[18]),
        RuleFilter::Rule(Self::GROUP_NAME, Self::GROUP_RULES[19]),
        RuleFilter::Rule(Self::GROUP_NAME, Self::GROUP_RULES[20]),
        RuleFilter::Rule(Self::GROUP_NAME, Self::GROUP_RULES[21]),
        RuleFilter::Rule(Self::GROUP_NAME, Self::GROUP_RULES[22]),
        RuleFilter::Rule(Self::GROUP_NAME, Self::GROUP_RULES[23]),
        RuleFilter::Rule(Self::GROUP_NAME, Self::GROUP_RULES[24]),
        RuleFilter::Rule(Self::GROUP_NAME, Self::GROUP_RULES[25]),
        RuleFilter::Rule(Self::GROUP_NAME, Self::GROUP_RULES[26]),
>>>>>>> 6ec264c4
    ];
    #[doc = r" Retrieves the recommended rules"]
    pub(crate) fn is_recommended_true(&self) -> bool {
        matches!(self.recommended, Some(true))
    }
    pub(crate) fn is_recommended_unset(&self) -> bool {
        self.recommended.is_none()
    }
    pub(crate) fn is_all_true(&self) -> bool {
        matches!(self.all, Some(true))
    }
    pub(crate) fn is_all_unset(&self) -> bool {
        self.all.is_none()
    }
    pub(crate) fn get_enabled_rules(&self) -> IndexSet<RuleFilter> {
        let mut index_set = IndexSet::new();
        if let Some(rule) = self.no_color_invalid_hex.as_ref() {
            if rule.is_enabled() {
                index_set.insert(RuleFilter::Rule(Self::GROUP_NAME, Self::GROUP_RULES[0]));
            }
        }
        if let Some(rule) = self.no_console.as_ref() {
            if rule.is_enabled() {
                index_set.insert(RuleFilter::Rule(Self::GROUP_NAME, Self::GROUP_RULES[1]));
            }
        }
        if let Some(rule) = self.no_done_callback.as_ref() {
            if rule.is_enabled() {
                index_set.insert(RuleFilter::Rule(Self::GROUP_NAME, Self::GROUP_RULES[2]));
            }
        }
<<<<<<< HEAD
        if let Some(rule) = self.no_duplicate_else_if.as_ref() {
=======
        if let Some(rule) = self.no_constant_math_min_max_clamp.as_ref() {
            if rule.is_enabled() {
                index_set.insert(RuleFilter::Rule(Self::GROUP_NAME, Self::GROUP_RULES[3]));
            }
        }
        if let Some(rule) = self.no_done_callback.as_ref() {
>>>>>>> 6ec264c4
            if rule.is_enabled() {
                index_set.insert(RuleFilter::Rule(Self::GROUP_NAME, Self::GROUP_RULES[3]));
            }
        }
        if let Some(rule) = self.no_duplicate_else_if.as_ref() {
            if rule.is_enabled() {
                index_set.insert(RuleFilter::Rule(Self::GROUP_NAME, Self::GROUP_RULES[4]));
            }
        }
        if let Some(rule) = self.no_duplicate_font_names.as_ref() {
            if rule.is_enabled() {
<<<<<<< HEAD
                index_set.insert(RuleFilter::Rule(Self::GROUP_NAME, Self::GROUP_RULES[5]));
=======
                index_set.insert(RuleFilter::Rule(Self::GROUP_NAME, Self::GROUP_RULES[6]));
            }
        }
        if let Some(rule) = self.no_duplicate_json_keys.as_ref() {
            if rule.is_enabled() {
                index_set.insert(RuleFilter::Rule(Self::GROUP_NAME, Self::GROUP_RULES[7]));
>>>>>>> 6ec264c4
            }
        }
        if let Some(rule) = self.no_duplicate_test_hooks.as_ref() {
            if rule.is_enabled() {
<<<<<<< HEAD
                index_set.insert(RuleFilter::Rule(Self::GROUP_NAME, Self::GROUP_RULES[6]));
=======
                index_set.insert(RuleFilter::Rule(Self::GROUP_NAME, Self::GROUP_RULES[8]));
            }
        }
        if let Some(rule) = self.no_evolving_any.as_ref() {
            if rule.is_enabled() {
                index_set.insert(RuleFilter::Rule(Self::GROUP_NAME, Self::GROUP_RULES[9]));
            }
        }
        if let Some(rule) = self.no_excessive_nested_test_suites.as_ref() {
            if rule.is_enabled() {
                index_set.insert(RuleFilter::Rule(Self::GROUP_NAME, Self::GROUP_RULES[10]));
            }
        }
        if let Some(rule) = self.no_exports_in_test.as_ref() {
            if rule.is_enabled() {
                index_set.insert(RuleFilter::Rule(Self::GROUP_NAME, Self::GROUP_RULES[11]));
>>>>>>> 6ec264c4
            }
        }
        if let Some(rule) = self.no_flat_map_identity.as_ref() {
            if rule.is_enabled() {
<<<<<<< HEAD
                index_set.insert(RuleFilter::Rule(Self::GROUP_NAME, Self::GROUP_RULES[7]));
=======
                index_set.insert(RuleFilter::Rule(Self::GROUP_NAME, Self::GROUP_RULES[12]));
            }
        }
        if let Some(rule) = self.no_focused_tests.as_ref() {
            if rule.is_enabled() {
                index_set.insert(RuleFilter::Rule(Self::GROUP_NAME, Self::GROUP_RULES[13]));
>>>>>>> 6ec264c4
            }
        }
        if let Some(rule) = self.no_misplaced_assertion.as_ref() {
            if rule.is_enabled() {
<<<<<<< HEAD
                index_set.insert(RuleFilter::Rule(Self::GROUP_NAME, Self::GROUP_RULES[8]));
=======
                index_set.insert(RuleFilter::Rule(Self::GROUP_NAME, Self::GROUP_RULES[14]));
            }
        }
        if let Some(rule) = self.no_namespace_import.as_ref() {
            if rule.is_enabled() {
                index_set.insert(RuleFilter::Rule(Self::GROUP_NAME, Self::GROUP_RULES[15]));
>>>>>>> 6ec264c4
            }
        }
        if let Some(rule) = self.no_nodejs_modules.as_ref() {
            if rule.is_enabled() {
<<<<<<< HEAD
                index_set.insert(RuleFilter::Rule(Self::GROUP_NAME, Self::GROUP_RULES[9]));
=======
                index_set.insert(RuleFilter::Rule(Self::GROUP_NAME, Self::GROUP_RULES[16]));
            }
        }
        if let Some(rule) = self.no_re_export_all.as_ref() {
            if rule.is_enabled() {
                index_set.insert(RuleFilter::Rule(Self::GROUP_NAME, Self::GROUP_RULES[17]));
            }
        }
        if let Some(rule) = self.no_restricted_imports.as_ref() {
            if rule.is_enabled() {
                index_set.insert(RuleFilter::Rule(Self::GROUP_NAME, Self::GROUP_RULES[18]));
>>>>>>> 6ec264c4
            }
        }
        if let Some(rule) = self.no_skipped_tests.as_ref() {
            if rule.is_enabled() {
<<<<<<< HEAD
                index_set.insert(RuleFilter::Rule(Self::GROUP_NAME, Self::GROUP_RULES[10]));
=======
                index_set.insert(RuleFilter::Rule(Self::GROUP_NAME, Self::GROUP_RULES[19]));
            }
        }
        if let Some(rule) = self.no_suspicious_semicolon_in_jsx.as_ref() {
            if rule.is_enabled() {
                index_set.insert(RuleFilter::Rule(Self::GROUP_NAME, Self::GROUP_RULES[20]));
>>>>>>> 6ec264c4
            }
        }
        if let Some(rule) = self.no_undeclared_dependencies.as_ref() {
            if rule.is_enabled() {
<<<<<<< HEAD
                index_set.insert(RuleFilter::Rule(Self::GROUP_NAME, Self::GROUP_RULES[11]));
=======
                index_set.insert(RuleFilter::Rule(Self::GROUP_NAME, Self::GROUP_RULES[21]));
            }
        }
        if let Some(rule) = self.no_useless_ternary.as_ref() {
            if rule.is_enabled() {
                index_set.insert(RuleFilter::Rule(Self::GROUP_NAME, Self::GROUP_RULES[22]));
            }
        }
        if let Some(rule) = self.use_import_restrictions.as_ref() {
            if rule.is_enabled() {
                index_set.insert(RuleFilter::Rule(Self::GROUP_NAME, Self::GROUP_RULES[23]));
>>>>>>> 6ec264c4
            }
        }
        if let Some(rule) = self.use_jsx_key_in_iterable.as_ref() {
            if rule.is_enabled() {
                index_set.insert(RuleFilter::Rule(Self::GROUP_NAME, Self::GROUP_RULES[12]));
            }
        }
        if let Some(rule) = self.use_node_assert_strict.as_ref() {
            if rule.is_enabled() {
                index_set.insert(RuleFilter::Rule(Self::GROUP_NAME, Self::GROUP_RULES[25]));
            }
        }
        if let Some(rule) = self.use_sorted_classes.as_ref() {
            if rule.is_enabled() {
                index_set.insert(RuleFilter::Rule(Self::GROUP_NAME, Self::GROUP_RULES[26]));
            }
        }
        index_set
    }
    pub(crate) fn get_disabled_rules(&self) -> IndexSet<RuleFilter> {
        let mut index_set = IndexSet::new();
        if let Some(rule) = self.no_color_invalid_hex.as_ref() {
            if rule.is_disabled() {
                index_set.insert(RuleFilter::Rule(Self::GROUP_NAME, Self::GROUP_RULES[0]));
            }
        }
        if let Some(rule) = self.no_console.as_ref() {
            if rule.is_disabled() {
                index_set.insert(RuleFilter::Rule(Self::GROUP_NAME, Self::GROUP_RULES[1]));
            }
        }
        if let Some(rule) = self.no_constant_math_min_max_clamp.as_ref() {
            if rule.is_disabled() {
                index_set.insert(RuleFilter::Rule(Self::GROUP_NAME, Self::GROUP_RULES[2]));
            }
        }
        if let Some(rule) = self.no_done_callback.as_ref() {
            if rule.is_disabled() {
                index_set.insert(RuleFilter::Rule(Self::GROUP_NAME, Self::GROUP_RULES[3]));
            }
        }
        if let Some(rule) = self.no_duplicate_else_if.as_ref() {
            if rule.is_disabled() {
                index_set.insert(RuleFilter::Rule(Self::GROUP_NAME, Self::GROUP_RULES[4]));
            }
        }
        if let Some(rule) = self.no_duplicate_font_names.as_ref() {
            if rule.is_disabled() {
<<<<<<< HEAD
                index_set.insert(RuleFilter::Rule(Self::GROUP_NAME, Self::GROUP_RULES[5]));
=======
                index_set.insert(RuleFilter::Rule(Self::GROUP_NAME, Self::GROUP_RULES[6]));
            }
        }
        if let Some(rule) = self.no_duplicate_json_keys.as_ref() {
            if rule.is_disabled() {
                index_set.insert(RuleFilter::Rule(Self::GROUP_NAME, Self::GROUP_RULES[7]));
>>>>>>> 6ec264c4
            }
        }
        if let Some(rule) = self.no_duplicate_test_hooks.as_ref() {
            if rule.is_disabled() {
<<<<<<< HEAD
                index_set.insert(RuleFilter::Rule(Self::GROUP_NAME, Self::GROUP_RULES[6]));
=======
                index_set.insert(RuleFilter::Rule(Self::GROUP_NAME, Self::GROUP_RULES[8]));
            }
        }
        if let Some(rule) = self.no_evolving_any.as_ref() {
            if rule.is_disabled() {
                index_set.insert(RuleFilter::Rule(Self::GROUP_NAME, Self::GROUP_RULES[9]));
            }
        }
        if let Some(rule) = self.no_excessive_nested_test_suites.as_ref() {
            if rule.is_disabled() {
                index_set.insert(RuleFilter::Rule(Self::GROUP_NAME, Self::GROUP_RULES[10]));
            }
        }
        if let Some(rule) = self.no_exports_in_test.as_ref() {
            if rule.is_disabled() {
                index_set.insert(RuleFilter::Rule(Self::GROUP_NAME, Self::GROUP_RULES[11]));
>>>>>>> 6ec264c4
            }
        }
        if let Some(rule) = self.no_flat_map_identity.as_ref() {
            if rule.is_disabled() {
<<<<<<< HEAD
                index_set.insert(RuleFilter::Rule(Self::GROUP_NAME, Self::GROUP_RULES[7]));
=======
                index_set.insert(RuleFilter::Rule(Self::GROUP_NAME, Self::GROUP_RULES[12]));
            }
        }
        if let Some(rule) = self.no_focused_tests.as_ref() {
            if rule.is_disabled() {
                index_set.insert(RuleFilter::Rule(Self::GROUP_NAME, Self::GROUP_RULES[13]));
>>>>>>> 6ec264c4
            }
        }
        if let Some(rule) = self.no_misplaced_assertion.as_ref() {
            if rule.is_disabled() {
<<<<<<< HEAD
                index_set.insert(RuleFilter::Rule(Self::GROUP_NAME, Self::GROUP_RULES[8]));
=======
                index_set.insert(RuleFilter::Rule(Self::GROUP_NAME, Self::GROUP_RULES[14]));
            }
        }
        if let Some(rule) = self.no_namespace_import.as_ref() {
            if rule.is_disabled() {
                index_set.insert(RuleFilter::Rule(Self::GROUP_NAME, Self::GROUP_RULES[15]));
>>>>>>> 6ec264c4
            }
        }
        if let Some(rule) = self.no_nodejs_modules.as_ref() {
            if rule.is_disabled() {
<<<<<<< HEAD
                index_set.insert(RuleFilter::Rule(Self::GROUP_NAME, Self::GROUP_RULES[9]));
=======
                index_set.insert(RuleFilter::Rule(Self::GROUP_NAME, Self::GROUP_RULES[16]));
            }
        }
        if let Some(rule) = self.no_re_export_all.as_ref() {
            if rule.is_disabled() {
                index_set.insert(RuleFilter::Rule(Self::GROUP_NAME, Self::GROUP_RULES[17]));
            }
        }
        if let Some(rule) = self.no_restricted_imports.as_ref() {
            if rule.is_disabled() {
                index_set.insert(RuleFilter::Rule(Self::GROUP_NAME, Self::GROUP_RULES[18]));
>>>>>>> 6ec264c4
            }
        }
        if let Some(rule) = self.no_skipped_tests.as_ref() {
            if rule.is_disabled() {
<<<<<<< HEAD
                index_set.insert(RuleFilter::Rule(Self::GROUP_NAME, Self::GROUP_RULES[10]));
=======
                index_set.insert(RuleFilter::Rule(Self::GROUP_NAME, Self::GROUP_RULES[19]));
            }
        }
        if let Some(rule) = self.no_suspicious_semicolon_in_jsx.as_ref() {
            if rule.is_disabled() {
                index_set.insert(RuleFilter::Rule(Self::GROUP_NAME, Self::GROUP_RULES[20]));
>>>>>>> 6ec264c4
            }
        }
        if let Some(rule) = self.no_undeclared_dependencies.as_ref() {
            if rule.is_disabled() {
<<<<<<< HEAD
                index_set.insert(RuleFilter::Rule(Self::GROUP_NAME, Self::GROUP_RULES[11]));
=======
                index_set.insert(RuleFilter::Rule(Self::GROUP_NAME, Self::GROUP_RULES[21]));
            }
        }
        if let Some(rule) = self.no_useless_ternary.as_ref() {
            if rule.is_disabled() {
                index_set.insert(RuleFilter::Rule(Self::GROUP_NAME, Self::GROUP_RULES[22]));
            }
        }
        if let Some(rule) = self.use_import_restrictions.as_ref() {
            if rule.is_disabled() {
                index_set.insert(RuleFilter::Rule(Self::GROUP_NAME, Self::GROUP_RULES[23]));
>>>>>>> 6ec264c4
            }
        }
        if let Some(rule) = self.use_jsx_key_in_iterable.as_ref() {
            if rule.is_disabled() {
                index_set.insert(RuleFilter::Rule(Self::GROUP_NAME, Self::GROUP_RULES[12]));
            }
        }
        if let Some(rule) = self.use_node_assert_strict.as_ref() {
            if rule.is_disabled() {
                index_set.insert(RuleFilter::Rule(Self::GROUP_NAME, Self::GROUP_RULES[25]));
            }
        }
        if let Some(rule) = self.use_sorted_classes.as_ref() {
            if rule.is_disabled() {
                index_set.insert(RuleFilter::Rule(Self::GROUP_NAME, Self::GROUP_RULES[26]));
            }
        }
        index_set
    }
    #[doc = r" Checks if, given a rule name, matches one of the rules contained in this category"]
    pub(crate) fn has_rule(rule_name: &str) -> bool {
        Self::GROUP_RULES.contains(&rule_name)
    }
    #[doc = r" Checks if, given a rule name, it is marked as recommended"]
    pub(crate) fn is_recommended_rule(rule_name: &str) -> bool {
        Self::RECOMMENDED_RULES.contains(&rule_name)
    }
<<<<<<< HEAD
    pub(crate) fn recommended_rules_as_filters() -> [RuleFilter<'static>; 5] {
        Self::RECOMMENDED_RULES_AS_FILTERS
    }
    pub(crate) fn all_rules_as_filters() -> [RuleFilter<'static>; 13] {
=======
    pub(crate) fn recommended_rules_as_filters() -> [RuleFilter<'static>; 12] {
        Self::RECOMMENDED_RULES_AS_FILTERS
    }
    pub(crate) fn all_rules_as_filters() -> [RuleFilter<'static>; 27] {
>>>>>>> 6ec264c4
        Self::ALL_RULES_AS_FILTERS
    }
    #[doc = r" Select preset rules"]
    pub(crate) fn collect_preset_rules(
        &self,
        parent_is_all: bool,
        parent_is_recommended: bool,
        enabled_rules: &mut IndexSet<RuleFilter>,
    ) {
        if self.is_all_true() || self.is_all_unset() && parent_is_all {
            enabled_rules.extend(Self::all_rules_as_filters());
        } else if self.is_recommended_true()
            || self.is_recommended_unset() && self.is_all_unset() && parent_is_recommended
        {
            enabled_rules.extend(Self::recommended_rules_as_filters());
        }
    }
    pub(crate) fn get_rule_configuration(
        &self,
        rule_name: &str,
    ) -> Option<(RulePlainConfiguration, Option<RuleOptions>)> {
        match rule_name {
            "noColorInvalidHex" => self
                .no_color_invalid_hex
                .as_ref()
                .map(|conf| (conf.level(), conf.get_options())),
            "noConsole" => self
                .no_console
                .as_ref()
                .map(|conf| (conf.level(), conf.get_options())),
            "noConstantMathMinMaxClamp" => self
                .no_constant_math_min_max_clamp
                .as_ref()
                .map(|conf| (conf.level(), conf.get_options())),
            "noDoneCallback" => self
                .no_done_callback
                .as_ref()
                .map(|conf| (conf.level(), conf.get_options())),
            "noDuplicateElseIf" => self
                .no_duplicate_else_if
                .as_ref()
                .map(|conf| (conf.level(), conf.get_options())),
            "noDuplicateFontNames" => self
                .no_duplicate_font_names
                .as_ref()
                .map(|conf| (conf.level(), conf.get_options())),
            "noDuplicateJsonKeys" => self
                .no_duplicate_json_keys
                .as_ref()
                .map(|conf| (conf.level(), conf.get_options())),
            "noEvolvingAny" => self
                .no_evolving_any
                .as_ref()
                .map(|conf| (conf.level(), conf.get_options())),
<<<<<<< HEAD
=======
            "noExcessiveNestedTestSuites" => self
                .no_excessive_nested_test_suites
                .as_ref()
                .map(|conf| (conf.level(), conf.get_options())),
            "noExportsInTest" => self
                .no_exports_in_test
                .as_ref()
                .map(|conf| (conf.level(), conf.get_options())),
            "noFlatMapIdentity" => self
                .no_flat_map_identity
                .as_ref()
                .map(|conf| (conf.level(), conf.get_options())),
            "noFocusedTests" => self
                .no_focused_tests
                .as_ref()
                .map(|conf| (conf.level(), conf.get_options())),
>>>>>>> 6ec264c4
            "noMisplacedAssertion" => self
                .no_misplaced_assertion
                .as_ref()
                .map(|conf| (conf.level(), conf.get_options())),
            "noNodejsModules" => self
                .no_nodejs_modules
                .as_ref()
                .map(|conf| (conf.level(), conf.get_options())),
            "noRestrictedImports" => self
                .no_restricted_imports
                .as_ref()
                .map(|conf| (conf.level(), conf.get_options())),
            "noUndeclaredDependencies" => self
                .no_undeclared_dependencies
                .as_ref()
                .map(|conf| (conf.level(), conf.get_options())),
            "useImportRestrictions" => self
                .use_import_restrictions
                .as_ref()
                .map(|conf| (conf.level(), conf.get_options())),
            "useSortedClasses" => self
                .use_sorted_classes
                .as_ref()
                .map(|conf| (conf.level(), conf.get_options())),
            _ => None,
        }
    }
}
#[derive(Clone, Debug, Default, Deserialize, Deserializable, Eq, Merge, PartialEq, Serialize)]
#[deserializable(with_validator)]
#[cfg_attr(feature = "schema", derive(JsonSchema))]
#[serde(rename_all = "camelCase", default, deny_unknown_fields)]
#[doc = r" A list of rules that belong to this group"]
pub struct Performance {
    #[doc = r" It enables the recommended rules for this group"]
    #[serde(skip_serializing_if = "Option::is_none")]
    pub recommended: Option<bool>,
    #[doc = r" It enables ALL rules for this group."]
    #[serde(skip_serializing_if = "Option::is_none")]
    pub all: Option<bool>,
    #[doc = "Disallow the use of spread (...) syntax on accumulators."]
    #[serde(skip_serializing_if = "Option::is_none")]
    pub no_accumulating_spread: Option<RuleConfiguration<NoAccumulatingSpread>>,
    #[doc = "Disallow the use of barrel file."]
    #[serde(skip_serializing_if = "Option::is_none")]
    pub no_barrel_file: Option<RuleConfiguration<NoBarrelFile>>,
    #[doc = "Disallow the use of the delete operator."]
    #[serde(skip_serializing_if = "Option::is_none")]
    pub no_delete: Option<RuleConfiguration<NoDelete>>,
    #[doc = "Avoid re-export all."]
    #[serde(skip_serializing_if = "Option::is_none")]
    pub no_re_export_all: Option<RuleConfiguration<NoReExportAll>>,
}
impl DeserializableValidator for Performance {
    fn validate(
        &mut self,
        _name: &str,
        range: TextRange,
        diagnostics: &mut Vec<DeserializationDiagnostic>,
    ) -> bool {
        if self.recommended == Some(true) && self.all == Some(true) {
            diagnostics . push (DeserializationDiagnostic :: new (markup ! (< Emphasis > "'recommended'" < / Emphasis > " and " < Emphasis > "'all'" < / Emphasis > " can't be both " < Emphasis > "'true'" < / Emphasis > ". You should choose only one of them.")) . with_range (range) . with_note (markup ! ("Biome will fallback to its defaults for this section."))) ;
            return false;
        }
        true
    }
}
impl Performance {
    const GROUP_NAME: &'static str = "performance";
    pub(crate) const GROUP_RULES: [&'static str; 4] = [
        "noAccumulatingSpread",
        "noBarrelFile",
        "noDelete",
        "noReExportAll",
    ];
    const RECOMMENDED_RULES: [&'static str; 2] = ["noAccumulatingSpread", "noDelete"];
    const RECOMMENDED_RULES_AS_FILTERS: [RuleFilter<'static>; 2] = [
        RuleFilter::Rule(Self::GROUP_NAME, Self::GROUP_RULES[0]),
        RuleFilter::Rule(Self::GROUP_NAME, Self::GROUP_RULES[2]),
    ];
    const ALL_RULES_AS_FILTERS: [RuleFilter<'static>; 4] = [
        RuleFilter::Rule(Self::GROUP_NAME, Self::GROUP_RULES[0]),
        RuleFilter::Rule(Self::GROUP_NAME, Self::GROUP_RULES[1]),
        RuleFilter::Rule(Self::GROUP_NAME, Self::GROUP_RULES[2]),
        RuleFilter::Rule(Self::GROUP_NAME, Self::GROUP_RULES[3]),
    ];
    #[doc = r" Retrieves the recommended rules"]
    pub(crate) fn is_recommended_true(&self) -> bool {
        matches!(self.recommended, Some(true))
    }
    pub(crate) fn is_recommended_unset(&self) -> bool {
        self.recommended.is_none()
    }
    pub(crate) fn is_all_true(&self) -> bool {
        matches!(self.all, Some(true))
    }
    pub(crate) fn is_all_unset(&self) -> bool {
        self.all.is_none()
    }
    pub(crate) fn get_enabled_rules(&self) -> IndexSet<RuleFilter> {
        let mut index_set = IndexSet::new();
        if let Some(rule) = self.no_accumulating_spread.as_ref() {
            if rule.is_enabled() {
                index_set.insert(RuleFilter::Rule(Self::GROUP_NAME, Self::GROUP_RULES[0]));
            }
        }
        if let Some(rule) = self.no_barrel_file.as_ref() {
            if rule.is_enabled() {
                index_set.insert(RuleFilter::Rule(Self::GROUP_NAME, Self::GROUP_RULES[1]));
            }
        }
        if let Some(rule) = self.no_delete.as_ref() {
            if rule.is_enabled() {
                index_set.insert(RuleFilter::Rule(Self::GROUP_NAME, Self::GROUP_RULES[2]));
            }
        }
        if let Some(rule) = self.no_re_export_all.as_ref() {
            if rule.is_enabled() {
                index_set.insert(RuleFilter::Rule(Self::GROUP_NAME, Self::GROUP_RULES[3]));
            }
        }
        index_set
    }
    pub(crate) fn get_disabled_rules(&self) -> IndexSet<RuleFilter> {
        let mut index_set = IndexSet::new();
        if let Some(rule) = self.no_accumulating_spread.as_ref() {
            if rule.is_disabled() {
                index_set.insert(RuleFilter::Rule(Self::GROUP_NAME, Self::GROUP_RULES[0]));
            }
        }
        if let Some(rule) = self.no_barrel_file.as_ref() {
            if rule.is_disabled() {
                index_set.insert(RuleFilter::Rule(Self::GROUP_NAME, Self::GROUP_RULES[1]));
            }
        }
        if let Some(rule) = self.no_delete.as_ref() {
            if rule.is_disabled() {
                index_set.insert(RuleFilter::Rule(Self::GROUP_NAME, Self::GROUP_RULES[2]));
            }
        }
        if let Some(rule) = self.no_re_export_all.as_ref() {
            if rule.is_disabled() {
                index_set.insert(RuleFilter::Rule(Self::GROUP_NAME, Self::GROUP_RULES[3]));
            }
        }
        index_set
    }
    #[doc = r" Checks if, given a rule name, matches one of the rules contained in this category"]
    pub(crate) fn has_rule(rule_name: &str) -> bool {
        Self::GROUP_RULES.contains(&rule_name)
    }
    #[doc = r" Checks if, given a rule name, it is marked as recommended"]
    pub(crate) fn is_recommended_rule(rule_name: &str) -> bool {
        Self::RECOMMENDED_RULES.contains(&rule_name)
    }
    pub(crate) fn recommended_rules_as_filters() -> [RuleFilter<'static>; 2] {
        Self::RECOMMENDED_RULES_AS_FILTERS
    }
    pub(crate) fn all_rules_as_filters() -> [RuleFilter<'static>; 4] {
        Self::ALL_RULES_AS_FILTERS
    }
    #[doc = r" Select preset rules"]
    pub(crate) fn collect_preset_rules(
        &self,
        parent_is_all: bool,
        parent_is_recommended: bool,
        enabled_rules: &mut IndexSet<RuleFilter>,
    ) {
        if self.is_all_true() || self.is_all_unset() && parent_is_all {
            enabled_rules.extend(Self::all_rules_as_filters());
        } else if self.is_recommended_true()
            || self.is_recommended_unset() && self.is_all_unset() && parent_is_recommended
        {
            enabled_rules.extend(Self::recommended_rules_as_filters());
        }
    }
    pub(crate) fn get_rule_configuration(
        &self,
        rule_name: &str,
    ) -> Option<(RulePlainConfiguration, Option<RuleOptions>)> {
        match rule_name {
            "noAccumulatingSpread" => self
                .no_accumulating_spread
                .as_ref()
                .map(|conf| (conf.level(), conf.get_options())),
            "noBarrelFile" => self
                .no_barrel_file
                .as_ref()
                .map(|conf| (conf.level(), conf.get_options())),
            "noDelete" => self
                .no_delete
                .as_ref()
                .map(|conf| (conf.level(), conf.get_options())),
            "noReExportAll" => self
                .no_re_export_all
                .as_ref()
                .map(|conf| (conf.level(), conf.get_options())),
            _ => None,
        }
    }
}
#[derive(Clone, Debug, Default, Deserialize, Deserializable, Eq, Merge, PartialEq, Serialize)]
#[deserializable(with_validator)]
#[cfg_attr(feature = "schema", derive(JsonSchema))]
#[serde(rename_all = "camelCase", default, deny_unknown_fields)]
#[doc = r" A list of rules that belong to this group"]
pub struct Security {
    #[doc = r" It enables the recommended rules for this group"]
    #[serde(skip_serializing_if = "Option::is_none")]
    pub recommended: Option<bool>,
    #[doc = r" It enables ALL rules for this group."]
    #[serde(skip_serializing_if = "Option::is_none")]
    pub all: Option<bool>,
    #[doc = "Prevent the usage of dangerous JSX props"]
    #[serde(skip_serializing_if = "Option::is_none")]
    pub no_dangerously_set_inner_html: Option<RuleConfiguration<NoDangerouslySetInnerHtml>>,
    #[doc = "Report when a DOM element or a component uses both children and dangerouslySetInnerHTML prop."]
    #[serde(skip_serializing_if = "Option::is_none")]
    pub no_dangerously_set_inner_html_with_children:
        Option<RuleConfiguration<NoDangerouslySetInnerHtmlWithChildren>>,
    #[doc = "Disallow the use of global eval()."]
    #[serde(skip_serializing_if = "Option::is_none")]
    pub no_global_eval: Option<RuleConfiguration<NoGlobalEval>>,
}
impl DeserializableValidator for Security {
    fn validate(
        &mut self,
        _name: &str,
        range: TextRange,
        diagnostics: &mut Vec<DeserializationDiagnostic>,
    ) -> bool {
        if self.recommended == Some(true) && self.all == Some(true) {
            diagnostics . push (DeserializationDiagnostic :: new (markup ! (< Emphasis > "'recommended'" < / Emphasis > " and " < Emphasis > "'all'" < / Emphasis > " can't be both " < Emphasis > "'true'" < / Emphasis > ". You should choose only one of them.")) . with_range (range) . with_note (markup ! ("Biome will fallback to its defaults for this section."))) ;
            return false;
        }
        true
    }
}
impl Security {
    const GROUP_NAME: &'static str = "security";
    pub(crate) const GROUP_RULES: [&'static str; 3] = [
        "noDangerouslySetInnerHtml",
        "noDangerouslySetInnerHtmlWithChildren",
        "noGlobalEval",
    ];
    const RECOMMENDED_RULES: [&'static str; 3] = [
        "noDangerouslySetInnerHtml",
        "noDangerouslySetInnerHtmlWithChildren",
        "noGlobalEval",
    ];
    const RECOMMENDED_RULES_AS_FILTERS: [RuleFilter<'static>; 3] = [
        RuleFilter::Rule(Self::GROUP_NAME, Self::GROUP_RULES[0]),
        RuleFilter::Rule(Self::GROUP_NAME, Self::GROUP_RULES[1]),
        RuleFilter::Rule(Self::GROUP_NAME, Self::GROUP_RULES[2]),
    ];
    const ALL_RULES_AS_FILTERS: [RuleFilter<'static>; 3] = [
        RuleFilter::Rule(Self::GROUP_NAME, Self::GROUP_RULES[0]),
        RuleFilter::Rule(Self::GROUP_NAME, Self::GROUP_RULES[1]),
        RuleFilter::Rule(Self::GROUP_NAME, Self::GROUP_RULES[2]),
    ];
    #[doc = r" Retrieves the recommended rules"]
    pub(crate) fn is_recommended_true(&self) -> bool {
        matches!(self.recommended, Some(true))
    }
    pub(crate) fn is_recommended_unset(&self) -> bool {
        self.recommended.is_none()
    }
    pub(crate) fn is_all_true(&self) -> bool {
        matches!(self.all, Some(true))
    }
    pub(crate) fn is_all_unset(&self) -> bool {
        self.all.is_none()
    }
    pub(crate) fn get_enabled_rules(&self) -> IndexSet<RuleFilter> {
        let mut index_set = IndexSet::new();
        if let Some(rule) = self.no_dangerously_set_inner_html.as_ref() {
            if rule.is_enabled() {
                index_set.insert(RuleFilter::Rule(Self::GROUP_NAME, Self::GROUP_RULES[0]));
            }
        }
        if let Some(rule) = self.no_dangerously_set_inner_html_with_children.as_ref() {
            if rule.is_enabled() {
                index_set.insert(RuleFilter::Rule(Self::GROUP_NAME, Self::GROUP_RULES[1]));
            }
        }
        if let Some(rule) = self.no_global_eval.as_ref() {
            if rule.is_enabled() {
                index_set.insert(RuleFilter::Rule(Self::GROUP_NAME, Self::GROUP_RULES[2]));
            }
        }
        index_set
    }
    pub(crate) fn get_disabled_rules(&self) -> IndexSet<RuleFilter> {
        let mut index_set = IndexSet::new();
        if let Some(rule) = self.no_dangerously_set_inner_html.as_ref() {
            if rule.is_disabled() {
                index_set.insert(RuleFilter::Rule(Self::GROUP_NAME, Self::GROUP_RULES[0]));
            }
        }
        if let Some(rule) = self.no_dangerously_set_inner_html_with_children.as_ref() {
            if rule.is_disabled() {
                index_set.insert(RuleFilter::Rule(Self::GROUP_NAME, Self::GROUP_RULES[1]));
            }
        }
        if let Some(rule) = self.no_global_eval.as_ref() {
            if rule.is_disabled() {
                index_set.insert(RuleFilter::Rule(Self::GROUP_NAME, Self::GROUP_RULES[2]));
            }
        }
        index_set
    }
    #[doc = r" Checks if, given a rule name, matches one of the rules contained in this category"]
    pub(crate) fn has_rule(rule_name: &str) -> bool {
        Self::GROUP_RULES.contains(&rule_name)
    }
    #[doc = r" Checks if, given a rule name, it is marked as recommended"]
    pub(crate) fn is_recommended_rule(rule_name: &str) -> bool {
        Self::RECOMMENDED_RULES.contains(&rule_name)
    }
    pub(crate) fn recommended_rules_as_filters() -> [RuleFilter<'static>; 3] {
        Self::RECOMMENDED_RULES_AS_FILTERS
    }
    pub(crate) fn all_rules_as_filters() -> [RuleFilter<'static>; 3] {
        Self::ALL_RULES_AS_FILTERS
    }
    #[doc = r" Select preset rules"]
    pub(crate) fn collect_preset_rules(
        &self,
        parent_is_all: bool,
        parent_is_recommended: bool,
        enabled_rules: &mut IndexSet<RuleFilter>,
    ) {
        if self.is_all_true() || self.is_all_unset() && parent_is_all {
            enabled_rules.extend(Self::all_rules_as_filters());
        } else if self.is_recommended_true()
            || self.is_recommended_unset() && self.is_all_unset() && parent_is_recommended
        {
            enabled_rules.extend(Self::recommended_rules_as_filters());
        }
    }
    pub(crate) fn get_rule_configuration(
        &self,
        rule_name: &str,
    ) -> Option<(RulePlainConfiguration, Option<RuleOptions>)> {
        match rule_name {
            "noDangerouslySetInnerHtml" => self
                .no_dangerously_set_inner_html
                .as_ref()
                .map(|conf| (conf.level(), conf.get_options())),
            "noDangerouslySetInnerHtmlWithChildren" => self
                .no_dangerously_set_inner_html_with_children
                .as_ref()
                .map(|conf| (conf.level(), conf.get_options())),
            "noGlobalEval" => self
                .no_global_eval
                .as_ref()
                .map(|conf| (conf.level(), conf.get_options())),
            _ => None,
        }
    }
}
#[derive(Clone, Debug, Default, Deserialize, Deserializable, Eq, Merge, PartialEq, Serialize)]
#[deserializable(with_validator)]
#[cfg_attr(feature = "schema", derive(JsonSchema))]
#[serde(rename_all = "camelCase", default, deny_unknown_fields)]
#[doc = r" A list of rules that belong to this group"]
pub struct Style {
    #[doc = r" It enables the recommended rules for this group"]
    #[serde(skip_serializing_if = "Option::is_none")]
    pub recommended: Option<bool>,
    #[doc = r" It enables ALL rules for this group."]
    #[serde(skip_serializing_if = "Option::is_none")]
    pub all: Option<bool>,
    #[doc = "Disallow the use of arguments."]
    #[serde(skip_serializing_if = "Option::is_none")]
    pub no_arguments: Option<RuleConfiguration<NoArguments>>,
    #[doc = "Disallow comma operator."]
    #[serde(skip_serializing_if = "Option::is_none")]
    pub no_comma_operator: Option<RuleConfiguration<NoCommaOperator>>,
    #[doc = "Disallow default exports."]
    #[serde(skip_serializing_if = "Option::is_none")]
    pub no_default_export: Option<RuleConfiguration<NoDefaultExport>>,
    #[doc = "Disallow implicit true values on JSX boolean attributes"]
    #[serde(skip_serializing_if = "Option::is_none")]
    pub no_implicit_boolean: Option<RuleConfiguration<NoImplicitBoolean>>,
    #[doc = "Disallow type annotations for variables, parameters, and class properties initialized with a literal expression."]
    #[serde(skip_serializing_if = "Option::is_none")]
    pub no_inferrable_types: Option<RuleConfiguration<NoInferrableTypes>>,
    #[doc = "Disallow the use of TypeScript's namespaces."]
    #[serde(skip_serializing_if = "Option::is_none")]
    pub no_namespace: Option<RuleConfiguration<NoNamespace>>,
    #[doc = "Disallow the use of namespace imports."]
    #[serde(skip_serializing_if = "Option::is_none")]
    pub no_namespace_import: Option<RuleConfiguration<NoNamespaceImport>>,
    #[doc = "Disallow negation in the condition of an if statement if it has an else clause."]
    #[serde(skip_serializing_if = "Option::is_none")]
    pub no_negation_else: Option<RuleConfiguration<NoNegationElse>>,
    #[doc = "Disallow non-null assertions using the ! postfix operator."]
    #[serde(skip_serializing_if = "Option::is_none")]
    pub no_non_null_assertion: Option<RuleConfiguration<NoNonNullAssertion>>,
    #[doc = "Disallow reassigning function parameters."]
    #[serde(skip_serializing_if = "Option::is_none")]
    pub no_parameter_assign: Option<RuleConfiguration<NoParameterAssign>>,
    #[doc = "Disallow the use of parameter properties in class constructors."]
    #[serde(skip_serializing_if = "Option::is_none")]
    pub no_parameter_properties: Option<RuleConfiguration<NoParameterProperties>>,
    #[doc = "This rule allows you to specify global variable names that you don’t want to use in your application."]
    #[serde(skip_serializing_if = "Option::is_none")]
    pub no_restricted_globals: Option<RuleConfiguration<NoRestrictedGlobals>>,
    #[doc = "Disallow the use of constants which its value is the upper-case version of its name."]
    #[serde(skip_serializing_if = "Option::is_none")]
    pub no_shouty_constants: Option<RuleConfiguration<NoShoutyConstants>>,
    #[doc = "Disallow template literals if interpolation and special-character handling are not needed"]
    #[serde(skip_serializing_if = "Option::is_none")]
    pub no_unused_template_literal: Option<RuleConfiguration<NoUnusedTemplateLiteral>>,
    #[doc = "Disallow else block when the if block breaks early."]
    #[serde(skip_serializing_if = "Option::is_none")]
    pub no_useless_else: Option<RuleConfiguration<NoUselessElse>>,
    #[doc = "Disallow the use of var"]
    #[serde(skip_serializing_if = "Option::is_none")]
    pub no_var: Option<RuleConfiguration<NoVar>>,
    #[doc = "Enforce the use of as const over literal type and type annotation."]
    #[serde(skip_serializing_if = "Option::is_none")]
    pub use_as_const_assertion: Option<RuleConfiguration<UseAsConstAssertion>>,
    #[doc = "Requires following curly brace conventions."]
    #[serde(skip_serializing_if = "Option::is_none")]
    pub use_block_statements: Option<RuleConfiguration<UseBlockStatements>>,
    #[doc = "Enforce using else if instead of nested if in else clauses."]
    #[serde(skip_serializing_if = "Option::is_none")]
    pub use_collapsed_else_if: Option<RuleConfiguration<UseCollapsedElseIf>>,
    #[doc = "Require consistently using either T\\[] or Array\\<T>"]
    #[serde(skip_serializing_if = "Option::is_none")]
    pub use_consistent_array_type: Option<RuleConfiguration<UseConsistentArrayType>>,
    #[doc = "Require const declarations for variables that are never reassigned after declared."]
    #[serde(skip_serializing_if = "Option::is_none")]
    pub use_const: Option<RuleConfiguration<UseConst>>,
    #[doc = "Enforce default function parameters and optional function parameters to be last."]
    #[serde(skip_serializing_if = "Option::is_none")]
    pub use_default_parameter_last: Option<RuleConfiguration<UseDefaultParameterLast>>,
    #[doc = "Require that each enum member value be explicitly initialized."]
    #[serde(skip_serializing_if = "Option::is_none")]
    pub use_enum_initializers: Option<RuleConfiguration<UseEnumInitializers>>,
    #[doc = "Disallow the use of Math.pow in favor of the ** operator."]
    #[serde(skip_serializing_if = "Option::is_none")]
    pub use_exponentiation_operator: Option<RuleConfiguration<UseExponentiationOperator>>,
    #[doc = "Promotes the use of export type for types."]
    #[serde(skip_serializing_if = "Option::is_none")]
    pub use_export_type: Option<RuleConfiguration<UseExportType>>,
    #[doc = "Enforce naming conventions for JavaScript and TypeScript filenames."]
    #[serde(skip_serializing_if = "Option::is_none")]
    pub use_filenaming_convention: Option<RuleConfiguration<UseFilenamingConvention>>,
    #[doc = "This rule recommends a for-of loop when in a for loop, the index used to extract an item from the iterated array."]
    #[serde(skip_serializing_if = "Option::is_none")]
    pub use_for_of: Option<RuleConfiguration<UseForOf>>,
    #[doc = "This rule enforces the use of \\<>...\\</> over \\<Fragment>...\\</Fragment>."]
    #[serde(skip_serializing_if = "Option::is_none")]
    pub use_fragment_syntax: Option<RuleConfiguration<UseFragmentSyntax>>,
    #[doc = "Promotes the use of import type for types."]
    #[serde(skip_serializing_if = "Option::is_none")]
    pub use_import_type: Option<RuleConfiguration<UseImportType>>,
    #[doc = "Require all enum members to be literal values."]
    #[serde(skip_serializing_if = "Option::is_none")]
    pub use_literal_enum_members: Option<RuleConfiguration<UseLiteralEnumMembers>>,
    #[doc = "Enforce naming conventions for everything across a codebase."]
    #[serde(skip_serializing_if = "Option::is_none")]
    pub use_naming_convention: Option<RuleConfiguration<UseNamingConvention>>,
    #[doc = "Promotes the usage of node:assert/strict over node:assert."]
    #[serde(skip_serializing_if = "Option::is_none")]
    pub use_node_assert_strict: Option<RuleConfiguration<UseNodeAssertStrict>>,
    #[doc = "Enforces using the node: protocol for Node.js builtin modules."]
    #[serde(skip_serializing_if = "Option::is_none")]
    pub use_nodejs_import_protocol: Option<RuleConfiguration<UseNodejsImportProtocol>>,
    #[doc = "Use the Number properties instead of global ones."]
    #[serde(skip_serializing_if = "Option::is_none")]
    pub use_number_namespace: Option<RuleConfiguration<UseNumberNamespace>>,
    #[doc = "Disallow parseInt() and Number.parseInt() in favor of binary, octal, and hexadecimal literals"]
    #[serde(skip_serializing_if = "Option::is_none")]
    pub use_numeric_literals: Option<RuleConfiguration<UseNumericLiterals>>,
    #[doc = "Prevent extra closing tags for components without children"]
    #[serde(skip_serializing_if = "Option::is_none")]
    pub use_self_closing_elements: Option<RuleConfiguration<UseSelfClosingElements>>,
    #[doc = "When expressing array types, this rule promotes the usage of T\\[] shorthand instead of Array\\<T>."]
    #[serde(skip_serializing_if = "Option::is_none")]
    pub use_shorthand_array_type: Option<RuleConfiguration<UseShorthandArrayType>>,
    #[doc = "Require assignment operator shorthand where possible."]
    #[serde(skip_serializing_if = "Option::is_none")]
    pub use_shorthand_assign: Option<RuleConfiguration<UseShorthandAssign>>,
    #[doc = "Enforce using function types instead of object type with call signatures."]
    #[serde(skip_serializing_if = "Option::is_none")]
    pub use_shorthand_function_type: Option<RuleConfiguration<UseShorthandFunctionType>>,
    #[doc = "Enforces switch clauses have a single statement, emits a quick fix wrapping the statements in a block."]
    #[serde(skip_serializing_if = "Option::is_none")]
    pub use_single_case_statement: Option<RuleConfiguration<UseSingleCaseStatement>>,
    #[doc = "Disallow multiple variable declarations in the same variable statement"]
    #[serde(skip_serializing_if = "Option::is_none")]
    pub use_single_var_declarator: Option<RuleConfiguration<UseSingleVarDeclarator>>,
    #[doc = "Prefer template literals over string concatenation."]
    #[serde(skip_serializing_if = "Option::is_none")]
    pub use_template: Option<RuleConfiguration<UseTemplate>>,
    #[doc = "Enforce the use of while loops instead of for loops when the initializer and update expressions are not needed."]
    #[serde(skip_serializing_if = "Option::is_none")]
    pub use_while: Option<RuleConfiguration<UseWhile>>,
}
impl DeserializableValidator for Style {
    fn validate(
        &mut self,
        _name: &str,
        range: TextRange,
        diagnostics: &mut Vec<DeserializationDiagnostic>,
    ) -> bool {
        if self.recommended == Some(true) && self.all == Some(true) {
            diagnostics . push (DeserializationDiagnostic :: new (markup ! (< Emphasis > "'recommended'" < / Emphasis > " and " < Emphasis > "'all'" < / Emphasis > " can't be both " < Emphasis > "'true'" < / Emphasis > ". You should choose only one of them.")) . with_range (range) . with_note (markup ! ("Biome will fallback to its defaults for this section."))) ;
            return false;
        }
        true
    }
}
impl Style {
    const GROUP_NAME: &'static str = "style";
    pub(crate) const GROUP_RULES: [&'static str; 43] = [
        "noArguments",
        "noCommaOperator",
        "noDefaultExport",
        "noImplicitBoolean",
        "noInferrableTypes",
        "noNamespace",
        "noNamespaceImport",
        "noNegationElse",
        "noNonNullAssertion",
        "noParameterAssign",
        "noParameterProperties",
        "noRestrictedGlobals",
        "noShoutyConstants",
        "noUnusedTemplateLiteral",
        "noUselessElse",
        "noVar",
        "useAsConstAssertion",
        "useBlockStatements",
        "useCollapsedElseIf",
        "useConsistentArrayType",
        "useConst",
        "useDefaultParameterLast",
        "useEnumInitializers",
        "useExponentiationOperator",
        "useExportType",
        "useFilenamingConvention",
        "useForOf",
        "useFragmentSyntax",
        "useImportType",
        "useLiteralEnumMembers",
        "useNamingConvention",
        "useNodeAssertStrict",
        "useNodejsImportProtocol",
        "useNumberNamespace",
        "useNumericLiterals",
        "useSelfClosingElements",
        "useShorthandArrayType",
        "useShorthandAssign",
        "useShorthandFunctionType",
        "useSingleCaseStatement",
        "useSingleVarDeclarator",
        "useTemplate",
        "useWhile",
    ];
    const RECOMMENDED_RULES: [&'static str; 24] = [
        "noArguments",
        "noCommaOperator",
        "noInferrableTypes",
        "noNonNullAssertion",
        "noParameterAssign",
        "noUnusedTemplateLiteral",
        "noUselessElse",
        "noVar",
        "useAsConstAssertion",
        "useConst",
        "useDefaultParameterLast",
        "useEnumInitializers",
        "useExponentiationOperator",
        "useExportType",
        "useImportType",
        "useLiteralEnumMembers",
        "useNodejsImportProtocol",
        "useNumberNamespace",
        "useNumericLiterals",
        "useSelfClosingElements",
        "useShorthandFunctionType",
        "useSingleVarDeclarator",
        "useTemplate",
        "useWhile",
    ];
    const RECOMMENDED_RULES_AS_FILTERS: [RuleFilter<'static>; 24] = [
        RuleFilter::Rule(Self::GROUP_NAME, Self::GROUP_RULES[0]),
        RuleFilter::Rule(Self::GROUP_NAME, Self::GROUP_RULES[1]),
        RuleFilter::Rule(Self::GROUP_NAME, Self::GROUP_RULES[4]),
        RuleFilter::Rule(Self::GROUP_NAME, Self::GROUP_RULES[8]),
        RuleFilter::Rule(Self::GROUP_NAME, Self::GROUP_RULES[9]),
        RuleFilter::Rule(Self::GROUP_NAME, Self::GROUP_RULES[13]),
        RuleFilter::Rule(Self::GROUP_NAME, Self::GROUP_RULES[14]),
        RuleFilter::Rule(Self::GROUP_NAME, Self::GROUP_RULES[15]),
        RuleFilter::Rule(Self::GROUP_NAME, Self::GROUP_RULES[16]),
        RuleFilter::Rule(Self::GROUP_NAME, Self::GROUP_RULES[20]),
        RuleFilter::Rule(Self::GROUP_NAME, Self::GROUP_RULES[21]),
        RuleFilter::Rule(Self::GROUP_NAME, Self::GROUP_RULES[22]),
        RuleFilter::Rule(Self::GROUP_NAME, Self::GROUP_RULES[23]),
        RuleFilter::Rule(Self::GROUP_NAME, Self::GROUP_RULES[24]),
        RuleFilter::Rule(Self::GROUP_NAME, Self::GROUP_RULES[28]),
        RuleFilter::Rule(Self::GROUP_NAME, Self::GROUP_RULES[29]),
        RuleFilter::Rule(Self::GROUP_NAME, Self::GROUP_RULES[32]),
        RuleFilter::Rule(Self::GROUP_NAME, Self::GROUP_RULES[33]),
        RuleFilter::Rule(Self::GROUP_NAME, Self::GROUP_RULES[34]),
        RuleFilter::Rule(Self::GROUP_NAME, Self::GROUP_RULES[35]),
        RuleFilter::Rule(Self::GROUP_NAME, Self::GROUP_RULES[38]),
        RuleFilter::Rule(Self::GROUP_NAME, Self::GROUP_RULES[40]),
        RuleFilter::Rule(Self::GROUP_NAME, Self::GROUP_RULES[41]),
        RuleFilter::Rule(Self::GROUP_NAME, Self::GROUP_RULES[42]),
    ];
    const ALL_RULES_AS_FILTERS: [RuleFilter<'static>; 43] = [
        RuleFilter::Rule(Self::GROUP_NAME, Self::GROUP_RULES[0]),
        RuleFilter::Rule(Self::GROUP_NAME, Self::GROUP_RULES[1]),
        RuleFilter::Rule(Self::GROUP_NAME, Self::GROUP_RULES[2]),
        RuleFilter::Rule(Self::GROUP_NAME, Self::GROUP_RULES[3]),
        RuleFilter::Rule(Self::GROUP_NAME, Self::GROUP_RULES[4]),
        RuleFilter::Rule(Self::GROUP_NAME, Self::GROUP_RULES[5]),
        RuleFilter::Rule(Self::GROUP_NAME, Self::GROUP_RULES[6]),
        RuleFilter::Rule(Self::GROUP_NAME, Self::GROUP_RULES[7]),
        RuleFilter::Rule(Self::GROUP_NAME, Self::GROUP_RULES[8]),
        RuleFilter::Rule(Self::GROUP_NAME, Self::GROUP_RULES[9]),
        RuleFilter::Rule(Self::GROUP_NAME, Self::GROUP_RULES[10]),
        RuleFilter::Rule(Self::GROUP_NAME, Self::GROUP_RULES[11]),
        RuleFilter::Rule(Self::GROUP_NAME, Self::GROUP_RULES[12]),
        RuleFilter::Rule(Self::GROUP_NAME, Self::GROUP_RULES[13]),
        RuleFilter::Rule(Self::GROUP_NAME, Self::GROUP_RULES[14]),
        RuleFilter::Rule(Self::GROUP_NAME, Self::GROUP_RULES[15]),
        RuleFilter::Rule(Self::GROUP_NAME, Self::GROUP_RULES[16]),
        RuleFilter::Rule(Self::GROUP_NAME, Self::GROUP_RULES[17]),
        RuleFilter::Rule(Self::GROUP_NAME, Self::GROUP_RULES[18]),
        RuleFilter::Rule(Self::GROUP_NAME, Self::GROUP_RULES[19]),
        RuleFilter::Rule(Self::GROUP_NAME, Self::GROUP_RULES[20]),
        RuleFilter::Rule(Self::GROUP_NAME, Self::GROUP_RULES[21]),
        RuleFilter::Rule(Self::GROUP_NAME, Self::GROUP_RULES[22]),
        RuleFilter::Rule(Self::GROUP_NAME, Self::GROUP_RULES[23]),
        RuleFilter::Rule(Self::GROUP_NAME, Self::GROUP_RULES[24]),
        RuleFilter::Rule(Self::GROUP_NAME, Self::GROUP_RULES[25]),
        RuleFilter::Rule(Self::GROUP_NAME, Self::GROUP_RULES[26]),
        RuleFilter::Rule(Self::GROUP_NAME, Self::GROUP_RULES[27]),
        RuleFilter::Rule(Self::GROUP_NAME, Self::GROUP_RULES[28]),
        RuleFilter::Rule(Self::GROUP_NAME, Self::GROUP_RULES[29]),
        RuleFilter::Rule(Self::GROUP_NAME, Self::GROUP_RULES[30]),
        RuleFilter::Rule(Self::GROUP_NAME, Self::GROUP_RULES[31]),
        RuleFilter::Rule(Self::GROUP_NAME, Self::GROUP_RULES[32]),
        RuleFilter::Rule(Self::GROUP_NAME, Self::GROUP_RULES[33]),
        RuleFilter::Rule(Self::GROUP_NAME, Self::GROUP_RULES[34]),
        RuleFilter::Rule(Self::GROUP_NAME, Self::GROUP_RULES[35]),
        RuleFilter::Rule(Self::GROUP_NAME, Self::GROUP_RULES[36]),
        RuleFilter::Rule(Self::GROUP_NAME, Self::GROUP_RULES[37]),
        RuleFilter::Rule(Self::GROUP_NAME, Self::GROUP_RULES[38]),
        RuleFilter::Rule(Self::GROUP_NAME, Self::GROUP_RULES[39]),
        RuleFilter::Rule(Self::GROUP_NAME, Self::GROUP_RULES[40]),
        RuleFilter::Rule(Self::GROUP_NAME, Self::GROUP_RULES[41]),
        RuleFilter::Rule(Self::GROUP_NAME, Self::GROUP_RULES[42]),
    ];
    #[doc = r" Retrieves the recommended rules"]
    pub(crate) fn is_recommended_true(&self) -> bool {
        matches!(self.recommended, Some(true))
    }
    pub(crate) fn is_recommended_unset(&self) -> bool {
        self.recommended.is_none()
    }
    pub(crate) fn is_all_true(&self) -> bool {
        matches!(self.all, Some(true))
    }
    pub(crate) fn is_all_unset(&self) -> bool {
        self.all.is_none()
    }
    pub(crate) fn get_enabled_rules(&self) -> IndexSet<RuleFilter> {
        let mut index_set = IndexSet::new();
        if let Some(rule) = self.no_arguments.as_ref() {
            if rule.is_enabled() {
                index_set.insert(RuleFilter::Rule(Self::GROUP_NAME, Self::GROUP_RULES[0]));
            }
        }
        if let Some(rule) = self.no_comma_operator.as_ref() {
            if rule.is_enabled() {
                index_set.insert(RuleFilter::Rule(Self::GROUP_NAME, Self::GROUP_RULES[1]));
            }
        }
        if let Some(rule) = self.no_default_export.as_ref() {
            if rule.is_enabled() {
                index_set.insert(RuleFilter::Rule(Self::GROUP_NAME, Self::GROUP_RULES[2]));
            }
        }
        if let Some(rule) = self.no_implicit_boolean.as_ref() {
            if rule.is_enabled() {
                index_set.insert(RuleFilter::Rule(Self::GROUP_NAME, Self::GROUP_RULES[3]));
            }
        }
        if let Some(rule) = self.no_inferrable_types.as_ref() {
            if rule.is_enabled() {
                index_set.insert(RuleFilter::Rule(Self::GROUP_NAME, Self::GROUP_RULES[4]));
            }
        }
        if let Some(rule) = self.no_namespace.as_ref() {
            if rule.is_enabled() {
                index_set.insert(RuleFilter::Rule(Self::GROUP_NAME, Self::GROUP_RULES[5]));
            }
        }
        if let Some(rule) = self.no_namespace_import.as_ref() {
            if rule.is_enabled() {
                index_set.insert(RuleFilter::Rule(Self::GROUP_NAME, Self::GROUP_RULES[6]));
            }
        }
        if let Some(rule) = self.no_negation_else.as_ref() {
            if rule.is_enabled() {
                index_set.insert(RuleFilter::Rule(Self::GROUP_NAME, Self::GROUP_RULES[7]));
            }
        }
        if let Some(rule) = self.no_non_null_assertion.as_ref() {
            if rule.is_enabled() {
                index_set.insert(RuleFilter::Rule(Self::GROUP_NAME, Self::GROUP_RULES[8]));
            }
        }
        if let Some(rule) = self.no_parameter_assign.as_ref() {
            if rule.is_enabled() {
                index_set.insert(RuleFilter::Rule(Self::GROUP_NAME, Self::GROUP_RULES[9]));
            }
        }
        if let Some(rule) = self.no_parameter_properties.as_ref() {
            if rule.is_enabled() {
                index_set.insert(RuleFilter::Rule(Self::GROUP_NAME, Self::GROUP_RULES[10]));
            }
        }
        if let Some(rule) = self.no_restricted_globals.as_ref() {
            if rule.is_enabled() {
                index_set.insert(RuleFilter::Rule(Self::GROUP_NAME, Self::GROUP_RULES[11]));
            }
        }
        if let Some(rule) = self.no_shouty_constants.as_ref() {
            if rule.is_enabled() {
                index_set.insert(RuleFilter::Rule(Self::GROUP_NAME, Self::GROUP_RULES[12]));
            }
        }
        if let Some(rule) = self.no_unused_template_literal.as_ref() {
            if rule.is_enabled() {
                index_set.insert(RuleFilter::Rule(Self::GROUP_NAME, Self::GROUP_RULES[13]));
            }
        }
        if let Some(rule) = self.no_useless_else.as_ref() {
            if rule.is_enabled() {
                index_set.insert(RuleFilter::Rule(Self::GROUP_NAME, Self::GROUP_RULES[14]));
            }
        }
        if let Some(rule) = self.no_var.as_ref() {
            if rule.is_enabled() {
                index_set.insert(RuleFilter::Rule(Self::GROUP_NAME, Self::GROUP_RULES[15]));
            }
        }
        if let Some(rule) = self.use_as_const_assertion.as_ref() {
            if rule.is_enabled() {
                index_set.insert(RuleFilter::Rule(Self::GROUP_NAME, Self::GROUP_RULES[16]));
            }
        }
        if let Some(rule) = self.use_block_statements.as_ref() {
            if rule.is_enabled() {
                index_set.insert(RuleFilter::Rule(Self::GROUP_NAME, Self::GROUP_RULES[17]));
            }
        }
        if let Some(rule) = self.use_collapsed_else_if.as_ref() {
            if rule.is_enabled() {
                index_set.insert(RuleFilter::Rule(Self::GROUP_NAME, Self::GROUP_RULES[18]));
            }
        }
        if let Some(rule) = self.use_consistent_array_type.as_ref() {
            if rule.is_enabled() {
                index_set.insert(RuleFilter::Rule(Self::GROUP_NAME, Self::GROUP_RULES[19]));
            }
        }
        if let Some(rule) = self.use_const.as_ref() {
            if rule.is_enabled() {
                index_set.insert(RuleFilter::Rule(Self::GROUP_NAME, Self::GROUP_RULES[20]));
            }
        }
        if let Some(rule) = self.use_default_parameter_last.as_ref() {
            if rule.is_enabled() {
                index_set.insert(RuleFilter::Rule(Self::GROUP_NAME, Self::GROUP_RULES[21]));
            }
        }
        if let Some(rule) = self.use_enum_initializers.as_ref() {
            if rule.is_enabled() {
                index_set.insert(RuleFilter::Rule(Self::GROUP_NAME, Self::GROUP_RULES[22]));
            }
        }
        if let Some(rule) = self.use_exponentiation_operator.as_ref() {
            if rule.is_enabled() {
                index_set.insert(RuleFilter::Rule(Self::GROUP_NAME, Self::GROUP_RULES[23]));
            }
        }
        if let Some(rule) = self.use_export_type.as_ref() {
            if rule.is_enabled() {
                index_set.insert(RuleFilter::Rule(Self::GROUP_NAME, Self::GROUP_RULES[24]));
            }
        }
        if let Some(rule) = self.use_filenaming_convention.as_ref() {
            if rule.is_enabled() {
                index_set.insert(RuleFilter::Rule(Self::GROUP_NAME, Self::GROUP_RULES[25]));
            }
        }
        if let Some(rule) = self.use_for_of.as_ref() {
            if rule.is_enabled() {
                index_set.insert(RuleFilter::Rule(Self::GROUP_NAME, Self::GROUP_RULES[26]));
            }
        }
        if let Some(rule) = self.use_fragment_syntax.as_ref() {
            if rule.is_enabled() {
                index_set.insert(RuleFilter::Rule(Self::GROUP_NAME, Self::GROUP_RULES[27]));
            }
        }
        if let Some(rule) = self.use_import_type.as_ref() {
            if rule.is_enabled() {
                index_set.insert(RuleFilter::Rule(Self::GROUP_NAME, Self::GROUP_RULES[28]));
            }
        }
        if let Some(rule) = self.use_literal_enum_members.as_ref() {
            if rule.is_enabled() {
                index_set.insert(RuleFilter::Rule(Self::GROUP_NAME, Self::GROUP_RULES[29]));
            }
        }
        if let Some(rule) = self.use_naming_convention.as_ref() {
            if rule.is_enabled() {
                index_set.insert(RuleFilter::Rule(Self::GROUP_NAME, Self::GROUP_RULES[30]));
            }
        }
        if let Some(rule) = self.use_node_assert_strict.as_ref() {
            if rule.is_enabled() {
                index_set.insert(RuleFilter::Rule(Self::GROUP_NAME, Self::GROUP_RULES[31]));
            }
        }
        if let Some(rule) = self.use_nodejs_import_protocol.as_ref() {
            if rule.is_enabled() {
                index_set.insert(RuleFilter::Rule(Self::GROUP_NAME, Self::GROUP_RULES[32]));
            }
        }
        if let Some(rule) = self.use_number_namespace.as_ref() {
            if rule.is_enabled() {
                index_set.insert(RuleFilter::Rule(Self::GROUP_NAME, Self::GROUP_RULES[33]));
            }
        }
        if let Some(rule) = self.use_numeric_literals.as_ref() {
            if rule.is_enabled() {
                index_set.insert(RuleFilter::Rule(Self::GROUP_NAME, Self::GROUP_RULES[34]));
            }
        }
        if let Some(rule) = self.use_self_closing_elements.as_ref() {
            if rule.is_enabled() {
                index_set.insert(RuleFilter::Rule(Self::GROUP_NAME, Self::GROUP_RULES[35]));
            }
        }
        if let Some(rule) = self.use_shorthand_array_type.as_ref() {
            if rule.is_enabled() {
                index_set.insert(RuleFilter::Rule(Self::GROUP_NAME, Self::GROUP_RULES[36]));
            }
        }
        if let Some(rule) = self.use_shorthand_assign.as_ref() {
            if rule.is_enabled() {
                index_set.insert(RuleFilter::Rule(Self::GROUP_NAME, Self::GROUP_RULES[37]));
            }
        }
        if let Some(rule) = self.use_shorthand_function_type.as_ref() {
            if rule.is_enabled() {
                index_set.insert(RuleFilter::Rule(Self::GROUP_NAME, Self::GROUP_RULES[38]));
            }
        }
        if let Some(rule) = self.use_single_case_statement.as_ref() {
            if rule.is_enabled() {
                index_set.insert(RuleFilter::Rule(Self::GROUP_NAME, Self::GROUP_RULES[39]));
            }
        }
        if let Some(rule) = self.use_single_var_declarator.as_ref() {
            if rule.is_enabled() {
                index_set.insert(RuleFilter::Rule(Self::GROUP_NAME, Self::GROUP_RULES[40]));
            }
        }
        if let Some(rule) = self.use_template.as_ref() {
            if rule.is_enabled() {
                index_set.insert(RuleFilter::Rule(Self::GROUP_NAME, Self::GROUP_RULES[41]));
            }
        }
        if let Some(rule) = self.use_while.as_ref() {
            if rule.is_enabled() {
                index_set.insert(RuleFilter::Rule(Self::GROUP_NAME, Self::GROUP_RULES[42]));
            }
        }
        index_set
    }
    pub(crate) fn get_disabled_rules(&self) -> IndexSet<RuleFilter> {
        let mut index_set = IndexSet::new();
        if let Some(rule) = self.no_arguments.as_ref() {
            if rule.is_disabled() {
                index_set.insert(RuleFilter::Rule(Self::GROUP_NAME, Self::GROUP_RULES[0]));
            }
        }
        if let Some(rule) = self.no_comma_operator.as_ref() {
            if rule.is_disabled() {
                index_set.insert(RuleFilter::Rule(Self::GROUP_NAME, Self::GROUP_RULES[1]));
            }
        }
        if let Some(rule) = self.no_default_export.as_ref() {
            if rule.is_disabled() {
                index_set.insert(RuleFilter::Rule(Self::GROUP_NAME, Self::GROUP_RULES[2]));
            }
        }
        if let Some(rule) = self.no_implicit_boolean.as_ref() {
            if rule.is_disabled() {
                index_set.insert(RuleFilter::Rule(Self::GROUP_NAME, Self::GROUP_RULES[3]));
            }
        }
        if let Some(rule) = self.no_inferrable_types.as_ref() {
            if rule.is_disabled() {
                index_set.insert(RuleFilter::Rule(Self::GROUP_NAME, Self::GROUP_RULES[4]));
            }
        }
        if let Some(rule) = self.no_namespace.as_ref() {
            if rule.is_disabled() {
                index_set.insert(RuleFilter::Rule(Self::GROUP_NAME, Self::GROUP_RULES[5]));
            }
        }
        if let Some(rule) = self.no_namespace_import.as_ref() {
            if rule.is_disabled() {
                index_set.insert(RuleFilter::Rule(Self::GROUP_NAME, Self::GROUP_RULES[6]));
            }
        }
        if let Some(rule) = self.no_negation_else.as_ref() {
            if rule.is_disabled() {
                index_set.insert(RuleFilter::Rule(Self::GROUP_NAME, Self::GROUP_RULES[7]));
            }
        }
        if let Some(rule) = self.no_non_null_assertion.as_ref() {
            if rule.is_disabled() {
                index_set.insert(RuleFilter::Rule(Self::GROUP_NAME, Self::GROUP_RULES[8]));
            }
        }
        if let Some(rule) = self.no_parameter_assign.as_ref() {
            if rule.is_disabled() {
                index_set.insert(RuleFilter::Rule(Self::GROUP_NAME, Self::GROUP_RULES[9]));
            }
        }
        if let Some(rule) = self.no_parameter_properties.as_ref() {
            if rule.is_disabled() {
                index_set.insert(RuleFilter::Rule(Self::GROUP_NAME, Self::GROUP_RULES[10]));
            }
        }
        if let Some(rule) = self.no_restricted_globals.as_ref() {
            if rule.is_disabled() {
                index_set.insert(RuleFilter::Rule(Self::GROUP_NAME, Self::GROUP_RULES[11]));
            }
        }
        if let Some(rule) = self.no_shouty_constants.as_ref() {
            if rule.is_disabled() {
                index_set.insert(RuleFilter::Rule(Self::GROUP_NAME, Self::GROUP_RULES[12]));
            }
        }
        if let Some(rule) = self.no_unused_template_literal.as_ref() {
            if rule.is_disabled() {
                index_set.insert(RuleFilter::Rule(Self::GROUP_NAME, Self::GROUP_RULES[13]));
            }
        }
        if let Some(rule) = self.no_useless_else.as_ref() {
            if rule.is_disabled() {
                index_set.insert(RuleFilter::Rule(Self::GROUP_NAME, Self::GROUP_RULES[14]));
            }
        }
        if let Some(rule) = self.no_var.as_ref() {
            if rule.is_disabled() {
                index_set.insert(RuleFilter::Rule(Self::GROUP_NAME, Self::GROUP_RULES[15]));
            }
        }
        if let Some(rule) = self.use_as_const_assertion.as_ref() {
            if rule.is_disabled() {
                index_set.insert(RuleFilter::Rule(Self::GROUP_NAME, Self::GROUP_RULES[16]));
            }
        }
        if let Some(rule) = self.use_block_statements.as_ref() {
            if rule.is_disabled() {
                index_set.insert(RuleFilter::Rule(Self::GROUP_NAME, Self::GROUP_RULES[17]));
            }
        }
        if let Some(rule) = self.use_collapsed_else_if.as_ref() {
            if rule.is_disabled() {
                index_set.insert(RuleFilter::Rule(Self::GROUP_NAME, Self::GROUP_RULES[18]));
            }
        }
        if let Some(rule) = self.use_consistent_array_type.as_ref() {
            if rule.is_disabled() {
                index_set.insert(RuleFilter::Rule(Self::GROUP_NAME, Self::GROUP_RULES[19]));
            }
        }
        if let Some(rule) = self.use_const.as_ref() {
            if rule.is_disabled() {
                index_set.insert(RuleFilter::Rule(Self::GROUP_NAME, Self::GROUP_RULES[20]));
            }
        }
        if let Some(rule) = self.use_default_parameter_last.as_ref() {
            if rule.is_disabled() {
                index_set.insert(RuleFilter::Rule(Self::GROUP_NAME, Self::GROUP_RULES[21]));
            }
        }
        if let Some(rule) = self.use_enum_initializers.as_ref() {
            if rule.is_disabled() {
                index_set.insert(RuleFilter::Rule(Self::GROUP_NAME, Self::GROUP_RULES[22]));
            }
        }
        if let Some(rule) = self.use_exponentiation_operator.as_ref() {
            if rule.is_disabled() {
                index_set.insert(RuleFilter::Rule(Self::GROUP_NAME, Self::GROUP_RULES[23]));
            }
        }
        if let Some(rule) = self.use_export_type.as_ref() {
            if rule.is_disabled() {
                index_set.insert(RuleFilter::Rule(Self::GROUP_NAME, Self::GROUP_RULES[24]));
            }
        }
        if let Some(rule) = self.use_filenaming_convention.as_ref() {
            if rule.is_disabled() {
                index_set.insert(RuleFilter::Rule(Self::GROUP_NAME, Self::GROUP_RULES[25]));
            }
        }
        if let Some(rule) = self.use_for_of.as_ref() {
            if rule.is_disabled() {
                index_set.insert(RuleFilter::Rule(Self::GROUP_NAME, Self::GROUP_RULES[26]));
            }
        }
        if let Some(rule) = self.use_fragment_syntax.as_ref() {
            if rule.is_disabled() {
                index_set.insert(RuleFilter::Rule(Self::GROUP_NAME, Self::GROUP_RULES[27]));
            }
        }
        if let Some(rule) = self.use_import_type.as_ref() {
            if rule.is_disabled() {
                index_set.insert(RuleFilter::Rule(Self::GROUP_NAME, Self::GROUP_RULES[28]));
            }
        }
        if let Some(rule) = self.use_literal_enum_members.as_ref() {
            if rule.is_disabled() {
                index_set.insert(RuleFilter::Rule(Self::GROUP_NAME, Self::GROUP_RULES[29]));
            }
        }
        if let Some(rule) = self.use_naming_convention.as_ref() {
            if rule.is_disabled() {
                index_set.insert(RuleFilter::Rule(Self::GROUP_NAME, Self::GROUP_RULES[30]));
            }
        }
        if let Some(rule) = self.use_node_assert_strict.as_ref() {
            if rule.is_disabled() {
                index_set.insert(RuleFilter::Rule(Self::GROUP_NAME, Self::GROUP_RULES[31]));
            }
        }
        if let Some(rule) = self.use_nodejs_import_protocol.as_ref() {
            if rule.is_disabled() {
                index_set.insert(RuleFilter::Rule(Self::GROUP_NAME, Self::GROUP_RULES[32]));
            }
        }
        if let Some(rule) = self.use_number_namespace.as_ref() {
            if rule.is_disabled() {
                index_set.insert(RuleFilter::Rule(Self::GROUP_NAME, Self::GROUP_RULES[33]));
            }
        }
        if let Some(rule) = self.use_numeric_literals.as_ref() {
            if rule.is_disabled() {
                index_set.insert(RuleFilter::Rule(Self::GROUP_NAME, Self::GROUP_RULES[34]));
            }
        }
        if let Some(rule) = self.use_self_closing_elements.as_ref() {
            if rule.is_disabled() {
                index_set.insert(RuleFilter::Rule(Self::GROUP_NAME, Self::GROUP_RULES[35]));
            }
        }
        if let Some(rule) = self.use_shorthand_array_type.as_ref() {
            if rule.is_disabled() {
                index_set.insert(RuleFilter::Rule(Self::GROUP_NAME, Self::GROUP_RULES[36]));
            }
        }
        if let Some(rule) = self.use_shorthand_assign.as_ref() {
            if rule.is_disabled() {
                index_set.insert(RuleFilter::Rule(Self::GROUP_NAME, Self::GROUP_RULES[37]));
            }
        }
        if let Some(rule) = self.use_shorthand_function_type.as_ref() {
            if rule.is_disabled() {
                index_set.insert(RuleFilter::Rule(Self::GROUP_NAME, Self::GROUP_RULES[38]));
            }
        }
        if let Some(rule) = self.use_single_case_statement.as_ref() {
            if rule.is_disabled() {
                index_set.insert(RuleFilter::Rule(Self::GROUP_NAME, Self::GROUP_RULES[39]));
            }
        }
        if let Some(rule) = self.use_single_var_declarator.as_ref() {
            if rule.is_disabled() {
                index_set.insert(RuleFilter::Rule(Self::GROUP_NAME, Self::GROUP_RULES[40]));
            }
        }
        if let Some(rule) = self.use_template.as_ref() {
            if rule.is_disabled() {
                index_set.insert(RuleFilter::Rule(Self::GROUP_NAME, Self::GROUP_RULES[41]));
            }
        }
        if let Some(rule) = self.use_while.as_ref() {
            if rule.is_disabled() {
                index_set.insert(RuleFilter::Rule(Self::GROUP_NAME, Self::GROUP_RULES[42]));
            }
        }
        index_set
    }
    #[doc = r" Checks if, given a rule name, matches one of the rules contained in this category"]
    pub(crate) fn has_rule(rule_name: &str) -> bool {
        Self::GROUP_RULES.contains(&rule_name)
    }
    #[doc = r" Checks if, given a rule name, it is marked as recommended"]
    pub(crate) fn is_recommended_rule(rule_name: &str) -> bool {
        Self::RECOMMENDED_RULES.contains(&rule_name)
    }
    pub(crate) fn recommended_rules_as_filters() -> [RuleFilter<'static>; 24] {
        Self::RECOMMENDED_RULES_AS_FILTERS
    }
    pub(crate) fn all_rules_as_filters() -> [RuleFilter<'static>; 43] {
        Self::ALL_RULES_AS_FILTERS
    }
    #[doc = r" Select preset rules"]
    pub(crate) fn collect_preset_rules(
        &self,
        parent_is_all: bool,
        parent_is_recommended: bool,
        enabled_rules: &mut IndexSet<RuleFilter>,
    ) {
        if self.is_all_true() || self.is_all_unset() && parent_is_all {
            enabled_rules.extend(Self::all_rules_as_filters());
        } else if self.is_recommended_true()
            || self.is_recommended_unset() && self.is_all_unset() && parent_is_recommended
        {
            enabled_rules.extend(Self::recommended_rules_as_filters());
        }
    }
    pub(crate) fn get_rule_configuration(
        &self,
        rule_name: &str,
    ) -> Option<(RulePlainConfiguration, Option<RuleOptions>)> {
        match rule_name {
            "noArguments" => self
                .no_arguments
                .as_ref()
                .map(|conf| (conf.level(), conf.get_options())),
            "noCommaOperator" => self
                .no_comma_operator
                .as_ref()
                .map(|conf| (conf.level(), conf.get_options())),
            "noDefaultExport" => self
                .no_default_export
                .as_ref()
                .map(|conf| (conf.level(), conf.get_options())),
            "noImplicitBoolean" => self
                .no_implicit_boolean
                .as_ref()
                .map(|conf| (conf.level(), conf.get_options())),
            "noInferrableTypes" => self
                .no_inferrable_types
                .as_ref()
                .map(|conf| (conf.level(), conf.get_options())),
            "noNamespace" => self
                .no_namespace
                .as_ref()
                .map(|conf| (conf.level(), conf.get_options())),
            "noNamespaceImport" => self
                .no_namespace_import
                .as_ref()
                .map(|conf| (conf.level(), conf.get_options())),
            "noNegationElse" => self
                .no_negation_else
                .as_ref()
                .map(|conf| (conf.level(), conf.get_options())),
            "noNonNullAssertion" => self
                .no_non_null_assertion
                .as_ref()
                .map(|conf| (conf.level(), conf.get_options())),
            "noParameterAssign" => self
                .no_parameter_assign
                .as_ref()
                .map(|conf| (conf.level(), conf.get_options())),
            "noParameterProperties" => self
                .no_parameter_properties
                .as_ref()
                .map(|conf| (conf.level(), conf.get_options())),
            "noRestrictedGlobals" => self
                .no_restricted_globals
                .as_ref()
                .map(|conf| (conf.level(), conf.get_options())),
            "noShoutyConstants" => self
                .no_shouty_constants
                .as_ref()
                .map(|conf| (conf.level(), conf.get_options())),
            "noUnusedTemplateLiteral" => self
                .no_unused_template_literal
                .as_ref()
                .map(|conf| (conf.level(), conf.get_options())),
            "noUselessElse" => self
                .no_useless_else
                .as_ref()
                .map(|conf| (conf.level(), conf.get_options())),
            "noVar" => self
                .no_var
                .as_ref()
                .map(|conf| (conf.level(), conf.get_options())),
            "useAsConstAssertion" => self
                .use_as_const_assertion
                .as_ref()
                .map(|conf| (conf.level(), conf.get_options())),
            "useBlockStatements" => self
                .use_block_statements
                .as_ref()
                .map(|conf| (conf.level(), conf.get_options())),
            "useCollapsedElseIf" => self
                .use_collapsed_else_if
                .as_ref()
                .map(|conf| (conf.level(), conf.get_options())),
            "useConsistentArrayType" => self
                .use_consistent_array_type
                .as_ref()
                .map(|conf| (conf.level(), conf.get_options())),
            "useConst" => self
                .use_const
                .as_ref()
                .map(|conf| (conf.level(), conf.get_options())),
            "useDefaultParameterLast" => self
                .use_default_parameter_last
                .as_ref()
                .map(|conf| (conf.level(), conf.get_options())),
            "useEnumInitializers" => self
                .use_enum_initializers
                .as_ref()
                .map(|conf| (conf.level(), conf.get_options())),
            "useExponentiationOperator" => self
                .use_exponentiation_operator
                .as_ref()
                .map(|conf| (conf.level(), conf.get_options())),
            "useExportType" => self
                .use_export_type
                .as_ref()
                .map(|conf| (conf.level(), conf.get_options())),
            "useFilenamingConvention" => self
                .use_filenaming_convention
                .as_ref()
                .map(|conf| (conf.level(), conf.get_options())),
            "useForOf" => self
                .use_for_of
                .as_ref()
                .map(|conf| (conf.level(), conf.get_options())),
            "useFragmentSyntax" => self
                .use_fragment_syntax
                .as_ref()
                .map(|conf| (conf.level(), conf.get_options())),
            "useImportType" => self
                .use_import_type
                .as_ref()
                .map(|conf| (conf.level(), conf.get_options())),
            "useLiteralEnumMembers" => self
                .use_literal_enum_members
                .as_ref()
                .map(|conf| (conf.level(), conf.get_options())),
            "useNamingConvention" => self
                .use_naming_convention
                .as_ref()
                .map(|conf| (conf.level(), conf.get_options())),
            "useNodeAssertStrict" => self
                .use_node_assert_strict
                .as_ref()
                .map(|conf| (conf.level(), conf.get_options())),
            "useNodejsImportProtocol" => self
                .use_nodejs_import_protocol
                .as_ref()
                .map(|conf| (conf.level(), conf.get_options())),
            "useNumberNamespace" => self
                .use_number_namespace
                .as_ref()
                .map(|conf| (conf.level(), conf.get_options())),
            "useNumericLiterals" => self
                .use_numeric_literals
                .as_ref()
                .map(|conf| (conf.level(), conf.get_options())),
            "useSelfClosingElements" => self
                .use_self_closing_elements
                .as_ref()
                .map(|conf| (conf.level(), conf.get_options())),
            "useShorthandArrayType" => self
                .use_shorthand_array_type
                .as_ref()
                .map(|conf| (conf.level(), conf.get_options())),
            "useShorthandAssign" => self
                .use_shorthand_assign
                .as_ref()
                .map(|conf| (conf.level(), conf.get_options())),
            "useShorthandFunctionType" => self
                .use_shorthand_function_type
                .as_ref()
                .map(|conf| (conf.level(), conf.get_options())),
            "useSingleCaseStatement" => self
                .use_single_case_statement
                .as_ref()
                .map(|conf| (conf.level(), conf.get_options())),
            "useSingleVarDeclarator" => self
                .use_single_var_declarator
                .as_ref()
                .map(|conf| (conf.level(), conf.get_options())),
            "useTemplate" => self
                .use_template
                .as_ref()
                .map(|conf| (conf.level(), conf.get_options())),
            "useWhile" => self
                .use_while
                .as_ref()
                .map(|conf| (conf.level(), conf.get_options())),
            _ => None,
        }
    }
}
#[derive(Clone, Debug, Default, Deserialize, Deserializable, Eq, Merge, PartialEq, Serialize)]
#[deserializable(with_validator)]
#[cfg_attr(feature = "schema", derive(JsonSchema))]
#[serde(rename_all = "camelCase", default, deny_unknown_fields)]
#[doc = r" A list of rules that belong to this group"]
pub struct Suspicious {
    #[doc = r" It enables the recommended rules for this group"]
    #[serde(skip_serializing_if = "Option::is_none")]
    pub recommended: Option<bool>,
    #[doc = r" It enables ALL rules for this group."]
    #[serde(skip_serializing_if = "Option::is_none")]
    pub all: Option<bool>,
    #[doc = "Use standard constants instead of approximated literals."]
    #[serde(skip_serializing_if = "Option::is_none")]
    pub no_approximative_numeric_constant:
        Option<RuleConfiguration<NoApproximativeNumericConstant>>,
    #[doc = "Discourage the usage of Array index in keys."]
    #[serde(skip_serializing_if = "Option::is_none")]
    pub no_array_index_key: Option<RuleConfiguration<NoArrayIndexKey>>,
    #[doc = "Disallow assignments in expressions."]
    #[serde(skip_serializing_if = "Option::is_none")]
    pub no_assign_in_expressions: Option<RuleConfiguration<NoAssignInExpressions>>,
    #[doc = "Disallows using an async function as a Promise executor."]
    #[serde(skip_serializing_if = "Option::is_none")]
    pub no_async_promise_executor: Option<RuleConfiguration<NoAsyncPromiseExecutor>>,
    #[doc = "Disallow reassigning exceptions in catch clauses."]
    #[serde(skip_serializing_if = "Option::is_none")]
    pub no_catch_assign: Option<RuleConfiguration<NoCatchAssign>>,
    #[doc = "Disallow reassigning class members."]
    #[serde(skip_serializing_if = "Option::is_none")]
    pub no_class_assign: Option<RuleConfiguration<NoClassAssign>>,
    #[doc = "Prevent comments from being inserted as text nodes"]
    #[serde(skip_serializing_if = "Option::is_none")]
    pub no_comment_text: Option<RuleConfiguration<NoCommentText>>,
    #[doc = "Disallow comparing against -0"]
    #[serde(skip_serializing_if = "Option::is_none")]
    pub no_compare_neg_zero: Option<RuleConfiguration<NoCompareNegZero>>,
    #[doc = "Disallow labeled statements that are not loops."]
    #[serde(skip_serializing_if = "Option::is_none")]
    pub no_confusing_labels: Option<RuleConfiguration<NoConfusingLabels>>,
    #[doc = "Disallow void type outside of generic or return types."]
    #[serde(skip_serializing_if = "Option::is_none")]
    pub no_confusing_void_type: Option<RuleConfiguration<NoConfusingVoidType>>,
    #[doc = "Disallow the use of console.log"]
    #[serde(skip_serializing_if = "Option::is_none")]
    pub no_console_log: Option<RuleConfiguration<NoConsoleLog>>,
    #[doc = "Disallow TypeScript const enum"]
    #[serde(skip_serializing_if = "Option::is_none")]
    pub no_const_enum: Option<RuleConfiguration<NoConstEnum>>,
    #[doc = "Prevents from having control characters and some escape sequences that match control characters in regular expressions."]
    #[serde(skip_serializing_if = "Option::is_none")]
    pub no_control_characters_in_regex: Option<RuleConfiguration<NoControlCharactersInRegex>>,
    #[doc = "Disallow the use of debugger"]
    #[serde(skip_serializing_if = "Option::is_none")]
    pub no_debugger: Option<RuleConfiguration<NoDebugger>>,
    #[doc = "Require the use of === and !=="]
    #[serde(skip_serializing_if = "Option::is_none")]
    pub no_double_equals: Option<RuleConfiguration<NoDoubleEquals>>,
    #[doc = "Disallow duplicate case labels."]
    #[serde(skip_serializing_if = "Option::is_none")]
    pub no_duplicate_case: Option<RuleConfiguration<NoDuplicateCase>>,
    #[doc = "Disallow duplicate class members."]
    #[serde(skip_serializing_if = "Option::is_none")]
    pub no_duplicate_class_members: Option<RuleConfiguration<NoDuplicateClassMembers>>,
    #[doc = "Prevents JSX properties to be assigned multiple times."]
    #[serde(skip_serializing_if = "Option::is_none")]
    pub no_duplicate_jsx_props: Option<RuleConfiguration<NoDuplicateJsxProps>>,
    #[doc = "Prevents object literals having more than one property declaration for the same name."]
    #[serde(skip_serializing_if = "Option::is_none")]
    pub no_duplicate_object_keys: Option<RuleConfiguration<NoDuplicateObjectKeys>>,
    #[doc = "Disallow duplicate function parameter name."]
    #[serde(skip_serializing_if = "Option::is_none")]
    pub no_duplicate_parameters: Option<RuleConfiguration<NoDuplicateParameters>>,
    #[doc = "A describe block should not contain duplicate hooks."]
    #[serde(skip_serializing_if = "Option::is_none")]
    pub no_duplicate_test_hooks: Option<RuleConfiguration<NoDuplicateTestHooks>>,
    #[doc = "Disallow empty block statements and static blocks."]
    #[serde(skip_serializing_if = "Option::is_none")]
    pub no_empty_block_statements: Option<RuleConfiguration<NoEmptyBlockStatements>>,
    #[doc = "Disallow the declaration of empty interfaces."]
    #[serde(skip_serializing_if = "Option::is_none")]
    pub no_empty_interface: Option<RuleConfiguration<NoEmptyInterface>>,
    #[doc = "Disallow the any type usage."]
    #[serde(skip_serializing_if = "Option::is_none")]
    pub no_explicit_any: Option<RuleConfiguration<NoExplicitAny>>,
    #[doc = "Disallow using export or module.exports in files containing tests"]
    #[serde(skip_serializing_if = "Option::is_none")]
    pub no_exports_in_test: Option<RuleConfiguration<NoExportsInTest>>,
    #[doc = "Prevents the wrong usage of the non-null assertion operator (!) in TypeScript files."]
    #[serde(skip_serializing_if = "Option::is_none")]
    pub no_extra_non_null_assertion: Option<RuleConfiguration<NoExtraNonNullAssertion>>,
    #[doc = "Disallow fallthrough of switch clauses."]
    #[serde(skip_serializing_if = "Option::is_none")]
    pub no_fallthrough_switch_clause: Option<RuleConfiguration<NoFallthroughSwitchClause>>,
    #[doc = "Disallow focused tests."]
    #[serde(skip_serializing_if = "Option::is_none")]
    pub no_focused_tests: Option<RuleConfiguration<NoFocusedTests>>,
    #[doc = "Disallow reassigning function declarations."]
    #[serde(skip_serializing_if = "Option::is_none")]
    pub no_function_assign: Option<RuleConfiguration<NoFunctionAssign>>,
    #[doc = "Disallow assignments to native objects and read-only global variables."]
    #[serde(skip_serializing_if = "Option::is_none")]
    pub no_global_assign: Option<RuleConfiguration<NoGlobalAssign>>,
    #[doc = "Use Number.isFinite instead of global isFinite."]
    #[serde(skip_serializing_if = "Option::is_none")]
    pub no_global_is_finite: Option<RuleConfiguration<NoGlobalIsFinite>>,
    #[doc = "Use Number.isNaN instead of global isNaN."]
    #[serde(skip_serializing_if = "Option::is_none")]
    pub no_global_is_nan: Option<RuleConfiguration<NoGlobalIsNan>>,
    #[doc = "Disallow use of implicit any type on variable declarations."]
    #[serde(skip_serializing_if = "Option::is_none")]
    pub no_implicit_any_let: Option<RuleConfiguration<NoImplicitAnyLet>>,
    #[doc = "Disallow assigning to imported bindings"]
    #[serde(skip_serializing_if = "Option::is_none")]
    pub no_import_assign: Option<RuleConfiguration<NoImportAssign>>,
    #[doc = "Disallow labels that share a name with a variable"]
    #[serde(skip_serializing_if = "Option::is_none")]
    pub no_label_var: Option<RuleConfiguration<NoLabelVar>>,
    #[doc = "Disallow characters made with multiple code points in character class syntax."]
    #[serde(skip_serializing_if = "Option::is_none")]
    pub no_misleading_character_class: Option<RuleConfiguration<NoMisleadingCharacterClass>>,
    #[doc = "Enforce proper usage of new and constructor."]
    #[serde(skip_serializing_if = "Option::is_none")]
    pub no_misleading_instantiator: Option<RuleConfiguration<NoMisleadingInstantiator>>,
    #[doc = "Disallow shorthand assign when variable appears on both sides."]
    #[serde(skip_serializing_if = "Option::is_none")]
    pub no_misrefactored_shorthand_assign:
        Option<RuleConfiguration<NoMisrefactoredShorthandAssign>>,
    #[doc = "Disallow direct use of Object.prototype builtins."]
    #[serde(skip_serializing_if = "Option::is_none")]
    pub no_prototype_builtins: Option<RuleConfiguration<NoPrototypeBuiltins>>,
    #[doc = "Disallow variable, function, class, and type redeclarations in the same scope."]
    #[serde(skip_serializing_if = "Option::is_none")]
    pub no_redeclare: Option<RuleConfiguration<NoRedeclare>>,
    #[doc = "Prevents from having redundant \"use strict\"."]
    #[serde(skip_serializing_if = "Option::is_none")]
    pub no_redundant_use_strict: Option<RuleConfiguration<NoRedundantUseStrict>>,
    #[doc = "Disallow comparisons where both sides are exactly the same."]
    #[serde(skip_serializing_if = "Option::is_none")]
    pub no_self_compare: Option<RuleConfiguration<NoSelfCompare>>,
    #[doc = "Disallow identifiers from shadowing restricted names."]
    #[serde(skip_serializing_if = "Option::is_none")]
    pub no_shadow_restricted_names: Option<RuleConfiguration<NoShadowRestrictedNames>>,
    #[doc = "Disallow disabled tests."]
    #[serde(skip_serializing_if = "Option::is_none")]
    pub no_skipped_tests: Option<RuleConfiguration<NoSkippedTests>>,
    #[doc = "Disallow sparse arrays"]
    #[serde(skip_serializing_if = "Option::is_none")]
    pub no_sparse_array: Option<RuleConfiguration<NoSparseArray>>,
    #[doc = "It detects possible \"wrong\" semicolons inside JSX elements."]
    #[serde(skip_serializing_if = "Option::is_none")]
    pub no_suspicious_semicolon_in_jsx: Option<RuleConfiguration<NoSuspiciousSemicolonInJsx>>,
    #[doc = "Disallow then property."]
    #[serde(skip_serializing_if = "Option::is_none")]
    pub no_then_property: Option<RuleConfiguration<NoThenProperty>>,
    #[doc = "Disallow unsafe declaration merging between interfaces and classes."]
    #[serde(skip_serializing_if = "Option::is_none")]
    pub no_unsafe_declaration_merging: Option<RuleConfiguration<NoUnsafeDeclarationMerging>>,
    #[doc = "Disallow using unsafe negation."]
    #[serde(skip_serializing_if = "Option::is_none")]
    pub no_unsafe_negation: Option<RuleConfiguration<NoUnsafeNegation>>,
    #[doc = "Ensure async functions utilize await."]
    #[serde(skip_serializing_if = "Option::is_none")]
    pub use_await: Option<RuleConfiguration<UseAwait>>,
    #[doc = "Enforce default clauses in switch statements to be last"]
    #[serde(skip_serializing_if = "Option::is_none")]
    pub use_default_switch_clause_last: Option<RuleConfiguration<UseDefaultSwitchClauseLast>>,
    #[doc = "Enforce get methods to always return a value."]
    #[serde(skip_serializing_if = "Option::is_none")]
    pub use_getter_return: Option<RuleConfiguration<UseGetterReturn>>,
    #[doc = "Use Array.isArray() instead of instanceof Array."]
    #[serde(skip_serializing_if = "Option::is_none")]
    pub use_is_array: Option<RuleConfiguration<UseIsArray>>,
    #[doc = "Require using the namespace keyword over the module keyword to declare TypeScript namespaces."]
    #[serde(skip_serializing_if = "Option::is_none")]
    pub use_namespace_keyword: Option<RuleConfiguration<UseNamespaceKeyword>>,
    #[doc = "This rule verifies the result of typeof $expr unary expressions is being compared to valid values, either string literals containing valid type names or other typeof expressions"]
    #[serde(skip_serializing_if = "Option::is_none")]
    pub use_valid_typeof: Option<RuleConfiguration<UseValidTypeof>>,
}
impl DeserializableValidator for Suspicious {
    fn validate(
        &mut self,
        _name: &str,
        range: TextRange,
        diagnostics: &mut Vec<DeserializationDiagnostic>,
    ) -> bool {
        if self.recommended == Some(true) && self.all == Some(true) {
            diagnostics . push (DeserializationDiagnostic :: new (markup ! (< Emphasis > "'recommended'" < / Emphasis > " and " < Emphasis > "'all'" < / Emphasis > " can't be both " < Emphasis > "'true'" < / Emphasis > ". You should choose only one of them.")) . with_range (range) . with_note (markup ! ("Biome will fallback to its defaults for this section."))) ;
            return false;
        }
        true
    }
}
impl Suspicious {
    const GROUP_NAME: &'static str = "suspicious";
    pub(crate) const GROUP_RULES: [&'static str; 55] = [
        "noApproximativeNumericConstant",
        "noArrayIndexKey",
        "noAssignInExpressions",
        "noAsyncPromiseExecutor",
        "noCatchAssign",
        "noClassAssign",
        "noCommentText",
        "noCompareNegZero",
        "noConfusingLabels",
        "noConfusingVoidType",
        "noConsoleLog",
        "noConstEnum",
        "noControlCharactersInRegex",
        "noDebugger",
        "noDoubleEquals",
        "noDuplicateCase",
        "noDuplicateClassMembers",
        "noDuplicateJsxProps",
        "noDuplicateObjectKeys",
        "noDuplicateParameters",
        "noDuplicateTestHooks",
        "noEmptyBlockStatements",
        "noEmptyInterface",
        "noExplicitAny",
        "noExportsInTest",
        "noExtraNonNullAssertion",
        "noFallthroughSwitchClause",
        "noFocusedTests",
        "noFunctionAssign",
        "noGlobalAssign",
        "noGlobalIsFinite",
        "noGlobalIsNan",
        "noImplicitAnyLet",
        "noImportAssign",
        "noLabelVar",
        "noMisleadingCharacterClass",
        "noMisleadingInstantiator",
        "noMisrefactoredShorthandAssign",
        "noPrototypeBuiltins",
        "noRedeclare",
        "noRedundantUseStrict",
        "noSelfCompare",
        "noShadowRestrictedNames",
        "noSkippedTests",
        "noSparseArray",
        "noSuspiciousSemicolonInJsx",
        "noThenProperty",
        "noUnsafeDeclarationMerging",
        "noUnsafeNegation",
        "useAwait",
        "useDefaultSwitchClauseLast",
        "useGetterReturn",
        "useIsArray",
        "useNamespaceKeyword",
        "useValidTypeof",
    ];
    const RECOMMENDED_RULES: [&'static str; 51] = [
        "noApproximativeNumericConstant",
        "noArrayIndexKey",
        "noAssignInExpressions",
        "noAsyncPromiseExecutor",
        "noCatchAssign",
        "noClassAssign",
        "noCommentText",
        "noCompareNegZero",
        "noConfusingLabels",
        "noConfusingVoidType",
        "noConstEnum",
        "noControlCharactersInRegex",
        "noDebugger",
        "noDoubleEquals",
        "noDuplicateCase",
        "noDuplicateClassMembers",
        "noDuplicateJsxProps",
        "noDuplicateObjectKeys",
        "noDuplicateParameters",
        "noDuplicateTestHooks",
        "noEmptyInterface",
        "noExplicitAny",
        "noExportsInTest",
        "noExtraNonNullAssertion",
        "noFallthroughSwitchClause",
        "noFocusedTests",
        "noFunctionAssign",
        "noGlobalAssign",
        "noGlobalIsFinite",
        "noGlobalIsNan",
        "noImplicitAnyLet",
        "noImportAssign",
        "noLabelVar",
        "noMisleadingCharacterClass",
        "noMisleadingInstantiator",
        "noMisrefactoredShorthandAssign",
        "noPrototypeBuiltins",
        "noRedeclare",
        "noRedundantUseStrict",
        "noSelfCompare",
        "noShadowRestrictedNames",
        "noSparseArray",
        "noSuspiciousSemicolonInJsx",
        "noThenProperty",
        "noUnsafeDeclarationMerging",
        "noUnsafeNegation",
        "useDefaultSwitchClauseLast",
        "useGetterReturn",
        "useIsArray",
        "useNamespaceKeyword",
        "useValidTypeof",
    ];
    const RECOMMENDED_RULES_AS_FILTERS: [RuleFilter<'static>; 51] = [
        RuleFilter::Rule(Self::GROUP_NAME, Self::GROUP_RULES[0]),
        RuleFilter::Rule(Self::GROUP_NAME, Self::GROUP_RULES[1]),
        RuleFilter::Rule(Self::GROUP_NAME, Self::GROUP_RULES[2]),
        RuleFilter::Rule(Self::GROUP_NAME, Self::GROUP_RULES[3]),
        RuleFilter::Rule(Self::GROUP_NAME, Self::GROUP_RULES[4]),
        RuleFilter::Rule(Self::GROUP_NAME, Self::GROUP_RULES[5]),
        RuleFilter::Rule(Self::GROUP_NAME, Self::GROUP_RULES[6]),
        RuleFilter::Rule(Self::GROUP_NAME, Self::GROUP_RULES[7]),
        RuleFilter::Rule(Self::GROUP_NAME, Self::GROUP_RULES[8]),
        RuleFilter::Rule(Self::GROUP_NAME, Self::GROUP_RULES[9]),
        RuleFilter::Rule(Self::GROUP_NAME, Self::GROUP_RULES[11]),
        RuleFilter::Rule(Self::GROUP_NAME, Self::GROUP_RULES[12]),
        RuleFilter::Rule(Self::GROUP_NAME, Self::GROUP_RULES[13]),
        RuleFilter::Rule(Self::GROUP_NAME, Self::GROUP_RULES[14]),
        RuleFilter::Rule(Self::GROUP_NAME, Self::GROUP_RULES[15]),
        RuleFilter::Rule(Self::GROUP_NAME, Self::GROUP_RULES[16]),
        RuleFilter::Rule(Self::GROUP_NAME, Self::GROUP_RULES[17]),
        RuleFilter::Rule(Self::GROUP_NAME, Self::GROUP_RULES[18]),
        RuleFilter::Rule(Self::GROUP_NAME, Self::GROUP_RULES[19]),
        RuleFilter::Rule(Self::GROUP_NAME, Self::GROUP_RULES[20]),
        RuleFilter::Rule(Self::GROUP_NAME, Self::GROUP_RULES[22]),
        RuleFilter::Rule(Self::GROUP_NAME, Self::GROUP_RULES[23]),
        RuleFilter::Rule(Self::GROUP_NAME, Self::GROUP_RULES[24]),
        RuleFilter::Rule(Self::GROUP_NAME, Self::GROUP_RULES[25]),
        RuleFilter::Rule(Self::GROUP_NAME, Self::GROUP_RULES[26]),
        RuleFilter::Rule(Self::GROUP_NAME, Self::GROUP_RULES[27]),
        RuleFilter::Rule(Self::GROUP_NAME, Self::GROUP_RULES[28]),
        RuleFilter::Rule(Self::GROUP_NAME, Self::GROUP_RULES[29]),
        RuleFilter::Rule(Self::GROUP_NAME, Self::GROUP_RULES[30]),
        RuleFilter::Rule(Self::GROUP_NAME, Self::GROUP_RULES[31]),
        RuleFilter::Rule(Self::GROUP_NAME, Self::GROUP_RULES[32]),
        RuleFilter::Rule(Self::GROUP_NAME, Self::GROUP_RULES[33]),
        RuleFilter::Rule(Self::GROUP_NAME, Self::GROUP_RULES[34]),
        RuleFilter::Rule(Self::GROUP_NAME, Self::GROUP_RULES[35]),
        RuleFilter::Rule(Self::GROUP_NAME, Self::GROUP_RULES[36]),
        RuleFilter::Rule(Self::GROUP_NAME, Self::GROUP_RULES[37]),
        RuleFilter::Rule(Self::GROUP_NAME, Self::GROUP_RULES[38]),
        RuleFilter::Rule(Self::GROUP_NAME, Self::GROUP_RULES[39]),
        RuleFilter::Rule(Self::GROUP_NAME, Self::GROUP_RULES[40]),
        RuleFilter::Rule(Self::GROUP_NAME, Self::GROUP_RULES[41]),
        RuleFilter::Rule(Self::GROUP_NAME, Self::GROUP_RULES[42]),
        RuleFilter::Rule(Self::GROUP_NAME, Self::GROUP_RULES[44]),
        RuleFilter::Rule(Self::GROUP_NAME, Self::GROUP_RULES[45]),
        RuleFilter::Rule(Self::GROUP_NAME, Self::GROUP_RULES[46]),
        RuleFilter::Rule(Self::GROUP_NAME, Self::GROUP_RULES[47]),
        RuleFilter::Rule(Self::GROUP_NAME, Self::GROUP_RULES[48]),
        RuleFilter::Rule(Self::GROUP_NAME, Self::GROUP_RULES[50]),
        RuleFilter::Rule(Self::GROUP_NAME, Self::GROUP_RULES[51]),
        RuleFilter::Rule(Self::GROUP_NAME, Self::GROUP_RULES[52]),
        RuleFilter::Rule(Self::GROUP_NAME, Self::GROUP_RULES[53]),
        RuleFilter::Rule(Self::GROUP_NAME, Self::GROUP_RULES[54]),
    ];
    const ALL_RULES_AS_FILTERS: [RuleFilter<'static>; 55] = [
        RuleFilter::Rule(Self::GROUP_NAME, Self::GROUP_RULES[0]),
        RuleFilter::Rule(Self::GROUP_NAME, Self::GROUP_RULES[1]),
        RuleFilter::Rule(Self::GROUP_NAME, Self::GROUP_RULES[2]),
        RuleFilter::Rule(Self::GROUP_NAME, Self::GROUP_RULES[3]),
        RuleFilter::Rule(Self::GROUP_NAME, Self::GROUP_RULES[4]),
        RuleFilter::Rule(Self::GROUP_NAME, Self::GROUP_RULES[5]),
        RuleFilter::Rule(Self::GROUP_NAME, Self::GROUP_RULES[6]),
        RuleFilter::Rule(Self::GROUP_NAME, Self::GROUP_RULES[7]),
        RuleFilter::Rule(Self::GROUP_NAME, Self::GROUP_RULES[8]),
        RuleFilter::Rule(Self::GROUP_NAME, Self::GROUP_RULES[9]),
        RuleFilter::Rule(Self::GROUP_NAME, Self::GROUP_RULES[10]),
        RuleFilter::Rule(Self::GROUP_NAME, Self::GROUP_RULES[11]),
        RuleFilter::Rule(Self::GROUP_NAME, Self::GROUP_RULES[12]),
        RuleFilter::Rule(Self::GROUP_NAME, Self::GROUP_RULES[13]),
        RuleFilter::Rule(Self::GROUP_NAME, Self::GROUP_RULES[14]),
        RuleFilter::Rule(Self::GROUP_NAME, Self::GROUP_RULES[15]),
        RuleFilter::Rule(Self::GROUP_NAME, Self::GROUP_RULES[16]),
        RuleFilter::Rule(Self::GROUP_NAME, Self::GROUP_RULES[17]),
        RuleFilter::Rule(Self::GROUP_NAME, Self::GROUP_RULES[18]),
        RuleFilter::Rule(Self::GROUP_NAME, Self::GROUP_RULES[19]),
        RuleFilter::Rule(Self::GROUP_NAME, Self::GROUP_RULES[20]),
        RuleFilter::Rule(Self::GROUP_NAME, Self::GROUP_RULES[21]),
        RuleFilter::Rule(Self::GROUP_NAME, Self::GROUP_RULES[22]),
        RuleFilter::Rule(Self::GROUP_NAME, Self::GROUP_RULES[23]),
        RuleFilter::Rule(Self::GROUP_NAME, Self::GROUP_RULES[24]),
        RuleFilter::Rule(Self::GROUP_NAME, Self::GROUP_RULES[25]),
        RuleFilter::Rule(Self::GROUP_NAME, Self::GROUP_RULES[26]),
        RuleFilter::Rule(Self::GROUP_NAME, Self::GROUP_RULES[27]),
        RuleFilter::Rule(Self::GROUP_NAME, Self::GROUP_RULES[28]),
        RuleFilter::Rule(Self::GROUP_NAME, Self::GROUP_RULES[29]),
        RuleFilter::Rule(Self::GROUP_NAME, Self::GROUP_RULES[30]),
        RuleFilter::Rule(Self::GROUP_NAME, Self::GROUP_RULES[31]),
        RuleFilter::Rule(Self::GROUP_NAME, Self::GROUP_RULES[32]),
        RuleFilter::Rule(Self::GROUP_NAME, Self::GROUP_RULES[33]),
        RuleFilter::Rule(Self::GROUP_NAME, Self::GROUP_RULES[34]),
        RuleFilter::Rule(Self::GROUP_NAME, Self::GROUP_RULES[35]),
        RuleFilter::Rule(Self::GROUP_NAME, Self::GROUP_RULES[36]),
        RuleFilter::Rule(Self::GROUP_NAME, Self::GROUP_RULES[37]),
        RuleFilter::Rule(Self::GROUP_NAME, Self::GROUP_RULES[38]),
        RuleFilter::Rule(Self::GROUP_NAME, Self::GROUP_RULES[39]),
        RuleFilter::Rule(Self::GROUP_NAME, Self::GROUP_RULES[40]),
        RuleFilter::Rule(Self::GROUP_NAME, Self::GROUP_RULES[41]),
        RuleFilter::Rule(Self::GROUP_NAME, Self::GROUP_RULES[42]),
        RuleFilter::Rule(Self::GROUP_NAME, Self::GROUP_RULES[43]),
        RuleFilter::Rule(Self::GROUP_NAME, Self::GROUP_RULES[44]),
        RuleFilter::Rule(Self::GROUP_NAME, Self::GROUP_RULES[45]),
        RuleFilter::Rule(Self::GROUP_NAME, Self::GROUP_RULES[46]),
        RuleFilter::Rule(Self::GROUP_NAME, Self::GROUP_RULES[47]),
        RuleFilter::Rule(Self::GROUP_NAME, Self::GROUP_RULES[48]),
        RuleFilter::Rule(Self::GROUP_NAME, Self::GROUP_RULES[49]),
        RuleFilter::Rule(Self::GROUP_NAME, Self::GROUP_RULES[50]),
        RuleFilter::Rule(Self::GROUP_NAME, Self::GROUP_RULES[51]),
        RuleFilter::Rule(Self::GROUP_NAME, Self::GROUP_RULES[52]),
        RuleFilter::Rule(Self::GROUP_NAME, Self::GROUP_RULES[53]),
        RuleFilter::Rule(Self::GROUP_NAME, Self::GROUP_RULES[54]),
    ];
    #[doc = r" Retrieves the recommended rules"]
    pub(crate) fn is_recommended_true(&self) -> bool {
        matches!(self.recommended, Some(true))
    }
    pub(crate) fn is_recommended_unset(&self) -> bool {
        self.recommended.is_none()
    }
    pub(crate) fn is_all_true(&self) -> bool {
        matches!(self.all, Some(true))
    }
    pub(crate) fn is_all_unset(&self) -> bool {
        self.all.is_none()
    }
    pub(crate) fn get_enabled_rules(&self) -> IndexSet<RuleFilter> {
        let mut index_set = IndexSet::new();
        if let Some(rule) = self.no_approximative_numeric_constant.as_ref() {
            if rule.is_enabled() {
                index_set.insert(RuleFilter::Rule(Self::GROUP_NAME, Self::GROUP_RULES[0]));
            }
        }
        if let Some(rule) = self.no_array_index_key.as_ref() {
            if rule.is_enabled() {
                index_set.insert(RuleFilter::Rule(Self::GROUP_NAME, Self::GROUP_RULES[1]));
            }
        }
        if let Some(rule) = self.no_assign_in_expressions.as_ref() {
            if rule.is_enabled() {
                index_set.insert(RuleFilter::Rule(Self::GROUP_NAME, Self::GROUP_RULES[2]));
            }
        }
        if let Some(rule) = self.no_async_promise_executor.as_ref() {
            if rule.is_enabled() {
                index_set.insert(RuleFilter::Rule(Self::GROUP_NAME, Self::GROUP_RULES[3]));
            }
        }
        if let Some(rule) = self.no_catch_assign.as_ref() {
            if rule.is_enabled() {
                index_set.insert(RuleFilter::Rule(Self::GROUP_NAME, Self::GROUP_RULES[4]));
            }
        }
        if let Some(rule) = self.no_class_assign.as_ref() {
            if rule.is_enabled() {
                index_set.insert(RuleFilter::Rule(Self::GROUP_NAME, Self::GROUP_RULES[5]));
            }
        }
        if let Some(rule) = self.no_comment_text.as_ref() {
            if rule.is_enabled() {
                index_set.insert(RuleFilter::Rule(Self::GROUP_NAME, Self::GROUP_RULES[6]));
            }
        }
        if let Some(rule) = self.no_compare_neg_zero.as_ref() {
            if rule.is_enabled() {
                index_set.insert(RuleFilter::Rule(Self::GROUP_NAME, Self::GROUP_RULES[7]));
            }
        }
        if let Some(rule) = self.no_confusing_labels.as_ref() {
            if rule.is_enabled() {
                index_set.insert(RuleFilter::Rule(Self::GROUP_NAME, Self::GROUP_RULES[8]));
            }
        }
        if let Some(rule) = self.no_confusing_void_type.as_ref() {
            if rule.is_enabled() {
                index_set.insert(RuleFilter::Rule(Self::GROUP_NAME, Self::GROUP_RULES[9]));
            }
        }
        if let Some(rule) = self.no_console_log.as_ref() {
            if rule.is_enabled() {
                index_set.insert(RuleFilter::Rule(Self::GROUP_NAME, Self::GROUP_RULES[10]));
            }
        }
        if let Some(rule) = self.no_const_enum.as_ref() {
            if rule.is_enabled() {
                index_set.insert(RuleFilter::Rule(Self::GROUP_NAME, Self::GROUP_RULES[11]));
            }
        }
        if let Some(rule) = self.no_control_characters_in_regex.as_ref() {
            if rule.is_enabled() {
                index_set.insert(RuleFilter::Rule(Self::GROUP_NAME, Self::GROUP_RULES[12]));
            }
        }
        if let Some(rule) = self.no_debugger.as_ref() {
            if rule.is_enabled() {
                index_set.insert(RuleFilter::Rule(Self::GROUP_NAME, Self::GROUP_RULES[13]));
            }
        }
        if let Some(rule) = self.no_double_equals.as_ref() {
            if rule.is_enabled() {
                index_set.insert(RuleFilter::Rule(Self::GROUP_NAME, Self::GROUP_RULES[14]));
            }
        }
        if let Some(rule) = self.no_duplicate_case.as_ref() {
            if rule.is_enabled() {
                index_set.insert(RuleFilter::Rule(Self::GROUP_NAME, Self::GROUP_RULES[15]));
            }
        }
        if let Some(rule) = self.no_duplicate_class_members.as_ref() {
            if rule.is_enabled() {
                index_set.insert(RuleFilter::Rule(Self::GROUP_NAME, Self::GROUP_RULES[16]));
            }
        }
        if let Some(rule) = self.no_duplicate_jsx_props.as_ref() {
            if rule.is_enabled() {
                index_set.insert(RuleFilter::Rule(Self::GROUP_NAME, Self::GROUP_RULES[17]));
            }
        }
        if let Some(rule) = self.no_duplicate_object_keys.as_ref() {
            if rule.is_enabled() {
                index_set.insert(RuleFilter::Rule(Self::GROUP_NAME, Self::GROUP_RULES[18]));
            }
        }
        if let Some(rule) = self.no_duplicate_parameters.as_ref() {
            if rule.is_enabled() {
                index_set.insert(RuleFilter::Rule(Self::GROUP_NAME, Self::GROUP_RULES[19]));
            }
        }
        if let Some(rule) = self.no_duplicate_test_hooks.as_ref() {
            if rule.is_enabled() {
                index_set.insert(RuleFilter::Rule(Self::GROUP_NAME, Self::GROUP_RULES[20]));
            }
        }
        if let Some(rule) = self.no_empty_block_statements.as_ref() {
            if rule.is_enabled() {
                index_set.insert(RuleFilter::Rule(Self::GROUP_NAME, Self::GROUP_RULES[21]));
            }
        }
        if let Some(rule) = self.no_empty_interface.as_ref() {
            if rule.is_enabled() {
                index_set.insert(RuleFilter::Rule(Self::GROUP_NAME, Self::GROUP_RULES[22]));
            }
        }
        if let Some(rule) = self.no_explicit_any.as_ref() {
            if rule.is_enabled() {
                index_set.insert(RuleFilter::Rule(Self::GROUP_NAME, Self::GROUP_RULES[23]));
            }
        }
        if let Some(rule) = self.no_exports_in_test.as_ref() {
            if rule.is_enabled() {
                index_set.insert(RuleFilter::Rule(Self::GROUP_NAME, Self::GROUP_RULES[24]));
            }
        }
        if let Some(rule) = self.no_extra_non_null_assertion.as_ref() {
            if rule.is_enabled() {
                index_set.insert(RuleFilter::Rule(Self::GROUP_NAME, Self::GROUP_RULES[25]));
            }
        }
        if let Some(rule) = self.no_fallthrough_switch_clause.as_ref() {
            if rule.is_enabled() {
                index_set.insert(RuleFilter::Rule(Self::GROUP_NAME, Self::GROUP_RULES[26]));
            }
        }
        if let Some(rule) = self.no_focused_tests.as_ref() {
            if rule.is_enabled() {
                index_set.insert(RuleFilter::Rule(Self::GROUP_NAME, Self::GROUP_RULES[27]));
            }
        }
        if let Some(rule) = self.no_function_assign.as_ref() {
            if rule.is_enabled() {
                index_set.insert(RuleFilter::Rule(Self::GROUP_NAME, Self::GROUP_RULES[28]));
            }
        }
        if let Some(rule) = self.no_global_assign.as_ref() {
            if rule.is_enabled() {
                index_set.insert(RuleFilter::Rule(Self::GROUP_NAME, Self::GROUP_RULES[29]));
            }
        }
        if let Some(rule) = self.no_global_is_finite.as_ref() {
            if rule.is_enabled() {
                index_set.insert(RuleFilter::Rule(Self::GROUP_NAME, Self::GROUP_RULES[30]));
            }
        }
        if let Some(rule) = self.no_global_is_nan.as_ref() {
            if rule.is_enabled() {
                index_set.insert(RuleFilter::Rule(Self::GROUP_NAME, Self::GROUP_RULES[31]));
            }
        }
        if let Some(rule) = self.no_implicit_any_let.as_ref() {
            if rule.is_enabled() {
                index_set.insert(RuleFilter::Rule(Self::GROUP_NAME, Self::GROUP_RULES[32]));
            }
        }
        if let Some(rule) = self.no_import_assign.as_ref() {
            if rule.is_enabled() {
                index_set.insert(RuleFilter::Rule(Self::GROUP_NAME, Self::GROUP_RULES[33]));
            }
        }
        if let Some(rule) = self.no_label_var.as_ref() {
            if rule.is_enabled() {
                index_set.insert(RuleFilter::Rule(Self::GROUP_NAME, Self::GROUP_RULES[34]));
            }
        }
        if let Some(rule) = self.no_misleading_character_class.as_ref() {
            if rule.is_enabled() {
                index_set.insert(RuleFilter::Rule(Self::GROUP_NAME, Self::GROUP_RULES[35]));
            }
        }
        if let Some(rule) = self.no_misleading_instantiator.as_ref() {
            if rule.is_enabled() {
                index_set.insert(RuleFilter::Rule(Self::GROUP_NAME, Self::GROUP_RULES[36]));
            }
        }
        if let Some(rule) = self.no_misrefactored_shorthand_assign.as_ref() {
            if rule.is_enabled() {
                index_set.insert(RuleFilter::Rule(Self::GROUP_NAME, Self::GROUP_RULES[37]));
            }
        }
        if let Some(rule) = self.no_prototype_builtins.as_ref() {
            if rule.is_enabled() {
                index_set.insert(RuleFilter::Rule(Self::GROUP_NAME, Self::GROUP_RULES[38]));
            }
        }
        if let Some(rule) = self.no_redeclare.as_ref() {
            if rule.is_enabled() {
                index_set.insert(RuleFilter::Rule(Self::GROUP_NAME, Self::GROUP_RULES[39]));
            }
        }
        if let Some(rule) = self.no_redundant_use_strict.as_ref() {
            if rule.is_enabled() {
                index_set.insert(RuleFilter::Rule(Self::GROUP_NAME, Self::GROUP_RULES[40]));
            }
        }
        if let Some(rule) = self.no_self_compare.as_ref() {
            if rule.is_enabled() {
                index_set.insert(RuleFilter::Rule(Self::GROUP_NAME, Self::GROUP_RULES[41]));
            }
        }
        if let Some(rule) = self.no_shadow_restricted_names.as_ref() {
            if rule.is_enabled() {
                index_set.insert(RuleFilter::Rule(Self::GROUP_NAME, Self::GROUP_RULES[42]));
            }
        }
        if let Some(rule) = self.no_skipped_tests.as_ref() {
            if rule.is_enabled() {
                index_set.insert(RuleFilter::Rule(Self::GROUP_NAME, Self::GROUP_RULES[43]));
            }
        }
        if let Some(rule) = self.no_sparse_array.as_ref() {
            if rule.is_enabled() {
                index_set.insert(RuleFilter::Rule(Self::GROUP_NAME, Self::GROUP_RULES[44]));
            }
        }
        if let Some(rule) = self.no_suspicious_semicolon_in_jsx.as_ref() {
            if rule.is_enabled() {
                index_set.insert(RuleFilter::Rule(Self::GROUP_NAME, Self::GROUP_RULES[45]));
            }
        }
        if let Some(rule) = self.no_then_property.as_ref() {
            if rule.is_enabled() {
                index_set.insert(RuleFilter::Rule(Self::GROUP_NAME, Self::GROUP_RULES[46]));
            }
        }
        if let Some(rule) = self.no_unsafe_declaration_merging.as_ref() {
            if rule.is_enabled() {
                index_set.insert(RuleFilter::Rule(Self::GROUP_NAME, Self::GROUP_RULES[47]));
            }
        }
        if let Some(rule) = self.no_unsafe_negation.as_ref() {
            if rule.is_enabled() {
                index_set.insert(RuleFilter::Rule(Self::GROUP_NAME, Self::GROUP_RULES[48]));
            }
        }
        if let Some(rule) = self.use_await.as_ref() {
            if rule.is_enabled() {
                index_set.insert(RuleFilter::Rule(Self::GROUP_NAME, Self::GROUP_RULES[49]));
            }
        }
        if let Some(rule) = self.use_default_switch_clause_last.as_ref() {
            if rule.is_enabled() {
                index_set.insert(RuleFilter::Rule(Self::GROUP_NAME, Self::GROUP_RULES[50]));
            }
        }
        if let Some(rule) = self.use_getter_return.as_ref() {
            if rule.is_enabled() {
                index_set.insert(RuleFilter::Rule(Self::GROUP_NAME, Self::GROUP_RULES[51]));
            }
        }
        if let Some(rule) = self.use_is_array.as_ref() {
            if rule.is_enabled() {
                index_set.insert(RuleFilter::Rule(Self::GROUP_NAME, Self::GROUP_RULES[52]));
            }
        }
        if let Some(rule) = self.use_namespace_keyword.as_ref() {
            if rule.is_enabled() {
                index_set.insert(RuleFilter::Rule(Self::GROUP_NAME, Self::GROUP_RULES[53]));
            }
        }
        if let Some(rule) = self.use_valid_typeof.as_ref() {
            if rule.is_enabled() {
                index_set.insert(RuleFilter::Rule(Self::GROUP_NAME, Self::GROUP_RULES[54]));
            }
        }
        index_set
    }
    pub(crate) fn get_disabled_rules(&self) -> IndexSet<RuleFilter> {
        let mut index_set = IndexSet::new();
        if let Some(rule) = self.no_approximative_numeric_constant.as_ref() {
            if rule.is_disabled() {
                index_set.insert(RuleFilter::Rule(Self::GROUP_NAME, Self::GROUP_RULES[0]));
            }
        }
        if let Some(rule) = self.no_array_index_key.as_ref() {
            if rule.is_disabled() {
                index_set.insert(RuleFilter::Rule(Self::GROUP_NAME, Self::GROUP_RULES[1]));
            }
        }
        if let Some(rule) = self.no_assign_in_expressions.as_ref() {
            if rule.is_disabled() {
                index_set.insert(RuleFilter::Rule(Self::GROUP_NAME, Self::GROUP_RULES[2]));
            }
        }
        if let Some(rule) = self.no_async_promise_executor.as_ref() {
            if rule.is_disabled() {
                index_set.insert(RuleFilter::Rule(Self::GROUP_NAME, Self::GROUP_RULES[3]));
            }
        }
        if let Some(rule) = self.no_catch_assign.as_ref() {
            if rule.is_disabled() {
                index_set.insert(RuleFilter::Rule(Self::GROUP_NAME, Self::GROUP_RULES[4]));
            }
        }
        if let Some(rule) = self.no_class_assign.as_ref() {
            if rule.is_disabled() {
                index_set.insert(RuleFilter::Rule(Self::GROUP_NAME, Self::GROUP_RULES[5]));
            }
        }
        if let Some(rule) = self.no_comment_text.as_ref() {
            if rule.is_disabled() {
                index_set.insert(RuleFilter::Rule(Self::GROUP_NAME, Self::GROUP_RULES[6]));
            }
        }
        if let Some(rule) = self.no_compare_neg_zero.as_ref() {
            if rule.is_disabled() {
                index_set.insert(RuleFilter::Rule(Self::GROUP_NAME, Self::GROUP_RULES[7]));
            }
        }
        if let Some(rule) = self.no_confusing_labels.as_ref() {
            if rule.is_disabled() {
                index_set.insert(RuleFilter::Rule(Self::GROUP_NAME, Self::GROUP_RULES[8]));
            }
        }
        if let Some(rule) = self.no_confusing_void_type.as_ref() {
            if rule.is_disabled() {
                index_set.insert(RuleFilter::Rule(Self::GROUP_NAME, Self::GROUP_RULES[9]));
            }
        }
        if let Some(rule) = self.no_console_log.as_ref() {
            if rule.is_disabled() {
                index_set.insert(RuleFilter::Rule(Self::GROUP_NAME, Self::GROUP_RULES[10]));
            }
        }
        if let Some(rule) = self.no_const_enum.as_ref() {
            if rule.is_disabled() {
                index_set.insert(RuleFilter::Rule(Self::GROUP_NAME, Self::GROUP_RULES[11]));
            }
        }
        if let Some(rule) = self.no_control_characters_in_regex.as_ref() {
            if rule.is_disabled() {
                index_set.insert(RuleFilter::Rule(Self::GROUP_NAME, Self::GROUP_RULES[12]));
            }
        }
        if let Some(rule) = self.no_debugger.as_ref() {
            if rule.is_disabled() {
                index_set.insert(RuleFilter::Rule(Self::GROUP_NAME, Self::GROUP_RULES[13]));
            }
        }
        if let Some(rule) = self.no_double_equals.as_ref() {
            if rule.is_disabled() {
                index_set.insert(RuleFilter::Rule(Self::GROUP_NAME, Self::GROUP_RULES[14]));
            }
        }
        if let Some(rule) = self.no_duplicate_case.as_ref() {
            if rule.is_disabled() {
                index_set.insert(RuleFilter::Rule(Self::GROUP_NAME, Self::GROUP_RULES[15]));
            }
        }
        if let Some(rule) = self.no_duplicate_class_members.as_ref() {
            if rule.is_disabled() {
                index_set.insert(RuleFilter::Rule(Self::GROUP_NAME, Self::GROUP_RULES[16]));
            }
        }
        if let Some(rule) = self.no_duplicate_jsx_props.as_ref() {
            if rule.is_disabled() {
                index_set.insert(RuleFilter::Rule(Self::GROUP_NAME, Self::GROUP_RULES[17]));
            }
        }
        if let Some(rule) = self.no_duplicate_object_keys.as_ref() {
            if rule.is_disabled() {
                index_set.insert(RuleFilter::Rule(Self::GROUP_NAME, Self::GROUP_RULES[18]));
            }
        }
        if let Some(rule) = self.no_duplicate_parameters.as_ref() {
            if rule.is_disabled() {
                index_set.insert(RuleFilter::Rule(Self::GROUP_NAME, Self::GROUP_RULES[19]));
            }
        }
        if let Some(rule) = self.no_duplicate_test_hooks.as_ref() {
            if rule.is_disabled() {
                index_set.insert(RuleFilter::Rule(Self::GROUP_NAME, Self::GROUP_RULES[20]));
            }
        }
        if let Some(rule) = self.no_empty_block_statements.as_ref() {
            if rule.is_disabled() {
                index_set.insert(RuleFilter::Rule(Self::GROUP_NAME, Self::GROUP_RULES[21]));
            }
        }
        if let Some(rule) = self.no_empty_interface.as_ref() {
            if rule.is_disabled() {
                index_set.insert(RuleFilter::Rule(Self::GROUP_NAME, Self::GROUP_RULES[22]));
            }
        }
        if let Some(rule) = self.no_explicit_any.as_ref() {
            if rule.is_disabled() {
                index_set.insert(RuleFilter::Rule(Self::GROUP_NAME, Self::GROUP_RULES[23]));
            }
        }
        if let Some(rule) = self.no_exports_in_test.as_ref() {
            if rule.is_disabled() {
                index_set.insert(RuleFilter::Rule(Self::GROUP_NAME, Self::GROUP_RULES[24]));
            }
        }
        if let Some(rule) = self.no_extra_non_null_assertion.as_ref() {
            if rule.is_disabled() {
                index_set.insert(RuleFilter::Rule(Self::GROUP_NAME, Self::GROUP_RULES[25]));
            }
        }
        if let Some(rule) = self.no_fallthrough_switch_clause.as_ref() {
            if rule.is_disabled() {
                index_set.insert(RuleFilter::Rule(Self::GROUP_NAME, Self::GROUP_RULES[26]));
            }
        }
        if let Some(rule) = self.no_focused_tests.as_ref() {
            if rule.is_disabled() {
                index_set.insert(RuleFilter::Rule(Self::GROUP_NAME, Self::GROUP_RULES[27]));
            }
        }
        if let Some(rule) = self.no_function_assign.as_ref() {
            if rule.is_disabled() {
                index_set.insert(RuleFilter::Rule(Self::GROUP_NAME, Self::GROUP_RULES[28]));
            }
        }
        if let Some(rule) = self.no_global_assign.as_ref() {
            if rule.is_disabled() {
                index_set.insert(RuleFilter::Rule(Self::GROUP_NAME, Self::GROUP_RULES[29]));
            }
        }
        if let Some(rule) = self.no_global_is_finite.as_ref() {
            if rule.is_disabled() {
                index_set.insert(RuleFilter::Rule(Self::GROUP_NAME, Self::GROUP_RULES[30]));
            }
        }
        if let Some(rule) = self.no_global_is_nan.as_ref() {
            if rule.is_disabled() {
                index_set.insert(RuleFilter::Rule(Self::GROUP_NAME, Self::GROUP_RULES[31]));
            }
        }
        if let Some(rule) = self.no_implicit_any_let.as_ref() {
            if rule.is_disabled() {
                index_set.insert(RuleFilter::Rule(Self::GROUP_NAME, Self::GROUP_RULES[32]));
            }
        }
        if let Some(rule) = self.no_import_assign.as_ref() {
            if rule.is_disabled() {
                index_set.insert(RuleFilter::Rule(Self::GROUP_NAME, Self::GROUP_RULES[33]));
            }
        }
        if let Some(rule) = self.no_label_var.as_ref() {
            if rule.is_disabled() {
                index_set.insert(RuleFilter::Rule(Self::GROUP_NAME, Self::GROUP_RULES[34]));
            }
        }
        if let Some(rule) = self.no_misleading_character_class.as_ref() {
            if rule.is_disabled() {
                index_set.insert(RuleFilter::Rule(Self::GROUP_NAME, Self::GROUP_RULES[35]));
            }
        }
        if let Some(rule) = self.no_misleading_instantiator.as_ref() {
            if rule.is_disabled() {
                index_set.insert(RuleFilter::Rule(Self::GROUP_NAME, Self::GROUP_RULES[36]));
            }
        }
        if let Some(rule) = self.no_misrefactored_shorthand_assign.as_ref() {
            if rule.is_disabled() {
                index_set.insert(RuleFilter::Rule(Self::GROUP_NAME, Self::GROUP_RULES[37]));
            }
        }
        if let Some(rule) = self.no_prototype_builtins.as_ref() {
            if rule.is_disabled() {
                index_set.insert(RuleFilter::Rule(Self::GROUP_NAME, Self::GROUP_RULES[38]));
            }
        }
        if let Some(rule) = self.no_redeclare.as_ref() {
            if rule.is_disabled() {
                index_set.insert(RuleFilter::Rule(Self::GROUP_NAME, Self::GROUP_RULES[39]));
            }
        }
        if let Some(rule) = self.no_redundant_use_strict.as_ref() {
            if rule.is_disabled() {
                index_set.insert(RuleFilter::Rule(Self::GROUP_NAME, Self::GROUP_RULES[40]));
            }
        }
        if let Some(rule) = self.no_self_compare.as_ref() {
            if rule.is_disabled() {
                index_set.insert(RuleFilter::Rule(Self::GROUP_NAME, Self::GROUP_RULES[41]));
            }
        }
        if let Some(rule) = self.no_shadow_restricted_names.as_ref() {
            if rule.is_disabled() {
                index_set.insert(RuleFilter::Rule(Self::GROUP_NAME, Self::GROUP_RULES[42]));
            }
        }
        if let Some(rule) = self.no_skipped_tests.as_ref() {
            if rule.is_disabled() {
                index_set.insert(RuleFilter::Rule(Self::GROUP_NAME, Self::GROUP_RULES[43]));
            }
        }
        if let Some(rule) = self.no_sparse_array.as_ref() {
            if rule.is_disabled() {
                index_set.insert(RuleFilter::Rule(Self::GROUP_NAME, Self::GROUP_RULES[44]));
            }
        }
        if let Some(rule) = self.no_suspicious_semicolon_in_jsx.as_ref() {
            if rule.is_disabled() {
                index_set.insert(RuleFilter::Rule(Self::GROUP_NAME, Self::GROUP_RULES[45]));
            }
        }
        if let Some(rule) = self.no_then_property.as_ref() {
            if rule.is_disabled() {
                index_set.insert(RuleFilter::Rule(Self::GROUP_NAME, Self::GROUP_RULES[46]));
            }
        }
        if let Some(rule) = self.no_unsafe_declaration_merging.as_ref() {
            if rule.is_disabled() {
                index_set.insert(RuleFilter::Rule(Self::GROUP_NAME, Self::GROUP_RULES[47]));
            }
        }
        if let Some(rule) = self.no_unsafe_negation.as_ref() {
            if rule.is_disabled() {
                index_set.insert(RuleFilter::Rule(Self::GROUP_NAME, Self::GROUP_RULES[48]));
            }
        }
        if let Some(rule) = self.use_await.as_ref() {
            if rule.is_disabled() {
                index_set.insert(RuleFilter::Rule(Self::GROUP_NAME, Self::GROUP_RULES[49]));
            }
        }
        if let Some(rule) = self.use_default_switch_clause_last.as_ref() {
            if rule.is_disabled() {
                index_set.insert(RuleFilter::Rule(Self::GROUP_NAME, Self::GROUP_RULES[50]));
            }
        }
        if let Some(rule) = self.use_getter_return.as_ref() {
            if rule.is_disabled() {
                index_set.insert(RuleFilter::Rule(Self::GROUP_NAME, Self::GROUP_RULES[51]));
            }
        }
        if let Some(rule) = self.use_is_array.as_ref() {
            if rule.is_disabled() {
                index_set.insert(RuleFilter::Rule(Self::GROUP_NAME, Self::GROUP_RULES[52]));
            }
        }
        if let Some(rule) = self.use_namespace_keyword.as_ref() {
            if rule.is_disabled() {
                index_set.insert(RuleFilter::Rule(Self::GROUP_NAME, Self::GROUP_RULES[53]));
            }
        }
        if let Some(rule) = self.use_valid_typeof.as_ref() {
            if rule.is_disabled() {
                index_set.insert(RuleFilter::Rule(Self::GROUP_NAME, Self::GROUP_RULES[54]));
            }
        }
        index_set
    }
    #[doc = r" Checks if, given a rule name, matches one of the rules contained in this category"]
    pub(crate) fn has_rule(rule_name: &str) -> bool {
        Self::GROUP_RULES.contains(&rule_name)
    }
    #[doc = r" Checks if, given a rule name, it is marked as recommended"]
    pub(crate) fn is_recommended_rule(rule_name: &str) -> bool {
        Self::RECOMMENDED_RULES.contains(&rule_name)
    }
    pub(crate) fn recommended_rules_as_filters() -> [RuleFilter<'static>; 51] {
        Self::RECOMMENDED_RULES_AS_FILTERS
    }
    pub(crate) fn all_rules_as_filters() -> [RuleFilter<'static>; 55] {
        Self::ALL_RULES_AS_FILTERS
    }
    #[doc = r" Select preset rules"]
    pub(crate) fn collect_preset_rules(
        &self,
        parent_is_all: bool,
        parent_is_recommended: bool,
        enabled_rules: &mut IndexSet<RuleFilter>,
    ) {
        if self.is_all_true() || self.is_all_unset() && parent_is_all {
            enabled_rules.extend(Self::all_rules_as_filters());
        } else if self.is_recommended_true()
            || self.is_recommended_unset() && self.is_all_unset() && parent_is_recommended
        {
            enabled_rules.extend(Self::recommended_rules_as_filters());
        }
    }
    pub(crate) fn get_rule_configuration(
        &self,
        rule_name: &str,
    ) -> Option<(RulePlainConfiguration, Option<RuleOptions>)> {
        match rule_name {
            "noApproximativeNumericConstant" => self
                .no_approximative_numeric_constant
                .as_ref()
                .map(|conf| (conf.level(), conf.get_options())),
            "noArrayIndexKey" => self
                .no_array_index_key
                .as_ref()
                .map(|conf| (conf.level(), conf.get_options())),
            "noAssignInExpressions" => self
                .no_assign_in_expressions
                .as_ref()
                .map(|conf| (conf.level(), conf.get_options())),
            "noAsyncPromiseExecutor" => self
                .no_async_promise_executor
                .as_ref()
                .map(|conf| (conf.level(), conf.get_options())),
            "noCatchAssign" => self
                .no_catch_assign
                .as_ref()
                .map(|conf| (conf.level(), conf.get_options())),
            "noClassAssign" => self
                .no_class_assign
                .as_ref()
                .map(|conf| (conf.level(), conf.get_options())),
            "noCommentText" => self
                .no_comment_text
                .as_ref()
                .map(|conf| (conf.level(), conf.get_options())),
            "noCompareNegZero" => self
                .no_compare_neg_zero
                .as_ref()
                .map(|conf| (conf.level(), conf.get_options())),
            "noConfusingLabels" => self
                .no_confusing_labels
                .as_ref()
                .map(|conf| (conf.level(), conf.get_options())),
            "noConfusingVoidType" => self
                .no_confusing_void_type
                .as_ref()
                .map(|conf| (conf.level(), conf.get_options())),
            "noConsoleLog" => self
                .no_console_log
                .as_ref()
                .map(|conf| (conf.level(), conf.get_options())),
            "noConstEnum" => self
                .no_const_enum
                .as_ref()
                .map(|conf| (conf.level(), conf.get_options())),
            "noControlCharactersInRegex" => self
                .no_control_characters_in_regex
                .as_ref()
                .map(|conf| (conf.level(), conf.get_options())),
            "noDebugger" => self
                .no_debugger
                .as_ref()
                .map(|conf| (conf.level(), conf.get_options())),
            "noDoubleEquals" => self
                .no_double_equals
                .as_ref()
                .map(|conf| (conf.level(), conf.get_options())),
            "noDuplicateCase" => self
                .no_duplicate_case
                .as_ref()
                .map(|conf| (conf.level(), conf.get_options())),
            "noDuplicateClassMembers" => self
                .no_duplicate_class_members
                .as_ref()
                .map(|conf| (conf.level(), conf.get_options())),
            "noDuplicateJsxProps" => self
                .no_duplicate_jsx_props
                .as_ref()
                .map(|conf| (conf.level(), conf.get_options())),
            "noDuplicateObjectKeys" => self
                .no_duplicate_object_keys
                .as_ref()
                .map(|conf| (conf.level(), conf.get_options())),
            "noDuplicateParameters" => self
                .no_duplicate_parameters
                .as_ref()
                .map(|conf| (conf.level(), conf.get_options())),
            "noDuplicateTestHooks" => self
                .no_duplicate_test_hooks
                .as_ref()
                .map(|conf| (conf.level(), conf.get_options())),
            "noEmptyBlockStatements" => self
                .no_empty_block_statements
                .as_ref()
                .map(|conf| (conf.level(), conf.get_options())),
            "noEmptyInterface" => self
                .no_empty_interface
                .as_ref()
                .map(|conf| (conf.level(), conf.get_options())),
            "noExplicitAny" => self
                .no_explicit_any
                .as_ref()
                .map(|conf| (conf.level(), conf.get_options())),
            "noExportsInTest" => self
                .no_exports_in_test
                .as_ref()
                .map(|conf| (conf.level(), conf.get_options())),
            "noExtraNonNullAssertion" => self
                .no_extra_non_null_assertion
                .as_ref()
                .map(|conf| (conf.level(), conf.get_options())),
            "noFallthroughSwitchClause" => self
                .no_fallthrough_switch_clause
                .as_ref()
                .map(|conf| (conf.level(), conf.get_options())),
            "noFocusedTests" => self
                .no_focused_tests
                .as_ref()
                .map(|conf| (conf.level(), conf.get_options())),
            "noFunctionAssign" => self
                .no_function_assign
                .as_ref()
                .map(|conf| (conf.level(), conf.get_options())),
            "noGlobalAssign" => self
                .no_global_assign
                .as_ref()
                .map(|conf| (conf.level(), conf.get_options())),
            "noGlobalIsFinite" => self
                .no_global_is_finite
                .as_ref()
                .map(|conf| (conf.level(), conf.get_options())),
            "noGlobalIsNan" => self
                .no_global_is_nan
                .as_ref()
                .map(|conf| (conf.level(), conf.get_options())),
            "noImplicitAnyLet" => self
                .no_implicit_any_let
                .as_ref()
                .map(|conf| (conf.level(), conf.get_options())),
            "noImportAssign" => self
                .no_import_assign
                .as_ref()
                .map(|conf| (conf.level(), conf.get_options())),
            "noLabelVar" => self
                .no_label_var
                .as_ref()
                .map(|conf| (conf.level(), conf.get_options())),
            "noMisleadingCharacterClass" => self
                .no_misleading_character_class
                .as_ref()
                .map(|conf| (conf.level(), conf.get_options())),
            "noMisleadingInstantiator" => self
                .no_misleading_instantiator
                .as_ref()
                .map(|conf| (conf.level(), conf.get_options())),
            "noMisrefactoredShorthandAssign" => self
                .no_misrefactored_shorthand_assign
                .as_ref()
                .map(|conf| (conf.level(), conf.get_options())),
            "noPrototypeBuiltins" => self
                .no_prototype_builtins
                .as_ref()
                .map(|conf| (conf.level(), conf.get_options())),
            "noRedeclare" => self
                .no_redeclare
                .as_ref()
                .map(|conf| (conf.level(), conf.get_options())),
            "noRedundantUseStrict" => self
                .no_redundant_use_strict
                .as_ref()
                .map(|conf| (conf.level(), conf.get_options())),
            "noSelfCompare" => self
                .no_self_compare
                .as_ref()
                .map(|conf| (conf.level(), conf.get_options())),
            "noShadowRestrictedNames" => self
                .no_shadow_restricted_names
                .as_ref()
                .map(|conf| (conf.level(), conf.get_options())),
            "noSkippedTests" => self
                .no_skipped_tests
                .as_ref()
                .map(|conf| (conf.level(), conf.get_options())),
            "noSparseArray" => self
                .no_sparse_array
                .as_ref()
                .map(|conf| (conf.level(), conf.get_options())),
            "noSuspiciousSemicolonInJsx" => self
                .no_suspicious_semicolon_in_jsx
                .as_ref()
                .map(|conf| (conf.level(), conf.get_options())),
            "noThenProperty" => self
                .no_then_property
                .as_ref()
                .map(|conf| (conf.level(), conf.get_options())),
            "noUnsafeDeclarationMerging" => self
                .no_unsafe_declaration_merging
                .as_ref()
                .map(|conf| (conf.level(), conf.get_options())),
            "noUnsafeNegation" => self
                .no_unsafe_negation
                .as_ref()
                .map(|conf| (conf.level(), conf.get_options())),
            "useAwait" => self
                .use_await
                .as_ref()
                .map(|conf| (conf.level(), conf.get_options())),
            "useDefaultSwitchClauseLast" => self
                .use_default_switch_clause_last
                .as_ref()
                .map(|conf| (conf.level(), conf.get_options())),
            "useGetterReturn" => self
                .use_getter_return
                .as_ref()
                .map(|conf| (conf.level(), conf.get_options())),
            "useIsArray" => self
                .use_is_array
                .as_ref()
                .map(|conf| (conf.level(), conf.get_options())),
            "useNamespaceKeyword" => self
                .use_namespace_keyword
                .as_ref()
                .map(|conf| (conf.level(), conf.get_options())),
            "useValidTypeof" => self
                .use_valid_typeof
                .as_ref()
                .map(|conf| (conf.level(), conf.get_options())),
            _ => None,
        }
    }
}<|MERGE_RESOLUTION|>--- conflicted
+++ resolved
@@ -2647,14 +2647,7 @@
     #[doc = r" It enables ALL rules for this group."]
     #[serde(skip_serializing_if = "Option::is_none")]
     pub all: Option<bool>,
-<<<<<<< HEAD
-    #[doc = "[WIP] This rule hasn't been implemented yet."]
-=======
-    #[doc = "Disallow the use of barrel file."]
-    #[serde(skip_serializing_if = "Option::is_none")]
-    pub no_barrel_file: Option<RuleConfiguration<NoBarrelFile>>,
     #[doc = "WIP: This rule hasn't been implemented yet."]
->>>>>>> 6ec264c4
     #[serde(skip_serializing_if = "Option::is_none")]
     pub no_color_invalid_hex: Option<RuleConfiguration<NoColorInvalidHex>>,
     #[doc = "Disallow the use of console."]
@@ -2678,21 +2671,9 @@
     #[doc = "Disallow variables from evolving into any type through reassignments."]
     #[serde(skip_serializing_if = "Option::is_none")]
     pub no_evolving_any: Option<RuleConfiguration<NoEvolvingAny>>,
-<<<<<<< HEAD
-=======
-    #[doc = "This rule enforces a maximum depth to nested describe() in test files."]
-    #[serde(skip_serializing_if = "Option::is_none")]
-    pub no_excessive_nested_test_suites: Option<RuleConfiguration<NoExcessiveNestedTestSuites>>,
-    #[doc = "Disallow using export or module.exports in files containing tests"]
-    #[serde(skip_serializing_if = "Option::is_none")]
-    pub no_exports_in_test: Option<RuleConfiguration<NoExportsInTest>>,
     #[doc = "Disallow to use unnecessary callback on flatMap."]
     #[serde(skip_serializing_if = "Option::is_none")]
     pub no_flat_map_identity: Option<RuleConfiguration<NoFlatMapIdentity>>,
-    #[doc = "Disallow focused tests."]
-    #[serde(skip_serializing_if = "Option::is_none")]
-    pub no_focused_tests: Option<RuleConfiguration<NoFocusedTests>>,
->>>>>>> 6ec264c4
     #[doc = "Checks that the assertion function, for example expect, is placed inside an it() function call."]
     #[serde(skip_serializing_if = "Option::is_none")]
     pub no_misplaced_assertion: Option<RuleConfiguration<NoMisplacedAssertion>>,
@@ -2728,12 +2709,7 @@
 }
 impl Nursery {
     const GROUP_NAME: &'static str = "nursery";
-<<<<<<< HEAD
-    pub(crate) const GROUP_RULES: [&'static str; 13] = [
-=======
-    pub(crate) const GROUP_RULES: [&'static str; 27] = [
-        "noBarrelFile",
->>>>>>> 6ec264c4
+    pub(crate) const GROUP_RULES: [&'static str; 15] = [
         "noColorInvalidHex",
         "noConsole",
         "noConstantMathMinMaxClamp",
@@ -2742,13 +2718,7 @@
         "noDuplicateFontNames",
         "noDuplicateJsonKeys",
         "noEvolvingAny",
-<<<<<<< HEAD
-=======
-        "noExcessiveNestedTestSuites",
-        "noExportsInTest",
         "noFlatMapIdentity",
-        "noFocusedTests",
->>>>>>> 6ec264c4
         "noMisplacedAssertion",
         "noNodejsModules",
         "noRestrictedImports",
@@ -2756,50 +2726,23 @@
         "useImportRestrictions",
         "useSortedClasses",
     ];
-<<<<<<< HEAD
-    const RECOMMENDED_RULES: [&'static str; 5] = [
-=======
-    const RECOMMENDED_RULES: [&'static str; 12] = [
->>>>>>> 6ec264c4
+    const RECOMMENDED_RULES: [&'static str; 6] = [
         "noDoneCallback",
         "noDuplicateElseIf",
         "noDuplicateFontNames",
         "noDuplicateJsonKeys",
         "noEvolvingAny",
-<<<<<<< HEAD
+        "noFlatMapIdentity",
     ];
-    const RECOMMENDED_RULES_AS_FILTERS: [RuleFilter<'static>; 5] = [
-        RuleFilter::Rule(Self::GROUP_NAME, Self::GROUP_RULES[2]),
+    const RECOMMENDED_RULES_AS_FILTERS: [RuleFilter<'static>; 6] = [
         RuleFilter::Rule(Self::GROUP_NAME, Self::GROUP_RULES[3]),
-        RuleFilter::Rule(Self::GROUP_NAME, Self::GROUP_RULES[4]),
-        RuleFilter::Rule(Self::GROUP_NAME, Self::GROUP_RULES[5]),
-        RuleFilter::Rule(Self::GROUP_NAME, Self::GROUP_RULES[6]),
-    ];
-    const ALL_RULES_AS_FILTERS: [RuleFilter<'static>; 13] = [
-=======
-        "noExcessiveNestedTestSuites",
-        "noExportsInTest",
-        "noFlatMapIdentity",
-        "noFocusedTests",
-        "noSuspiciousSemicolonInJsx",
-        "noUselessTernary",
-    ];
-    const RECOMMENDED_RULES_AS_FILTERS: [RuleFilter<'static>; 12] = [
         RuleFilter::Rule(Self::GROUP_NAME, Self::GROUP_RULES[4]),
         RuleFilter::Rule(Self::GROUP_NAME, Self::GROUP_RULES[5]),
         RuleFilter::Rule(Self::GROUP_NAME, Self::GROUP_RULES[6]),
         RuleFilter::Rule(Self::GROUP_NAME, Self::GROUP_RULES[7]),
         RuleFilter::Rule(Self::GROUP_NAME, Self::GROUP_RULES[8]),
-        RuleFilter::Rule(Self::GROUP_NAME, Self::GROUP_RULES[9]),
-        RuleFilter::Rule(Self::GROUP_NAME, Self::GROUP_RULES[10]),
-        RuleFilter::Rule(Self::GROUP_NAME, Self::GROUP_RULES[11]),
-        RuleFilter::Rule(Self::GROUP_NAME, Self::GROUP_RULES[12]),
-        RuleFilter::Rule(Self::GROUP_NAME, Self::GROUP_RULES[13]),
-        RuleFilter::Rule(Self::GROUP_NAME, Self::GROUP_RULES[20]),
-        RuleFilter::Rule(Self::GROUP_NAME, Self::GROUP_RULES[22]),
     ];
-    const ALL_RULES_AS_FILTERS: [RuleFilter<'static>; 27] = [
->>>>>>> 6ec264c4
+    const ALL_RULES_AS_FILTERS: [RuleFilter<'static>; 15] = [
         RuleFilter::Rule(Self::GROUP_NAME, Self::GROUP_RULES[0]),
         RuleFilter::Rule(Self::GROUP_NAME, Self::GROUP_RULES[1]),
         RuleFilter::Rule(Self::GROUP_NAME, Self::GROUP_RULES[2]),
@@ -2813,23 +2756,8 @@
         RuleFilter::Rule(Self::GROUP_NAME, Self::GROUP_RULES[10]),
         RuleFilter::Rule(Self::GROUP_NAME, Self::GROUP_RULES[11]),
         RuleFilter::Rule(Self::GROUP_NAME, Self::GROUP_RULES[12]),
-<<<<<<< HEAD
-=======
         RuleFilter::Rule(Self::GROUP_NAME, Self::GROUP_RULES[13]),
         RuleFilter::Rule(Self::GROUP_NAME, Self::GROUP_RULES[14]),
-        RuleFilter::Rule(Self::GROUP_NAME, Self::GROUP_RULES[15]),
-        RuleFilter::Rule(Self::GROUP_NAME, Self::GROUP_RULES[16]),
-        RuleFilter::Rule(Self::GROUP_NAME, Self::GROUP_RULES[17]),
-        RuleFilter::Rule(Self::GROUP_NAME, Self::GROUP_RULES[18]),
-        RuleFilter::Rule(Self::GROUP_NAME, Self::GROUP_RULES[19]),
-        RuleFilter::Rule(Self::GROUP_NAME, Self::GROUP_RULES[20]),
-        RuleFilter::Rule(Self::GROUP_NAME, Self::GROUP_RULES[21]),
-        RuleFilter::Rule(Self::GROUP_NAME, Self::GROUP_RULES[22]),
-        RuleFilter::Rule(Self::GROUP_NAME, Self::GROUP_RULES[23]),
-        RuleFilter::Rule(Self::GROUP_NAME, Self::GROUP_RULES[24]),
-        RuleFilter::Rule(Self::GROUP_NAME, Self::GROUP_RULES[25]),
-        RuleFilter::Rule(Self::GROUP_NAME, Self::GROUP_RULES[26]),
->>>>>>> 6ec264c4
     ];
     #[doc = r" Retrieves the recommended rules"]
     pub(crate) fn is_recommended_true(&self) -> bool {
@@ -2856,161 +2784,69 @@
                 index_set.insert(RuleFilter::Rule(Self::GROUP_NAME, Self::GROUP_RULES[1]));
             }
         }
+        if let Some(rule) = self.no_constant_math_min_max_clamp.as_ref() {
+            if rule.is_enabled() {
+                index_set.insert(RuleFilter::Rule(Self::GROUP_NAME, Self::GROUP_RULES[2]));
+            }
+        }
         if let Some(rule) = self.no_done_callback.as_ref() {
             if rule.is_enabled() {
-                index_set.insert(RuleFilter::Rule(Self::GROUP_NAME, Self::GROUP_RULES[2]));
-            }
-        }
-<<<<<<< HEAD
+                index_set.insert(RuleFilter::Rule(Self::GROUP_NAME, Self::GROUP_RULES[3]));
+            }
+        }
         if let Some(rule) = self.no_duplicate_else_if.as_ref() {
-=======
-        if let Some(rule) = self.no_constant_math_min_max_clamp.as_ref() {
-            if rule.is_enabled() {
-                index_set.insert(RuleFilter::Rule(Self::GROUP_NAME, Self::GROUP_RULES[3]));
-            }
-        }
-        if let Some(rule) = self.no_done_callback.as_ref() {
->>>>>>> 6ec264c4
-            if rule.is_enabled() {
-                index_set.insert(RuleFilter::Rule(Self::GROUP_NAME, Self::GROUP_RULES[3]));
-            }
-        }
-        if let Some(rule) = self.no_duplicate_else_if.as_ref() {
             if rule.is_enabled() {
                 index_set.insert(RuleFilter::Rule(Self::GROUP_NAME, Self::GROUP_RULES[4]));
             }
         }
         if let Some(rule) = self.no_duplicate_font_names.as_ref() {
             if rule.is_enabled() {
-<<<<<<< HEAD
                 index_set.insert(RuleFilter::Rule(Self::GROUP_NAME, Self::GROUP_RULES[5]));
-=======
+            }
+        }
+        if let Some(rule) = self.no_duplicate_json_keys.as_ref() {
+            if rule.is_enabled() {
                 index_set.insert(RuleFilter::Rule(Self::GROUP_NAME, Self::GROUP_RULES[6]));
             }
         }
-        if let Some(rule) = self.no_duplicate_json_keys.as_ref() {
+        if let Some(rule) = self.no_evolving_any.as_ref() {
             if rule.is_enabled() {
                 index_set.insert(RuleFilter::Rule(Self::GROUP_NAME, Self::GROUP_RULES[7]));
->>>>>>> 6ec264c4
-            }
-        }
-        if let Some(rule) = self.no_duplicate_test_hooks.as_ref() {
-            if rule.is_enabled() {
-<<<<<<< HEAD
-                index_set.insert(RuleFilter::Rule(Self::GROUP_NAME, Self::GROUP_RULES[6]));
-=======
+            }
+        }
+        if let Some(rule) = self.no_flat_map_identity.as_ref() {
+            if rule.is_enabled() {
                 index_set.insert(RuleFilter::Rule(Self::GROUP_NAME, Self::GROUP_RULES[8]));
             }
         }
-        if let Some(rule) = self.no_evolving_any.as_ref() {
+        if let Some(rule) = self.no_misplaced_assertion.as_ref() {
             if rule.is_enabled() {
                 index_set.insert(RuleFilter::Rule(Self::GROUP_NAME, Self::GROUP_RULES[9]));
             }
         }
-        if let Some(rule) = self.no_excessive_nested_test_suites.as_ref() {
+        if let Some(rule) = self.no_nodejs_modules.as_ref() {
             if rule.is_enabled() {
                 index_set.insert(RuleFilter::Rule(Self::GROUP_NAME, Self::GROUP_RULES[10]));
             }
         }
-        if let Some(rule) = self.no_exports_in_test.as_ref() {
+        if let Some(rule) = self.no_restricted_imports.as_ref() {
             if rule.is_enabled() {
                 index_set.insert(RuleFilter::Rule(Self::GROUP_NAME, Self::GROUP_RULES[11]));
->>>>>>> 6ec264c4
-            }
-        }
-        if let Some(rule) = self.no_flat_map_identity.as_ref() {
-            if rule.is_enabled() {
-<<<<<<< HEAD
-                index_set.insert(RuleFilter::Rule(Self::GROUP_NAME, Self::GROUP_RULES[7]));
-=======
+            }
+        }
+        if let Some(rule) = self.no_undeclared_dependencies.as_ref() {
+            if rule.is_enabled() {
                 index_set.insert(RuleFilter::Rule(Self::GROUP_NAME, Self::GROUP_RULES[12]));
             }
         }
-        if let Some(rule) = self.no_focused_tests.as_ref() {
+        if let Some(rule) = self.use_import_restrictions.as_ref() {
             if rule.is_enabled() {
                 index_set.insert(RuleFilter::Rule(Self::GROUP_NAME, Self::GROUP_RULES[13]));
->>>>>>> 6ec264c4
-            }
-        }
-        if let Some(rule) = self.no_misplaced_assertion.as_ref() {
-            if rule.is_enabled() {
-<<<<<<< HEAD
-                index_set.insert(RuleFilter::Rule(Self::GROUP_NAME, Self::GROUP_RULES[8]));
-=======
+            }
+        }
+        if let Some(rule) = self.use_sorted_classes.as_ref() {
+            if rule.is_enabled() {
                 index_set.insert(RuleFilter::Rule(Self::GROUP_NAME, Self::GROUP_RULES[14]));
-            }
-        }
-        if let Some(rule) = self.no_namespace_import.as_ref() {
-            if rule.is_enabled() {
-                index_set.insert(RuleFilter::Rule(Self::GROUP_NAME, Self::GROUP_RULES[15]));
->>>>>>> 6ec264c4
-            }
-        }
-        if let Some(rule) = self.no_nodejs_modules.as_ref() {
-            if rule.is_enabled() {
-<<<<<<< HEAD
-                index_set.insert(RuleFilter::Rule(Self::GROUP_NAME, Self::GROUP_RULES[9]));
-=======
-                index_set.insert(RuleFilter::Rule(Self::GROUP_NAME, Self::GROUP_RULES[16]));
-            }
-        }
-        if let Some(rule) = self.no_re_export_all.as_ref() {
-            if rule.is_enabled() {
-                index_set.insert(RuleFilter::Rule(Self::GROUP_NAME, Self::GROUP_RULES[17]));
-            }
-        }
-        if let Some(rule) = self.no_restricted_imports.as_ref() {
-            if rule.is_enabled() {
-                index_set.insert(RuleFilter::Rule(Self::GROUP_NAME, Self::GROUP_RULES[18]));
->>>>>>> 6ec264c4
-            }
-        }
-        if let Some(rule) = self.no_skipped_tests.as_ref() {
-            if rule.is_enabled() {
-<<<<<<< HEAD
-                index_set.insert(RuleFilter::Rule(Self::GROUP_NAME, Self::GROUP_RULES[10]));
-=======
-                index_set.insert(RuleFilter::Rule(Self::GROUP_NAME, Self::GROUP_RULES[19]));
-            }
-        }
-        if let Some(rule) = self.no_suspicious_semicolon_in_jsx.as_ref() {
-            if rule.is_enabled() {
-                index_set.insert(RuleFilter::Rule(Self::GROUP_NAME, Self::GROUP_RULES[20]));
->>>>>>> 6ec264c4
-            }
-        }
-        if let Some(rule) = self.no_undeclared_dependencies.as_ref() {
-            if rule.is_enabled() {
-<<<<<<< HEAD
-                index_set.insert(RuleFilter::Rule(Self::GROUP_NAME, Self::GROUP_RULES[11]));
-=======
-                index_set.insert(RuleFilter::Rule(Self::GROUP_NAME, Self::GROUP_RULES[21]));
-            }
-        }
-        if let Some(rule) = self.no_useless_ternary.as_ref() {
-            if rule.is_enabled() {
-                index_set.insert(RuleFilter::Rule(Self::GROUP_NAME, Self::GROUP_RULES[22]));
-            }
-        }
-        if let Some(rule) = self.use_import_restrictions.as_ref() {
-            if rule.is_enabled() {
-                index_set.insert(RuleFilter::Rule(Self::GROUP_NAME, Self::GROUP_RULES[23]));
->>>>>>> 6ec264c4
-            }
-        }
-        if let Some(rule) = self.use_jsx_key_in_iterable.as_ref() {
-            if rule.is_enabled() {
-                index_set.insert(RuleFilter::Rule(Self::GROUP_NAME, Self::GROUP_RULES[12]));
-            }
-        }
-        if let Some(rule) = self.use_node_assert_strict.as_ref() {
-            if rule.is_enabled() {
-                index_set.insert(RuleFilter::Rule(Self::GROUP_NAME, Self::GROUP_RULES[25]));
-            }
-        }
-        if let Some(rule) = self.use_sorted_classes.as_ref() {
-            if rule.is_enabled() {
-                index_set.insert(RuleFilter::Rule(Self::GROUP_NAME, Self::GROUP_RULES[26]));
             }
         }
         index_set
@@ -3044,135 +2880,52 @@
         }
         if let Some(rule) = self.no_duplicate_font_names.as_ref() {
             if rule.is_disabled() {
-<<<<<<< HEAD
                 index_set.insert(RuleFilter::Rule(Self::GROUP_NAME, Self::GROUP_RULES[5]));
-=======
+            }
+        }
+        if let Some(rule) = self.no_duplicate_json_keys.as_ref() {
+            if rule.is_disabled() {
                 index_set.insert(RuleFilter::Rule(Self::GROUP_NAME, Self::GROUP_RULES[6]));
             }
         }
-        if let Some(rule) = self.no_duplicate_json_keys.as_ref() {
+        if let Some(rule) = self.no_evolving_any.as_ref() {
             if rule.is_disabled() {
                 index_set.insert(RuleFilter::Rule(Self::GROUP_NAME, Self::GROUP_RULES[7]));
->>>>>>> 6ec264c4
-            }
-        }
-        if let Some(rule) = self.no_duplicate_test_hooks.as_ref() {
-            if rule.is_disabled() {
-<<<<<<< HEAD
-                index_set.insert(RuleFilter::Rule(Self::GROUP_NAME, Self::GROUP_RULES[6]));
-=======
+            }
+        }
+        if let Some(rule) = self.no_flat_map_identity.as_ref() {
+            if rule.is_disabled() {
                 index_set.insert(RuleFilter::Rule(Self::GROUP_NAME, Self::GROUP_RULES[8]));
             }
         }
-        if let Some(rule) = self.no_evolving_any.as_ref() {
+        if let Some(rule) = self.no_misplaced_assertion.as_ref() {
             if rule.is_disabled() {
                 index_set.insert(RuleFilter::Rule(Self::GROUP_NAME, Self::GROUP_RULES[9]));
             }
         }
-        if let Some(rule) = self.no_excessive_nested_test_suites.as_ref() {
+        if let Some(rule) = self.no_nodejs_modules.as_ref() {
             if rule.is_disabled() {
                 index_set.insert(RuleFilter::Rule(Self::GROUP_NAME, Self::GROUP_RULES[10]));
             }
         }
-        if let Some(rule) = self.no_exports_in_test.as_ref() {
+        if let Some(rule) = self.no_restricted_imports.as_ref() {
             if rule.is_disabled() {
                 index_set.insert(RuleFilter::Rule(Self::GROUP_NAME, Self::GROUP_RULES[11]));
->>>>>>> 6ec264c4
-            }
-        }
-        if let Some(rule) = self.no_flat_map_identity.as_ref() {
-            if rule.is_disabled() {
-<<<<<<< HEAD
-                index_set.insert(RuleFilter::Rule(Self::GROUP_NAME, Self::GROUP_RULES[7]));
-=======
+            }
+        }
+        if let Some(rule) = self.no_undeclared_dependencies.as_ref() {
+            if rule.is_disabled() {
                 index_set.insert(RuleFilter::Rule(Self::GROUP_NAME, Self::GROUP_RULES[12]));
             }
         }
-        if let Some(rule) = self.no_focused_tests.as_ref() {
+        if let Some(rule) = self.use_import_restrictions.as_ref() {
             if rule.is_disabled() {
                 index_set.insert(RuleFilter::Rule(Self::GROUP_NAME, Self::GROUP_RULES[13]));
->>>>>>> 6ec264c4
-            }
-        }
-        if let Some(rule) = self.no_misplaced_assertion.as_ref() {
-            if rule.is_disabled() {
-<<<<<<< HEAD
-                index_set.insert(RuleFilter::Rule(Self::GROUP_NAME, Self::GROUP_RULES[8]));
-=======
+            }
+        }
+        if let Some(rule) = self.use_sorted_classes.as_ref() {
+            if rule.is_disabled() {
                 index_set.insert(RuleFilter::Rule(Self::GROUP_NAME, Self::GROUP_RULES[14]));
-            }
-        }
-        if let Some(rule) = self.no_namespace_import.as_ref() {
-            if rule.is_disabled() {
-                index_set.insert(RuleFilter::Rule(Self::GROUP_NAME, Self::GROUP_RULES[15]));
->>>>>>> 6ec264c4
-            }
-        }
-        if let Some(rule) = self.no_nodejs_modules.as_ref() {
-            if rule.is_disabled() {
-<<<<<<< HEAD
-                index_set.insert(RuleFilter::Rule(Self::GROUP_NAME, Self::GROUP_RULES[9]));
-=======
-                index_set.insert(RuleFilter::Rule(Self::GROUP_NAME, Self::GROUP_RULES[16]));
-            }
-        }
-        if let Some(rule) = self.no_re_export_all.as_ref() {
-            if rule.is_disabled() {
-                index_set.insert(RuleFilter::Rule(Self::GROUP_NAME, Self::GROUP_RULES[17]));
-            }
-        }
-        if let Some(rule) = self.no_restricted_imports.as_ref() {
-            if rule.is_disabled() {
-                index_set.insert(RuleFilter::Rule(Self::GROUP_NAME, Self::GROUP_RULES[18]));
->>>>>>> 6ec264c4
-            }
-        }
-        if let Some(rule) = self.no_skipped_tests.as_ref() {
-            if rule.is_disabled() {
-<<<<<<< HEAD
-                index_set.insert(RuleFilter::Rule(Self::GROUP_NAME, Self::GROUP_RULES[10]));
-=======
-                index_set.insert(RuleFilter::Rule(Self::GROUP_NAME, Self::GROUP_RULES[19]));
-            }
-        }
-        if let Some(rule) = self.no_suspicious_semicolon_in_jsx.as_ref() {
-            if rule.is_disabled() {
-                index_set.insert(RuleFilter::Rule(Self::GROUP_NAME, Self::GROUP_RULES[20]));
->>>>>>> 6ec264c4
-            }
-        }
-        if let Some(rule) = self.no_undeclared_dependencies.as_ref() {
-            if rule.is_disabled() {
-<<<<<<< HEAD
-                index_set.insert(RuleFilter::Rule(Self::GROUP_NAME, Self::GROUP_RULES[11]));
-=======
-                index_set.insert(RuleFilter::Rule(Self::GROUP_NAME, Self::GROUP_RULES[21]));
-            }
-        }
-        if let Some(rule) = self.no_useless_ternary.as_ref() {
-            if rule.is_disabled() {
-                index_set.insert(RuleFilter::Rule(Self::GROUP_NAME, Self::GROUP_RULES[22]));
-            }
-        }
-        if let Some(rule) = self.use_import_restrictions.as_ref() {
-            if rule.is_disabled() {
-                index_set.insert(RuleFilter::Rule(Self::GROUP_NAME, Self::GROUP_RULES[23]));
->>>>>>> 6ec264c4
-            }
-        }
-        if let Some(rule) = self.use_jsx_key_in_iterable.as_ref() {
-            if rule.is_disabled() {
-                index_set.insert(RuleFilter::Rule(Self::GROUP_NAME, Self::GROUP_RULES[12]));
-            }
-        }
-        if let Some(rule) = self.use_node_assert_strict.as_ref() {
-            if rule.is_disabled() {
-                index_set.insert(RuleFilter::Rule(Self::GROUP_NAME, Self::GROUP_RULES[25]));
-            }
-        }
-        if let Some(rule) = self.use_sorted_classes.as_ref() {
-            if rule.is_disabled() {
-                index_set.insert(RuleFilter::Rule(Self::GROUP_NAME, Self::GROUP_RULES[26]));
             }
         }
         index_set
@@ -3185,17 +2938,10 @@
     pub(crate) fn is_recommended_rule(rule_name: &str) -> bool {
         Self::RECOMMENDED_RULES.contains(&rule_name)
     }
-<<<<<<< HEAD
-    pub(crate) fn recommended_rules_as_filters() -> [RuleFilter<'static>; 5] {
+    pub(crate) fn recommended_rules_as_filters() -> [RuleFilter<'static>; 6] {
         Self::RECOMMENDED_RULES_AS_FILTERS
     }
-    pub(crate) fn all_rules_as_filters() -> [RuleFilter<'static>; 13] {
-=======
-    pub(crate) fn recommended_rules_as_filters() -> [RuleFilter<'static>; 12] {
-        Self::RECOMMENDED_RULES_AS_FILTERS
-    }
-    pub(crate) fn all_rules_as_filters() -> [RuleFilter<'static>; 27] {
->>>>>>> 6ec264c4
+    pub(crate) fn all_rules_as_filters() -> [RuleFilter<'static>; 15] {
         Self::ALL_RULES_AS_FILTERS
     }
     #[doc = r" Select preset rules"]
@@ -3250,25 +2996,10 @@
                 .no_evolving_any
                 .as_ref()
                 .map(|conf| (conf.level(), conf.get_options())),
-<<<<<<< HEAD
-=======
-            "noExcessiveNestedTestSuites" => self
-                .no_excessive_nested_test_suites
-                .as_ref()
-                .map(|conf| (conf.level(), conf.get_options())),
-            "noExportsInTest" => self
-                .no_exports_in_test
-                .as_ref()
-                .map(|conf| (conf.level(), conf.get_options())),
             "noFlatMapIdentity" => self
                 .no_flat_map_identity
                 .as_ref()
                 .map(|conf| (conf.level(), conf.get_options())),
-            "noFocusedTests" => self
-                .no_focused_tests
-                .as_ref()
-                .map(|conf| (conf.level(), conf.get_options())),
->>>>>>> 6ec264c4
             "noMisplacedAssertion" => self
                 .no_misplaced_assertion
                 .as_ref()
