//! Generated file, do not edit by hand, see `xtask/codegen`

use super::RulePlainConfiguration;
use crate::RuleConfiguration;
use biome_analyze::{options::RuleOptions, RuleFilter};
use biome_console::markup;
use biome_css_analyze::options::*;
use biome_deserialize::{DeserializableValidator, DeserializationDiagnostic};
use biome_deserialize_macros::{Deserializable, Merge};
use biome_diagnostics::{Category, Severity};
use biome_js_analyze::options::*;
use biome_json_analyze::options::*;
use biome_rowan::TextRange;
use indexmap::IndexSet;
#[cfg(feature = "schema")]
use schemars::JsonSchema;
use serde::{Deserialize, Serialize};
#[derive(Clone, Debug, Default, Deserialize, Deserializable, Eq, Merge, PartialEq, Serialize)]
#[deserializable(with_validator)]
#[cfg_attr(feature = "schema", derive(JsonSchema))]
#[serde(rename_all = "camelCase", deny_unknown_fields)]
pub struct Rules {
    #[doc = r" It enables the lint rules recommended by Biome. `true` by default."]
    #[serde(skip_serializing_if = "Option::is_none")]
    pub recommended: Option<bool>,
    #[doc = r" It enables ALL rules. The rules that belong to `nursery` won't be enabled."]
    #[serde(skip_serializing_if = "Option::is_none")]
    pub all: Option<bool>,
    #[deserializable(rename = "a11y")]
    #[serde(skip_serializing_if = "Option::is_none")]
    pub a11y: Option<A11y>,
    #[deserializable(rename = "complexity")]
    #[serde(skip_serializing_if = "Option::is_none")]
    pub complexity: Option<Complexity>,
    #[deserializable(rename = "correctness")]
    #[serde(skip_serializing_if = "Option::is_none")]
    pub correctness: Option<Correctness>,
    #[deserializable(rename = "nursery")]
    #[serde(skip_serializing_if = "Option::is_none")]
    pub nursery: Option<Nursery>,
    #[deserializable(rename = "performance")]
    #[serde(skip_serializing_if = "Option::is_none")]
    pub performance: Option<Performance>,
    #[deserializable(rename = "security")]
    #[serde(skip_serializing_if = "Option::is_none")]
    pub security: Option<Security>,
    #[deserializable(rename = "style")]
    #[serde(skip_serializing_if = "Option::is_none")]
    pub style: Option<Style>,
    #[deserializable(rename = "suspicious")]
    #[serde(skip_serializing_if = "Option::is_none")]
    pub suspicious: Option<Suspicious>,
}
impl DeserializableValidator for Rules {
    fn validate(
        &mut self,
        _name: &str,
        range: TextRange,
        diagnostics: &mut Vec<DeserializationDiagnostic>,
    ) -> bool {
        if self.recommended == Some(true) && self.all == Some(true) {
            diagnostics . push (DeserializationDiagnostic :: new (markup ! (< Emphasis > "'recommended'" < / Emphasis > " and " < Emphasis > "'all'" < / Emphasis > " can't be both " < Emphasis > "'true'" < / Emphasis > ". You should choose only one of them.")) . with_range (range) . with_note (markup ! ("Biome will fallback to its defaults for this section."))) ;
            return false;
        }
        true
    }
}
impl Rules {
    #[doc = r" Checks if the code coming from [biome_diagnostics::Diagnostic] corresponds to a rule."]
    #[doc = r" Usually the code is built like {category}/{rule_name}"]
    pub fn matches_diagnostic_code<'a>(
        &self,
        category: Option<&'a str>,
        rule_name: Option<&'a str>,
    ) -> Option<(&'a str, &'a str)> {
        match (category, rule_name) {
            (Some(category), Some(rule_name)) => match category {
                "a11y" => A11y::has_rule(rule_name).then_some((category, rule_name)),
                "complexity" => Complexity::has_rule(rule_name).then_some((category, rule_name)),
                "correctness" => Correctness::has_rule(rule_name).then_some((category, rule_name)),
                "nursery" => Nursery::has_rule(rule_name).then_some((category, rule_name)),
                "performance" => Performance::has_rule(rule_name).then_some((category, rule_name)),
                "security" => Security::has_rule(rule_name).then_some((category, rule_name)),
                "style" => Style::has_rule(rule_name).then_some((category, rule_name)),
                "suspicious" => Suspicious::has_rule(rule_name).then_some((category, rule_name)),
                _ => None,
            },
            _ => None,
        }
    }
    #[doc = r" Given a category coming from [Diagnostic](biome_diagnostics::Diagnostic), this function returns"]
    #[doc = r" the [Severity](biome_diagnostics::Severity) associated to the rule, if the configuration changed it."]
    #[doc = r""]
    #[doc = r" If not, the function returns [None]."]
    pub fn get_severity_from_code(&self, category: &Category) -> Option<Severity> {
        let mut split_code = category.name().split('/');
        let _lint = split_code.next();
        debug_assert_eq!(_lint, Some("lint"));
        let group = split_code.next();
        let rule_name = split_code.next();
        if let Some((group, rule_name)) = self.matches_diagnostic_code(group, rule_name) {
            let severity = match group {
                "a11y" => self
                    .a11y
                    .as_ref()
                    .and_then(|a11y| a11y.get_rule_configuration(rule_name))
                    .map_or_else(
                        || {
                            if A11y::is_recommended_rule(rule_name) {
                                Severity::Error
                            } else {
                                Severity::Warning
                            }
                        },
                        |(level, _)| level.into(),
                    ),
                "complexity" => self
                    .complexity
                    .as_ref()
                    .and_then(|complexity| complexity.get_rule_configuration(rule_name))
                    .map_or_else(
                        || {
                            if Complexity::is_recommended_rule(rule_name) {
                                Severity::Error
                            } else {
                                Severity::Warning
                            }
                        },
                        |(level, _)| level.into(),
                    ),
                "correctness" => self
                    .correctness
                    .as_ref()
                    .and_then(|correctness| correctness.get_rule_configuration(rule_name))
                    .map_or_else(
                        || {
                            if Correctness::is_recommended_rule(rule_name) {
                                Severity::Error
                            } else {
                                Severity::Warning
                            }
                        },
                        |(level, _)| level.into(),
                    ),
                "nursery" => self
                    .nursery
                    .as_ref()
                    .and_then(|nursery| nursery.get_rule_configuration(rule_name))
                    .map_or_else(
                        || {
                            if Nursery::is_recommended_rule(rule_name) {
                                Severity::Error
                            } else {
                                Severity::Warning
                            }
                        },
                        |(level, _)| level.into(),
                    ),
                "performance" => self
                    .performance
                    .as_ref()
                    .and_then(|performance| performance.get_rule_configuration(rule_name))
                    .map_or_else(
                        || {
                            if Performance::is_recommended_rule(rule_name) {
                                Severity::Error
                            } else {
                                Severity::Warning
                            }
                        },
                        |(level, _)| level.into(),
                    ),
                "security" => self
                    .security
                    .as_ref()
                    .and_then(|security| security.get_rule_configuration(rule_name))
                    .map_or_else(
                        || {
                            if Security::is_recommended_rule(rule_name) {
                                Severity::Error
                            } else {
                                Severity::Warning
                            }
                        },
                        |(level, _)| level.into(),
                    ),
                "style" => self
                    .style
                    .as_ref()
                    .and_then(|style| style.get_rule_configuration(rule_name))
                    .map_or_else(
                        || {
                            if Style::is_recommended_rule(rule_name) {
                                Severity::Error
                            } else {
                                Severity::Warning
                            }
                        },
                        |(level, _)| level.into(),
                    ),
                "suspicious" => self
                    .suspicious
                    .as_ref()
                    .and_then(|suspicious| suspicious.get_rule_configuration(rule_name))
                    .map_or_else(
                        || {
                            if Suspicious::is_recommended_rule(rule_name) {
                                Severity::Error
                            } else {
                                Severity::Warning
                            }
                        },
                        |(level, _)| level.into(),
                    ),
                _ => unreachable!("this group should not exist, found {}", group),
            };
            Some(severity)
        } else {
            None
        }
    }
    pub(crate) const fn is_recommended_false(&self) -> bool {
        matches!(self.recommended, Some(false))
    }
    pub(crate) const fn is_all_true(&self) -> bool {
        matches!(self.all, Some(true))
    }
    #[doc = r" It returns the enabled rules by default."]
    #[doc = r""]
    #[doc = r" The enabled rules are calculated from the difference with the disabled rules."]
    pub fn as_enabled_rules(&self) -> IndexSet<RuleFilter> {
        let mut enabled_rules = IndexSet::new();
        let mut disabled_rules = IndexSet::new();
        if let Some(group) = self.a11y.as_ref() {
            group.collect_preset_rules(
                self.is_all_true(),
                !self.is_recommended_false(),
                &mut enabled_rules,
            );
            enabled_rules.extend(&group.get_enabled_rules());
            disabled_rules.extend(&group.get_disabled_rules());
        } else if self.is_all_true() {
            enabled_rules.extend(A11y::all_rules_as_filters());
        } else if !self.is_recommended_false() {
            enabled_rules.extend(A11y::recommended_rules_as_filters());
        }
        if let Some(group) = self.complexity.as_ref() {
            group.collect_preset_rules(
                self.is_all_true(),
                !self.is_recommended_false(),
                &mut enabled_rules,
            );
            enabled_rules.extend(&group.get_enabled_rules());
            disabled_rules.extend(&group.get_disabled_rules());
        } else if self.is_all_true() {
            enabled_rules.extend(Complexity::all_rules_as_filters());
        } else if !self.is_recommended_false() {
            enabled_rules.extend(Complexity::recommended_rules_as_filters());
        }
        if let Some(group) = self.correctness.as_ref() {
            group.collect_preset_rules(
                self.is_all_true(),
                !self.is_recommended_false(),
                &mut enabled_rules,
            );
            enabled_rules.extend(&group.get_enabled_rules());
            disabled_rules.extend(&group.get_disabled_rules());
        } else if self.is_all_true() {
            enabled_rules.extend(Correctness::all_rules_as_filters());
        } else if !self.is_recommended_false() {
            enabled_rules.extend(Correctness::recommended_rules_as_filters());
        }
        if let Some(group) = self.nursery.as_ref() {
            group.collect_preset_rules(
                self.is_all_true() && biome_flags::is_unstable(),
                !self.is_recommended_false() && biome_flags::is_unstable(),
                &mut enabled_rules,
            );
            enabled_rules.extend(&group.get_enabled_rules());
            disabled_rules.extend(&group.get_disabled_rules());
        } else if self.is_all_true() && biome_flags::is_unstable() {
            enabled_rules.extend(Nursery::all_rules_as_filters());
        } else if !self.is_recommended_false() && biome_flags::is_unstable() {
            enabled_rules.extend(Nursery::recommended_rules_as_filters());
        }
        if let Some(group) = self.performance.as_ref() {
            group.collect_preset_rules(
                self.is_all_true(),
                !self.is_recommended_false(),
                &mut enabled_rules,
            );
            enabled_rules.extend(&group.get_enabled_rules());
            disabled_rules.extend(&group.get_disabled_rules());
        } else if self.is_all_true() {
            enabled_rules.extend(Performance::all_rules_as_filters());
        } else if !self.is_recommended_false() {
            enabled_rules.extend(Performance::recommended_rules_as_filters());
        }
        if let Some(group) = self.security.as_ref() {
            group.collect_preset_rules(
                self.is_all_true(),
                !self.is_recommended_false(),
                &mut enabled_rules,
            );
            enabled_rules.extend(&group.get_enabled_rules());
            disabled_rules.extend(&group.get_disabled_rules());
        } else if self.is_all_true() {
            enabled_rules.extend(Security::all_rules_as_filters());
        } else if !self.is_recommended_false() {
            enabled_rules.extend(Security::recommended_rules_as_filters());
        }
        if let Some(group) = self.style.as_ref() {
            group.collect_preset_rules(
                self.is_all_true(),
                !self.is_recommended_false(),
                &mut enabled_rules,
            );
            enabled_rules.extend(&group.get_enabled_rules());
            disabled_rules.extend(&group.get_disabled_rules());
        } else if self.is_all_true() {
            enabled_rules.extend(Style::all_rules_as_filters());
        } else if !self.is_recommended_false() {
            enabled_rules.extend(Style::recommended_rules_as_filters());
        }
        if let Some(group) = self.suspicious.as_ref() {
            group.collect_preset_rules(
                self.is_all_true(),
                !self.is_recommended_false(),
                &mut enabled_rules,
            );
            enabled_rules.extend(&group.get_enabled_rules());
            disabled_rules.extend(&group.get_disabled_rules());
        } else if self.is_all_true() {
            enabled_rules.extend(Suspicious::all_rules_as_filters());
        } else if !self.is_recommended_false() {
            enabled_rules.extend(Suspicious::recommended_rules_as_filters());
        }
        enabled_rules.difference(&disabled_rules).copied().collect()
    }
}
#[derive(Clone, Debug, Default, Deserialize, Deserializable, Eq, Merge, PartialEq, Serialize)]
#[deserializable(with_validator)]
#[cfg_attr(feature = "schema", derive(JsonSchema))]
#[serde(rename_all = "camelCase", default, deny_unknown_fields)]
#[doc = r" A list of rules that belong to this group"]
pub struct A11y {
    #[doc = r" It enables the recommended rules for this group"]
    #[serde(skip_serializing_if = "Option::is_none")]
    pub recommended: Option<bool>,
    #[doc = r" It enables ALL rules for this group."]
    #[serde(skip_serializing_if = "Option::is_none")]
    pub all: Option<bool>,
    #[doc = "Enforce that the accessKey attribute is not used on any HTML element."]
    #[serde(skip_serializing_if = "Option::is_none")]
    pub no_access_key: Option<RuleConfiguration<NoAccessKey>>,
    #[doc = "Enforce that aria-hidden=\"true\" is not set on focusable elements."]
    #[serde(skip_serializing_if = "Option::is_none")]
    pub no_aria_hidden_on_focusable: Option<RuleConfiguration<NoAriaHiddenOnFocusable>>,
    #[doc = "Enforce that elements that do not support ARIA roles, states, and properties do not have those attributes."]
    #[serde(skip_serializing_if = "Option::is_none")]
    pub no_aria_unsupported_elements: Option<RuleConfiguration<NoAriaUnsupportedElements>>,
    #[doc = "Enforce that autoFocus prop is not used on elements."]
    #[serde(skip_serializing_if = "Option::is_none")]
    pub no_autofocus: Option<RuleConfiguration<NoAutofocus>>,
    #[doc = "Disallow target=\"_blank\" attribute without rel=\"noreferrer\""]
    #[serde(skip_serializing_if = "Option::is_none")]
    pub no_blank_target: Option<RuleConfiguration<NoBlankTarget>>,
    #[doc = "Enforces that no distracting elements are used."]
    #[serde(skip_serializing_if = "Option::is_none")]
    pub no_distracting_elements: Option<RuleConfiguration<NoDistractingElements>>,
    #[doc = "The scope prop should be used only on \\<th> elements."]
    #[serde(skip_serializing_if = "Option::is_none")]
    pub no_header_scope: Option<RuleConfiguration<NoHeaderScope>>,
    #[doc = "Enforce that non-interactive ARIA roles are not assigned to interactive HTML elements."]
    #[serde(skip_serializing_if = "Option::is_none")]
    pub no_interactive_element_to_noninteractive_role:
        Option<RuleConfiguration<NoInteractiveElementToNoninteractiveRole>>,
    #[doc = "Enforce that interactive ARIA roles are not assigned to non-interactive HTML elements."]
    #[serde(skip_serializing_if = "Option::is_none")]
    pub no_noninteractive_element_to_interactive_role:
        Option<RuleConfiguration<NoNoninteractiveElementToInteractiveRole>>,
    #[doc = "Enforce that tabIndex is not assigned to non-interactive HTML elements."]
    #[serde(skip_serializing_if = "Option::is_none")]
    pub no_noninteractive_tabindex: Option<RuleConfiguration<NoNoninteractiveTabindex>>,
    #[doc = "Prevent the usage of positive integers on tabIndex property"]
    #[serde(skip_serializing_if = "Option::is_none")]
    pub no_positive_tabindex: Option<RuleConfiguration<NoPositiveTabindex>>,
    #[doc = "Enforce img alt prop does not contain the word \"image\", \"picture\", or \"photo\"."]
    #[serde(skip_serializing_if = "Option::is_none")]
    pub no_redundant_alt: Option<RuleConfiguration<NoRedundantAlt>>,
    #[doc = "Enforce explicit role property is not the same as implicit/default role property on an element."]
    #[serde(skip_serializing_if = "Option::is_none")]
    pub no_redundant_roles: Option<RuleConfiguration<NoRedundantRoles>>,
    #[doc = "Enforces the usage of the title element for the svg element."]
    #[serde(skip_serializing_if = "Option::is_none")]
    pub no_svg_without_title: Option<RuleConfiguration<NoSvgWithoutTitle>>,
    #[doc = "Enforce that all elements that require alternative text have meaningful information to relay back to the end user."]
    #[serde(skip_serializing_if = "Option::is_none")]
    pub use_alt_text: Option<RuleConfiguration<UseAltText>>,
    #[doc = "Enforce that anchors have content and that the content is accessible to screen readers."]
    #[serde(skip_serializing_if = "Option::is_none")]
    pub use_anchor_content: Option<RuleConfiguration<UseAnchorContent>>,
    #[doc = "Enforce that tabIndex is assigned to non-interactive HTML elements with aria-activedescendant."]
    #[serde(skip_serializing_if = "Option::is_none")]
    pub use_aria_activedescendant_with_tabindex:
        Option<RuleConfiguration<UseAriaActivedescendantWithTabindex>>,
    #[doc = "Enforce that elements with ARIA roles must have all required ARIA attributes for that role."]
    #[serde(skip_serializing_if = "Option::is_none")]
    pub use_aria_props_for_role: Option<RuleConfiguration<UseAriaPropsForRole>>,
    #[doc = "Enforces the usage of the attribute type for the element button"]
    #[serde(skip_serializing_if = "Option::is_none")]
    pub use_button_type: Option<RuleConfiguration<UseButtonType>>,
    #[doc = "Enforce that heading elements (h1, h2, etc.) have content and that the content is accessible to screen readers. Accessible means that it is not hidden using the aria-hidden prop."]
    #[serde(skip_serializing_if = "Option::is_none")]
    pub use_heading_content: Option<RuleConfiguration<UseHeadingContent>>,
    #[doc = "Enforce that html element has lang attribute."]
    #[serde(skip_serializing_if = "Option::is_none")]
    pub use_html_lang: Option<RuleConfiguration<UseHtmlLang>>,
    #[doc = "Enforces the usage of the attribute title for the element iframe."]
    #[serde(skip_serializing_if = "Option::is_none")]
    pub use_iframe_title: Option<RuleConfiguration<UseIframeTitle>>,
    #[doc = "Enforce onClick is accompanied by at least one of the following: onKeyUp, onKeyDown, onKeyPress."]
    #[serde(skip_serializing_if = "Option::is_none")]
    pub use_key_with_click_events: Option<RuleConfiguration<UseKeyWithClickEvents>>,
    #[doc = "Enforce onMouseOver / onMouseOut are accompanied by onFocus / onBlur."]
    #[serde(skip_serializing_if = "Option::is_none")]
    pub use_key_with_mouse_events: Option<RuleConfiguration<UseKeyWithMouseEvents>>,
    #[doc = "Enforces that audio and video elements must have a track for captions."]
    #[serde(skip_serializing_if = "Option::is_none")]
    pub use_media_caption: Option<RuleConfiguration<UseMediaCaption>>,
    #[doc = "Enforce that all anchors are valid, and they are navigable elements."]
    #[serde(skip_serializing_if = "Option::is_none")]
    pub use_valid_anchor: Option<RuleConfiguration<UseValidAnchor>>,
    #[doc = "Ensures that ARIA properties aria-* are all valid."]
    #[serde(skip_serializing_if = "Option::is_none")]
    pub use_valid_aria_props: Option<RuleConfiguration<UseValidAriaProps>>,
    #[doc = "Elements with ARIA roles must use a valid, non-abstract ARIA role."]
    #[serde(skip_serializing_if = "Option::is_none")]
    pub use_valid_aria_role: Option<RuleConfiguration<UseValidAriaRole>>,
    #[doc = "Enforce that ARIA state and property values are valid."]
    #[serde(skip_serializing_if = "Option::is_none")]
    pub use_valid_aria_values: Option<RuleConfiguration<UseValidAriaValues>>,
    #[doc = "Ensure that the attribute passed to the lang attribute is a correct ISO language and/or country."]
    #[serde(skip_serializing_if = "Option::is_none")]
    pub use_valid_lang: Option<RuleConfiguration<UseValidLang>>,
}
impl DeserializableValidator for A11y {
    fn validate(
        &mut self,
        _name: &str,
        range: TextRange,
        diagnostics: &mut Vec<DeserializationDiagnostic>,
    ) -> bool {
        if self.recommended == Some(true) && self.all == Some(true) {
            diagnostics . push (DeserializationDiagnostic :: new (markup ! (< Emphasis > "'recommended'" < / Emphasis > " and " < Emphasis > "'all'" < / Emphasis > " can't be both " < Emphasis > "'true'" < / Emphasis > ". You should choose only one of them.")) . with_range (range) . with_note (markup ! ("Biome will fallback to its defaults for this section."))) ;
            return false;
        }
        true
    }
}
impl A11y {
    const GROUP_NAME: &'static str = "a11y";
    pub(crate) const GROUP_RULES: &'static [&'static str] = &[
        "noAccessKey",
        "noAriaHiddenOnFocusable",
        "noAriaUnsupportedElements",
        "noAutofocus",
        "noBlankTarget",
        "noDistractingElements",
        "noHeaderScope",
        "noInteractiveElementToNoninteractiveRole",
        "noNoninteractiveElementToInteractiveRole",
        "noNoninteractiveTabindex",
        "noPositiveTabindex",
        "noRedundantAlt",
        "noRedundantRoles",
        "noSvgWithoutTitle",
        "useAltText",
        "useAnchorContent",
        "useAriaActivedescendantWithTabindex",
        "useAriaPropsForRole",
        "useButtonType",
        "useHeadingContent",
        "useHtmlLang",
        "useIframeTitle",
        "useKeyWithClickEvents",
        "useKeyWithMouseEvents",
        "useMediaCaption",
        "useValidAnchor",
        "useValidAriaProps",
        "useValidAriaRole",
        "useValidAriaValues",
        "useValidLang",
    ];
    const RECOMMENDED_RULES: &'static [&'static str] = &[
        "noAccessKey",
        "noAriaHiddenOnFocusable",
        "noAriaUnsupportedElements",
        "noAutofocus",
        "noBlankTarget",
        "noDistractingElements",
        "noHeaderScope",
        "noInteractiveElementToNoninteractiveRole",
        "noNoninteractiveElementToInteractiveRole",
        "noNoninteractiveTabindex",
        "noPositiveTabindex",
        "noRedundantAlt",
        "noRedundantRoles",
        "noSvgWithoutTitle",
        "useAltText",
        "useAnchorContent",
        "useAriaActivedescendantWithTabindex",
        "useAriaPropsForRole",
        "useButtonType",
        "useHeadingContent",
        "useHtmlLang",
        "useIframeTitle",
        "useKeyWithClickEvents",
        "useKeyWithMouseEvents",
        "useMediaCaption",
        "useValidAnchor",
        "useValidAriaProps",
        "useValidAriaRole",
        "useValidAriaValues",
        "useValidLang",
    ];
    const RECOMMENDED_RULES_AS_FILTERS: &'static [RuleFilter<'static>] = &[
        RuleFilter::Rule(Self::GROUP_NAME, Self::GROUP_RULES[0]),
        RuleFilter::Rule(Self::GROUP_NAME, Self::GROUP_RULES[1]),
        RuleFilter::Rule(Self::GROUP_NAME, Self::GROUP_RULES[2]),
        RuleFilter::Rule(Self::GROUP_NAME, Self::GROUP_RULES[3]),
        RuleFilter::Rule(Self::GROUP_NAME, Self::GROUP_RULES[4]),
        RuleFilter::Rule(Self::GROUP_NAME, Self::GROUP_RULES[5]),
        RuleFilter::Rule(Self::GROUP_NAME, Self::GROUP_RULES[6]),
        RuleFilter::Rule(Self::GROUP_NAME, Self::GROUP_RULES[7]),
        RuleFilter::Rule(Self::GROUP_NAME, Self::GROUP_RULES[8]),
        RuleFilter::Rule(Self::GROUP_NAME, Self::GROUP_RULES[9]),
        RuleFilter::Rule(Self::GROUP_NAME, Self::GROUP_RULES[10]),
        RuleFilter::Rule(Self::GROUP_NAME, Self::GROUP_RULES[11]),
        RuleFilter::Rule(Self::GROUP_NAME, Self::GROUP_RULES[12]),
        RuleFilter::Rule(Self::GROUP_NAME, Self::GROUP_RULES[13]),
        RuleFilter::Rule(Self::GROUP_NAME, Self::GROUP_RULES[14]),
        RuleFilter::Rule(Self::GROUP_NAME, Self::GROUP_RULES[15]),
        RuleFilter::Rule(Self::GROUP_NAME, Self::GROUP_RULES[16]),
        RuleFilter::Rule(Self::GROUP_NAME, Self::GROUP_RULES[17]),
        RuleFilter::Rule(Self::GROUP_NAME, Self::GROUP_RULES[18]),
        RuleFilter::Rule(Self::GROUP_NAME, Self::GROUP_RULES[19]),
        RuleFilter::Rule(Self::GROUP_NAME, Self::GROUP_RULES[20]),
        RuleFilter::Rule(Self::GROUP_NAME, Self::GROUP_RULES[21]),
        RuleFilter::Rule(Self::GROUP_NAME, Self::GROUP_RULES[22]),
        RuleFilter::Rule(Self::GROUP_NAME, Self::GROUP_RULES[23]),
        RuleFilter::Rule(Self::GROUP_NAME, Self::GROUP_RULES[24]),
        RuleFilter::Rule(Self::GROUP_NAME, Self::GROUP_RULES[25]),
        RuleFilter::Rule(Self::GROUP_NAME, Self::GROUP_RULES[26]),
        RuleFilter::Rule(Self::GROUP_NAME, Self::GROUP_RULES[27]),
        RuleFilter::Rule(Self::GROUP_NAME, Self::GROUP_RULES[28]),
        RuleFilter::Rule(Self::GROUP_NAME, Self::GROUP_RULES[29]),
    ];
    const ALL_RULES_AS_FILTERS: &'static [RuleFilter<'static>] = &[
        RuleFilter::Rule(Self::GROUP_NAME, Self::GROUP_RULES[0]),
        RuleFilter::Rule(Self::GROUP_NAME, Self::GROUP_RULES[1]),
        RuleFilter::Rule(Self::GROUP_NAME, Self::GROUP_RULES[2]),
        RuleFilter::Rule(Self::GROUP_NAME, Self::GROUP_RULES[3]),
        RuleFilter::Rule(Self::GROUP_NAME, Self::GROUP_RULES[4]),
        RuleFilter::Rule(Self::GROUP_NAME, Self::GROUP_RULES[5]),
        RuleFilter::Rule(Self::GROUP_NAME, Self::GROUP_RULES[6]),
        RuleFilter::Rule(Self::GROUP_NAME, Self::GROUP_RULES[7]),
        RuleFilter::Rule(Self::GROUP_NAME, Self::GROUP_RULES[8]),
        RuleFilter::Rule(Self::GROUP_NAME, Self::GROUP_RULES[9]),
        RuleFilter::Rule(Self::GROUP_NAME, Self::GROUP_RULES[10]),
        RuleFilter::Rule(Self::GROUP_NAME, Self::GROUP_RULES[11]),
        RuleFilter::Rule(Self::GROUP_NAME, Self::GROUP_RULES[12]),
        RuleFilter::Rule(Self::GROUP_NAME, Self::GROUP_RULES[13]),
        RuleFilter::Rule(Self::GROUP_NAME, Self::GROUP_RULES[14]),
        RuleFilter::Rule(Self::GROUP_NAME, Self::GROUP_RULES[15]),
        RuleFilter::Rule(Self::GROUP_NAME, Self::GROUP_RULES[16]),
        RuleFilter::Rule(Self::GROUP_NAME, Self::GROUP_RULES[17]),
        RuleFilter::Rule(Self::GROUP_NAME, Self::GROUP_RULES[18]),
        RuleFilter::Rule(Self::GROUP_NAME, Self::GROUP_RULES[19]),
        RuleFilter::Rule(Self::GROUP_NAME, Self::GROUP_RULES[20]),
        RuleFilter::Rule(Self::GROUP_NAME, Self::GROUP_RULES[21]),
        RuleFilter::Rule(Self::GROUP_NAME, Self::GROUP_RULES[22]),
        RuleFilter::Rule(Self::GROUP_NAME, Self::GROUP_RULES[23]),
        RuleFilter::Rule(Self::GROUP_NAME, Self::GROUP_RULES[24]),
        RuleFilter::Rule(Self::GROUP_NAME, Self::GROUP_RULES[25]),
        RuleFilter::Rule(Self::GROUP_NAME, Self::GROUP_RULES[26]),
        RuleFilter::Rule(Self::GROUP_NAME, Self::GROUP_RULES[27]),
        RuleFilter::Rule(Self::GROUP_NAME, Self::GROUP_RULES[28]),
        RuleFilter::Rule(Self::GROUP_NAME, Self::GROUP_RULES[29]),
    ];
    #[doc = r" Retrieves the recommended rules"]
    pub(crate) fn is_recommended_true(&self) -> bool {
        matches!(self.recommended, Some(true))
    }
    pub(crate) fn is_recommended_unset(&self) -> bool {
        self.recommended.is_none()
    }
    pub(crate) fn is_all_true(&self) -> bool {
        matches!(self.all, Some(true))
    }
    pub(crate) fn is_all_unset(&self) -> bool {
        self.all.is_none()
    }
    pub(crate) fn get_enabled_rules(&self) -> IndexSet<RuleFilter> {
        let mut index_set = IndexSet::new();
        if let Some(rule) = self.no_access_key.as_ref() {
            if rule.is_enabled() {
                index_set.insert(RuleFilter::Rule(Self::GROUP_NAME, Self::GROUP_RULES[0]));
            }
        }
        if let Some(rule) = self.no_aria_hidden_on_focusable.as_ref() {
            if rule.is_enabled() {
                index_set.insert(RuleFilter::Rule(Self::GROUP_NAME, Self::GROUP_RULES[1]));
            }
        }
        if let Some(rule) = self.no_aria_unsupported_elements.as_ref() {
            if rule.is_enabled() {
                index_set.insert(RuleFilter::Rule(Self::GROUP_NAME, Self::GROUP_RULES[2]));
            }
        }
        if let Some(rule) = self.no_autofocus.as_ref() {
            if rule.is_enabled() {
                index_set.insert(RuleFilter::Rule(Self::GROUP_NAME, Self::GROUP_RULES[3]));
            }
        }
        if let Some(rule) = self.no_blank_target.as_ref() {
            if rule.is_enabled() {
                index_set.insert(RuleFilter::Rule(Self::GROUP_NAME, Self::GROUP_RULES[4]));
            }
        }
        if let Some(rule) = self.no_distracting_elements.as_ref() {
            if rule.is_enabled() {
                index_set.insert(RuleFilter::Rule(Self::GROUP_NAME, Self::GROUP_RULES[5]));
            }
        }
        if let Some(rule) = self.no_header_scope.as_ref() {
            if rule.is_enabled() {
                index_set.insert(RuleFilter::Rule(Self::GROUP_NAME, Self::GROUP_RULES[6]));
            }
        }
        if let Some(rule) = self.no_interactive_element_to_noninteractive_role.as_ref() {
            if rule.is_enabled() {
                index_set.insert(RuleFilter::Rule(Self::GROUP_NAME, Self::GROUP_RULES[7]));
            }
        }
        if let Some(rule) = self.no_noninteractive_element_to_interactive_role.as_ref() {
            if rule.is_enabled() {
                index_set.insert(RuleFilter::Rule(Self::GROUP_NAME, Self::GROUP_RULES[8]));
            }
        }
        if let Some(rule) = self.no_noninteractive_tabindex.as_ref() {
            if rule.is_enabled() {
                index_set.insert(RuleFilter::Rule(Self::GROUP_NAME, Self::GROUP_RULES[9]));
            }
        }
        if let Some(rule) = self.no_positive_tabindex.as_ref() {
            if rule.is_enabled() {
                index_set.insert(RuleFilter::Rule(Self::GROUP_NAME, Self::GROUP_RULES[10]));
            }
        }
        if let Some(rule) = self.no_redundant_alt.as_ref() {
            if rule.is_enabled() {
                index_set.insert(RuleFilter::Rule(Self::GROUP_NAME, Self::GROUP_RULES[11]));
            }
        }
        if let Some(rule) = self.no_redundant_roles.as_ref() {
            if rule.is_enabled() {
                index_set.insert(RuleFilter::Rule(Self::GROUP_NAME, Self::GROUP_RULES[12]));
            }
        }
        if let Some(rule) = self.no_svg_without_title.as_ref() {
            if rule.is_enabled() {
                index_set.insert(RuleFilter::Rule(Self::GROUP_NAME, Self::GROUP_RULES[13]));
            }
        }
        if let Some(rule) = self.use_alt_text.as_ref() {
            if rule.is_enabled() {
                index_set.insert(RuleFilter::Rule(Self::GROUP_NAME, Self::GROUP_RULES[14]));
            }
        }
        if let Some(rule) = self.use_anchor_content.as_ref() {
            if rule.is_enabled() {
                index_set.insert(RuleFilter::Rule(Self::GROUP_NAME, Self::GROUP_RULES[15]));
            }
        }
        if let Some(rule) = self.use_aria_activedescendant_with_tabindex.as_ref() {
            if rule.is_enabled() {
                index_set.insert(RuleFilter::Rule(Self::GROUP_NAME, Self::GROUP_RULES[16]));
            }
        }
        if let Some(rule) = self.use_aria_props_for_role.as_ref() {
            if rule.is_enabled() {
                index_set.insert(RuleFilter::Rule(Self::GROUP_NAME, Self::GROUP_RULES[17]));
            }
        }
        if let Some(rule) = self.use_button_type.as_ref() {
            if rule.is_enabled() {
                index_set.insert(RuleFilter::Rule(Self::GROUP_NAME, Self::GROUP_RULES[18]));
            }
        }
        if let Some(rule) = self.use_heading_content.as_ref() {
            if rule.is_enabled() {
                index_set.insert(RuleFilter::Rule(Self::GROUP_NAME, Self::GROUP_RULES[19]));
            }
        }
        if let Some(rule) = self.use_html_lang.as_ref() {
            if rule.is_enabled() {
                index_set.insert(RuleFilter::Rule(Self::GROUP_NAME, Self::GROUP_RULES[20]));
            }
        }
        if let Some(rule) = self.use_iframe_title.as_ref() {
            if rule.is_enabled() {
                index_set.insert(RuleFilter::Rule(Self::GROUP_NAME, Self::GROUP_RULES[21]));
            }
        }
        if let Some(rule) = self.use_key_with_click_events.as_ref() {
            if rule.is_enabled() {
                index_set.insert(RuleFilter::Rule(Self::GROUP_NAME, Self::GROUP_RULES[22]));
            }
        }
        if let Some(rule) = self.use_key_with_mouse_events.as_ref() {
            if rule.is_enabled() {
                index_set.insert(RuleFilter::Rule(Self::GROUP_NAME, Self::GROUP_RULES[23]));
            }
        }
        if let Some(rule) = self.use_media_caption.as_ref() {
            if rule.is_enabled() {
                index_set.insert(RuleFilter::Rule(Self::GROUP_NAME, Self::GROUP_RULES[24]));
            }
        }
        if let Some(rule) = self.use_valid_anchor.as_ref() {
            if rule.is_enabled() {
                index_set.insert(RuleFilter::Rule(Self::GROUP_NAME, Self::GROUP_RULES[25]));
            }
        }
        if let Some(rule) = self.use_valid_aria_props.as_ref() {
            if rule.is_enabled() {
                index_set.insert(RuleFilter::Rule(Self::GROUP_NAME, Self::GROUP_RULES[26]));
            }
        }
        if let Some(rule) = self.use_valid_aria_role.as_ref() {
            if rule.is_enabled() {
                index_set.insert(RuleFilter::Rule(Self::GROUP_NAME, Self::GROUP_RULES[27]));
            }
        }
        if let Some(rule) = self.use_valid_aria_values.as_ref() {
            if rule.is_enabled() {
                index_set.insert(RuleFilter::Rule(Self::GROUP_NAME, Self::GROUP_RULES[28]));
            }
        }
        if let Some(rule) = self.use_valid_lang.as_ref() {
            if rule.is_enabled() {
                index_set.insert(RuleFilter::Rule(Self::GROUP_NAME, Self::GROUP_RULES[29]));
            }
        }
        index_set
    }
    pub(crate) fn get_disabled_rules(&self) -> IndexSet<RuleFilter> {
        let mut index_set = IndexSet::new();
        if let Some(rule) = self.no_access_key.as_ref() {
            if rule.is_disabled() {
                index_set.insert(RuleFilter::Rule(Self::GROUP_NAME, Self::GROUP_RULES[0]));
            }
        }
        if let Some(rule) = self.no_aria_hidden_on_focusable.as_ref() {
            if rule.is_disabled() {
                index_set.insert(RuleFilter::Rule(Self::GROUP_NAME, Self::GROUP_RULES[1]));
            }
        }
        if let Some(rule) = self.no_aria_unsupported_elements.as_ref() {
            if rule.is_disabled() {
                index_set.insert(RuleFilter::Rule(Self::GROUP_NAME, Self::GROUP_RULES[2]));
            }
        }
        if let Some(rule) = self.no_autofocus.as_ref() {
            if rule.is_disabled() {
                index_set.insert(RuleFilter::Rule(Self::GROUP_NAME, Self::GROUP_RULES[3]));
            }
        }
        if let Some(rule) = self.no_blank_target.as_ref() {
            if rule.is_disabled() {
                index_set.insert(RuleFilter::Rule(Self::GROUP_NAME, Self::GROUP_RULES[4]));
            }
        }
        if let Some(rule) = self.no_distracting_elements.as_ref() {
            if rule.is_disabled() {
                index_set.insert(RuleFilter::Rule(Self::GROUP_NAME, Self::GROUP_RULES[5]));
            }
        }
        if let Some(rule) = self.no_header_scope.as_ref() {
            if rule.is_disabled() {
                index_set.insert(RuleFilter::Rule(Self::GROUP_NAME, Self::GROUP_RULES[6]));
            }
        }
        if let Some(rule) = self.no_interactive_element_to_noninteractive_role.as_ref() {
            if rule.is_disabled() {
                index_set.insert(RuleFilter::Rule(Self::GROUP_NAME, Self::GROUP_RULES[7]));
            }
        }
        if let Some(rule) = self.no_noninteractive_element_to_interactive_role.as_ref() {
            if rule.is_disabled() {
                index_set.insert(RuleFilter::Rule(Self::GROUP_NAME, Self::GROUP_RULES[8]));
            }
        }
        if let Some(rule) = self.no_noninteractive_tabindex.as_ref() {
            if rule.is_disabled() {
                index_set.insert(RuleFilter::Rule(Self::GROUP_NAME, Self::GROUP_RULES[9]));
            }
        }
        if let Some(rule) = self.no_positive_tabindex.as_ref() {
            if rule.is_disabled() {
                index_set.insert(RuleFilter::Rule(Self::GROUP_NAME, Self::GROUP_RULES[10]));
            }
        }
        if let Some(rule) = self.no_redundant_alt.as_ref() {
            if rule.is_disabled() {
                index_set.insert(RuleFilter::Rule(Self::GROUP_NAME, Self::GROUP_RULES[11]));
            }
        }
        if let Some(rule) = self.no_redundant_roles.as_ref() {
            if rule.is_disabled() {
                index_set.insert(RuleFilter::Rule(Self::GROUP_NAME, Self::GROUP_RULES[12]));
            }
        }
        if let Some(rule) = self.no_svg_without_title.as_ref() {
            if rule.is_disabled() {
                index_set.insert(RuleFilter::Rule(Self::GROUP_NAME, Self::GROUP_RULES[13]));
            }
        }
        if let Some(rule) = self.use_alt_text.as_ref() {
            if rule.is_disabled() {
                index_set.insert(RuleFilter::Rule(Self::GROUP_NAME, Self::GROUP_RULES[14]));
            }
        }
        if let Some(rule) = self.use_anchor_content.as_ref() {
            if rule.is_disabled() {
                index_set.insert(RuleFilter::Rule(Self::GROUP_NAME, Self::GROUP_RULES[15]));
            }
        }
        if let Some(rule) = self.use_aria_activedescendant_with_tabindex.as_ref() {
            if rule.is_disabled() {
                index_set.insert(RuleFilter::Rule(Self::GROUP_NAME, Self::GROUP_RULES[16]));
            }
        }
        if let Some(rule) = self.use_aria_props_for_role.as_ref() {
            if rule.is_disabled() {
                index_set.insert(RuleFilter::Rule(Self::GROUP_NAME, Self::GROUP_RULES[17]));
            }
        }
        if let Some(rule) = self.use_button_type.as_ref() {
            if rule.is_disabled() {
                index_set.insert(RuleFilter::Rule(Self::GROUP_NAME, Self::GROUP_RULES[18]));
            }
        }
        if let Some(rule) = self.use_heading_content.as_ref() {
            if rule.is_disabled() {
                index_set.insert(RuleFilter::Rule(Self::GROUP_NAME, Self::GROUP_RULES[19]));
            }
        }
        if let Some(rule) = self.use_html_lang.as_ref() {
            if rule.is_disabled() {
                index_set.insert(RuleFilter::Rule(Self::GROUP_NAME, Self::GROUP_RULES[20]));
            }
        }
        if let Some(rule) = self.use_iframe_title.as_ref() {
            if rule.is_disabled() {
                index_set.insert(RuleFilter::Rule(Self::GROUP_NAME, Self::GROUP_RULES[21]));
            }
        }
        if let Some(rule) = self.use_key_with_click_events.as_ref() {
            if rule.is_disabled() {
                index_set.insert(RuleFilter::Rule(Self::GROUP_NAME, Self::GROUP_RULES[22]));
            }
        }
        if let Some(rule) = self.use_key_with_mouse_events.as_ref() {
            if rule.is_disabled() {
                index_set.insert(RuleFilter::Rule(Self::GROUP_NAME, Self::GROUP_RULES[23]));
            }
        }
        if let Some(rule) = self.use_media_caption.as_ref() {
            if rule.is_disabled() {
                index_set.insert(RuleFilter::Rule(Self::GROUP_NAME, Self::GROUP_RULES[24]));
            }
        }
        if let Some(rule) = self.use_valid_anchor.as_ref() {
            if rule.is_disabled() {
                index_set.insert(RuleFilter::Rule(Self::GROUP_NAME, Self::GROUP_RULES[25]));
            }
        }
        if let Some(rule) = self.use_valid_aria_props.as_ref() {
            if rule.is_disabled() {
                index_set.insert(RuleFilter::Rule(Self::GROUP_NAME, Self::GROUP_RULES[26]));
            }
        }
        if let Some(rule) = self.use_valid_aria_role.as_ref() {
            if rule.is_disabled() {
                index_set.insert(RuleFilter::Rule(Self::GROUP_NAME, Self::GROUP_RULES[27]));
            }
        }
        if let Some(rule) = self.use_valid_aria_values.as_ref() {
            if rule.is_disabled() {
                index_set.insert(RuleFilter::Rule(Self::GROUP_NAME, Self::GROUP_RULES[28]));
            }
        }
        if let Some(rule) = self.use_valid_lang.as_ref() {
            if rule.is_disabled() {
                index_set.insert(RuleFilter::Rule(Self::GROUP_NAME, Self::GROUP_RULES[29]));
            }
        }
        index_set
    }
    #[doc = r" Checks if, given a rule name, matches one of the rules contained in this category"]
    pub(crate) fn has_rule(rule_name: &str) -> bool {
        Self::GROUP_RULES.contains(&rule_name)
    }
    #[doc = r" Checks if, given a rule name, it is marked as recommended"]
    pub(crate) fn is_recommended_rule(rule_name: &str) -> bool {
        Self::RECOMMENDED_RULES.contains(&rule_name)
    }
    pub(crate) fn recommended_rules_as_filters() -> &'static [RuleFilter<'static>] {
        Self::RECOMMENDED_RULES_AS_FILTERS
    }
    pub(crate) fn all_rules_as_filters() -> &'static [RuleFilter<'static>] {
        Self::ALL_RULES_AS_FILTERS
    }
    #[doc = r" Select preset rules"]
    pub(crate) fn collect_preset_rules(
        &self,
        parent_is_all: bool,
        parent_is_recommended: bool,
        enabled_rules: &mut IndexSet<RuleFilter>,
    ) {
        if self.is_all_true() || self.is_all_unset() && parent_is_all {
            enabled_rules.extend(Self::all_rules_as_filters());
        } else if self.is_recommended_true()
            || self.is_recommended_unset() && self.is_all_unset() && parent_is_recommended
        {
            enabled_rules.extend(Self::recommended_rules_as_filters());
        }
    }
    pub(crate) fn get_rule_configuration(
        &self,
        rule_name: &str,
    ) -> Option<(RulePlainConfiguration, Option<RuleOptions>)> {
        match rule_name {
            "noAccessKey" => self
                .no_access_key
                .as_ref()
                .map(|conf| (conf.level(), conf.get_options())),
            "noAriaHiddenOnFocusable" => self
                .no_aria_hidden_on_focusable
                .as_ref()
                .map(|conf| (conf.level(), conf.get_options())),
            "noAriaUnsupportedElements" => self
                .no_aria_unsupported_elements
                .as_ref()
                .map(|conf| (conf.level(), conf.get_options())),
            "noAutofocus" => self
                .no_autofocus
                .as_ref()
                .map(|conf| (conf.level(), conf.get_options())),
            "noBlankTarget" => self
                .no_blank_target
                .as_ref()
                .map(|conf| (conf.level(), conf.get_options())),
            "noDistractingElements" => self
                .no_distracting_elements
                .as_ref()
                .map(|conf| (conf.level(), conf.get_options())),
            "noHeaderScope" => self
                .no_header_scope
                .as_ref()
                .map(|conf| (conf.level(), conf.get_options())),
            "noInteractiveElementToNoninteractiveRole" => self
                .no_interactive_element_to_noninteractive_role
                .as_ref()
                .map(|conf| (conf.level(), conf.get_options())),
            "noNoninteractiveElementToInteractiveRole" => self
                .no_noninteractive_element_to_interactive_role
                .as_ref()
                .map(|conf| (conf.level(), conf.get_options())),
            "noNoninteractiveTabindex" => self
                .no_noninteractive_tabindex
                .as_ref()
                .map(|conf| (conf.level(), conf.get_options())),
            "noPositiveTabindex" => self
                .no_positive_tabindex
                .as_ref()
                .map(|conf| (conf.level(), conf.get_options())),
            "noRedundantAlt" => self
                .no_redundant_alt
                .as_ref()
                .map(|conf| (conf.level(), conf.get_options())),
            "noRedundantRoles" => self
                .no_redundant_roles
                .as_ref()
                .map(|conf| (conf.level(), conf.get_options())),
            "noSvgWithoutTitle" => self
                .no_svg_without_title
                .as_ref()
                .map(|conf| (conf.level(), conf.get_options())),
            "useAltText" => self
                .use_alt_text
                .as_ref()
                .map(|conf| (conf.level(), conf.get_options())),
            "useAnchorContent" => self
                .use_anchor_content
                .as_ref()
                .map(|conf| (conf.level(), conf.get_options())),
            "useAriaActivedescendantWithTabindex" => self
                .use_aria_activedescendant_with_tabindex
                .as_ref()
                .map(|conf| (conf.level(), conf.get_options())),
            "useAriaPropsForRole" => self
                .use_aria_props_for_role
                .as_ref()
                .map(|conf| (conf.level(), conf.get_options())),
            "useButtonType" => self
                .use_button_type
                .as_ref()
                .map(|conf| (conf.level(), conf.get_options())),
            "useHeadingContent" => self
                .use_heading_content
                .as_ref()
                .map(|conf| (conf.level(), conf.get_options())),
            "useHtmlLang" => self
                .use_html_lang
                .as_ref()
                .map(|conf| (conf.level(), conf.get_options())),
            "useIframeTitle" => self
                .use_iframe_title
                .as_ref()
                .map(|conf| (conf.level(), conf.get_options())),
            "useKeyWithClickEvents" => self
                .use_key_with_click_events
                .as_ref()
                .map(|conf| (conf.level(), conf.get_options())),
            "useKeyWithMouseEvents" => self
                .use_key_with_mouse_events
                .as_ref()
                .map(|conf| (conf.level(), conf.get_options())),
            "useMediaCaption" => self
                .use_media_caption
                .as_ref()
                .map(|conf| (conf.level(), conf.get_options())),
            "useValidAnchor" => self
                .use_valid_anchor
                .as_ref()
                .map(|conf| (conf.level(), conf.get_options())),
            "useValidAriaProps" => self
                .use_valid_aria_props
                .as_ref()
                .map(|conf| (conf.level(), conf.get_options())),
            "useValidAriaRole" => self
                .use_valid_aria_role
                .as_ref()
                .map(|conf| (conf.level(), conf.get_options())),
            "useValidAriaValues" => self
                .use_valid_aria_values
                .as_ref()
                .map(|conf| (conf.level(), conf.get_options())),
            "useValidLang" => self
                .use_valid_lang
                .as_ref()
                .map(|conf| (conf.level(), conf.get_options())),
            _ => None,
        }
    }
}
#[derive(Clone, Debug, Default, Deserialize, Deserializable, Eq, Merge, PartialEq, Serialize)]
#[deserializable(with_validator)]
#[cfg_attr(feature = "schema", derive(JsonSchema))]
#[serde(rename_all = "camelCase", default, deny_unknown_fields)]
#[doc = r" A list of rules that belong to this group"]
pub struct Complexity {
    #[doc = r" It enables the recommended rules for this group"]
    #[serde(skip_serializing_if = "Option::is_none")]
    pub recommended: Option<bool>,
    #[doc = r" It enables ALL rules for this group."]
    #[serde(skip_serializing_if = "Option::is_none")]
    pub all: Option<bool>,
    #[doc = "Disallow primitive type aliases and misleading types."]
    #[serde(skip_serializing_if = "Option::is_none")]
    pub no_banned_types: Option<RuleConfiguration<NoBannedTypes>>,
    #[doc = "Disallow empty type parameters in type aliases and interfaces."]
    #[serde(skip_serializing_if = "Option::is_none")]
    pub no_empty_type_parameters: Option<RuleConfiguration<NoEmptyTypeParameters>>,
    #[doc = "Disallow functions that exceed a given Cognitive Complexity score."]
    #[serde(skip_serializing_if = "Option::is_none")]
    pub no_excessive_cognitive_complexity:
        Option<RuleConfiguration<NoExcessiveCognitiveComplexity>>,
    #[doc = "This rule enforces a maximum depth to nested describe() in test files."]
    #[serde(skip_serializing_if = "Option::is_none")]
    pub no_excessive_nested_test_suites: Option<RuleConfiguration<NoExcessiveNestedTestSuites>>,
    #[doc = "Disallow unnecessary boolean casts"]
    #[serde(skip_serializing_if = "Option::is_none")]
    pub no_extra_boolean_cast: Option<RuleConfiguration<NoExtraBooleanCast>>,
    #[doc = "Prefer for...of statement instead of Array.forEach."]
    #[serde(skip_serializing_if = "Option::is_none")]
    pub no_for_each: Option<RuleConfiguration<NoForEach>>,
    #[doc = "Disallow unclear usage of consecutive space characters in regular expression literals"]
    #[serde(skip_serializing_if = "Option::is_none")]
    pub no_multiple_spaces_in_regular_expression_literals:
        Option<RuleConfiguration<NoMultipleSpacesInRegularExpressionLiterals>>,
    #[doc = "This rule reports when a class has no non-static members, such as for a class used exclusively as a static namespace."]
    #[serde(skip_serializing_if = "Option::is_none")]
    pub no_static_only_class: Option<RuleConfiguration<NoStaticOnlyClass>>,
    #[doc = "Disallow this and super in static contexts."]
    #[serde(skip_serializing_if = "Option::is_none")]
    pub no_this_in_static: Option<RuleConfiguration<NoThisInStatic>>,
    #[doc = "Disallow unnecessary catch clauses."]
    #[serde(skip_serializing_if = "Option::is_none")]
    pub no_useless_catch: Option<RuleConfiguration<NoUselessCatch>>,
    #[doc = "Disallow unnecessary constructors."]
    #[serde(skip_serializing_if = "Option::is_none")]
    pub no_useless_constructor: Option<RuleConfiguration<NoUselessConstructor>>,
    #[doc = "Disallow empty exports that don't change anything in a module file."]
    #[serde(skip_serializing_if = "Option::is_none")]
    pub no_useless_empty_export: Option<RuleConfiguration<NoUselessEmptyExport>>,
    #[doc = "Disallow unnecessary fragments"]
    #[serde(skip_serializing_if = "Option::is_none")]
    pub no_useless_fragments: Option<RuleConfiguration<NoUselessFragments>>,
    #[doc = "Disallow unnecessary labels."]
    #[serde(skip_serializing_if = "Option::is_none")]
    pub no_useless_label: Option<RuleConfiguration<NoUselessLabel>>,
    #[doc = "Disallow unnecessary nested block statements."]
    #[serde(skip_serializing_if = "Option::is_none")]
    pub no_useless_lone_block_statements: Option<RuleConfiguration<NoUselessLoneBlockStatements>>,
    #[doc = "Disallow renaming import, export, and destructured assignments to the same name."]
    #[serde(skip_serializing_if = "Option::is_none")]
    pub no_useless_rename: Option<RuleConfiguration<NoUselessRename>>,
    #[doc = "Disallow useless case in switch statements."]
    #[serde(skip_serializing_if = "Option::is_none")]
    pub no_useless_switch_case: Option<RuleConfiguration<NoUselessSwitchCase>>,
    #[doc = "Disallow ternary operators when simpler alternatives exist."]
    #[serde(skip_serializing_if = "Option::is_none")]
    pub no_useless_ternary: Option<RuleConfiguration<NoUselessTernary>>,
    #[doc = "Disallow useless this aliasing."]
    #[serde(skip_serializing_if = "Option::is_none")]
    pub no_useless_this_alias: Option<RuleConfiguration<NoUselessThisAlias>>,
    #[doc = "Disallow using any or unknown as type constraint."]
    #[serde(skip_serializing_if = "Option::is_none")]
    pub no_useless_type_constraint: Option<RuleConfiguration<NoUselessTypeConstraint>>,
    #[doc = "Disallow the use of void operators, which is not a familiar operator."]
    #[serde(skip_serializing_if = "Option::is_none")]
    pub no_void: Option<RuleConfiguration<NoVoid>>,
    #[doc = "Disallow with statements in non-strict contexts."]
    #[serde(skip_serializing_if = "Option::is_none")]
    pub no_with: Option<RuleConfiguration<NoWith>>,
    #[doc = "Use arrow functions over function expressions."]
    #[serde(skip_serializing_if = "Option::is_none")]
    pub use_arrow_function: Option<RuleConfiguration<UseArrowFunction>>,
    #[doc = "Promotes the use of .flatMap() when map().flat() are used together."]
    #[serde(skip_serializing_if = "Option::is_none")]
    pub use_flat_map: Option<RuleConfiguration<UseFlatMap>>,
    #[doc = "Enforce the usage of a literal access to properties over computed property access."]
    #[serde(skip_serializing_if = "Option::is_none")]
    pub use_literal_keys: Option<RuleConfiguration<UseLiteralKeys>>,
    #[doc = "Enforce using concise optional chain instead of chained logical expressions."]
    #[serde(skip_serializing_if = "Option::is_none")]
    pub use_optional_chain: Option<RuleConfiguration<UseOptionalChain>>,
    #[doc = "Enforce the use of the regular expression literals instead of the RegExp constructor if possible."]
    #[serde(skip_serializing_if = "Option::is_none")]
    pub use_regex_literals: Option<RuleConfiguration<UseRegexLiterals>>,
    #[doc = "Disallow number literal object member names which are not base10 or uses underscore as separator"]
    #[serde(skip_serializing_if = "Option::is_none")]
    pub use_simple_number_keys: Option<RuleConfiguration<UseSimpleNumberKeys>>,
    #[doc = "Discard redundant terms from logical expressions."]
    #[serde(skip_serializing_if = "Option::is_none")]
    pub use_simplified_logic_expression: Option<RuleConfiguration<UseSimplifiedLogicExpression>>,
}
impl DeserializableValidator for Complexity {
    fn validate(
        &mut self,
        _name: &str,
        range: TextRange,
        diagnostics: &mut Vec<DeserializationDiagnostic>,
    ) -> bool {
        if self.recommended == Some(true) && self.all == Some(true) {
            diagnostics . push (DeserializationDiagnostic :: new (markup ! (< Emphasis > "'recommended'" < / Emphasis > " and " < Emphasis > "'all'" < / Emphasis > " can't be both " < Emphasis > "'true'" < / Emphasis > ". You should choose only one of them.")) . with_range (range) . with_note (markup ! ("Biome will fallback to its defaults for this section."))) ;
            return false;
        }
        true
    }
}
impl Complexity {
    const GROUP_NAME: &'static str = "complexity";
    pub(crate) const GROUP_RULES: &'static [&'static str] = &[
        "noBannedTypes",
        "noEmptyTypeParameters",
        "noExcessiveCognitiveComplexity",
        "noExcessiveNestedTestSuites",
        "noExtraBooleanCast",
        "noForEach",
        "noMultipleSpacesInRegularExpressionLiterals",
        "noStaticOnlyClass",
        "noThisInStatic",
        "noUselessCatch",
        "noUselessConstructor",
        "noUselessEmptyExport",
        "noUselessFragments",
        "noUselessLabel",
        "noUselessLoneBlockStatements",
        "noUselessRename",
        "noUselessSwitchCase",
        "noUselessTernary",
        "noUselessThisAlias",
        "noUselessTypeConstraint",
        "noVoid",
        "noWith",
        "useArrowFunction",
        "useFlatMap",
        "useLiteralKeys",
        "useOptionalChain",
        "useRegexLiterals",
        "useSimpleNumberKeys",
        "useSimplifiedLogicExpression",
    ];
    const RECOMMENDED_RULES: &'static [&'static str] = &[
        "noBannedTypes",
        "noEmptyTypeParameters",
        "noExcessiveNestedTestSuites",
        "noExtraBooleanCast",
        "noForEach",
        "noMultipleSpacesInRegularExpressionLiterals",
        "noStaticOnlyClass",
        "noThisInStatic",
        "noUselessCatch",
        "noUselessConstructor",
        "noUselessEmptyExport",
        "noUselessFragments",
        "noUselessLabel",
        "noUselessLoneBlockStatements",
        "noUselessRename",
        "noUselessSwitchCase",
        "noUselessTernary",
        "noUselessThisAlias",
        "noUselessTypeConstraint",
        "noWith",
        "useArrowFunction",
        "useFlatMap",
        "useLiteralKeys",
        "useOptionalChain",
        "useRegexLiterals",
        "useSimpleNumberKeys",
    ];
    const RECOMMENDED_RULES_AS_FILTERS: &'static [RuleFilter<'static>] = &[
        RuleFilter::Rule(Self::GROUP_NAME, Self::GROUP_RULES[0]),
        RuleFilter::Rule(Self::GROUP_NAME, Self::GROUP_RULES[1]),
        RuleFilter::Rule(Self::GROUP_NAME, Self::GROUP_RULES[3]),
        RuleFilter::Rule(Self::GROUP_NAME, Self::GROUP_RULES[4]),
        RuleFilter::Rule(Self::GROUP_NAME, Self::GROUP_RULES[5]),
        RuleFilter::Rule(Self::GROUP_NAME, Self::GROUP_RULES[6]),
        RuleFilter::Rule(Self::GROUP_NAME, Self::GROUP_RULES[7]),
        RuleFilter::Rule(Self::GROUP_NAME, Self::GROUP_RULES[8]),
        RuleFilter::Rule(Self::GROUP_NAME, Self::GROUP_RULES[9]),
        RuleFilter::Rule(Self::GROUP_NAME, Self::GROUP_RULES[10]),
        RuleFilter::Rule(Self::GROUP_NAME, Self::GROUP_RULES[11]),
        RuleFilter::Rule(Self::GROUP_NAME, Self::GROUP_RULES[12]),
        RuleFilter::Rule(Self::GROUP_NAME, Self::GROUP_RULES[13]),
        RuleFilter::Rule(Self::GROUP_NAME, Self::GROUP_RULES[14]),
        RuleFilter::Rule(Self::GROUP_NAME, Self::GROUP_RULES[15]),
        RuleFilter::Rule(Self::GROUP_NAME, Self::GROUP_RULES[16]),
        RuleFilter::Rule(Self::GROUP_NAME, Self::GROUP_RULES[17]),
        RuleFilter::Rule(Self::GROUP_NAME, Self::GROUP_RULES[18]),
        RuleFilter::Rule(Self::GROUP_NAME, Self::GROUP_RULES[19]),
        RuleFilter::Rule(Self::GROUP_NAME, Self::GROUP_RULES[21]),
        RuleFilter::Rule(Self::GROUP_NAME, Self::GROUP_RULES[22]),
        RuleFilter::Rule(Self::GROUP_NAME, Self::GROUP_RULES[23]),
        RuleFilter::Rule(Self::GROUP_NAME, Self::GROUP_RULES[24]),
        RuleFilter::Rule(Self::GROUP_NAME, Self::GROUP_RULES[25]),
        RuleFilter::Rule(Self::GROUP_NAME, Self::GROUP_RULES[26]),
        RuleFilter::Rule(Self::GROUP_NAME, Self::GROUP_RULES[27]),
    ];
    const ALL_RULES_AS_FILTERS: &'static [RuleFilter<'static>] = &[
        RuleFilter::Rule(Self::GROUP_NAME, Self::GROUP_RULES[0]),
        RuleFilter::Rule(Self::GROUP_NAME, Self::GROUP_RULES[1]),
        RuleFilter::Rule(Self::GROUP_NAME, Self::GROUP_RULES[2]),
        RuleFilter::Rule(Self::GROUP_NAME, Self::GROUP_RULES[3]),
        RuleFilter::Rule(Self::GROUP_NAME, Self::GROUP_RULES[4]),
        RuleFilter::Rule(Self::GROUP_NAME, Self::GROUP_RULES[5]),
        RuleFilter::Rule(Self::GROUP_NAME, Self::GROUP_RULES[6]),
        RuleFilter::Rule(Self::GROUP_NAME, Self::GROUP_RULES[7]),
        RuleFilter::Rule(Self::GROUP_NAME, Self::GROUP_RULES[8]),
        RuleFilter::Rule(Self::GROUP_NAME, Self::GROUP_RULES[9]),
        RuleFilter::Rule(Self::GROUP_NAME, Self::GROUP_RULES[10]),
        RuleFilter::Rule(Self::GROUP_NAME, Self::GROUP_RULES[11]),
        RuleFilter::Rule(Self::GROUP_NAME, Self::GROUP_RULES[12]),
        RuleFilter::Rule(Self::GROUP_NAME, Self::GROUP_RULES[13]),
        RuleFilter::Rule(Self::GROUP_NAME, Self::GROUP_RULES[14]),
        RuleFilter::Rule(Self::GROUP_NAME, Self::GROUP_RULES[15]),
        RuleFilter::Rule(Self::GROUP_NAME, Self::GROUP_RULES[16]),
        RuleFilter::Rule(Self::GROUP_NAME, Self::GROUP_RULES[17]),
        RuleFilter::Rule(Self::GROUP_NAME, Self::GROUP_RULES[18]),
        RuleFilter::Rule(Self::GROUP_NAME, Self::GROUP_RULES[19]),
        RuleFilter::Rule(Self::GROUP_NAME, Self::GROUP_RULES[20]),
        RuleFilter::Rule(Self::GROUP_NAME, Self::GROUP_RULES[21]),
        RuleFilter::Rule(Self::GROUP_NAME, Self::GROUP_RULES[22]),
        RuleFilter::Rule(Self::GROUP_NAME, Self::GROUP_RULES[23]),
        RuleFilter::Rule(Self::GROUP_NAME, Self::GROUP_RULES[24]),
        RuleFilter::Rule(Self::GROUP_NAME, Self::GROUP_RULES[25]),
        RuleFilter::Rule(Self::GROUP_NAME, Self::GROUP_RULES[26]),
        RuleFilter::Rule(Self::GROUP_NAME, Self::GROUP_RULES[27]),
        RuleFilter::Rule(Self::GROUP_NAME, Self::GROUP_RULES[28]),
    ];
    #[doc = r" Retrieves the recommended rules"]
    pub(crate) fn is_recommended_true(&self) -> bool {
        matches!(self.recommended, Some(true))
    }
    pub(crate) fn is_recommended_unset(&self) -> bool {
        self.recommended.is_none()
    }
    pub(crate) fn is_all_true(&self) -> bool {
        matches!(self.all, Some(true))
    }
    pub(crate) fn is_all_unset(&self) -> bool {
        self.all.is_none()
    }
    pub(crate) fn get_enabled_rules(&self) -> IndexSet<RuleFilter> {
        let mut index_set = IndexSet::new();
        if let Some(rule) = self.no_banned_types.as_ref() {
            if rule.is_enabled() {
                index_set.insert(RuleFilter::Rule(Self::GROUP_NAME, Self::GROUP_RULES[0]));
            }
        }
        if let Some(rule) = self.no_empty_type_parameters.as_ref() {
            if rule.is_enabled() {
                index_set.insert(RuleFilter::Rule(Self::GROUP_NAME, Self::GROUP_RULES[1]));
            }
        }
        if let Some(rule) = self.no_excessive_cognitive_complexity.as_ref() {
            if rule.is_enabled() {
                index_set.insert(RuleFilter::Rule(Self::GROUP_NAME, Self::GROUP_RULES[2]));
            }
        }
        if let Some(rule) = self.no_excessive_nested_test_suites.as_ref() {
            if rule.is_enabled() {
                index_set.insert(RuleFilter::Rule(Self::GROUP_NAME, Self::GROUP_RULES[3]));
            }
        }
        if let Some(rule) = self.no_extra_boolean_cast.as_ref() {
            if rule.is_enabled() {
                index_set.insert(RuleFilter::Rule(Self::GROUP_NAME, Self::GROUP_RULES[4]));
            }
        }
        if let Some(rule) = self.no_for_each.as_ref() {
            if rule.is_enabled() {
                index_set.insert(RuleFilter::Rule(Self::GROUP_NAME, Self::GROUP_RULES[5]));
            }
        }
        if let Some(rule) = self
            .no_multiple_spaces_in_regular_expression_literals
            .as_ref()
        {
            if rule.is_enabled() {
                index_set.insert(RuleFilter::Rule(Self::GROUP_NAME, Self::GROUP_RULES[6]));
            }
        }
        if let Some(rule) = self.no_static_only_class.as_ref() {
            if rule.is_enabled() {
                index_set.insert(RuleFilter::Rule(Self::GROUP_NAME, Self::GROUP_RULES[7]));
            }
        }
        if let Some(rule) = self.no_this_in_static.as_ref() {
            if rule.is_enabled() {
                index_set.insert(RuleFilter::Rule(Self::GROUP_NAME, Self::GROUP_RULES[8]));
            }
        }
        if let Some(rule) = self.no_useless_catch.as_ref() {
            if rule.is_enabled() {
                index_set.insert(RuleFilter::Rule(Self::GROUP_NAME, Self::GROUP_RULES[9]));
            }
        }
        if let Some(rule) = self.no_useless_constructor.as_ref() {
            if rule.is_enabled() {
                index_set.insert(RuleFilter::Rule(Self::GROUP_NAME, Self::GROUP_RULES[10]));
            }
        }
        if let Some(rule) = self.no_useless_empty_export.as_ref() {
            if rule.is_enabled() {
                index_set.insert(RuleFilter::Rule(Self::GROUP_NAME, Self::GROUP_RULES[11]));
            }
        }
        if let Some(rule) = self.no_useless_fragments.as_ref() {
            if rule.is_enabled() {
                index_set.insert(RuleFilter::Rule(Self::GROUP_NAME, Self::GROUP_RULES[12]));
            }
        }
        if let Some(rule) = self.no_useless_label.as_ref() {
            if rule.is_enabled() {
                index_set.insert(RuleFilter::Rule(Self::GROUP_NAME, Self::GROUP_RULES[13]));
            }
        }
        if let Some(rule) = self.no_useless_lone_block_statements.as_ref() {
            if rule.is_enabled() {
                index_set.insert(RuleFilter::Rule(Self::GROUP_NAME, Self::GROUP_RULES[14]));
            }
        }
        if let Some(rule) = self.no_useless_rename.as_ref() {
            if rule.is_enabled() {
                index_set.insert(RuleFilter::Rule(Self::GROUP_NAME, Self::GROUP_RULES[15]));
            }
        }
        if let Some(rule) = self.no_useless_switch_case.as_ref() {
            if rule.is_enabled() {
                index_set.insert(RuleFilter::Rule(Self::GROUP_NAME, Self::GROUP_RULES[16]));
            }
        }
        if let Some(rule) = self.no_useless_ternary.as_ref() {
            if rule.is_enabled() {
                index_set.insert(RuleFilter::Rule(Self::GROUP_NAME, Self::GROUP_RULES[17]));
            }
        }
        if let Some(rule) = self.no_useless_this_alias.as_ref() {
            if rule.is_enabled() {
                index_set.insert(RuleFilter::Rule(Self::GROUP_NAME, Self::GROUP_RULES[18]));
            }
        }
        if let Some(rule) = self.no_useless_type_constraint.as_ref() {
            if rule.is_enabled() {
                index_set.insert(RuleFilter::Rule(Self::GROUP_NAME, Self::GROUP_RULES[19]));
            }
        }
        if let Some(rule) = self.no_void.as_ref() {
            if rule.is_enabled() {
                index_set.insert(RuleFilter::Rule(Self::GROUP_NAME, Self::GROUP_RULES[20]));
            }
        }
        if let Some(rule) = self.no_with.as_ref() {
            if rule.is_enabled() {
                index_set.insert(RuleFilter::Rule(Self::GROUP_NAME, Self::GROUP_RULES[21]));
            }
        }
        if let Some(rule) = self.use_arrow_function.as_ref() {
            if rule.is_enabled() {
                index_set.insert(RuleFilter::Rule(Self::GROUP_NAME, Self::GROUP_RULES[22]));
            }
        }
        if let Some(rule) = self.use_flat_map.as_ref() {
            if rule.is_enabled() {
                index_set.insert(RuleFilter::Rule(Self::GROUP_NAME, Self::GROUP_RULES[23]));
            }
        }
        if let Some(rule) = self.use_literal_keys.as_ref() {
            if rule.is_enabled() {
                index_set.insert(RuleFilter::Rule(Self::GROUP_NAME, Self::GROUP_RULES[24]));
            }
        }
        if let Some(rule) = self.use_optional_chain.as_ref() {
            if rule.is_enabled() {
                index_set.insert(RuleFilter::Rule(Self::GROUP_NAME, Self::GROUP_RULES[25]));
            }
        }
        if let Some(rule) = self.use_regex_literals.as_ref() {
            if rule.is_enabled() {
                index_set.insert(RuleFilter::Rule(Self::GROUP_NAME, Self::GROUP_RULES[26]));
            }
        }
        if let Some(rule) = self.use_simple_number_keys.as_ref() {
            if rule.is_enabled() {
                index_set.insert(RuleFilter::Rule(Self::GROUP_NAME, Self::GROUP_RULES[27]));
            }
        }
        if let Some(rule) = self.use_simplified_logic_expression.as_ref() {
            if rule.is_enabled() {
                index_set.insert(RuleFilter::Rule(Self::GROUP_NAME, Self::GROUP_RULES[28]));
            }
        }
        index_set
    }
    pub(crate) fn get_disabled_rules(&self) -> IndexSet<RuleFilter> {
        let mut index_set = IndexSet::new();
        if let Some(rule) = self.no_banned_types.as_ref() {
            if rule.is_disabled() {
                index_set.insert(RuleFilter::Rule(Self::GROUP_NAME, Self::GROUP_RULES[0]));
            }
        }
        if let Some(rule) = self.no_empty_type_parameters.as_ref() {
            if rule.is_disabled() {
                index_set.insert(RuleFilter::Rule(Self::GROUP_NAME, Self::GROUP_RULES[1]));
            }
        }
        if let Some(rule) = self.no_excessive_cognitive_complexity.as_ref() {
            if rule.is_disabled() {
                index_set.insert(RuleFilter::Rule(Self::GROUP_NAME, Self::GROUP_RULES[2]));
            }
        }
        if let Some(rule) = self.no_excessive_nested_test_suites.as_ref() {
            if rule.is_disabled() {
                index_set.insert(RuleFilter::Rule(Self::GROUP_NAME, Self::GROUP_RULES[3]));
            }
        }
        if let Some(rule) = self.no_extra_boolean_cast.as_ref() {
            if rule.is_disabled() {
                index_set.insert(RuleFilter::Rule(Self::GROUP_NAME, Self::GROUP_RULES[4]));
            }
        }
        if let Some(rule) = self.no_for_each.as_ref() {
            if rule.is_disabled() {
                index_set.insert(RuleFilter::Rule(Self::GROUP_NAME, Self::GROUP_RULES[5]));
            }
        }
        if let Some(rule) = self
            .no_multiple_spaces_in_regular_expression_literals
            .as_ref()
        {
            if rule.is_disabled() {
                index_set.insert(RuleFilter::Rule(Self::GROUP_NAME, Self::GROUP_RULES[6]));
            }
        }
        if let Some(rule) = self.no_static_only_class.as_ref() {
            if rule.is_disabled() {
                index_set.insert(RuleFilter::Rule(Self::GROUP_NAME, Self::GROUP_RULES[7]));
            }
        }
        if let Some(rule) = self.no_this_in_static.as_ref() {
            if rule.is_disabled() {
                index_set.insert(RuleFilter::Rule(Self::GROUP_NAME, Self::GROUP_RULES[8]));
            }
        }
        if let Some(rule) = self.no_useless_catch.as_ref() {
            if rule.is_disabled() {
                index_set.insert(RuleFilter::Rule(Self::GROUP_NAME, Self::GROUP_RULES[9]));
            }
        }
        if let Some(rule) = self.no_useless_constructor.as_ref() {
            if rule.is_disabled() {
                index_set.insert(RuleFilter::Rule(Self::GROUP_NAME, Self::GROUP_RULES[10]));
            }
        }
        if let Some(rule) = self.no_useless_empty_export.as_ref() {
            if rule.is_disabled() {
                index_set.insert(RuleFilter::Rule(Self::GROUP_NAME, Self::GROUP_RULES[11]));
            }
        }
        if let Some(rule) = self.no_useless_fragments.as_ref() {
            if rule.is_disabled() {
                index_set.insert(RuleFilter::Rule(Self::GROUP_NAME, Self::GROUP_RULES[12]));
            }
        }
        if let Some(rule) = self.no_useless_label.as_ref() {
            if rule.is_disabled() {
                index_set.insert(RuleFilter::Rule(Self::GROUP_NAME, Self::GROUP_RULES[13]));
            }
        }
        if let Some(rule) = self.no_useless_lone_block_statements.as_ref() {
            if rule.is_disabled() {
                index_set.insert(RuleFilter::Rule(Self::GROUP_NAME, Self::GROUP_RULES[14]));
            }
        }
        if let Some(rule) = self.no_useless_rename.as_ref() {
            if rule.is_disabled() {
                index_set.insert(RuleFilter::Rule(Self::GROUP_NAME, Self::GROUP_RULES[15]));
            }
        }
        if let Some(rule) = self.no_useless_switch_case.as_ref() {
            if rule.is_disabled() {
                index_set.insert(RuleFilter::Rule(Self::GROUP_NAME, Self::GROUP_RULES[16]));
            }
        }
        if let Some(rule) = self.no_useless_ternary.as_ref() {
            if rule.is_disabled() {
                index_set.insert(RuleFilter::Rule(Self::GROUP_NAME, Self::GROUP_RULES[17]));
            }
        }
        if let Some(rule) = self.no_useless_this_alias.as_ref() {
            if rule.is_disabled() {
                index_set.insert(RuleFilter::Rule(Self::GROUP_NAME, Self::GROUP_RULES[18]));
            }
        }
        if let Some(rule) = self.no_useless_type_constraint.as_ref() {
            if rule.is_disabled() {
                index_set.insert(RuleFilter::Rule(Self::GROUP_NAME, Self::GROUP_RULES[19]));
            }
        }
        if let Some(rule) = self.no_void.as_ref() {
            if rule.is_disabled() {
                index_set.insert(RuleFilter::Rule(Self::GROUP_NAME, Self::GROUP_RULES[20]));
            }
        }
        if let Some(rule) = self.no_with.as_ref() {
            if rule.is_disabled() {
                index_set.insert(RuleFilter::Rule(Self::GROUP_NAME, Self::GROUP_RULES[21]));
            }
        }
        if let Some(rule) = self.use_arrow_function.as_ref() {
            if rule.is_disabled() {
                index_set.insert(RuleFilter::Rule(Self::GROUP_NAME, Self::GROUP_RULES[22]));
            }
        }
        if let Some(rule) = self.use_flat_map.as_ref() {
            if rule.is_disabled() {
                index_set.insert(RuleFilter::Rule(Self::GROUP_NAME, Self::GROUP_RULES[23]));
            }
        }
        if let Some(rule) = self.use_literal_keys.as_ref() {
            if rule.is_disabled() {
                index_set.insert(RuleFilter::Rule(Self::GROUP_NAME, Self::GROUP_RULES[24]));
            }
        }
        if let Some(rule) = self.use_optional_chain.as_ref() {
            if rule.is_disabled() {
                index_set.insert(RuleFilter::Rule(Self::GROUP_NAME, Self::GROUP_RULES[25]));
            }
        }
        if let Some(rule) = self.use_regex_literals.as_ref() {
            if rule.is_disabled() {
                index_set.insert(RuleFilter::Rule(Self::GROUP_NAME, Self::GROUP_RULES[26]));
            }
        }
        if let Some(rule) = self.use_simple_number_keys.as_ref() {
            if rule.is_disabled() {
                index_set.insert(RuleFilter::Rule(Self::GROUP_NAME, Self::GROUP_RULES[27]));
            }
        }
        if let Some(rule) = self.use_simplified_logic_expression.as_ref() {
            if rule.is_disabled() {
                index_set.insert(RuleFilter::Rule(Self::GROUP_NAME, Self::GROUP_RULES[28]));
            }
        }
        index_set
    }
    #[doc = r" Checks if, given a rule name, matches one of the rules contained in this category"]
    pub(crate) fn has_rule(rule_name: &str) -> bool {
        Self::GROUP_RULES.contains(&rule_name)
    }
    #[doc = r" Checks if, given a rule name, it is marked as recommended"]
    pub(crate) fn is_recommended_rule(rule_name: &str) -> bool {
        Self::RECOMMENDED_RULES.contains(&rule_name)
    }
    pub(crate) fn recommended_rules_as_filters() -> &'static [RuleFilter<'static>] {
        Self::RECOMMENDED_RULES_AS_FILTERS
    }
    pub(crate) fn all_rules_as_filters() -> &'static [RuleFilter<'static>] {
        Self::ALL_RULES_AS_FILTERS
    }
    #[doc = r" Select preset rules"]
    pub(crate) fn collect_preset_rules(
        &self,
        parent_is_all: bool,
        parent_is_recommended: bool,
        enabled_rules: &mut IndexSet<RuleFilter>,
    ) {
        if self.is_all_true() || self.is_all_unset() && parent_is_all {
            enabled_rules.extend(Self::all_rules_as_filters());
        } else if self.is_recommended_true()
            || self.is_recommended_unset() && self.is_all_unset() && parent_is_recommended
        {
            enabled_rules.extend(Self::recommended_rules_as_filters());
        }
    }
    pub(crate) fn get_rule_configuration(
        &self,
        rule_name: &str,
    ) -> Option<(RulePlainConfiguration, Option<RuleOptions>)> {
        match rule_name {
            "noBannedTypes" => self
                .no_banned_types
                .as_ref()
                .map(|conf| (conf.level(), conf.get_options())),
            "noEmptyTypeParameters" => self
                .no_empty_type_parameters
                .as_ref()
                .map(|conf| (conf.level(), conf.get_options())),
            "noExcessiveCognitiveComplexity" => self
                .no_excessive_cognitive_complexity
                .as_ref()
                .map(|conf| (conf.level(), conf.get_options())),
            "noExcessiveNestedTestSuites" => self
                .no_excessive_nested_test_suites
                .as_ref()
                .map(|conf| (conf.level(), conf.get_options())),
            "noExtraBooleanCast" => self
                .no_extra_boolean_cast
                .as_ref()
                .map(|conf| (conf.level(), conf.get_options())),
            "noForEach" => self
                .no_for_each
                .as_ref()
                .map(|conf| (conf.level(), conf.get_options())),
            "noMultipleSpacesInRegularExpressionLiterals" => self
                .no_multiple_spaces_in_regular_expression_literals
                .as_ref()
                .map(|conf| (conf.level(), conf.get_options())),
            "noStaticOnlyClass" => self
                .no_static_only_class
                .as_ref()
                .map(|conf| (conf.level(), conf.get_options())),
            "noThisInStatic" => self
                .no_this_in_static
                .as_ref()
                .map(|conf| (conf.level(), conf.get_options())),
            "noUselessCatch" => self
                .no_useless_catch
                .as_ref()
                .map(|conf| (conf.level(), conf.get_options())),
            "noUselessConstructor" => self
                .no_useless_constructor
                .as_ref()
                .map(|conf| (conf.level(), conf.get_options())),
            "noUselessEmptyExport" => self
                .no_useless_empty_export
                .as_ref()
                .map(|conf| (conf.level(), conf.get_options())),
            "noUselessFragments" => self
                .no_useless_fragments
                .as_ref()
                .map(|conf| (conf.level(), conf.get_options())),
            "noUselessLabel" => self
                .no_useless_label
                .as_ref()
                .map(|conf| (conf.level(), conf.get_options())),
            "noUselessLoneBlockStatements" => self
                .no_useless_lone_block_statements
                .as_ref()
                .map(|conf| (conf.level(), conf.get_options())),
            "noUselessRename" => self
                .no_useless_rename
                .as_ref()
                .map(|conf| (conf.level(), conf.get_options())),
            "noUselessSwitchCase" => self
                .no_useless_switch_case
                .as_ref()
                .map(|conf| (conf.level(), conf.get_options())),
            "noUselessTernary" => self
                .no_useless_ternary
                .as_ref()
                .map(|conf| (conf.level(), conf.get_options())),
            "noUselessThisAlias" => self
                .no_useless_this_alias
                .as_ref()
                .map(|conf| (conf.level(), conf.get_options())),
            "noUselessTypeConstraint" => self
                .no_useless_type_constraint
                .as_ref()
                .map(|conf| (conf.level(), conf.get_options())),
            "noVoid" => self
                .no_void
                .as_ref()
                .map(|conf| (conf.level(), conf.get_options())),
            "noWith" => self
                .no_with
                .as_ref()
                .map(|conf| (conf.level(), conf.get_options())),
            "useArrowFunction" => self
                .use_arrow_function
                .as_ref()
                .map(|conf| (conf.level(), conf.get_options())),
            "useFlatMap" => self
                .use_flat_map
                .as_ref()
                .map(|conf| (conf.level(), conf.get_options())),
            "useLiteralKeys" => self
                .use_literal_keys
                .as_ref()
                .map(|conf| (conf.level(), conf.get_options())),
            "useOptionalChain" => self
                .use_optional_chain
                .as_ref()
                .map(|conf| (conf.level(), conf.get_options())),
            "useRegexLiterals" => self
                .use_regex_literals
                .as_ref()
                .map(|conf| (conf.level(), conf.get_options())),
            "useSimpleNumberKeys" => self
                .use_simple_number_keys
                .as_ref()
                .map(|conf| (conf.level(), conf.get_options())),
            "useSimplifiedLogicExpression" => self
                .use_simplified_logic_expression
                .as_ref()
                .map(|conf| (conf.level(), conf.get_options())),
            _ => None,
        }
    }
}
#[derive(Clone, Debug, Default, Deserialize, Deserializable, Eq, Merge, PartialEq, Serialize)]
#[deserializable(with_validator)]
#[cfg_attr(feature = "schema", derive(JsonSchema))]
#[serde(rename_all = "camelCase", default, deny_unknown_fields)]
#[doc = r" A list of rules that belong to this group"]
pub struct Correctness {
    #[doc = r" It enables the recommended rules for this group"]
    #[serde(skip_serializing_if = "Option::is_none")]
    pub recommended: Option<bool>,
    #[doc = r" It enables ALL rules for this group."]
    #[serde(skip_serializing_if = "Option::is_none")]
    pub all: Option<bool>,
    #[doc = "Prevent passing of children as props."]
    #[serde(skip_serializing_if = "Option::is_none")]
    pub no_children_prop: Option<RuleConfiguration<NoChildrenProp>>,
    #[doc = "Prevents from having const variables being re-assigned."]
    #[serde(skip_serializing_if = "Option::is_none")]
    pub no_const_assign: Option<RuleConfiguration<NoConstAssign>>,
    #[doc = "Disallow constant expressions in conditions"]
    #[serde(skip_serializing_if = "Option::is_none")]
    pub no_constant_condition: Option<RuleConfiguration<NoConstantCondition>>,
    #[doc = "Disallow returning a value from a constructor."]
    #[serde(skip_serializing_if = "Option::is_none")]
    pub no_constructor_return: Option<RuleConfiguration<NoConstructorReturn>>,
    #[doc = "Disallow empty character classes in regular expression literals."]
    #[serde(skip_serializing_if = "Option::is_none")]
    pub no_empty_character_class_in_regex: Option<RuleConfiguration<NoEmptyCharacterClassInRegex>>,
    #[doc = "Disallows empty destructuring patterns."]
    #[serde(skip_serializing_if = "Option::is_none")]
    pub no_empty_pattern: Option<RuleConfiguration<NoEmptyPattern>>,
    #[doc = "Disallow calling global object properties as functions"]
    #[serde(skip_serializing_if = "Option::is_none")]
    pub no_global_object_calls: Option<RuleConfiguration<NoGlobalObjectCalls>>,
    #[doc = "Disallow function and var declarations that are accessible outside their block."]
    #[serde(skip_serializing_if = "Option::is_none")]
    pub no_inner_declarations: Option<RuleConfiguration<NoInnerDeclarations>>,
    #[doc = "Prevents the incorrect use of super() inside classes. It also checks whether a call super() is missing from classes that extends other constructors."]
    #[serde(skip_serializing_if = "Option::is_none")]
    pub no_invalid_constructor_super: Option<RuleConfiguration<NoInvalidConstructorSuper>>,
    #[doc = "Disallow new operators with global non-constructor functions."]
    #[serde(skip_serializing_if = "Option::is_none")]
    pub no_invalid_new_builtin: Option<RuleConfiguration<NoInvalidNewBuiltin>>,
    #[doc = "Disallow the use of variables and function parameters before their declaration"]
    #[serde(skip_serializing_if = "Option::is_none")]
    pub no_invalid_use_before_declaration: Option<RuleConfiguration<NoInvalidUseBeforeDeclaration>>,
    #[doc = "Disallow new operators with the Symbol object."]
    #[serde(skip_serializing_if = "Option::is_none")]
    pub no_new_symbol: Option<RuleConfiguration<NoNewSymbol>>,
    #[doc = "Disallow \\8 and \\9 escape sequences in string literals."]
    #[serde(skip_serializing_if = "Option::is_none")]
    pub no_nonoctal_decimal_escape: Option<RuleConfiguration<NoNonoctalDecimalEscape>>,
    #[doc = "Disallow literal numbers that lose precision"]
    #[serde(skip_serializing_if = "Option::is_none")]
    pub no_precision_loss: Option<RuleConfiguration<NoPrecisionLoss>>,
    #[doc = "Prevent the usage of the return value of React.render."]
    #[serde(skip_serializing_if = "Option::is_none")]
    pub no_render_return_value: Option<RuleConfiguration<NoRenderReturnValue>>,
    #[doc = "Disallow assignments where both sides are exactly the same."]
    #[serde(skip_serializing_if = "Option::is_none")]
    pub no_self_assign: Option<RuleConfiguration<NoSelfAssign>>,
    #[doc = "Disallow returning a value from a setter"]
    #[serde(skip_serializing_if = "Option::is_none")]
    pub no_setter_return: Option<RuleConfiguration<NoSetterReturn>>,
    #[doc = "Disallow comparison of expressions modifying the string case with non-compliant value."]
    #[serde(skip_serializing_if = "Option::is_none")]
    pub no_string_case_mismatch: Option<RuleConfiguration<NoStringCaseMismatch>>,
    #[doc = "Disallow lexical declarations in switch clauses."]
    #[serde(skip_serializing_if = "Option::is_none")]
    pub no_switch_declarations: Option<RuleConfiguration<NoSwitchDeclarations>>,
    #[doc = "Prevents the usage of variables that haven't been declared inside the document."]
    #[serde(skip_serializing_if = "Option::is_none")]
    pub no_undeclared_variables: Option<RuleConfiguration<NoUndeclaredVariables>>,
    #[doc = "Avoid using unnecessary continue."]
    #[serde(skip_serializing_if = "Option::is_none")]
    pub no_unnecessary_continue: Option<RuleConfiguration<NoUnnecessaryContinue>>,
    #[doc = "Disallow unreachable code"]
    #[serde(skip_serializing_if = "Option::is_none")]
    pub no_unreachable: Option<RuleConfiguration<NoUnreachable>>,
    #[doc = "Ensures the super() constructor is called exactly once on every code  path in a class constructor before this is accessed if the class has a superclass"]
    #[serde(skip_serializing_if = "Option::is_none")]
    pub no_unreachable_super: Option<RuleConfiguration<NoUnreachableSuper>>,
    #[doc = "Disallow control flow statements in finally blocks."]
    #[serde(skip_serializing_if = "Option::is_none")]
    pub no_unsafe_finally: Option<RuleConfiguration<NoUnsafeFinally>>,
    #[doc = "Disallow the use of optional chaining in contexts where the undefined value is not allowed."]
    #[serde(skip_serializing_if = "Option::is_none")]
    pub no_unsafe_optional_chaining: Option<RuleConfiguration<NoUnsafeOptionalChaining>>,
    #[doc = "Disallow unused imports."]
    #[serde(skip_serializing_if = "Option::is_none")]
    pub no_unused_imports: Option<RuleConfiguration<NoUnusedImports>>,
    #[doc = "Disallow unused labels."]
    #[serde(skip_serializing_if = "Option::is_none")]
    pub no_unused_labels: Option<RuleConfiguration<NoUnusedLabels>>,
    #[doc = "Disallow unused private class members"]
    #[serde(skip_serializing_if = "Option::is_none")]
    pub no_unused_private_class_members: Option<RuleConfiguration<NoUnusedPrivateClassMembers>>,
    #[doc = "Disallow unused variables."]
    #[serde(skip_serializing_if = "Option::is_none")]
    pub no_unused_variables: Option<RuleConfiguration<NoUnusedVariables>>,
    #[doc = "This rules prevents void elements (AKA self-closing elements) from having children."]
    #[serde(skip_serializing_if = "Option::is_none")]
    pub no_void_elements_with_children: Option<RuleConfiguration<NoVoidElementsWithChildren>>,
    #[doc = "Disallow returning a value from a function with the return type 'void'"]
    #[serde(skip_serializing_if = "Option::is_none")]
    pub no_void_type_return: Option<RuleConfiguration<NoVoidTypeReturn>>,
    #[doc = "Enforce all dependencies are correctly specified in a React hook."]
    #[serde(skip_serializing_if = "Option::is_none")]
    pub use_exhaustive_dependencies: Option<RuleConfiguration<UseExhaustiveDependencies>>,
    #[doc = "Enforce that all React hooks are being called from the Top Level component functions."]
    #[serde(skip_serializing_if = "Option::is_none")]
    pub use_hook_at_top_level: Option<RuleConfiguration<UseHookAtTopLevel>>,
    #[doc = "Require calls to isNaN() when checking for NaN."]
    #[serde(skip_serializing_if = "Option::is_none")]
    pub use_is_nan: Option<RuleConfiguration<UseIsNan>>,
    #[doc = "Disallow missing key props in iterators/collection literals."]
    #[serde(skip_serializing_if = "Option::is_none")]
    pub use_jsx_key_in_iterable: Option<RuleConfiguration<UseJsxKeyInIterable>>,
    #[doc = "Enforce \"for\" loop update clause moving the counter in the right direction."]
    #[serde(skip_serializing_if = "Option::is_none")]
    pub use_valid_for_direction: Option<RuleConfiguration<UseValidForDirection>>,
    #[doc = "Require generator functions to contain yield."]
    #[serde(skip_serializing_if = "Option::is_none")]
    pub use_yield: Option<RuleConfiguration<UseYield>>,
}
impl DeserializableValidator for Correctness {
    fn validate(
        &mut self,
        _name: &str,
        range: TextRange,
        diagnostics: &mut Vec<DeserializationDiagnostic>,
    ) -> bool {
        if self.recommended == Some(true) && self.all == Some(true) {
            diagnostics . push (DeserializationDiagnostic :: new (markup ! (< Emphasis > "'recommended'" < / Emphasis > " and " < Emphasis > "'all'" < / Emphasis > " can't be both " < Emphasis > "'true'" < / Emphasis > ". You should choose only one of them.")) . with_range (range) . with_note (markup ! ("Biome will fallback to its defaults for this section."))) ;
            return false;
        }
        true
    }
}
impl Correctness {
    const GROUP_NAME: &'static str = "correctness";
    pub(crate) const GROUP_RULES: &'static [&'static str] = &[
        "noChildrenProp",
        "noConstAssign",
        "noConstantCondition",
        "noConstructorReturn",
        "noEmptyCharacterClassInRegex",
        "noEmptyPattern",
        "noGlobalObjectCalls",
        "noInnerDeclarations",
        "noInvalidConstructorSuper",
        "noInvalidNewBuiltin",
        "noInvalidUseBeforeDeclaration",
        "noNewSymbol",
        "noNonoctalDecimalEscape",
        "noPrecisionLoss",
        "noRenderReturnValue",
        "noSelfAssign",
        "noSetterReturn",
        "noStringCaseMismatch",
        "noSwitchDeclarations",
        "noUndeclaredVariables",
        "noUnnecessaryContinue",
        "noUnreachable",
        "noUnreachableSuper",
        "noUnsafeFinally",
        "noUnsafeOptionalChaining",
        "noUnusedImports",
        "noUnusedLabels",
        "noUnusedPrivateClassMembers",
        "noUnusedVariables",
        "noVoidElementsWithChildren",
        "noVoidTypeReturn",
        "useExhaustiveDependencies",
        "useHookAtTopLevel",
        "useIsNan",
        "useJsxKeyInIterable",
        "useValidForDirection",
        "useYield",
    ];
    const RECOMMENDED_RULES: &'static [&'static str] = &[
        "noChildrenProp",
        "noConstAssign",
        "noConstantCondition",
        "noConstructorReturn",
        "noEmptyCharacterClassInRegex",
        "noEmptyPattern",
        "noGlobalObjectCalls",
        "noInnerDeclarations",
        "noInvalidConstructorSuper",
        "noInvalidNewBuiltin",
        "noInvalidUseBeforeDeclaration",
        "noNonoctalDecimalEscape",
        "noPrecisionLoss",
        "noRenderReturnValue",
        "noSelfAssign",
        "noSetterReturn",
        "noStringCaseMismatch",
        "noSwitchDeclarations",
        "noUnnecessaryContinue",
        "noUnreachable",
        "noUnreachableSuper",
        "noUnsafeFinally",
        "noUnsafeOptionalChaining",
        "noUnusedLabels",
        "noVoidElementsWithChildren",
        "noVoidTypeReturn",
        "useExhaustiveDependencies",
        "useIsNan",
        "useJsxKeyInIterable",
        "useValidForDirection",
        "useYield",
    ];
    const RECOMMENDED_RULES_AS_FILTERS: &'static [RuleFilter<'static>] = &[
        RuleFilter::Rule(Self::GROUP_NAME, Self::GROUP_RULES[0]),
        RuleFilter::Rule(Self::GROUP_NAME, Self::GROUP_RULES[1]),
        RuleFilter::Rule(Self::GROUP_NAME, Self::GROUP_RULES[2]),
        RuleFilter::Rule(Self::GROUP_NAME, Self::GROUP_RULES[3]),
        RuleFilter::Rule(Self::GROUP_NAME, Self::GROUP_RULES[4]),
        RuleFilter::Rule(Self::GROUP_NAME, Self::GROUP_RULES[5]),
        RuleFilter::Rule(Self::GROUP_NAME, Self::GROUP_RULES[6]),
        RuleFilter::Rule(Self::GROUP_NAME, Self::GROUP_RULES[7]),
        RuleFilter::Rule(Self::GROUP_NAME, Self::GROUP_RULES[8]),
        RuleFilter::Rule(Self::GROUP_NAME, Self::GROUP_RULES[9]),
        RuleFilter::Rule(Self::GROUP_NAME, Self::GROUP_RULES[10]),
        RuleFilter::Rule(Self::GROUP_NAME, Self::GROUP_RULES[12]),
        RuleFilter::Rule(Self::GROUP_NAME, Self::GROUP_RULES[13]),
        RuleFilter::Rule(Self::GROUP_NAME, Self::GROUP_RULES[14]),
        RuleFilter::Rule(Self::GROUP_NAME, Self::GROUP_RULES[15]),
        RuleFilter::Rule(Self::GROUP_NAME, Self::GROUP_RULES[16]),
        RuleFilter::Rule(Self::GROUP_NAME, Self::GROUP_RULES[17]),
        RuleFilter::Rule(Self::GROUP_NAME, Self::GROUP_RULES[18]),
        RuleFilter::Rule(Self::GROUP_NAME, Self::GROUP_RULES[20]),
        RuleFilter::Rule(Self::GROUP_NAME, Self::GROUP_RULES[21]),
        RuleFilter::Rule(Self::GROUP_NAME, Self::GROUP_RULES[22]),
        RuleFilter::Rule(Self::GROUP_NAME, Self::GROUP_RULES[23]),
        RuleFilter::Rule(Self::GROUP_NAME, Self::GROUP_RULES[24]),
        RuleFilter::Rule(Self::GROUP_NAME, Self::GROUP_RULES[26]),
        RuleFilter::Rule(Self::GROUP_NAME, Self::GROUP_RULES[29]),
        RuleFilter::Rule(Self::GROUP_NAME, Self::GROUP_RULES[30]),
        RuleFilter::Rule(Self::GROUP_NAME, Self::GROUP_RULES[31]),
        RuleFilter::Rule(Self::GROUP_NAME, Self::GROUP_RULES[33]),
        RuleFilter::Rule(Self::GROUP_NAME, Self::GROUP_RULES[34]),
        RuleFilter::Rule(Self::GROUP_NAME, Self::GROUP_RULES[35]),
        RuleFilter::Rule(Self::GROUP_NAME, Self::GROUP_RULES[36]),
    ];
    const ALL_RULES_AS_FILTERS: &'static [RuleFilter<'static>] = &[
        RuleFilter::Rule(Self::GROUP_NAME, Self::GROUP_RULES[0]),
        RuleFilter::Rule(Self::GROUP_NAME, Self::GROUP_RULES[1]),
        RuleFilter::Rule(Self::GROUP_NAME, Self::GROUP_RULES[2]),
        RuleFilter::Rule(Self::GROUP_NAME, Self::GROUP_RULES[3]),
        RuleFilter::Rule(Self::GROUP_NAME, Self::GROUP_RULES[4]),
        RuleFilter::Rule(Self::GROUP_NAME, Self::GROUP_RULES[5]),
        RuleFilter::Rule(Self::GROUP_NAME, Self::GROUP_RULES[6]),
        RuleFilter::Rule(Self::GROUP_NAME, Self::GROUP_RULES[7]),
        RuleFilter::Rule(Self::GROUP_NAME, Self::GROUP_RULES[8]),
        RuleFilter::Rule(Self::GROUP_NAME, Self::GROUP_RULES[9]),
        RuleFilter::Rule(Self::GROUP_NAME, Self::GROUP_RULES[10]),
        RuleFilter::Rule(Self::GROUP_NAME, Self::GROUP_RULES[11]),
        RuleFilter::Rule(Self::GROUP_NAME, Self::GROUP_RULES[12]),
        RuleFilter::Rule(Self::GROUP_NAME, Self::GROUP_RULES[13]),
        RuleFilter::Rule(Self::GROUP_NAME, Self::GROUP_RULES[14]),
        RuleFilter::Rule(Self::GROUP_NAME, Self::GROUP_RULES[15]),
        RuleFilter::Rule(Self::GROUP_NAME, Self::GROUP_RULES[16]),
        RuleFilter::Rule(Self::GROUP_NAME, Self::GROUP_RULES[17]),
        RuleFilter::Rule(Self::GROUP_NAME, Self::GROUP_RULES[18]),
        RuleFilter::Rule(Self::GROUP_NAME, Self::GROUP_RULES[19]),
        RuleFilter::Rule(Self::GROUP_NAME, Self::GROUP_RULES[20]),
        RuleFilter::Rule(Self::GROUP_NAME, Self::GROUP_RULES[21]),
        RuleFilter::Rule(Self::GROUP_NAME, Self::GROUP_RULES[22]),
        RuleFilter::Rule(Self::GROUP_NAME, Self::GROUP_RULES[23]),
        RuleFilter::Rule(Self::GROUP_NAME, Self::GROUP_RULES[24]),
        RuleFilter::Rule(Self::GROUP_NAME, Self::GROUP_RULES[25]),
        RuleFilter::Rule(Self::GROUP_NAME, Self::GROUP_RULES[26]),
        RuleFilter::Rule(Self::GROUP_NAME, Self::GROUP_RULES[27]),
        RuleFilter::Rule(Self::GROUP_NAME, Self::GROUP_RULES[28]),
        RuleFilter::Rule(Self::GROUP_NAME, Self::GROUP_RULES[29]),
        RuleFilter::Rule(Self::GROUP_NAME, Self::GROUP_RULES[30]),
        RuleFilter::Rule(Self::GROUP_NAME, Self::GROUP_RULES[31]),
        RuleFilter::Rule(Self::GROUP_NAME, Self::GROUP_RULES[32]),
        RuleFilter::Rule(Self::GROUP_NAME, Self::GROUP_RULES[33]),
        RuleFilter::Rule(Self::GROUP_NAME, Self::GROUP_RULES[34]),
        RuleFilter::Rule(Self::GROUP_NAME, Self::GROUP_RULES[35]),
        RuleFilter::Rule(Self::GROUP_NAME, Self::GROUP_RULES[36]),
    ];
    #[doc = r" Retrieves the recommended rules"]
    pub(crate) fn is_recommended_true(&self) -> bool {
        matches!(self.recommended, Some(true))
    }
    pub(crate) fn is_recommended_unset(&self) -> bool {
        self.recommended.is_none()
    }
    pub(crate) fn is_all_true(&self) -> bool {
        matches!(self.all, Some(true))
    }
    pub(crate) fn is_all_unset(&self) -> bool {
        self.all.is_none()
    }
    pub(crate) fn get_enabled_rules(&self) -> IndexSet<RuleFilter> {
        let mut index_set = IndexSet::new();
        if let Some(rule) = self.no_children_prop.as_ref() {
            if rule.is_enabled() {
                index_set.insert(RuleFilter::Rule(Self::GROUP_NAME, Self::GROUP_RULES[0]));
            }
        }
        if let Some(rule) = self.no_const_assign.as_ref() {
            if rule.is_enabled() {
                index_set.insert(RuleFilter::Rule(Self::GROUP_NAME, Self::GROUP_RULES[1]));
            }
        }
        if let Some(rule) = self.no_constant_condition.as_ref() {
            if rule.is_enabled() {
                index_set.insert(RuleFilter::Rule(Self::GROUP_NAME, Self::GROUP_RULES[2]));
            }
        }
        if let Some(rule) = self.no_constructor_return.as_ref() {
            if rule.is_enabled() {
                index_set.insert(RuleFilter::Rule(Self::GROUP_NAME, Self::GROUP_RULES[3]));
            }
        }
        if let Some(rule) = self.no_empty_character_class_in_regex.as_ref() {
            if rule.is_enabled() {
                index_set.insert(RuleFilter::Rule(Self::GROUP_NAME, Self::GROUP_RULES[4]));
            }
        }
        if let Some(rule) = self.no_empty_pattern.as_ref() {
            if rule.is_enabled() {
                index_set.insert(RuleFilter::Rule(Self::GROUP_NAME, Self::GROUP_RULES[5]));
            }
        }
        if let Some(rule) = self.no_global_object_calls.as_ref() {
            if rule.is_enabled() {
                index_set.insert(RuleFilter::Rule(Self::GROUP_NAME, Self::GROUP_RULES[6]));
            }
        }
        if let Some(rule) = self.no_inner_declarations.as_ref() {
            if rule.is_enabled() {
                index_set.insert(RuleFilter::Rule(Self::GROUP_NAME, Self::GROUP_RULES[7]));
            }
        }
        if let Some(rule) = self.no_invalid_constructor_super.as_ref() {
            if rule.is_enabled() {
                index_set.insert(RuleFilter::Rule(Self::GROUP_NAME, Self::GROUP_RULES[8]));
            }
        }
        if let Some(rule) = self.no_invalid_new_builtin.as_ref() {
            if rule.is_enabled() {
                index_set.insert(RuleFilter::Rule(Self::GROUP_NAME, Self::GROUP_RULES[9]));
            }
        }
        if let Some(rule) = self.no_invalid_use_before_declaration.as_ref() {
            if rule.is_enabled() {
                index_set.insert(RuleFilter::Rule(Self::GROUP_NAME, Self::GROUP_RULES[10]));
            }
        }
        if let Some(rule) = self.no_new_symbol.as_ref() {
            if rule.is_enabled() {
                index_set.insert(RuleFilter::Rule(Self::GROUP_NAME, Self::GROUP_RULES[11]));
            }
        }
        if let Some(rule) = self.no_nonoctal_decimal_escape.as_ref() {
            if rule.is_enabled() {
                index_set.insert(RuleFilter::Rule(Self::GROUP_NAME, Self::GROUP_RULES[12]));
            }
        }
        if let Some(rule) = self.no_precision_loss.as_ref() {
            if rule.is_enabled() {
                index_set.insert(RuleFilter::Rule(Self::GROUP_NAME, Self::GROUP_RULES[13]));
            }
        }
        if let Some(rule) = self.no_render_return_value.as_ref() {
            if rule.is_enabled() {
                index_set.insert(RuleFilter::Rule(Self::GROUP_NAME, Self::GROUP_RULES[14]));
            }
        }
        if let Some(rule) = self.no_self_assign.as_ref() {
            if rule.is_enabled() {
                index_set.insert(RuleFilter::Rule(Self::GROUP_NAME, Self::GROUP_RULES[15]));
            }
        }
        if let Some(rule) = self.no_setter_return.as_ref() {
            if rule.is_enabled() {
                index_set.insert(RuleFilter::Rule(Self::GROUP_NAME, Self::GROUP_RULES[16]));
            }
        }
        if let Some(rule) = self.no_string_case_mismatch.as_ref() {
            if rule.is_enabled() {
                index_set.insert(RuleFilter::Rule(Self::GROUP_NAME, Self::GROUP_RULES[17]));
            }
        }
        if let Some(rule) = self.no_switch_declarations.as_ref() {
            if rule.is_enabled() {
                index_set.insert(RuleFilter::Rule(Self::GROUP_NAME, Self::GROUP_RULES[18]));
            }
        }
        if let Some(rule) = self.no_undeclared_variables.as_ref() {
            if rule.is_enabled() {
                index_set.insert(RuleFilter::Rule(Self::GROUP_NAME, Self::GROUP_RULES[19]));
            }
        }
        if let Some(rule) = self.no_unnecessary_continue.as_ref() {
            if rule.is_enabled() {
                index_set.insert(RuleFilter::Rule(Self::GROUP_NAME, Self::GROUP_RULES[20]));
            }
        }
        if let Some(rule) = self.no_unreachable.as_ref() {
            if rule.is_enabled() {
                index_set.insert(RuleFilter::Rule(Self::GROUP_NAME, Self::GROUP_RULES[21]));
            }
        }
        if let Some(rule) = self.no_unreachable_super.as_ref() {
            if rule.is_enabled() {
                index_set.insert(RuleFilter::Rule(Self::GROUP_NAME, Self::GROUP_RULES[22]));
            }
        }
        if let Some(rule) = self.no_unsafe_finally.as_ref() {
            if rule.is_enabled() {
                index_set.insert(RuleFilter::Rule(Self::GROUP_NAME, Self::GROUP_RULES[23]));
            }
        }
        if let Some(rule) = self.no_unsafe_optional_chaining.as_ref() {
            if rule.is_enabled() {
                index_set.insert(RuleFilter::Rule(Self::GROUP_NAME, Self::GROUP_RULES[24]));
            }
        }
        if let Some(rule) = self.no_unused_imports.as_ref() {
            if rule.is_enabled() {
                index_set.insert(RuleFilter::Rule(Self::GROUP_NAME, Self::GROUP_RULES[25]));
            }
        }
        if let Some(rule) = self.no_unused_labels.as_ref() {
            if rule.is_enabled() {
                index_set.insert(RuleFilter::Rule(Self::GROUP_NAME, Self::GROUP_RULES[26]));
            }
        }
        if let Some(rule) = self.no_unused_private_class_members.as_ref() {
            if rule.is_enabled() {
                index_set.insert(RuleFilter::Rule(Self::GROUP_NAME, Self::GROUP_RULES[27]));
            }
        }
        if let Some(rule) = self.no_unused_variables.as_ref() {
            if rule.is_enabled() {
                index_set.insert(RuleFilter::Rule(Self::GROUP_NAME, Self::GROUP_RULES[28]));
            }
        }
        if let Some(rule) = self.no_void_elements_with_children.as_ref() {
            if rule.is_enabled() {
                index_set.insert(RuleFilter::Rule(Self::GROUP_NAME, Self::GROUP_RULES[29]));
            }
        }
        if let Some(rule) = self.no_void_type_return.as_ref() {
            if rule.is_enabled() {
                index_set.insert(RuleFilter::Rule(Self::GROUP_NAME, Self::GROUP_RULES[30]));
            }
        }
        if let Some(rule) = self.use_exhaustive_dependencies.as_ref() {
            if rule.is_enabled() {
                index_set.insert(RuleFilter::Rule(Self::GROUP_NAME, Self::GROUP_RULES[31]));
            }
        }
        if let Some(rule) = self.use_hook_at_top_level.as_ref() {
            if rule.is_enabled() {
                index_set.insert(RuleFilter::Rule(Self::GROUP_NAME, Self::GROUP_RULES[32]));
            }
        }
        if let Some(rule) = self.use_is_nan.as_ref() {
            if rule.is_enabled() {
                index_set.insert(RuleFilter::Rule(Self::GROUP_NAME, Self::GROUP_RULES[33]));
            }
        }
        if let Some(rule) = self.use_jsx_key_in_iterable.as_ref() {
            if rule.is_enabled() {
                index_set.insert(RuleFilter::Rule(Self::GROUP_NAME, Self::GROUP_RULES[34]));
            }
        }
        if let Some(rule) = self.use_valid_for_direction.as_ref() {
            if rule.is_enabled() {
                index_set.insert(RuleFilter::Rule(Self::GROUP_NAME, Self::GROUP_RULES[35]));
            }
        }
        if let Some(rule) = self.use_yield.as_ref() {
            if rule.is_enabled() {
                index_set.insert(RuleFilter::Rule(Self::GROUP_NAME, Self::GROUP_RULES[36]));
            }
        }
        index_set
    }
    pub(crate) fn get_disabled_rules(&self) -> IndexSet<RuleFilter> {
        let mut index_set = IndexSet::new();
        if let Some(rule) = self.no_children_prop.as_ref() {
            if rule.is_disabled() {
                index_set.insert(RuleFilter::Rule(Self::GROUP_NAME, Self::GROUP_RULES[0]));
            }
        }
        if let Some(rule) = self.no_const_assign.as_ref() {
            if rule.is_disabled() {
                index_set.insert(RuleFilter::Rule(Self::GROUP_NAME, Self::GROUP_RULES[1]));
            }
        }
        if let Some(rule) = self.no_constant_condition.as_ref() {
            if rule.is_disabled() {
                index_set.insert(RuleFilter::Rule(Self::GROUP_NAME, Self::GROUP_RULES[2]));
            }
        }
        if let Some(rule) = self.no_constructor_return.as_ref() {
            if rule.is_disabled() {
                index_set.insert(RuleFilter::Rule(Self::GROUP_NAME, Self::GROUP_RULES[3]));
            }
        }
        if let Some(rule) = self.no_empty_character_class_in_regex.as_ref() {
            if rule.is_disabled() {
                index_set.insert(RuleFilter::Rule(Self::GROUP_NAME, Self::GROUP_RULES[4]));
            }
        }
        if let Some(rule) = self.no_empty_pattern.as_ref() {
            if rule.is_disabled() {
                index_set.insert(RuleFilter::Rule(Self::GROUP_NAME, Self::GROUP_RULES[5]));
            }
        }
        if let Some(rule) = self.no_global_object_calls.as_ref() {
            if rule.is_disabled() {
                index_set.insert(RuleFilter::Rule(Self::GROUP_NAME, Self::GROUP_RULES[6]));
            }
        }
        if let Some(rule) = self.no_inner_declarations.as_ref() {
            if rule.is_disabled() {
                index_set.insert(RuleFilter::Rule(Self::GROUP_NAME, Self::GROUP_RULES[7]));
            }
        }
        if let Some(rule) = self.no_invalid_constructor_super.as_ref() {
            if rule.is_disabled() {
                index_set.insert(RuleFilter::Rule(Self::GROUP_NAME, Self::GROUP_RULES[8]));
            }
        }
        if let Some(rule) = self.no_invalid_new_builtin.as_ref() {
            if rule.is_disabled() {
                index_set.insert(RuleFilter::Rule(Self::GROUP_NAME, Self::GROUP_RULES[9]));
            }
        }
        if let Some(rule) = self.no_invalid_use_before_declaration.as_ref() {
            if rule.is_disabled() {
                index_set.insert(RuleFilter::Rule(Self::GROUP_NAME, Self::GROUP_RULES[10]));
            }
        }
        if let Some(rule) = self.no_new_symbol.as_ref() {
            if rule.is_disabled() {
                index_set.insert(RuleFilter::Rule(Self::GROUP_NAME, Self::GROUP_RULES[11]));
            }
        }
        if let Some(rule) = self.no_nonoctal_decimal_escape.as_ref() {
            if rule.is_disabled() {
                index_set.insert(RuleFilter::Rule(Self::GROUP_NAME, Self::GROUP_RULES[12]));
            }
        }
        if let Some(rule) = self.no_precision_loss.as_ref() {
            if rule.is_disabled() {
                index_set.insert(RuleFilter::Rule(Self::GROUP_NAME, Self::GROUP_RULES[13]));
            }
        }
        if let Some(rule) = self.no_render_return_value.as_ref() {
            if rule.is_disabled() {
                index_set.insert(RuleFilter::Rule(Self::GROUP_NAME, Self::GROUP_RULES[14]));
            }
        }
        if let Some(rule) = self.no_self_assign.as_ref() {
            if rule.is_disabled() {
                index_set.insert(RuleFilter::Rule(Self::GROUP_NAME, Self::GROUP_RULES[15]));
            }
        }
        if let Some(rule) = self.no_setter_return.as_ref() {
            if rule.is_disabled() {
                index_set.insert(RuleFilter::Rule(Self::GROUP_NAME, Self::GROUP_RULES[16]));
            }
        }
        if let Some(rule) = self.no_string_case_mismatch.as_ref() {
            if rule.is_disabled() {
                index_set.insert(RuleFilter::Rule(Self::GROUP_NAME, Self::GROUP_RULES[17]));
            }
        }
        if let Some(rule) = self.no_switch_declarations.as_ref() {
            if rule.is_disabled() {
                index_set.insert(RuleFilter::Rule(Self::GROUP_NAME, Self::GROUP_RULES[18]));
            }
        }
        if let Some(rule) = self.no_undeclared_variables.as_ref() {
            if rule.is_disabled() {
                index_set.insert(RuleFilter::Rule(Self::GROUP_NAME, Self::GROUP_RULES[19]));
            }
        }
        if let Some(rule) = self.no_unnecessary_continue.as_ref() {
            if rule.is_disabled() {
                index_set.insert(RuleFilter::Rule(Self::GROUP_NAME, Self::GROUP_RULES[20]));
            }
        }
        if let Some(rule) = self.no_unreachable.as_ref() {
            if rule.is_disabled() {
                index_set.insert(RuleFilter::Rule(Self::GROUP_NAME, Self::GROUP_RULES[21]));
            }
        }
        if let Some(rule) = self.no_unreachable_super.as_ref() {
            if rule.is_disabled() {
                index_set.insert(RuleFilter::Rule(Self::GROUP_NAME, Self::GROUP_RULES[22]));
            }
        }
        if let Some(rule) = self.no_unsafe_finally.as_ref() {
            if rule.is_disabled() {
                index_set.insert(RuleFilter::Rule(Self::GROUP_NAME, Self::GROUP_RULES[23]));
            }
        }
        if let Some(rule) = self.no_unsafe_optional_chaining.as_ref() {
            if rule.is_disabled() {
                index_set.insert(RuleFilter::Rule(Self::GROUP_NAME, Self::GROUP_RULES[24]));
            }
        }
        if let Some(rule) = self.no_unused_imports.as_ref() {
            if rule.is_disabled() {
                index_set.insert(RuleFilter::Rule(Self::GROUP_NAME, Self::GROUP_RULES[25]));
            }
        }
        if let Some(rule) = self.no_unused_labels.as_ref() {
            if rule.is_disabled() {
                index_set.insert(RuleFilter::Rule(Self::GROUP_NAME, Self::GROUP_RULES[26]));
            }
        }
        if let Some(rule) = self.no_unused_private_class_members.as_ref() {
            if rule.is_disabled() {
                index_set.insert(RuleFilter::Rule(Self::GROUP_NAME, Self::GROUP_RULES[27]));
            }
        }
        if let Some(rule) = self.no_unused_variables.as_ref() {
            if rule.is_disabled() {
                index_set.insert(RuleFilter::Rule(Self::GROUP_NAME, Self::GROUP_RULES[28]));
            }
        }
        if let Some(rule) = self.no_void_elements_with_children.as_ref() {
            if rule.is_disabled() {
                index_set.insert(RuleFilter::Rule(Self::GROUP_NAME, Self::GROUP_RULES[29]));
            }
        }
        if let Some(rule) = self.no_void_type_return.as_ref() {
            if rule.is_disabled() {
                index_set.insert(RuleFilter::Rule(Self::GROUP_NAME, Self::GROUP_RULES[30]));
            }
        }
        if let Some(rule) = self.use_exhaustive_dependencies.as_ref() {
            if rule.is_disabled() {
                index_set.insert(RuleFilter::Rule(Self::GROUP_NAME, Self::GROUP_RULES[31]));
            }
        }
        if let Some(rule) = self.use_hook_at_top_level.as_ref() {
            if rule.is_disabled() {
                index_set.insert(RuleFilter::Rule(Self::GROUP_NAME, Self::GROUP_RULES[32]));
            }
        }
        if let Some(rule) = self.use_is_nan.as_ref() {
            if rule.is_disabled() {
                index_set.insert(RuleFilter::Rule(Self::GROUP_NAME, Self::GROUP_RULES[33]));
            }
        }
        if let Some(rule) = self.use_jsx_key_in_iterable.as_ref() {
            if rule.is_disabled() {
                index_set.insert(RuleFilter::Rule(Self::GROUP_NAME, Self::GROUP_RULES[34]));
            }
        }
        if let Some(rule) = self.use_valid_for_direction.as_ref() {
            if rule.is_disabled() {
                index_set.insert(RuleFilter::Rule(Self::GROUP_NAME, Self::GROUP_RULES[35]));
            }
        }
        if let Some(rule) = self.use_yield.as_ref() {
            if rule.is_disabled() {
                index_set.insert(RuleFilter::Rule(Self::GROUP_NAME, Self::GROUP_RULES[36]));
            }
        }
        index_set
    }
    #[doc = r" Checks if, given a rule name, matches one of the rules contained in this category"]
    pub(crate) fn has_rule(rule_name: &str) -> bool {
        Self::GROUP_RULES.contains(&rule_name)
    }
    #[doc = r" Checks if, given a rule name, it is marked as recommended"]
    pub(crate) fn is_recommended_rule(rule_name: &str) -> bool {
        Self::RECOMMENDED_RULES.contains(&rule_name)
    }
    pub(crate) fn recommended_rules_as_filters() -> &'static [RuleFilter<'static>] {
        Self::RECOMMENDED_RULES_AS_FILTERS
    }
    pub(crate) fn all_rules_as_filters() -> &'static [RuleFilter<'static>] {
        Self::ALL_RULES_AS_FILTERS
    }
    #[doc = r" Select preset rules"]
    pub(crate) fn collect_preset_rules(
        &self,
        parent_is_all: bool,
        parent_is_recommended: bool,
        enabled_rules: &mut IndexSet<RuleFilter>,
    ) {
        if self.is_all_true() || self.is_all_unset() && parent_is_all {
            enabled_rules.extend(Self::all_rules_as_filters());
        } else if self.is_recommended_true()
            || self.is_recommended_unset() && self.is_all_unset() && parent_is_recommended
        {
            enabled_rules.extend(Self::recommended_rules_as_filters());
        }
    }
    pub(crate) fn get_rule_configuration(
        &self,
        rule_name: &str,
    ) -> Option<(RulePlainConfiguration, Option<RuleOptions>)> {
        match rule_name {
            "noChildrenProp" => self
                .no_children_prop
                .as_ref()
                .map(|conf| (conf.level(), conf.get_options())),
            "noConstAssign" => self
                .no_const_assign
                .as_ref()
                .map(|conf| (conf.level(), conf.get_options())),
            "noConstantCondition" => self
                .no_constant_condition
                .as_ref()
                .map(|conf| (conf.level(), conf.get_options())),
            "noConstructorReturn" => self
                .no_constructor_return
                .as_ref()
                .map(|conf| (conf.level(), conf.get_options())),
            "noEmptyCharacterClassInRegex" => self
                .no_empty_character_class_in_regex
                .as_ref()
                .map(|conf| (conf.level(), conf.get_options())),
            "noEmptyPattern" => self
                .no_empty_pattern
                .as_ref()
                .map(|conf| (conf.level(), conf.get_options())),
            "noGlobalObjectCalls" => self
                .no_global_object_calls
                .as_ref()
                .map(|conf| (conf.level(), conf.get_options())),
            "noInnerDeclarations" => self
                .no_inner_declarations
                .as_ref()
                .map(|conf| (conf.level(), conf.get_options())),
            "noInvalidConstructorSuper" => self
                .no_invalid_constructor_super
                .as_ref()
                .map(|conf| (conf.level(), conf.get_options())),
            "noInvalidNewBuiltin" => self
                .no_invalid_new_builtin
                .as_ref()
                .map(|conf| (conf.level(), conf.get_options())),
            "noInvalidUseBeforeDeclaration" => self
                .no_invalid_use_before_declaration
                .as_ref()
                .map(|conf| (conf.level(), conf.get_options())),
            "noNewSymbol" => self
                .no_new_symbol
                .as_ref()
                .map(|conf| (conf.level(), conf.get_options())),
            "noNonoctalDecimalEscape" => self
                .no_nonoctal_decimal_escape
                .as_ref()
                .map(|conf| (conf.level(), conf.get_options())),
            "noPrecisionLoss" => self
                .no_precision_loss
                .as_ref()
                .map(|conf| (conf.level(), conf.get_options())),
            "noRenderReturnValue" => self
                .no_render_return_value
                .as_ref()
                .map(|conf| (conf.level(), conf.get_options())),
            "noSelfAssign" => self
                .no_self_assign
                .as_ref()
                .map(|conf| (conf.level(), conf.get_options())),
            "noSetterReturn" => self
                .no_setter_return
                .as_ref()
                .map(|conf| (conf.level(), conf.get_options())),
            "noStringCaseMismatch" => self
                .no_string_case_mismatch
                .as_ref()
                .map(|conf| (conf.level(), conf.get_options())),
            "noSwitchDeclarations" => self
                .no_switch_declarations
                .as_ref()
                .map(|conf| (conf.level(), conf.get_options())),
            "noUndeclaredVariables" => self
                .no_undeclared_variables
                .as_ref()
                .map(|conf| (conf.level(), conf.get_options())),
            "noUnnecessaryContinue" => self
                .no_unnecessary_continue
                .as_ref()
                .map(|conf| (conf.level(), conf.get_options())),
            "noUnreachable" => self
                .no_unreachable
                .as_ref()
                .map(|conf| (conf.level(), conf.get_options())),
            "noUnreachableSuper" => self
                .no_unreachable_super
                .as_ref()
                .map(|conf| (conf.level(), conf.get_options())),
            "noUnsafeFinally" => self
                .no_unsafe_finally
                .as_ref()
                .map(|conf| (conf.level(), conf.get_options())),
            "noUnsafeOptionalChaining" => self
                .no_unsafe_optional_chaining
                .as_ref()
                .map(|conf| (conf.level(), conf.get_options())),
            "noUnusedImports" => self
                .no_unused_imports
                .as_ref()
                .map(|conf| (conf.level(), conf.get_options())),
            "noUnusedLabels" => self
                .no_unused_labels
                .as_ref()
                .map(|conf| (conf.level(), conf.get_options())),
            "noUnusedPrivateClassMembers" => self
                .no_unused_private_class_members
                .as_ref()
                .map(|conf| (conf.level(), conf.get_options())),
            "noUnusedVariables" => self
                .no_unused_variables
                .as_ref()
                .map(|conf| (conf.level(), conf.get_options())),
            "noVoidElementsWithChildren" => self
                .no_void_elements_with_children
                .as_ref()
                .map(|conf| (conf.level(), conf.get_options())),
            "noVoidTypeReturn" => self
                .no_void_type_return
                .as_ref()
                .map(|conf| (conf.level(), conf.get_options())),
            "useExhaustiveDependencies" => self
                .use_exhaustive_dependencies
                .as_ref()
                .map(|conf| (conf.level(), conf.get_options())),
            "useHookAtTopLevel" => self
                .use_hook_at_top_level
                .as_ref()
                .map(|conf| (conf.level(), conf.get_options())),
            "useIsNan" => self
                .use_is_nan
                .as_ref()
                .map(|conf| (conf.level(), conf.get_options())),
            "useJsxKeyInIterable" => self
                .use_jsx_key_in_iterable
                .as_ref()
                .map(|conf| (conf.level(), conf.get_options())),
            "useValidForDirection" => self
                .use_valid_for_direction
                .as_ref()
                .map(|conf| (conf.level(), conf.get_options())),
            "useYield" => self
                .use_yield
                .as_ref()
                .map(|conf| (conf.level(), conf.get_options())),
            _ => None,
        }
    }
}
#[derive(Clone, Debug, Default, Deserialize, Deserializable, Eq, Merge, PartialEq, Serialize)]
#[deserializable(with_validator)]
#[cfg_attr(feature = "schema", derive(JsonSchema))]
#[serde(rename_all = "camelCase", default, deny_unknown_fields)]
#[doc = r" A list of rules that belong to this group"]
pub struct Nursery {
    #[doc = r" It enables the recommended rules for this group"]
    #[serde(skip_serializing_if = "Option::is_none")]
    pub recommended: Option<bool>,
    #[doc = r" It enables ALL rules for this group."]
    #[serde(skip_serializing_if = "Option::is_none")]
    pub all: Option<bool>,
    #[doc = "Succinct description of the rule."]
    #[serde(skip_serializing_if = "Option::is_none")]
    pub use_adjacent_overload_signatures: Option<RuleConfiguration<UseAdjacentOverloadSignatures>>,
    #[doc = "WIP: This rule hasn't been implemented yet."]
    #[serde(skip_serializing_if = "Option::is_none")]
    pub no_color_invalid_hex: Option<RuleConfiguration<NoColorInvalidHex>>,
    #[doc = "Disallow the use of console."]
    #[serde(skip_serializing_if = "Option::is_none")]
    pub no_console: Option<RuleConfiguration<NoConsole>>,
    #[doc = "Disallow the use of Math.min and Math.max to clamp a value where the result itself is constant."]
    #[serde(skip_serializing_if = "Option::is_none")]
    pub no_constant_math_min_max_clamp: Option<RuleConfiguration<NoConstantMathMinMaxClamp>>,
    #[doc = "Disallow CSS empty blocks."]
    #[serde(skip_serializing_if = "Option::is_none")]
    pub no_css_empty_block: Option<RuleConfiguration<NoCssEmptyBlock>>,
    #[doc = "Disallow using a callback in asynchronous tests and hooks."]
    #[serde(skip_serializing_if = "Option::is_none")]
    pub no_done_callback: Option<RuleConfiguration<NoDoneCallback>>,
    #[doc = "Disallow duplicate @import rules."]
    #[serde(skip_serializing_if = "Option::is_none")]
    pub no_duplicate_at_import_rules: Option<RuleConfiguration<NoDuplicateAtImportRules>>,
    #[doc = "Disallow duplicate conditions in if-else-if chains"]
    #[serde(skip_serializing_if = "Option::is_none")]
    pub no_duplicate_else_if: Option<RuleConfiguration<NoDuplicateElseIf>>,
    #[doc = "Disallow duplicate names within font families."]
    #[serde(skip_serializing_if = "Option::is_none")]
    pub no_duplicate_font_names: Option<RuleConfiguration<NoDuplicateFontNames>>,
    #[doc = "Disallow two keys with the same name inside a JSON object."]
    #[serde(skip_serializing_if = "Option::is_none")]
    pub no_duplicate_json_keys: Option<RuleConfiguration<NoDuplicateJsonKeys>>,
    #[doc = "Disallow duplicate selectors within keyframe blocks."]
    #[serde(skip_serializing_if = "Option::is_none")]
    pub no_duplicate_selectors_keyframe_block:
        Option<RuleConfiguration<NoDuplicateSelectorsKeyframeBlock>>,
    #[doc = "Disallow variables from evolving into any type through reassignments."]
    #[serde(skip_serializing_if = "Option::is_none")]
    pub no_evolving_any: Option<RuleConfiguration<NoEvolvingAny>>,
    #[doc = "Disallow to use unnecessary callback on flatMap."]
    #[serde(skip_serializing_if = "Option::is_none")]
    pub no_flat_map_identity: Option<RuleConfiguration<NoFlatMapIdentity>>,
    #[doc = "Disallow invalid !important within keyframe declarations"]
    #[serde(skip_serializing_if = "Option::is_none")]
    pub no_important_in_keyframe: Option<RuleConfiguration<NoImportantInKeyframe>>,
    #[doc = "Disallow the use of @import at-rules in invalid positions."]
    #[serde(skip_serializing_if = "Option::is_none")]
    pub no_invalid_position_at_import_rule:
        Option<RuleConfiguration<NoInvalidPositionAtImportRule>>,
    #[doc = "Checks that the assertion function, for example expect, is placed inside an it() function call."]
    #[serde(skip_serializing_if = "Option::is_none")]
    pub no_misplaced_assertion: Option<RuleConfiguration<NoMisplacedAssertion>>,
    #[doc = "Forbid the use of Node.js builtin modules."]
    #[serde(skip_serializing_if = "Option::is_none")]
    pub no_nodejs_modules: Option<RuleConfiguration<NoNodejsModules>>,
    #[doc = "Prevents React-specific JSX properties from being used."]
    #[serde(skip_serializing_if = "Option::is_none")]
    pub no_react_specific_props: Option<RuleConfiguration<NoReactSpecificProps>>,
    #[doc = "Disallow specified modules when loaded by import or require."]
    #[serde(skip_serializing_if = "Option::is_none")]
    pub no_restricted_imports: Option<RuleConfiguration<NoRestrictedImports>>,
    #[doc = "Disallow the use of dependencies that aren't specified in the package.json."]
    #[serde(skip_serializing_if = "Option::is_none")]
    pub no_undeclared_dependencies: Option<RuleConfiguration<NoUndeclaredDependencies>>,
    #[doc = "Disallow unknown CSS value functions."]
    #[serde(skip_serializing_if = "Option::is_none")]
    pub no_unknown_function: Option<RuleConfiguration<NoUnknownFunction>>,
    #[doc = "Disallow unknown media feature names."]
    #[serde(skip_serializing_if = "Option::is_none")]
    pub no_unknown_media_feature_name: Option<RuleConfiguration<NoUnknownMediaFeatureName>>,
    #[doc = "Disallow unknown properties."]
    #[serde(skip_serializing_if = "Option::is_none")]
    pub no_unknown_property: Option<RuleConfiguration<NoUnknownProperty>>,
    #[doc = "Disallow unknown pseudo-element selectors."]
    #[serde(skip_serializing_if = "Option::is_none")]
    pub no_unknown_selector_pseudo_element:
        Option<RuleConfiguration<NoUnknownSelectorPseudoElement>>,
    #[doc = "Disallow unknown CSS units."]
    #[serde(skip_serializing_if = "Option::is_none")]
    pub no_unknown_unit: Option<RuleConfiguration<NoUnknownUnit>>,
    #[doc = "Disallow unmatchable An+B selectors."]
    #[serde(skip_serializing_if = "Option::is_none")]
    pub no_unmatchable_anb_selector: Option<RuleConfiguration<NoUnmatchableAnbSelector>>,
    #[doc = "Disallow unnecessary concatenation of string or template literals."]
    #[serde(skip_serializing_if = "Option::is_none")]
    pub no_useless_string_concat: Option<RuleConfiguration<NoUselessStringConcat>>,
    #[doc = "Disallow initializing variables to undefined."]
    #[serde(skip_serializing_if = "Option::is_none")]
    pub no_useless_undefined_initialization:
        Option<RuleConfiguration<NoUselessUndefinedInitialization>>,
    #[doc = "Disallow Array constructors."]
    #[serde(skip_serializing_if = "Option::is_none")]
    pub use_array_literals: Option<RuleConfiguration<UseArrayLiterals>>,
    #[doc = "Enforce the use of new for all builtins, except String, Number, Boolean, Symbol and BigInt."]
    #[serde(skip_serializing_if = "Option::is_none")]
    pub use_consistent_builtin_instantiation:
        Option<RuleConfiguration<UseConsistentBuiltinInstantiation>>,
    #[doc = "Require the default clause in switch statements."]
    #[serde(skip_serializing_if = "Option::is_none")]
    pub use_default_switch_clause: Option<RuleConfiguration<UseDefaultSwitchClause>>,
    #[doc = "Enforce explicitly comparing the length, size, byteLength or byteOffset property of a value."]
    #[serde(skip_serializing_if = "Option::is_none")]
    pub use_explicit_length_check: Option<RuleConfiguration<UseExplicitLengthCheck>>,
    #[doc = "Elements with an interactive role and interaction handlers must be focusable."]
    #[serde(skip_serializing_if = "Option::is_none")]
    pub use_focusable_interactive: Option<RuleConfiguration<UseFocusableInteractive>>,
    #[doc = "Disallow a missing generic family keyword within font families."]
    #[serde(skip_serializing_if = "Option::is_none")]
    pub use_generic_font_names: Option<RuleConfiguration<UseGenericFontNames>>,
    #[doc = "Disallows package private imports."]
    #[serde(skip_serializing_if = "Option::is_none")]
    pub use_import_restrictions: Option<RuleConfiguration<UseImportRestrictions>>,
    #[doc = "Enforce the sorting of CSS utility classes."]
    #[serde(skip_serializing_if = "Option::is_none")]
    pub use_sorted_classes: Option<RuleConfiguration<UseSortedClasses>>,
    #[doc = "Require new when throwing an error."]
    #[serde(skip_serializing_if = "Option::is_none")]
    pub use_throw_new_error: Option<RuleConfiguration<UseThrowNewError>>,
}
impl DeserializableValidator for Nursery {
    fn validate(
        &mut self,
        _name: &str,
        range: TextRange,
        diagnostics: &mut Vec<DeserializationDiagnostic>,
    ) -> bool {
        if self.recommended == Some(true) && self.all == Some(true) {
            diagnostics . push (DeserializationDiagnostic :: new (markup ! (< Emphasis > "'recommended'" < / Emphasis > " and " < Emphasis > "'all'" < / Emphasis > " can't be both " < Emphasis > "'true'" < / Emphasis > ". You should choose only one of them.")) . with_range (range) . with_note (markup ! ("Biome will fallback to its defaults for this section."))) ;
            return false;
        }
        true
    }
}
impl Nursery {
    const GROUP_NAME: &'static str = "nursery";
    pub(crate) const GROUP_RULES: &'static [&'static str] = &[
        "noColorInvalidHex",
        "noConsole",
        "noConstantMathMinMaxClamp",
        "noCssEmptyBlock",
        "noDoneCallback",
        "noDuplicateAtImportRules",
        "noDuplicateElseIf",
        "noDuplicateFontNames",
        "noDuplicateJsonKeys",
        "noDuplicateSelectorsKeyframeBlock",
        "noEvolvingAny",
        "noFlatMapIdentity",
        "noImportantInKeyframe",
        "noInvalidPositionAtImportRule",
        "noMisplacedAssertion",
        "noNodejsModules",
        "noReactSpecificProps",
        "noRestrictedImports",
        "noUndeclaredDependencies",
        "noUnknownFunction",
        "noUnknownMediaFeatureName",
        "noUnknownProperty",
        "noUnknownSelectorPseudoElement",
        "noUnknownUnit",
        "noUnmatchableAnbSelector",
        "noUselessStringConcat",
        "noUselessUndefinedInitialization",
        "useAdjacentOverloadSignatures",
        "useArrayLiterals",
        "useConsistentBuiltinInstantiation",
        "useDefaultSwitchClause",
        "useExplicitLengthCheck",
        "useFocusableInteractive",
        "useGenericFontNames",
        "useImportRestrictions",
        "useSortedClasses",
        "useThrowNewError",
    ];
    const RECOMMENDED_RULES: &'static [&'static str] = &[
        "noCssEmptyBlock",
        "noDoneCallback",
        "noDuplicateAtImportRules",
        "noDuplicateElseIf",
        "noDuplicateFontNames",
        "noDuplicateJsonKeys",
        "noDuplicateSelectorsKeyframeBlock",
        "noEvolvingAny",
        "noFlatMapIdentity",
        "noImportantInKeyframe",
        "noInvalidPositionAtImportRule",
        "noUnknownFunction",
        "noUnknownSelectorPseudoElement",
        "noUnknownUnit",
        "noUnmatchableAnbSelector",
        "useFocusableInteractive",
        "useGenericFontNames",
    ];
    const RECOMMENDED_RULES_AS_FILTERS: &'static [RuleFilter<'static>] = &[
        RuleFilter::Rule(Self::GROUP_NAME, Self::GROUP_RULES[4]),
        RuleFilter::Rule(Self::GROUP_NAME, Self::GROUP_RULES[5]),
        RuleFilter::Rule(Self::GROUP_NAME, Self::GROUP_RULES[6]),
        RuleFilter::Rule(Self::GROUP_NAME, Self::GROUP_RULES[7]),
        RuleFilter::Rule(Self::GROUP_NAME, Self::GROUP_RULES[8]),
        RuleFilter::Rule(Self::GROUP_NAME, Self::GROUP_RULES[9]),
        RuleFilter::Rule(Self::GROUP_NAME, Self::GROUP_RULES[10]),
        RuleFilter::Rule(Self::GROUP_NAME, Self::GROUP_RULES[11]),
        RuleFilter::Rule(Self::GROUP_NAME, Self::GROUP_RULES[12]),
        RuleFilter::Rule(Self::GROUP_NAME, Self::GROUP_RULES[13]),
        RuleFilter::Rule(Self::GROUP_NAME, Self::GROUP_RULES[19]),
        RuleFilter::Rule(Self::GROUP_NAME, Self::GROUP_RULES[22]),
        RuleFilter::Rule(Self::GROUP_NAME, Self::GROUP_RULES[23]),
        RuleFilter::Rule(Self::GROUP_NAME, Self::GROUP_RULES[24]),
        RuleFilter::Rule(Self::GROUP_NAME, Self::GROUP_RULES[31]),
        RuleFilter::Rule(Self::GROUP_NAME, Self::GROUP_RULES[32]),
    ];
    const ALL_RULES_AS_FILTERS: &'static [RuleFilter<'static>] = &[
        RuleFilter::Rule(Self::GROUP_NAME, Self::GROUP_RULES[0]),
        RuleFilter::Rule(Self::GROUP_NAME, Self::GROUP_RULES[1]),
        RuleFilter::Rule(Self::GROUP_NAME, Self::GROUP_RULES[2]),
        RuleFilter::Rule(Self::GROUP_NAME, Self::GROUP_RULES[3]),
        RuleFilter::Rule(Self::GROUP_NAME, Self::GROUP_RULES[4]),
        RuleFilter::Rule(Self::GROUP_NAME, Self::GROUP_RULES[5]),
        RuleFilter::Rule(Self::GROUP_NAME, Self::GROUP_RULES[6]),
        RuleFilter::Rule(Self::GROUP_NAME, Self::GROUP_RULES[7]),
        RuleFilter::Rule(Self::GROUP_NAME, Self::GROUP_RULES[8]),
        RuleFilter::Rule(Self::GROUP_NAME, Self::GROUP_RULES[9]),
        RuleFilter::Rule(Self::GROUP_NAME, Self::GROUP_RULES[10]),
        RuleFilter::Rule(Self::GROUP_NAME, Self::GROUP_RULES[11]),
        RuleFilter::Rule(Self::GROUP_NAME, Self::GROUP_RULES[12]),
        RuleFilter::Rule(Self::GROUP_NAME, Self::GROUP_RULES[13]),
        RuleFilter::Rule(Self::GROUP_NAME, Self::GROUP_RULES[14]),
        RuleFilter::Rule(Self::GROUP_NAME, Self::GROUP_RULES[15]),
        RuleFilter::Rule(Self::GROUP_NAME, Self::GROUP_RULES[16]),
        RuleFilter::Rule(Self::GROUP_NAME, Self::GROUP_RULES[17]),
        RuleFilter::Rule(Self::GROUP_NAME, Self::GROUP_RULES[18]),
        RuleFilter::Rule(Self::GROUP_NAME, Self::GROUP_RULES[19]),
        RuleFilter::Rule(Self::GROUP_NAME, Self::GROUP_RULES[20]),
        RuleFilter::Rule(Self::GROUP_NAME, Self::GROUP_RULES[21]),
        RuleFilter::Rule(Self::GROUP_NAME, Self::GROUP_RULES[22]),
        RuleFilter::Rule(Self::GROUP_NAME, Self::GROUP_RULES[23]),
        RuleFilter::Rule(Self::GROUP_NAME, Self::GROUP_RULES[24]),
        RuleFilter::Rule(Self::GROUP_NAME, Self::GROUP_RULES[25]),
        RuleFilter::Rule(Self::GROUP_NAME, Self::GROUP_RULES[26]),
        RuleFilter::Rule(Self::GROUP_NAME, Self::GROUP_RULES[27]),
        RuleFilter::Rule(Self::GROUP_NAME, Self::GROUP_RULES[28]),
        RuleFilter::Rule(Self::GROUP_NAME, Self::GROUP_RULES[29]),
        RuleFilter::Rule(Self::GROUP_NAME, Self::GROUP_RULES[30]),
        RuleFilter::Rule(Self::GROUP_NAME, Self::GROUP_RULES[31]),
        RuleFilter::Rule(Self::GROUP_NAME, Self::GROUP_RULES[32]),
        RuleFilter::Rule(Self::GROUP_NAME, Self::GROUP_RULES[33]),
        RuleFilter::Rule(Self::GROUP_NAME, Self::GROUP_RULES[34]),
        RuleFilter::Rule(Self::GROUP_NAME, Self::GROUP_RULES[35]),
    ];
    #[doc = r" Retrieves the recommended rules"]
    pub(crate) fn is_recommended_true(&self) -> bool {
        matches!(self.recommended, Some(true))
    }
    pub(crate) fn is_recommended_unset(&self) -> bool {
        self.recommended.is_none()
    }
    pub(crate) fn is_all_true(&self) -> bool {
        matches!(self.all, Some(true))
    }
    pub(crate) fn is_all_unset(&self) -> bool {
        self.all.is_none()
    }
    pub(crate) fn get_enabled_rules(&self) -> IndexSet<RuleFilter> {
        let mut index_set = IndexSet::new();
        if let Some(rule) = self.use_adjacent_overload_signatures.as_ref() {
            if rule.is_enabled() {
                index_set.insert(RuleFilter::Rule(Self::GROUP_NAME, Self::GROUP_RULES[0]));
            }
        }
        if let Some(rule) = self.no_color_invalid_hex.as_ref() {
            if rule.is_enabled() {
                index_set.insert(RuleFilter::Rule(Self::GROUP_NAME, Self::GROUP_RULES[1]));
            }
        }
        if let Some(rule) = self.no_console.as_ref() {
            if rule.is_enabled() {
                index_set.insert(RuleFilter::Rule(Self::GROUP_NAME, Self::GROUP_RULES[2]));
            }
        }
        if let Some(rule) = self.no_constant_math_min_max_clamp.as_ref() {
            if rule.is_enabled() {
                index_set.insert(RuleFilter::Rule(Self::GROUP_NAME, Self::GROUP_RULES[3]));
            }
        }
        if let Some(rule) = self.no_css_empty_block.as_ref() {
            if rule.is_enabled() {
                index_set.insert(RuleFilter::Rule(Self::GROUP_NAME, Self::GROUP_RULES[4]));
            }
        }
        if let Some(rule) = self.no_done_callback.as_ref() {
            if rule.is_enabled() {
                index_set.insert(RuleFilter::Rule(Self::GROUP_NAME, Self::GROUP_RULES[5]));
            }
        }
        if let Some(rule) = self.no_duplicate_at_import_rules.as_ref() {
            if rule.is_enabled() {
                index_set.insert(RuleFilter::Rule(Self::GROUP_NAME, Self::GROUP_RULES[6]));
            }
        }
        if let Some(rule) = self.no_duplicate_else_if.as_ref() {
            if rule.is_enabled() {
                index_set.insert(RuleFilter::Rule(Self::GROUP_NAME, Self::GROUP_RULES[7]));
            }
        }
        if let Some(rule) = self.no_duplicate_font_names.as_ref() {
            if rule.is_enabled() {
                index_set.insert(RuleFilter::Rule(Self::GROUP_NAME, Self::GROUP_RULES[8]));
            }
        }
        if let Some(rule) = self.no_duplicate_json_keys.as_ref() {
            if rule.is_enabled() {
                index_set.insert(RuleFilter::Rule(Self::GROUP_NAME, Self::GROUP_RULES[9]));
            }
        }
        if let Some(rule) = self.no_duplicate_selectors_keyframe_block.as_ref() {
            if rule.is_enabled() {
                index_set.insert(RuleFilter::Rule(Self::GROUP_NAME, Self::GROUP_RULES[10]));
            }
        }
        if let Some(rule) = self.no_evolving_any.as_ref() {
            if rule.is_enabled() {
                index_set.insert(RuleFilter::Rule(Self::GROUP_NAME, Self::GROUP_RULES[11]));
            }
        }
        if let Some(rule) = self.no_flat_map_identity.as_ref() {
            if rule.is_enabled() {
                index_set.insert(RuleFilter::Rule(Self::GROUP_NAME, Self::GROUP_RULES[12]));
            }
        }
<<<<<<< HEAD
        if let Some(rule) = self.no_important_in_keyframe.as_ref() {
=======
        if let Some(rule) = self.no_invalid_position_at_import_rule.as_ref() {
>>>>>>> 06a587ef
            if rule.is_enabled() {
                index_set.insert(RuleFilter::Rule(Self::GROUP_NAME, Self::GROUP_RULES[13]));
            }
        }
        if let Some(rule) = self.no_misplaced_assertion.as_ref() {
            if rule.is_enabled() {
                index_set.insert(RuleFilter::Rule(Self::GROUP_NAME, Self::GROUP_RULES[14]));
            }
        }
        if let Some(rule) = self.no_nodejs_modules.as_ref() {
            if rule.is_enabled() {
                index_set.insert(RuleFilter::Rule(Self::GROUP_NAME, Self::GROUP_RULES[15]));
            }
        }
        if let Some(rule) = self.no_react_specific_props.as_ref() {
            if rule.is_enabled() {
                index_set.insert(RuleFilter::Rule(Self::GROUP_NAME, Self::GROUP_RULES[16]));
            }
        }
        if let Some(rule) = self.no_restricted_imports.as_ref() {
            if rule.is_enabled() {
                index_set.insert(RuleFilter::Rule(Self::GROUP_NAME, Self::GROUP_RULES[17]));
            }
        }
        if let Some(rule) = self.no_undeclared_dependencies.as_ref() {
            if rule.is_enabled() {
                index_set.insert(RuleFilter::Rule(Self::GROUP_NAME, Self::GROUP_RULES[18]));
            }
        }
        if let Some(rule) = self.no_unknown_function.as_ref() {
            if rule.is_enabled() {
                index_set.insert(RuleFilter::Rule(Self::GROUP_NAME, Self::GROUP_RULES[19]));
            }
        }
<<<<<<< HEAD
        if let Some(rule) = self.no_unknown_selector_pseudo_element.as_ref() {
=======
        if let Some(rule) = self.no_unknown_media_feature_name.as_ref() {
>>>>>>> 06a587ef
            if rule.is_enabled() {
                index_set.insert(RuleFilter::Rule(Self::GROUP_NAME, Self::GROUP_RULES[20]));
            }
        }
<<<<<<< HEAD
        if let Some(rule) = self.no_unknown_unit.as_ref() {
=======
        if let Some(rule) = self.no_unknown_property.as_ref() {
>>>>>>> 06a587ef
            if rule.is_enabled() {
                index_set.insert(RuleFilter::Rule(Self::GROUP_NAME, Self::GROUP_RULES[21]));
            }
        }
<<<<<<< HEAD
        if let Some(rule) = self.no_unmatchable_anb_selector.as_ref() {
=======
        if let Some(rule) = self.no_unknown_selector_pseudo_element.as_ref() {
>>>>>>> 06a587ef
            if rule.is_enabled() {
                index_set.insert(RuleFilter::Rule(Self::GROUP_NAME, Self::GROUP_RULES[22]));
            }
        }
        if let Some(rule) = self.no_unknown_unit.as_ref() {
            if rule.is_enabled() {
                index_set.insert(RuleFilter::Rule(Self::GROUP_NAME, Self::GROUP_RULES[23]));
            }
        }
        if let Some(rule) = self.no_unmatchable_anb_selector.as_ref() {
            if rule.is_enabled() {
                index_set.insert(RuleFilter::Rule(Self::GROUP_NAME, Self::GROUP_RULES[24]));
            }
        }
        if let Some(rule) = self.no_useless_string_concat.as_ref() {
            if rule.is_enabled() {
                index_set.insert(RuleFilter::Rule(Self::GROUP_NAME, Self::GROUP_RULES[25]));
            }
        }
        if let Some(rule) = self.no_useless_undefined_initialization.as_ref() {
            if rule.is_enabled() {
                index_set.insert(RuleFilter::Rule(Self::GROUP_NAME, Self::GROUP_RULES[26]));
            }
        }
        if let Some(rule) = self.use_array_literals.as_ref() {
            if rule.is_enabled() {
                index_set.insert(RuleFilter::Rule(Self::GROUP_NAME, Self::GROUP_RULES[27]));
            }
        }
        if let Some(rule) = self.use_consistent_builtin_instantiation.as_ref() {
            if rule.is_enabled() {
                index_set.insert(RuleFilter::Rule(Self::GROUP_NAME, Self::GROUP_RULES[28]));
            }
        }
        if let Some(rule) = self.use_default_switch_clause.as_ref() {
            if rule.is_enabled() {
                index_set.insert(RuleFilter::Rule(Self::GROUP_NAME, Self::GROUP_RULES[29]));
            }
        }
        if let Some(rule) = self.use_explicit_length_check.as_ref() {
            if rule.is_enabled() {
                index_set.insert(RuleFilter::Rule(Self::GROUP_NAME, Self::GROUP_RULES[30]));
            }
        }
        if let Some(rule) = self.use_focusable_interactive.as_ref() {
            if rule.is_enabled() {
                index_set.insert(RuleFilter::Rule(Self::GROUP_NAME, Self::GROUP_RULES[31]));
            }
        }
        if let Some(rule) = self.use_generic_font_names.as_ref() {
            if rule.is_enabled() {
                index_set.insert(RuleFilter::Rule(Self::GROUP_NAME, Self::GROUP_RULES[32]));
            }
        }
        if let Some(rule) = self.use_import_restrictions.as_ref() {
            if rule.is_enabled() {
                index_set.insert(RuleFilter::Rule(Self::GROUP_NAME, Self::GROUP_RULES[33]));
            }
        }
        if let Some(rule) = self.use_sorted_classes.as_ref() {
            if rule.is_enabled() {
                index_set.insert(RuleFilter::Rule(Self::GROUP_NAME, Self::GROUP_RULES[34]));
            }
        }
        if let Some(rule) = self.use_throw_new_error.as_ref() {
            if rule.is_enabled() {
                index_set.insert(RuleFilter::Rule(Self::GROUP_NAME, Self::GROUP_RULES[35]));
            }
        }
        index_set
    }
    pub(crate) fn get_disabled_rules(&self) -> IndexSet<RuleFilter> {
        let mut index_set = IndexSet::new();
        if let Some(rule) = self.use_adjacent_overload_signatures.as_ref() {
            if rule.is_disabled() {
                index_set.insert(RuleFilter::Rule(Self::GROUP_NAME, Self::GROUP_RULES[0]));
            }
        }
        if let Some(rule) = self.no_color_invalid_hex.as_ref() {
            if rule.is_disabled() {
                index_set.insert(RuleFilter::Rule(Self::GROUP_NAME, Self::GROUP_RULES[1]));
            }
        }
        if let Some(rule) = self.no_console.as_ref() {
            if rule.is_disabled() {
                index_set.insert(RuleFilter::Rule(Self::GROUP_NAME, Self::GROUP_RULES[2]));
            }
        }
        if let Some(rule) = self.no_constant_math_min_max_clamp.as_ref() {
            if rule.is_disabled() {
                index_set.insert(RuleFilter::Rule(Self::GROUP_NAME, Self::GROUP_RULES[3]));
            }
        }
        if let Some(rule) = self.no_css_empty_block.as_ref() {
            if rule.is_disabled() {
                index_set.insert(RuleFilter::Rule(Self::GROUP_NAME, Self::GROUP_RULES[4]));
            }
        }
        if let Some(rule) = self.no_done_callback.as_ref() {
            if rule.is_disabled() {
                index_set.insert(RuleFilter::Rule(Self::GROUP_NAME, Self::GROUP_RULES[5]));
            }
        }
        if let Some(rule) = self.no_duplicate_at_import_rules.as_ref() {
            if rule.is_disabled() {
                index_set.insert(RuleFilter::Rule(Self::GROUP_NAME, Self::GROUP_RULES[6]));
            }
        }
        if let Some(rule) = self.no_duplicate_else_if.as_ref() {
            if rule.is_disabled() {
                index_set.insert(RuleFilter::Rule(Self::GROUP_NAME, Self::GROUP_RULES[7]));
            }
        }
        if let Some(rule) = self.no_duplicate_font_names.as_ref() {
            if rule.is_disabled() {
                index_set.insert(RuleFilter::Rule(Self::GROUP_NAME, Self::GROUP_RULES[8]));
            }
        }
        if let Some(rule) = self.no_duplicate_json_keys.as_ref() {
            if rule.is_disabled() {
                index_set.insert(RuleFilter::Rule(Self::GROUP_NAME, Self::GROUP_RULES[9]));
            }
        }
        if let Some(rule) = self.no_duplicate_selectors_keyframe_block.as_ref() {
            if rule.is_disabled() {
                index_set.insert(RuleFilter::Rule(Self::GROUP_NAME, Self::GROUP_RULES[10]));
            }
        }
        if let Some(rule) = self.no_evolving_any.as_ref() {
            if rule.is_disabled() {
                index_set.insert(RuleFilter::Rule(Self::GROUP_NAME, Self::GROUP_RULES[11]));
            }
        }
        if let Some(rule) = self.no_flat_map_identity.as_ref() {
            if rule.is_disabled() {
                index_set.insert(RuleFilter::Rule(Self::GROUP_NAME, Self::GROUP_RULES[12]));
            }
        }
<<<<<<< HEAD
        if let Some(rule) = self.no_important_in_keyframe.as_ref() {
=======
        if let Some(rule) = self.no_invalid_position_at_import_rule.as_ref() {
>>>>>>> 06a587ef
            if rule.is_disabled() {
                index_set.insert(RuleFilter::Rule(Self::GROUP_NAME, Self::GROUP_RULES[13]));
            }
        }
        if let Some(rule) = self.no_misplaced_assertion.as_ref() {
            if rule.is_disabled() {
                index_set.insert(RuleFilter::Rule(Self::GROUP_NAME, Self::GROUP_RULES[14]));
            }
        }
        if let Some(rule) = self.no_nodejs_modules.as_ref() {
            if rule.is_disabled() {
                index_set.insert(RuleFilter::Rule(Self::GROUP_NAME, Self::GROUP_RULES[15]));
            }
        }
        if let Some(rule) = self.no_react_specific_props.as_ref() {
            if rule.is_disabled() {
                index_set.insert(RuleFilter::Rule(Self::GROUP_NAME, Self::GROUP_RULES[16]));
            }
        }
        if let Some(rule) = self.no_restricted_imports.as_ref() {
            if rule.is_disabled() {
                index_set.insert(RuleFilter::Rule(Self::GROUP_NAME, Self::GROUP_RULES[17]));
            }
        }
        if let Some(rule) = self.no_undeclared_dependencies.as_ref() {
            if rule.is_disabled() {
                index_set.insert(RuleFilter::Rule(Self::GROUP_NAME, Self::GROUP_RULES[18]));
            }
        }
        if let Some(rule) = self.no_unknown_function.as_ref() {
            if rule.is_disabled() {
                index_set.insert(RuleFilter::Rule(Self::GROUP_NAME, Self::GROUP_RULES[19]));
            }
        }
<<<<<<< HEAD
        if let Some(rule) = self.no_unknown_selector_pseudo_element.as_ref() {
=======
        if let Some(rule) = self.no_unknown_media_feature_name.as_ref() {
>>>>>>> 06a587ef
            if rule.is_disabled() {
                index_set.insert(RuleFilter::Rule(Self::GROUP_NAME, Self::GROUP_RULES[20]));
            }
        }
<<<<<<< HEAD
        if let Some(rule) = self.no_unknown_unit.as_ref() {
=======
        if let Some(rule) = self.no_unknown_property.as_ref() {
>>>>>>> 06a587ef
            if rule.is_disabled() {
                index_set.insert(RuleFilter::Rule(Self::GROUP_NAME, Self::GROUP_RULES[21]));
            }
        }
        if let Some(rule) = self.no_unknown_selector_pseudo_element.as_ref() {
            if rule.is_disabled() {
                index_set.insert(RuleFilter::Rule(Self::GROUP_NAME, Self::GROUP_RULES[22]));
            }
        }
        if let Some(rule) = self.no_unknown_unit.as_ref() {
            if rule.is_disabled() {
                index_set.insert(RuleFilter::Rule(Self::GROUP_NAME, Self::GROUP_RULES[23]));
            }
        }
        if let Some(rule) = self.no_unmatchable_anb_selector.as_ref() {
            if rule.is_disabled() {
                index_set.insert(RuleFilter::Rule(Self::GROUP_NAME, Self::GROUP_RULES[24]));
            }
        }
        if let Some(rule) = self.no_useless_string_concat.as_ref() {
            if rule.is_disabled() {
                index_set.insert(RuleFilter::Rule(Self::GROUP_NAME, Self::GROUP_RULES[25]));
            }
        }
        if let Some(rule) = self.no_useless_undefined_initialization.as_ref() {
            if rule.is_disabled() {
                index_set.insert(RuleFilter::Rule(Self::GROUP_NAME, Self::GROUP_RULES[26]));
            }
        }
        if let Some(rule) = self.use_array_literals.as_ref() {
            if rule.is_disabled() {
                index_set.insert(RuleFilter::Rule(Self::GROUP_NAME, Self::GROUP_RULES[27]));
            }
        }
        if let Some(rule) = self.use_consistent_builtin_instantiation.as_ref() {
            if rule.is_disabled() {
                index_set.insert(RuleFilter::Rule(Self::GROUP_NAME, Self::GROUP_RULES[28]));
            }
        }
        if let Some(rule) = self.use_default_switch_clause.as_ref() {
            if rule.is_disabled() {
                index_set.insert(RuleFilter::Rule(Self::GROUP_NAME, Self::GROUP_RULES[29]));
            }
        }
        if let Some(rule) = self.use_explicit_length_check.as_ref() {
            if rule.is_disabled() {
                index_set.insert(RuleFilter::Rule(Self::GROUP_NAME, Self::GROUP_RULES[30]));
            }
        }
        if let Some(rule) = self.use_focusable_interactive.as_ref() {
            if rule.is_disabled() {
                index_set.insert(RuleFilter::Rule(Self::GROUP_NAME, Self::GROUP_RULES[31]));
            }
        }
        if let Some(rule) = self.use_generic_font_names.as_ref() {
            if rule.is_disabled() {
                index_set.insert(RuleFilter::Rule(Self::GROUP_NAME, Self::GROUP_RULES[32]));
            }
        }
        if let Some(rule) = self.use_import_restrictions.as_ref() {
            if rule.is_disabled() {
                index_set.insert(RuleFilter::Rule(Self::GROUP_NAME, Self::GROUP_RULES[33]));
            }
        }
        if let Some(rule) = self.use_sorted_classes.as_ref() {
            if rule.is_disabled() {
                index_set.insert(RuleFilter::Rule(Self::GROUP_NAME, Self::GROUP_RULES[34]));
            }
        }
        if let Some(rule) = self.use_throw_new_error.as_ref() {
            if rule.is_disabled() {
                index_set.insert(RuleFilter::Rule(Self::GROUP_NAME, Self::GROUP_RULES[35]));
            }
        }
        index_set
    }
    #[doc = r" Checks if, given a rule name, matches one of the rules contained in this category"]
    pub(crate) fn has_rule(rule_name: &str) -> bool {
        Self::GROUP_RULES.contains(&rule_name)
    }
    #[doc = r" Checks if, given a rule name, it is marked as recommended"]
    pub(crate) fn is_recommended_rule(rule_name: &str) -> bool {
        Self::RECOMMENDED_RULES.contains(&rule_name)
    }
    pub(crate) fn recommended_rules_as_filters() -> &'static [RuleFilter<'static>] {
        Self::RECOMMENDED_RULES_AS_FILTERS
    }
    pub(crate) fn all_rules_as_filters() -> &'static [RuleFilter<'static>] {
        Self::ALL_RULES_AS_FILTERS
    }
    #[doc = r" Select preset rules"]
    pub(crate) fn collect_preset_rules(
        &self,
        parent_is_all: bool,
        parent_is_recommended: bool,
        enabled_rules: &mut IndexSet<RuleFilter>,
    ) {
        if self.is_all_true() || self.is_all_unset() && parent_is_all {
            enabled_rules.extend(Self::all_rules_as_filters());
        } else if self.is_recommended_true()
            || self.is_recommended_unset() && self.is_all_unset() && parent_is_recommended
        {
            enabled_rules.extend(Self::recommended_rules_as_filters());
        }
    }
    pub(crate) fn get_rule_configuration(
        &self,
        rule_name: &str,
    ) -> Option<(RulePlainConfiguration, Option<RuleOptions>)> {
        match rule_name {
            "noColorInvalidHex" => self
                .no_color_invalid_hex
                .as_ref()
                .map(|conf| (conf.level(), conf.get_options())),
            "noConsole" => self
                .no_console
                .as_ref()
                .map(|conf| (conf.level(), conf.get_options())),
            "noConstantMathMinMaxClamp" => self
                .no_constant_math_min_max_clamp
                .as_ref()
                .map(|conf| (conf.level(), conf.get_options())),
            "noCssEmptyBlock" => self
                .no_css_empty_block
                .as_ref()
                .map(|conf| (conf.level(), conf.get_options())),
            "noDoneCallback" => self
                .no_done_callback
                .as_ref()
                .map(|conf| (conf.level(), conf.get_options())),
            "noDuplicateAtImportRules" => self
                .no_duplicate_at_import_rules
                .as_ref()
                .map(|conf| (conf.level(), conf.get_options())),
            "noDuplicateElseIf" => self
                .no_duplicate_else_if
                .as_ref()
                .map(|conf| (conf.level(), conf.get_options())),
            "noDuplicateFontNames" => self
                .no_duplicate_font_names
                .as_ref()
                .map(|conf| (conf.level(), conf.get_options())),
            "noDuplicateJsonKeys" => self
                .no_duplicate_json_keys
                .as_ref()
                .map(|conf| (conf.level(), conf.get_options())),
            "noDuplicateSelectorsKeyframeBlock" => self
                .no_duplicate_selectors_keyframe_block
                .as_ref()
                .map(|conf| (conf.level(), conf.get_options())),
            "noEvolvingAny" => self
                .no_evolving_any
                .as_ref()
                .map(|conf| (conf.level(), conf.get_options())),
            "noFlatMapIdentity" => self
                .no_flat_map_identity
                .as_ref()
                .map(|conf| (conf.level(), conf.get_options())),
            "noImportantInKeyframe" => self
                .no_important_in_keyframe
                .as_ref()
                .map(|conf| (conf.level(), conf.get_options())),
            "noInvalidPositionAtImportRule" => self
                .no_invalid_position_at_import_rule
                .as_ref()
                .map(|conf| (conf.level(), conf.get_options())),
            "noMisplacedAssertion" => self
                .no_misplaced_assertion
                .as_ref()
                .map(|conf| (conf.level(), conf.get_options())),
            "noNodejsModules" => self
                .no_nodejs_modules
                .as_ref()
                .map(|conf| (conf.level(), conf.get_options())),
            "noReactSpecificProps" => self
                .no_react_specific_props
                .as_ref()
                .map(|conf| (conf.level(), conf.get_options())),
            "noRestrictedImports" => self
                .no_restricted_imports
                .as_ref()
                .map(|conf| (conf.level(), conf.get_options())),
            "noUndeclaredDependencies" => self
                .no_undeclared_dependencies
                .as_ref()
                .map(|conf| (conf.level(), conf.get_options())),
            "noUnknownFunction" => self
                .no_unknown_function
                .as_ref()
                .map(|conf| (conf.level(), conf.get_options())),
            "noUnknownMediaFeatureName" => self
                .no_unknown_media_feature_name
                .as_ref()
                .map(|conf| (conf.level(), conf.get_options())),
            "noUnknownProperty" => self
                .no_unknown_property
                .as_ref()
                .map(|conf| (conf.level(), conf.get_options())),
            "noUnknownSelectorPseudoElement" => self
                .no_unknown_selector_pseudo_element
                .as_ref()
                .map(|conf| (conf.level(), conf.get_options())),
            "noUnknownUnit" => self
                .no_unknown_unit
                .as_ref()
                .map(|conf| (conf.level(), conf.get_options())),
            "noUnmatchableAnbSelector" => self
                .no_unmatchable_anb_selector
                .as_ref()
                .map(|conf| (conf.level(), conf.get_options())),
            "noUselessStringConcat" => self
                .no_useless_string_concat
                .as_ref()
                .map(|conf| (conf.level(), conf.get_options())),
            "noUselessUndefinedInitialization" => self
                .no_useless_undefined_initialization
                .as_ref()
                .map(|conf| (conf.level(), conf.get_options())),
            "useAdjacentOverloadSignatures" => self
                .use_adjacent_overload_signatures
                .as_ref()
                .map(|conf| (conf.level(), conf.get_options())),
            "useArrayLiterals" => self
                .use_array_literals
                .as_ref()
                .map(|conf| (conf.level(), conf.get_options())),
            "useConsistentBuiltinInstantiation" => self
                .use_consistent_builtin_instantiation
                .as_ref()
                .map(|conf| (conf.level(), conf.get_options())),
            "useDefaultSwitchClause" => self
                .use_default_switch_clause
                .as_ref()
                .map(|conf| (conf.level(), conf.get_options())),
            "useExplicitLengthCheck" => self
                .use_explicit_length_check
                .as_ref()
                .map(|conf| (conf.level(), conf.get_options())),
            "useFocusableInteractive" => self
                .use_focusable_interactive
                .as_ref()
                .map(|conf| (conf.level(), conf.get_options())),
            "useGenericFontNames" => self
                .use_generic_font_names
                .as_ref()
                .map(|conf| (conf.level(), conf.get_options())),
            "useImportRestrictions" => self
                .use_import_restrictions
                .as_ref()
                .map(|conf| (conf.level(), conf.get_options())),
            "useSortedClasses" => self
                .use_sorted_classes
                .as_ref()
                .map(|conf| (conf.level(), conf.get_options())),
            "useThrowNewError" => self
                .use_throw_new_error
                .as_ref()
                .map(|conf| (conf.level(), conf.get_options())),
            _ => None,
        }
    }
}
#[derive(Clone, Debug, Default, Deserialize, Deserializable, Eq, Merge, PartialEq, Serialize)]
#[deserializable(with_validator)]
#[cfg_attr(feature = "schema", derive(JsonSchema))]
#[serde(rename_all = "camelCase", default, deny_unknown_fields)]
#[doc = r" A list of rules that belong to this group"]
pub struct Performance {
    #[doc = r" It enables the recommended rules for this group"]
    #[serde(skip_serializing_if = "Option::is_none")]
    pub recommended: Option<bool>,
    #[doc = r" It enables ALL rules for this group."]
    #[serde(skip_serializing_if = "Option::is_none")]
    pub all: Option<bool>,
    #[doc = "Disallow the use of spread (...) syntax on accumulators."]
    #[serde(skip_serializing_if = "Option::is_none")]
    pub no_accumulating_spread: Option<RuleConfiguration<NoAccumulatingSpread>>,
    #[doc = "Disallow the use of barrel file."]
    #[serde(skip_serializing_if = "Option::is_none")]
    pub no_barrel_file: Option<RuleConfiguration<NoBarrelFile>>,
    #[doc = "Disallow the use of the delete operator."]
    #[serde(skip_serializing_if = "Option::is_none")]
    pub no_delete: Option<RuleConfiguration<NoDelete>>,
    #[doc = "Avoid re-export all."]
    #[serde(skip_serializing_if = "Option::is_none")]
    pub no_re_export_all: Option<RuleConfiguration<NoReExportAll>>,
}
impl DeserializableValidator for Performance {
    fn validate(
        &mut self,
        _name: &str,
        range: TextRange,
        diagnostics: &mut Vec<DeserializationDiagnostic>,
    ) -> bool {
        if self.recommended == Some(true) && self.all == Some(true) {
            diagnostics . push (DeserializationDiagnostic :: new (markup ! (< Emphasis > "'recommended'" < / Emphasis > " and " < Emphasis > "'all'" < / Emphasis > " can't be both " < Emphasis > "'true'" < / Emphasis > ". You should choose only one of them.")) . with_range (range) . with_note (markup ! ("Biome will fallback to its defaults for this section."))) ;
            return false;
        }
        true
    }
}
impl Performance {
    const GROUP_NAME: &'static str = "performance";
    pub(crate) const GROUP_RULES: &'static [&'static str] = &[
        "noAccumulatingSpread",
        "noBarrelFile",
        "noDelete",
        "noReExportAll",
    ];
    const RECOMMENDED_RULES: &'static [&'static str] = &["noAccumulatingSpread", "noDelete"];
    const RECOMMENDED_RULES_AS_FILTERS: &'static [RuleFilter<'static>] = &[
        RuleFilter::Rule(Self::GROUP_NAME, Self::GROUP_RULES[0]),
        RuleFilter::Rule(Self::GROUP_NAME, Self::GROUP_RULES[2]),
    ];
    const ALL_RULES_AS_FILTERS: &'static [RuleFilter<'static>] = &[
        RuleFilter::Rule(Self::GROUP_NAME, Self::GROUP_RULES[0]),
        RuleFilter::Rule(Self::GROUP_NAME, Self::GROUP_RULES[1]),
        RuleFilter::Rule(Self::GROUP_NAME, Self::GROUP_RULES[2]),
        RuleFilter::Rule(Self::GROUP_NAME, Self::GROUP_RULES[3]),
    ];
    #[doc = r" Retrieves the recommended rules"]
    pub(crate) fn is_recommended_true(&self) -> bool {
        matches!(self.recommended, Some(true))
    }
    pub(crate) fn is_recommended_unset(&self) -> bool {
        self.recommended.is_none()
    }
    pub(crate) fn is_all_true(&self) -> bool {
        matches!(self.all, Some(true))
    }
    pub(crate) fn is_all_unset(&self) -> bool {
        self.all.is_none()
    }
    pub(crate) fn get_enabled_rules(&self) -> IndexSet<RuleFilter> {
        let mut index_set = IndexSet::new();
        if let Some(rule) = self.no_accumulating_spread.as_ref() {
            if rule.is_enabled() {
                index_set.insert(RuleFilter::Rule(Self::GROUP_NAME, Self::GROUP_RULES[0]));
            }
        }
        if let Some(rule) = self.no_barrel_file.as_ref() {
            if rule.is_enabled() {
                index_set.insert(RuleFilter::Rule(Self::GROUP_NAME, Self::GROUP_RULES[1]));
            }
        }
        if let Some(rule) = self.no_delete.as_ref() {
            if rule.is_enabled() {
                index_set.insert(RuleFilter::Rule(Self::GROUP_NAME, Self::GROUP_RULES[2]));
            }
        }
        if let Some(rule) = self.no_re_export_all.as_ref() {
            if rule.is_enabled() {
                index_set.insert(RuleFilter::Rule(Self::GROUP_NAME, Self::GROUP_RULES[3]));
            }
        }
        index_set
    }
    pub(crate) fn get_disabled_rules(&self) -> IndexSet<RuleFilter> {
        let mut index_set = IndexSet::new();
        if let Some(rule) = self.no_accumulating_spread.as_ref() {
            if rule.is_disabled() {
                index_set.insert(RuleFilter::Rule(Self::GROUP_NAME, Self::GROUP_RULES[0]));
            }
        }
        if let Some(rule) = self.no_barrel_file.as_ref() {
            if rule.is_disabled() {
                index_set.insert(RuleFilter::Rule(Self::GROUP_NAME, Self::GROUP_RULES[1]));
            }
        }
        if let Some(rule) = self.no_delete.as_ref() {
            if rule.is_disabled() {
                index_set.insert(RuleFilter::Rule(Self::GROUP_NAME, Self::GROUP_RULES[2]));
            }
        }
        if let Some(rule) = self.no_re_export_all.as_ref() {
            if rule.is_disabled() {
                index_set.insert(RuleFilter::Rule(Self::GROUP_NAME, Self::GROUP_RULES[3]));
            }
        }
        index_set
    }
    #[doc = r" Checks if, given a rule name, matches one of the rules contained in this category"]
    pub(crate) fn has_rule(rule_name: &str) -> bool {
        Self::GROUP_RULES.contains(&rule_name)
    }
    #[doc = r" Checks if, given a rule name, it is marked as recommended"]
    pub(crate) fn is_recommended_rule(rule_name: &str) -> bool {
        Self::RECOMMENDED_RULES.contains(&rule_name)
    }
    pub(crate) fn recommended_rules_as_filters() -> &'static [RuleFilter<'static>] {
        Self::RECOMMENDED_RULES_AS_FILTERS
    }
    pub(crate) fn all_rules_as_filters() -> &'static [RuleFilter<'static>] {
        Self::ALL_RULES_AS_FILTERS
    }
    #[doc = r" Select preset rules"]
    pub(crate) fn collect_preset_rules(
        &self,
        parent_is_all: bool,
        parent_is_recommended: bool,
        enabled_rules: &mut IndexSet<RuleFilter>,
    ) {
        if self.is_all_true() || self.is_all_unset() && parent_is_all {
            enabled_rules.extend(Self::all_rules_as_filters());
        } else if self.is_recommended_true()
            || self.is_recommended_unset() && self.is_all_unset() && parent_is_recommended
        {
            enabled_rules.extend(Self::recommended_rules_as_filters());
        }
    }
    pub(crate) fn get_rule_configuration(
        &self,
        rule_name: &str,
    ) -> Option<(RulePlainConfiguration, Option<RuleOptions>)> {
        match rule_name {
            "noAccumulatingSpread" => self
                .no_accumulating_spread
                .as_ref()
                .map(|conf| (conf.level(), conf.get_options())),
            "noBarrelFile" => self
                .no_barrel_file
                .as_ref()
                .map(|conf| (conf.level(), conf.get_options())),
            "noDelete" => self
                .no_delete
                .as_ref()
                .map(|conf| (conf.level(), conf.get_options())),
            "noReExportAll" => self
                .no_re_export_all
                .as_ref()
                .map(|conf| (conf.level(), conf.get_options())),
            _ => None,
        }
    }
}
#[derive(Clone, Debug, Default, Deserialize, Deserializable, Eq, Merge, PartialEq, Serialize)]
#[deserializable(with_validator)]
#[cfg_attr(feature = "schema", derive(JsonSchema))]
#[serde(rename_all = "camelCase", default, deny_unknown_fields)]
#[doc = r" A list of rules that belong to this group"]
pub struct Security {
    #[doc = r" It enables the recommended rules for this group"]
    #[serde(skip_serializing_if = "Option::is_none")]
    pub recommended: Option<bool>,
    #[doc = r" It enables ALL rules for this group."]
    #[serde(skip_serializing_if = "Option::is_none")]
    pub all: Option<bool>,
    #[doc = "Prevent the usage of dangerous JSX props"]
    #[serde(skip_serializing_if = "Option::is_none")]
    pub no_dangerously_set_inner_html: Option<RuleConfiguration<NoDangerouslySetInnerHtml>>,
    #[doc = "Report when a DOM element or a component uses both children and dangerouslySetInnerHTML prop."]
    #[serde(skip_serializing_if = "Option::is_none")]
    pub no_dangerously_set_inner_html_with_children:
        Option<RuleConfiguration<NoDangerouslySetInnerHtmlWithChildren>>,
    #[doc = "Disallow the use of global eval()."]
    #[serde(skip_serializing_if = "Option::is_none")]
    pub no_global_eval: Option<RuleConfiguration<NoGlobalEval>>,
}
impl DeserializableValidator for Security {
    fn validate(
        &mut self,
        _name: &str,
        range: TextRange,
        diagnostics: &mut Vec<DeserializationDiagnostic>,
    ) -> bool {
        if self.recommended == Some(true) && self.all == Some(true) {
            diagnostics . push (DeserializationDiagnostic :: new (markup ! (< Emphasis > "'recommended'" < / Emphasis > " and " < Emphasis > "'all'" < / Emphasis > " can't be both " < Emphasis > "'true'" < / Emphasis > ". You should choose only one of them.")) . with_range (range) . with_note (markup ! ("Biome will fallback to its defaults for this section."))) ;
            return false;
        }
        true
    }
}
impl Security {
    const GROUP_NAME: &'static str = "security";
    pub(crate) const GROUP_RULES: &'static [&'static str] = &[
        "noDangerouslySetInnerHtml",
        "noDangerouslySetInnerHtmlWithChildren",
        "noGlobalEval",
    ];
    const RECOMMENDED_RULES: &'static [&'static str] = &[
        "noDangerouslySetInnerHtml",
        "noDangerouslySetInnerHtmlWithChildren",
        "noGlobalEval",
    ];
    const RECOMMENDED_RULES_AS_FILTERS: &'static [RuleFilter<'static>] = &[
        RuleFilter::Rule(Self::GROUP_NAME, Self::GROUP_RULES[0]),
        RuleFilter::Rule(Self::GROUP_NAME, Self::GROUP_RULES[1]),
        RuleFilter::Rule(Self::GROUP_NAME, Self::GROUP_RULES[2]),
    ];
    const ALL_RULES_AS_FILTERS: &'static [RuleFilter<'static>] = &[
        RuleFilter::Rule(Self::GROUP_NAME, Self::GROUP_RULES[0]),
        RuleFilter::Rule(Self::GROUP_NAME, Self::GROUP_RULES[1]),
        RuleFilter::Rule(Self::GROUP_NAME, Self::GROUP_RULES[2]),
    ];
    #[doc = r" Retrieves the recommended rules"]
    pub(crate) fn is_recommended_true(&self) -> bool {
        matches!(self.recommended, Some(true))
    }
    pub(crate) fn is_recommended_unset(&self) -> bool {
        self.recommended.is_none()
    }
    pub(crate) fn is_all_true(&self) -> bool {
        matches!(self.all, Some(true))
    }
    pub(crate) fn is_all_unset(&self) -> bool {
        self.all.is_none()
    }
    pub(crate) fn get_enabled_rules(&self) -> IndexSet<RuleFilter> {
        let mut index_set = IndexSet::new();
        if let Some(rule) = self.no_dangerously_set_inner_html.as_ref() {
            if rule.is_enabled() {
                index_set.insert(RuleFilter::Rule(Self::GROUP_NAME, Self::GROUP_RULES[0]));
            }
        }
        if let Some(rule) = self.no_dangerously_set_inner_html_with_children.as_ref() {
            if rule.is_enabled() {
                index_set.insert(RuleFilter::Rule(Self::GROUP_NAME, Self::GROUP_RULES[1]));
            }
        }
        if let Some(rule) = self.no_global_eval.as_ref() {
            if rule.is_enabled() {
                index_set.insert(RuleFilter::Rule(Self::GROUP_NAME, Self::GROUP_RULES[2]));
            }
        }
        index_set
    }
    pub(crate) fn get_disabled_rules(&self) -> IndexSet<RuleFilter> {
        let mut index_set = IndexSet::new();
        if let Some(rule) = self.no_dangerously_set_inner_html.as_ref() {
            if rule.is_disabled() {
                index_set.insert(RuleFilter::Rule(Self::GROUP_NAME, Self::GROUP_RULES[0]));
            }
        }
        if let Some(rule) = self.no_dangerously_set_inner_html_with_children.as_ref() {
            if rule.is_disabled() {
                index_set.insert(RuleFilter::Rule(Self::GROUP_NAME, Self::GROUP_RULES[1]));
            }
        }
        if let Some(rule) = self.no_global_eval.as_ref() {
            if rule.is_disabled() {
                index_set.insert(RuleFilter::Rule(Self::GROUP_NAME, Self::GROUP_RULES[2]));
            }
        }
        index_set
    }
    #[doc = r" Checks if, given a rule name, matches one of the rules contained in this category"]
    pub(crate) fn has_rule(rule_name: &str) -> bool {
        Self::GROUP_RULES.contains(&rule_name)
    }
    #[doc = r" Checks if, given a rule name, it is marked as recommended"]
    pub(crate) fn is_recommended_rule(rule_name: &str) -> bool {
        Self::RECOMMENDED_RULES.contains(&rule_name)
    }
    pub(crate) fn recommended_rules_as_filters() -> &'static [RuleFilter<'static>] {
        Self::RECOMMENDED_RULES_AS_FILTERS
    }
    pub(crate) fn all_rules_as_filters() -> &'static [RuleFilter<'static>] {
        Self::ALL_RULES_AS_FILTERS
    }
    #[doc = r" Select preset rules"]
    pub(crate) fn collect_preset_rules(
        &self,
        parent_is_all: bool,
        parent_is_recommended: bool,
        enabled_rules: &mut IndexSet<RuleFilter>,
    ) {
        if self.is_all_true() || self.is_all_unset() && parent_is_all {
            enabled_rules.extend(Self::all_rules_as_filters());
        } else if self.is_recommended_true()
            || self.is_recommended_unset() && self.is_all_unset() && parent_is_recommended
        {
            enabled_rules.extend(Self::recommended_rules_as_filters());
        }
    }
    pub(crate) fn get_rule_configuration(
        &self,
        rule_name: &str,
    ) -> Option<(RulePlainConfiguration, Option<RuleOptions>)> {
        match rule_name {
            "noDangerouslySetInnerHtml" => self
                .no_dangerously_set_inner_html
                .as_ref()
                .map(|conf| (conf.level(), conf.get_options())),
            "noDangerouslySetInnerHtmlWithChildren" => self
                .no_dangerously_set_inner_html_with_children
                .as_ref()
                .map(|conf| (conf.level(), conf.get_options())),
            "noGlobalEval" => self
                .no_global_eval
                .as_ref()
                .map(|conf| (conf.level(), conf.get_options())),
            _ => None,
        }
    }
}
#[derive(Clone, Debug, Default, Deserialize, Deserializable, Eq, Merge, PartialEq, Serialize)]
#[deserializable(with_validator)]
#[cfg_attr(feature = "schema", derive(JsonSchema))]
#[serde(rename_all = "camelCase", default, deny_unknown_fields)]
#[doc = r" A list of rules that belong to this group"]
pub struct Style {
    #[doc = r" It enables the recommended rules for this group"]
    #[serde(skip_serializing_if = "Option::is_none")]
    pub recommended: Option<bool>,
    #[doc = r" It enables ALL rules for this group."]
    #[serde(skip_serializing_if = "Option::is_none")]
    pub all: Option<bool>,
    #[doc = "Disallow the use of arguments."]
    #[serde(skip_serializing_if = "Option::is_none")]
    pub no_arguments: Option<RuleConfiguration<NoArguments>>,
    #[doc = "Disallow comma operator."]
    #[serde(skip_serializing_if = "Option::is_none")]
    pub no_comma_operator: Option<RuleConfiguration<NoCommaOperator>>,
    #[doc = "Disallow default exports."]
    #[serde(skip_serializing_if = "Option::is_none")]
    pub no_default_export: Option<RuleConfiguration<NoDefaultExport>>,
    #[doc = "Disallow implicit true values on JSX boolean attributes"]
    #[serde(skip_serializing_if = "Option::is_none")]
    pub no_implicit_boolean: Option<RuleConfiguration<NoImplicitBoolean>>,
    #[doc = "Disallow type annotations for variables, parameters, and class properties initialized with a literal expression."]
    #[serde(skip_serializing_if = "Option::is_none")]
    pub no_inferrable_types: Option<RuleConfiguration<NoInferrableTypes>>,
    #[doc = "Disallow the use of TypeScript's namespaces."]
    #[serde(skip_serializing_if = "Option::is_none")]
    pub no_namespace: Option<RuleConfiguration<NoNamespace>>,
    #[doc = "Disallow the use of namespace imports."]
    #[serde(skip_serializing_if = "Option::is_none")]
    pub no_namespace_import: Option<RuleConfiguration<NoNamespaceImport>>,
    #[doc = "Disallow negation in the condition of an if statement if it has an else clause."]
    #[serde(skip_serializing_if = "Option::is_none")]
    pub no_negation_else: Option<RuleConfiguration<NoNegationElse>>,
    #[doc = "Disallow non-null assertions using the ! postfix operator."]
    #[serde(skip_serializing_if = "Option::is_none")]
    pub no_non_null_assertion: Option<RuleConfiguration<NoNonNullAssertion>>,
    #[doc = "Disallow reassigning function parameters."]
    #[serde(skip_serializing_if = "Option::is_none")]
    pub no_parameter_assign: Option<RuleConfiguration<NoParameterAssign>>,
    #[doc = "Disallow the use of parameter properties in class constructors."]
    #[serde(skip_serializing_if = "Option::is_none")]
    pub no_parameter_properties: Option<RuleConfiguration<NoParameterProperties>>,
    #[doc = "This rule allows you to specify global variable names that you don’t want to use in your application."]
    #[serde(skip_serializing_if = "Option::is_none")]
    pub no_restricted_globals: Option<RuleConfiguration<NoRestrictedGlobals>>,
    #[doc = "Disallow the use of constants which its value is the upper-case version of its name."]
    #[serde(skip_serializing_if = "Option::is_none")]
    pub no_shouty_constants: Option<RuleConfiguration<NoShoutyConstants>>,
    #[doc = "Disallow template literals if interpolation and special-character handling are not needed"]
    #[serde(skip_serializing_if = "Option::is_none")]
    pub no_unused_template_literal: Option<RuleConfiguration<NoUnusedTemplateLiteral>>,
    #[doc = "Disallow else block when the if block breaks early."]
    #[serde(skip_serializing_if = "Option::is_none")]
    pub no_useless_else: Option<RuleConfiguration<NoUselessElse>>,
    #[doc = "Disallow the use of var"]
    #[serde(skip_serializing_if = "Option::is_none")]
    pub no_var: Option<RuleConfiguration<NoVar>>,
    #[doc = "Enforce the use of as const over literal type and type annotation."]
    #[serde(skip_serializing_if = "Option::is_none")]
    pub use_as_const_assertion: Option<RuleConfiguration<UseAsConstAssertion>>,
    #[doc = "Requires following curly brace conventions."]
    #[serde(skip_serializing_if = "Option::is_none")]
    pub use_block_statements: Option<RuleConfiguration<UseBlockStatements>>,
    #[doc = "Enforce using else if instead of nested if in else clauses."]
    #[serde(skip_serializing_if = "Option::is_none")]
    pub use_collapsed_else_if: Option<RuleConfiguration<UseCollapsedElseIf>>,
    #[doc = "Require consistently using either T\\[] or Array\\<T>"]
    #[serde(skip_serializing_if = "Option::is_none")]
    pub use_consistent_array_type: Option<RuleConfiguration<UseConsistentArrayType>>,
    #[doc = "Require const declarations for variables that are only assigned once."]
    #[serde(skip_serializing_if = "Option::is_none")]
    pub use_const: Option<RuleConfiguration<UseConst>>,
    #[doc = "Enforce default function parameters and optional function parameters to be last."]
    #[serde(skip_serializing_if = "Option::is_none")]
    pub use_default_parameter_last: Option<RuleConfiguration<UseDefaultParameterLast>>,
    #[doc = "Require that each enum member value be explicitly initialized."]
    #[serde(skip_serializing_if = "Option::is_none")]
    pub use_enum_initializers: Option<RuleConfiguration<UseEnumInitializers>>,
    #[doc = "Disallow the use of Math.pow in favor of the ** operator."]
    #[serde(skip_serializing_if = "Option::is_none")]
    pub use_exponentiation_operator: Option<RuleConfiguration<UseExponentiationOperator>>,
    #[doc = "Promotes the use of export type for types."]
    #[serde(skip_serializing_if = "Option::is_none")]
    pub use_export_type: Option<RuleConfiguration<UseExportType>>,
    #[doc = "Enforce naming conventions for JavaScript and TypeScript filenames."]
    #[serde(skip_serializing_if = "Option::is_none")]
    pub use_filenaming_convention: Option<RuleConfiguration<UseFilenamingConvention>>,
    #[doc = "This rule recommends a for-of loop when in a for loop, the index used to extract an item from the iterated array."]
    #[serde(skip_serializing_if = "Option::is_none")]
    pub use_for_of: Option<RuleConfiguration<UseForOf>>,
    #[doc = "This rule enforces the use of \\<>...\\</> over \\<Fragment>...\\</Fragment>."]
    #[serde(skip_serializing_if = "Option::is_none")]
    pub use_fragment_syntax: Option<RuleConfiguration<UseFragmentSyntax>>,
    #[doc = "Promotes the use of import type for types."]
    #[serde(skip_serializing_if = "Option::is_none")]
    pub use_import_type: Option<RuleConfiguration<UseImportType>>,
    #[doc = "Require all enum members to be literal values."]
    #[serde(skip_serializing_if = "Option::is_none")]
    pub use_literal_enum_members: Option<RuleConfiguration<UseLiteralEnumMembers>>,
    #[doc = "Enforce naming conventions for everything across a codebase."]
    #[serde(skip_serializing_if = "Option::is_none")]
    pub use_naming_convention: Option<RuleConfiguration<UseNamingConvention>>,
    #[doc = "Promotes the usage of node:assert/strict over node:assert."]
    #[serde(skip_serializing_if = "Option::is_none")]
    pub use_node_assert_strict: Option<RuleConfiguration<UseNodeAssertStrict>>,
    #[doc = "Enforces using the node: protocol for Node.js builtin modules."]
    #[serde(skip_serializing_if = "Option::is_none")]
    pub use_nodejs_import_protocol: Option<RuleConfiguration<UseNodejsImportProtocol>>,
    #[doc = "Use the Number properties instead of global ones."]
    #[serde(skip_serializing_if = "Option::is_none")]
    pub use_number_namespace: Option<RuleConfiguration<UseNumberNamespace>>,
    #[doc = "Disallow parseInt() and Number.parseInt() in favor of binary, octal, and hexadecimal literals"]
    #[serde(skip_serializing_if = "Option::is_none")]
    pub use_numeric_literals: Option<RuleConfiguration<UseNumericLiterals>>,
    #[doc = "Prevent extra closing tags for components without children"]
    #[serde(skip_serializing_if = "Option::is_none")]
    pub use_self_closing_elements: Option<RuleConfiguration<UseSelfClosingElements>>,
    #[doc = "When expressing array types, this rule promotes the usage of T\\[] shorthand instead of Array\\<T>."]
    #[serde(skip_serializing_if = "Option::is_none")]
    pub use_shorthand_array_type: Option<RuleConfiguration<UseShorthandArrayType>>,
    #[doc = "Require assignment operator shorthand where possible."]
    #[serde(skip_serializing_if = "Option::is_none")]
    pub use_shorthand_assign: Option<RuleConfiguration<UseShorthandAssign>>,
    #[doc = "Enforce using function types instead of object type with call signatures."]
    #[serde(skip_serializing_if = "Option::is_none")]
    pub use_shorthand_function_type: Option<RuleConfiguration<UseShorthandFunctionType>>,
    #[doc = "Enforces switch clauses have a single statement, emits a quick fix wrapping the statements in a block."]
    #[serde(skip_serializing_if = "Option::is_none")]
    pub use_single_case_statement: Option<RuleConfiguration<UseSingleCaseStatement>>,
    #[doc = "Disallow multiple variable declarations in the same variable statement"]
    #[serde(skip_serializing_if = "Option::is_none")]
    pub use_single_var_declarator: Option<RuleConfiguration<UseSingleVarDeclarator>>,
    #[doc = "Prefer template literals over string concatenation."]
    #[serde(skip_serializing_if = "Option::is_none")]
    pub use_template: Option<RuleConfiguration<UseTemplate>>,
    #[doc = "Enforce the use of while loops instead of for loops when the initializer and update expressions are not needed."]
    #[serde(skip_serializing_if = "Option::is_none")]
    pub use_while: Option<RuleConfiguration<UseWhile>>,
}
impl DeserializableValidator for Style {
    fn validate(
        &mut self,
        _name: &str,
        range: TextRange,
        diagnostics: &mut Vec<DeserializationDiagnostic>,
    ) -> bool {
        if self.recommended == Some(true) && self.all == Some(true) {
            diagnostics . push (DeserializationDiagnostic :: new (markup ! (< Emphasis > "'recommended'" < / Emphasis > " and " < Emphasis > "'all'" < / Emphasis > " can't be both " < Emphasis > "'true'" < / Emphasis > ". You should choose only one of them.")) . with_range (range) . with_note (markup ! ("Biome will fallback to its defaults for this section."))) ;
            return false;
        }
        true
    }
}
impl Style {
    const GROUP_NAME: &'static str = "style";
    pub(crate) const GROUP_RULES: &'static [&'static str] = &[
        "noArguments",
        "noCommaOperator",
        "noDefaultExport",
        "noImplicitBoolean",
        "noInferrableTypes",
        "noNamespace",
        "noNamespaceImport",
        "noNegationElse",
        "noNonNullAssertion",
        "noParameterAssign",
        "noParameterProperties",
        "noRestrictedGlobals",
        "noShoutyConstants",
        "noUnusedTemplateLiteral",
        "noUselessElse",
        "noVar",
        "useAsConstAssertion",
        "useBlockStatements",
        "useCollapsedElseIf",
        "useConsistentArrayType",
        "useConst",
        "useDefaultParameterLast",
        "useEnumInitializers",
        "useExponentiationOperator",
        "useExportType",
        "useFilenamingConvention",
        "useForOf",
        "useFragmentSyntax",
        "useImportType",
        "useLiteralEnumMembers",
        "useNamingConvention",
        "useNodeAssertStrict",
        "useNodejsImportProtocol",
        "useNumberNamespace",
        "useNumericLiterals",
        "useSelfClosingElements",
        "useShorthandArrayType",
        "useShorthandAssign",
        "useShorthandFunctionType",
        "useSingleCaseStatement",
        "useSingleVarDeclarator",
        "useTemplate",
        "useWhile",
    ];
    const RECOMMENDED_RULES: &'static [&'static str] = &[
        "noArguments",
        "noCommaOperator",
        "noInferrableTypes",
        "noNonNullAssertion",
        "noParameterAssign",
        "noUnusedTemplateLiteral",
        "noUselessElse",
        "noVar",
        "useAsConstAssertion",
        "useConst",
        "useDefaultParameterLast",
        "useEnumInitializers",
        "useExponentiationOperator",
        "useExportType",
        "useImportType",
        "useLiteralEnumMembers",
        "useNodejsImportProtocol",
        "useNumberNamespace",
        "useNumericLiterals",
        "useSelfClosingElements",
        "useShorthandFunctionType",
        "useSingleVarDeclarator",
        "useTemplate",
        "useWhile",
    ];
    const RECOMMENDED_RULES_AS_FILTERS: &'static [RuleFilter<'static>] = &[
        RuleFilter::Rule(Self::GROUP_NAME, Self::GROUP_RULES[0]),
        RuleFilter::Rule(Self::GROUP_NAME, Self::GROUP_RULES[1]),
        RuleFilter::Rule(Self::GROUP_NAME, Self::GROUP_RULES[4]),
        RuleFilter::Rule(Self::GROUP_NAME, Self::GROUP_RULES[8]),
        RuleFilter::Rule(Self::GROUP_NAME, Self::GROUP_RULES[9]),
        RuleFilter::Rule(Self::GROUP_NAME, Self::GROUP_RULES[13]),
        RuleFilter::Rule(Self::GROUP_NAME, Self::GROUP_RULES[14]),
        RuleFilter::Rule(Self::GROUP_NAME, Self::GROUP_RULES[15]),
        RuleFilter::Rule(Self::GROUP_NAME, Self::GROUP_RULES[16]),
        RuleFilter::Rule(Self::GROUP_NAME, Self::GROUP_RULES[20]),
        RuleFilter::Rule(Self::GROUP_NAME, Self::GROUP_RULES[21]),
        RuleFilter::Rule(Self::GROUP_NAME, Self::GROUP_RULES[22]),
        RuleFilter::Rule(Self::GROUP_NAME, Self::GROUP_RULES[23]),
        RuleFilter::Rule(Self::GROUP_NAME, Self::GROUP_RULES[24]),
        RuleFilter::Rule(Self::GROUP_NAME, Self::GROUP_RULES[28]),
        RuleFilter::Rule(Self::GROUP_NAME, Self::GROUP_RULES[29]),
        RuleFilter::Rule(Self::GROUP_NAME, Self::GROUP_RULES[32]),
        RuleFilter::Rule(Self::GROUP_NAME, Self::GROUP_RULES[33]),
        RuleFilter::Rule(Self::GROUP_NAME, Self::GROUP_RULES[34]),
        RuleFilter::Rule(Self::GROUP_NAME, Self::GROUP_RULES[35]),
        RuleFilter::Rule(Self::GROUP_NAME, Self::GROUP_RULES[38]),
        RuleFilter::Rule(Self::GROUP_NAME, Self::GROUP_RULES[40]),
        RuleFilter::Rule(Self::GROUP_NAME, Self::GROUP_RULES[41]),
        RuleFilter::Rule(Self::GROUP_NAME, Self::GROUP_RULES[42]),
    ];
    const ALL_RULES_AS_FILTERS: &'static [RuleFilter<'static>] = &[
        RuleFilter::Rule(Self::GROUP_NAME, Self::GROUP_RULES[0]),
        RuleFilter::Rule(Self::GROUP_NAME, Self::GROUP_RULES[1]),
        RuleFilter::Rule(Self::GROUP_NAME, Self::GROUP_RULES[2]),
        RuleFilter::Rule(Self::GROUP_NAME, Self::GROUP_RULES[3]),
        RuleFilter::Rule(Self::GROUP_NAME, Self::GROUP_RULES[4]),
        RuleFilter::Rule(Self::GROUP_NAME, Self::GROUP_RULES[5]),
        RuleFilter::Rule(Self::GROUP_NAME, Self::GROUP_RULES[6]),
        RuleFilter::Rule(Self::GROUP_NAME, Self::GROUP_RULES[7]),
        RuleFilter::Rule(Self::GROUP_NAME, Self::GROUP_RULES[8]),
        RuleFilter::Rule(Self::GROUP_NAME, Self::GROUP_RULES[9]),
        RuleFilter::Rule(Self::GROUP_NAME, Self::GROUP_RULES[10]),
        RuleFilter::Rule(Self::GROUP_NAME, Self::GROUP_RULES[11]),
        RuleFilter::Rule(Self::GROUP_NAME, Self::GROUP_RULES[12]),
        RuleFilter::Rule(Self::GROUP_NAME, Self::GROUP_RULES[13]),
        RuleFilter::Rule(Self::GROUP_NAME, Self::GROUP_RULES[14]),
        RuleFilter::Rule(Self::GROUP_NAME, Self::GROUP_RULES[15]),
        RuleFilter::Rule(Self::GROUP_NAME, Self::GROUP_RULES[16]),
        RuleFilter::Rule(Self::GROUP_NAME, Self::GROUP_RULES[17]),
        RuleFilter::Rule(Self::GROUP_NAME, Self::GROUP_RULES[18]),
        RuleFilter::Rule(Self::GROUP_NAME, Self::GROUP_RULES[19]),
        RuleFilter::Rule(Self::GROUP_NAME, Self::GROUP_RULES[20]),
        RuleFilter::Rule(Self::GROUP_NAME, Self::GROUP_RULES[21]),
        RuleFilter::Rule(Self::GROUP_NAME, Self::GROUP_RULES[22]),
        RuleFilter::Rule(Self::GROUP_NAME, Self::GROUP_RULES[23]),
        RuleFilter::Rule(Self::GROUP_NAME, Self::GROUP_RULES[24]),
        RuleFilter::Rule(Self::GROUP_NAME, Self::GROUP_RULES[25]),
        RuleFilter::Rule(Self::GROUP_NAME, Self::GROUP_RULES[26]),
        RuleFilter::Rule(Self::GROUP_NAME, Self::GROUP_RULES[27]),
        RuleFilter::Rule(Self::GROUP_NAME, Self::GROUP_RULES[28]),
        RuleFilter::Rule(Self::GROUP_NAME, Self::GROUP_RULES[29]),
        RuleFilter::Rule(Self::GROUP_NAME, Self::GROUP_RULES[30]),
        RuleFilter::Rule(Self::GROUP_NAME, Self::GROUP_RULES[31]),
        RuleFilter::Rule(Self::GROUP_NAME, Self::GROUP_RULES[32]),
        RuleFilter::Rule(Self::GROUP_NAME, Self::GROUP_RULES[33]),
        RuleFilter::Rule(Self::GROUP_NAME, Self::GROUP_RULES[34]),
        RuleFilter::Rule(Self::GROUP_NAME, Self::GROUP_RULES[35]),
        RuleFilter::Rule(Self::GROUP_NAME, Self::GROUP_RULES[36]),
        RuleFilter::Rule(Self::GROUP_NAME, Self::GROUP_RULES[37]),
        RuleFilter::Rule(Self::GROUP_NAME, Self::GROUP_RULES[38]),
        RuleFilter::Rule(Self::GROUP_NAME, Self::GROUP_RULES[39]),
        RuleFilter::Rule(Self::GROUP_NAME, Self::GROUP_RULES[40]),
        RuleFilter::Rule(Self::GROUP_NAME, Self::GROUP_RULES[41]),
        RuleFilter::Rule(Self::GROUP_NAME, Self::GROUP_RULES[42]),
    ];
    #[doc = r" Retrieves the recommended rules"]
    pub(crate) fn is_recommended_true(&self) -> bool {
        matches!(self.recommended, Some(true))
    }
    pub(crate) fn is_recommended_unset(&self) -> bool {
        self.recommended.is_none()
    }
    pub(crate) fn is_all_true(&self) -> bool {
        matches!(self.all, Some(true))
    }
    pub(crate) fn is_all_unset(&self) -> bool {
        self.all.is_none()
    }
    pub(crate) fn get_enabled_rules(&self) -> IndexSet<RuleFilter> {
        let mut index_set = IndexSet::new();
        if let Some(rule) = self.no_arguments.as_ref() {
            if rule.is_enabled() {
                index_set.insert(RuleFilter::Rule(Self::GROUP_NAME, Self::GROUP_RULES[0]));
            }
        }
        if let Some(rule) = self.no_comma_operator.as_ref() {
            if rule.is_enabled() {
                index_set.insert(RuleFilter::Rule(Self::GROUP_NAME, Self::GROUP_RULES[1]));
            }
        }
        if let Some(rule) = self.no_default_export.as_ref() {
            if rule.is_enabled() {
                index_set.insert(RuleFilter::Rule(Self::GROUP_NAME, Self::GROUP_RULES[2]));
            }
        }
        if let Some(rule) = self.no_implicit_boolean.as_ref() {
            if rule.is_enabled() {
                index_set.insert(RuleFilter::Rule(Self::GROUP_NAME, Self::GROUP_RULES[3]));
            }
        }
        if let Some(rule) = self.no_inferrable_types.as_ref() {
            if rule.is_enabled() {
                index_set.insert(RuleFilter::Rule(Self::GROUP_NAME, Self::GROUP_RULES[4]));
            }
        }
        if let Some(rule) = self.no_namespace.as_ref() {
            if rule.is_enabled() {
                index_set.insert(RuleFilter::Rule(Self::GROUP_NAME, Self::GROUP_RULES[5]));
            }
        }
        if let Some(rule) = self.no_namespace_import.as_ref() {
            if rule.is_enabled() {
                index_set.insert(RuleFilter::Rule(Self::GROUP_NAME, Self::GROUP_RULES[6]));
            }
        }
        if let Some(rule) = self.no_negation_else.as_ref() {
            if rule.is_enabled() {
                index_set.insert(RuleFilter::Rule(Self::GROUP_NAME, Self::GROUP_RULES[7]));
            }
        }
        if let Some(rule) = self.no_non_null_assertion.as_ref() {
            if rule.is_enabled() {
                index_set.insert(RuleFilter::Rule(Self::GROUP_NAME, Self::GROUP_RULES[8]));
            }
        }
        if let Some(rule) = self.no_parameter_assign.as_ref() {
            if rule.is_enabled() {
                index_set.insert(RuleFilter::Rule(Self::GROUP_NAME, Self::GROUP_RULES[9]));
            }
        }
        if let Some(rule) = self.no_parameter_properties.as_ref() {
            if rule.is_enabled() {
                index_set.insert(RuleFilter::Rule(Self::GROUP_NAME, Self::GROUP_RULES[10]));
            }
        }
        if let Some(rule) = self.no_restricted_globals.as_ref() {
            if rule.is_enabled() {
                index_set.insert(RuleFilter::Rule(Self::GROUP_NAME, Self::GROUP_RULES[11]));
            }
        }
        if let Some(rule) = self.no_shouty_constants.as_ref() {
            if rule.is_enabled() {
                index_set.insert(RuleFilter::Rule(Self::GROUP_NAME, Self::GROUP_RULES[12]));
            }
        }
        if let Some(rule) = self.no_unused_template_literal.as_ref() {
            if rule.is_enabled() {
                index_set.insert(RuleFilter::Rule(Self::GROUP_NAME, Self::GROUP_RULES[13]));
            }
        }
        if let Some(rule) = self.no_useless_else.as_ref() {
            if rule.is_enabled() {
                index_set.insert(RuleFilter::Rule(Self::GROUP_NAME, Self::GROUP_RULES[14]));
            }
        }
        if let Some(rule) = self.no_var.as_ref() {
            if rule.is_enabled() {
                index_set.insert(RuleFilter::Rule(Self::GROUP_NAME, Self::GROUP_RULES[15]));
            }
        }
        if let Some(rule) = self.use_as_const_assertion.as_ref() {
            if rule.is_enabled() {
                index_set.insert(RuleFilter::Rule(Self::GROUP_NAME, Self::GROUP_RULES[16]));
            }
        }
        if let Some(rule) = self.use_block_statements.as_ref() {
            if rule.is_enabled() {
                index_set.insert(RuleFilter::Rule(Self::GROUP_NAME, Self::GROUP_RULES[17]));
            }
        }
        if let Some(rule) = self.use_collapsed_else_if.as_ref() {
            if rule.is_enabled() {
                index_set.insert(RuleFilter::Rule(Self::GROUP_NAME, Self::GROUP_RULES[18]));
            }
        }
        if let Some(rule) = self.use_consistent_array_type.as_ref() {
            if rule.is_enabled() {
                index_set.insert(RuleFilter::Rule(Self::GROUP_NAME, Self::GROUP_RULES[19]));
            }
        }
        if let Some(rule) = self.use_const.as_ref() {
            if rule.is_enabled() {
                index_set.insert(RuleFilter::Rule(Self::GROUP_NAME, Self::GROUP_RULES[20]));
            }
        }
        if let Some(rule) = self.use_default_parameter_last.as_ref() {
            if rule.is_enabled() {
                index_set.insert(RuleFilter::Rule(Self::GROUP_NAME, Self::GROUP_RULES[21]));
            }
        }
        if let Some(rule) = self.use_enum_initializers.as_ref() {
            if rule.is_enabled() {
                index_set.insert(RuleFilter::Rule(Self::GROUP_NAME, Self::GROUP_RULES[22]));
            }
        }
        if let Some(rule) = self.use_exponentiation_operator.as_ref() {
            if rule.is_enabled() {
                index_set.insert(RuleFilter::Rule(Self::GROUP_NAME, Self::GROUP_RULES[23]));
            }
        }
        if let Some(rule) = self.use_export_type.as_ref() {
            if rule.is_enabled() {
                index_set.insert(RuleFilter::Rule(Self::GROUP_NAME, Self::GROUP_RULES[24]));
            }
        }
        if let Some(rule) = self.use_filenaming_convention.as_ref() {
            if rule.is_enabled() {
                index_set.insert(RuleFilter::Rule(Self::GROUP_NAME, Self::GROUP_RULES[25]));
            }
        }
        if let Some(rule) = self.use_for_of.as_ref() {
            if rule.is_enabled() {
                index_set.insert(RuleFilter::Rule(Self::GROUP_NAME, Self::GROUP_RULES[26]));
            }
        }
        if let Some(rule) = self.use_fragment_syntax.as_ref() {
            if rule.is_enabled() {
                index_set.insert(RuleFilter::Rule(Self::GROUP_NAME, Self::GROUP_RULES[27]));
            }
        }
        if let Some(rule) = self.use_import_type.as_ref() {
            if rule.is_enabled() {
                index_set.insert(RuleFilter::Rule(Self::GROUP_NAME, Self::GROUP_RULES[28]));
            }
        }
        if let Some(rule) = self.use_literal_enum_members.as_ref() {
            if rule.is_enabled() {
                index_set.insert(RuleFilter::Rule(Self::GROUP_NAME, Self::GROUP_RULES[29]));
            }
        }
        if let Some(rule) = self.use_naming_convention.as_ref() {
            if rule.is_enabled() {
                index_set.insert(RuleFilter::Rule(Self::GROUP_NAME, Self::GROUP_RULES[30]));
            }
        }
        if let Some(rule) = self.use_node_assert_strict.as_ref() {
            if rule.is_enabled() {
                index_set.insert(RuleFilter::Rule(Self::GROUP_NAME, Self::GROUP_RULES[31]));
            }
        }
        if let Some(rule) = self.use_nodejs_import_protocol.as_ref() {
            if rule.is_enabled() {
                index_set.insert(RuleFilter::Rule(Self::GROUP_NAME, Self::GROUP_RULES[32]));
            }
        }
        if let Some(rule) = self.use_number_namespace.as_ref() {
            if rule.is_enabled() {
                index_set.insert(RuleFilter::Rule(Self::GROUP_NAME, Self::GROUP_RULES[33]));
            }
        }
        if let Some(rule) = self.use_numeric_literals.as_ref() {
            if rule.is_enabled() {
                index_set.insert(RuleFilter::Rule(Self::GROUP_NAME, Self::GROUP_RULES[34]));
            }
        }
        if let Some(rule) = self.use_self_closing_elements.as_ref() {
            if rule.is_enabled() {
                index_set.insert(RuleFilter::Rule(Self::GROUP_NAME, Self::GROUP_RULES[35]));
            }
        }
        if let Some(rule) = self.use_shorthand_array_type.as_ref() {
            if rule.is_enabled() {
                index_set.insert(RuleFilter::Rule(Self::GROUP_NAME, Self::GROUP_RULES[36]));
            }
        }
        if let Some(rule) = self.use_shorthand_assign.as_ref() {
            if rule.is_enabled() {
                index_set.insert(RuleFilter::Rule(Self::GROUP_NAME, Self::GROUP_RULES[37]));
            }
        }
        if let Some(rule) = self.use_shorthand_function_type.as_ref() {
            if rule.is_enabled() {
                index_set.insert(RuleFilter::Rule(Self::GROUP_NAME, Self::GROUP_RULES[38]));
            }
        }
        if let Some(rule) = self.use_single_case_statement.as_ref() {
            if rule.is_enabled() {
                index_set.insert(RuleFilter::Rule(Self::GROUP_NAME, Self::GROUP_RULES[39]));
            }
        }
        if let Some(rule) = self.use_single_var_declarator.as_ref() {
            if rule.is_enabled() {
                index_set.insert(RuleFilter::Rule(Self::GROUP_NAME, Self::GROUP_RULES[40]));
            }
        }
        if let Some(rule) = self.use_template.as_ref() {
            if rule.is_enabled() {
                index_set.insert(RuleFilter::Rule(Self::GROUP_NAME, Self::GROUP_RULES[41]));
            }
        }
        if let Some(rule) = self.use_while.as_ref() {
            if rule.is_enabled() {
                index_set.insert(RuleFilter::Rule(Self::GROUP_NAME, Self::GROUP_RULES[42]));
            }
        }
        index_set
    }
    pub(crate) fn get_disabled_rules(&self) -> IndexSet<RuleFilter> {
        let mut index_set = IndexSet::new();
        if let Some(rule) = self.no_arguments.as_ref() {
            if rule.is_disabled() {
                index_set.insert(RuleFilter::Rule(Self::GROUP_NAME, Self::GROUP_RULES[0]));
            }
        }
        if let Some(rule) = self.no_comma_operator.as_ref() {
            if rule.is_disabled() {
                index_set.insert(RuleFilter::Rule(Self::GROUP_NAME, Self::GROUP_RULES[1]));
            }
        }
        if let Some(rule) = self.no_default_export.as_ref() {
            if rule.is_disabled() {
                index_set.insert(RuleFilter::Rule(Self::GROUP_NAME, Self::GROUP_RULES[2]));
            }
        }
        if let Some(rule) = self.no_implicit_boolean.as_ref() {
            if rule.is_disabled() {
                index_set.insert(RuleFilter::Rule(Self::GROUP_NAME, Self::GROUP_RULES[3]));
            }
        }
        if let Some(rule) = self.no_inferrable_types.as_ref() {
            if rule.is_disabled() {
                index_set.insert(RuleFilter::Rule(Self::GROUP_NAME, Self::GROUP_RULES[4]));
            }
        }
        if let Some(rule) = self.no_namespace.as_ref() {
            if rule.is_disabled() {
                index_set.insert(RuleFilter::Rule(Self::GROUP_NAME, Self::GROUP_RULES[5]));
            }
        }
        if let Some(rule) = self.no_namespace_import.as_ref() {
            if rule.is_disabled() {
                index_set.insert(RuleFilter::Rule(Self::GROUP_NAME, Self::GROUP_RULES[6]));
            }
        }
        if let Some(rule) = self.no_negation_else.as_ref() {
            if rule.is_disabled() {
                index_set.insert(RuleFilter::Rule(Self::GROUP_NAME, Self::GROUP_RULES[7]));
            }
        }
        if let Some(rule) = self.no_non_null_assertion.as_ref() {
            if rule.is_disabled() {
                index_set.insert(RuleFilter::Rule(Self::GROUP_NAME, Self::GROUP_RULES[8]));
            }
        }
        if let Some(rule) = self.no_parameter_assign.as_ref() {
            if rule.is_disabled() {
                index_set.insert(RuleFilter::Rule(Self::GROUP_NAME, Self::GROUP_RULES[9]));
            }
        }
        if let Some(rule) = self.no_parameter_properties.as_ref() {
            if rule.is_disabled() {
                index_set.insert(RuleFilter::Rule(Self::GROUP_NAME, Self::GROUP_RULES[10]));
            }
        }
        if let Some(rule) = self.no_restricted_globals.as_ref() {
            if rule.is_disabled() {
                index_set.insert(RuleFilter::Rule(Self::GROUP_NAME, Self::GROUP_RULES[11]));
            }
        }
        if let Some(rule) = self.no_shouty_constants.as_ref() {
            if rule.is_disabled() {
                index_set.insert(RuleFilter::Rule(Self::GROUP_NAME, Self::GROUP_RULES[12]));
            }
        }
        if let Some(rule) = self.no_unused_template_literal.as_ref() {
            if rule.is_disabled() {
                index_set.insert(RuleFilter::Rule(Self::GROUP_NAME, Self::GROUP_RULES[13]));
            }
        }
        if let Some(rule) = self.no_useless_else.as_ref() {
            if rule.is_disabled() {
                index_set.insert(RuleFilter::Rule(Self::GROUP_NAME, Self::GROUP_RULES[14]));
            }
        }
        if let Some(rule) = self.no_var.as_ref() {
            if rule.is_disabled() {
                index_set.insert(RuleFilter::Rule(Self::GROUP_NAME, Self::GROUP_RULES[15]));
            }
        }
        if let Some(rule) = self.use_as_const_assertion.as_ref() {
            if rule.is_disabled() {
                index_set.insert(RuleFilter::Rule(Self::GROUP_NAME, Self::GROUP_RULES[16]));
            }
        }
        if let Some(rule) = self.use_block_statements.as_ref() {
            if rule.is_disabled() {
                index_set.insert(RuleFilter::Rule(Self::GROUP_NAME, Self::GROUP_RULES[17]));
            }
        }
        if let Some(rule) = self.use_collapsed_else_if.as_ref() {
            if rule.is_disabled() {
                index_set.insert(RuleFilter::Rule(Self::GROUP_NAME, Self::GROUP_RULES[18]));
            }
        }
        if let Some(rule) = self.use_consistent_array_type.as_ref() {
            if rule.is_disabled() {
                index_set.insert(RuleFilter::Rule(Self::GROUP_NAME, Self::GROUP_RULES[19]));
            }
        }
        if let Some(rule) = self.use_const.as_ref() {
            if rule.is_disabled() {
                index_set.insert(RuleFilter::Rule(Self::GROUP_NAME, Self::GROUP_RULES[20]));
            }
        }
        if let Some(rule) = self.use_default_parameter_last.as_ref() {
            if rule.is_disabled() {
                index_set.insert(RuleFilter::Rule(Self::GROUP_NAME, Self::GROUP_RULES[21]));
            }
        }
        if let Some(rule) = self.use_enum_initializers.as_ref() {
            if rule.is_disabled() {
                index_set.insert(RuleFilter::Rule(Self::GROUP_NAME, Self::GROUP_RULES[22]));
            }
        }
        if let Some(rule) = self.use_exponentiation_operator.as_ref() {
            if rule.is_disabled() {
                index_set.insert(RuleFilter::Rule(Self::GROUP_NAME, Self::GROUP_RULES[23]));
            }
        }
        if let Some(rule) = self.use_export_type.as_ref() {
            if rule.is_disabled() {
                index_set.insert(RuleFilter::Rule(Self::GROUP_NAME, Self::GROUP_RULES[24]));
            }
        }
        if let Some(rule) = self.use_filenaming_convention.as_ref() {
            if rule.is_disabled() {
                index_set.insert(RuleFilter::Rule(Self::GROUP_NAME, Self::GROUP_RULES[25]));
            }
        }
        if let Some(rule) = self.use_for_of.as_ref() {
            if rule.is_disabled() {
                index_set.insert(RuleFilter::Rule(Self::GROUP_NAME, Self::GROUP_RULES[26]));
            }
        }
        if let Some(rule) = self.use_fragment_syntax.as_ref() {
            if rule.is_disabled() {
                index_set.insert(RuleFilter::Rule(Self::GROUP_NAME, Self::GROUP_RULES[27]));
            }
        }
        if let Some(rule) = self.use_import_type.as_ref() {
            if rule.is_disabled() {
                index_set.insert(RuleFilter::Rule(Self::GROUP_NAME, Self::GROUP_RULES[28]));
            }
        }
        if let Some(rule) = self.use_literal_enum_members.as_ref() {
            if rule.is_disabled() {
                index_set.insert(RuleFilter::Rule(Self::GROUP_NAME, Self::GROUP_RULES[29]));
            }
        }
        if let Some(rule) = self.use_naming_convention.as_ref() {
            if rule.is_disabled() {
                index_set.insert(RuleFilter::Rule(Self::GROUP_NAME, Self::GROUP_RULES[30]));
            }
        }
        if let Some(rule) = self.use_node_assert_strict.as_ref() {
            if rule.is_disabled() {
                index_set.insert(RuleFilter::Rule(Self::GROUP_NAME, Self::GROUP_RULES[31]));
            }
        }
        if let Some(rule) = self.use_nodejs_import_protocol.as_ref() {
            if rule.is_disabled() {
                index_set.insert(RuleFilter::Rule(Self::GROUP_NAME, Self::GROUP_RULES[32]));
            }
        }
        if let Some(rule) = self.use_number_namespace.as_ref() {
            if rule.is_disabled() {
                index_set.insert(RuleFilter::Rule(Self::GROUP_NAME, Self::GROUP_RULES[33]));
            }
        }
        if let Some(rule) = self.use_numeric_literals.as_ref() {
            if rule.is_disabled() {
                index_set.insert(RuleFilter::Rule(Self::GROUP_NAME, Self::GROUP_RULES[34]));
            }
        }
        if let Some(rule) = self.use_self_closing_elements.as_ref() {
            if rule.is_disabled() {
                index_set.insert(RuleFilter::Rule(Self::GROUP_NAME, Self::GROUP_RULES[35]));
            }
        }
        if let Some(rule) = self.use_shorthand_array_type.as_ref() {
            if rule.is_disabled() {
                index_set.insert(RuleFilter::Rule(Self::GROUP_NAME, Self::GROUP_RULES[36]));
            }
        }
        if let Some(rule) = self.use_shorthand_assign.as_ref() {
            if rule.is_disabled() {
                index_set.insert(RuleFilter::Rule(Self::GROUP_NAME, Self::GROUP_RULES[37]));
            }
        }
        if let Some(rule) = self.use_shorthand_function_type.as_ref() {
            if rule.is_disabled() {
                index_set.insert(RuleFilter::Rule(Self::GROUP_NAME, Self::GROUP_RULES[38]));
            }
        }
        if let Some(rule) = self.use_single_case_statement.as_ref() {
            if rule.is_disabled() {
                index_set.insert(RuleFilter::Rule(Self::GROUP_NAME, Self::GROUP_RULES[39]));
            }
        }
        if let Some(rule) = self.use_single_var_declarator.as_ref() {
            if rule.is_disabled() {
                index_set.insert(RuleFilter::Rule(Self::GROUP_NAME, Self::GROUP_RULES[40]));
            }
        }
        if let Some(rule) = self.use_template.as_ref() {
            if rule.is_disabled() {
                index_set.insert(RuleFilter::Rule(Self::GROUP_NAME, Self::GROUP_RULES[41]));
            }
        }
        if let Some(rule) = self.use_while.as_ref() {
            if rule.is_disabled() {
                index_set.insert(RuleFilter::Rule(Self::GROUP_NAME, Self::GROUP_RULES[42]));
            }
        }
        index_set
    }
    #[doc = r" Checks if, given a rule name, matches one of the rules contained in this category"]
    pub(crate) fn has_rule(rule_name: &str) -> bool {
        Self::GROUP_RULES.contains(&rule_name)
    }
    #[doc = r" Checks if, given a rule name, it is marked as recommended"]
    pub(crate) fn is_recommended_rule(rule_name: &str) -> bool {
        Self::RECOMMENDED_RULES.contains(&rule_name)
    }
    pub(crate) fn recommended_rules_as_filters() -> &'static [RuleFilter<'static>] {
        Self::RECOMMENDED_RULES_AS_FILTERS
    }
    pub(crate) fn all_rules_as_filters() -> &'static [RuleFilter<'static>] {
        Self::ALL_RULES_AS_FILTERS
    }
    #[doc = r" Select preset rules"]
    pub(crate) fn collect_preset_rules(
        &self,
        parent_is_all: bool,
        parent_is_recommended: bool,
        enabled_rules: &mut IndexSet<RuleFilter>,
    ) {
        if self.is_all_true() || self.is_all_unset() && parent_is_all {
            enabled_rules.extend(Self::all_rules_as_filters());
        } else if self.is_recommended_true()
            || self.is_recommended_unset() && self.is_all_unset() && parent_is_recommended
        {
            enabled_rules.extend(Self::recommended_rules_as_filters());
        }
    }
    pub(crate) fn get_rule_configuration(
        &self,
        rule_name: &str,
    ) -> Option<(RulePlainConfiguration, Option<RuleOptions>)> {
        match rule_name {
            "noArguments" => self
                .no_arguments
                .as_ref()
                .map(|conf| (conf.level(), conf.get_options())),
            "noCommaOperator" => self
                .no_comma_operator
                .as_ref()
                .map(|conf| (conf.level(), conf.get_options())),
            "noDefaultExport" => self
                .no_default_export
                .as_ref()
                .map(|conf| (conf.level(), conf.get_options())),
            "noImplicitBoolean" => self
                .no_implicit_boolean
                .as_ref()
                .map(|conf| (conf.level(), conf.get_options())),
            "noInferrableTypes" => self
                .no_inferrable_types
                .as_ref()
                .map(|conf| (conf.level(), conf.get_options())),
            "noNamespace" => self
                .no_namespace
                .as_ref()
                .map(|conf| (conf.level(), conf.get_options())),
            "noNamespaceImport" => self
                .no_namespace_import
                .as_ref()
                .map(|conf| (conf.level(), conf.get_options())),
            "noNegationElse" => self
                .no_negation_else
                .as_ref()
                .map(|conf| (conf.level(), conf.get_options())),
            "noNonNullAssertion" => self
                .no_non_null_assertion
                .as_ref()
                .map(|conf| (conf.level(), conf.get_options())),
            "noParameterAssign" => self
                .no_parameter_assign
                .as_ref()
                .map(|conf| (conf.level(), conf.get_options())),
            "noParameterProperties" => self
                .no_parameter_properties
                .as_ref()
                .map(|conf| (conf.level(), conf.get_options())),
            "noRestrictedGlobals" => self
                .no_restricted_globals
                .as_ref()
                .map(|conf| (conf.level(), conf.get_options())),
            "noShoutyConstants" => self
                .no_shouty_constants
                .as_ref()
                .map(|conf| (conf.level(), conf.get_options())),
            "noUnusedTemplateLiteral" => self
                .no_unused_template_literal
                .as_ref()
                .map(|conf| (conf.level(), conf.get_options())),
            "noUselessElse" => self
                .no_useless_else
                .as_ref()
                .map(|conf| (conf.level(), conf.get_options())),
            "noVar" => self
                .no_var
                .as_ref()
                .map(|conf| (conf.level(), conf.get_options())),
            "useAsConstAssertion" => self
                .use_as_const_assertion
                .as_ref()
                .map(|conf| (conf.level(), conf.get_options())),
            "useBlockStatements" => self
                .use_block_statements
                .as_ref()
                .map(|conf| (conf.level(), conf.get_options())),
            "useCollapsedElseIf" => self
                .use_collapsed_else_if
                .as_ref()
                .map(|conf| (conf.level(), conf.get_options())),
            "useConsistentArrayType" => self
                .use_consistent_array_type
                .as_ref()
                .map(|conf| (conf.level(), conf.get_options())),
            "useConst" => self
                .use_const
                .as_ref()
                .map(|conf| (conf.level(), conf.get_options())),
            "useDefaultParameterLast" => self
                .use_default_parameter_last
                .as_ref()
                .map(|conf| (conf.level(), conf.get_options())),
            "useEnumInitializers" => self
                .use_enum_initializers
                .as_ref()
                .map(|conf| (conf.level(), conf.get_options())),
            "useExponentiationOperator" => self
                .use_exponentiation_operator
                .as_ref()
                .map(|conf| (conf.level(), conf.get_options())),
            "useExportType" => self
                .use_export_type
                .as_ref()
                .map(|conf| (conf.level(), conf.get_options())),
            "useFilenamingConvention" => self
                .use_filenaming_convention
                .as_ref()
                .map(|conf| (conf.level(), conf.get_options())),
            "useForOf" => self
                .use_for_of
                .as_ref()
                .map(|conf| (conf.level(), conf.get_options())),
            "useFragmentSyntax" => self
                .use_fragment_syntax
                .as_ref()
                .map(|conf| (conf.level(), conf.get_options())),
            "useImportType" => self
                .use_import_type
                .as_ref()
                .map(|conf| (conf.level(), conf.get_options())),
            "useLiteralEnumMembers" => self
                .use_literal_enum_members
                .as_ref()
                .map(|conf| (conf.level(), conf.get_options())),
            "useNamingConvention" => self
                .use_naming_convention
                .as_ref()
                .map(|conf| (conf.level(), conf.get_options())),
            "useNodeAssertStrict" => self
                .use_node_assert_strict
                .as_ref()
                .map(|conf| (conf.level(), conf.get_options())),
            "useNodejsImportProtocol" => self
                .use_nodejs_import_protocol
                .as_ref()
                .map(|conf| (conf.level(), conf.get_options())),
            "useNumberNamespace" => self
                .use_number_namespace
                .as_ref()
                .map(|conf| (conf.level(), conf.get_options())),
            "useNumericLiterals" => self
                .use_numeric_literals
                .as_ref()
                .map(|conf| (conf.level(), conf.get_options())),
            "useSelfClosingElements" => self
                .use_self_closing_elements
                .as_ref()
                .map(|conf| (conf.level(), conf.get_options())),
            "useShorthandArrayType" => self
                .use_shorthand_array_type
                .as_ref()
                .map(|conf| (conf.level(), conf.get_options())),
            "useShorthandAssign" => self
                .use_shorthand_assign
                .as_ref()
                .map(|conf| (conf.level(), conf.get_options())),
            "useShorthandFunctionType" => self
                .use_shorthand_function_type
                .as_ref()
                .map(|conf| (conf.level(), conf.get_options())),
            "useSingleCaseStatement" => self
                .use_single_case_statement
                .as_ref()
                .map(|conf| (conf.level(), conf.get_options())),
            "useSingleVarDeclarator" => self
                .use_single_var_declarator
                .as_ref()
                .map(|conf| (conf.level(), conf.get_options())),
            "useTemplate" => self
                .use_template
                .as_ref()
                .map(|conf| (conf.level(), conf.get_options())),
            "useWhile" => self
                .use_while
                .as_ref()
                .map(|conf| (conf.level(), conf.get_options())),
            _ => None,
        }
    }
}
#[derive(Clone, Debug, Default, Deserialize, Deserializable, Eq, Merge, PartialEq, Serialize)]
#[deserializable(with_validator)]
#[cfg_attr(feature = "schema", derive(JsonSchema))]
#[serde(rename_all = "camelCase", default, deny_unknown_fields)]
#[doc = r" A list of rules that belong to this group"]
pub struct Suspicious {
    #[doc = r" It enables the recommended rules for this group"]
    #[serde(skip_serializing_if = "Option::is_none")]
    pub recommended: Option<bool>,
    #[doc = r" It enables ALL rules for this group."]
    #[serde(skip_serializing_if = "Option::is_none")]
    pub all: Option<bool>,
    #[doc = "Use standard constants instead of approximated literals."]
    #[serde(skip_serializing_if = "Option::is_none")]
    pub no_approximative_numeric_constant:
        Option<RuleConfiguration<NoApproximativeNumericConstant>>,
    #[doc = "Discourage the usage of Array index in keys."]
    #[serde(skip_serializing_if = "Option::is_none")]
    pub no_array_index_key: Option<RuleConfiguration<NoArrayIndexKey>>,
    #[doc = "Disallow assignments in expressions."]
    #[serde(skip_serializing_if = "Option::is_none")]
    pub no_assign_in_expressions: Option<RuleConfiguration<NoAssignInExpressions>>,
    #[doc = "Disallows using an async function as a Promise executor."]
    #[serde(skip_serializing_if = "Option::is_none")]
    pub no_async_promise_executor: Option<RuleConfiguration<NoAsyncPromiseExecutor>>,
    #[doc = "Disallow reassigning exceptions in catch clauses."]
    #[serde(skip_serializing_if = "Option::is_none")]
    pub no_catch_assign: Option<RuleConfiguration<NoCatchAssign>>,
    #[doc = "Disallow reassigning class members."]
    #[serde(skip_serializing_if = "Option::is_none")]
    pub no_class_assign: Option<RuleConfiguration<NoClassAssign>>,
    #[doc = "Prevent comments from being inserted as text nodes"]
    #[serde(skip_serializing_if = "Option::is_none")]
    pub no_comment_text: Option<RuleConfiguration<NoCommentText>>,
    #[doc = "Disallow comparing against -0"]
    #[serde(skip_serializing_if = "Option::is_none")]
    pub no_compare_neg_zero: Option<RuleConfiguration<NoCompareNegZero>>,
    #[doc = "Disallow labeled statements that are not loops."]
    #[serde(skip_serializing_if = "Option::is_none")]
    pub no_confusing_labels: Option<RuleConfiguration<NoConfusingLabels>>,
    #[doc = "Disallow void type outside of generic or return types."]
    #[serde(skip_serializing_if = "Option::is_none")]
    pub no_confusing_void_type: Option<RuleConfiguration<NoConfusingVoidType>>,
    #[doc = "Disallow the use of console.log"]
    #[serde(skip_serializing_if = "Option::is_none")]
    pub no_console_log: Option<RuleConfiguration<NoConsoleLog>>,
    #[doc = "Disallow TypeScript const enum"]
    #[serde(skip_serializing_if = "Option::is_none")]
    pub no_const_enum: Option<RuleConfiguration<NoConstEnum>>,
    #[doc = "Prevents from having control characters and some escape sequences that match control characters in regular expressions."]
    #[serde(skip_serializing_if = "Option::is_none")]
    pub no_control_characters_in_regex: Option<RuleConfiguration<NoControlCharactersInRegex>>,
    #[doc = "Disallow the use of debugger"]
    #[serde(skip_serializing_if = "Option::is_none")]
    pub no_debugger: Option<RuleConfiguration<NoDebugger>>,
    #[doc = "Require the use of === and !=="]
    #[serde(skip_serializing_if = "Option::is_none")]
    pub no_double_equals: Option<RuleConfiguration<NoDoubleEquals>>,
    #[doc = "Disallow duplicate case labels."]
    #[serde(skip_serializing_if = "Option::is_none")]
    pub no_duplicate_case: Option<RuleConfiguration<NoDuplicateCase>>,
    #[doc = "Disallow duplicate class members."]
    #[serde(skip_serializing_if = "Option::is_none")]
    pub no_duplicate_class_members: Option<RuleConfiguration<NoDuplicateClassMembers>>,
    #[doc = "Prevents JSX properties to be assigned multiple times."]
    #[serde(skip_serializing_if = "Option::is_none")]
    pub no_duplicate_jsx_props: Option<RuleConfiguration<NoDuplicateJsxProps>>,
    #[doc = "Prevents object literals having more than one property declaration for the same name."]
    #[serde(skip_serializing_if = "Option::is_none")]
    pub no_duplicate_object_keys: Option<RuleConfiguration<NoDuplicateObjectKeys>>,
    #[doc = "Disallow duplicate function parameter name."]
    #[serde(skip_serializing_if = "Option::is_none")]
    pub no_duplicate_parameters: Option<RuleConfiguration<NoDuplicateParameters>>,
    #[doc = "A describe block should not contain duplicate hooks."]
    #[serde(skip_serializing_if = "Option::is_none")]
    pub no_duplicate_test_hooks: Option<RuleConfiguration<NoDuplicateTestHooks>>,
    #[doc = "Disallow empty block statements and static blocks."]
    #[serde(skip_serializing_if = "Option::is_none")]
    pub no_empty_block_statements: Option<RuleConfiguration<NoEmptyBlockStatements>>,
    #[doc = "Disallow the declaration of empty interfaces."]
    #[serde(skip_serializing_if = "Option::is_none")]
    pub no_empty_interface: Option<RuleConfiguration<NoEmptyInterface>>,
    #[doc = "Disallow the any type usage."]
    #[serde(skip_serializing_if = "Option::is_none")]
    pub no_explicit_any: Option<RuleConfiguration<NoExplicitAny>>,
    #[doc = "Disallow using export or module.exports in files containing tests"]
    #[serde(skip_serializing_if = "Option::is_none")]
    pub no_exports_in_test: Option<RuleConfiguration<NoExportsInTest>>,
    #[doc = "Prevents the wrong usage of the non-null assertion operator (!) in TypeScript files."]
    #[serde(skip_serializing_if = "Option::is_none")]
    pub no_extra_non_null_assertion: Option<RuleConfiguration<NoExtraNonNullAssertion>>,
    #[doc = "Disallow fallthrough of switch clauses."]
    #[serde(skip_serializing_if = "Option::is_none")]
    pub no_fallthrough_switch_clause: Option<RuleConfiguration<NoFallthroughSwitchClause>>,
    #[doc = "Disallow focused tests."]
    #[serde(skip_serializing_if = "Option::is_none")]
    pub no_focused_tests: Option<RuleConfiguration<NoFocusedTests>>,
    #[doc = "Disallow reassigning function declarations."]
    #[serde(skip_serializing_if = "Option::is_none")]
    pub no_function_assign: Option<RuleConfiguration<NoFunctionAssign>>,
    #[doc = "Disallow assignments to native objects and read-only global variables."]
    #[serde(skip_serializing_if = "Option::is_none")]
    pub no_global_assign: Option<RuleConfiguration<NoGlobalAssign>>,
    #[doc = "Use Number.isFinite instead of global isFinite."]
    #[serde(skip_serializing_if = "Option::is_none")]
    pub no_global_is_finite: Option<RuleConfiguration<NoGlobalIsFinite>>,
    #[doc = "Use Number.isNaN instead of global isNaN."]
    #[serde(skip_serializing_if = "Option::is_none")]
    pub no_global_is_nan: Option<RuleConfiguration<NoGlobalIsNan>>,
    #[doc = "Disallow use of implicit any type on variable declarations."]
    #[serde(skip_serializing_if = "Option::is_none")]
    pub no_implicit_any_let: Option<RuleConfiguration<NoImplicitAnyLet>>,
    #[doc = "Disallow assigning to imported bindings"]
    #[serde(skip_serializing_if = "Option::is_none")]
    pub no_import_assign: Option<RuleConfiguration<NoImportAssign>>,
    #[doc = "Disallow labels that share a name with a variable"]
    #[serde(skip_serializing_if = "Option::is_none")]
    pub no_label_var: Option<RuleConfiguration<NoLabelVar>>,
    #[doc = "Disallow characters made with multiple code points in character class syntax."]
    #[serde(skip_serializing_if = "Option::is_none")]
    pub no_misleading_character_class: Option<RuleConfiguration<NoMisleadingCharacterClass>>,
    #[doc = "Enforce proper usage of new and constructor."]
    #[serde(skip_serializing_if = "Option::is_none")]
    pub no_misleading_instantiator: Option<RuleConfiguration<NoMisleadingInstantiator>>,
    #[doc = "Disallow shorthand assign when variable appears on both sides."]
    #[serde(skip_serializing_if = "Option::is_none")]
    pub no_misrefactored_shorthand_assign:
        Option<RuleConfiguration<NoMisrefactoredShorthandAssign>>,
    #[doc = "Disallow direct use of Object.prototype builtins."]
    #[serde(skip_serializing_if = "Option::is_none")]
    pub no_prototype_builtins: Option<RuleConfiguration<NoPrototypeBuiltins>>,
    #[doc = "Disallow variable, function, class, and type redeclarations in the same scope."]
    #[serde(skip_serializing_if = "Option::is_none")]
    pub no_redeclare: Option<RuleConfiguration<NoRedeclare>>,
    #[doc = "Prevents from having redundant \"use strict\"."]
    #[serde(skip_serializing_if = "Option::is_none")]
    pub no_redundant_use_strict: Option<RuleConfiguration<NoRedundantUseStrict>>,
    #[doc = "Disallow comparisons where both sides are exactly the same."]
    #[serde(skip_serializing_if = "Option::is_none")]
    pub no_self_compare: Option<RuleConfiguration<NoSelfCompare>>,
    #[doc = "Disallow identifiers from shadowing restricted names."]
    #[serde(skip_serializing_if = "Option::is_none")]
    pub no_shadow_restricted_names: Option<RuleConfiguration<NoShadowRestrictedNames>>,
    #[doc = "Disallow disabled tests."]
    #[serde(skip_serializing_if = "Option::is_none")]
    pub no_skipped_tests: Option<RuleConfiguration<NoSkippedTests>>,
    #[doc = "Disallow sparse arrays"]
    #[serde(skip_serializing_if = "Option::is_none")]
    pub no_sparse_array: Option<RuleConfiguration<NoSparseArray>>,
    #[doc = "It detects possible \"wrong\" semicolons inside JSX elements."]
    #[serde(skip_serializing_if = "Option::is_none")]
    pub no_suspicious_semicolon_in_jsx: Option<RuleConfiguration<NoSuspiciousSemicolonInJsx>>,
    #[doc = "Disallow then property."]
    #[serde(skip_serializing_if = "Option::is_none")]
    pub no_then_property: Option<RuleConfiguration<NoThenProperty>>,
    #[doc = "Disallow unsafe declaration merging between interfaces and classes."]
    #[serde(skip_serializing_if = "Option::is_none")]
    pub no_unsafe_declaration_merging: Option<RuleConfiguration<NoUnsafeDeclarationMerging>>,
    #[doc = "Disallow using unsafe negation."]
    #[serde(skip_serializing_if = "Option::is_none")]
    pub no_unsafe_negation: Option<RuleConfiguration<NoUnsafeNegation>>,
    #[doc = "Ensure async functions utilize await."]
    #[serde(skip_serializing_if = "Option::is_none")]
    pub use_await: Option<RuleConfiguration<UseAwait>>,
    #[doc = "Enforce default clauses in switch statements to be last"]
    #[serde(skip_serializing_if = "Option::is_none")]
    pub use_default_switch_clause_last: Option<RuleConfiguration<UseDefaultSwitchClauseLast>>,
    #[doc = "Enforce get methods to always return a value."]
    #[serde(skip_serializing_if = "Option::is_none")]
    pub use_getter_return: Option<RuleConfiguration<UseGetterReturn>>,
    #[doc = "Use Array.isArray() instead of instanceof Array."]
    #[serde(skip_serializing_if = "Option::is_none")]
    pub use_is_array: Option<RuleConfiguration<UseIsArray>>,
    #[doc = "Require using the namespace keyword over the module keyword to declare TypeScript namespaces."]
    #[serde(skip_serializing_if = "Option::is_none")]
    pub use_namespace_keyword: Option<RuleConfiguration<UseNamespaceKeyword>>,
    #[doc = "This rule verifies the result of typeof $expr unary expressions is being compared to valid values, either string literals containing valid type names or other typeof expressions"]
    #[serde(skip_serializing_if = "Option::is_none")]
    pub use_valid_typeof: Option<RuleConfiguration<UseValidTypeof>>,
}
impl DeserializableValidator for Suspicious {
    fn validate(
        &mut self,
        _name: &str,
        range: TextRange,
        diagnostics: &mut Vec<DeserializationDiagnostic>,
    ) -> bool {
        if self.recommended == Some(true) && self.all == Some(true) {
            diagnostics . push (DeserializationDiagnostic :: new (markup ! (< Emphasis > "'recommended'" < / Emphasis > " and " < Emphasis > "'all'" < / Emphasis > " can't be both " < Emphasis > "'true'" < / Emphasis > ". You should choose only one of them.")) . with_range (range) . with_note (markup ! ("Biome will fallback to its defaults for this section."))) ;
            return false;
        }
        true
    }
}
impl Suspicious {
    const GROUP_NAME: &'static str = "suspicious";
    pub(crate) const GROUP_RULES: &'static [&'static str] = &[
        "noApproximativeNumericConstant",
        "noArrayIndexKey",
        "noAssignInExpressions",
        "noAsyncPromiseExecutor",
        "noCatchAssign",
        "noClassAssign",
        "noCommentText",
        "noCompareNegZero",
        "noConfusingLabels",
        "noConfusingVoidType",
        "noConsoleLog",
        "noConstEnum",
        "noControlCharactersInRegex",
        "noDebugger",
        "noDoubleEquals",
        "noDuplicateCase",
        "noDuplicateClassMembers",
        "noDuplicateJsxProps",
        "noDuplicateObjectKeys",
        "noDuplicateParameters",
        "noDuplicateTestHooks",
        "noEmptyBlockStatements",
        "noEmptyInterface",
        "noExplicitAny",
        "noExportsInTest",
        "noExtraNonNullAssertion",
        "noFallthroughSwitchClause",
        "noFocusedTests",
        "noFunctionAssign",
        "noGlobalAssign",
        "noGlobalIsFinite",
        "noGlobalIsNan",
        "noImplicitAnyLet",
        "noImportAssign",
        "noLabelVar",
        "noMisleadingCharacterClass",
        "noMisleadingInstantiator",
        "noMisrefactoredShorthandAssign",
        "noPrototypeBuiltins",
        "noRedeclare",
        "noRedundantUseStrict",
        "noSelfCompare",
        "noShadowRestrictedNames",
        "noSkippedTests",
        "noSparseArray",
        "noSuspiciousSemicolonInJsx",
        "noThenProperty",
        "noUnsafeDeclarationMerging",
        "noUnsafeNegation",
        "useAwait",
        "useDefaultSwitchClauseLast",
        "useGetterReturn",
        "useIsArray",
        "useNamespaceKeyword",
        "useValidTypeof",
    ];
    const RECOMMENDED_RULES: &'static [&'static str] = &[
        "noApproximativeNumericConstant",
        "noArrayIndexKey",
        "noAssignInExpressions",
        "noAsyncPromiseExecutor",
        "noCatchAssign",
        "noClassAssign",
        "noCommentText",
        "noCompareNegZero",
        "noConfusingLabels",
        "noConfusingVoidType",
        "noConstEnum",
        "noControlCharactersInRegex",
        "noDebugger",
        "noDoubleEquals",
        "noDuplicateCase",
        "noDuplicateClassMembers",
        "noDuplicateJsxProps",
        "noDuplicateObjectKeys",
        "noDuplicateParameters",
        "noDuplicateTestHooks",
        "noEmptyInterface",
        "noExplicitAny",
        "noExportsInTest",
        "noExtraNonNullAssertion",
        "noFallthroughSwitchClause",
        "noFocusedTests",
        "noFunctionAssign",
        "noGlobalAssign",
        "noGlobalIsFinite",
        "noGlobalIsNan",
        "noImplicitAnyLet",
        "noImportAssign",
        "noLabelVar",
        "noMisleadingCharacterClass",
        "noMisleadingInstantiator",
        "noMisrefactoredShorthandAssign",
        "noPrototypeBuiltins",
        "noRedeclare",
        "noRedundantUseStrict",
        "noSelfCompare",
        "noShadowRestrictedNames",
        "noSparseArray",
        "noSuspiciousSemicolonInJsx",
        "noThenProperty",
        "noUnsafeDeclarationMerging",
        "noUnsafeNegation",
        "useDefaultSwitchClauseLast",
        "useGetterReturn",
        "useIsArray",
        "useNamespaceKeyword",
        "useValidTypeof",
    ];
    const RECOMMENDED_RULES_AS_FILTERS: &'static [RuleFilter<'static>] = &[
        RuleFilter::Rule(Self::GROUP_NAME, Self::GROUP_RULES[0]),
        RuleFilter::Rule(Self::GROUP_NAME, Self::GROUP_RULES[1]),
        RuleFilter::Rule(Self::GROUP_NAME, Self::GROUP_RULES[2]),
        RuleFilter::Rule(Self::GROUP_NAME, Self::GROUP_RULES[3]),
        RuleFilter::Rule(Self::GROUP_NAME, Self::GROUP_RULES[4]),
        RuleFilter::Rule(Self::GROUP_NAME, Self::GROUP_RULES[5]),
        RuleFilter::Rule(Self::GROUP_NAME, Self::GROUP_RULES[6]),
        RuleFilter::Rule(Self::GROUP_NAME, Self::GROUP_RULES[7]),
        RuleFilter::Rule(Self::GROUP_NAME, Self::GROUP_RULES[8]),
        RuleFilter::Rule(Self::GROUP_NAME, Self::GROUP_RULES[9]),
        RuleFilter::Rule(Self::GROUP_NAME, Self::GROUP_RULES[11]),
        RuleFilter::Rule(Self::GROUP_NAME, Self::GROUP_RULES[12]),
        RuleFilter::Rule(Self::GROUP_NAME, Self::GROUP_RULES[13]),
        RuleFilter::Rule(Self::GROUP_NAME, Self::GROUP_RULES[14]),
        RuleFilter::Rule(Self::GROUP_NAME, Self::GROUP_RULES[15]),
        RuleFilter::Rule(Self::GROUP_NAME, Self::GROUP_RULES[16]),
        RuleFilter::Rule(Self::GROUP_NAME, Self::GROUP_RULES[17]),
        RuleFilter::Rule(Self::GROUP_NAME, Self::GROUP_RULES[18]),
        RuleFilter::Rule(Self::GROUP_NAME, Self::GROUP_RULES[19]),
        RuleFilter::Rule(Self::GROUP_NAME, Self::GROUP_RULES[20]),
        RuleFilter::Rule(Self::GROUP_NAME, Self::GROUP_RULES[22]),
        RuleFilter::Rule(Self::GROUP_NAME, Self::GROUP_RULES[23]),
        RuleFilter::Rule(Self::GROUP_NAME, Self::GROUP_RULES[24]),
        RuleFilter::Rule(Self::GROUP_NAME, Self::GROUP_RULES[25]),
        RuleFilter::Rule(Self::GROUP_NAME, Self::GROUP_RULES[26]),
        RuleFilter::Rule(Self::GROUP_NAME, Self::GROUP_RULES[27]),
        RuleFilter::Rule(Self::GROUP_NAME, Self::GROUP_RULES[28]),
        RuleFilter::Rule(Self::GROUP_NAME, Self::GROUP_RULES[29]),
        RuleFilter::Rule(Self::GROUP_NAME, Self::GROUP_RULES[30]),
        RuleFilter::Rule(Self::GROUP_NAME, Self::GROUP_RULES[31]),
        RuleFilter::Rule(Self::GROUP_NAME, Self::GROUP_RULES[32]),
        RuleFilter::Rule(Self::GROUP_NAME, Self::GROUP_RULES[33]),
        RuleFilter::Rule(Self::GROUP_NAME, Self::GROUP_RULES[34]),
        RuleFilter::Rule(Self::GROUP_NAME, Self::GROUP_RULES[35]),
        RuleFilter::Rule(Self::GROUP_NAME, Self::GROUP_RULES[36]),
        RuleFilter::Rule(Self::GROUP_NAME, Self::GROUP_RULES[37]),
        RuleFilter::Rule(Self::GROUP_NAME, Self::GROUP_RULES[38]),
        RuleFilter::Rule(Self::GROUP_NAME, Self::GROUP_RULES[39]),
        RuleFilter::Rule(Self::GROUP_NAME, Self::GROUP_RULES[40]),
        RuleFilter::Rule(Self::GROUP_NAME, Self::GROUP_RULES[41]),
        RuleFilter::Rule(Self::GROUP_NAME, Self::GROUP_RULES[42]),
        RuleFilter::Rule(Self::GROUP_NAME, Self::GROUP_RULES[44]),
        RuleFilter::Rule(Self::GROUP_NAME, Self::GROUP_RULES[45]),
        RuleFilter::Rule(Self::GROUP_NAME, Self::GROUP_RULES[46]),
        RuleFilter::Rule(Self::GROUP_NAME, Self::GROUP_RULES[47]),
        RuleFilter::Rule(Self::GROUP_NAME, Self::GROUP_RULES[48]),
        RuleFilter::Rule(Self::GROUP_NAME, Self::GROUP_RULES[50]),
        RuleFilter::Rule(Self::GROUP_NAME, Self::GROUP_RULES[51]),
        RuleFilter::Rule(Self::GROUP_NAME, Self::GROUP_RULES[52]),
        RuleFilter::Rule(Self::GROUP_NAME, Self::GROUP_RULES[53]),
        RuleFilter::Rule(Self::GROUP_NAME, Self::GROUP_RULES[54]),
    ];
    const ALL_RULES_AS_FILTERS: &'static [RuleFilter<'static>] = &[
        RuleFilter::Rule(Self::GROUP_NAME, Self::GROUP_RULES[0]),
        RuleFilter::Rule(Self::GROUP_NAME, Self::GROUP_RULES[1]),
        RuleFilter::Rule(Self::GROUP_NAME, Self::GROUP_RULES[2]),
        RuleFilter::Rule(Self::GROUP_NAME, Self::GROUP_RULES[3]),
        RuleFilter::Rule(Self::GROUP_NAME, Self::GROUP_RULES[4]),
        RuleFilter::Rule(Self::GROUP_NAME, Self::GROUP_RULES[5]),
        RuleFilter::Rule(Self::GROUP_NAME, Self::GROUP_RULES[6]),
        RuleFilter::Rule(Self::GROUP_NAME, Self::GROUP_RULES[7]),
        RuleFilter::Rule(Self::GROUP_NAME, Self::GROUP_RULES[8]),
        RuleFilter::Rule(Self::GROUP_NAME, Self::GROUP_RULES[9]),
        RuleFilter::Rule(Self::GROUP_NAME, Self::GROUP_RULES[10]),
        RuleFilter::Rule(Self::GROUP_NAME, Self::GROUP_RULES[11]),
        RuleFilter::Rule(Self::GROUP_NAME, Self::GROUP_RULES[12]),
        RuleFilter::Rule(Self::GROUP_NAME, Self::GROUP_RULES[13]),
        RuleFilter::Rule(Self::GROUP_NAME, Self::GROUP_RULES[14]),
        RuleFilter::Rule(Self::GROUP_NAME, Self::GROUP_RULES[15]),
        RuleFilter::Rule(Self::GROUP_NAME, Self::GROUP_RULES[16]),
        RuleFilter::Rule(Self::GROUP_NAME, Self::GROUP_RULES[17]),
        RuleFilter::Rule(Self::GROUP_NAME, Self::GROUP_RULES[18]),
        RuleFilter::Rule(Self::GROUP_NAME, Self::GROUP_RULES[19]),
        RuleFilter::Rule(Self::GROUP_NAME, Self::GROUP_RULES[20]),
        RuleFilter::Rule(Self::GROUP_NAME, Self::GROUP_RULES[21]),
        RuleFilter::Rule(Self::GROUP_NAME, Self::GROUP_RULES[22]),
        RuleFilter::Rule(Self::GROUP_NAME, Self::GROUP_RULES[23]),
        RuleFilter::Rule(Self::GROUP_NAME, Self::GROUP_RULES[24]),
        RuleFilter::Rule(Self::GROUP_NAME, Self::GROUP_RULES[25]),
        RuleFilter::Rule(Self::GROUP_NAME, Self::GROUP_RULES[26]),
        RuleFilter::Rule(Self::GROUP_NAME, Self::GROUP_RULES[27]),
        RuleFilter::Rule(Self::GROUP_NAME, Self::GROUP_RULES[28]),
        RuleFilter::Rule(Self::GROUP_NAME, Self::GROUP_RULES[29]),
        RuleFilter::Rule(Self::GROUP_NAME, Self::GROUP_RULES[30]),
        RuleFilter::Rule(Self::GROUP_NAME, Self::GROUP_RULES[31]),
        RuleFilter::Rule(Self::GROUP_NAME, Self::GROUP_RULES[32]),
        RuleFilter::Rule(Self::GROUP_NAME, Self::GROUP_RULES[33]),
        RuleFilter::Rule(Self::GROUP_NAME, Self::GROUP_RULES[34]),
        RuleFilter::Rule(Self::GROUP_NAME, Self::GROUP_RULES[35]),
        RuleFilter::Rule(Self::GROUP_NAME, Self::GROUP_RULES[36]),
        RuleFilter::Rule(Self::GROUP_NAME, Self::GROUP_RULES[37]),
        RuleFilter::Rule(Self::GROUP_NAME, Self::GROUP_RULES[38]),
        RuleFilter::Rule(Self::GROUP_NAME, Self::GROUP_RULES[39]),
        RuleFilter::Rule(Self::GROUP_NAME, Self::GROUP_RULES[40]),
        RuleFilter::Rule(Self::GROUP_NAME, Self::GROUP_RULES[41]),
        RuleFilter::Rule(Self::GROUP_NAME, Self::GROUP_RULES[42]),
        RuleFilter::Rule(Self::GROUP_NAME, Self::GROUP_RULES[43]),
        RuleFilter::Rule(Self::GROUP_NAME, Self::GROUP_RULES[44]),
        RuleFilter::Rule(Self::GROUP_NAME, Self::GROUP_RULES[45]),
        RuleFilter::Rule(Self::GROUP_NAME, Self::GROUP_RULES[46]),
        RuleFilter::Rule(Self::GROUP_NAME, Self::GROUP_RULES[47]),
        RuleFilter::Rule(Self::GROUP_NAME, Self::GROUP_RULES[48]),
        RuleFilter::Rule(Self::GROUP_NAME, Self::GROUP_RULES[49]),
        RuleFilter::Rule(Self::GROUP_NAME, Self::GROUP_RULES[50]),
        RuleFilter::Rule(Self::GROUP_NAME, Self::GROUP_RULES[51]),
        RuleFilter::Rule(Self::GROUP_NAME, Self::GROUP_RULES[52]),
        RuleFilter::Rule(Self::GROUP_NAME, Self::GROUP_RULES[53]),
        RuleFilter::Rule(Self::GROUP_NAME, Self::GROUP_RULES[54]),
    ];
    #[doc = r" Retrieves the recommended rules"]
    pub(crate) fn is_recommended_true(&self) -> bool {
        matches!(self.recommended, Some(true))
    }
    pub(crate) fn is_recommended_unset(&self) -> bool {
        self.recommended.is_none()
    }
    pub(crate) fn is_all_true(&self) -> bool {
        matches!(self.all, Some(true))
    }
    pub(crate) fn is_all_unset(&self) -> bool {
        self.all.is_none()
    }
    pub(crate) fn get_enabled_rules(&self) -> IndexSet<RuleFilter> {
        let mut index_set = IndexSet::new();
        if let Some(rule) = self.no_approximative_numeric_constant.as_ref() {
            if rule.is_enabled() {
                index_set.insert(RuleFilter::Rule(Self::GROUP_NAME, Self::GROUP_RULES[0]));
            }
        }
        if let Some(rule) = self.no_array_index_key.as_ref() {
            if rule.is_enabled() {
                index_set.insert(RuleFilter::Rule(Self::GROUP_NAME, Self::GROUP_RULES[1]));
            }
        }
        if let Some(rule) = self.no_assign_in_expressions.as_ref() {
            if rule.is_enabled() {
                index_set.insert(RuleFilter::Rule(Self::GROUP_NAME, Self::GROUP_RULES[2]));
            }
        }
        if let Some(rule) = self.no_async_promise_executor.as_ref() {
            if rule.is_enabled() {
                index_set.insert(RuleFilter::Rule(Self::GROUP_NAME, Self::GROUP_RULES[3]));
            }
        }
        if let Some(rule) = self.no_catch_assign.as_ref() {
            if rule.is_enabled() {
                index_set.insert(RuleFilter::Rule(Self::GROUP_NAME, Self::GROUP_RULES[4]));
            }
        }
        if let Some(rule) = self.no_class_assign.as_ref() {
            if rule.is_enabled() {
                index_set.insert(RuleFilter::Rule(Self::GROUP_NAME, Self::GROUP_RULES[5]));
            }
        }
        if let Some(rule) = self.no_comment_text.as_ref() {
            if rule.is_enabled() {
                index_set.insert(RuleFilter::Rule(Self::GROUP_NAME, Self::GROUP_RULES[6]));
            }
        }
        if let Some(rule) = self.no_compare_neg_zero.as_ref() {
            if rule.is_enabled() {
                index_set.insert(RuleFilter::Rule(Self::GROUP_NAME, Self::GROUP_RULES[7]));
            }
        }
        if let Some(rule) = self.no_confusing_labels.as_ref() {
            if rule.is_enabled() {
                index_set.insert(RuleFilter::Rule(Self::GROUP_NAME, Self::GROUP_RULES[8]));
            }
        }
        if let Some(rule) = self.no_confusing_void_type.as_ref() {
            if rule.is_enabled() {
                index_set.insert(RuleFilter::Rule(Self::GROUP_NAME, Self::GROUP_RULES[9]));
            }
        }
        if let Some(rule) = self.no_console_log.as_ref() {
            if rule.is_enabled() {
                index_set.insert(RuleFilter::Rule(Self::GROUP_NAME, Self::GROUP_RULES[10]));
            }
        }
        if let Some(rule) = self.no_const_enum.as_ref() {
            if rule.is_enabled() {
                index_set.insert(RuleFilter::Rule(Self::GROUP_NAME, Self::GROUP_RULES[11]));
            }
        }
        if let Some(rule) = self.no_control_characters_in_regex.as_ref() {
            if rule.is_enabled() {
                index_set.insert(RuleFilter::Rule(Self::GROUP_NAME, Self::GROUP_RULES[12]));
            }
        }
        if let Some(rule) = self.no_debugger.as_ref() {
            if rule.is_enabled() {
                index_set.insert(RuleFilter::Rule(Self::GROUP_NAME, Self::GROUP_RULES[13]));
            }
        }
        if let Some(rule) = self.no_double_equals.as_ref() {
            if rule.is_enabled() {
                index_set.insert(RuleFilter::Rule(Self::GROUP_NAME, Self::GROUP_RULES[14]));
            }
        }
        if let Some(rule) = self.no_duplicate_case.as_ref() {
            if rule.is_enabled() {
                index_set.insert(RuleFilter::Rule(Self::GROUP_NAME, Self::GROUP_RULES[15]));
            }
        }
        if let Some(rule) = self.no_duplicate_class_members.as_ref() {
            if rule.is_enabled() {
                index_set.insert(RuleFilter::Rule(Self::GROUP_NAME, Self::GROUP_RULES[16]));
            }
        }
        if let Some(rule) = self.no_duplicate_jsx_props.as_ref() {
            if rule.is_enabled() {
                index_set.insert(RuleFilter::Rule(Self::GROUP_NAME, Self::GROUP_RULES[17]));
            }
        }
        if let Some(rule) = self.no_duplicate_object_keys.as_ref() {
            if rule.is_enabled() {
                index_set.insert(RuleFilter::Rule(Self::GROUP_NAME, Self::GROUP_RULES[18]));
            }
        }
        if let Some(rule) = self.no_duplicate_parameters.as_ref() {
            if rule.is_enabled() {
                index_set.insert(RuleFilter::Rule(Self::GROUP_NAME, Self::GROUP_RULES[19]));
            }
        }
        if let Some(rule) = self.no_duplicate_test_hooks.as_ref() {
            if rule.is_enabled() {
                index_set.insert(RuleFilter::Rule(Self::GROUP_NAME, Self::GROUP_RULES[20]));
            }
        }
        if let Some(rule) = self.no_empty_block_statements.as_ref() {
            if rule.is_enabled() {
                index_set.insert(RuleFilter::Rule(Self::GROUP_NAME, Self::GROUP_RULES[21]));
            }
        }
        if let Some(rule) = self.no_empty_interface.as_ref() {
            if rule.is_enabled() {
                index_set.insert(RuleFilter::Rule(Self::GROUP_NAME, Self::GROUP_RULES[22]));
            }
        }
        if let Some(rule) = self.no_explicit_any.as_ref() {
            if rule.is_enabled() {
                index_set.insert(RuleFilter::Rule(Self::GROUP_NAME, Self::GROUP_RULES[23]));
            }
        }
        if let Some(rule) = self.no_exports_in_test.as_ref() {
            if rule.is_enabled() {
                index_set.insert(RuleFilter::Rule(Self::GROUP_NAME, Self::GROUP_RULES[24]));
            }
        }
        if let Some(rule) = self.no_extra_non_null_assertion.as_ref() {
            if rule.is_enabled() {
                index_set.insert(RuleFilter::Rule(Self::GROUP_NAME, Self::GROUP_RULES[25]));
            }
        }
        if let Some(rule) = self.no_fallthrough_switch_clause.as_ref() {
            if rule.is_enabled() {
                index_set.insert(RuleFilter::Rule(Self::GROUP_NAME, Self::GROUP_RULES[26]));
            }
        }
        if let Some(rule) = self.no_focused_tests.as_ref() {
            if rule.is_enabled() {
                index_set.insert(RuleFilter::Rule(Self::GROUP_NAME, Self::GROUP_RULES[27]));
            }
        }
        if let Some(rule) = self.no_function_assign.as_ref() {
            if rule.is_enabled() {
                index_set.insert(RuleFilter::Rule(Self::GROUP_NAME, Self::GROUP_RULES[28]));
            }
        }
        if let Some(rule) = self.no_global_assign.as_ref() {
            if rule.is_enabled() {
                index_set.insert(RuleFilter::Rule(Self::GROUP_NAME, Self::GROUP_RULES[29]));
            }
        }
        if let Some(rule) = self.no_global_is_finite.as_ref() {
            if rule.is_enabled() {
                index_set.insert(RuleFilter::Rule(Self::GROUP_NAME, Self::GROUP_RULES[30]));
            }
        }
        if let Some(rule) = self.no_global_is_nan.as_ref() {
            if rule.is_enabled() {
                index_set.insert(RuleFilter::Rule(Self::GROUP_NAME, Self::GROUP_RULES[31]));
            }
        }
        if let Some(rule) = self.no_implicit_any_let.as_ref() {
            if rule.is_enabled() {
                index_set.insert(RuleFilter::Rule(Self::GROUP_NAME, Self::GROUP_RULES[32]));
            }
        }
        if let Some(rule) = self.no_import_assign.as_ref() {
            if rule.is_enabled() {
                index_set.insert(RuleFilter::Rule(Self::GROUP_NAME, Self::GROUP_RULES[33]));
            }
        }
        if let Some(rule) = self.no_label_var.as_ref() {
            if rule.is_enabled() {
                index_set.insert(RuleFilter::Rule(Self::GROUP_NAME, Self::GROUP_RULES[34]));
            }
        }
        if let Some(rule) = self.no_misleading_character_class.as_ref() {
            if rule.is_enabled() {
                index_set.insert(RuleFilter::Rule(Self::GROUP_NAME, Self::GROUP_RULES[35]));
            }
        }
        if let Some(rule) = self.no_misleading_instantiator.as_ref() {
            if rule.is_enabled() {
                index_set.insert(RuleFilter::Rule(Self::GROUP_NAME, Self::GROUP_RULES[36]));
            }
        }
        if let Some(rule) = self.no_misrefactored_shorthand_assign.as_ref() {
            if rule.is_enabled() {
                index_set.insert(RuleFilter::Rule(Self::GROUP_NAME, Self::GROUP_RULES[37]));
            }
        }
        if let Some(rule) = self.no_prototype_builtins.as_ref() {
            if rule.is_enabled() {
                index_set.insert(RuleFilter::Rule(Self::GROUP_NAME, Self::GROUP_RULES[38]));
            }
        }
        if let Some(rule) = self.no_redeclare.as_ref() {
            if rule.is_enabled() {
                index_set.insert(RuleFilter::Rule(Self::GROUP_NAME, Self::GROUP_RULES[39]));
            }
        }
        if let Some(rule) = self.no_redundant_use_strict.as_ref() {
            if rule.is_enabled() {
                index_set.insert(RuleFilter::Rule(Self::GROUP_NAME, Self::GROUP_RULES[40]));
            }
        }
        if let Some(rule) = self.no_self_compare.as_ref() {
            if rule.is_enabled() {
                index_set.insert(RuleFilter::Rule(Self::GROUP_NAME, Self::GROUP_RULES[41]));
            }
        }
        if let Some(rule) = self.no_shadow_restricted_names.as_ref() {
            if rule.is_enabled() {
                index_set.insert(RuleFilter::Rule(Self::GROUP_NAME, Self::GROUP_RULES[42]));
            }
        }
        if let Some(rule) = self.no_skipped_tests.as_ref() {
            if rule.is_enabled() {
                index_set.insert(RuleFilter::Rule(Self::GROUP_NAME, Self::GROUP_RULES[43]));
            }
        }
        if let Some(rule) = self.no_sparse_array.as_ref() {
            if rule.is_enabled() {
                index_set.insert(RuleFilter::Rule(Self::GROUP_NAME, Self::GROUP_RULES[44]));
            }
        }
        if let Some(rule) = self.no_suspicious_semicolon_in_jsx.as_ref() {
            if rule.is_enabled() {
                index_set.insert(RuleFilter::Rule(Self::GROUP_NAME, Self::GROUP_RULES[45]));
            }
        }
        if let Some(rule) = self.no_then_property.as_ref() {
            if rule.is_enabled() {
                index_set.insert(RuleFilter::Rule(Self::GROUP_NAME, Self::GROUP_RULES[46]));
            }
        }
        if let Some(rule) = self.no_unsafe_declaration_merging.as_ref() {
            if rule.is_enabled() {
                index_set.insert(RuleFilter::Rule(Self::GROUP_NAME, Self::GROUP_RULES[47]));
            }
        }
        if let Some(rule) = self.no_unsafe_negation.as_ref() {
            if rule.is_enabled() {
                index_set.insert(RuleFilter::Rule(Self::GROUP_NAME, Self::GROUP_RULES[48]));
            }
        }
        if let Some(rule) = self.use_await.as_ref() {
            if rule.is_enabled() {
                index_set.insert(RuleFilter::Rule(Self::GROUP_NAME, Self::GROUP_RULES[49]));
            }
        }
        if let Some(rule) = self.use_default_switch_clause_last.as_ref() {
            if rule.is_enabled() {
                index_set.insert(RuleFilter::Rule(Self::GROUP_NAME, Self::GROUP_RULES[50]));
            }
        }
        if let Some(rule) = self.use_getter_return.as_ref() {
            if rule.is_enabled() {
                index_set.insert(RuleFilter::Rule(Self::GROUP_NAME, Self::GROUP_RULES[51]));
            }
        }
        if let Some(rule) = self.use_is_array.as_ref() {
            if rule.is_enabled() {
                index_set.insert(RuleFilter::Rule(Self::GROUP_NAME, Self::GROUP_RULES[52]));
            }
        }
        if let Some(rule) = self.use_namespace_keyword.as_ref() {
            if rule.is_enabled() {
                index_set.insert(RuleFilter::Rule(Self::GROUP_NAME, Self::GROUP_RULES[53]));
            }
        }
        if let Some(rule) = self.use_valid_typeof.as_ref() {
            if rule.is_enabled() {
                index_set.insert(RuleFilter::Rule(Self::GROUP_NAME, Self::GROUP_RULES[54]));
            }
        }
        index_set
    }
    pub(crate) fn get_disabled_rules(&self) -> IndexSet<RuleFilter> {
        let mut index_set = IndexSet::new();
        if let Some(rule) = self.no_approximative_numeric_constant.as_ref() {
            if rule.is_disabled() {
                index_set.insert(RuleFilter::Rule(Self::GROUP_NAME, Self::GROUP_RULES[0]));
            }
        }
        if let Some(rule) = self.no_array_index_key.as_ref() {
            if rule.is_disabled() {
                index_set.insert(RuleFilter::Rule(Self::GROUP_NAME, Self::GROUP_RULES[1]));
            }
        }
        if let Some(rule) = self.no_assign_in_expressions.as_ref() {
            if rule.is_disabled() {
                index_set.insert(RuleFilter::Rule(Self::GROUP_NAME, Self::GROUP_RULES[2]));
            }
        }
        if let Some(rule) = self.no_async_promise_executor.as_ref() {
            if rule.is_disabled() {
                index_set.insert(RuleFilter::Rule(Self::GROUP_NAME, Self::GROUP_RULES[3]));
            }
        }
        if let Some(rule) = self.no_catch_assign.as_ref() {
            if rule.is_disabled() {
                index_set.insert(RuleFilter::Rule(Self::GROUP_NAME, Self::GROUP_RULES[4]));
            }
        }
        if let Some(rule) = self.no_class_assign.as_ref() {
            if rule.is_disabled() {
                index_set.insert(RuleFilter::Rule(Self::GROUP_NAME, Self::GROUP_RULES[5]));
            }
        }
        if let Some(rule) = self.no_comment_text.as_ref() {
            if rule.is_disabled() {
                index_set.insert(RuleFilter::Rule(Self::GROUP_NAME, Self::GROUP_RULES[6]));
            }
        }
        if let Some(rule) = self.no_compare_neg_zero.as_ref() {
            if rule.is_disabled() {
                index_set.insert(RuleFilter::Rule(Self::GROUP_NAME, Self::GROUP_RULES[7]));
            }
        }
        if let Some(rule) = self.no_confusing_labels.as_ref() {
            if rule.is_disabled() {
                index_set.insert(RuleFilter::Rule(Self::GROUP_NAME, Self::GROUP_RULES[8]));
            }
        }
        if let Some(rule) = self.no_confusing_void_type.as_ref() {
            if rule.is_disabled() {
                index_set.insert(RuleFilter::Rule(Self::GROUP_NAME, Self::GROUP_RULES[9]));
            }
        }
        if let Some(rule) = self.no_console_log.as_ref() {
            if rule.is_disabled() {
                index_set.insert(RuleFilter::Rule(Self::GROUP_NAME, Self::GROUP_RULES[10]));
            }
        }
        if let Some(rule) = self.no_const_enum.as_ref() {
            if rule.is_disabled() {
                index_set.insert(RuleFilter::Rule(Self::GROUP_NAME, Self::GROUP_RULES[11]));
            }
        }
        if let Some(rule) = self.no_control_characters_in_regex.as_ref() {
            if rule.is_disabled() {
                index_set.insert(RuleFilter::Rule(Self::GROUP_NAME, Self::GROUP_RULES[12]));
            }
        }
        if let Some(rule) = self.no_debugger.as_ref() {
            if rule.is_disabled() {
                index_set.insert(RuleFilter::Rule(Self::GROUP_NAME, Self::GROUP_RULES[13]));
            }
        }
        if let Some(rule) = self.no_double_equals.as_ref() {
            if rule.is_disabled() {
                index_set.insert(RuleFilter::Rule(Self::GROUP_NAME, Self::GROUP_RULES[14]));
            }
        }
        if let Some(rule) = self.no_duplicate_case.as_ref() {
            if rule.is_disabled() {
                index_set.insert(RuleFilter::Rule(Self::GROUP_NAME, Self::GROUP_RULES[15]));
            }
        }
        if let Some(rule) = self.no_duplicate_class_members.as_ref() {
            if rule.is_disabled() {
                index_set.insert(RuleFilter::Rule(Self::GROUP_NAME, Self::GROUP_RULES[16]));
            }
        }
        if let Some(rule) = self.no_duplicate_jsx_props.as_ref() {
            if rule.is_disabled() {
                index_set.insert(RuleFilter::Rule(Self::GROUP_NAME, Self::GROUP_RULES[17]));
            }
        }
        if let Some(rule) = self.no_duplicate_object_keys.as_ref() {
            if rule.is_disabled() {
                index_set.insert(RuleFilter::Rule(Self::GROUP_NAME, Self::GROUP_RULES[18]));
            }
        }
        if let Some(rule) = self.no_duplicate_parameters.as_ref() {
            if rule.is_disabled() {
                index_set.insert(RuleFilter::Rule(Self::GROUP_NAME, Self::GROUP_RULES[19]));
            }
        }
        if let Some(rule) = self.no_duplicate_test_hooks.as_ref() {
            if rule.is_disabled() {
                index_set.insert(RuleFilter::Rule(Self::GROUP_NAME, Self::GROUP_RULES[20]));
            }
        }
        if let Some(rule) = self.no_empty_block_statements.as_ref() {
            if rule.is_disabled() {
                index_set.insert(RuleFilter::Rule(Self::GROUP_NAME, Self::GROUP_RULES[21]));
            }
        }
        if let Some(rule) = self.no_empty_interface.as_ref() {
            if rule.is_disabled() {
                index_set.insert(RuleFilter::Rule(Self::GROUP_NAME, Self::GROUP_RULES[22]));
            }
        }
        if let Some(rule) = self.no_explicit_any.as_ref() {
            if rule.is_disabled() {
                index_set.insert(RuleFilter::Rule(Self::GROUP_NAME, Self::GROUP_RULES[23]));
            }
        }
        if let Some(rule) = self.no_exports_in_test.as_ref() {
            if rule.is_disabled() {
                index_set.insert(RuleFilter::Rule(Self::GROUP_NAME, Self::GROUP_RULES[24]));
            }
        }
        if let Some(rule) = self.no_extra_non_null_assertion.as_ref() {
            if rule.is_disabled() {
                index_set.insert(RuleFilter::Rule(Self::GROUP_NAME, Self::GROUP_RULES[25]));
            }
        }
        if let Some(rule) = self.no_fallthrough_switch_clause.as_ref() {
            if rule.is_disabled() {
                index_set.insert(RuleFilter::Rule(Self::GROUP_NAME, Self::GROUP_RULES[26]));
            }
        }
        if let Some(rule) = self.no_focused_tests.as_ref() {
            if rule.is_disabled() {
                index_set.insert(RuleFilter::Rule(Self::GROUP_NAME, Self::GROUP_RULES[27]));
            }
        }
        if let Some(rule) = self.no_function_assign.as_ref() {
            if rule.is_disabled() {
                index_set.insert(RuleFilter::Rule(Self::GROUP_NAME, Self::GROUP_RULES[28]));
            }
        }
        if let Some(rule) = self.no_global_assign.as_ref() {
            if rule.is_disabled() {
                index_set.insert(RuleFilter::Rule(Self::GROUP_NAME, Self::GROUP_RULES[29]));
            }
        }
        if let Some(rule) = self.no_global_is_finite.as_ref() {
            if rule.is_disabled() {
                index_set.insert(RuleFilter::Rule(Self::GROUP_NAME, Self::GROUP_RULES[30]));
            }
        }
        if let Some(rule) = self.no_global_is_nan.as_ref() {
            if rule.is_disabled() {
                index_set.insert(RuleFilter::Rule(Self::GROUP_NAME, Self::GROUP_RULES[31]));
            }
        }
        if let Some(rule) = self.no_implicit_any_let.as_ref() {
            if rule.is_disabled() {
                index_set.insert(RuleFilter::Rule(Self::GROUP_NAME, Self::GROUP_RULES[32]));
            }
        }
        if let Some(rule) = self.no_import_assign.as_ref() {
            if rule.is_disabled() {
                index_set.insert(RuleFilter::Rule(Self::GROUP_NAME, Self::GROUP_RULES[33]));
            }
        }
        if let Some(rule) = self.no_label_var.as_ref() {
            if rule.is_disabled() {
                index_set.insert(RuleFilter::Rule(Self::GROUP_NAME, Self::GROUP_RULES[34]));
            }
        }
        if let Some(rule) = self.no_misleading_character_class.as_ref() {
            if rule.is_disabled() {
                index_set.insert(RuleFilter::Rule(Self::GROUP_NAME, Self::GROUP_RULES[35]));
            }
        }
        if let Some(rule) = self.no_misleading_instantiator.as_ref() {
            if rule.is_disabled() {
                index_set.insert(RuleFilter::Rule(Self::GROUP_NAME, Self::GROUP_RULES[36]));
            }
        }
        if let Some(rule) = self.no_misrefactored_shorthand_assign.as_ref() {
            if rule.is_disabled() {
                index_set.insert(RuleFilter::Rule(Self::GROUP_NAME, Self::GROUP_RULES[37]));
            }
        }
        if let Some(rule) = self.no_prototype_builtins.as_ref() {
            if rule.is_disabled() {
                index_set.insert(RuleFilter::Rule(Self::GROUP_NAME, Self::GROUP_RULES[38]));
            }
        }
        if let Some(rule) = self.no_redeclare.as_ref() {
            if rule.is_disabled() {
                index_set.insert(RuleFilter::Rule(Self::GROUP_NAME, Self::GROUP_RULES[39]));
            }
        }
        if let Some(rule) = self.no_redundant_use_strict.as_ref() {
            if rule.is_disabled() {
                index_set.insert(RuleFilter::Rule(Self::GROUP_NAME, Self::GROUP_RULES[40]));
            }
        }
        if let Some(rule) = self.no_self_compare.as_ref() {
            if rule.is_disabled() {
                index_set.insert(RuleFilter::Rule(Self::GROUP_NAME, Self::GROUP_RULES[41]));
            }
        }
        if let Some(rule) = self.no_shadow_restricted_names.as_ref() {
            if rule.is_disabled() {
                index_set.insert(RuleFilter::Rule(Self::GROUP_NAME, Self::GROUP_RULES[42]));
            }
        }
        if let Some(rule) = self.no_skipped_tests.as_ref() {
            if rule.is_disabled() {
                index_set.insert(RuleFilter::Rule(Self::GROUP_NAME, Self::GROUP_RULES[43]));
            }
        }
        if let Some(rule) = self.no_sparse_array.as_ref() {
            if rule.is_disabled() {
                index_set.insert(RuleFilter::Rule(Self::GROUP_NAME, Self::GROUP_RULES[44]));
            }
        }
        if let Some(rule) = self.no_suspicious_semicolon_in_jsx.as_ref() {
            if rule.is_disabled() {
                index_set.insert(RuleFilter::Rule(Self::GROUP_NAME, Self::GROUP_RULES[45]));
            }
        }
        if let Some(rule) = self.no_then_property.as_ref() {
            if rule.is_disabled() {
                index_set.insert(RuleFilter::Rule(Self::GROUP_NAME, Self::GROUP_RULES[46]));
            }
        }
        if let Some(rule) = self.no_unsafe_declaration_merging.as_ref() {
            if rule.is_disabled() {
                index_set.insert(RuleFilter::Rule(Self::GROUP_NAME, Self::GROUP_RULES[47]));
            }
        }
        if let Some(rule) = self.no_unsafe_negation.as_ref() {
            if rule.is_disabled() {
                index_set.insert(RuleFilter::Rule(Self::GROUP_NAME, Self::GROUP_RULES[48]));
            }
        }
        if let Some(rule) = self.use_await.as_ref() {
            if rule.is_disabled() {
                index_set.insert(RuleFilter::Rule(Self::GROUP_NAME, Self::GROUP_RULES[49]));
            }
        }
        if let Some(rule) = self.use_default_switch_clause_last.as_ref() {
            if rule.is_disabled() {
                index_set.insert(RuleFilter::Rule(Self::GROUP_NAME, Self::GROUP_RULES[50]));
            }
        }
        if let Some(rule) = self.use_getter_return.as_ref() {
            if rule.is_disabled() {
                index_set.insert(RuleFilter::Rule(Self::GROUP_NAME, Self::GROUP_RULES[51]));
            }
        }
        if let Some(rule) = self.use_is_array.as_ref() {
            if rule.is_disabled() {
                index_set.insert(RuleFilter::Rule(Self::GROUP_NAME, Self::GROUP_RULES[52]));
            }
        }
        if let Some(rule) = self.use_namespace_keyword.as_ref() {
            if rule.is_disabled() {
                index_set.insert(RuleFilter::Rule(Self::GROUP_NAME, Self::GROUP_RULES[53]));
            }
        }
        if let Some(rule) = self.use_valid_typeof.as_ref() {
            if rule.is_disabled() {
                index_set.insert(RuleFilter::Rule(Self::GROUP_NAME, Self::GROUP_RULES[54]));
            }
        }
        index_set
    }
    #[doc = r" Checks if, given a rule name, matches one of the rules contained in this category"]
    pub(crate) fn has_rule(rule_name: &str) -> bool {
        Self::GROUP_RULES.contains(&rule_name)
    }
    #[doc = r" Checks if, given a rule name, it is marked as recommended"]
    pub(crate) fn is_recommended_rule(rule_name: &str) -> bool {
        Self::RECOMMENDED_RULES.contains(&rule_name)
    }
    pub(crate) fn recommended_rules_as_filters() -> &'static [RuleFilter<'static>] {
        Self::RECOMMENDED_RULES_AS_FILTERS
    }
    pub(crate) fn all_rules_as_filters() -> &'static [RuleFilter<'static>] {
        Self::ALL_RULES_AS_FILTERS
    }
    #[doc = r" Select preset rules"]
    pub(crate) fn collect_preset_rules(
        &self,
        parent_is_all: bool,
        parent_is_recommended: bool,
        enabled_rules: &mut IndexSet<RuleFilter>,
    ) {
        if self.is_all_true() || self.is_all_unset() && parent_is_all {
            enabled_rules.extend(Self::all_rules_as_filters());
        } else if self.is_recommended_true()
            || self.is_recommended_unset() && self.is_all_unset() && parent_is_recommended
        {
            enabled_rules.extend(Self::recommended_rules_as_filters());
        }
    }
    pub(crate) fn get_rule_configuration(
        &self,
        rule_name: &str,
    ) -> Option<(RulePlainConfiguration, Option<RuleOptions>)> {
        match rule_name {
            "noApproximativeNumericConstant" => self
                .no_approximative_numeric_constant
                .as_ref()
                .map(|conf| (conf.level(), conf.get_options())),
            "noArrayIndexKey" => self
                .no_array_index_key
                .as_ref()
                .map(|conf| (conf.level(), conf.get_options())),
            "noAssignInExpressions" => self
                .no_assign_in_expressions
                .as_ref()
                .map(|conf| (conf.level(), conf.get_options())),
            "noAsyncPromiseExecutor" => self
                .no_async_promise_executor
                .as_ref()
                .map(|conf| (conf.level(), conf.get_options())),
            "noCatchAssign" => self
                .no_catch_assign
                .as_ref()
                .map(|conf| (conf.level(), conf.get_options())),
            "noClassAssign" => self
                .no_class_assign
                .as_ref()
                .map(|conf| (conf.level(), conf.get_options())),
            "noCommentText" => self
                .no_comment_text
                .as_ref()
                .map(|conf| (conf.level(), conf.get_options())),
            "noCompareNegZero" => self
                .no_compare_neg_zero
                .as_ref()
                .map(|conf| (conf.level(), conf.get_options())),
            "noConfusingLabels" => self
                .no_confusing_labels
                .as_ref()
                .map(|conf| (conf.level(), conf.get_options())),
            "noConfusingVoidType" => self
                .no_confusing_void_type
                .as_ref()
                .map(|conf| (conf.level(), conf.get_options())),
            "noConsoleLog" => self
                .no_console_log
                .as_ref()
                .map(|conf| (conf.level(), conf.get_options())),
            "noConstEnum" => self
                .no_const_enum
                .as_ref()
                .map(|conf| (conf.level(), conf.get_options())),
            "noControlCharactersInRegex" => self
                .no_control_characters_in_regex
                .as_ref()
                .map(|conf| (conf.level(), conf.get_options())),
            "noDebugger" => self
                .no_debugger
                .as_ref()
                .map(|conf| (conf.level(), conf.get_options())),
            "noDoubleEquals" => self
                .no_double_equals
                .as_ref()
                .map(|conf| (conf.level(), conf.get_options())),
            "noDuplicateCase" => self
                .no_duplicate_case
                .as_ref()
                .map(|conf| (conf.level(), conf.get_options())),
            "noDuplicateClassMembers" => self
                .no_duplicate_class_members
                .as_ref()
                .map(|conf| (conf.level(), conf.get_options())),
            "noDuplicateJsxProps" => self
                .no_duplicate_jsx_props
                .as_ref()
                .map(|conf| (conf.level(), conf.get_options())),
            "noDuplicateObjectKeys" => self
                .no_duplicate_object_keys
                .as_ref()
                .map(|conf| (conf.level(), conf.get_options())),
            "noDuplicateParameters" => self
                .no_duplicate_parameters
                .as_ref()
                .map(|conf| (conf.level(), conf.get_options())),
            "noDuplicateTestHooks" => self
                .no_duplicate_test_hooks
                .as_ref()
                .map(|conf| (conf.level(), conf.get_options())),
            "noEmptyBlockStatements" => self
                .no_empty_block_statements
                .as_ref()
                .map(|conf| (conf.level(), conf.get_options())),
            "noEmptyInterface" => self
                .no_empty_interface
                .as_ref()
                .map(|conf| (conf.level(), conf.get_options())),
            "noExplicitAny" => self
                .no_explicit_any
                .as_ref()
                .map(|conf| (conf.level(), conf.get_options())),
            "noExportsInTest" => self
                .no_exports_in_test
                .as_ref()
                .map(|conf| (conf.level(), conf.get_options())),
            "noExtraNonNullAssertion" => self
                .no_extra_non_null_assertion
                .as_ref()
                .map(|conf| (conf.level(), conf.get_options())),
            "noFallthroughSwitchClause" => self
                .no_fallthrough_switch_clause
                .as_ref()
                .map(|conf| (conf.level(), conf.get_options())),
            "noFocusedTests" => self
                .no_focused_tests
                .as_ref()
                .map(|conf| (conf.level(), conf.get_options())),
            "noFunctionAssign" => self
                .no_function_assign
                .as_ref()
                .map(|conf| (conf.level(), conf.get_options())),
            "noGlobalAssign" => self
                .no_global_assign
                .as_ref()
                .map(|conf| (conf.level(), conf.get_options())),
            "noGlobalIsFinite" => self
                .no_global_is_finite
                .as_ref()
                .map(|conf| (conf.level(), conf.get_options())),
            "noGlobalIsNan" => self
                .no_global_is_nan
                .as_ref()
                .map(|conf| (conf.level(), conf.get_options())),
            "noImplicitAnyLet" => self
                .no_implicit_any_let
                .as_ref()
                .map(|conf| (conf.level(), conf.get_options())),
            "noImportAssign" => self
                .no_import_assign
                .as_ref()
                .map(|conf| (conf.level(), conf.get_options())),
            "noLabelVar" => self
                .no_label_var
                .as_ref()
                .map(|conf| (conf.level(), conf.get_options())),
            "noMisleadingCharacterClass" => self
                .no_misleading_character_class
                .as_ref()
                .map(|conf| (conf.level(), conf.get_options())),
            "noMisleadingInstantiator" => self
                .no_misleading_instantiator
                .as_ref()
                .map(|conf| (conf.level(), conf.get_options())),
            "noMisrefactoredShorthandAssign" => self
                .no_misrefactored_shorthand_assign
                .as_ref()
                .map(|conf| (conf.level(), conf.get_options())),
            "noPrototypeBuiltins" => self
                .no_prototype_builtins
                .as_ref()
                .map(|conf| (conf.level(), conf.get_options())),
            "noRedeclare" => self
                .no_redeclare
                .as_ref()
                .map(|conf| (conf.level(), conf.get_options())),
            "noRedundantUseStrict" => self
                .no_redundant_use_strict
                .as_ref()
                .map(|conf| (conf.level(), conf.get_options())),
            "noSelfCompare" => self
                .no_self_compare
                .as_ref()
                .map(|conf| (conf.level(), conf.get_options())),
            "noShadowRestrictedNames" => self
                .no_shadow_restricted_names
                .as_ref()
                .map(|conf| (conf.level(), conf.get_options())),
            "noSkippedTests" => self
                .no_skipped_tests
                .as_ref()
                .map(|conf| (conf.level(), conf.get_options())),
            "noSparseArray" => self
                .no_sparse_array
                .as_ref()
                .map(|conf| (conf.level(), conf.get_options())),
            "noSuspiciousSemicolonInJsx" => self
                .no_suspicious_semicolon_in_jsx
                .as_ref()
                .map(|conf| (conf.level(), conf.get_options())),
            "noThenProperty" => self
                .no_then_property
                .as_ref()
                .map(|conf| (conf.level(), conf.get_options())),
            "noUnsafeDeclarationMerging" => self
                .no_unsafe_declaration_merging
                .as_ref()
                .map(|conf| (conf.level(), conf.get_options())),
            "noUnsafeNegation" => self
                .no_unsafe_negation
                .as_ref()
                .map(|conf| (conf.level(), conf.get_options())),
            "useAwait" => self
                .use_await
                .as_ref()
                .map(|conf| (conf.level(), conf.get_options())),
            "useDefaultSwitchClauseLast" => self
                .use_default_switch_clause_last
                .as_ref()
                .map(|conf| (conf.level(), conf.get_options())),
            "useGetterReturn" => self
                .use_getter_return
                .as_ref()
                .map(|conf| (conf.level(), conf.get_options())),
            "useIsArray" => self
                .use_is_array
                .as_ref()
                .map(|conf| (conf.level(), conf.get_options())),
            "useNamespaceKeyword" => self
                .use_namespace_keyword
                .as_ref()
                .map(|conf| (conf.level(), conf.get_options())),
            "useValidTypeof" => self
                .use_valid_typeof
                .as_ref()
                .map(|conf| (conf.level(), conf.get_options())),
            _ => None,
        }
    }
}<|MERGE_RESOLUTION|>--- conflicted
+++ resolved
@@ -2974,11 +2974,7 @@
                 index_set.insert(RuleFilter::Rule(Self::GROUP_NAME, Self::GROUP_RULES[12]));
             }
         }
-<<<<<<< HEAD
-        if let Some(rule) = self.no_important_in_keyframe.as_ref() {
-=======
         if let Some(rule) = self.no_invalid_position_at_import_rule.as_ref() {
->>>>>>> 06a587ef
             if rule.is_enabled() {
                 index_set.insert(RuleFilter::Rule(Self::GROUP_NAME, Self::GROUP_RULES[13]));
             }
@@ -3013,29 +3009,17 @@
                 index_set.insert(RuleFilter::Rule(Self::GROUP_NAME, Self::GROUP_RULES[19]));
             }
         }
-<<<<<<< HEAD
+        if let Some(rule) = self.no_unknown_media_feature_name.as_ref() {
+            if rule.is_enabled() {
+                index_set.insert(RuleFilter::Rule(Self::GROUP_NAME, Self::GROUP_RULES[20]));
+            }
+        }
+        if let Some(rule) = self.no_unknown_property.as_ref() {
+            if rule.is_enabled() {
+                index_set.insert(RuleFilter::Rule(Self::GROUP_NAME, Self::GROUP_RULES[21]));
+            }
+        }
         if let Some(rule) = self.no_unknown_selector_pseudo_element.as_ref() {
-=======
-        if let Some(rule) = self.no_unknown_media_feature_name.as_ref() {
->>>>>>> 06a587ef
-            if rule.is_enabled() {
-                index_set.insert(RuleFilter::Rule(Self::GROUP_NAME, Self::GROUP_RULES[20]));
-            }
-        }
-<<<<<<< HEAD
-        if let Some(rule) = self.no_unknown_unit.as_ref() {
-=======
-        if let Some(rule) = self.no_unknown_property.as_ref() {
->>>>>>> 06a587ef
-            if rule.is_enabled() {
-                index_set.insert(RuleFilter::Rule(Self::GROUP_NAME, Self::GROUP_RULES[21]));
-            }
-        }
-<<<<<<< HEAD
-        if let Some(rule) = self.no_unmatchable_anb_selector.as_ref() {
-=======
-        if let Some(rule) = self.no_unknown_selector_pseudo_element.as_ref() {
->>>>>>> 06a587ef
             if rule.is_enabled() {
                 index_set.insert(RuleFilter::Rule(Self::GROUP_NAME, Self::GROUP_RULES[22]));
             }
@@ -3174,11 +3158,7 @@
                 index_set.insert(RuleFilter::Rule(Self::GROUP_NAME, Self::GROUP_RULES[12]));
             }
         }
-<<<<<<< HEAD
-        if let Some(rule) = self.no_important_in_keyframe.as_ref() {
-=======
         if let Some(rule) = self.no_invalid_position_at_import_rule.as_ref() {
->>>>>>> 06a587ef
             if rule.is_disabled() {
                 index_set.insert(RuleFilter::Rule(Self::GROUP_NAME, Self::GROUP_RULES[13]));
             }
@@ -3213,20 +3193,12 @@
                 index_set.insert(RuleFilter::Rule(Self::GROUP_NAME, Self::GROUP_RULES[19]));
             }
         }
-<<<<<<< HEAD
-        if let Some(rule) = self.no_unknown_selector_pseudo_element.as_ref() {
-=======
         if let Some(rule) = self.no_unknown_media_feature_name.as_ref() {
->>>>>>> 06a587ef
             if rule.is_disabled() {
                 index_set.insert(RuleFilter::Rule(Self::GROUP_NAME, Self::GROUP_RULES[20]));
             }
         }
-<<<<<<< HEAD
-        if let Some(rule) = self.no_unknown_unit.as_ref() {
-=======
         if let Some(rule) = self.no_unknown_property.as_ref() {
->>>>>>> 06a587ef
             if rule.is_disabled() {
                 index_set.insert(RuleFilter::Rule(Self::GROUP_NAME, Self::GROUP_RULES[21]));
             }
