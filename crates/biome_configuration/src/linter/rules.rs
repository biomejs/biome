//! Generated file, do not edit by hand, see `xtask/codegen`

use super::RulePlainConfiguration;
use crate::{RuleConfiguration, RuleFixConfiguration};
use biome_analyze::{options::RuleOptions, RuleFilter};
use biome_console::markup;
use biome_css_analyze::options::*;
use biome_deserialize::{DeserializableValidator, DeserializationDiagnostic};
use biome_deserialize_macros::{Deserializable, Merge};
use biome_diagnostics::{Category, Severity};
use biome_graphql_analyze::options::*;
use biome_js_analyze::options::*;
use biome_json_analyze::options::*;
use biome_rowan::TextRange;
use rustc_hash::FxHashSet;
#[cfg(feature = "schema")]
use schemars::JsonSchema;
use serde::{Deserialize, Serialize};
#[derive(
    Clone,
    Copy,
    Debug,
    Deserializable,
    Eq,
    Hash,
    Merge,
    Ord,
    PartialEq,
    PartialOrd,
    serde :: Deserialize,
    serde :: Serialize,
)]
#[cfg_attr(feature = "schema", derive(JsonSchema))]
#[serde(rename_all = "camelCase")]
pub enum RuleGroup {
    A11y,
    Complexity,
    Correctness,
    Nursery,
    Performance,
    Security,
    Style,
    Suspicious,
}
impl RuleGroup {
    pub const fn as_str(self) -> &'static str {
        match self {
            Self::A11y => A11y::GROUP_NAME,
            Self::Complexity => Complexity::GROUP_NAME,
            Self::Correctness => Correctness::GROUP_NAME,
            Self::Nursery => Nursery::GROUP_NAME,
            Self::Performance => Performance::GROUP_NAME,
            Self::Security => Security::GROUP_NAME,
            Self::Style => Style::GROUP_NAME,
            Self::Suspicious => Suspicious::GROUP_NAME,
        }
    }
}
impl std::str::FromStr for RuleGroup {
    type Err = &'static str;
    fn from_str(s: &str) -> Result<Self, Self::Err> {
        match s {
            A11y::GROUP_NAME => Ok(Self::A11y),
            Complexity::GROUP_NAME => Ok(Self::Complexity),
            Correctness::GROUP_NAME => Ok(Self::Correctness),
            Nursery::GROUP_NAME => Ok(Self::Nursery),
            Performance::GROUP_NAME => Ok(Self::Performance),
            Security::GROUP_NAME => Ok(Self::Security),
            Style::GROUP_NAME => Ok(Self::Style),
            Suspicious::GROUP_NAME => Ok(Self::Suspicious),
            _ => Err("This rule group doesn't exist."),
        }
    }
}
#[derive(Clone, Debug, Default, Deserialize, Deserializable, Eq, Merge, PartialEq, Serialize)]
#[deserializable(with_validator)]
#[cfg_attr(feature = "schema", derive(JsonSchema))]
#[serde(rename_all = "camelCase", deny_unknown_fields)]
pub struct Rules {
    #[doc = r" It enables the lint rules recommended by Biome. `true` by default."]
    #[serde(skip_serializing_if = "Option::is_none")]
    pub recommended: Option<bool>,
    #[doc = r" It enables ALL rules. The rules that belong to `nursery` won't be enabled."]
    #[serde(skip_serializing_if = "Option::is_none")]
    pub all: Option<bool>,
    #[deserializable(rename = "a11y")]
    #[serde(skip_serializing_if = "Option::is_none")]
    pub a11y: Option<A11y>,
    #[deserializable(rename = "complexity")]
    #[serde(skip_serializing_if = "Option::is_none")]
    pub complexity: Option<Complexity>,
    #[deserializable(rename = "correctness")]
    #[serde(skip_serializing_if = "Option::is_none")]
    pub correctness: Option<Correctness>,
    #[deserializable(rename = "nursery")]
    #[serde(skip_serializing_if = "Option::is_none")]
    pub nursery: Option<Nursery>,
    #[deserializable(rename = "performance")]
    #[serde(skip_serializing_if = "Option::is_none")]
    pub performance: Option<Performance>,
    #[deserializable(rename = "security")]
    #[serde(skip_serializing_if = "Option::is_none")]
    pub security: Option<Security>,
    #[deserializable(rename = "style")]
    #[serde(skip_serializing_if = "Option::is_none")]
    pub style: Option<Style>,
    #[deserializable(rename = "suspicious")]
    #[serde(skip_serializing_if = "Option::is_none")]
    pub suspicious: Option<Suspicious>,
}
impl DeserializableValidator for Rules {
    fn validate(
        &mut self,
        _name: &str,
        range: TextRange,
        diagnostics: &mut Vec<DeserializationDiagnostic>,
    ) -> bool {
        if self.recommended == Some(true) && self.all == Some(true) {
            diagnostics . push (DeserializationDiagnostic :: new (markup ! (< Emphasis > "'recommended'" < / Emphasis > " and " < Emphasis > "'all'" < / Emphasis > " can't be both " < Emphasis > "'true'" < / Emphasis > ". You should choose only one of them.")) . with_range (range) . with_note (markup ! ("Biome will fallback to its defaults for this section."))) ;
            return false;
        }
        true
    }
}
impl Rules {
    #[doc = r" Checks if the code coming from [biome_diagnostics::Diagnostic] corresponds to a rule."]
    #[doc = r" Usually the code is built like {group}/{rule_name}"]
    pub fn has_rule(group: RuleGroup, rule_name: &str) -> Option<&'static str> {
        match group {
            RuleGroup::A11y => A11y::has_rule(rule_name),
            RuleGroup::Complexity => Complexity::has_rule(rule_name),
            RuleGroup::Correctness => Correctness::has_rule(rule_name),
            RuleGroup::Nursery => Nursery::has_rule(rule_name),
            RuleGroup::Performance => Performance::has_rule(rule_name),
            RuleGroup::Security => Security::has_rule(rule_name),
            RuleGroup::Style => Style::has_rule(rule_name),
            RuleGroup::Suspicious => Suspicious::has_rule(rule_name),
        }
    }
    #[doc = r" Given a category coming from [Diagnostic](biome_diagnostics::Diagnostic), this function returns"]
    #[doc = r" the [Severity](biome_diagnostics::Severity) associated to the rule, if the configuration changed it."]
    #[doc = r" If the severity is off or not set, then the function returns the default severity of the rule:"]
    #[doc = r" [Severity::Error] for recommended rules and [Severity::Warning] for other rules."]
    #[doc = r""]
    #[doc = r" If not, the function returns [None]."]
    pub fn get_severity_from_code(&self, category: &Category) -> Option<Severity> {
        let mut split_code = category.name().split('/');
        let _lint = split_code.next();
        debug_assert_eq!(_lint, Some("lint"));
        let group = <RuleGroup as std::str::FromStr>::from_str(split_code.next()?).ok()?;
        let rule_name = split_code.next()?;
        let rule_name = Self::has_rule(group, rule_name)?;
        let severity = match group {
            RuleGroup::A11y => self
                .a11y
                .as_ref()
                .and_then(|group| group.get_rule_configuration(rule_name))
                .filter(|(level, _)| !matches!(level, RulePlainConfiguration::Off))
                .map_or_else(
                    || {
                        if A11y::is_recommended_rule(rule_name) {
                            Severity::Error
                        } else {
                            Severity::Warning
                        }
                    },
                    |(level, _)| level.into(),
                ),
            RuleGroup::Complexity => self
                .complexity
                .as_ref()
                .and_then(|group| group.get_rule_configuration(rule_name))
                .filter(|(level, _)| !matches!(level, RulePlainConfiguration::Off))
                .map_or_else(
                    || {
                        if Complexity::is_recommended_rule(rule_name) {
                            Severity::Error
                        } else {
                            Severity::Warning
                        }
                    },
                    |(level, _)| level.into(),
                ),
            RuleGroup::Correctness => self
                .correctness
                .as_ref()
                .and_then(|group| group.get_rule_configuration(rule_name))
                .filter(|(level, _)| !matches!(level, RulePlainConfiguration::Off))
                .map_or_else(
                    || {
                        if Correctness::is_recommended_rule(rule_name) {
                            Severity::Error
                        } else {
                            Severity::Warning
                        }
                    },
                    |(level, _)| level.into(),
                ),
            RuleGroup::Nursery => self
                .nursery
                .as_ref()
                .and_then(|group| group.get_rule_configuration(rule_name))
                .filter(|(level, _)| !matches!(level, RulePlainConfiguration::Off))
                .map_or_else(
                    || {
                        if Nursery::is_recommended_rule(rule_name) {
                            Severity::Error
                        } else {
                            Severity::Warning
                        }
                    },
                    |(level, _)| level.into(),
                ),
            RuleGroup::Performance => self
                .performance
                .as_ref()
                .and_then(|group| group.get_rule_configuration(rule_name))
                .filter(|(level, _)| !matches!(level, RulePlainConfiguration::Off))
                .map_or_else(
                    || {
                        if Performance::is_recommended_rule(rule_name) {
                            Severity::Error
                        } else {
                            Severity::Warning
                        }
                    },
                    |(level, _)| level.into(),
                ),
            RuleGroup::Security => self
                .security
                .as_ref()
                .and_then(|group| group.get_rule_configuration(rule_name))
                .filter(|(level, _)| !matches!(level, RulePlainConfiguration::Off))
                .map_or_else(
                    || {
                        if Security::is_recommended_rule(rule_name) {
                            Severity::Error
                        } else {
                            Severity::Warning
                        }
                    },
                    |(level, _)| level.into(),
                ),
            RuleGroup::Style => self
                .style
                .as_ref()
                .and_then(|group| group.get_rule_configuration(rule_name))
                .filter(|(level, _)| !matches!(level, RulePlainConfiguration::Off))
                .map_or_else(
                    || {
                        if Style::is_recommended_rule(rule_name) {
                            Severity::Error
                        } else {
                            Severity::Warning
                        }
                    },
                    |(level, _)| level.into(),
                ),
            RuleGroup::Suspicious => self
                .suspicious
                .as_ref()
                .and_then(|group| group.get_rule_configuration(rule_name))
                .filter(|(level, _)| !matches!(level, RulePlainConfiguration::Off))
                .map_or_else(
                    || {
                        if Suspicious::is_recommended_rule(rule_name) {
                            Severity::Error
                        } else {
                            Severity::Warning
                        }
                    },
                    |(level, _)| level.into(),
                ),
        };
        Some(severity)
    }
    #[doc = r" Ensure that `recommended` is set to `true` or implied."]
    pub fn set_recommended(&mut self) {
        if self.all != Some(true) && self.recommended == Some(false) {
            self.recommended = Some(true)
        }
        if let Some(group) = &mut self.a11y {
            group.recommended = None;
        }
        if let Some(group) = &mut self.complexity {
            group.recommended = None;
        }
        if let Some(group) = &mut self.correctness {
            group.recommended = None;
        }
        if let Some(group) = &mut self.nursery {
            group.recommended = None;
        }
        if let Some(group) = &mut self.performance {
            group.recommended = None;
        }
        if let Some(group) = &mut self.security {
            group.recommended = None;
        }
        if let Some(group) = &mut self.style {
            group.recommended = None;
        }
        if let Some(group) = &mut self.suspicious {
            group.recommended = None;
        }
    }
    pub(crate) const fn is_recommended_false(&self) -> bool {
        matches!(self.recommended, Some(false))
    }
    pub(crate) const fn is_all_true(&self) -> bool {
        matches!(self.all, Some(true))
    }
    #[doc = r" It returns the enabled rules by default."]
    #[doc = r""]
    #[doc = r" The enabled rules are calculated from the difference with the disabled rules."]
    pub fn as_enabled_rules(&self) -> FxHashSet<RuleFilter<'static>> {
        let mut enabled_rules = FxHashSet::default();
        let mut disabled_rules = FxHashSet::default();
        if let Some(group) = self.a11y.as_ref() {
            group.collect_preset_rules(
                self.is_all_true(),
                !self.is_recommended_false(),
                &mut enabled_rules,
            );
            enabled_rules.extend(&group.get_enabled_rules());
            disabled_rules.extend(&group.get_disabled_rules());
        } else if self.is_all_true() {
            enabled_rules.extend(A11y::all_rules_as_filters());
        } else if !self.is_recommended_false() {
            enabled_rules.extend(A11y::recommended_rules_as_filters());
        }
        if let Some(group) = self.complexity.as_ref() {
            group.collect_preset_rules(
                self.is_all_true(),
                !self.is_recommended_false(),
                &mut enabled_rules,
            );
            enabled_rules.extend(&group.get_enabled_rules());
            disabled_rules.extend(&group.get_disabled_rules());
        } else if self.is_all_true() {
            enabled_rules.extend(Complexity::all_rules_as_filters());
        } else if !self.is_recommended_false() {
            enabled_rules.extend(Complexity::recommended_rules_as_filters());
        }
        if let Some(group) = self.correctness.as_ref() {
            group.collect_preset_rules(
                self.is_all_true(),
                !self.is_recommended_false(),
                &mut enabled_rules,
            );
            enabled_rules.extend(&group.get_enabled_rules());
            disabled_rules.extend(&group.get_disabled_rules());
        } else if self.is_all_true() {
            enabled_rules.extend(Correctness::all_rules_as_filters());
        } else if !self.is_recommended_false() {
            enabled_rules.extend(Correctness::recommended_rules_as_filters());
        }
        if let Some(group) = self.nursery.as_ref() {
            group.collect_preset_rules(
                self.is_all_true() && biome_flags::is_unstable(),
                !self.is_recommended_false() && biome_flags::is_unstable(),
                &mut enabled_rules,
            );
            enabled_rules.extend(&group.get_enabled_rules());
            disabled_rules.extend(&group.get_disabled_rules());
        } else if self.is_all_true() && biome_flags::is_unstable() {
            enabled_rules.extend(Nursery::all_rules_as_filters());
        } else if !self.is_recommended_false() && biome_flags::is_unstable() {
            enabled_rules.extend(Nursery::recommended_rules_as_filters());
        }
        if let Some(group) = self.performance.as_ref() {
            group.collect_preset_rules(
                self.is_all_true(),
                !self.is_recommended_false(),
                &mut enabled_rules,
            );
            enabled_rules.extend(&group.get_enabled_rules());
            disabled_rules.extend(&group.get_disabled_rules());
        } else if self.is_all_true() {
            enabled_rules.extend(Performance::all_rules_as_filters());
        } else if !self.is_recommended_false() {
            enabled_rules.extend(Performance::recommended_rules_as_filters());
        }
        if let Some(group) = self.security.as_ref() {
            group.collect_preset_rules(
                self.is_all_true(),
                !self.is_recommended_false(),
                &mut enabled_rules,
            );
            enabled_rules.extend(&group.get_enabled_rules());
            disabled_rules.extend(&group.get_disabled_rules());
        } else if self.is_all_true() {
            enabled_rules.extend(Security::all_rules_as_filters());
        } else if !self.is_recommended_false() {
            enabled_rules.extend(Security::recommended_rules_as_filters());
        }
        if let Some(group) = self.style.as_ref() {
            group.collect_preset_rules(
                self.is_all_true(),
                !self.is_recommended_false(),
                &mut enabled_rules,
            );
            enabled_rules.extend(&group.get_enabled_rules());
            disabled_rules.extend(&group.get_disabled_rules());
        } else if self.is_all_true() {
            enabled_rules.extend(Style::all_rules_as_filters());
        } else if !self.is_recommended_false() {
            enabled_rules.extend(Style::recommended_rules_as_filters());
        }
        if let Some(group) = self.suspicious.as_ref() {
            group.collect_preset_rules(
                self.is_all_true(),
                !self.is_recommended_false(),
                &mut enabled_rules,
            );
            enabled_rules.extend(&group.get_enabled_rules());
            disabled_rules.extend(&group.get_disabled_rules());
        } else if self.is_all_true() {
            enabled_rules.extend(Suspicious::all_rules_as_filters());
        } else if !self.is_recommended_false() {
            enabled_rules.extend(Suspicious::recommended_rules_as_filters());
        }
        enabled_rules.difference(&disabled_rules).copied().collect()
    }
}
#[derive(Clone, Debug, Default, Deserialize, Deserializable, Eq, Merge, PartialEq, Serialize)]
#[deserializable(with_validator)]
#[cfg_attr(feature = "schema", derive(JsonSchema))]
#[serde(rename_all = "camelCase", default, deny_unknown_fields)]
#[doc = r" A list of rules that belong to this group"]
pub struct A11y {
    #[doc = r" It enables the recommended rules for this group"]
    #[serde(skip_serializing_if = "Option::is_none")]
    pub recommended: Option<bool>,
    #[doc = r" It enables ALL rules for this group."]
    #[serde(skip_serializing_if = "Option::is_none")]
    pub all: Option<bool>,
    #[doc = "Enforce that the accessKey attribute is not used on any HTML element."]
    #[serde(skip_serializing_if = "Option::is_none")]
    pub no_access_key: Option<RuleFixConfiguration<NoAccessKey>>,
    #[doc = "Enforce that aria-hidden=\"true\" is not set on focusable elements."]
    #[serde(skip_serializing_if = "Option::is_none")]
    pub no_aria_hidden_on_focusable: Option<RuleFixConfiguration<NoAriaHiddenOnFocusable>>,
    #[doc = "Enforce that elements that do not support ARIA roles, states, and properties do not have those attributes."]
    #[serde(skip_serializing_if = "Option::is_none")]
    pub no_aria_unsupported_elements: Option<RuleFixConfiguration<NoAriaUnsupportedElements>>,
    #[doc = "Enforce that autoFocus prop is not used on elements."]
    #[serde(skip_serializing_if = "Option::is_none")]
    pub no_autofocus: Option<RuleFixConfiguration<NoAutofocus>>,
    #[doc = "Disallow target=\"_blank\" attribute without rel=\"noreferrer\""]
    #[serde(skip_serializing_if = "Option::is_none")]
    pub no_blank_target: Option<RuleFixConfiguration<NoBlankTarget>>,
    #[doc = "Enforces that no distracting elements are used."]
    #[serde(skip_serializing_if = "Option::is_none")]
    pub no_distracting_elements: Option<RuleFixConfiguration<NoDistractingElements>>,
    #[doc = "The scope prop should be used only on \\<th> elements."]
    #[serde(skip_serializing_if = "Option::is_none")]
    pub no_header_scope: Option<RuleFixConfiguration<NoHeaderScope>>,
    #[doc = "Enforce that non-interactive ARIA roles are not assigned to interactive HTML elements."]
    #[serde(skip_serializing_if = "Option::is_none")]
    pub no_interactive_element_to_noninteractive_role:
        Option<RuleFixConfiguration<NoInteractiveElementToNoninteractiveRole>>,
    #[doc = "Enforce that interactive ARIA roles are not assigned to non-interactive HTML elements."]
    #[serde(skip_serializing_if = "Option::is_none")]
    pub no_noninteractive_element_to_interactive_role:
        Option<RuleFixConfiguration<NoNoninteractiveElementToInteractiveRole>>,
    #[doc = "Enforce that tabIndex is not assigned to non-interactive HTML elements."]
    #[serde(skip_serializing_if = "Option::is_none")]
    pub no_noninteractive_tabindex: Option<RuleFixConfiguration<NoNoninteractiveTabindex>>,
    #[doc = "Prevent the usage of positive integers on tabIndex property"]
    #[serde(skip_serializing_if = "Option::is_none")]
    pub no_positive_tabindex: Option<RuleFixConfiguration<NoPositiveTabindex>>,
    #[doc = "Enforce img alt prop does not contain the word \"image\", \"picture\", or \"photo\"."]
    #[serde(skip_serializing_if = "Option::is_none")]
    pub no_redundant_alt: Option<RuleConfiguration<NoRedundantAlt>>,
    #[doc = "Enforce explicit role property is not the same as implicit/default role property on an element."]
    #[serde(skip_serializing_if = "Option::is_none")]
    pub no_redundant_roles: Option<RuleFixConfiguration<NoRedundantRoles>>,
    #[doc = "Enforces the usage of the title element for the svg element."]
    #[serde(skip_serializing_if = "Option::is_none")]
    pub no_svg_without_title: Option<RuleConfiguration<NoSvgWithoutTitle>>,
    #[doc = "Enforce that all elements that require alternative text have meaningful information to relay back to the end user."]
    #[serde(skip_serializing_if = "Option::is_none")]
    pub use_alt_text: Option<RuleConfiguration<UseAltText>>,
    #[doc = "Enforce that anchors have content and that the content is accessible to screen readers."]
    #[serde(skip_serializing_if = "Option::is_none")]
    pub use_anchor_content: Option<RuleFixConfiguration<UseAnchorContent>>,
    #[doc = "Enforce that tabIndex is assigned to non-interactive HTML elements with aria-activedescendant."]
    #[serde(skip_serializing_if = "Option::is_none")]
    pub use_aria_activedescendant_with_tabindex:
        Option<RuleFixConfiguration<UseAriaActivedescendantWithTabindex>>,
    #[doc = "Enforce that elements with ARIA roles must have all required ARIA attributes for that role."]
    #[serde(skip_serializing_if = "Option::is_none")]
    pub use_aria_props_for_role: Option<RuleConfiguration<UseAriaPropsForRole>>,
    #[doc = "Enforces the usage of the attribute type for the element button"]
    #[serde(skip_serializing_if = "Option::is_none")]
    pub use_button_type: Option<RuleConfiguration<UseButtonType>>,
    #[doc = "Enforce that heading elements (h1, h2, etc.) have content and that the content is accessible to screen readers. Accessible means that it is not hidden using the aria-hidden prop."]
    #[serde(skip_serializing_if = "Option::is_none")]
    pub use_heading_content: Option<RuleConfiguration<UseHeadingContent>>,
    #[doc = "Enforce that html element has lang attribute."]
    #[serde(skip_serializing_if = "Option::is_none")]
    pub use_html_lang: Option<RuleConfiguration<UseHtmlLang>>,
    #[doc = "Enforces the usage of the attribute title for the element iframe."]
    #[serde(skip_serializing_if = "Option::is_none")]
    pub use_iframe_title: Option<RuleConfiguration<UseIframeTitle>>,
    #[doc = "Enforce onClick is accompanied by at least one of the following: onKeyUp, onKeyDown, onKeyPress."]
    #[serde(skip_serializing_if = "Option::is_none")]
    pub use_key_with_click_events: Option<RuleConfiguration<UseKeyWithClickEvents>>,
    #[doc = "Enforce onMouseOver / onMouseOut are accompanied by onFocus / onBlur."]
    #[serde(skip_serializing_if = "Option::is_none")]
    pub use_key_with_mouse_events: Option<RuleConfiguration<UseKeyWithMouseEvents>>,
    #[doc = "Enforces that audio and video elements must have a track for captions."]
    #[serde(skip_serializing_if = "Option::is_none")]
    pub use_media_caption: Option<RuleConfiguration<UseMediaCaption>>,
    #[doc = "Enforce that all anchors are valid, and they are navigable elements."]
    #[serde(skip_serializing_if = "Option::is_none")]
    pub use_valid_anchor: Option<RuleConfiguration<UseValidAnchor>>,
    #[doc = "Ensures that ARIA properties aria-* are all valid."]
    #[serde(skip_serializing_if = "Option::is_none")]
    pub use_valid_aria_props: Option<RuleFixConfiguration<UseValidAriaProps>>,
    #[doc = "Elements with ARIA roles must use a valid, non-abstract ARIA role."]
    #[serde(skip_serializing_if = "Option::is_none")]
    pub use_valid_aria_role: Option<RuleFixConfiguration<UseValidAriaRole>>,
    #[doc = "Enforce that ARIA state and property values are valid."]
    #[serde(skip_serializing_if = "Option::is_none")]
    pub use_valid_aria_values: Option<RuleConfiguration<UseValidAriaValues>>,
    #[doc = "Ensure that the attribute passed to the lang attribute is a correct ISO language and/or country."]
    #[serde(skip_serializing_if = "Option::is_none")]
    pub use_valid_lang: Option<RuleConfiguration<UseValidLang>>,
}
impl DeserializableValidator for A11y {
    fn validate(
        &mut self,
        _name: &str,
        range: TextRange,
        diagnostics: &mut Vec<DeserializationDiagnostic>,
    ) -> bool {
        if self.recommended == Some(true) && self.all == Some(true) {
            diagnostics . push (DeserializationDiagnostic :: new (markup ! (< Emphasis > "'recommended'" < / Emphasis > " and " < Emphasis > "'all'" < / Emphasis > " can't be both " < Emphasis > "'true'" < / Emphasis > ". You should choose only one of them.")) . with_range (range) . with_note (markup ! ("Biome will fallback to its defaults for this section."))) ;
            return false;
        }
        true
    }
}
impl A11y {
    const GROUP_NAME: &'static str = "a11y";
    pub(crate) const GROUP_RULES: &'static [&'static str] = &[
        "noAccessKey",
        "noAriaHiddenOnFocusable",
        "noAriaUnsupportedElements",
        "noAutofocus",
        "noBlankTarget",
        "noDistractingElements",
        "noHeaderScope",
        "noInteractiveElementToNoninteractiveRole",
        "noNoninteractiveElementToInteractiveRole",
        "noNoninteractiveTabindex",
        "noPositiveTabindex",
        "noRedundantAlt",
        "noRedundantRoles",
        "noSvgWithoutTitle",
        "useAltText",
        "useAnchorContent",
        "useAriaActivedescendantWithTabindex",
        "useAriaPropsForRole",
        "useButtonType",
        "useHeadingContent",
        "useHtmlLang",
        "useIframeTitle",
        "useKeyWithClickEvents",
        "useKeyWithMouseEvents",
        "useMediaCaption",
        "useValidAnchor",
        "useValidAriaProps",
        "useValidAriaRole",
        "useValidAriaValues",
        "useValidLang",
    ];
    const RECOMMENDED_RULES: &'static [&'static str] = &[
        "noAccessKey",
        "noAriaHiddenOnFocusable",
        "noAriaUnsupportedElements",
        "noAutofocus",
        "noBlankTarget",
        "noDistractingElements",
        "noHeaderScope",
        "noInteractiveElementToNoninteractiveRole",
        "noNoninteractiveElementToInteractiveRole",
        "noNoninteractiveTabindex",
        "noPositiveTabindex",
        "noRedundantAlt",
        "noRedundantRoles",
        "noSvgWithoutTitle",
        "useAltText",
        "useAnchorContent",
        "useAriaActivedescendantWithTabindex",
        "useAriaPropsForRole",
        "useButtonType",
        "useHeadingContent",
        "useHtmlLang",
        "useIframeTitle",
        "useKeyWithClickEvents",
        "useKeyWithMouseEvents",
        "useMediaCaption",
        "useValidAnchor",
        "useValidAriaProps",
        "useValidAriaRole",
        "useValidAriaValues",
        "useValidLang",
    ];
    const RECOMMENDED_RULES_AS_FILTERS: &'static [RuleFilter<'static>] = &[
        RuleFilter::Rule(Self::GROUP_NAME, Self::GROUP_RULES[0]),
        RuleFilter::Rule(Self::GROUP_NAME, Self::GROUP_RULES[1]),
        RuleFilter::Rule(Self::GROUP_NAME, Self::GROUP_RULES[2]),
        RuleFilter::Rule(Self::GROUP_NAME, Self::GROUP_RULES[3]),
        RuleFilter::Rule(Self::GROUP_NAME, Self::GROUP_RULES[4]),
        RuleFilter::Rule(Self::GROUP_NAME, Self::GROUP_RULES[5]),
        RuleFilter::Rule(Self::GROUP_NAME, Self::GROUP_RULES[6]),
        RuleFilter::Rule(Self::GROUP_NAME, Self::GROUP_RULES[7]),
        RuleFilter::Rule(Self::GROUP_NAME, Self::GROUP_RULES[8]),
        RuleFilter::Rule(Self::GROUP_NAME, Self::GROUP_RULES[9]),
        RuleFilter::Rule(Self::GROUP_NAME, Self::GROUP_RULES[10]),
        RuleFilter::Rule(Self::GROUP_NAME, Self::GROUP_RULES[11]),
        RuleFilter::Rule(Self::GROUP_NAME, Self::GROUP_RULES[12]),
        RuleFilter::Rule(Self::GROUP_NAME, Self::GROUP_RULES[13]),
        RuleFilter::Rule(Self::GROUP_NAME, Self::GROUP_RULES[14]),
        RuleFilter::Rule(Self::GROUP_NAME, Self::GROUP_RULES[15]),
        RuleFilter::Rule(Self::GROUP_NAME, Self::GROUP_RULES[16]),
        RuleFilter::Rule(Self::GROUP_NAME, Self::GROUP_RULES[17]),
        RuleFilter::Rule(Self::GROUP_NAME, Self::GROUP_RULES[18]),
        RuleFilter::Rule(Self::GROUP_NAME, Self::GROUP_RULES[19]),
        RuleFilter::Rule(Self::GROUP_NAME, Self::GROUP_RULES[20]),
        RuleFilter::Rule(Self::GROUP_NAME, Self::GROUP_RULES[21]),
        RuleFilter::Rule(Self::GROUP_NAME, Self::GROUP_RULES[22]),
        RuleFilter::Rule(Self::GROUP_NAME, Self::GROUP_RULES[23]),
        RuleFilter::Rule(Self::GROUP_NAME, Self::GROUP_RULES[24]),
        RuleFilter::Rule(Self::GROUP_NAME, Self::GROUP_RULES[25]),
        RuleFilter::Rule(Self::GROUP_NAME, Self::GROUP_RULES[26]),
        RuleFilter::Rule(Self::GROUP_NAME, Self::GROUP_RULES[27]),
        RuleFilter::Rule(Self::GROUP_NAME, Self::GROUP_RULES[28]),
        RuleFilter::Rule(Self::GROUP_NAME, Self::GROUP_RULES[29]),
    ];
    const ALL_RULES_AS_FILTERS: &'static [RuleFilter<'static>] = &[
        RuleFilter::Rule(Self::GROUP_NAME, Self::GROUP_RULES[0]),
        RuleFilter::Rule(Self::GROUP_NAME, Self::GROUP_RULES[1]),
        RuleFilter::Rule(Self::GROUP_NAME, Self::GROUP_RULES[2]),
        RuleFilter::Rule(Self::GROUP_NAME, Self::GROUP_RULES[3]),
        RuleFilter::Rule(Self::GROUP_NAME, Self::GROUP_RULES[4]),
        RuleFilter::Rule(Self::GROUP_NAME, Self::GROUP_RULES[5]),
        RuleFilter::Rule(Self::GROUP_NAME, Self::GROUP_RULES[6]),
        RuleFilter::Rule(Self::GROUP_NAME, Self::GROUP_RULES[7]),
        RuleFilter::Rule(Self::GROUP_NAME, Self::GROUP_RULES[8]),
        RuleFilter::Rule(Self::GROUP_NAME, Self::GROUP_RULES[9]),
        RuleFilter::Rule(Self::GROUP_NAME, Self::GROUP_RULES[10]),
        RuleFilter::Rule(Self::GROUP_NAME, Self::GROUP_RULES[11]),
        RuleFilter::Rule(Self::GROUP_NAME, Self::GROUP_RULES[12]),
        RuleFilter::Rule(Self::GROUP_NAME, Self::GROUP_RULES[13]),
        RuleFilter::Rule(Self::GROUP_NAME, Self::GROUP_RULES[14]),
        RuleFilter::Rule(Self::GROUP_NAME, Self::GROUP_RULES[15]),
        RuleFilter::Rule(Self::GROUP_NAME, Self::GROUP_RULES[16]),
        RuleFilter::Rule(Self::GROUP_NAME, Self::GROUP_RULES[17]),
        RuleFilter::Rule(Self::GROUP_NAME, Self::GROUP_RULES[18]),
        RuleFilter::Rule(Self::GROUP_NAME, Self::GROUP_RULES[19]),
        RuleFilter::Rule(Self::GROUP_NAME, Self::GROUP_RULES[20]),
        RuleFilter::Rule(Self::GROUP_NAME, Self::GROUP_RULES[21]),
        RuleFilter::Rule(Self::GROUP_NAME, Self::GROUP_RULES[22]),
        RuleFilter::Rule(Self::GROUP_NAME, Self::GROUP_RULES[23]),
        RuleFilter::Rule(Self::GROUP_NAME, Self::GROUP_RULES[24]),
        RuleFilter::Rule(Self::GROUP_NAME, Self::GROUP_RULES[25]),
        RuleFilter::Rule(Self::GROUP_NAME, Self::GROUP_RULES[26]),
        RuleFilter::Rule(Self::GROUP_NAME, Self::GROUP_RULES[27]),
        RuleFilter::Rule(Self::GROUP_NAME, Self::GROUP_RULES[28]),
        RuleFilter::Rule(Self::GROUP_NAME, Self::GROUP_RULES[29]),
    ];
    #[doc = r" Retrieves the recommended rules"]
    pub(crate) fn is_recommended_true(&self) -> bool {
        matches!(self.recommended, Some(true))
    }
    pub(crate) fn is_recommended_unset(&self) -> bool {
        self.recommended.is_none()
    }
    pub(crate) fn is_all_true(&self) -> bool {
        matches!(self.all, Some(true))
    }
    pub(crate) fn is_all_unset(&self) -> bool {
        self.all.is_none()
    }
    pub(crate) fn get_enabled_rules(&self) -> FxHashSet<RuleFilter<'static>> {
        let mut index_set = FxHashSet::default();
        if let Some(rule) = self.no_access_key.as_ref() {
            if rule.is_enabled() {
                index_set.insert(RuleFilter::Rule(Self::GROUP_NAME, Self::GROUP_RULES[0]));
            }
        }
        if let Some(rule) = self.no_aria_hidden_on_focusable.as_ref() {
            if rule.is_enabled() {
                index_set.insert(RuleFilter::Rule(Self::GROUP_NAME, Self::GROUP_RULES[1]));
            }
        }
        if let Some(rule) = self.no_aria_unsupported_elements.as_ref() {
            if rule.is_enabled() {
                index_set.insert(RuleFilter::Rule(Self::GROUP_NAME, Self::GROUP_RULES[2]));
            }
        }
        if let Some(rule) = self.no_autofocus.as_ref() {
            if rule.is_enabled() {
                index_set.insert(RuleFilter::Rule(Self::GROUP_NAME, Self::GROUP_RULES[3]));
            }
        }
        if let Some(rule) = self.no_blank_target.as_ref() {
            if rule.is_enabled() {
                index_set.insert(RuleFilter::Rule(Self::GROUP_NAME, Self::GROUP_RULES[4]));
            }
        }
        if let Some(rule) = self.no_distracting_elements.as_ref() {
            if rule.is_enabled() {
                index_set.insert(RuleFilter::Rule(Self::GROUP_NAME, Self::GROUP_RULES[5]));
            }
        }
        if let Some(rule) = self.no_header_scope.as_ref() {
            if rule.is_enabled() {
                index_set.insert(RuleFilter::Rule(Self::GROUP_NAME, Self::GROUP_RULES[6]));
            }
        }
        if let Some(rule) = self.no_interactive_element_to_noninteractive_role.as_ref() {
            if rule.is_enabled() {
                index_set.insert(RuleFilter::Rule(Self::GROUP_NAME, Self::GROUP_RULES[7]));
            }
        }
        if let Some(rule) = self.no_noninteractive_element_to_interactive_role.as_ref() {
            if rule.is_enabled() {
                index_set.insert(RuleFilter::Rule(Self::GROUP_NAME, Self::GROUP_RULES[8]));
            }
        }
        if let Some(rule) = self.no_noninteractive_tabindex.as_ref() {
            if rule.is_enabled() {
                index_set.insert(RuleFilter::Rule(Self::GROUP_NAME, Self::GROUP_RULES[9]));
            }
        }
        if let Some(rule) = self.no_positive_tabindex.as_ref() {
            if rule.is_enabled() {
                index_set.insert(RuleFilter::Rule(Self::GROUP_NAME, Self::GROUP_RULES[10]));
            }
        }
        if let Some(rule) = self.no_redundant_alt.as_ref() {
            if rule.is_enabled() {
                index_set.insert(RuleFilter::Rule(Self::GROUP_NAME, Self::GROUP_RULES[11]));
            }
        }
        if let Some(rule) = self.no_redundant_roles.as_ref() {
            if rule.is_enabled() {
                index_set.insert(RuleFilter::Rule(Self::GROUP_NAME, Self::GROUP_RULES[12]));
            }
        }
        if let Some(rule) = self.no_svg_without_title.as_ref() {
            if rule.is_enabled() {
                index_set.insert(RuleFilter::Rule(Self::GROUP_NAME, Self::GROUP_RULES[13]));
            }
        }
        if let Some(rule) = self.use_alt_text.as_ref() {
            if rule.is_enabled() {
                index_set.insert(RuleFilter::Rule(Self::GROUP_NAME, Self::GROUP_RULES[14]));
            }
        }
        if let Some(rule) = self.use_anchor_content.as_ref() {
            if rule.is_enabled() {
                index_set.insert(RuleFilter::Rule(Self::GROUP_NAME, Self::GROUP_RULES[15]));
            }
        }
        if let Some(rule) = self.use_aria_activedescendant_with_tabindex.as_ref() {
            if rule.is_enabled() {
                index_set.insert(RuleFilter::Rule(Self::GROUP_NAME, Self::GROUP_RULES[16]));
            }
        }
        if let Some(rule) = self.use_aria_props_for_role.as_ref() {
            if rule.is_enabled() {
                index_set.insert(RuleFilter::Rule(Self::GROUP_NAME, Self::GROUP_RULES[17]));
            }
        }
        if let Some(rule) = self.use_button_type.as_ref() {
            if rule.is_enabled() {
                index_set.insert(RuleFilter::Rule(Self::GROUP_NAME, Self::GROUP_RULES[18]));
            }
        }
        if let Some(rule) = self.use_heading_content.as_ref() {
            if rule.is_enabled() {
                index_set.insert(RuleFilter::Rule(Self::GROUP_NAME, Self::GROUP_RULES[19]));
            }
        }
        if let Some(rule) = self.use_html_lang.as_ref() {
            if rule.is_enabled() {
                index_set.insert(RuleFilter::Rule(Self::GROUP_NAME, Self::GROUP_RULES[20]));
            }
        }
        if let Some(rule) = self.use_iframe_title.as_ref() {
            if rule.is_enabled() {
                index_set.insert(RuleFilter::Rule(Self::GROUP_NAME, Self::GROUP_RULES[21]));
            }
        }
        if let Some(rule) = self.use_key_with_click_events.as_ref() {
            if rule.is_enabled() {
                index_set.insert(RuleFilter::Rule(Self::GROUP_NAME, Self::GROUP_RULES[22]));
            }
        }
        if let Some(rule) = self.use_key_with_mouse_events.as_ref() {
            if rule.is_enabled() {
                index_set.insert(RuleFilter::Rule(Self::GROUP_NAME, Self::GROUP_RULES[23]));
            }
        }
        if let Some(rule) = self.use_media_caption.as_ref() {
            if rule.is_enabled() {
                index_set.insert(RuleFilter::Rule(Self::GROUP_NAME, Self::GROUP_RULES[24]));
            }
        }
        if let Some(rule) = self.use_valid_anchor.as_ref() {
            if rule.is_enabled() {
                index_set.insert(RuleFilter::Rule(Self::GROUP_NAME, Self::GROUP_RULES[25]));
            }
        }
        if let Some(rule) = self.use_valid_aria_props.as_ref() {
            if rule.is_enabled() {
                index_set.insert(RuleFilter::Rule(Self::GROUP_NAME, Self::GROUP_RULES[26]));
            }
        }
        if let Some(rule) = self.use_valid_aria_role.as_ref() {
            if rule.is_enabled() {
                index_set.insert(RuleFilter::Rule(Self::GROUP_NAME, Self::GROUP_RULES[27]));
            }
        }
        if let Some(rule) = self.use_valid_aria_values.as_ref() {
            if rule.is_enabled() {
                index_set.insert(RuleFilter::Rule(Self::GROUP_NAME, Self::GROUP_RULES[28]));
            }
        }
        if let Some(rule) = self.use_valid_lang.as_ref() {
            if rule.is_enabled() {
                index_set.insert(RuleFilter::Rule(Self::GROUP_NAME, Self::GROUP_RULES[29]));
            }
        }
        index_set
    }
    pub(crate) fn get_disabled_rules(&self) -> FxHashSet<RuleFilter<'static>> {
        let mut index_set = FxHashSet::default();
        if let Some(rule) = self.no_access_key.as_ref() {
            if rule.is_disabled() {
                index_set.insert(RuleFilter::Rule(Self::GROUP_NAME, Self::GROUP_RULES[0]));
            }
        }
        if let Some(rule) = self.no_aria_hidden_on_focusable.as_ref() {
            if rule.is_disabled() {
                index_set.insert(RuleFilter::Rule(Self::GROUP_NAME, Self::GROUP_RULES[1]));
            }
        }
        if let Some(rule) = self.no_aria_unsupported_elements.as_ref() {
            if rule.is_disabled() {
                index_set.insert(RuleFilter::Rule(Self::GROUP_NAME, Self::GROUP_RULES[2]));
            }
        }
        if let Some(rule) = self.no_autofocus.as_ref() {
            if rule.is_disabled() {
                index_set.insert(RuleFilter::Rule(Self::GROUP_NAME, Self::GROUP_RULES[3]));
            }
        }
        if let Some(rule) = self.no_blank_target.as_ref() {
            if rule.is_disabled() {
                index_set.insert(RuleFilter::Rule(Self::GROUP_NAME, Self::GROUP_RULES[4]));
            }
        }
        if let Some(rule) = self.no_distracting_elements.as_ref() {
            if rule.is_disabled() {
                index_set.insert(RuleFilter::Rule(Self::GROUP_NAME, Self::GROUP_RULES[5]));
            }
        }
        if let Some(rule) = self.no_header_scope.as_ref() {
            if rule.is_disabled() {
                index_set.insert(RuleFilter::Rule(Self::GROUP_NAME, Self::GROUP_RULES[6]));
            }
        }
        if let Some(rule) = self.no_interactive_element_to_noninteractive_role.as_ref() {
            if rule.is_disabled() {
                index_set.insert(RuleFilter::Rule(Self::GROUP_NAME, Self::GROUP_RULES[7]));
            }
        }
        if let Some(rule) = self.no_noninteractive_element_to_interactive_role.as_ref() {
            if rule.is_disabled() {
                index_set.insert(RuleFilter::Rule(Self::GROUP_NAME, Self::GROUP_RULES[8]));
            }
        }
        if let Some(rule) = self.no_noninteractive_tabindex.as_ref() {
            if rule.is_disabled() {
                index_set.insert(RuleFilter::Rule(Self::GROUP_NAME, Self::GROUP_RULES[9]));
            }
        }
        if let Some(rule) = self.no_positive_tabindex.as_ref() {
            if rule.is_disabled() {
                index_set.insert(RuleFilter::Rule(Self::GROUP_NAME, Self::GROUP_RULES[10]));
            }
        }
        if let Some(rule) = self.no_redundant_alt.as_ref() {
            if rule.is_disabled() {
                index_set.insert(RuleFilter::Rule(Self::GROUP_NAME, Self::GROUP_RULES[11]));
            }
        }
        if let Some(rule) = self.no_redundant_roles.as_ref() {
            if rule.is_disabled() {
                index_set.insert(RuleFilter::Rule(Self::GROUP_NAME, Self::GROUP_RULES[12]));
            }
        }
        if let Some(rule) = self.no_svg_without_title.as_ref() {
            if rule.is_disabled() {
                index_set.insert(RuleFilter::Rule(Self::GROUP_NAME, Self::GROUP_RULES[13]));
            }
        }
        if let Some(rule) = self.use_alt_text.as_ref() {
            if rule.is_disabled() {
                index_set.insert(RuleFilter::Rule(Self::GROUP_NAME, Self::GROUP_RULES[14]));
            }
        }
        if let Some(rule) = self.use_anchor_content.as_ref() {
            if rule.is_disabled() {
                index_set.insert(RuleFilter::Rule(Self::GROUP_NAME, Self::GROUP_RULES[15]));
            }
        }
        if let Some(rule) = self.use_aria_activedescendant_with_tabindex.as_ref() {
            if rule.is_disabled() {
                index_set.insert(RuleFilter::Rule(Self::GROUP_NAME, Self::GROUP_RULES[16]));
            }
        }
        if let Some(rule) = self.use_aria_props_for_role.as_ref() {
            if rule.is_disabled() {
                index_set.insert(RuleFilter::Rule(Self::GROUP_NAME, Self::GROUP_RULES[17]));
            }
        }
        if let Some(rule) = self.use_button_type.as_ref() {
            if rule.is_disabled() {
                index_set.insert(RuleFilter::Rule(Self::GROUP_NAME, Self::GROUP_RULES[18]));
            }
        }
        if let Some(rule) = self.use_heading_content.as_ref() {
            if rule.is_disabled() {
                index_set.insert(RuleFilter::Rule(Self::GROUP_NAME, Self::GROUP_RULES[19]));
            }
        }
        if let Some(rule) = self.use_html_lang.as_ref() {
            if rule.is_disabled() {
                index_set.insert(RuleFilter::Rule(Self::GROUP_NAME, Self::GROUP_RULES[20]));
            }
        }
        if let Some(rule) = self.use_iframe_title.as_ref() {
            if rule.is_disabled() {
                index_set.insert(RuleFilter::Rule(Self::GROUP_NAME, Self::GROUP_RULES[21]));
            }
        }
        if let Some(rule) = self.use_key_with_click_events.as_ref() {
            if rule.is_disabled() {
                index_set.insert(RuleFilter::Rule(Self::GROUP_NAME, Self::GROUP_RULES[22]));
            }
        }
        if let Some(rule) = self.use_key_with_mouse_events.as_ref() {
            if rule.is_disabled() {
                index_set.insert(RuleFilter::Rule(Self::GROUP_NAME, Self::GROUP_RULES[23]));
            }
        }
        if let Some(rule) = self.use_media_caption.as_ref() {
            if rule.is_disabled() {
                index_set.insert(RuleFilter::Rule(Self::GROUP_NAME, Self::GROUP_RULES[24]));
            }
        }
        if let Some(rule) = self.use_valid_anchor.as_ref() {
            if rule.is_disabled() {
                index_set.insert(RuleFilter::Rule(Self::GROUP_NAME, Self::GROUP_RULES[25]));
            }
        }
        if let Some(rule) = self.use_valid_aria_props.as_ref() {
            if rule.is_disabled() {
                index_set.insert(RuleFilter::Rule(Self::GROUP_NAME, Self::GROUP_RULES[26]));
            }
        }
        if let Some(rule) = self.use_valid_aria_role.as_ref() {
            if rule.is_disabled() {
                index_set.insert(RuleFilter::Rule(Self::GROUP_NAME, Self::GROUP_RULES[27]));
            }
        }
        if let Some(rule) = self.use_valid_aria_values.as_ref() {
            if rule.is_disabled() {
                index_set.insert(RuleFilter::Rule(Self::GROUP_NAME, Self::GROUP_RULES[28]));
            }
        }
        if let Some(rule) = self.use_valid_lang.as_ref() {
            if rule.is_disabled() {
                index_set.insert(RuleFilter::Rule(Self::GROUP_NAME, Self::GROUP_RULES[29]));
            }
        }
        index_set
    }
    #[doc = r" Checks if, given a rule name, matches one of the rules contained in this category"]
    pub(crate) fn has_rule(rule_name: &str) -> Option<&'static str> {
        Some(Self::GROUP_RULES[Self::GROUP_RULES.binary_search(&rule_name).ok()?])
    }
    #[doc = r" Checks if, given a rule name, it is marked as recommended"]
    pub(crate) fn is_recommended_rule(rule_name: &str) -> bool {
        Self::RECOMMENDED_RULES.contains(&rule_name)
    }
    pub(crate) fn recommended_rules_as_filters() -> &'static [RuleFilter<'static>] {
        Self::RECOMMENDED_RULES_AS_FILTERS
    }
    pub(crate) fn all_rules_as_filters() -> &'static [RuleFilter<'static>] {
        Self::ALL_RULES_AS_FILTERS
    }
    #[doc = r" Select preset rules"]
    pub(crate) fn collect_preset_rules(
        &self,
        parent_is_all: bool,
        parent_is_recommended: bool,
        enabled_rules: &mut FxHashSet<RuleFilter<'static>>,
    ) {
        if self.is_all_true() || self.is_all_unset() && parent_is_all {
            enabled_rules.extend(Self::all_rules_as_filters());
        } else if self.is_recommended_true()
            || self.is_recommended_unset() && self.is_all_unset() && parent_is_recommended
        {
            enabled_rules.extend(Self::recommended_rules_as_filters());
        }
    }
    pub(crate) fn get_rule_configuration(
        &self,
        rule_name: &str,
    ) -> Option<(RulePlainConfiguration, Option<RuleOptions>)> {
        match rule_name {
            "noAccessKey" => self
                .no_access_key
                .as_ref()
                .map(|conf| (conf.level(), conf.get_options())),
            "noAriaHiddenOnFocusable" => self
                .no_aria_hidden_on_focusable
                .as_ref()
                .map(|conf| (conf.level(), conf.get_options())),
            "noAriaUnsupportedElements" => self
                .no_aria_unsupported_elements
                .as_ref()
                .map(|conf| (conf.level(), conf.get_options())),
            "noAutofocus" => self
                .no_autofocus
                .as_ref()
                .map(|conf| (conf.level(), conf.get_options())),
            "noBlankTarget" => self
                .no_blank_target
                .as_ref()
                .map(|conf| (conf.level(), conf.get_options())),
            "noDistractingElements" => self
                .no_distracting_elements
                .as_ref()
                .map(|conf| (conf.level(), conf.get_options())),
            "noHeaderScope" => self
                .no_header_scope
                .as_ref()
                .map(|conf| (conf.level(), conf.get_options())),
            "noInteractiveElementToNoninteractiveRole" => self
                .no_interactive_element_to_noninteractive_role
                .as_ref()
                .map(|conf| (conf.level(), conf.get_options())),
            "noNoninteractiveElementToInteractiveRole" => self
                .no_noninteractive_element_to_interactive_role
                .as_ref()
                .map(|conf| (conf.level(), conf.get_options())),
            "noNoninteractiveTabindex" => self
                .no_noninteractive_tabindex
                .as_ref()
                .map(|conf| (conf.level(), conf.get_options())),
            "noPositiveTabindex" => self
                .no_positive_tabindex
                .as_ref()
                .map(|conf| (conf.level(), conf.get_options())),
            "noRedundantAlt" => self
                .no_redundant_alt
                .as_ref()
                .map(|conf| (conf.level(), conf.get_options())),
            "noRedundantRoles" => self
                .no_redundant_roles
                .as_ref()
                .map(|conf| (conf.level(), conf.get_options())),
            "noSvgWithoutTitle" => self
                .no_svg_without_title
                .as_ref()
                .map(|conf| (conf.level(), conf.get_options())),
            "useAltText" => self
                .use_alt_text
                .as_ref()
                .map(|conf| (conf.level(), conf.get_options())),
            "useAnchorContent" => self
                .use_anchor_content
                .as_ref()
                .map(|conf| (conf.level(), conf.get_options())),
            "useAriaActivedescendantWithTabindex" => self
                .use_aria_activedescendant_with_tabindex
                .as_ref()
                .map(|conf| (conf.level(), conf.get_options())),
            "useAriaPropsForRole" => self
                .use_aria_props_for_role
                .as_ref()
                .map(|conf| (conf.level(), conf.get_options())),
            "useButtonType" => self
                .use_button_type
                .as_ref()
                .map(|conf| (conf.level(), conf.get_options())),
            "useHeadingContent" => self
                .use_heading_content
                .as_ref()
                .map(|conf| (conf.level(), conf.get_options())),
            "useHtmlLang" => self
                .use_html_lang
                .as_ref()
                .map(|conf| (conf.level(), conf.get_options())),
            "useIframeTitle" => self
                .use_iframe_title
                .as_ref()
                .map(|conf| (conf.level(), conf.get_options())),
            "useKeyWithClickEvents" => self
                .use_key_with_click_events
                .as_ref()
                .map(|conf| (conf.level(), conf.get_options())),
            "useKeyWithMouseEvents" => self
                .use_key_with_mouse_events
                .as_ref()
                .map(|conf| (conf.level(), conf.get_options())),
            "useMediaCaption" => self
                .use_media_caption
                .as_ref()
                .map(|conf| (conf.level(), conf.get_options())),
            "useValidAnchor" => self
                .use_valid_anchor
                .as_ref()
                .map(|conf| (conf.level(), conf.get_options())),
            "useValidAriaProps" => self
                .use_valid_aria_props
                .as_ref()
                .map(|conf| (conf.level(), conf.get_options())),
            "useValidAriaRole" => self
                .use_valid_aria_role
                .as_ref()
                .map(|conf| (conf.level(), conf.get_options())),
            "useValidAriaValues" => self
                .use_valid_aria_values
                .as_ref()
                .map(|conf| (conf.level(), conf.get_options())),
            "useValidLang" => self
                .use_valid_lang
                .as_ref()
                .map(|conf| (conf.level(), conf.get_options())),
            _ => None,
        }
    }
}
#[derive(Clone, Debug, Default, Deserialize, Deserializable, Eq, Merge, PartialEq, Serialize)]
#[deserializable(with_validator)]
#[cfg_attr(feature = "schema", derive(JsonSchema))]
#[serde(rename_all = "camelCase", default, deny_unknown_fields)]
#[doc = r" A list of rules that belong to this group"]
pub struct Complexity {
    #[doc = r" It enables the recommended rules for this group"]
    #[serde(skip_serializing_if = "Option::is_none")]
    pub recommended: Option<bool>,
    #[doc = r" It enables ALL rules for this group."]
    #[serde(skip_serializing_if = "Option::is_none")]
    pub all: Option<bool>,
    #[doc = "Disallow primitive type aliases and misleading types."]
    #[serde(skip_serializing_if = "Option::is_none")]
    pub no_banned_types: Option<RuleFixConfiguration<NoBannedTypes>>,
    #[doc = "Disallow empty type parameters in type aliases and interfaces."]
    #[serde(skip_serializing_if = "Option::is_none")]
    pub no_empty_type_parameters: Option<RuleConfiguration<NoEmptyTypeParameters>>,
    #[doc = "Disallow functions that exceed a given Cognitive Complexity score."]
    #[serde(skip_serializing_if = "Option::is_none")]
    pub no_excessive_cognitive_complexity:
        Option<RuleConfiguration<NoExcessiveCognitiveComplexity>>,
    #[doc = "This rule enforces a maximum depth to nested describe() in test files."]
    #[serde(skip_serializing_if = "Option::is_none")]
    pub no_excessive_nested_test_suites: Option<RuleConfiguration<NoExcessiveNestedTestSuites>>,
    #[doc = "Disallow unnecessary boolean casts"]
    #[serde(skip_serializing_if = "Option::is_none")]
    pub no_extra_boolean_cast: Option<RuleFixConfiguration<NoExtraBooleanCast>>,
    #[doc = "Prefer for...of statement instead of Array.forEach."]
    #[serde(skip_serializing_if = "Option::is_none")]
    pub no_for_each: Option<RuleConfiguration<NoForEach>>,
    #[doc = "Disallow unclear usage of consecutive space characters in regular expression literals"]
    #[serde(skip_serializing_if = "Option::is_none")]
    pub no_multiple_spaces_in_regular_expression_literals:
        Option<RuleFixConfiguration<NoMultipleSpacesInRegularExpressionLiterals>>,
    #[doc = "This rule reports when a class has no non-static members, such as for a class used exclusively as a static namespace."]
    #[serde(skip_serializing_if = "Option::is_none")]
    pub no_static_only_class: Option<RuleConfiguration<NoStaticOnlyClass>>,
    #[doc = "Disallow this and super in static contexts."]
    #[serde(skip_serializing_if = "Option::is_none")]
    pub no_this_in_static: Option<RuleFixConfiguration<NoThisInStatic>>,
    #[doc = "Disallow unnecessary catch clauses."]
    #[serde(skip_serializing_if = "Option::is_none")]
    pub no_useless_catch: Option<RuleConfiguration<NoUselessCatch>>,
    #[doc = "Disallow unnecessary constructors."]
    #[serde(skip_serializing_if = "Option::is_none")]
    pub no_useless_constructor: Option<RuleFixConfiguration<NoUselessConstructor>>,
    #[doc = "Disallow empty exports that don't change anything in a module file."]
    #[serde(skip_serializing_if = "Option::is_none")]
    pub no_useless_empty_export: Option<RuleFixConfiguration<NoUselessEmptyExport>>,
    #[doc = "Disallow unnecessary fragments"]
    #[serde(skip_serializing_if = "Option::is_none")]
    pub no_useless_fragments: Option<RuleFixConfiguration<NoUselessFragments>>,
    #[doc = "Disallow unnecessary labels."]
    #[serde(skip_serializing_if = "Option::is_none")]
    pub no_useless_label: Option<RuleFixConfiguration<NoUselessLabel>>,
    #[doc = "Disallow unnecessary nested block statements."]
    #[serde(skip_serializing_if = "Option::is_none")]
    pub no_useless_lone_block_statements:
        Option<RuleFixConfiguration<NoUselessLoneBlockStatements>>,
    #[doc = "Disallow renaming import, export, and destructured assignments to the same name."]
    #[serde(skip_serializing_if = "Option::is_none")]
    pub no_useless_rename: Option<RuleFixConfiguration<NoUselessRename>>,
    #[doc = "Disallow useless case in switch statements."]
    #[serde(skip_serializing_if = "Option::is_none")]
    pub no_useless_switch_case: Option<RuleFixConfiguration<NoUselessSwitchCase>>,
    #[doc = "Disallow ternary operators when simpler alternatives exist."]
    #[serde(skip_serializing_if = "Option::is_none")]
    pub no_useless_ternary: Option<RuleFixConfiguration<NoUselessTernary>>,
    #[doc = "Disallow useless this aliasing."]
    #[serde(skip_serializing_if = "Option::is_none")]
    pub no_useless_this_alias: Option<RuleFixConfiguration<NoUselessThisAlias>>,
    #[doc = "Disallow using any or unknown as type constraint."]
    #[serde(skip_serializing_if = "Option::is_none")]
    pub no_useless_type_constraint: Option<RuleFixConfiguration<NoUselessTypeConstraint>>,
    #[doc = "Disallow the use of void operators, which is not a familiar operator."]
    #[serde(skip_serializing_if = "Option::is_none")]
    pub no_void: Option<RuleConfiguration<NoVoid>>,
    #[doc = "Disallow with statements in non-strict contexts."]
    #[serde(skip_serializing_if = "Option::is_none")]
    pub no_with: Option<RuleConfiguration<NoWith>>,
    #[doc = "Use arrow functions over function expressions."]
    #[serde(skip_serializing_if = "Option::is_none")]
    pub use_arrow_function: Option<RuleFixConfiguration<UseArrowFunction>>,
    #[doc = "Promotes the use of .flatMap() when map().flat() are used together."]
    #[serde(skip_serializing_if = "Option::is_none")]
    pub use_flat_map: Option<RuleFixConfiguration<UseFlatMap>>,
    #[doc = "Enforce the usage of a literal access to properties over computed property access."]
    #[serde(skip_serializing_if = "Option::is_none")]
    pub use_literal_keys: Option<RuleFixConfiguration<UseLiteralKeys>>,
    #[doc = "Enforce using concise optional chain instead of chained logical expressions."]
    #[serde(skip_serializing_if = "Option::is_none")]
    pub use_optional_chain: Option<RuleFixConfiguration<UseOptionalChain>>,
    #[doc = "Enforce the use of the regular expression literals instead of the RegExp constructor if possible."]
    #[serde(skip_serializing_if = "Option::is_none")]
    pub use_regex_literals: Option<RuleFixConfiguration<UseRegexLiterals>>,
    #[doc = "Disallow number literal object member names which are not base10 or uses underscore as separator"]
    #[serde(skip_serializing_if = "Option::is_none")]
    pub use_simple_number_keys: Option<RuleFixConfiguration<UseSimpleNumberKeys>>,
    #[doc = "Discard redundant terms from logical expressions."]
    #[serde(skip_serializing_if = "Option::is_none")]
    pub use_simplified_logic_expression: Option<RuleFixConfiguration<UseSimplifiedLogicExpression>>,
}
impl DeserializableValidator for Complexity {
    fn validate(
        &mut self,
        _name: &str,
        range: TextRange,
        diagnostics: &mut Vec<DeserializationDiagnostic>,
    ) -> bool {
        if self.recommended == Some(true) && self.all == Some(true) {
            diagnostics . push (DeserializationDiagnostic :: new (markup ! (< Emphasis > "'recommended'" < / Emphasis > " and " < Emphasis > "'all'" < / Emphasis > " can't be both " < Emphasis > "'true'" < / Emphasis > ". You should choose only one of them.")) . with_range (range) . with_note (markup ! ("Biome will fallback to its defaults for this section."))) ;
            return false;
        }
        true
    }
}
impl Complexity {
    const GROUP_NAME: &'static str = "complexity";
    pub(crate) const GROUP_RULES: &'static [&'static str] = &[
        "noBannedTypes",
        "noEmptyTypeParameters",
        "noExcessiveCognitiveComplexity",
        "noExcessiveNestedTestSuites",
        "noExtraBooleanCast",
        "noForEach",
        "noMultipleSpacesInRegularExpressionLiterals",
        "noStaticOnlyClass",
        "noThisInStatic",
        "noUselessCatch",
        "noUselessConstructor",
        "noUselessEmptyExport",
        "noUselessFragments",
        "noUselessLabel",
        "noUselessLoneBlockStatements",
        "noUselessRename",
        "noUselessSwitchCase",
        "noUselessTernary",
        "noUselessThisAlias",
        "noUselessTypeConstraint",
        "noVoid",
        "noWith",
        "useArrowFunction",
        "useFlatMap",
        "useLiteralKeys",
        "useOptionalChain",
        "useRegexLiterals",
        "useSimpleNumberKeys",
        "useSimplifiedLogicExpression",
    ];
    const RECOMMENDED_RULES: &'static [&'static str] = &[
        "noBannedTypes",
        "noEmptyTypeParameters",
        "noExcessiveNestedTestSuites",
        "noExtraBooleanCast",
        "noForEach",
        "noMultipleSpacesInRegularExpressionLiterals",
        "noStaticOnlyClass",
        "noThisInStatic",
        "noUselessCatch",
        "noUselessConstructor",
        "noUselessEmptyExport",
        "noUselessFragments",
        "noUselessLabel",
        "noUselessLoneBlockStatements",
        "noUselessRename",
        "noUselessSwitchCase",
        "noUselessTernary",
        "noUselessThisAlias",
        "noUselessTypeConstraint",
        "noWith",
        "useArrowFunction",
        "useFlatMap",
        "useLiteralKeys",
        "useOptionalChain",
        "useRegexLiterals",
        "useSimpleNumberKeys",
    ];
    const RECOMMENDED_RULES_AS_FILTERS: &'static [RuleFilter<'static>] = &[
        RuleFilter::Rule(Self::GROUP_NAME, Self::GROUP_RULES[0]),
        RuleFilter::Rule(Self::GROUP_NAME, Self::GROUP_RULES[1]),
        RuleFilter::Rule(Self::GROUP_NAME, Self::GROUP_RULES[3]),
        RuleFilter::Rule(Self::GROUP_NAME, Self::GROUP_RULES[4]),
        RuleFilter::Rule(Self::GROUP_NAME, Self::GROUP_RULES[5]),
        RuleFilter::Rule(Self::GROUP_NAME, Self::GROUP_RULES[6]),
        RuleFilter::Rule(Self::GROUP_NAME, Self::GROUP_RULES[7]),
        RuleFilter::Rule(Self::GROUP_NAME, Self::GROUP_RULES[8]),
        RuleFilter::Rule(Self::GROUP_NAME, Self::GROUP_RULES[9]),
        RuleFilter::Rule(Self::GROUP_NAME, Self::GROUP_RULES[10]),
        RuleFilter::Rule(Self::GROUP_NAME, Self::GROUP_RULES[11]),
        RuleFilter::Rule(Self::GROUP_NAME, Self::GROUP_RULES[12]),
        RuleFilter::Rule(Self::GROUP_NAME, Self::GROUP_RULES[13]),
        RuleFilter::Rule(Self::GROUP_NAME, Self::GROUP_RULES[14]),
        RuleFilter::Rule(Self::GROUP_NAME, Self::GROUP_RULES[15]),
        RuleFilter::Rule(Self::GROUP_NAME, Self::GROUP_RULES[16]),
        RuleFilter::Rule(Self::GROUP_NAME, Self::GROUP_RULES[17]),
        RuleFilter::Rule(Self::GROUP_NAME, Self::GROUP_RULES[18]),
        RuleFilter::Rule(Self::GROUP_NAME, Self::GROUP_RULES[19]),
        RuleFilter::Rule(Self::GROUP_NAME, Self::GROUP_RULES[21]),
        RuleFilter::Rule(Self::GROUP_NAME, Self::GROUP_RULES[22]),
        RuleFilter::Rule(Self::GROUP_NAME, Self::GROUP_RULES[23]),
        RuleFilter::Rule(Self::GROUP_NAME, Self::GROUP_RULES[24]),
        RuleFilter::Rule(Self::GROUP_NAME, Self::GROUP_RULES[25]),
        RuleFilter::Rule(Self::GROUP_NAME, Self::GROUP_RULES[26]),
        RuleFilter::Rule(Self::GROUP_NAME, Self::GROUP_RULES[27]),
    ];
    const ALL_RULES_AS_FILTERS: &'static [RuleFilter<'static>] = &[
        RuleFilter::Rule(Self::GROUP_NAME, Self::GROUP_RULES[0]),
        RuleFilter::Rule(Self::GROUP_NAME, Self::GROUP_RULES[1]),
        RuleFilter::Rule(Self::GROUP_NAME, Self::GROUP_RULES[2]),
        RuleFilter::Rule(Self::GROUP_NAME, Self::GROUP_RULES[3]),
        RuleFilter::Rule(Self::GROUP_NAME, Self::GROUP_RULES[4]),
        RuleFilter::Rule(Self::GROUP_NAME, Self::GROUP_RULES[5]),
        RuleFilter::Rule(Self::GROUP_NAME, Self::GROUP_RULES[6]),
        RuleFilter::Rule(Self::GROUP_NAME, Self::GROUP_RULES[7]),
        RuleFilter::Rule(Self::GROUP_NAME, Self::GROUP_RULES[8]),
        RuleFilter::Rule(Self::GROUP_NAME, Self::GROUP_RULES[9]),
        RuleFilter::Rule(Self::GROUP_NAME, Self::GROUP_RULES[10]),
        RuleFilter::Rule(Self::GROUP_NAME, Self::GROUP_RULES[11]),
        RuleFilter::Rule(Self::GROUP_NAME, Self::GROUP_RULES[12]),
        RuleFilter::Rule(Self::GROUP_NAME, Self::GROUP_RULES[13]),
        RuleFilter::Rule(Self::GROUP_NAME, Self::GROUP_RULES[14]),
        RuleFilter::Rule(Self::GROUP_NAME, Self::GROUP_RULES[15]),
        RuleFilter::Rule(Self::GROUP_NAME, Self::GROUP_RULES[16]),
        RuleFilter::Rule(Self::GROUP_NAME, Self::GROUP_RULES[17]),
        RuleFilter::Rule(Self::GROUP_NAME, Self::GROUP_RULES[18]),
        RuleFilter::Rule(Self::GROUP_NAME, Self::GROUP_RULES[19]),
        RuleFilter::Rule(Self::GROUP_NAME, Self::GROUP_RULES[20]),
        RuleFilter::Rule(Self::GROUP_NAME, Self::GROUP_RULES[21]),
        RuleFilter::Rule(Self::GROUP_NAME, Self::GROUP_RULES[22]),
        RuleFilter::Rule(Self::GROUP_NAME, Self::GROUP_RULES[23]),
        RuleFilter::Rule(Self::GROUP_NAME, Self::GROUP_RULES[24]),
        RuleFilter::Rule(Self::GROUP_NAME, Self::GROUP_RULES[25]),
        RuleFilter::Rule(Self::GROUP_NAME, Self::GROUP_RULES[26]),
        RuleFilter::Rule(Self::GROUP_NAME, Self::GROUP_RULES[27]),
        RuleFilter::Rule(Self::GROUP_NAME, Self::GROUP_RULES[28]),
    ];
    #[doc = r" Retrieves the recommended rules"]
    pub(crate) fn is_recommended_true(&self) -> bool {
        matches!(self.recommended, Some(true))
    }
    pub(crate) fn is_recommended_unset(&self) -> bool {
        self.recommended.is_none()
    }
    pub(crate) fn is_all_true(&self) -> bool {
        matches!(self.all, Some(true))
    }
    pub(crate) fn is_all_unset(&self) -> bool {
        self.all.is_none()
    }
    pub(crate) fn get_enabled_rules(&self) -> FxHashSet<RuleFilter<'static>> {
        let mut index_set = FxHashSet::default();
        if let Some(rule) = self.no_banned_types.as_ref() {
            if rule.is_enabled() {
                index_set.insert(RuleFilter::Rule(Self::GROUP_NAME, Self::GROUP_RULES[0]));
            }
        }
        if let Some(rule) = self.no_empty_type_parameters.as_ref() {
            if rule.is_enabled() {
                index_set.insert(RuleFilter::Rule(Self::GROUP_NAME, Self::GROUP_RULES[1]));
            }
        }
        if let Some(rule) = self.no_excessive_cognitive_complexity.as_ref() {
            if rule.is_enabled() {
                index_set.insert(RuleFilter::Rule(Self::GROUP_NAME, Self::GROUP_RULES[2]));
            }
        }
        if let Some(rule) = self.no_excessive_nested_test_suites.as_ref() {
            if rule.is_enabled() {
                index_set.insert(RuleFilter::Rule(Self::GROUP_NAME, Self::GROUP_RULES[3]));
            }
        }
        if let Some(rule) = self.no_extra_boolean_cast.as_ref() {
            if rule.is_enabled() {
                index_set.insert(RuleFilter::Rule(Self::GROUP_NAME, Self::GROUP_RULES[4]));
            }
        }
        if let Some(rule) = self.no_for_each.as_ref() {
            if rule.is_enabled() {
                index_set.insert(RuleFilter::Rule(Self::GROUP_NAME, Self::GROUP_RULES[5]));
            }
        }
        if let Some(rule) = self
            .no_multiple_spaces_in_regular_expression_literals
            .as_ref()
        {
            if rule.is_enabled() {
                index_set.insert(RuleFilter::Rule(Self::GROUP_NAME, Self::GROUP_RULES[6]));
            }
        }
        if let Some(rule) = self.no_static_only_class.as_ref() {
            if rule.is_enabled() {
                index_set.insert(RuleFilter::Rule(Self::GROUP_NAME, Self::GROUP_RULES[7]));
            }
        }
        if let Some(rule) = self.no_this_in_static.as_ref() {
            if rule.is_enabled() {
                index_set.insert(RuleFilter::Rule(Self::GROUP_NAME, Self::GROUP_RULES[8]));
            }
        }
        if let Some(rule) = self.no_useless_catch.as_ref() {
            if rule.is_enabled() {
                index_set.insert(RuleFilter::Rule(Self::GROUP_NAME, Self::GROUP_RULES[9]));
            }
        }
        if let Some(rule) = self.no_useless_constructor.as_ref() {
            if rule.is_enabled() {
                index_set.insert(RuleFilter::Rule(Self::GROUP_NAME, Self::GROUP_RULES[10]));
            }
        }
        if let Some(rule) = self.no_useless_empty_export.as_ref() {
            if rule.is_enabled() {
                index_set.insert(RuleFilter::Rule(Self::GROUP_NAME, Self::GROUP_RULES[11]));
            }
        }
        if let Some(rule) = self.no_useless_fragments.as_ref() {
            if rule.is_enabled() {
                index_set.insert(RuleFilter::Rule(Self::GROUP_NAME, Self::GROUP_RULES[12]));
            }
        }
        if let Some(rule) = self.no_useless_label.as_ref() {
            if rule.is_enabled() {
                index_set.insert(RuleFilter::Rule(Self::GROUP_NAME, Self::GROUP_RULES[13]));
            }
        }
        if let Some(rule) = self.no_useless_lone_block_statements.as_ref() {
            if rule.is_enabled() {
                index_set.insert(RuleFilter::Rule(Self::GROUP_NAME, Self::GROUP_RULES[14]));
            }
        }
        if let Some(rule) = self.no_useless_rename.as_ref() {
            if rule.is_enabled() {
                index_set.insert(RuleFilter::Rule(Self::GROUP_NAME, Self::GROUP_RULES[15]));
            }
        }
        if let Some(rule) = self.no_useless_switch_case.as_ref() {
            if rule.is_enabled() {
                index_set.insert(RuleFilter::Rule(Self::GROUP_NAME, Self::GROUP_RULES[16]));
            }
        }
        if let Some(rule) = self.no_useless_ternary.as_ref() {
            if rule.is_enabled() {
                index_set.insert(RuleFilter::Rule(Self::GROUP_NAME, Self::GROUP_RULES[17]));
            }
        }
        if let Some(rule) = self.no_useless_this_alias.as_ref() {
            if rule.is_enabled() {
                index_set.insert(RuleFilter::Rule(Self::GROUP_NAME, Self::GROUP_RULES[18]));
            }
        }
        if let Some(rule) = self.no_useless_type_constraint.as_ref() {
            if rule.is_enabled() {
                index_set.insert(RuleFilter::Rule(Self::GROUP_NAME, Self::GROUP_RULES[19]));
            }
        }
        if let Some(rule) = self.no_void.as_ref() {
            if rule.is_enabled() {
                index_set.insert(RuleFilter::Rule(Self::GROUP_NAME, Self::GROUP_RULES[20]));
            }
        }
        if let Some(rule) = self.no_with.as_ref() {
            if rule.is_enabled() {
                index_set.insert(RuleFilter::Rule(Self::GROUP_NAME, Self::GROUP_RULES[21]));
            }
        }
        if let Some(rule) = self.use_arrow_function.as_ref() {
            if rule.is_enabled() {
                index_set.insert(RuleFilter::Rule(Self::GROUP_NAME, Self::GROUP_RULES[22]));
            }
        }
        if let Some(rule) = self.use_flat_map.as_ref() {
            if rule.is_enabled() {
                index_set.insert(RuleFilter::Rule(Self::GROUP_NAME, Self::GROUP_RULES[23]));
            }
        }
        if let Some(rule) = self.use_literal_keys.as_ref() {
            if rule.is_enabled() {
                index_set.insert(RuleFilter::Rule(Self::GROUP_NAME, Self::GROUP_RULES[24]));
            }
        }
        if let Some(rule) = self.use_optional_chain.as_ref() {
            if rule.is_enabled() {
                index_set.insert(RuleFilter::Rule(Self::GROUP_NAME, Self::GROUP_RULES[25]));
            }
        }
        if let Some(rule) = self.use_regex_literals.as_ref() {
            if rule.is_enabled() {
                index_set.insert(RuleFilter::Rule(Self::GROUP_NAME, Self::GROUP_RULES[26]));
            }
        }
        if let Some(rule) = self.use_simple_number_keys.as_ref() {
            if rule.is_enabled() {
                index_set.insert(RuleFilter::Rule(Self::GROUP_NAME, Self::GROUP_RULES[27]));
            }
        }
        if let Some(rule) = self.use_simplified_logic_expression.as_ref() {
            if rule.is_enabled() {
                index_set.insert(RuleFilter::Rule(Self::GROUP_NAME, Self::GROUP_RULES[28]));
            }
        }
        index_set
    }
    pub(crate) fn get_disabled_rules(&self) -> FxHashSet<RuleFilter<'static>> {
        let mut index_set = FxHashSet::default();
        if let Some(rule) = self.no_banned_types.as_ref() {
            if rule.is_disabled() {
                index_set.insert(RuleFilter::Rule(Self::GROUP_NAME, Self::GROUP_RULES[0]));
            }
        }
        if let Some(rule) = self.no_empty_type_parameters.as_ref() {
            if rule.is_disabled() {
                index_set.insert(RuleFilter::Rule(Self::GROUP_NAME, Self::GROUP_RULES[1]));
            }
        }
        if let Some(rule) = self.no_excessive_cognitive_complexity.as_ref() {
            if rule.is_disabled() {
                index_set.insert(RuleFilter::Rule(Self::GROUP_NAME, Self::GROUP_RULES[2]));
            }
        }
        if let Some(rule) = self.no_excessive_nested_test_suites.as_ref() {
            if rule.is_disabled() {
                index_set.insert(RuleFilter::Rule(Self::GROUP_NAME, Self::GROUP_RULES[3]));
            }
        }
        if let Some(rule) = self.no_extra_boolean_cast.as_ref() {
            if rule.is_disabled() {
                index_set.insert(RuleFilter::Rule(Self::GROUP_NAME, Self::GROUP_RULES[4]));
            }
        }
        if let Some(rule) = self.no_for_each.as_ref() {
            if rule.is_disabled() {
                index_set.insert(RuleFilter::Rule(Self::GROUP_NAME, Self::GROUP_RULES[5]));
            }
        }
        if let Some(rule) = self
            .no_multiple_spaces_in_regular_expression_literals
            .as_ref()
        {
            if rule.is_disabled() {
                index_set.insert(RuleFilter::Rule(Self::GROUP_NAME, Self::GROUP_RULES[6]));
            }
        }
        if let Some(rule) = self.no_static_only_class.as_ref() {
            if rule.is_disabled() {
                index_set.insert(RuleFilter::Rule(Self::GROUP_NAME, Self::GROUP_RULES[7]));
            }
        }
        if let Some(rule) = self.no_this_in_static.as_ref() {
            if rule.is_disabled() {
                index_set.insert(RuleFilter::Rule(Self::GROUP_NAME, Self::GROUP_RULES[8]));
            }
        }
        if let Some(rule) = self.no_useless_catch.as_ref() {
            if rule.is_disabled() {
                index_set.insert(RuleFilter::Rule(Self::GROUP_NAME, Self::GROUP_RULES[9]));
            }
        }
        if let Some(rule) = self.no_useless_constructor.as_ref() {
            if rule.is_disabled() {
                index_set.insert(RuleFilter::Rule(Self::GROUP_NAME, Self::GROUP_RULES[10]));
            }
        }
        if let Some(rule) = self.no_useless_empty_export.as_ref() {
            if rule.is_disabled() {
                index_set.insert(RuleFilter::Rule(Self::GROUP_NAME, Self::GROUP_RULES[11]));
            }
        }
        if let Some(rule) = self.no_useless_fragments.as_ref() {
            if rule.is_disabled() {
                index_set.insert(RuleFilter::Rule(Self::GROUP_NAME, Self::GROUP_RULES[12]));
            }
        }
        if let Some(rule) = self.no_useless_label.as_ref() {
            if rule.is_disabled() {
                index_set.insert(RuleFilter::Rule(Self::GROUP_NAME, Self::GROUP_RULES[13]));
            }
        }
        if let Some(rule) = self.no_useless_lone_block_statements.as_ref() {
            if rule.is_disabled() {
                index_set.insert(RuleFilter::Rule(Self::GROUP_NAME, Self::GROUP_RULES[14]));
            }
        }
        if let Some(rule) = self.no_useless_rename.as_ref() {
            if rule.is_disabled() {
                index_set.insert(RuleFilter::Rule(Self::GROUP_NAME, Self::GROUP_RULES[15]));
            }
        }
        if let Some(rule) = self.no_useless_switch_case.as_ref() {
            if rule.is_disabled() {
                index_set.insert(RuleFilter::Rule(Self::GROUP_NAME, Self::GROUP_RULES[16]));
            }
        }
        if let Some(rule) = self.no_useless_ternary.as_ref() {
            if rule.is_disabled() {
                index_set.insert(RuleFilter::Rule(Self::GROUP_NAME, Self::GROUP_RULES[17]));
            }
        }
        if let Some(rule) = self.no_useless_this_alias.as_ref() {
            if rule.is_disabled() {
                index_set.insert(RuleFilter::Rule(Self::GROUP_NAME, Self::GROUP_RULES[18]));
            }
        }
        if let Some(rule) = self.no_useless_type_constraint.as_ref() {
            if rule.is_disabled() {
                index_set.insert(RuleFilter::Rule(Self::GROUP_NAME, Self::GROUP_RULES[19]));
            }
        }
        if let Some(rule) = self.no_void.as_ref() {
            if rule.is_disabled() {
                index_set.insert(RuleFilter::Rule(Self::GROUP_NAME, Self::GROUP_RULES[20]));
            }
        }
        if let Some(rule) = self.no_with.as_ref() {
            if rule.is_disabled() {
                index_set.insert(RuleFilter::Rule(Self::GROUP_NAME, Self::GROUP_RULES[21]));
            }
        }
        if let Some(rule) = self.use_arrow_function.as_ref() {
            if rule.is_disabled() {
                index_set.insert(RuleFilter::Rule(Self::GROUP_NAME, Self::GROUP_RULES[22]));
            }
        }
        if let Some(rule) = self.use_flat_map.as_ref() {
            if rule.is_disabled() {
                index_set.insert(RuleFilter::Rule(Self::GROUP_NAME, Self::GROUP_RULES[23]));
            }
        }
        if let Some(rule) = self.use_literal_keys.as_ref() {
            if rule.is_disabled() {
                index_set.insert(RuleFilter::Rule(Self::GROUP_NAME, Self::GROUP_RULES[24]));
            }
        }
        if let Some(rule) = self.use_optional_chain.as_ref() {
            if rule.is_disabled() {
                index_set.insert(RuleFilter::Rule(Self::GROUP_NAME, Self::GROUP_RULES[25]));
            }
        }
        if let Some(rule) = self.use_regex_literals.as_ref() {
            if rule.is_disabled() {
                index_set.insert(RuleFilter::Rule(Self::GROUP_NAME, Self::GROUP_RULES[26]));
            }
        }
        if let Some(rule) = self.use_simple_number_keys.as_ref() {
            if rule.is_disabled() {
                index_set.insert(RuleFilter::Rule(Self::GROUP_NAME, Self::GROUP_RULES[27]));
            }
        }
        if let Some(rule) = self.use_simplified_logic_expression.as_ref() {
            if rule.is_disabled() {
                index_set.insert(RuleFilter::Rule(Self::GROUP_NAME, Self::GROUP_RULES[28]));
            }
        }
        index_set
    }
    #[doc = r" Checks if, given a rule name, matches one of the rules contained in this category"]
    pub(crate) fn has_rule(rule_name: &str) -> Option<&'static str> {
        Some(Self::GROUP_RULES[Self::GROUP_RULES.binary_search(&rule_name).ok()?])
    }
    #[doc = r" Checks if, given a rule name, it is marked as recommended"]
    pub(crate) fn is_recommended_rule(rule_name: &str) -> bool {
        Self::RECOMMENDED_RULES.contains(&rule_name)
    }
    pub(crate) fn recommended_rules_as_filters() -> &'static [RuleFilter<'static>] {
        Self::RECOMMENDED_RULES_AS_FILTERS
    }
    pub(crate) fn all_rules_as_filters() -> &'static [RuleFilter<'static>] {
        Self::ALL_RULES_AS_FILTERS
    }
    #[doc = r" Select preset rules"]
    pub(crate) fn collect_preset_rules(
        &self,
        parent_is_all: bool,
        parent_is_recommended: bool,
        enabled_rules: &mut FxHashSet<RuleFilter<'static>>,
    ) {
        if self.is_all_true() || self.is_all_unset() && parent_is_all {
            enabled_rules.extend(Self::all_rules_as_filters());
        } else if self.is_recommended_true()
            || self.is_recommended_unset() && self.is_all_unset() && parent_is_recommended
        {
            enabled_rules.extend(Self::recommended_rules_as_filters());
        }
    }
    pub(crate) fn get_rule_configuration(
        &self,
        rule_name: &str,
    ) -> Option<(RulePlainConfiguration, Option<RuleOptions>)> {
        match rule_name {
            "noBannedTypes" => self
                .no_banned_types
                .as_ref()
                .map(|conf| (conf.level(), conf.get_options())),
            "noEmptyTypeParameters" => self
                .no_empty_type_parameters
                .as_ref()
                .map(|conf| (conf.level(), conf.get_options())),
            "noExcessiveCognitiveComplexity" => self
                .no_excessive_cognitive_complexity
                .as_ref()
                .map(|conf| (conf.level(), conf.get_options())),
            "noExcessiveNestedTestSuites" => self
                .no_excessive_nested_test_suites
                .as_ref()
                .map(|conf| (conf.level(), conf.get_options())),
            "noExtraBooleanCast" => self
                .no_extra_boolean_cast
                .as_ref()
                .map(|conf| (conf.level(), conf.get_options())),
            "noForEach" => self
                .no_for_each
                .as_ref()
                .map(|conf| (conf.level(), conf.get_options())),
            "noMultipleSpacesInRegularExpressionLiterals" => self
                .no_multiple_spaces_in_regular_expression_literals
                .as_ref()
                .map(|conf| (conf.level(), conf.get_options())),
            "noStaticOnlyClass" => self
                .no_static_only_class
                .as_ref()
                .map(|conf| (conf.level(), conf.get_options())),
            "noThisInStatic" => self
                .no_this_in_static
                .as_ref()
                .map(|conf| (conf.level(), conf.get_options())),
            "noUselessCatch" => self
                .no_useless_catch
                .as_ref()
                .map(|conf| (conf.level(), conf.get_options())),
            "noUselessConstructor" => self
                .no_useless_constructor
                .as_ref()
                .map(|conf| (conf.level(), conf.get_options())),
            "noUselessEmptyExport" => self
                .no_useless_empty_export
                .as_ref()
                .map(|conf| (conf.level(), conf.get_options())),
            "noUselessFragments" => self
                .no_useless_fragments
                .as_ref()
                .map(|conf| (conf.level(), conf.get_options())),
            "noUselessLabel" => self
                .no_useless_label
                .as_ref()
                .map(|conf| (conf.level(), conf.get_options())),
            "noUselessLoneBlockStatements" => self
                .no_useless_lone_block_statements
                .as_ref()
                .map(|conf| (conf.level(), conf.get_options())),
            "noUselessRename" => self
                .no_useless_rename
                .as_ref()
                .map(|conf| (conf.level(), conf.get_options())),
            "noUselessSwitchCase" => self
                .no_useless_switch_case
                .as_ref()
                .map(|conf| (conf.level(), conf.get_options())),
            "noUselessTernary" => self
                .no_useless_ternary
                .as_ref()
                .map(|conf| (conf.level(), conf.get_options())),
            "noUselessThisAlias" => self
                .no_useless_this_alias
                .as_ref()
                .map(|conf| (conf.level(), conf.get_options())),
            "noUselessTypeConstraint" => self
                .no_useless_type_constraint
                .as_ref()
                .map(|conf| (conf.level(), conf.get_options())),
            "noVoid" => self
                .no_void
                .as_ref()
                .map(|conf| (conf.level(), conf.get_options())),
            "noWith" => self
                .no_with
                .as_ref()
                .map(|conf| (conf.level(), conf.get_options())),
            "useArrowFunction" => self
                .use_arrow_function
                .as_ref()
                .map(|conf| (conf.level(), conf.get_options())),
            "useFlatMap" => self
                .use_flat_map
                .as_ref()
                .map(|conf| (conf.level(), conf.get_options())),
            "useLiteralKeys" => self
                .use_literal_keys
                .as_ref()
                .map(|conf| (conf.level(), conf.get_options())),
            "useOptionalChain" => self
                .use_optional_chain
                .as_ref()
                .map(|conf| (conf.level(), conf.get_options())),
            "useRegexLiterals" => self
                .use_regex_literals
                .as_ref()
                .map(|conf| (conf.level(), conf.get_options())),
            "useSimpleNumberKeys" => self
                .use_simple_number_keys
                .as_ref()
                .map(|conf| (conf.level(), conf.get_options())),
            "useSimplifiedLogicExpression" => self
                .use_simplified_logic_expression
                .as_ref()
                .map(|conf| (conf.level(), conf.get_options())),
            _ => None,
        }
    }
}
#[derive(Clone, Debug, Default, Deserialize, Deserializable, Eq, Merge, PartialEq, Serialize)]
#[deserializable(with_validator)]
#[cfg_attr(feature = "schema", derive(JsonSchema))]
#[serde(rename_all = "camelCase", default, deny_unknown_fields)]
#[doc = r" A list of rules that belong to this group"]
pub struct Correctness {
    #[doc = r" It enables the recommended rules for this group"]
    #[serde(skip_serializing_if = "Option::is_none")]
    pub recommended: Option<bool>,
    #[doc = r" It enables ALL rules for this group."]
    #[serde(skip_serializing_if = "Option::is_none")]
    pub all: Option<bool>,
    #[doc = "Prevent passing of children as props."]
    #[serde(skip_serializing_if = "Option::is_none")]
    pub no_children_prop: Option<RuleConfiguration<NoChildrenProp>>,
    #[doc = "Prevents from having const variables being re-assigned."]
    #[serde(skip_serializing_if = "Option::is_none")]
    pub no_const_assign: Option<RuleFixConfiguration<NoConstAssign>>,
    #[doc = "Disallow constant expressions in conditions"]
    #[serde(skip_serializing_if = "Option::is_none")]
    pub no_constant_condition: Option<RuleConfiguration<NoConstantCondition>>,
    #[doc = "Disallow the use of Math.min and Math.max to clamp a value where the result itself is constant."]
    #[serde(skip_serializing_if = "Option::is_none")]
    pub no_constant_math_min_max_clamp: Option<RuleFixConfiguration<NoConstantMathMinMaxClamp>>,
    #[doc = "Disallow returning a value from a constructor."]
    #[serde(skip_serializing_if = "Option::is_none")]
    pub no_constructor_return: Option<RuleConfiguration<NoConstructorReturn>>,
    #[doc = "Disallow empty character classes in regular expression literals."]
    #[serde(skip_serializing_if = "Option::is_none")]
    pub no_empty_character_class_in_regex: Option<RuleConfiguration<NoEmptyCharacterClassInRegex>>,
    #[doc = "Disallows empty destructuring patterns."]
    #[serde(skip_serializing_if = "Option::is_none")]
    pub no_empty_pattern: Option<RuleConfiguration<NoEmptyPattern>>,
    #[doc = "Disallow to use unnecessary callback on flatMap."]
    #[serde(skip_serializing_if = "Option::is_none")]
    pub no_flat_map_identity: Option<RuleFixConfiguration<NoFlatMapIdentity>>,
    #[doc = "Disallow calling global object properties as functions"]
    #[serde(skip_serializing_if = "Option::is_none")]
    pub no_global_object_calls: Option<RuleConfiguration<NoGlobalObjectCalls>>,
    #[doc = "Disallow function and var declarations that are accessible outside their block."]
    #[serde(skip_serializing_if = "Option::is_none")]
    pub no_inner_declarations: Option<RuleConfiguration<NoInnerDeclarations>>,
    #[doc = "Prevents the incorrect use of super() inside classes. It also checks whether a call super() is missing from classes that extends other constructors."]
    #[serde(skip_serializing_if = "Option::is_none")]
    pub no_invalid_constructor_super: Option<RuleConfiguration<NoInvalidConstructorSuper>>,
    #[doc = "Disallow new operators with global non-constructor functions."]
    #[serde(skip_serializing_if = "Option::is_none")]
    pub no_invalid_new_builtin: Option<RuleFixConfiguration<NoInvalidNewBuiltin>>,
    #[doc = "Disallow the use of variables and function parameters before their declaration"]
    #[serde(skip_serializing_if = "Option::is_none")]
    pub no_invalid_use_before_declaration: Option<RuleConfiguration<NoInvalidUseBeforeDeclaration>>,
    #[doc = "Disallow new operators with the Symbol object."]
    #[serde(skip_serializing_if = "Option::is_none")]
    pub no_new_symbol: Option<RuleFixConfiguration<NoNewSymbol>>,
    #[doc = "Forbid the use of Node.js builtin modules."]
    #[serde(skip_serializing_if = "Option::is_none")]
    pub no_nodejs_modules: Option<RuleConfiguration<NoNodejsModules>>,
    #[doc = "Disallow \\8 and \\9 escape sequences in string literals."]
    #[serde(skip_serializing_if = "Option::is_none")]
    pub no_nonoctal_decimal_escape: Option<RuleFixConfiguration<NoNonoctalDecimalEscape>>,
    #[doc = "Disallow literal numbers that lose precision"]
    #[serde(skip_serializing_if = "Option::is_none")]
    pub no_precision_loss: Option<RuleConfiguration<NoPrecisionLoss>>,
    #[doc = "Prevent the usage of the return value of React.render."]
    #[serde(skip_serializing_if = "Option::is_none")]
    pub no_render_return_value: Option<RuleConfiguration<NoRenderReturnValue>>,
    #[doc = "Disallow assignments where both sides are exactly the same."]
    #[serde(skip_serializing_if = "Option::is_none")]
    pub no_self_assign: Option<RuleConfiguration<NoSelfAssign>>,
    #[doc = "Disallow returning a value from a setter"]
    #[serde(skip_serializing_if = "Option::is_none")]
    pub no_setter_return: Option<RuleConfiguration<NoSetterReturn>>,
    #[doc = "Disallow comparison of expressions modifying the string case with non-compliant value."]
    #[serde(skip_serializing_if = "Option::is_none")]
    pub no_string_case_mismatch: Option<RuleFixConfiguration<NoStringCaseMismatch>>,
    #[doc = "Disallow lexical declarations in switch clauses."]
    #[serde(skip_serializing_if = "Option::is_none")]
    pub no_switch_declarations: Option<RuleFixConfiguration<NoSwitchDeclarations>>,
    #[doc = "Prevents the usage of variables that haven't been declared inside the document."]
    #[serde(skip_serializing_if = "Option::is_none")]
    pub no_undeclared_variables: Option<RuleConfiguration<NoUndeclaredVariables>>,
    #[doc = "Avoid using unnecessary continue."]
    #[serde(skip_serializing_if = "Option::is_none")]
    pub no_unnecessary_continue: Option<RuleFixConfiguration<NoUnnecessaryContinue>>,
    #[doc = "Disallow unreachable code"]
    #[serde(skip_serializing_if = "Option::is_none")]
    pub no_unreachable: Option<RuleConfiguration<NoUnreachable>>,
    #[doc = "Ensures the super() constructor is called exactly once on every code  path in a class constructor before this is accessed if the class has a superclass"]
    #[serde(skip_serializing_if = "Option::is_none")]
    pub no_unreachable_super: Option<RuleConfiguration<NoUnreachableSuper>>,
    #[doc = "Disallow control flow statements in finally blocks."]
    #[serde(skip_serializing_if = "Option::is_none")]
    pub no_unsafe_finally: Option<RuleConfiguration<NoUnsafeFinally>>,
    #[doc = "Disallow the use of optional chaining in contexts where the undefined value is not allowed."]
    #[serde(skip_serializing_if = "Option::is_none")]
    pub no_unsafe_optional_chaining: Option<RuleConfiguration<NoUnsafeOptionalChaining>>,
    #[doc = "Disallow unused imports."]
    #[serde(skip_serializing_if = "Option::is_none")]
    pub no_unused_imports: Option<RuleFixConfiguration<NoUnusedImports>>,
    #[doc = "Disallow unused labels."]
    #[serde(skip_serializing_if = "Option::is_none")]
    pub no_unused_labels: Option<RuleFixConfiguration<NoUnusedLabels>>,
    #[doc = "Disallow unused private class members"]
    #[serde(skip_serializing_if = "Option::is_none")]
    pub no_unused_private_class_members: Option<RuleFixConfiguration<NoUnusedPrivateClassMembers>>,
    #[doc = "Disallow unused variables."]
    #[serde(skip_serializing_if = "Option::is_none")]
    pub no_unused_variables: Option<RuleFixConfiguration<NoUnusedVariables>>,
    #[doc = "This rules prevents void elements (AKA self-closing elements) from having children."]
    #[serde(skip_serializing_if = "Option::is_none")]
    pub no_void_elements_with_children: Option<RuleFixConfiguration<NoVoidElementsWithChildren>>,
    #[doc = "Disallow returning a value from a function with the return type 'void'"]
    #[serde(skip_serializing_if = "Option::is_none")]
    pub no_void_type_return: Option<RuleConfiguration<NoVoidTypeReturn>>,
    #[doc = "Disallow Array constructors."]
    #[serde(skip_serializing_if = "Option::is_none")]
    pub use_array_literals: Option<RuleFixConfiguration<UseArrayLiterals>>,
    #[doc = "Enforce all dependencies are correctly specified in a React hook."]
    #[serde(skip_serializing_if = "Option::is_none")]
    pub use_exhaustive_dependencies: Option<RuleConfiguration<UseExhaustiveDependencies>>,
    #[doc = "Enforce that all React hooks are being called from the Top Level component functions."]
    #[serde(skip_serializing_if = "Option::is_none")]
    pub use_hook_at_top_level: Option<RuleConfiguration<UseHookAtTopLevel>>,
    #[doc = "Require calls to isNaN() when checking for NaN."]
    #[serde(skip_serializing_if = "Option::is_none")]
    pub use_is_nan: Option<RuleFixConfiguration<UseIsNan>>,
    #[doc = "Disallow missing key props in iterators/collection literals."]
    #[serde(skip_serializing_if = "Option::is_none")]
    pub use_jsx_key_in_iterable: Option<RuleConfiguration<UseJsxKeyInIterable>>,
    #[doc = "Enforce \"for\" loop update clause moving the counter in the right direction."]
    #[serde(skip_serializing_if = "Option::is_none")]
    pub use_valid_for_direction: Option<RuleConfiguration<UseValidForDirection>>,
    #[doc = "Require generator functions to contain yield."]
    #[serde(skip_serializing_if = "Option::is_none")]
    pub use_yield: Option<RuleConfiguration<UseYield>>,
}
impl DeserializableValidator for Correctness {
    fn validate(
        &mut self,
        _name: &str,
        range: TextRange,
        diagnostics: &mut Vec<DeserializationDiagnostic>,
    ) -> bool {
        if self.recommended == Some(true) && self.all == Some(true) {
            diagnostics . push (DeserializationDiagnostic :: new (markup ! (< Emphasis > "'recommended'" < / Emphasis > " and " < Emphasis > "'all'" < / Emphasis > " can't be both " < Emphasis > "'true'" < / Emphasis > ". You should choose only one of them.")) . with_range (range) . with_note (markup ! ("Biome will fallback to its defaults for this section."))) ;
            return false;
        }
        true
    }
}
impl Correctness {
    const GROUP_NAME: &'static str = "correctness";
    pub(crate) const GROUP_RULES: &'static [&'static str] = &[
        "noChildrenProp",
        "noConstAssign",
        "noConstantCondition",
        "noConstantMathMinMaxClamp",
        "noConstructorReturn",
        "noEmptyCharacterClassInRegex",
        "noEmptyPattern",
        "noFlatMapIdentity",
        "noGlobalObjectCalls",
        "noInnerDeclarations",
        "noInvalidConstructorSuper",
        "noInvalidNewBuiltin",
        "noInvalidUseBeforeDeclaration",
        "noNewSymbol",
        "noNodejsModules",
        "noNonoctalDecimalEscape",
        "noPrecisionLoss",
        "noRenderReturnValue",
        "noSelfAssign",
        "noSetterReturn",
        "noStringCaseMismatch",
        "noSwitchDeclarations",
        "noUndeclaredVariables",
        "noUnnecessaryContinue",
        "noUnreachable",
        "noUnreachableSuper",
        "noUnsafeFinally",
        "noUnsafeOptionalChaining",
        "noUnusedImports",
        "noUnusedLabels",
        "noUnusedPrivateClassMembers",
        "noUnusedVariables",
        "noVoidElementsWithChildren",
        "noVoidTypeReturn",
        "useArrayLiterals",
        "useExhaustiveDependencies",
        "useHookAtTopLevel",
        "useIsNan",
        "useJsxKeyInIterable",
        "useValidForDirection",
        "useYield",
    ];
    const RECOMMENDED_RULES: &'static [&'static str] = &[
        "noChildrenProp",
        "noConstAssign",
        "noConstantCondition",
        "noConstructorReturn",
        "noEmptyCharacterClassInRegex",
        "noEmptyPattern",
        "noFlatMapIdentity",
        "noGlobalObjectCalls",
        "noInnerDeclarations",
        "noInvalidConstructorSuper",
        "noInvalidNewBuiltin",
        "noInvalidUseBeforeDeclaration",
        "noNonoctalDecimalEscape",
        "noPrecisionLoss",
        "noRenderReturnValue",
        "noSelfAssign",
        "noSetterReturn",
        "noStringCaseMismatch",
        "noSwitchDeclarations",
        "noUnnecessaryContinue",
        "noUnreachable",
        "noUnreachableSuper",
        "noUnsafeFinally",
        "noUnsafeOptionalChaining",
        "noUnusedLabels",
        "noVoidElementsWithChildren",
        "noVoidTypeReturn",
        "useExhaustiveDependencies",
        "useIsNan",
        "useJsxKeyInIterable",
        "useValidForDirection",
        "useYield",
    ];
    const RECOMMENDED_RULES_AS_FILTERS: &'static [RuleFilter<'static>] = &[
        RuleFilter::Rule(Self::GROUP_NAME, Self::GROUP_RULES[0]),
        RuleFilter::Rule(Self::GROUP_NAME, Self::GROUP_RULES[1]),
        RuleFilter::Rule(Self::GROUP_NAME, Self::GROUP_RULES[2]),
        RuleFilter::Rule(Self::GROUP_NAME, Self::GROUP_RULES[4]),
        RuleFilter::Rule(Self::GROUP_NAME, Self::GROUP_RULES[5]),
        RuleFilter::Rule(Self::GROUP_NAME, Self::GROUP_RULES[6]),
        RuleFilter::Rule(Self::GROUP_NAME, Self::GROUP_RULES[7]),
        RuleFilter::Rule(Self::GROUP_NAME, Self::GROUP_RULES[8]),
        RuleFilter::Rule(Self::GROUP_NAME, Self::GROUP_RULES[9]),
        RuleFilter::Rule(Self::GROUP_NAME, Self::GROUP_RULES[10]),
        RuleFilter::Rule(Self::GROUP_NAME, Self::GROUP_RULES[11]),
        RuleFilter::Rule(Self::GROUP_NAME, Self::GROUP_RULES[12]),
        RuleFilter::Rule(Self::GROUP_NAME, Self::GROUP_RULES[15]),
        RuleFilter::Rule(Self::GROUP_NAME, Self::GROUP_RULES[16]),
        RuleFilter::Rule(Self::GROUP_NAME, Self::GROUP_RULES[17]),
        RuleFilter::Rule(Self::GROUP_NAME, Self::GROUP_RULES[18]),
        RuleFilter::Rule(Self::GROUP_NAME, Self::GROUP_RULES[19]),
        RuleFilter::Rule(Self::GROUP_NAME, Self::GROUP_RULES[20]),
        RuleFilter::Rule(Self::GROUP_NAME, Self::GROUP_RULES[21]),
        RuleFilter::Rule(Self::GROUP_NAME, Self::GROUP_RULES[23]),
        RuleFilter::Rule(Self::GROUP_NAME, Self::GROUP_RULES[24]),
        RuleFilter::Rule(Self::GROUP_NAME, Self::GROUP_RULES[25]),
        RuleFilter::Rule(Self::GROUP_NAME, Self::GROUP_RULES[26]),
        RuleFilter::Rule(Self::GROUP_NAME, Self::GROUP_RULES[27]),
        RuleFilter::Rule(Self::GROUP_NAME, Self::GROUP_RULES[29]),
        RuleFilter::Rule(Self::GROUP_NAME, Self::GROUP_RULES[32]),
        RuleFilter::Rule(Self::GROUP_NAME, Self::GROUP_RULES[33]),
        RuleFilter::Rule(Self::GROUP_NAME, Self::GROUP_RULES[35]),
        RuleFilter::Rule(Self::GROUP_NAME, Self::GROUP_RULES[37]),
        RuleFilter::Rule(Self::GROUP_NAME, Self::GROUP_RULES[38]),
        RuleFilter::Rule(Self::GROUP_NAME, Self::GROUP_RULES[39]),
        RuleFilter::Rule(Self::GROUP_NAME, Self::GROUP_RULES[40]),
    ];
    const ALL_RULES_AS_FILTERS: &'static [RuleFilter<'static>] = &[
        RuleFilter::Rule(Self::GROUP_NAME, Self::GROUP_RULES[0]),
        RuleFilter::Rule(Self::GROUP_NAME, Self::GROUP_RULES[1]),
        RuleFilter::Rule(Self::GROUP_NAME, Self::GROUP_RULES[2]),
        RuleFilter::Rule(Self::GROUP_NAME, Self::GROUP_RULES[3]),
        RuleFilter::Rule(Self::GROUP_NAME, Self::GROUP_RULES[4]),
        RuleFilter::Rule(Self::GROUP_NAME, Self::GROUP_RULES[5]),
        RuleFilter::Rule(Self::GROUP_NAME, Self::GROUP_RULES[6]),
        RuleFilter::Rule(Self::GROUP_NAME, Self::GROUP_RULES[7]),
        RuleFilter::Rule(Self::GROUP_NAME, Self::GROUP_RULES[8]),
        RuleFilter::Rule(Self::GROUP_NAME, Self::GROUP_RULES[9]),
        RuleFilter::Rule(Self::GROUP_NAME, Self::GROUP_RULES[10]),
        RuleFilter::Rule(Self::GROUP_NAME, Self::GROUP_RULES[11]),
        RuleFilter::Rule(Self::GROUP_NAME, Self::GROUP_RULES[12]),
        RuleFilter::Rule(Self::GROUP_NAME, Self::GROUP_RULES[13]),
        RuleFilter::Rule(Self::GROUP_NAME, Self::GROUP_RULES[14]),
        RuleFilter::Rule(Self::GROUP_NAME, Self::GROUP_RULES[15]),
        RuleFilter::Rule(Self::GROUP_NAME, Self::GROUP_RULES[16]),
        RuleFilter::Rule(Self::GROUP_NAME, Self::GROUP_RULES[17]),
        RuleFilter::Rule(Self::GROUP_NAME, Self::GROUP_RULES[18]),
        RuleFilter::Rule(Self::GROUP_NAME, Self::GROUP_RULES[19]),
        RuleFilter::Rule(Self::GROUP_NAME, Self::GROUP_RULES[20]),
        RuleFilter::Rule(Self::GROUP_NAME, Self::GROUP_RULES[21]),
        RuleFilter::Rule(Self::GROUP_NAME, Self::GROUP_RULES[22]),
        RuleFilter::Rule(Self::GROUP_NAME, Self::GROUP_RULES[23]),
        RuleFilter::Rule(Self::GROUP_NAME, Self::GROUP_RULES[24]),
        RuleFilter::Rule(Self::GROUP_NAME, Self::GROUP_RULES[25]),
        RuleFilter::Rule(Self::GROUP_NAME, Self::GROUP_RULES[26]),
        RuleFilter::Rule(Self::GROUP_NAME, Self::GROUP_RULES[27]),
        RuleFilter::Rule(Self::GROUP_NAME, Self::GROUP_RULES[28]),
        RuleFilter::Rule(Self::GROUP_NAME, Self::GROUP_RULES[29]),
        RuleFilter::Rule(Self::GROUP_NAME, Self::GROUP_RULES[30]),
        RuleFilter::Rule(Self::GROUP_NAME, Self::GROUP_RULES[31]),
        RuleFilter::Rule(Self::GROUP_NAME, Self::GROUP_RULES[32]),
        RuleFilter::Rule(Self::GROUP_NAME, Self::GROUP_RULES[33]),
        RuleFilter::Rule(Self::GROUP_NAME, Self::GROUP_RULES[34]),
        RuleFilter::Rule(Self::GROUP_NAME, Self::GROUP_RULES[35]),
        RuleFilter::Rule(Self::GROUP_NAME, Self::GROUP_RULES[36]),
        RuleFilter::Rule(Self::GROUP_NAME, Self::GROUP_RULES[37]),
        RuleFilter::Rule(Self::GROUP_NAME, Self::GROUP_RULES[38]),
        RuleFilter::Rule(Self::GROUP_NAME, Self::GROUP_RULES[39]),
        RuleFilter::Rule(Self::GROUP_NAME, Self::GROUP_RULES[40]),
    ];
    #[doc = r" Retrieves the recommended rules"]
    pub(crate) fn is_recommended_true(&self) -> bool {
        matches!(self.recommended, Some(true))
    }
    pub(crate) fn is_recommended_unset(&self) -> bool {
        self.recommended.is_none()
    }
    pub(crate) fn is_all_true(&self) -> bool {
        matches!(self.all, Some(true))
    }
    pub(crate) fn is_all_unset(&self) -> bool {
        self.all.is_none()
    }
    pub(crate) fn get_enabled_rules(&self) -> FxHashSet<RuleFilter<'static>> {
        let mut index_set = FxHashSet::default();
        if let Some(rule) = self.no_children_prop.as_ref() {
            if rule.is_enabled() {
                index_set.insert(RuleFilter::Rule(Self::GROUP_NAME, Self::GROUP_RULES[0]));
            }
        }
        if let Some(rule) = self.no_const_assign.as_ref() {
            if rule.is_enabled() {
                index_set.insert(RuleFilter::Rule(Self::GROUP_NAME, Self::GROUP_RULES[1]));
            }
        }
        if let Some(rule) = self.no_constant_condition.as_ref() {
            if rule.is_enabled() {
                index_set.insert(RuleFilter::Rule(Self::GROUP_NAME, Self::GROUP_RULES[2]));
            }
        }
        if let Some(rule) = self.no_constant_math_min_max_clamp.as_ref() {
            if rule.is_enabled() {
                index_set.insert(RuleFilter::Rule(Self::GROUP_NAME, Self::GROUP_RULES[3]));
            }
        }
        if let Some(rule) = self.no_constructor_return.as_ref() {
            if rule.is_enabled() {
                index_set.insert(RuleFilter::Rule(Self::GROUP_NAME, Self::GROUP_RULES[4]));
            }
        }
        if let Some(rule) = self.no_empty_character_class_in_regex.as_ref() {
            if rule.is_enabled() {
                index_set.insert(RuleFilter::Rule(Self::GROUP_NAME, Self::GROUP_RULES[5]));
            }
        }
        if let Some(rule) = self.no_empty_pattern.as_ref() {
            if rule.is_enabled() {
                index_set.insert(RuleFilter::Rule(Self::GROUP_NAME, Self::GROUP_RULES[6]));
            }
        }
        if let Some(rule) = self.no_flat_map_identity.as_ref() {
            if rule.is_enabled() {
                index_set.insert(RuleFilter::Rule(Self::GROUP_NAME, Self::GROUP_RULES[7]));
            }
        }
        if let Some(rule) = self.no_global_object_calls.as_ref() {
            if rule.is_enabled() {
                index_set.insert(RuleFilter::Rule(Self::GROUP_NAME, Self::GROUP_RULES[8]));
            }
        }
        if let Some(rule) = self.no_inner_declarations.as_ref() {
            if rule.is_enabled() {
                index_set.insert(RuleFilter::Rule(Self::GROUP_NAME, Self::GROUP_RULES[9]));
            }
        }
        if let Some(rule) = self.no_invalid_constructor_super.as_ref() {
            if rule.is_enabled() {
                index_set.insert(RuleFilter::Rule(Self::GROUP_NAME, Self::GROUP_RULES[10]));
            }
        }
        if let Some(rule) = self.no_invalid_new_builtin.as_ref() {
            if rule.is_enabled() {
                index_set.insert(RuleFilter::Rule(Self::GROUP_NAME, Self::GROUP_RULES[11]));
            }
        }
        if let Some(rule) = self.no_invalid_use_before_declaration.as_ref() {
            if rule.is_enabled() {
                index_set.insert(RuleFilter::Rule(Self::GROUP_NAME, Self::GROUP_RULES[12]));
            }
        }
        if let Some(rule) = self.no_new_symbol.as_ref() {
            if rule.is_enabled() {
                index_set.insert(RuleFilter::Rule(Self::GROUP_NAME, Self::GROUP_RULES[13]));
            }
        }
        if let Some(rule) = self.no_nodejs_modules.as_ref() {
            if rule.is_enabled() {
                index_set.insert(RuleFilter::Rule(Self::GROUP_NAME, Self::GROUP_RULES[14]));
            }
        }
        if let Some(rule) = self.no_nonoctal_decimal_escape.as_ref() {
            if rule.is_enabled() {
                index_set.insert(RuleFilter::Rule(Self::GROUP_NAME, Self::GROUP_RULES[15]));
            }
        }
        if let Some(rule) = self.no_precision_loss.as_ref() {
            if rule.is_enabled() {
                index_set.insert(RuleFilter::Rule(Self::GROUP_NAME, Self::GROUP_RULES[16]));
            }
        }
        if let Some(rule) = self.no_render_return_value.as_ref() {
            if rule.is_enabled() {
                index_set.insert(RuleFilter::Rule(Self::GROUP_NAME, Self::GROUP_RULES[17]));
            }
        }
        if let Some(rule) = self.no_self_assign.as_ref() {
            if rule.is_enabled() {
                index_set.insert(RuleFilter::Rule(Self::GROUP_NAME, Self::GROUP_RULES[18]));
            }
        }
        if let Some(rule) = self.no_setter_return.as_ref() {
            if rule.is_enabled() {
                index_set.insert(RuleFilter::Rule(Self::GROUP_NAME, Self::GROUP_RULES[19]));
            }
        }
        if let Some(rule) = self.no_string_case_mismatch.as_ref() {
            if rule.is_enabled() {
                index_set.insert(RuleFilter::Rule(Self::GROUP_NAME, Self::GROUP_RULES[20]));
            }
        }
        if let Some(rule) = self.no_switch_declarations.as_ref() {
            if rule.is_enabled() {
                index_set.insert(RuleFilter::Rule(Self::GROUP_NAME, Self::GROUP_RULES[21]));
            }
        }
        if let Some(rule) = self.no_undeclared_variables.as_ref() {
            if rule.is_enabled() {
                index_set.insert(RuleFilter::Rule(Self::GROUP_NAME, Self::GROUP_RULES[22]));
            }
        }
        if let Some(rule) = self.no_unnecessary_continue.as_ref() {
            if rule.is_enabled() {
                index_set.insert(RuleFilter::Rule(Self::GROUP_NAME, Self::GROUP_RULES[23]));
            }
        }
        if let Some(rule) = self.no_unreachable.as_ref() {
            if rule.is_enabled() {
                index_set.insert(RuleFilter::Rule(Self::GROUP_NAME, Self::GROUP_RULES[24]));
            }
        }
        if let Some(rule) = self.no_unreachable_super.as_ref() {
            if rule.is_enabled() {
                index_set.insert(RuleFilter::Rule(Self::GROUP_NAME, Self::GROUP_RULES[25]));
            }
        }
        if let Some(rule) = self.no_unsafe_finally.as_ref() {
            if rule.is_enabled() {
                index_set.insert(RuleFilter::Rule(Self::GROUP_NAME, Self::GROUP_RULES[26]));
            }
        }
        if let Some(rule) = self.no_unsafe_optional_chaining.as_ref() {
            if rule.is_enabled() {
                index_set.insert(RuleFilter::Rule(Self::GROUP_NAME, Self::GROUP_RULES[27]));
            }
        }
        if let Some(rule) = self.no_unused_imports.as_ref() {
            if rule.is_enabled() {
                index_set.insert(RuleFilter::Rule(Self::GROUP_NAME, Self::GROUP_RULES[28]));
            }
        }
        if let Some(rule) = self.no_unused_labels.as_ref() {
            if rule.is_enabled() {
                index_set.insert(RuleFilter::Rule(Self::GROUP_NAME, Self::GROUP_RULES[29]));
            }
        }
        if let Some(rule) = self.no_unused_private_class_members.as_ref() {
            if rule.is_enabled() {
                index_set.insert(RuleFilter::Rule(Self::GROUP_NAME, Self::GROUP_RULES[30]));
            }
        }
        if let Some(rule) = self.no_unused_variables.as_ref() {
            if rule.is_enabled() {
                index_set.insert(RuleFilter::Rule(Self::GROUP_NAME, Self::GROUP_RULES[31]));
            }
        }
        if let Some(rule) = self.no_void_elements_with_children.as_ref() {
            if rule.is_enabled() {
                index_set.insert(RuleFilter::Rule(Self::GROUP_NAME, Self::GROUP_RULES[32]));
            }
        }
        if let Some(rule) = self.no_void_type_return.as_ref() {
            if rule.is_enabled() {
                index_set.insert(RuleFilter::Rule(Self::GROUP_NAME, Self::GROUP_RULES[33]));
            }
        }
        if let Some(rule) = self.use_array_literals.as_ref() {
            if rule.is_enabled() {
                index_set.insert(RuleFilter::Rule(Self::GROUP_NAME, Self::GROUP_RULES[34]));
            }
        }
        if let Some(rule) = self.use_exhaustive_dependencies.as_ref() {
            if rule.is_enabled() {
                index_set.insert(RuleFilter::Rule(Self::GROUP_NAME, Self::GROUP_RULES[35]));
            }
        }
        if let Some(rule) = self.use_hook_at_top_level.as_ref() {
            if rule.is_enabled() {
                index_set.insert(RuleFilter::Rule(Self::GROUP_NAME, Self::GROUP_RULES[36]));
            }
        }
        if let Some(rule) = self.use_is_nan.as_ref() {
            if rule.is_enabled() {
                index_set.insert(RuleFilter::Rule(Self::GROUP_NAME, Self::GROUP_RULES[37]));
            }
        }
        if let Some(rule) = self.use_jsx_key_in_iterable.as_ref() {
            if rule.is_enabled() {
                index_set.insert(RuleFilter::Rule(Self::GROUP_NAME, Self::GROUP_RULES[38]));
            }
        }
        if let Some(rule) = self.use_valid_for_direction.as_ref() {
            if rule.is_enabled() {
                index_set.insert(RuleFilter::Rule(Self::GROUP_NAME, Self::GROUP_RULES[39]));
            }
        }
        if let Some(rule) = self.use_yield.as_ref() {
            if rule.is_enabled() {
                index_set.insert(RuleFilter::Rule(Self::GROUP_NAME, Self::GROUP_RULES[40]));
            }
        }
        index_set
    }
    pub(crate) fn get_disabled_rules(&self) -> FxHashSet<RuleFilter<'static>> {
        let mut index_set = FxHashSet::default();
        if let Some(rule) = self.no_children_prop.as_ref() {
            if rule.is_disabled() {
                index_set.insert(RuleFilter::Rule(Self::GROUP_NAME, Self::GROUP_RULES[0]));
            }
        }
        if let Some(rule) = self.no_const_assign.as_ref() {
            if rule.is_disabled() {
                index_set.insert(RuleFilter::Rule(Self::GROUP_NAME, Self::GROUP_RULES[1]));
            }
        }
        if let Some(rule) = self.no_constant_condition.as_ref() {
            if rule.is_disabled() {
                index_set.insert(RuleFilter::Rule(Self::GROUP_NAME, Self::GROUP_RULES[2]));
            }
        }
        if let Some(rule) = self.no_constant_math_min_max_clamp.as_ref() {
            if rule.is_disabled() {
                index_set.insert(RuleFilter::Rule(Self::GROUP_NAME, Self::GROUP_RULES[3]));
            }
        }
        if let Some(rule) = self.no_constructor_return.as_ref() {
            if rule.is_disabled() {
                index_set.insert(RuleFilter::Rule(Self::GROUP_NAME, Self::GROUP_RULES[4]));
            }
        }
        if let Some(rule) = self.no_empty_character_class_in_regex.as_ref() {
            if rule.is_disabled() {
                index_set.insert(RuleFilter::Rule(Self::GROUP_NAME, Self::GROUP_RULES[5]));
            }
        }
        if let Some(rule) = self.no_empty_pattern.as_ref() {
            if rule.is_disabled() {
                index_set.insert(RuleFilter::Rule(Self::GROUP_NAME, Self::GROUP_RULES[6]));
            }
        }
        if let Some(rule) = self.no_flat_map_identity.as_ref() {
            if rule.is_disabled() {
                index_set.insert(RuleFilter::Rule(Self::GROUP_NAME, Self::GROUP_RULES[7]));
            }
        }
        if let Some(rule) = self.no_global_object_calls.as_ref() {
            if rule.is_disabled() {
                index_set.insert(RuleFilter::Rule(Self::GROUP_NAME, Self::GROUP_RULES[8]));
            }
        }
        if let Some(rule) = self.no_inner_declarations.as_ref() {
            if rule.is_disabled() {
                index_set.insert(RuleFilter::Rule(Self::GROUP_NAME, Self::GROUP_RULES[9]));
            }
        }
        if let Some(rule) = self.no_invalid_constructor_super.as_ref() {
            if rule.is_disabled() {
                index_set.insert(RuleFilter::Rule(Self::GROUP_NAME, Self::GROUP_RULES[10]));
            }
        }
        if let Some(rule) = self.no_invalid_new_builtin.as_ref() {
            if rule.is_disabled() {
                index_set.insert(RuleFilter::Rule(Self::GROUP_NAME, Self::GROUP_RULES[11]));
            }
        }
        if let Some(rule) = self.no_invalid_use_before_declaration.as_ref() {
            if rule.is_disabled() {
                index_set.insert(RuleFilter::Rule(Self::GROUP_NAME, Self::GROUP_RULES[12]));
            }
        }
        if let Some(rule) = self.no_new_symbol.as_ref() {
            if rule.is_disabled() {
                index_set.insert(RuleFilter::Rule(Self::GROUP_NAME, Self::GROUP_RULES[13]));
            }
        }
        if let Some(rule) = self.no_nodejs_modules.as_ref() {
            if rule.is_disabled() {
                index_set.insert(RuleFilter::Rule(Self::GROUP_NAME, Self::GROUP_RULES[14]));
            }
        }
        if let Some(rule) = self.no_nonoctal_decimal_escape.as_ref() {
            if rule.is_disabled() {
                index_set.insert(RuleFilter::Rule(Self::GROUP_NAME, Self::GROUP_RULES[15]));
            }
        }
        if let Some(rule) = self.no_precision_loss.as_ref() {
            if rule.is_disabled() {
                index_set.insert(RuleFilter::Rule(Self::GROUP_NAME, Self::GROUP_RULES[16]));
            }
        }
        if let Some(rule) = self.no_render_return_value.as_ref() {
            if rule.is_disabled() {
                index_set.insert(RuleFilter::Rule(Self::GROUP_NAME, Self::GROUP_RULES[17]));
            }
        }
        if let Some(rule) = self.no_self_assign.as_ref() {
            if rule.is_disabled() {
                index_set.insert(RuleFilter::Rule(Self::GROUP_NAME, Self::GROUP_RULES[18]));
            }
        }
        if let Some(rule) = self.no_setter_return.as_ref() {
            if rule.is_disabled() {
                index_set.insert(RuleFilter::Rule(Self::GROUP_NAME, Self::GROUP_RULES[19]));
            }
        }
        if let Some(rule) = self.no_string_case_mismatch.as_ref() {
            if rule.is_disabled() {
                index_set.insert(RuleFilter::Rule(Self::GROUP_NAME, Self::GROUP_RULES[20]));
            }
        }
        if let Some(rule) = self.no_switch_declarations.as_ref() {
            if rule.is_disabled() {
                index_set.insert(RuleFilter::Rule(Self::GROUP_NAME, Self::GROUP_RULES[21]));
            }
        }
        if let Some(rule) = self.no_undeclared_variables.as_ref() {
            if rule.is_disabled() {
                index_set.insert(RuleFilter::Rule(Self::GROUP_NAME, Self::GROUP_RULES[22]));
            }
        }
        if let Some(rule) = self.no_unnecessary_continue.as_ref() {
            if rule.is_disabled() {
                index_set.insert(RuleFilter::Rule(Self::GROUP_NAME, Self::GROUP_RULES[23]));
            }
        }
        if let Some(rule) = self.no_unreachable.as_ref() {
            if rule.is_disabled() {
                index_set.insert(RuleFilter::Rule(Self::GROUP_NAME, Self::GROUP_RULES[24]));
            }
        }
        if let Some(rule) = self.no_unreachable_super.as_ref() {
            if rule.is_disabled() {
                index_set.insert(RuleFilter::Rule(Self::GROUP_NAME, Self::GROUP_RULES[25]));
            }
        }
        if let Some(rule) = self.no_unsafe_finally.as_ref() {
            if rule.is_disabled() {
                index_set.insert(RuleFilter::Rule(Self::GROUP_NAME, Self::GROUP_RULES[26]));
            }
        }
        if let Some(rule) = self.no_unsafe_optional_chaining.as_ref() {
            if rule.is_disabled() {
                index_set.insert(RuleFilter::Rule(Self::GROUP_NAME, Self::GROUP_RULES[27]));
            }
        }
        if let Some(rule) = self.no_unused_imports.as_ref() {
            if rule.is_disabled() {
                index_set.insert(RuleFilter::Rule(Self::GROUP_NAME, Self::GROUP_RULES[28]));
            }
        }
        if let Some(rule) = self.no_unused_labels.as_ref() {
            if rule.is_disabled() {
                index_set.insert(RuleFilter::Rule(Self::GROUP_NAME, Self::GROUP_RULES[29]));
            }
        }
        if let Some(rule) = self.no_unused_private_class_members.as_ref() {
            if rule.is_disabled() {
                index_set.insert(RuleFilter::Rule(Self::GROUP_NAME, Self::GROUP_RULES[30]));
            }
        }
        if let Some(rule) = self.no_unused_variables.as_ref() {
            if rule.is_disabled() {
                index_set.insert(RuleFilter::Rule(Self::GROUP_NAME, Self::GROUP_RULES[31]));
            }
        }
        if let Some(rule) = self.no_void_elements_with_children.as_ref() {
            if rule.is_disabled() {
                index_set.insert(RuleFilter::Rule(Self::GROUP_NAME, Self::GROUP_RULES[32]));
            }
        }
        if let Some(rule) = self.no_void_type_return.as_ref() {
            if rule.is_disabled() {
                index_set.insert(RuleFilter::Rule(Self::GROUP_NAME, Self::GROUP_RULES[33]));
            }
        }
        if let Some(rule) = self.use_array_literals.as_ref() {
            if rule.is_disabled() {
                index_set.insert(RuleFilter::Rule(Self::GROUP_NAME, Self::GROUP_RULES[34]));
            }
        }
        if let Some(rule) = self.use_exhaustive_dependencies.as_ref() {
            if rule.is_disabled() {
                index_set.insert(RuleFilter::Rule(Self::GROUP_NAME, Self::GROUP_RULES[35]));
            }
        }
        if let Some(rule) = self.use_hook_at_top_level.as_ref() {
            if rule.is_disabled() {
                index_set.insert(RuleFilter::Rule(Self::GROUP_NAME, Self::GROUP_RULES[36]));
            }
        }
        if let Some(rule) = self.use_is_nan.as_ref() {
            if rule.is_disabled() {
                index_set.insert(RuleFilter::Rule(Self::GROUP_NAME, Self::GROUP_RULES[37]));
            }
        }
        if let Some(rule) = self.use_jsx_key_in_iterable.as_ref() {
            if rule.is_disabled() {
                index_set.insert(RuleFilter::Rule(Self::GROUP_NAME, Self::GROUP_RULES[38]));
            }
        }
        if let Some(rule) = self.use_valid_for_direction.as_ref() {
            if rule.is_disabled() {
                index_set.insert(RuleFilter::Rule(Self::GROUP_NAME, Self::GROUP_RULES[39]));
            }
        }
        if let Some(rule) = self.use_yield.as_ref() {
            if rule.is_disabled() {
                index_set.insert(RuleFilter::Rule(Self::GROUP_NAME, Self::GROUP_RULES[40]));
            }
        }
        index_set
    }
    #[doc = r" Checks if, given a rule name, matches one of the rules contained in this category"]
    pub(crate) fn has_rule(rule_name: &str) -> Option<&'static str> {
        Some(Self::GROUP_RULES[Self::GROUP_RULES.binary_search(&rule_name).ok()?])
    }
    #[doc = r" Checks if, given a rule name, it is marked as recommended"]
    pub(crate) fn is_recommended_rule(rule_name: &str) -> bool {
        Self::RECOMMENDED_RULES.contains(&rule_name)
    }
    pub(crate) fn recommended_rules_as_filters() -> &'static [RuleFilter<'static>] {
        Self::RECOMMENDED_RULES_AS_FILTERS
    }
    pub(crate) fn all_rules_as_filters() -> &'static [RuleFilter<'static>] {
        Self::ALL_RULES_AS_FILTERS
    }
    #[doc = r" Select preset rules"]
    pub(crate) fn collect_preset_rules(
        &self,
        parent_is_all: bool,
        parent_is_recommended: bool,
        enabled_rules: &mut FxHashSet<RuleFilter<'static>>,
    ) {
        if self.is_all_true() || self.is_all_unset() && parent_is_all {
            enabled_rules.extend(Self::all_rules_as_filters());
        } else if self.is_recommended_true()
            || self.is_recommended_unset() && self.is_all_unset() && parent_is_recommended
        {
            enabled_rules.extend(Self::recommended_rules_as_filters());
        }
    }
    pub(crate) fn get_rule_configuration(
        &self,
        rule_name: &str,
    ) -> Option<(RulePlainConfiguration, Option<RuleOptions>)> {
        match rule_name {
            "noChildrenProp" => self
                .no_children_prop
                .as_ref()
                .map(|conf| (conf.level(), conf.get_options())),
            "noConstAssign" => self
                .no_const_assign
                .as_ref()
                .map(|conf| (conf.level(), conf.get_options())),
            "noConstantCondition" => self
                .no_constant_condition
                .as_ref()
                .map(|conf| (conf.level(), conf.get_options())),
            "noConstantMathMinMaxClamp" => self
                .no_constant_math_min_max_clamp
                .as_ref()
                .map(|conf| (conf.level(), conf.get_options())),
            "noConstructorReturn" => self
                .no_constructor_return
                .as_ref()
                .map(|conf| (conf.level(), conf.get_options())),
            "noEmptyCharacterClassInRegex" => self
                .no_empty_character_class_in_regex
                .as_ref()
                .map(|conf| (conf.level(), conf.get_options())),
            "noEmptyPattern" => self
                .no_empty_pattern
                .as_ref()
                .map(|conf| (conf.level(), conf.get_options())),
            "noFlatMapIdentity" => self
                .no_flat_map_identity
                .as_ref()
                .map(|conf| (conf.level(), conf.get_options())),
            "noGlobalObjectCalls" => self
                .no_global_object_calls
                .as_ref()
                .map(|conf| (conf.level(), conf.get_options())),
            "noInnerDeclarations" => self
                .no_inner_declarations
                .as_ref()
                .map(|conf| (conf.level(), conf.get_options())),
            "noInvalidConstructorSuper" => self
                .no_invalid_constructor_super
                .as_ref()
                .map(|conf| (conf.level(), conf.get_options())),
            "noInvalidNewBuiltin" => self
                .no_invalid_new_builtin
                .as_ref()
                .map(|conf| (conf.level(), conf.get_options())),
            "noInvalidUseBeforeDeclaration" => self
                .no_invalid_use_before_declaration
                .as_ref()
                .map(|conf| (conf.level(), conf.get_options())),
            "noNewSymbol" => self
                .no_new_symbol
                .as_ref()
                .map(|conf| (conf.level(), conf.get_options())),
            "noNodejsModules" => self
                .no_nodejs_modules
                .as_ref()
                .map(|conf| (conf.level(), conf.get_options())),
            "noNonoctalDecimalEscape" => self
                .no_nonoctal_decimal_escape
                .as_ref()
                .map(|conf| (conf.level(), conf.get_options())),
            "noPrecisionLoss" => self
                .no_precision_loss
                .as_ref()
                .map(|conf| (conf.level(), conf.get_options())),
            "noRenderReturnValue" => self
                .no_render_return_value
                .as_ref()
                .map(|conf| (conf.level(), conf.get_options())),
            "noSelfAssign" => self
                .no_self_assign
                .as_ref()
                .map(|conf| (conf.level(), conf.get_options())),
            "noSetterReturn" => self
                .no_setter_return
                .as_ref()
                .map(|conf| (conf.level(), conf.get_options())),
            "noStringCaseMismatch" => self
                .no_string_case_mismatch
                .as_ref()
                .map(|conf| (conf.level(), conf.get_options())),
            "noSwitchDeclarations" => self
                .no_switch_declarations
                .as_ref()
                .map(|conf| (conf.level(), conf.get_options())),
            "noUndeclaredVariables" => self
                .no_undeclared_variables
                .as_ref()
                .map(|conf| (conf.level(), conf.get_options())),
            "noUnnecessaryContinue" => self
                .no_unnecessary_continue
                .as_ref()
                .map(|conf| (conf.level(), conf.get_options())),
            "noUnreachable" => self
                .no_unreachable
                .as_ref()
                .map(|conf| (conf.level(), conf.get_options())),
            "noUnreachableSuper" => self
                .no_unreachable_super
                .as_ref()
                .map(|conf| (conf.level(), conf.get_options())),
            "noUnsafeFinally" => self
                .no_unsafe_finally
                .as_ref()
                .map(|conf| (conf.level(), conf.get_options())),
            "noUnsafeOptionalChaining" => self
                .no_unsafe_optional_chaining
                .as_ref()
                .map(|conf| (conf.level(), conf.get_options())),
            "noUnusedImports" => self
                .no_unused_imports
                .as_ref()
                .map(|conf| (conf.level(), conf.get_options())),
            "noUnusedLabels" => self
                .no_unused_labels
                .as_ref()
                .map(|conf| (conf.level(), conf.get_options())),
            "noUnusedPrivateClassMembers" => self
                .no_unused_private_class_members
                .as_ref()
                .map(|conf| (conf.level(), conf.get_options())),
            "noUnusedVariables" => self
                .no_unused_variables
                .as_ref()
                .map(|conf| (conf.level(), conf.get_options())),
            "noVoidElementsWithChildren" => self
                .no_void_elements_with_children
                .as_ref()
                .map(|conf| (conf.level(), conf.get_options())),
            "noVoidTypeReturn" => self
                .no_void_type_return
                .as_ref()
                .map(|conf| (conf.level(), conf.get_options())),
            "useArrayLiterals" => self
                .use_array_literals
                .as_ref()
                .map(|conf| (conf.level(), conf.get_options())),
            "useExhaustiveDependencies" => self
                .use_exhaustive_dependencies
                .as_ref()
                .map(|conf| (conf.level(), conf.get_options())),
            "useHookAtTopLevel" => self
                .use_hook_at_top_level
                .as_ref()
                .map(|conf| (conf.level(), conf.get_options())),
            "useIsNan" => self
                .use_is_nan
                .as_ref()
                .map(|conf| (conf.level(), conf.get_options())),
            "useJsxKeyInIterable" => self
                .use_jsx_key_in_iterable
                .as_ref()
                .map(|conf| (conf.level(), conf.get_options())),
            "useValidForDirection" => self
                .use_valid_for_direction
                .as_ref()
                .map(|conf| (conf.level(), conf.get_options())),
            "useYield" => self
                .use_yield
                .as_ref()
                .map(|conf| (conf.level(), conf.get_options())),
            _ => None,
        }
    }
}
#[derive(Clone, Debug, Default, Deserialize, Deserializable, Eq, Merge, PartialEq, Serialize)]
#[deserializable(with_validator)]
#[cfg_attr(feature = "schema", derive(JsonSchema))]
#[serde(rename_all = "camelCase", default, deny_unknown_fields)]
#[doc = r" A list of rules that belong to this group"]
pub struct Nursery {
    #[doc = r" It enables the recommended rules for this group"]
    #[serde(skip_serializing_if = "Option::is_none")]
    pub recommended: Option<bool>,
    #[doc = r" It enables ALL rules for this group."]
    #[serde(skip_serializing_if = "Option::is_none")]
    pub all: Option<bool>,
    #[doc = "Disallow the use of console."]
    #[serde(skip_serializing_if = "Option::is_none")]
    pub no_console: Option<RuleFixConfiguration<NoConsole>>,
    #[doc = "Disallow using a callback in asynchronous tests and hooks."]
    #[serde(skip_serializing_if = "Option::is_none")]
    pub no_done_callback: Option<RuleConfiguration<NoDoneCallback>>,
    #[doc = "Disallow duplicate @import rules."]
    #[serde(skip_serializing_if = "Option::is_none")]
    pub no_duplicate_at_import_rules: Option<RuleConfiguration<NoDuplicateAtImportRules>>,
    #[doc = "Disallow duplicate conditions in if-else-if chains"]
    #[serde(skip_serializing_if = "Option::is_none")]
    pub no_duplicate_else_if: Option<RuleConfiguration<NoDuplicateElseIf>>,
    #[doc = "Disallow duplicate names within font families."]
    #[serde(skip_serializing_if = "Option::is_none")]
    pub no_duplicate_font_names: Option<RuleConfiguration<NoDuplicateFontNames>>,
    #[doc = "Disallow two keys with the same name inside a JSON object."]
    #[serde(skip_serializing_if = "Option::is_none")]
    pub no_duplicate_json_keys: Option<RuleConfiguration<NoDuplicateJsonKeys>>,
    #[doc = "Disallow duplicate selectors within keyframe blocks."]
    #[serde(skip_serializing_if = "Option::is_none")]
    pub no_duplicate_selectors_keyframe_block:
        Option<RuleConfiguration<NoDuplicateSelectorsKeyframeBlock>>,
    #[doc = "No duplicated fields in GraphQL operations."]
    #[serde(skip_serializing_if = "Option::is_none")]
    pub no_duplicated_fields: Option<RuleConfiguration<NoDuplicatedFields>>,
    #[doc = "Disallow accessing namespace imports dynamically."]
    #[serde(skip_serializing_if = "Option::is_none")]
    pub no_dynamic_namespace_import_access:
        Option<RuleConfiguration<NoDynamicNamespaceImportAccess>>,
    #[doc = "Disallow CSS empty blocks."]
    #[serde(skip_serializing_if = "Option::is_none")]
    pub no_empty_block: Option<RuleConfiguration<NoEmptyBlock>>,
    #[doc = "Disallow variables from evolving into any type through reassignments."]
    #[serde(skip_serializing_if = "Option::is_none")]
    pub no_evolving_types: Option<RuleConfiguration<NoEvolvingTypes>>,
    #[doc = "Disallow exporting an imported variable."]
    #[serde(skip_serializing_if = "Option::is_none")]
    pub no_exported_imports: Option<RuleConfiguration<NoExportedImports>>,
    #[doc = "Disallow invalid !important within keyframe declarations"]
    #[serde(skip_serializing_if = "Option::is_none")]
    pub no_important_in_keyframe: Option<RuleConfiguration<NoImportantInKeyframe>>,
    #[doc = "Disallow non-standard direction values for linear gradient functions."]
    #[serde(skip_serializing_if = "Option::is_none")]
    pub no_invalid_direction_in_linear_gradient:
        Option<RuleConfiguration<NoInvalidDirectionInLinearGradient>>,
    #[doc = "Disallow the use of @import at-rules in invalid positions."]
    #[serde(skip_serializing_if = "Option::is_none")]
    pub no_invalid_position_at_import_rule:
        Option<RuleConfiguration<NoInvalidPositionAtImportRule>>,
    #[doc = "Disallows the use of irregular whitespace characters."]
    #[serde(skip_serializing_if = "Option::is_none")]
    pub no_irregular_whitespace: Option<RuleConfiguration<NoIrregularWhitespace>>,
    #[doc = "Enforce that a label element or component has a text label and an associated input."]
    #[serde(skip_serializing_if = "Option::is_none")]
    pub no_label_without_control: Option<RuleConfiguration<NoLabelWithoutControl>>,
    #[doc = "Checks that the assertion function, for example expect, is placed inside an it() function call."]
    #[serde(skip_serializing_if = "Option::is_none")]
    pub no_misplaced_assertion: Option<RuleConfiguration<NoMisplacedAssertion>>,
    #[doc = "Prevents React-specific JSX properties from being used."]
    #[serde(skip_serializing_if = "Option::is_none")]
    pub no_react_specific_props: Option<RuleFixConfiguration<NoReactSpecificProps>>,
    #[doc = "Disallow specified modules when loaded by import or require."]
    #[serde(skip_serializing_if = "Option::is_none")]
    pub no_restricted_imports: Option<RuleConfiguration<NoRestrictedImports>>,
    #[doc = "Disallow shorthand properties that override related longhand properties."]
    #[serde(skip_serializing_if = "Option::is_none")]
    pub no_shorthand_property_overrides: Option<RuleConfiguration<NoShorthandPropertyOverrides>>,
    #[doc = "Enforce that static, visible elements (such as \\<div>) that have click handlers use the valid role attribute."]
    #[serde(skip_serializing_if = "Option::is_none")]
    pub no_static_element_interactions: Option<RuleConfiguration<NoStaticElementInteractions>>,
    #[doc = "Enforce the use of String.slice() over String.substr() and String.substring()."]
    #[serde(skip_serializing_if = "Option::is_none")]
    pub no_substr: Option<RuleFixConfiguration<NoSubstr>>,
    #[doc = "Disallow the use of dependencies that aren't specified in the package.json."]
    #[serde(skip_serializing_if = "Option::is_none")]
    pub no_undeclared_dependencies: Option<RuleConfiguration<NoUndeclaredDependencies>>,
    #[doc = "Disallow unknown CSS value functions."]
    #[serde(skip_serializing_if = "Option::is_none")]
    pub no_unknown_function: Option<RuleConfiguration<NoUnknownFunction>>,
    #[doc = "Disallow unknown media feature names."]
    #[serde(skip_serializing_if = "Option::is_none")]
    pub no_unknown_media_feature_name: Option<RuleConfiguration<NoUnknownMediaFeatureName>>,
    #[doc = "Disallow unknown properties."]
    #[serde(skip_serializing_if = "Option::is_none")]
    pub no_unknown_property: Option<RuleConfiguration<NoUnknownProperty>>,
    #[doc = "Disallow unknown pseudo-class selectors."]
    #[serde(skip_serializing_if = "Option::is_none")]
    pub no_unknown_pseudo_class_selector: Option<RuleConfiguration<NoUnknownPseudoClassSelector>>,
    #[doc = "Disallow unknown pseudo-element selectors."]
    #[serde(skip_serializing_if = "Option::is_none")]
    pub no_unknown_selector_pseudo_element:
        Option<RuleConfiguration<NoUnknownSelectorPseudoElement>>,
    #[doc = "Disallow unknown CSS units."]
    #[serde(skip_serializing_if = "Option::is_none")]
    pub no_unknown_unit: Option<RuleConfiguration<NoUnknownUnit>>,
    #[doc = "Disallow unmatchable An+B selectors."]
    #[serde(skip_serializing_if = "Option::is_none")]
    pub no_unmatchable_anb_selector: Option<RuleConfiguration<NoUnmatchableAnbSelector>>,
    #[doc = "Disallow unused function parameters."]
    #[serde(skip_serializing_if = "Option::is_none")]
    pub no_unused_function_parameters: Option<RuleFixConfiguration<NoUnusedFunctionParameters>>,
    #[doc = "Disallow unnecessary concatenation of string or template literals."]
    #[serde(skip_serializing_if = "Option::is_none")]
    pub no_useless_string_concat: Option<RuleFixConfiguration<NoUselessStringConcat>>,
    #[doc = "Disallow initializing variables to undefined."]
    #[serde(skip_serializing_if = "Option::is_none")]
    pub no_useless_undefined_initialization:
        Option<RuleFixConfiguration<NoUselessUndefinedInitialization>>,
    #[doc = "Disallow the use of yoda expressions."]
    #[serde(skip_serializing_if = "Option::is_none")]
    pub no_yoda_expression: Option<RuleFixConfiguration<NoYodaExpression>>,
    #[doc = "Disallow the use of overload signatures that are not next to each other."]
    #[serde(skip_serializing_if = "Option::is_none")]
    pub use_adjacent_overload_signatures: Option<RuleConfiguration<UseAdjacentOverloadSignatures>>,
    #[doc = "Enforce the use of new for all builtins, except String, Number, Boolean, Symbol and BigInt."]
    #[serde(skip_serializing_if = "Option::is_none")]
    pub use_consistent_builtin_instantiation:
        Option<RuleFixConfiguration<UseConsistentBuiltinInstantiation>>,
    #[doc = "Disallows invalid named grid areas in CSS Grid Layouts."]
    #[serde(skip_serializing_if = "Option::is_none")]
    pub use_consistent_grid_areas: Option<RuleConfiguration<UseConsistentGridAreas>>,
    #[doc = "Use Date.now() to get the number of milliseconds since the Unix Epoch."]
    #[serde(skip_serializing_if = "Option::is_none")]
    pub use_date_now: Option<RuleFixConfiguration<UseDateNow>>,
    #[doc = "Require the default clause in switch statements."]
    #[serde(skip_serializing_if = "Option::is_none")]
    pub use_default_switch_clause: Option<RuleConfiguration<UseDefaultSwitchClause>>,
    #[doc = "Require specifying the reason argument when using @deprecated directive"]
    #[serde(skip_serializing_if = "Option::is_none")]
    pub use_deprecated_reason: Option<RuleConfiguration<UseDeprecatedReason>>,
    #[doc = "Enforce passing a message value when creating a built-in error."]
    #[serde(skip_serializing_if = "Option::is_none")]
    pub use_error_message: Option<RuleConfiguration<UseErrorMessage>>,
    #[doc = "Enforce explicitly comparing the length, size, byteLength or byteOffset property of a value."]
    #[serde(skip_serializing_if = "Option::is_none")]
    pub use_explicit_length_check: Option<RuleFixConfiguration<UseExplicitLengthCheck>>,
    #[doc = "Elements with an interactive role and interaction handlers must be focusable."]
    #[serde(skip_serializing_if = "Option::is_none")]
    pub use_focusable_interactive: Option<RuleConfiguration<UseFocusableInteractive>>,
    #[doc = "Disallow a missing generic family keyword within font families."]
    #[serde(skip_serializing_if = "Option::is_none")]
    pub use_generic_font_names: Option<RuleConfiguration<UseGenericFontNames>>,
    #[doc = "Enforce file extensions for relative imports."]
    #[serde(skip_serializing_if = "Option::is_none")]
    pub use_import_extensions: Option<RuleFixConfiguration<UseImportExtensions>>,
    #[doc = "Disallows package private imports."]
    #[serde(skip_serializing_if = "Option::is_none")]
    pub use_import_restrictions: Option<RuleConfiguration<UseImportRestrictions>>,
    #[doc = "Enforce using the digits argument with Number#toFixed()."]
    #[serde(skip_serializing_if = "Option::is_none")]
    pub use_number_to_fixed_digits_argument:
        Option<RuleFixConfiguration<UseNumberToFixedDigitsArgument>>,
    #[doc = "It detects the use of role attributes in JSX elements and suggests using semantic elements instead."]
    #[serde(skip_serializing_if = "Option::is_none")]
    pub use_semantic_elements: Option<RuleConfiguration<UseSemanticElements>>,
    #[doc = "Enforce the sorting of CSS utility classes."]
    #[serde(skip_serializing_if = "Option::is_none")]
    pub use_sorted_classes: Option<RuleFixConfiguration<UseSortedClasses>>,
    #[doc = "Enforce the use of the directive \"use strict\" in script files."]
    #[serde(skip_serializing_if = "Option::is_none")]
    pub use_strict_mode: Option<RuleFixConfiguration<UseStrictMode>>,
    #[doc = "Require new when throwing an error."]
    #[serde(skip_serializing_if = "Option::is_none")]
    pub use_throw_new_error: Option<RuleFixConfiguration<UseThrowNewError>>,
    #[doc = "Disallow throwing non-Error values."]
    #[serde(skip_serializing_if = "Option::is_none")]
    pub use_throw_only_error: Option<RuleConfiguration<UseThrowOnlyError>>,
    #[doc = "Require regex literals to be declared at the top level."]
    #[serde(skip_serializing_if = "Option::is_none")]
    pub use_top_level_regex: Option<RuleConfiguration<UseTopLevelRegex>>,
    #[doc = "Use valid values for the autocomplete attribute on input elements."]
    #[serde(skip_serializing_if = "Option::is_none")]
    pub use_valid_autocomplete: Option<RuleConfiguration<UseValidAutocomplete>>,
}
impl DeserializableValidator for Nursery {
    fn validate(
        &mut self,
        _name: &str,
        range: TextRange,
        diagnostics: &mut Vec<DeserializationDiagnostic>,
    ) -> bool {
        if self.recommended == Some(true) && self.all == Some(true) {
            diagnostics . push (DeserializationDiagnostic :: new (markup ! (< Emphasis > "'recommended'" < / Emphasis > " and " < Emphasis > "'all'" < / Emphasis > " can't be both " < Emphasis > "'true'" < / Emphasis > ". You should choose only one of them.")) . with_range (range) . with_note (markup ! ("Biome will fallback to its defaults for this section."))) ;
            return false;
        }
        true
    }
}
impl Nursery {
    const GROUP_NAME: &'static str = "nursery";
    pub(crate) const GROUP_RULES: &'static [&'static str] = &[
        "noConsole",
        "noDoneCallback",
        "noDuplicateAtImportRules",
        "noDuplicateElseIf",
        "noDuplicateFontNames",
        "noDuplicateJsonKeys",
        "noDuplicateSelectorsKeyframeBlock",
        "noDuplicatedFields",
        "noDynamicNamespaceImportAccess",
        "noEmptyBlock",
        "noEvolvingTypes",
        "noExportedImports",
        "noImportantInKeyframe",
        "noInvalidDirectionInLinearGradient",
        "noInvalidPositionAtImportRule",
        "noIrregularWhitespace",
        "noLabelWithoutControl",
        "noMisplacedAssertion",
        "noReactSpecificProps",
        "noRestrictedImports",
        "noShorthandPropertyOverrides",
        "noStaticElementInteractions",
        "noSubstr",
        "noUndeclaredDependencies",
        "noUnknownFunction",
        "noUnknownMediaFeatureName",
        "noUnknownProperty",
        "noUnknownPseudoClassSelector",
        "noUnknownSelectorPseudoElement",
        "noUnknownUnit",
        "noUnmatchableAnbSelector",
        "noUnusedFunctionParameters",
        "noUselessStringConcat",
        "noUselessUndefinedInitialization",
        "noYodaExpression",
        "useAdjacentOverloadSignatures",
        "useConsistentBuiltinInstantiation",
        "useConsistentGridAreas",
        "useDateNow",
        "useDefaultSwitchClause",
        "useDeprecatedReason",
        "useErrorMessage",
        "useExplicitLengthCheck",
        "useFocusableInteractive",
        "useGenericFontNames",
        "useImportExtensions",
        "useImportRestrictions",
        "useNumberToFixedDigitsArgument",
        "useSemanticElements",
        "useSortedClasses",
        "useStrictMode",
        "useThrowNewError",
        "useThrowOnlyError",
        "useTopLevelRegex",
        "useValidAutocomplete",
    ];
    const RECOMMENDED_RULES: &'static [&'static str] = &[
        "noDoneCallback",
        "noDuplicateAtImportRules",
        "noDuplicateElseIf",
        "noDuplicateFontNames",
        "noDuplicateJsonKeys",
        "noDuplicateSelectorsKeyframeBlock",
        "noDuplicatedFields",
        "noEmptyBlock",
        "noImportantInKeyframe",
        "noInvalidDirectionInLinearGradient",
        "noInvalidPositionAtImportRule",
        "noLabelWithoutControl",
        "noShorthandPropertyOverrides",
        "noUnknownFunction",
        "noUnknownProperty",
        "noUnknownPseudoClassSelector",
        "noUnknownSelectorPseudoElement",
        "noUnknownUnit",
        "noUnmatchableAnbSelector",
        "useDeprecatedReason",
        "useFocusableInteractive",
        "useGenericFontNames",
        "useSemanticElements",
        "useStrictMode",
    ];
    const RECOMMENDED_RULES_AS_FILTERS: &'static [RuleFilter<'static>] = &[
        RuleFilter::Rule(Self::GROUP_NAME, Self::GROUP_RULES[1]),
        RuleFilter::Rule(Self::GROUP_NAME, Self::GROUP_RULES[2]),
        RuleFilter::Rule(Self::GROUP_NAME, Self::GROUP_RULES[3]),
        RuleFilter::Rule(Self::GROUP_NAME, Self::GROUP_RULES[4]),
        RuleFilter::Rule(Self::GROUP_NAME, Self::GROUP_RULES[5]),
        RuleFilter::Rule(Self::GROUP_NAME, Self::GROUP_RULES[6]),
        RuleFilter::Rule(Self::GROUP_NAME, Self::GROUP_RULES[7]),
        RuleFilter::Rule(Self::GROUP_NAME, Self::GROUP_RULES[9]),
        RuleFilter::Rule(Self::GROUP_NAME, Self::GROUP_RULES[12]),
        RuleFilter::Rule(Self::GROUP_NAME, Self::GROUP_RULES[13]),
        RuleFilter::Rule(Self::GROUP_NAME, Self::GROUP_RULES[14]),
<<<<<<< HEAD
        RuleFilter::Rule(Self::GROUP_NAME, Self::GROUP_RULES[15]),
        RuleFilter::Rule(Self::GROUP_NAME, Self::GROUP_RULES[19]),
=======
        RuleFilter::Rule(Self::GROUP_NAME, Self::GROUP_RULES[16]),
        RuleFilter::Rule(Self::GROUP_NAME, Self::GROUP_RULES[20]),
>>>>>>> eaa57311
        RuleFilter::Rule(Self::GROUP_NAME, Self::GROUP_RULES[23]),
        RuleFilter::Rule(Self::GROUP_NAME, Self::GROUP_RULES[25]),
        RuleFilter::Rule(Self::GROUP_NAME, Self::GROUP_RULES[26]),
        RuleFilter::Rule(Self::GROUP_NAME, Self::GROUP_RULES[27]),
        RuleFilter::Rule(Self::GROUP_NAME, Self::GROUP_RULES[28]),
        RuleFilter::Rule(Self::GROUP_NAME, Self::GROUP_RULES[29]),
        RuleFilter::Rule(Self::GROUP_NAME, Self::GROUP_RULES[39]),
        RuleFilter::Rule(Self::GROUP_NAME, Self::GROUP_RULES[42]),
        RuleFilter::Rule(Self::GROUP_NAME, Self::GROUP_RULES[43]),
        RuleFilter::Rule(Self::GROUP_NAME, Self::GROUP_RULES[47]),
        RuleFilter::Rule(Self::GROUP_NAME, Self::GROUP_RULES[49]),
    ];
    const ALL_RULES_AS_FILTERS: &'static [RuleFilter<'static>] = &[
        RuleFilter::Rule(Self::GROUP_NAME, Self::GROUP_RULES[0]),
        RuleFilter::Rule(Self::GROUP_NAME, Self::GROUP_RULES[1]),
        RuleFilter::Rule(Self::GROUP_NAME, Self::GROUP_RULES[2]),
        RuleFilter::Rule(Self::GROUP_NAME, Self::GROUP_RULES[3]),
        RuleFilter::Rule(Self::GROUP_NAME, Self::GROUP_RULES[4]),
        RuleFilter::Rule(Self::GROUP_NAME, Self::GROUP_RULES[5]),
        RuleFilter::Rule(Self::GROUP_NAME, Self::GROUP_RULES[6]),
        RuleFilter::Rule(Self::GROUP_NAME, Self::GROUP_RULES[7]),
        RuleFilter::Rule(Self::GROUP_NAME, Self::GROUP_RULES[8]),
        RuleFilter::Rule(Self::GROUP_NAME, Self::GROUP_RULES[9]),
        RuleFilter::Rule(Self::GROUP_NAME, Self::GROUP_RULES[10]),
        RuleFilter::Rule(Self::GROUP_NAME, Self::GROUP_RULES[11]),
        RuleFilter::Rule(Self::GROUP_NAME, Self::GROUP_RULES[12]),
        RuleFilter::Rule(Self::GROUP_NAME, Self::GROUP_RULES[13]),
        RuleFilter::Rule(Self::GROUP_NAME, Self::GROUP_RULES[14]),
        RuleFilter::Rule(Self::GROUP_NAME, Self::GROUP_RULES[15]),
        RuleFilter::Rule(Self::GROUP_NAME, Self::GROUP_RULES[16]),
        RuleFilter::Rule(Self::GROUP_NAME, Self::GROUP_RULES[17]),
        RuleFilter::Rule(Self::GROUP_NAME, Self::GROUP_RULES[18]),
        RuleFilter::Rule(Self::GROUP_NAME, Self::GROUP_RULES[19]),
        RuleFilter::Rule(Self::GROUP_NAME, Self::GROUP_RULES[20]),
        RuleFilter::Rule(Self::GROUP_NAME, Self::GROUP_RULES[21]),
        RuleFilter::Rule(Self::GROUP_NAME, Self::GROUP_RULES[22]),
        RuleFilter::Rule(Self::GROUP_NAME, Self::GROUP_RULES[23]),
        RuleFilter::Rule(Self::GROUP_NAME, Self::GROUP_RULES[24]),
        RuleFilter::Rule(Self::GROUP_NAME, Self::GROUP_RULES[25]),
        RuleFilter::Rule(Self::GROUP_NAME, Self::GROUP_RULES[26]),
        RuleFilter::Rule(Self::GROUP_NAME, Self::GROUP_RULES[27]),
        RuleFilter::Rule(Self::GROUP_NAME, Self::GROUP_RULES[28]),
        RuleFilter::Rule(Self::GROUP_NAME, Self::GROUP_RULES[29]),
        RuleFilter::Rule(Self::GROUP_NAME, Self::GROUP_RULES[30]),
        RuleFilter::Rule(Self::GROUP_NAME, Self::GROUP_RULES[31]),
        RuleFilter::Rule(Self::GROUP_NAME, Self::GROUP_RULES[32]),
        RuleFilter::Rule(Self::GROUP_NAME, Self::GROUP_RULES[33]),
        RuleFilter::Rule(Self::GROUP_NAME, Self::GROUP_RULES[34]),
        RuleFilter::Rule(Self::GROUP_NAME, Self::GROUP_RULES[35]),
        RuleFilter::Rule(Self::GROUP_NAME, Self::GROUP_RULES[36]),
        RuleFilter::Rule(Self::GROUP_NAME, Self::GROUP_RULES[37]),
        RuleFilter::Rule(Self::GROUP_NAME, Self::GROUP_RULES[38]),
        RuleFilter::Rule(Self::GROUP_NAME, Self::GROUP_RULES[39]),
        RuleFilter::Rule(Self::GROUP_NAME, Self::GROUP_RULES[40]),
        RuleFilter::Rule(Self::GROUP_NAME, Self::GROUP_RULES[41]),
        RuleFilter::Rule(Self::GROUP_NAME, Self::GROUP_RULES[42]),
        RuleFilter::Rule(Self::GROUP_NAME, Self::GROUP_RULES[43]),
        RuleFilter::Rule(Self::GROUP_NAME, Self::GROUP_RULES[44]),
        RuleFilter::Rule(Self::GROUP_NAME, Self::GROUP_RULES[45]),
        RuleFilter::Rule(Self::GROUP_NAME, Self::GROUP_RULES[46]),
        RuleFilter::Rule(Self::GROUP_NAME, Self::GROUP_RULES[47]),
        RuleFilter::Rule(Self::GROUP_NAME, Self::GROUP_RULES[48]),
        RuleFilter::Rule(Self::GROUP_NAME, Self::GROUP_RULES[49]),
        RuleFilter::Rule(Self::GROUP_NAME, Self::GROUP_RULES[50]),
        RuleFilter::Rule(Self::GROUP_NAME, Self::GROUP_RULES[51]),
        RuleFilter::Rule(Self::GROUP_NAME, Self::GROUP_RULES[52]),
        RuleFilter::Rule(Self::GROUP_NAME, Self::GROUP_RULES[53]),
    ];
    #[doc = r" Retrieves the recommended rules"]
    pub(crate) fn is_recommended_true(&self) -> bool {
        matches!(self.recommended, Some(true))
    }
    pub(crate) fn is_recommended_unset(&self) -> bool {
        self.recommended.is_none()
    }
    pub(crate) fn is_all_true(&self) -> bool {
        matches!(self.all, Some(true))
    }
    pub(crate) fn is_all_unset(&self) -> bool {
        self.all.is_none()
    }
    pub(crate) fn get_enabled_rules(&self) -> FxHashSet<RuleFilter<'static>> {
        let mut index_set = FxHashSet::default();
        if let Some(rule) = self.no_console.as_ref() {
            if rule.is_enabled() {
                index_set.insert(RuleFilter::Rule(Self::GROUP_NAME, Self::GROUP_RULES[0]));
            }
        }
        if let Some(rule) = self.no_done_callback.as_ref() {
            if rule.is_enabled() {
                index_set.insert(RuleFilter::Rule(Self::GROUP_NAME, Self::GROUP_RULES[1]));
            }
        }
        if let Some(rule) = self.no_duplicate_at_import_rules.as_ref() {
            if rule.is_enabled() {
                index_set.insert(RuleFilter::Rule(Self::GROUP_NAME, Self::GROUP_RULES[2]));
            }
        }
        if let Some(rule) = self.no_duplicate_else_if.as_ref() {
            if rule.is_enabled() {
                index_set.insert(RuleFilter::Rule(Self::GROUP_NAME, Self::GROUP_RULES[3]));
            }
        }
        if let Some(rule) = self.no_duplicate_font_names.as_ref() {
            if rule.is_enabled() {
                index_set.insert(RuleFilter::Rule(Self::GROUP_NAME, Self::GROUP_RULES[4]));
            }
        }
        if let Some(rule) = self.no_duplicate_json_keys.as_ref() {
            if rule.is_enabled() {
                index_set.insert(RuleFilter::Rule(Self::GROUP_NAME, Self::GROUP_RULES[5]));
            }
        }
        if let Some(rule) = self.no_duplicate_selectors_keyframe_block.as_ref() {
            if rule.is_enabled() {
                index_set.insert(RuleFilter::Rule(Self::GROUP_NAME, Self::GROUP_RULES[6]));
            }
        }
        if let Some(rule) = self.no_duplicated_fields.as_ref() {
            if rule.is_enabled() {
                index_set.insert(RuleFilter::Rule(Self::GROUP_NAME, Self::GROUP_RULES[7]));
            }
        }
        if let Some(rule) = self.no_dynamic_namespace_import_access.as_ref() {
            if rule.is_enabled() {
                index_set.insert(RuleFilter::Rule(Self::GROUP_NAME, Self::GROUP_RULES[8]));
            }
        }
        if let Some(rule) = self.no_empty_block.as_ref() {
            if rule.is_enabled() {
                index_set.insert(RuleFilter::Rule(Self::GROUP_NAME, Self::GROUP_RULES[9]));
            }
        }
        if let Some(rule) = self.no_evolving_types.as_ref() {
            if rule.is_enabled() {
                index_set.insert(RuleFilter::Rule(Self::GROUP_NAME, Self::GROUP_RULES[10]));
            }
        }
        if let Some(rule) = self.no_exported_imports.as_ref() {
            if rule.is_enabled() {
                index_set.insert(RuleFilter::Rule(Self::GROUP_NAME, Self::GROUP_RULES[11]));
            }
        }
        if let Some(rule) = self.no_important_in_keyframe.as_ref() {
            if rule.is_enabled() {
                index_set.insert(RuleFilter::Rule(Self::GROUP_NAME, Self::GROUP_RULES[12]));
            }
        }
        if let Some(rule) = self.no_invalid_direction_in_linear_gradient.as_ref() {
            if rule.is_enabled() {
                index_set.insert(RuleFilter::Rule(Self::GROUP_NAME, Self::GROUP_RULES[13]));
            }
        }
        if let Some(rule) = self.no_invalid_position_at_import_rule.as_ref() {
            if rule.is_enabled() {
                index_set.insert(RuleFilter::Rule(Self::GROUP_NAME, Self::GROUP_RULES[14]));
            }
        }
        if let Some(rule) = self.no_irregular_whitespace.as_ref() {
            if rule.is_enabled() {
                index_set.insert(RuleFilter::Rule(Self::GROUP_NAME, Self::GROUP_RULES[15]));
            }
        }
        if let Some(rule) = self.no_label_without_control.as_ref() {
            if rule.is_enabled() {
                index_set.insert(RuleFilter::Rule(Self::GROUP_NAME, Self::GROUP_RULES[16]));
            }
        }
        if let Some(rule) = self.no_misplaced_assertion.as_ref() {
            if rule.is_enabled() {
                index_set.insert(RuleFilter::Rule(Self::GROUP_NAME, Self::GROUP_RULES[17]));
            }
        }
        if let Some(rule) = self.no_react_specific_props.as_ref() {
            if rule.is_enabled() {
                index_set.insert(RuleFilter::Rule(Self::GROUP_NAME, Self::GROUP_RULES[18]));
            }
        }
        if let Some(rule) = self.no_restricted_imports.as_ref() {
            if rule.is_enabled() {
                index_set.insert(RuleFilter::Rule(Self::GROUP_NAME, Self::GROUP_RULES[19]));
            }
        }
<<<<<<< HEAD
        if let Some(rule) = self.no_static_element_interactions.as_ref() {
=======
        if let Some(rule) = self.no_shorthand_property_overrides.as_ref() {
>>>>>>> eaa57311
            if rule.is_enabled() {
                index_set.insert(RuleFilter::Rule(Self::GROUP_NAME, Self::GROUP_RULES[20]));
            }
        }
        if let Some(rule) = self.no_substr.as_ref() {
            if rule.is_enabled() {
                index_set.insert(RuleFilter::Rule(Self::GROUP_NAME, Self::GROUP_RULES[21]));
            }
        }
        if let Some(rule) = self.no_undeclared_dependencies.as_ref() {
            if rule.is_enabled() {
                index_set.insert(RuleFilter::Rule(Self::GROUP_NAME, Self::GROUP_RULES[22]));
            }
        }
        if let Some(rule) = self.no_unknown_function.as_ref() {
            if rule.is_enabled() {
                index_set.insert(RuleFilter::Rule(Self::GROUP_NAME, Self::GROUP_RULES[23]));
            }
        }
        if let Some(rule) = self.no_unknown_media_feature_name.as_ref() {
            if rule.is_enabled() {
                index_set.insert(RuleFilter::Rule(Self::GROUP_NAME, Self::GROUP_RULES[24]));
            }
        }
        if let Some(rule) = self.no_unknown_property.as_ref() {
            if rule.is_enabled() {
                index_set.insert(RuleFilter::Rule(Self::GROUP_NAME, Self::GROUP_RULES[25]));
            }
        }
        if let Some(rule) = self.no_unknown_pseudo_class_selector.as_ref() {
            if rule.is_enabled() {
                index_set.insert(RuleFilter::Rule(Self::GROUP_NAME, Self::GROUP_RULES[26]));
            }
        }
        if let Some(rule) = self.no_unknown_selector_pseudo_element.as_ref() {
            if rule.is_enabled() {
                index_set.insert(RuleFilter::Rule(Self::GROUP_NAME, Self::GROUP_RULES[27]));
            }
        }
        if let Some(rule) = self.no_unknown_unit.as_ref() {
            if rule.is_enabled() {
                index_set.insert(RuleFilter::Rule(Self::GROUP_NAME, Self::GROUP_RULES[28]));
            }
        }
        if let Some(rule) = self.no_unmatchable_anb_selector.as_ref() {
            if rule.is_enabled() {
                index_set.insert(RuleFilter::Rule(Self::GROUP_NAME, Self::GROUP_RULES[29]));
            }
        }
        if let Some(rule) = self.no_unused_function_parameters.as_ref() {
            if rule.is_enabled() {
                index_set.insert(RuleFilter::Rule(Self::GROUP_NAME, Self::GROUP_RULES[30]));
            }
        }
        if let Some(rule) = self.no_useless_string_concat.as_ref() {
            if rule.is_enabled() {
                index_set.insert(RuleFilter::Rule(Self::GROUP_NAME, Self::GROUP_RULES[31]));
            }
        }
        if let Some(rule) = self.no_useless_undefined_initialization.as_ref() {
            if rule.is_enabled() {
                index_set.insert(RuleFilter::Rule(Self::GROUP_NAME, Self::GROUP_RULES[32]));
            }
        }
        if let Some(rule) = self.no_yoda_expression.as_ref() {
            if rule.is_enabled() {
                index_set.insert(RuleFilter::Rule(Self::GROUP_NAME, Self::GROUP_RULES[33]));
            }
        }
        if let Some(rule) = self.use_adjacent_overload_signatures.as_ref() {
            if rule.is_enabled() {
                index_set.insert(RuleFilter::Rule(Self::GROUP_NAME, Self::GROUP_RULES[34]));
            }
        }
        if let Some(rule) = self.use_consistent_builtin_instantiation.as_ref() {
            if rule.is_enabled() {
                index_set.insert(RuleFilter::Rule(Self::GROUP_NAME, Self::GROUP_RULES[35]));
            }
        }
        if let Some(rule) = self.use_consistent_grid_areas.as_ref() {
            if rule.is_enabled() {
                index_set.insert(RuleFilter::Rule(Self::GROUP_NAME, Self::GROUP_RULES[36]));
            }
        }
        if let Some(rule) = self.use_date_now.as_ref() {
            if rule.is_enabled() {
                index_set.insert(RuleFilter::Rule(Self::GROUP_NAME, Self::GROUP_RULES[37]));
            }
        }
        if let Some(rule) = self.use_default_switch_clause.as_ref() {
            if rule.is_enabled() {
                index_set.insert(RuleFilter::Rule(Self::GROUP_NAME, Self::GROUP_RULES[38]));
            }
        }
        if let Some(rule) = self.use_deprecated_reason.as_ref() {
            if rule.is_enabled() {
                index_set.insert(RuleFilter::Rule(Self::GROUP_NAME, Self::GROUP_RULES[39]));
            }
        }
        if let Some(rule) = self.use_error_message.as_ref() {
            if rule.is_enabled() {
                index_set.insert(RuleFilter::Rule(Self::GROUP_NAME, Self::GROUP_RULES[40]));
            }
        }
        if let Some(rule) = self.use_explicit_length_check.as_ref() {
            if rule.is_enabled() {
                index_set.insert(RuleFilter::Rule(Self::GROUP_NAME, Self::GROUP_RULES[41]));
            }
        }
        if let Some(rule) = self.use_focusable_interactive.as_ref() {
            if rule.is_enabled() {
                index_set.insert(RuleFilter::Rule(Self::GROUP_NAME, Self::GROUP_RULES[42]));
            }
        }
        if let Some(rule) = self.use_generic_font_names.as_ref() {
            if rule.is_enabled() {
                index_set.insert(RuleFilter::Rule(Self::GROUP_NAME, Self::GROUP_RULES[43]));
            }
        }
        if let Some(rule) = self.use_import_extensions.as_ref() {
            if rule.is_enabled() {
                index_set.insert(RuleFilter::Rule(Self::GROUP_NAME, Self::GROUP_RULES[44]));
            }
        }
        if let Some(rule) = self.use_import_restrictions.as_ref() {
            if rule.is_enabled() {
                index_set.insert(RuleFilter::Rule(Self::GROUP_NAME, Self::GROUP_RULES[45]));
            }
        }
        if let Some(rule) = self.use_number_to_fixed_digits_argument.as_ref() {
            if rule.is_enabled() {
                index_set.insert(RuleFilter::Rule(Self::GROUP_NAME, Self::GROUP_RULES[46]));
            }
        }
        if let Some(rule) = self.use_semantic_elements.as_ref() {
            if rule.is_enabled() {
                index_set.insert(RuleFilter::Rule(Self::GROUP_NAME, Self::GROUP_RULES[47]));
            }
        }
        if let Some(rule) = self.use_sorted_classes.as_ref() {
            if rule.is_enabled() {
                index_set.insert(RuleFilter::Rule(Self::GROUP_NAME, Self::GROUP_RULES[48]));
            }
        }
        if let Some(rule) = self.use_strict_mode.as_ref() {
            if rule.is_enabled() {
                index_set.insert(RuleFilter::Rule(Self::GROUP_NAME, Self::GROUP_RULES[49]));
            }
        }
        if let Some(rule) = self.use_throw_new_error.as_ref() {
            if rule.is_enabled() {
                index_set.insert(RuleFilter::Rule(Self::GROUP_NAME, Self::GROUP_RULES[50]));
            }
        }
        if let Some(rule) = self.use_throw_only_error.as_ref() {
            if rule.is_enabled() {
                index_set.insert(RuleFilter::Rule(Self::GROUP_NAME, Self::GROUP_RULES[51]));
            }
        }
        if let Some(rule) = self.use_top_level_regex.as_ref() {
            if rule.is_enabled() {
                index_set.insert(RuleFilter::Rule(Self::GROUP_NAME, Self::GROUP_RULES[52]));
            }
        }
        if let Some(rule) = self.use_valid_autocomplete.as_ref() {
            if rule.is_enabled() {
                index_set.insert(RuleFilter::Rule(Self::GROUP_NAME, Self::GROUP_RULES[53]));
            }
        }
        index_set
    }
    pub(crate) fn get_disabled_rules(&self) -> FxHashSet<RuleFilter<'static>> {
        let mut index_set = FxHashSet::default();
        if let Some(rule) = self.no_console.as_ref() {
            if rule.is_disabled() {
                index_set.insert(RuleFilter::Rule(Self::GROUP_NAME, Self::GROUP_RULES[0]));
            }
        }
        if let Some(rule) = self.no_done_callback.as_ref() {
            if rule.is_disabled() {
                index_set.insert(RuleFilter::Rule(Self::GROUP_NAME, Self::GROUP_RULES[1]));
            }
        }
        if let Some(rule) = self.no_duplicate_at_import_rules.as_ref() {
            if rule.is_disabled() {
                index_set.insert(RuleFilter::Rule(Self::GROUP_NAME, Self::GROUP_RULES[2]));
            }
        }
        if let Some(rule) = self.no_duplicate_else_if.as_ref() {
            if rule.is_disabled() {
                index_set.insert(RuleFilter::Rule(Self::GROUP_NAME, Self::GROUP_RULES[3]));
            }
        }
        if let Some(rule) = self.no_duplicate_font_names.as_ref() {
            if rule.is_disabled() {
                index_set.insert(RuleFilter::Rule(Self::GROUP_NAME, Self::GROUP_RULES[4]));
            }
        }
        if let Some(rule) = self.no_duplicate_json_keys.as_ref() {
            if rule.is_disabled() {
                index_set.insert(RuleFilter::Rule(Self::GROUP_NAME, Self::GROUP_RULES[5]));
            }
        }
        if let Some(rule) = self.no_duplicate_selectors_keyframe_block.as_ref() {
            if rule.is_disabled() {
                index_set.insert(RuleFilter::Rule(Self::GROUP_NAME, Self::GROUP_RULES[6]));
            }
        }
        if let Some(rule) = self.no_duplicated_fields.as_ref() {
            if rule.is_disabled() {
                index_set.insert(RuleFilter::Rule(Self::GROUP_NAME, Self::GROUP_RULES[7]));
            }
        }
        if let Some(rule) = self.no_dynamic_namespace_import_access.as_ref() {
            if rule.is_disabled() {
                index_set.insert(RuleFilter::Rule(Self::GROUP_NAME, Self::GROUP_RULES[8]));
            }
        }
        if let Some(rule) = self.no_empty_block.as_ref() {
            if rule.is_disabled() {
                index_set.insert(RuleFilter::Rule(Self::GROUP_NAME, Self::GROUP_RULES[9]));
            }
        }
        if let Some(rule) = self.no_evolving_types.as_ref() {
            if rule.is_disabled() {
                index_set.insert(RuleFilter::Rule(Self::GROUP_NAME, Self::GROUP_RULES[10]));
            }
        }
        if let Some(rule) = self.no_exported_imports.as_ref() {
            if rule.is_disabled() {
                index_set.insert(RuleFilter::Rule(Self::GROUP_NAME, Self::GROUP_RULES[11]));
            }
        }
        if let Some(rule) = self.no_important_in_keyframe.as_ref() {
            if rule.is_disabled() {
                index_set.insert(RuleFilter::Rule(Self::GROUP_NAME, Self::GROUP_RULES[12]));
            }
        }
        if let Some(rule) = self.no_invalid_direction_in_linear_gradient.as_ref() {
            if rule.is_disabled() {
                index_set.insert(RuleFilter::Rule(Self::GROUP_NAME, Self::GROUP_RULES[13]));
            }
        }
        if let Some(rule) = self.no_invalid_position_at_import_rule.as_ref() {
            if rule.is_disabled() {
                index_set.insert(RuleFilter::Rule(Self::GROUP_NAME, Self::GROUP_RULES[14]));
            }
        }
        if let Some(rule) = self.no_irregular_whitespace.as_ref() {
            if rule.is_disabled() {
                index_set.insert(RuleFilter::Rule(Self::GROUP_NAME, Self::GROUP_RULES[15]));
            }
        }
        if let Some(rule) = self.no_label_without_control.as_ref() {
            if rule.is_disabled() {
                index_set.insert(RuleFilter::Rule(Self::GROUP_NAME, Self::GROUP_RULES[16]));
            }
        }
        if let Some(rule) = self.no_misplaced_assertion.as_ref() {
            if rule.is_disabled() {
                index_set.insert(RuleFilter::Rule(Self::GROUP_NAME, Self::GROUP_RULES[17]));
            }
        }
        if let Some(rule) = self.no_react_specific_props.as_ref() {
            if rule.is_disabled() {
                index_set.insert(RuleFilter::Rule(Self::GROUP_NAME, Self::GROUP_RULES[18]));
            }
        }
        if let Some(rule) = self.no_restricted_imports.as_ref() {
            if rule.is_disabled() {
                index_set.insert(RuleFilter::Rule(Self::GROUP_NAME, Self::GROUP_RULES[19]));
            }
        }
<<<<<<< HEAD
        if let Some(rule) = self.no_static_element_interactions.as_ref() {
=======
        if let Some(rule) = self.no_shorthand_property_overrides.as_ref() {
>>>>>>> eaa57311
            if rule.is_disabled() {
                index_set.insert(RuleFilter::Rule(Self::GROUP_NAME, Self::GROUP_RULES[20]));
            }
        }
        if let Some(rule) = self.no_substr.as_ref() {
            if rule.is_disabled() {
                index_set.insert(RuleFilter::Rule(Self::GROUP_NAME, Self::GROUP_RULES[21]));
            }
        }
        if let Some(rule) = self.no_undeclared_dependencies.as_ref() {
            if rule.is_disabled() {
                index_set.insert(RuleFilter::Rule(Self::GROUP_NAME, Self::GROUP_RULES[22]));
            }
        }
        if let Some(rule) = self.no_unknown_function.as_ref() {
            if rule.is_disabled() {
                index_set.insert(RuleFilter::Rule(Self::GROUP_NAME, Self::GROUP_RULES[23]));
            }
        }
        if let Some(rule) = self.no_unknown_media_feature_name.as_ref() {
            if rule.is_disabled() {
                index_set.insert(RuleFilter::Rule(Self::GROUP_NAME, Self::GROUP_RULES[24]));
            }
        }
        if let Some(rule) = self.no_unknown_property.as_ref() {
            if rule.is_disabled() {
                index_set.insert(RuleFilter::Rule(Self::GROUP_NAME, Self::GROUP_RULES[25]));
            }
        }
        if let Some(rule) = self.no_unknown_pseudo_class_selector.as_ref() {
            if rule.is_disabled() {
                index_set.insert(RuleFilter::Rule(Self::GROUP_NAME, Self::GROUP_RULES[26]));
            }
        }
        if let Some(rule) = self.no_unknown_selector_pseudo_element.as_ref() {
            if rule.is_disabled() {
                index_set.insert(RuleFilter::Rule(Self::GROUP_NAME, Self::GROUP_RULES[27]));
            }
        }
        if let Some(rule) = self.no_unknown_unit.as_ref() {
            if rule.is_disabled() {
                index_set.insert(RuleFilter::Rule(Self::GROUP_NAME, Self::GROUP_RULES[28]));
            }
        }
        if let Some(rule) = self.no_unmatchable_anb_selector.as_ref() {
            if rule.is_disabled() {
                index_set.insert(RuleFilter::Rule(Self::GROUP_NAME, Self::GROUP_RULES[29]));
            }
        }
        if let Some(rule) = self.no_unused_function_parameters.as_ref() {
            if rule.is_disabled() {
                index_set.insert(RuleFilter::Rule(Self::GROUP_NAME, Self::GROUP_RULES[30]));
            }
        }
        if let Some(rule) = self.no_useless_string_concat.as_ref() {
            if rule.is_disabled() {
                index_set.insert(RuleFilter::Rule(Self::GROUP_NAME, Self::GROUP_RULES[31]));
            }
        }
        if let Some(rule) = self.no_useless_undefined_initialization.as_ref() {
            if rule.is_disabled() {
                index_set.insert(RuleFilter::Rule(Self::GROUP_NAME, Self::GROUP_RULES[32]));
            }
        }
        if let Some(rule) = self.no_yoda_expression.as_ref() {
            if rule.is_disabled() {
                index_set.insert(RuleFilter::Rule(Self::GROUP_NAME, Self::GROUP_RULES[33]));
            }
        }
        if let Some(rule) = self.use_adjacent_overload_signatures.as_ref() {
            if rule.is_disabled() {
                index_set.insert(RuleFilter::Rule(Self::GROUP_NAME, Self::GROUP_RULES[34]));
            }
        }
        if let Some(rule) = self.use_consistent_builtin_instantiation.as_ref() {
            if rule.is_disabled() {
                index_set.insert(RuleFilter::Rule(Self::GROUP_NAME, Self::GROUP_RULES[35]));
            }
        }
        if let Some(rule) = self.use_consistent_grid_areas.as_ref() {
            if rule.is_disabled() {
                index_set.insert(RuleFilter::Rule(Self::GROUP_NAME, Self::GROUP_RULES[36]));
            }
        }
        if let Some(rule) = self.use_date_now.as_ref() {
            if rule.is_disabled() {
                index_set.insert(RuleFilter::Rule(Self::GROUP_NAME, Self::GROUP_RULES[37]));
            }
        }
        if let Some(rule) = self.use_default_switch_clause.as_ref() {
            if rule.is_disabled() {
                index_set.insert(RuleFilter::Rule(Self::GROUP_NAME, Self::GROUP_RULES[38]));
            }
        }
        if let Some(rule) = self.use_deprecated_reason.as_ref() {
            if rule.is_disabled() {
                index_set.insert(RuleFilter::Rule(Self::GROUP_NAME, Self::GROUP_RULES[39]));
            }
        }
        if let Some(rule) = self.use_error_message.as_ref() {
            if rule.is_disabled() {
                index_set.insert(RuleFilter::Rule(Self::GROUP_NAME, Self::GROUP_RULES[40]));
            }
        }
        if let Some(rule) = self.use_explicit_length_check.as_ref() {
            if rule.is_disabled() {
                index_set.insert(RuleFilter::Rule(Self::GROUP_NAME, Self::GROUP_RULES[41]));
            }
        }
        if let Some(rule) = self.use_focusable_interactive.as_ref() {
            if rule.is_disabled() {
                index_set.insert(RuleFilter::Rule(Self::GROUP_NAME, Self::GROUP_RULES[42]));
            }
        }
        if let Some(rule) = self.use_generic_font_names.as_ref() {
            if rule.is_disabled() {
                index_set.insert(RuleFilter::Rule(Self::GROUP_NAME, Self::GROUP_RULES[43]));
            }
        }
        if let Some(rule) = self.use_import_extensions.as_ref() {
            if rule.is_disabled() {
                index_set.insert(RuleFilter::Rule(Self::GROUP_NAME, Self::GROUP_RULES[44]));
            }
        }
        if let Some(rule) = self.use_import_restrictions.as_ref() {
            if rule.is_disabled() {
                index_set.insert(RuleFilter::Rule(Self::GROUP_NAME, Self::GROUP_RULES[45]));
            }
        }
        if let Some(rule) = self.use_number_to_fixed_digits_argument.as_ref() {
            if rule.is_disabled() {
                index_set.insert(RuleFilter::Rule(Self::GROUP_NAME, Self::GROUP_RULES[46]));
            }
        }
        if let Some(rule) = self.use_semantic_elements.as_ref() {
            if rule.is_disabled() {
                index_set.insert(RuleFilter::Rule(Self::GROUP_NAME, Self::GROUP_RULES[47]));
            }
        }
        if let Some(rule) = self.use_sorted_classes.as_ref() {
            if rule.is_disabled() {
                index_set.insert(RuleFilter::Rule(Self::GROUP_NAME, Self::GROUP_RULES[48]));
            }
        }
        if let Some(rule) = self.use_strict_mode.as_ref() {
            if rule.is_disabled() {
                index_set.insert(RuleFilter::Rule(Self::GROUP_NAME, Self::GROUP_RULES[49]));
            }
        }
        if let Some(rule) = self.use_throw_new_error.as_ref() {
            if rule.is_disabled() {
                index_set.insert(RuleFilter::Rule(Self::GROUP_NAME, Self::GROUP_RULES[50]));
            }
        }
        if let Some(rule) = self.use_throw_only_error.as_ref() {
            if rule.is_disabled() {
                index_set.insert(RuleFilter::Rule(Self::GROUP_NAME, Self::GROUP_RULES[51]));
            }
        }
        if let Some(rule) = self.use_top_level_regex.as_ref() {
            if rule.is_disabled() {
                index_set.insert(RuleFilter::Rule(Self::GROUP_NAME, Self::GROUP_RULES[52]));
            }
        }
        if let Some(rule) = self.use_valid_autocomplete.as_ref() {
            if rule.is_disabled() {
                index_set.insert(RuleFilter::Rule(Self::GROUP_NAME, Self::GROUP_RULES[53]));
            }
        }
        index_set
    }
    #[doc = r" Checks if, given a rule name, matches one of the rules contained in this category"]
    pub(crate) fn has_rule(rule_name: &str) -> Option<&'static str> {
        Some(Self::GROUP_RULES[Self::GROUP_RULES.binary_search(&rule_name).ok()?])
    }
    #[doc = r" Checks if, given a rule name, it is marked as recommended"]
    pub(crate) fn is_recommended_rule(rule_name: &str) -> bool {
        Self::RECOMMENDED_RULES.contains(&rule_name)
    }
    pub(crate) fn recommended_rules_as_filters() -> &'static [RuleFilter<'static>] {
        Self::RECOMMENDED_RULES_AS_FILTERS
    }
    pub(crate) fn all_rules_as_filters() -> &'static [RuleFilter<'static>] {
        Self::ALL_RULES_AS_FILTERS
    }
    #[doc = r" Select preset rules"]
    pub(crate) fn collect_preset_rules(
        &self,
        parent_is_all: bool,
        parent_is_recommended: bool,
        enabled_rules: &mut FxHashSet<RuleFilter<'static>>,
    ) {
        if self.is_all_true() || self.is_all_unset() && parent_is_all {
            enabled_rules.extend(Self::all_rules_as_filters());
        } else if self.is_recommended_true()
            || self.is_recommended_unset() && self.is_all_unset() && parent_is_recommended
        {
            enabled_rules.extend(Self::recommended_rules_as_filters());
        }
    }
    pub(crate) fn get_rule_configuration(
        &self,
        rule_name: &str,
    ) -> Option<(RulePlainConfiguration, Option<RuleOptions>)> {
        match rule_name {
            "noConsole" => self
                .no_console
                .as_ref()
                .map(|conf| (conf.level(), conf.get_options())),
            "noDoneCallback" => self
                .no_done_callback
                .as_ref()
                .map(|conf| (conf.level(), conf.get_options())),
            "noDuplicateAtImportRules" => self
                .no_duplicate_at_import_rules
                .as_ref()
                .map(|conf| (conf.level(), conf.get_options())),
            "noDuplicateElseIf" => self
                .no_duplicate_else_if
                .as_ref()
                .map(|conf| (conf.level(), conf.get_options())),
            "noDuplicateFontNames" => self
                .no_duplicate_font_names
                .as_ref()
                .map(|conf| (conf.level(), conf.get_options())),
            "noDuplicateJsonKeys" => self
                .no_duplicate_json_keys
                .as_ref()
                .map(|conf| (conf.level(), conf.get_options())),
            "noDuplicateSelectorsKeyframeBlock" => self
                .no_duplicate_selectors_keyframe_block
                .as_ref()
                .map(|conf| (conf.level(), conf.get_options())),
            "noDuplicatedFields" => self
                .no_duplicated_fields
                .as_ref()
                .map(|conf| (conf.level(), conf.get_options())),
            "noDynamicNamespaceImportAccess" => self
                .no_dynamic_namespace_import_access
                .as_ref()
                .map(|conf| (conf.level(), conf.get_options())),
            "noEmptyBlock" => self
                .no_empty_block
                .as_ref()
                .map(|conf| (conf.level(), conf.get_options())),
            "noEvolvingTypes" => self
                .no_evolving_types
                .as_ref()
                .map(|conf| (conf.level(), conf.get_options())),
            "noExportedImports" => self
                .no_exported_imports
                .as_ref()
                .map(|conf| (conf.level(), conf.get_options())),
            "noImportantInKeyframe" => self
                .no_important_in_keyframe
                .as_ref()
                .map(|conf| (conf.level(), conf.get_options())),
            "noInvalidDirectionInLinearGradient" => self
                .no_invalid_direction_in_linear_gradient
                .as_ref()
                .map(|conf| (conf.level(), conf.get_options())),
            "noInvalidPositionAtImportRule" => self
                .no_invalid_position_at_import_rule
                .as_ref()
                .map(|conf| (conf.level(), conf.get_options())),
            "noIrregularWhitespace" => self
                .no_irregular_whitespace
                .as_ref()
                .map(|conf| (conf.level(), conf.get_options())),
            "noLabelWithoutControl" => self
                .no_label_without_control
                .as_ref()
                .map(|conf| (conf.level(), conf.get_options())),
            "noMisplacedAssertion" => self
                .no_misplaced_assertion
                .as_ref()
                .map(|conf| (conf.level(), conf.get_options())),
            "noReactSpecificProps" => self
                .no_react_specific_props
                .as_ref()
                .map(|conf| (conf.level(), conf.get_options())),
            "noRestrictedImports" => self
                .no_restricted_imports
                .as_ref()
                .map(|conf| (conf.level(), conf.get_options())),
            "noShorthandPropertyOverrides" => self
                .no_shorthand_property_overrides
                .as_ref()
                .map(|conf| (conf.level(), conf.get_options())),
            "noStaticElementInteractions" => self
                .no_static_element_interactions
                .as_ref()
                .map(|conf| (conf.level(), conf.get_options())),
            "noSubstr" => self
                .no_substr
                .as_ref()
                .map(|conf| (conf.level(), conf.get_options())),
            "noUndeclaredDependencies" => self
                .no_undeclared_dependencies
                .as_ref()
                .map(|conf| (conf.level(), conf.get_options())),
            "noUnknownFunction" => self
                .no_unknown_function
                .as_ref()
                .map(|conf| (conf.level(), conf.get_options())),
            "noUnknownMediaFeatureName" => self
                .no_unknown_media_feature_name
                .as_ref()
                .map(|conf| (conf.level(), conf.get_options())),
            "noUnknownProperty" => self
                .no_unknown_property
                .as_ref()
                .map(|conf| (conf.level(), conf.get_options())),
            "noUnknownPseudoClassSelector" => self
                .no_unknown_pseudo_class_selector
                .as_ref()
                .map(|conf| (conf.level(), conf.get_options())),
            "noUnknownSelectorPseudoElement" => self
                .no_unknown_selector_pseudo_element
                .as_ref()
                .map(|conf| (conf.level(), conf.get_options())),
            "noUnknownUnit" => self
                .no_unknown_unit
                .as_ref()
                .map(|conf| (conf.level(), conf.get_options())),
            "noUnmatchableAnbSelector" => self
                .no_unmatchable_anb_selector
                .as_ref()
                .map(|conf| (conf.level(), conf.get_options())),
            "noUnusedFunctionParameters" => self
                .no_unused_function_parameters
                .as_ref()
                .map(|conf| (conf.level(), conf.get_options())),
            "noUselessStringConcat" => self
                .no_useless_string_concat
                .as_ref()
                .map(|conf| (conf.level(), conf.get_options())),
            "noUselessUndefinedInitialization" => self
                .no_useless_undefined_initialization
                .as_ref()
                .map(|conf| (conf.level(), conf.get_options())),
            "noYodaExpression" => self
                .no_yoda_expression
                .as_ref()
                .map(|conf| (conf.level(), conf.get_options())),
            "useAdjacentOverloadSignatures" => self
                .use_adjacent_overload_signatures
                .as_ref()
                .map(|conf| (conf.level(), conf.get_options())),
            "useConsistentBuiltinInstantiation" => self
                .use_consistent_builtin_instantiation
                .as_ref()
                .map(|conf| (conf.level(), conf.get_options())),
            "useConsistentGridAreas" => self
                .use_consistent_grid_areas
                .as_ref()
                .map(|conf| (conf.level(), conf.get_options())),
            "useDateNow" => self
                .use_date_now
                .as_ref()
                .map(|conf| (conf.level(), conf.get_options())),
            "useDefaultSwitchClause" => self
                .use_default_switch_clause
                .as_ref()
                .map(|conf| (conf.level(), conf.get_options())),
            "useDeprecatedReason" => self
                .use_deprecated_reason
                .as_ref()
                .map(|conf| (conf.level(), conf.get_options())),
            "useErrorMessage" => self
                .use_error_message
                .as_ref()
                .map(|conf| (conf.level(), conf.get_options())),
            "useExplicitLengthCheck" => self
                .use_explicit_length_check
                .as_ref()
                .map(|conf| (conf.level(), conf.get_options())),
            "useFocusableInteractive" => self
                .use_focusable_interactive
                .as_ref()
                .map(|conf| (conf.level(), conf.get_options())),
            "useGenericFontNames" => self
                .use_generic_font_names
                .as_ref()
                .map(|conf| (conf.level(), conf.get_options())),
            "useImportExtensions" => self
                .use_import_extensions
                .as_ref()
                .map(|conf| (conf.level(), conf.get_options())),
            "useImportRestrictions" => self
                .use_import_restrictions
                .as_ref()
                .map(|conf| (conf.level(), conf.get_options())),
            "useNumberToFixedDigitsArgument" => self
                .use_number_to_fixed_digits_argument
                .as_ref()
                .map(|conf| (conf.level(), conf.get_options())),
            "useSemanticElements" => self
                .use_semantic_elements
                .as_ref()
                .map(|conf| (conf.level(), conf.get_options())),
            "useSortedClasses" => self
                .use_sorted_classes
                .as_ref()
                .map(|conf| (conf.level(), conf.get_options())),
            "useStrictMode" => self
                .use_strict_mode
                .as_ref()
                .map(|conf| (conf.level(), conf.get_options())),
            "useThrowNewError" => self
                .use_throw_new_error
                .as_ref()
                .map(|conf| (conf.level(), conf.get_options())),
            "useThrowOnlyError" => self
                .use_throw_only_error
                .as_ref()
                .map(|conf| (conf.level(), conf.get_options())),
            "useTopLevelRegex" => self
                .use_top_level_regex
                .as_ref()
                .map(|conf| (conf.level(), conf.get_options())),
            "useValidAutocomplete" => self
                .use_valid_autocomplete
                .as_ref()
                .map(|conf| (conf.level(), conf.get_options())),
            _ => None,
        }
    }
}
#[derive(Clone, Debug, Default, Deserialize, Deserializable, Eq, Merge, PartialEq, Serialize)]
#[deserializable(with_validator)]
#[cfg_attr(feature = "schema", derive(JsonSchema))]
#[serde(rename_all = "camelCase", default, deny_unknown_fields)]
#[doc = r" A list of rules that belong to this group"]
pub struct Performance {
    #[doc = r" It enables the recommended rules for this group"]
    #[serde(skip_serializing_if = "Option::is_none")]
    pub recommended: Option<bool>,
    #[doc = r" It enables ALL rules for this group."]
    #[serde(skip_serializing_if = "Option::is_none")]
    pub all: Option<bool>,
    #[doc = "Disallow the use of spread (...) syntax on accumulators."]
    #[serde(skip_serializing_if = "Option::is_none")]
    pub no_accumulating_spread: Option<RuleConfiguration<NoAccumulatingSpread>>,
    #[doc = "Disallow the use of barrel file."]
    #[serde(skip_serializing_if = "Option::is_none")]
    pub no_barrel_file: Option<RuleConfiguration<NoBarrelFile>>,
    #[doc = "Disallow the use of the delete operator."]
    #[serde(skip_serializing_if = "Option::is_none")]
    pub no_delete: Option<RuleFixConfiguration<NoDelete>>,
    #[doc = "Avoid re-export all."]
    #[serde(skip_serializing_if = "Option::is_none")]
    pub no_re_export_all: Option<RuleConfiguration<NoReExportAll>>,
}
impl DeserializableValidator for Performance {
    fn validate(
        &mut self,
        _name: &str,
        range: TextRange,
        diagnostics: &mut Vec<DeserializationDiagnostic>,
    ) -> bool {
        if self.recommended == Some(true) && self.all == Some(true) {
            diagnostics . push (DeserializationDiagnostic :: new (markup ! (< Emphasis > "'recommended'" < / Emphasis > " and " < Emphasis > "'all'" < / Emphasis > " can't be both " < Emphasis > "'true'" < / Emphasis > ". You should choose only one of them.")) . with_range (range) . with_note (markup ! ("Biome will fallback to its defaults for this section."))) ;
            return false;
        }
        true
    }
}
impl Performance {
    const GROUP_NAME: &'static str = "performance";
    pub(crate) const GROUP_RULES: &'static [&'static str] = &[
        "noAccumulatingSpread",
        "noBarrelFile",
        "noDelete",
        "noReExportAll",
    ];
    const RECOMMENDED_RULES: &'static [&'static str] = &["noAccumulatingSpread", "noDelete"];
    const RECOMMENDED_RULES_AS_FILTERS: &'static [RuleFilter<'static>] = &[
        RuleFilter::Rule(Self::GROUP_NAME, Self::GROUP_RULES[0]),
        RuleFilter::Rule(Self::GROUP_NAME, Self::GROUP_RULES[2]),
    ];
    const ALL_RULES_AS_FILTERS: &'static [RuleFilter<'static>] = &[
        RuleFilter::Rule(Self::GROUP_NAME, Self::GROUP_RULES[0]),
        RuleFilter::Rule(Self::GROUP_NAME, Self::GROUP_RULES[1]),
        RuleFilter::Rule(Self::GROUP_NAME, Self::GROUP_RULES[2]),
        RuleFilter::Rule(Self::GROUP_NAME, Self::GROUP_RULES[3]),
    ];
    #[doc = r" Retrieves the recommended rules"]
    pub(crate) fn is_recommended_true(&self) -> bool {
        matches!(self.recommended, Some(true))
    }
    pub(crate) fn is_recommended_unset(&self) -> bool {
        self.recommended.is_none()
    }
    pub(crate) fn is_all_true(&self) -> bool {
        matches!(self.all, Some(true))
    }
    pub(crate) fn is_all_unset(&self) -> bool {
        self.all.is_none()
    }
    pub(crate) fn get_enabled_rules(&self) -> FxHashSet<RuleFilter<'static>> {
        let mut index_set = FxHashSet::default();
        if let Some(rule) = self.no_accumulating_spread.as_ref() {
            if rule.is_enabled() {
                index_set.insert(RuleFilter::Rule(Self::GROUP_NAME, Self::GROUP_RULES[0]));
            }
        }
        if let Some(rule) = self.no_barrel_file.as_ref() {
            if rule.is_enabled() {
                index_set.insert(RuleFilter::Rule(Self::GROUP_NAME, Self::GROUP_RULES[1]));
            }
        }
        if let Some(rule) = self.no_delete.as_ref() {
            if rule.is_enabled() {
                index_set.insert(RuleFilter::Rule(Self::GROUP_NAME, Self::GROUP_RULES[2]));
            }
        }
        if let Some(rule) = self.no_re_export_all.as_ref() {
            if rule.is_enabled() {
                index_set.insert(RuleFilter::Rule(Self::GROUP_NAME, Self::GROUP_RULES[3]));
            }
        }
        index_set
    }
    pub(crate) fn get_disabled_rules(&self) -> FxHashSet<RuleFilter<'static>> {
        let mut index_set = FxHashSet::default();
        if let Some(rule) = self.no_accumulating_spread.as_ref() {
            if rule.is_disabled() {
                index_set.insert(RuleFilter::Rule(Self::GROUP_NAME, Self::GROUP_RULES[0]));
            }
        }
        if let Some(rule) = self.no_barrel_file.as_ref() {
            if rule.is_disabled() {
                index_set.insert(RuleFilter::Rule(Self::GROUP_NAME, Self::GROUP_RULES[1]));
            }
        }
        if let Some(rule) = self.no_delete.as_ref() {
            if rule.is_disabled() {
                index_set.insert(RuleFilter::Rule(Self::GROUP_NAME, Self::GROUP_RULES[2]));
            }
        }
        if let Some(rule) = self.no_re_export_all.as_ref() {
            if rule.is_disabled() {
                index_set.insert(RuleFilter::Rule(Self::GROUP_NAME, Self::GROUP_RULES[3]));
            }
        }
        index_set
    }
    #[doc = r" Checks if, given a rule name, matches one of the rules contained in this category"]
    pub(crate) fn has_rule(rule_name: &str) -> Option<&'static str> {
        Some(Self::GROUP_RULES[Self::GROUP_RULES.binary_search(&rule_name).ok()?])
    }
    #[doc = r" Checks if, given a rule name, it is marked as recommended"]
    pub(crate) fn is_recommended_rule(rule_name: &str) -> bool {
        Self::RECOMMENDED_RULES.contains(&rule_name)
    }
    pub(crate) fn recommended_rules_as_filters() -> &'static [RuleFilter<'static>] {
        Self::RECOMMENDED_RULES_AS_FILTERS
    }
    pub(crate) fn all_rules_as_filters() -> &'static [RuleFilter<'static>] {
        Self::ALL_RULES_AS_FILTERS
    }
    #[doc = r" Select preset rules"]
    pub(crate) fn collect_preset_rules(
        &self,
        parent_is_all: bool,
        parent_is_recommended: bool,
        enabled_rules: &mut FxHashSet<RuleFilter<'static>>,
    ) {
        if self.is_all_true() || self.is_all_unset() && parent_is_all {
            enabled_rules.extend(Self::all_rules_as_filters());
        } else if self.is_recommended_true()
            || self.is_recommended_unset() && self.is_all_unset() && parent_is_recommended
        {
            enabled_rules.extend(Self::recommended_rules_as_filters());
        }
    }
    pub(crate) fn get_rule_configuration(
        &self,
        rule_name: &str,
    ) -> Option<(RulePlainConfiguration, Option<RuleOptions>)> {
        match rule_name {
            "noAccumulatingSpread" => self
                .no_accumulating_spread
                .as_ref()
                .map(|conf| (conf.level(), conf.get_options())),
            "noBarrelFile" => self
                .no_barrel_file
                .as_ref()
                .map(|conf| (conf.level(), conf.get_options())),
            "noDelete" => self
                .no_delete
                .as_ref()
                .map(|conf| (conf.level(), conf.get_options())),
            "noReExportAll" => self
                .no_re_export_all
                .as_ref()
                .map(|conf| (conf.level(), conf.get_options())),
            _ => None,
        }
    }
}
#[derive(Clone, Debug, Default, Deserialize, Deserializable, Eq, Merge, PartialEq, Serialize)]
#[deserializable(with_validator)]
#[cfg_attr(feature = "schema", derive(JsonSchema))]
#[serde(rename_all = "camelCase", default, deny_unknown_fields)]
#[doc = r" A list of rules that belong to this group"]
pub struct Security {
    #[doc = r" It enables the recommended rules for this group"]
    #[serde(skip_serializing_if = "Option::is_none")]
    pub recommended: Option<bool>,
    #[doc = r" It enables ALL rules for this group."]
    #[serde(skip_serializing_if = "Option::is_none")]
    pub all: Option<bool>,
    #[doc = "Prevent the usage of dangerous JSX props"]
    #[serde(skip_serializing_if = "Option::is_none")]
    pub no_dangerously_set_inner_html: Option<RuleConfiguration<NoDangerouslySetInnerHtml>>,
    #[doc = "Report when a DOM element or a component uses both children and dangerouslySetInnerHTML prop."]
    #[serde(skip_serializing_if = "Option::is_none")]
    pub no_dangerously_set_inner_html_with_children:
        Option<RuleConfiguration<NoDangerouslySetInnerHtmlWithChildren>>,
    #[doc = "Disallow the use of global eval()."]
    #[serde(skip_serializing_if = "Option::is_none")]
    pub no_global_eval: Option<RuleConfiguration<NoGlobalEval>>,
}
impl DeserializableValidator for Security {
    fn validate(
        &mut self,
        _name: &str,
        range: TextRange,
        diagnostics: &mut Vec<DeserializationDiagnostic>,
    ) -> bool {
        if self.recommended == Some(true) && self.all == Some(true) {
            diagnostics . push (DeserializationDiagnostic :: new (markup ! (< Emphasis > "'recommended'" < / Emphasis > " and " < Emphasis > "'all'" < / Emphasis > " can't be both " < Emphasis > "'true'" < / Emphasis > ". You should choose only one of them.")) . with_range (range) . with_note (markup ! ("Biome will fallback to its defaults for this section."))) ;
            return false;
        }
        true
    }
}
impl Security {
    const GROUP_NAME: &'static str = "security";
    pub(crate) const GROUP_RULES: &'static [&'static str] = &[
        "noDangerouslySetInnerHtml",
        "noDangerouslySetInnerHtmlWithChildren",
        "noGlobalEval",
    ];
    const RECOMMENDED_RULES: &'static [&'static str] = &[
        "noDangerouslySetInnerHtml",
        "noDangerouslySetInnerHtmlWithChildren",
        "noGlobalEval",
    ];
    const RECOMMENDED_RULES_AS_FILTERS: &'static [RuleFilter<'static>] = &[
        RuleFilter::Rule(Self::GROUP_NAME, Self::GROUP_RULES[0]),
        RuleFilter::Rule(Self::GROUP_NAME, Self::GROUP_RULES[1]),
        RuleFilter::Rule(Self::GROUP_NAME, Self::GROUP_RULES[2]),
    ];
    const ALL_RULES_AS_FILTERS: &'static [RuleFilter<'static>] = &[
        RuleFilter::Rule(Self::GROUP_NAME, Self::GROUP_RULES[0]),
        RuleFilter::Rule(Self::GROUP_NAME, Self::GROUP_RULES[1]),
        RuleFilter::Rule(Self::GROUP_NAME, Self::GROUP_RULES[2]),
    ];
    #[doc = r" Retrieves the recommended rules"]
    pub(crate) fn is_recommended_true(&self) -> bool {
        matches!(self.recommended, Some(true))
    }
    pub(crate) fn is_recommended_unset(&self) -> bool {
        self.recommended.is_none()
    }
    pub(crate) fn is_all_true(&self) -> bool {
        matches!(self.all, Some(true))
    }
    pub(crate) fn is_all_unset(&self) -> bool {
        self.all.is_none()
    }
    pub(crate) fn get_enabled_rules(&self) -> FxHashSet<RuleFilter<'static>> {
        let mut index_set = FxHashSet::default();
        if let Some(rule) = self.no_dangerously_set_inner_html.as_ref() {
            if rule.is_enabled() {
                index_set.insert(RuleFilter::Rule(Self::GROUP_NAME, Self::GROUP_RULES[0]));
            }
        }
        if let Some(rule) = self.no_dangerously_set_inner_html_with_children.as_ref() {
            if rule.is_enabled() {
                index_set.insert(RuleFilter::Rule(Self::GROUP_NAME, Self::GROUP_RULES[1]));
            }
        }
        if let Some(rule) = self.no_global_eval.as_ref() {
            if rule.is_enabled() {
                index_set.insert(RuleFilter::Rule(Self::GROUP_NAME, Self::GROUP_RULES[2]));
            }
        }
        index_set
    }
    pub(crate) fn get_disabled_rules(&self) -> FxHashSet<RuleFilter<'static>> {
        let mut index_set = FxHashSet::default();
        if let Some(rule) = self.no_dangerously_set_inner_html.as_ref() {
            if rule.is_disabled() {
                index_set.insert(RuleFilter::Rule(Self::GROUP_NAME, Self::GROUP_RULES[0]));
            }
        }
        if let Some(rule) = self.no_dangerously_set_inner_html_with_children.as_ref() {
            if rule.is_disabled() {
                index_set.insert(RuleFilter::Rule(Self::GROUP_NAME, Self::GROUP_RULES[1]));
            }
        }
        if let Some(rule) = self.no_global_eval.as_ref() {
            if rule.is_disabled() {
                index_set.insert(RuleFilter::Rule(Self::GROUP_NAME, Self::GROUP_RULES[2]));
            }
        }
        index_set
    }
    #[doc = r" Checks if, given a rule name, matches one of the rules contained in this category"]
    pub(crate) fn has_rule(rule_name: &str) -> Option<&'static str> {
        Some(Self::GROUP_RULES[Self::GROUP_RULES.binary_search(&rule_name).ok()?])
    }
    #[doc = r" Checks if, given a rule name, it is marked as recommended"]
    pub(crate) fn is_recommended_rule(rule_name: &str) -> bool {
        Self::RECOMMENDED_RULES.contains(&rule_name)
    }
    pub(crate) fn recommended_rules_as_filters() -> &'static [RuleFilter<'static>] {
        Self::RECOMMENDED_RULES_AS_FILTERS
    }
    pub(crate) fn all_rules_as_filters() -> &'static [RuleFilter<'static>] {
        Self::ALL_RULES_AS_FILTERS
    }
    #[doc = r" Select preset rules"]
    pub(crate) fn collect_preset_rules(
        &self,
        parent_is_all: bool,
        parent_is_recommended: bool,
        enabled_rules: &mut FxHashSet<RuleFilter<'static>>,
    ) {
        if self.is_all_true() || self.is_all_unset() && parent_is_all {
            enabled_rules.extend(Self::all_rules_as_filters());
        } else if self.is_recommended_true()
            || self.is_recommended_unset() && self.is_all_unset() && parent_is_recommended
        {
            enabled_rules.extend(Self::recommended_rules_as_filters());
        }
    }
    pub(crate) fn get_rule_configuration(
        &self,
        rule_name: &str,
    ) -> Option<(RulePlainConfiguration, Option<RuleOptions>)> {
        match rule_name {
            "noDangerouslySetInnerHtml" => self
                .no_dangerously_set_inner_html
                .as_ref()
                .map(|conf| (conf.level(), conf.get_options())),
            "noDangerouslySetInnerHtmlWithChildren" => self
                .no_dangerously_set_inner_html_with_children
                .as_ref()
                .map(|conf| (conf.level(), conf.get_options())),
            "noGlobalEval" => self
                .no_global_eval
                .as_ref()
                .map(|conf| (conf.level(), conf.get_options())),
            _ => None,
        }
    }
}
#[derive(Clone, Debug, Default, Deserialize, Deserializable, Eq, Merge, PartialEq, Serialize)]
#[deserializable(with_validator)]
#[cfg_attr(feature = "schema", derive(JsonSchema))]
#[serde(rename_all = "camelCase", default, deny_unknown_fields)]
#[doc = r" A list of rules that belong to this group"]
pub struct Style {
    #[doc = r" It enables the recommended rules for this group"]
    #[serde(skip_serializing_if = "Option::is_none")]
    pub recommended: Option<bool>,
    #[doc = r" It enables ALL rules for this group."]
    #[serde(skip_serializing_if = "Option::is_none")]
    pub all: Option<bool>,
    #[doc = "Disallow the use of arguments."]
    #[serde(skip_serializing_if = "Option::is_none")]
    pub no_arguments: Option<RuleConfiguration<NoArguments>>,
    #[doc = "Disallow comma operator."]
    #[serde(skip_serializing_if = "Option::is_none")]
    pub no_comma_operator: Option<RuleConfiguration<NoCommaOperator>>,
    #[doc = "Disallow default exports."]
    #[serde(skip_serializing_if = "Option::is_none")]
    pub no_default_export: Option<RuleConfiguration<NoDefaultExport>>,
    #[doc = "Disallow implicit true values on JSX boolean attributes"]
    #[serde(skip_serializing_if = "Option::is_none")]
    pub no_implicit_boolean: Option<RuleFixConfiguration<NoImplicitBoolean>>,
    #[doc = "Disallow type annotations for variables, parameters, and class properties initialized with a literal expression."]
    #[serde(skip_serializing_if = "Option::is_none")]
    pub no_inferrable_types: Option<RuleFixConfiguration<NoInferrableTypes>>,
    #[doc = "Disallow the use of TypeScript's namespaces."]
    #[serde(skip_serializing_if = "Option::is_none")]
    pub no_namespace: Option<RuleConfiguration<NoNamespace>>,
    #[doc = "Disallow the use of namespace imports."]
    #[serde(skip_serializing_if = "Option::is_none")]
    pub no_namespace_import: Option<RuleConfiguration<NoNamespaceImport>>,
    #[doc = "Disallow negation in the condition of an if statement if it has an else clause."]
    #[serde(skip_serializing_if = "Option::is_none")]
    pub no_negation_else: Option<RuleFixConfiguration<NoNegationElse>>,
    #[doc = "Disallow non-null assertions using the ! postfix operator."]
    #[serde(skip_serializing_if = "Option::is_none")]
    pub no_non_null_assertion: Option<RuleFixConfiguration<NoNonNullAssertion>>,
    #[doc = "Disallow reassigning function parameters."]
    #[serde(skip_serializing_if = "Option::is_none")]
    pub no_parameter_assign: Option<RuleConfiguration<NoParameterAssign>>,
    #[doc = "Disallow the use of parameter properties in class constructors."]
    #[serde(skip_serializing_if = "Option::is_none")]
    pub no_parameter_properties: Option<RuleConfiguration<NoParameterProperties>>,
    #[doc = "This rule allows you to specify global variable names that you don’t want to use in your application."]
    #[serde(skip_serializing_if = "Option::is_none")]
    pub no_restricted_globals: Option<RuleConfiguration<NoRestrictedGlobals>>,
    #[doc = "Disallow the use of constants which its value is the upper-case version of its name."]
    #[serde(skip_serializing_if = "Option::is_none")]
    pub no_shouty_constants: Option<RuleFixConfiguration<NoShoutyConstants>>,
    #[doc = "Disallow template literals if interpolation and special-character handling are not needed"]
    #[serde(skip_serializing_if = "Option::is_none")]
    pub no_unused_template_literal: Option<RuleFixConfiguration<NoUnusedTemplateLiteral>>,
    #[doc = "Disallow else block when the if block breaks early."]
    #[serde(skip_serializing_if = "Option::is_none")]
    pub no_useless_else: Option<RuleFixConfiguration<NoUselessElse>>,
    #[doc = "Disallow the use of var"]
    #[serde(skip_serializing_if = "Option::is_none")]
    pub no_var: Option<RuleFixConfiguration<NoVar>>,
    #[doc = "Enforce the use of as const over literal type and type annotation."]
    #[serde(skip_serializing_if = "Option::is_none")]
    pub use_as_const_assertion: Option<RuleFixConfiguration<UseAsConstAssertion>>,
    #[doc = "Requires following curly brace conventions."]
    #[serde(skip_serializing_if = "Option::is_none")]
    pub use_block_statements: Option<RuleFixConfiguration<UseBlockStatements>>,
    #[doc = "Enforce using else if instead of nested if in else clauses."]
    #[serde(skip_serializing_if = "Option::is_none")]
    pub use_collapsed_else_if: Option<RuleFixConfiguration<UseCollapsedElseIf>>,
    #[doc = "Require consistently using either T\\[] or Array\\<T>"]
    #[serde(skip_serializing_if = "Option::is_none")]
    pub use_consistent_array_type: Option<RuleFixConfiguration<UseConsistentArrayType>>,
    #[doc = "Require const declarations for variables that are only assigned once."]
    #[serde(skip_serializing_if = "Option::is_none")]
    pub use_const: Option<RuleFixConfiguration<UseConst>>,
    #[doc = "Enforce default function parameters and optional function parameters to be last."]
    #[serde(skip_serializing_if = "Option::is_none")]
    pub use_default_parameter_last: Option<RuleFixConfiguration<UseDefaultParameterLast>>,
    #[doc = "Require that each enum member value be explicitly initialized."]
    #[serde(skip_serializing_if = "Option::is_none")]
    pub use_enum_initializers: Option<RuleFixConfiguration<UseEnumInitializers>>,
    #[doc = "Disallow the use of Math.pow in favor of the ** operator."]
    #[serde(skip_serializing_if = "Option::is_none")]
    pub use_exponentiation_operator: Option<RuleFixConfiguration<UseExponentiationOperator>>,
    #[doc = "Promotes the use of export type for types."]
    #[serde(skip_serializing_if = "Option::is_none")]
    pub use_export_type: Option<RuleFixConfiguration<UseExportType>>,
    #[doc = "Enforce naming conventions for JavaScript and TypeScript filenames."]
    #[serde(skip_serializing_if = "Option::is_none")]
    pub use_filenaming_convention: Option<RuleConfiguration<UseFilenamingConvention>>,
    #[doc = "This rule recommends a for-of loop when in a for loop, the index used to extract an item from the iterated array."]
    #[serde(skip_serializing_if = "Option::is_none")]
    pub use_for_of: Option<RuleConfiguration<UseForOf>>,
    #[doc = "This rule enforces the use of \\<>...\\</> over \\<Fragment>...\\</Fragment>."]
    #[serde(skip_serializing_if = "Option::is_none")]
    pub use_fragment_syntax: Option<RuleFixConfiguration<UseFragmentSyntax>>,
    #[doc = "Promotes the use of import type for types."]
    #[serde(skip_serializing_if = "Option::is_none")]
    pub use_import_type: Option<RuleFixConfiguration<UseImportType>>,
    #[doc = "Require all enum members to be literal values."]
    #[serde(skip_serializing_if = "Option::is_none")]
    pub use_literal_enum_members: Option<RuleConfiguration<UseLiteralEnumMembers>>,
    #[doc = "Enforce naming conventions for everything across a codebase."]
    #[serde(skip_serializing_if = "Option::is_none")]
    pub use_naming_convention: Option<RuleFixConfiguration<UseNamingConvention>>,
    #[doc = "Promotes the usage of node:assert/strict over node:assert."]
    #[serde(skip_serializing_if = "Option::is_none")]
    pub use_node_assert_strict: Option<RuleFixConfiguration<UseNodeAssertStrict>>,
    #[doc = "Enforces using the node: protocol for Node.js builtin modules."]
    #[serde(skip_serializing_if = "Option::is_none")]
    pub use_nodejs_import_protocol: Option<RuleFixConfiguration<UseNodejsImportProtocol>>,
    #[doc = "Use the Number properties instead of global ones."]
    #[serde(skip_serializing_if = "Option::is_none")]
    pub use_number_namespace: Option<RuleFixConfiguration<UseNumberNamespace>>,
    #[doc = "Disallow parseInt() and Number.parseInt() in favor of binary, octal, and hexadecimal literals"]
    #[serde(skip_serializing_if = "Option::is_none")]
    pub use_numeric_literals: Option<RuleFixConfiguration<UseNumericLiterals>>,
    #[doc = "Prevent extra closing tags for components without children"]
    #[serde(skip_serializing_if = "Option::is_none")]
    pub use_self_closing_elements: Option<RuleFixConfiguration<UseSelfClosingElements>>,
    #[doc = "When expressing array types, this rule promotes the usage of T\\[] shorthand instead of Array\\<T>."]
    #[serde(skip_serializing_if = "Option::is_none")]
    pub use_shorthand_array_type: Option<RuleFixConfiguration<UseShorthandArrayType>>,
    #[doc = "Require assignment operator shorthand where possible."]
    #[serde(skip_serializing_if = "Option::is_none")]
    pub use_shorthand_assign: Option<RuleFixConfiguration<UseShorthandAssign>>,
    #[doc = "Enforce using function types instead of object type with call signatures."]
    #[serde(skip_serializing_if = "Option::is_none")]
    pub use_shorthand_function_type: Option<RuleFixConfiguration<UseShorthandFunctionType>>,
    #[doc = "Enforces switch clauses have a single statement, emits a quick fix wrapping the statements in a block."]
    #[serde(skip_serializing_if = "Option::is_none")]
    pub use_single_case_statement: Option<RuleFixConfiguration<UseSingleCaseStatement>>,
    #[doc = "Disallow multiple variable declarations in the same variable statement"]
    #[serde(skip_serializing_if = "Option::is_none")]
    pub use_single_var_declarator: Option<RuleFixConfiguration<UseSingleVarDeclarator>>,
    #[doc = "Prefer template literals over string concatenation."]
    #[serde(skip_serializing_if = "Option::is_none")]
    pub use_template: Option<RuleFixConfiguration<UseTemplate>>,
    #[doc = "Enforce the use of while loops instead of for loops when the initializer and update expressions are not needed."]
    #[serde(skip_serializing_if = "Option::is_none")]
    pub use_while: Option<RuleFixConfiguration<UseWhile>>,
}
impl DeserializableValidator for Style {
    fn validate(
        &mut self,
        _name: &str,
        range: TextRange,
        diagnostics: &mut Vec<DeserializationDiagnostic>,
    ) -> bool {
        if self.recommended == Some(true) && self.all == Some(true) {
            diagnostics . push (DeserializationDiagnostic :: new (markup ! (< Emphasis > "'recommended'" < / Emphasis > " and " < Emphasis > "'all'" < / Emphasis > " can't be both " < Emphasis > "'true'" < / Emphasis > ". You should choose only one of them.")) . with_range (range) . with_note (markup ! ("Biome will fallback to its defaults for this section."))) ;
            return false;
        }
        true
    }
}
impl Style {
    const GROUP_NAME: &'static str = "style";
    pub(crate) const GROUP_RULES: &'static [&'static str] = &[
        "noArguments",
        "noCommaOperator",
        "noDefaultExport",
        "noImplicitBoolean",
        "noInferrableTypes",
        "noNamespace",
        "noNamespaceImport",
        "noNegationElse",
        "noNonNullAssertion",
        "noParameterAssign",
        "noParameterProperties",
        "noRestrictedGlobals",
        "noShoutyConstants",
        "noUnusedTemplateLiteral",
        "noUselessElse",
        "noVar",
        "useAsConstAssertion",
        "useBlockStatements",
        "useCollapsedElseIf",
        "useConsistentArrayType",
        "useConst",
        "useDefaultParameterLast",
        "useEnumInitializers",
        "useExponentiationOperator",
        "useExportType",
        "useFilenamingConvention",
        "useForOf",
        "useFragmentSyntax",
        "useImportType",
        "useLiteralEnumMembers",
        "useNamingConvention",
        "useNodeAssertStrict",
        "useNodejsImportProtocol",
        "useNumberNamespace",
        "useNumericLiterals",
        "useSelfClosingElements",
        "useShorthandArrayType",
        "useShorthandAssign",
        "useShorthandFunctionType",
        "useSingleCaseStatement",
        "useSingleVarDeclarator",
        "useTemplate",
        "useWhile",
    ];
    const RECOMMENDED_RULES: &'static [&'static str] = &[
        "noArguments",
        "noCommaOperator",
        "noInferrableTypes",
        "noNonNullAssertion",
        "noParameterAssign",
        "noUnusedTemplateLiteral",
        "noUselessElse",
        "noVar",
        "useAsConstAssertion",
        "useConst",
        "useDefaultParameterLast",
        "useEnumInitializers",
        "useExponentiationOperator",
        "useExportType",
        "useImportType",
        "useLiteralEnumMembers",
        "useNodejsImportProtocol",
        "useNumberNamespace",
        "useNumericLiterals",
        "useSelfClosingElements",
        "useShorthandFunctionType",
        "useSingleVarDeclarator",
        "useTemplate",
        "useWhile",
    ];
    const RECOMMENDED_RULES_AS_FILTERS: &'static [RuleFilter<'static>] = &[
        RuleFilter::Rule(Self::GROUP_NAME, Self::GROUP_RULES[0]),
        RuleFilter::Rule(Self::GROUP_NAME, Self::GROUP_RULES[1]),
        RuleFilter::Rule(Self::GROUP_NAME, Self::GROUP_RULES[4]),
        RuleFilter::Rule(Self::GROUP_NAME, Self::GROUP_RULES[8]),
        RuleFilter::Rule(Self::GROUP_NAME, Self::GROUP_RULES[9]),
        RuleFilter::Rule(Self::GROUP_NAME, Self::GROUP_RULES[13]),
        RuleFilter::Rule(Self::GROUP_NAME, Self::GROUP_RULES[14]),
        RuleFilter::Rule(Self::GROUP_NAME, Self::GROUP_RULES[15]),
        RuleFilter::Rule(Self::GROUP_NAME, Self::GROUP_RULES[16]),
        RuleFilter::Rule(Self::GROUP_NAME, Self::GROUP_RULES[20]),
        RuleFilter::Rule(Self::GROUP_NAME, Self::GROUP_RULES[21]),
        RuleFilter::Rule(Self::GROUP_NAME, Self::GROUP_RULES[22]),
        RuleFilter::Rule(Self::GROUP_NAME, Self::GROUP_RULES[23]),
        RuleFilter::Rule(Self::GROUP_NAME, Self::GROUP_RULES[24]),
        RuleFilter::Rule(Self::GROUP_NAME, Self::GROUP_RULES[28]),
        RuleFilter::Rule(Self::GROUP_NAME, Self::GROUP_RULES[29]),
        RuleFilter::Rule(Self::GROUP_NAME, Self::GROUP_RULES[32]),
        RuleFilter::Rule(Self::GROUP_NAME, Self::GROUP_RULES[33]),
        RuleFilter::Rule(Self::GROUP_NAME, Self::GROUP_RULES[34]),
        RuleFilter::Rule(Self::GROUP_NAME, Self::GROUP_RULES[35]),
        RuleFilter::Rule(Self::GROUP_NAME, Self::GROUP_RULES[38]),
        RuleFilter::Rule(Self::GROUP_NAME, Self::GROUP_RULES[40]),
        RuleFilter::Rule(Self::GROUP_NAME, Self::GROUP_RULES[41]),
        RuleFilter::Rule(Self::GROUP_NAME, Self::GROUP_RULES[42]),
    ];
    const ALL_RULES_AS_FILTERS: &'static [RuleFilter<'static>] = &[
        RuleFilter::Rule(Self::GROUP_NAME, Self::GROUP_RULES[0]),
        RuleFilter::Rule(Self::GROUP_NAME, Self::GROUP_RULES[1]),
        RuleFilter::Rule(Self::GROUP_NAME, Self::GROUP_RULES[2]),
        RuleFilter::Rule(Self::GROUP_NAME, Self::GROUP_RULES[3]),
        RuleFilter::Rule(Self::GROUP_NAME, Self::GROUP_RULES[4]),
        RuleFilter::Rule(Self::GROUP_NAME, Self::GROUP_RULES[5]),
        RuleFilter::Rule(Self::GROUP_NAME, Self::GROUP_RULES[6]),
        RuleFilter::Rule(Self::GROUP_NAME, Self::GROUP_RULES[7]),
        RuleFilter::Rule(Self::GROUP_NAME, Self::GROUP_RULES[8]),
        RuleFilter::Rule(Self::GROUP_NAME, Self::GROUP_RULES[9]),
        RuleFilter::Rule(Self::GROUP_NAME, Self::GROUP_RULES[10]),
        RuleFilter::Rule(Self::GROUP_NAME, Self::GROUP_RULES[11]),
        RuleFilter::Rule(Self::GROUP_NAME, Self::GROUP_RULES[12]),
        RuleFilter::Rule(Self::GROUP_NAME, Self::GROUP_RULES[13]),
        RuleFilter::Rule(Self::GROUP_NAME, Self::GROUP_RULES[14]),
        RuleFilter::Rule(Self::GROUP_NAME, Self::GROUP_RULES[15]),
        RuleFilter::Rule(Self::GROUP_NAME, Self::GROUP_RULES[16]),
        RuleFilter::Rule(Self::GROUP_NAME, Self::GROUP_RULES[17]),
        RuleFilter::Rule(Self::GROUP_NAME, Self::GROUP_RULES[18]),
        RuleFilter::Rule(Self::GROUP_NAME, Self::GROUP_RULES[19]),
        RuleFilter::Rule(Self::GROUP_NAME, Self::GROUP_RULES[20]),
        RuleFilter::Rule(Self::GROUP_NAME, Self::GROUP_RULES[21]),
        RuleFilter::Rule(Self::GROUP_NAME, Self::GROUP_RULES[22]),
        RuleFilter::Rule(Self::GROUP_NAME, Self::GROUP_RULES[23]),
        RuleFilter::Rule(Self::GROUP_NAME, Self::GROUP_RULES[24]),
        RuleFilter::Rule(Self::GROUP_NAME, Self::GROUP_RULES[25]),
        RuleFilter::Rule(Self::GROUP_NAME, Self::GROUP_RULES[26]),
        RuleFilter::Rule(Self::GROUP_NAME, Self::GROUP_RULES[27]),
        RuleFilter::Rule(Self::GROUP_NAME, Self::GROUP_RULES[28]),
        RuleFilter::Rule(Self::GROUP_NAME, Self::GROUP_RULES[29]),
        RuleFilter::Rule(Self::GROUP_NAME, Self::GROUP_RULES[30]),
        RuleFilter::Rule(Self::GROUP_NAME, Self::GROUP_RULES[31]),
        RuleFilter::Rule(Self::GROUP_NAME, Self::GROUP_RULES[32]),
        RuleFilter::Rule(Self::GROUP_NAME, Self::GROUP_RULES[33]),
        RuleFilter::Rule(Self::GROUP_NAME, Self::GROUP_RULES[34]),
        RuleFilter::Rule(Self::GROUP_NAME, Self::GROUP_RULES[35]),
        RuleFilter::Rule(Self::GROUP_NAME, Self::GROUP_RULES[36]),
        RuleFilter::Rule(Self::GROUP_NAME, Self::GROUP_RULES[37]),
        RuleFilter::Rule(Self::GROUP_NAME, Self::GROUP_RULES[38]),
        RuleFilter::Rule(Self::GROUP_NAME, Self::GROUP_RULES[39]),
        RuleFilter::Rule(Self::GROUP_NAME, Self::GROUP_RULES[40]),
        RuleFilter::Rule(Self::GROUP_NAME, Self::GROUP_RULES[41]),
        RuleFilter::Rule(Self::GROUP_NAME, Self::GROUP_RULES[42]),
    ];
    #[doc = r" Retrieves the recommended rules"]
    pub(crate) fn is_recommended_true(&self) -> bool {
        matches!(self.recommended, Some(true))
    }
    pub(crate) fn is_recommended_unset(&self) -> bool {
        self.recommended.is_none()
    }
    pub(crate) fn is_all_true(&self) -> bool {
        matches!(self.all, Some(true))
    }
    pub(crate) fn is_all_unset(&self) -> bool {
        self.all.is_none()
    }
    pub(crate) fn get_enabled_rules(&self) -> FxHashSet<RuleFilter<'static>> {
        let mut index_set = FxHashSet::default();
        if let Some(rule) = self.no_arguments.as_ref() {
            if rule.is_enabled() {
                index_set.insert(RuleFilter::Rule(Self::GROUP_NAME, Self::GROUP_RULES[0]));
            }
        }
        if let Some(rule) = self.no_comma_operator.as_ref() {
            if rule.is_enabled() {
                index_set.insert(RuleFilter::Rule(Self::GROUP_NAME, Self::GROUP_RULES[1]));
            }
        }
        if let Some(rule) = self.no_default_export.as_ref() {
            if rule.is_enabled() {
                index_set.insert(RuleFilter::Rule(Self::GROUP_NAME, Self::GROUP_RULES[2]));
            }
        }
        if let Some(rule) = self.no_implicit_boolean.as_ref() {
            if rule.is_enabled() {
                index_set.insert(RuleFilter::Rule(Self::GROUP_NAME, Self::GROUP_RULES[3]));
            }
        }
        if let Some(rule) = self.no_inferrable_types.as_ref() {
            if rule.is_enabled() {
                index_set.insert(RuleFilter::Rule(Self::GROUP_NAME, Self::GROUP_RULES[4]));
            }
        }
        if let Some(rule) = self.no_namespace.as_ref() {
            if rule.is_enabled() {
                index_set.insert(RuleFilter::Rule(Self::GROUP_NAME, Self::GROUP_RULES[5]));
            }
        }
        if let Some(rule) = self.no_namespace_import.as_ref() {
            if rule.is_enabled() {
                index_set.insert(RuleFilter::Rule(Self::GROUP_NAME, Self::GROUP_RULES[6]));
            }
        }
        if let Some(rule) = self.no_negation_else.as_ref() {
            if rule.is_enabled() {
                index_set.insert(RuleFilter::Rule(Self::GROUP_NAME, Self::GROUP_RULES[7]));
            }
        }
        if let Some(rule) = self.no_non_null_assertion.as_ref() {
            if rule.is_enabled() {
                index_set.insert(RuleFilter::Rule(Self::GROUP_NAME, Self::GROUP_RULES[8]));
            }
        }
        if let Some(rule) = self.no_parameter_assign.as_ref() {
            if rule.is_enabled() {
                index_set.insert(RuleFilter::Rule(Self::GROUP_NAME, Self::GROUP_RULES[9]));
            }
        }
        if let Some(rule) = self.no_parameter_properties.as_ref() {
            if rule.is_enabled() {
                index_set.insert(RuleFilter::Rule(Self::GROUP_NAME, Self::GROUP_RULES[10]));
            }
        }
        if let Some(rule) = self.no_restricted_globals.as_ref() {
            if rule.is_enabled() {
                index_set.insert(RuleFilter::Rule(Self::GROUP_NAME, Self::GROUP_RULES[11]));
            }
        }
        if let Some(rule) = self.no_shouty_constants.as_ref() {
            if rule.is_enabled() {
                index_set.insert(RuleFilter::Rule(Self::GROUP_NAME, Self::GROUP_RULES[12]));
            }
        }
        if let Some(rule) = self.no_unused_template_literal.as_ref() {
            if rule.is_enabled() {
                index_set.insert(RuleFilter::Rule(Self::GROUP_NAME, Self::GROUP_RULES[13]));
            }
        }
        if let Some(rule) = self.no_useless_else.as_ref() {
            if rule.is_enabled() {
                index_set.insert(RuleFilter::Rule(Self::GROUP_NAME, Self::GROUP_RULES[14]));
            }
        }
        if let Some(rule) = self.no_var.as_ref() {
            if rule.is_enabled() {
                index_set.insert(RuleFilter::Rule(Self::GROUP_NAME, Self::GROUP_RULES[15]));
            }
        }
        if let Some(rule) = self.use_as_const_assertion.as_ref() {
            if rule.is_enabled() {
                index_set.insert(RuleFilter::Rule(Self::GROUP_NAME, Self::GROUP_RULES[16]));
            }
        }
        if let Some(rule) = self.use_block_statements.as_ref() {
            if rule.is_enabled() {
                index_set.insert(RuleFilter::Rule(Self::GROUP_NAME, Self::GROUP_RULES[17]));
            }
        }
        if let Some(rule) = self.use_collapsed_else_if.as_ref() {
            if rule.is_enabled() {
                index_set.insert(RuleFilter::Rule(Self::GROUP_NAME, Self::GROUP_RULES[18]));
            }
        }
        if let Some(rule) = self.use_consistent_array_type.as_ref() {
            if rule.is_enabled() {
                index_set.insert(RuleFilter::Rule(Self::GROUP_NAME, Self::GROUP_RULES[19]));
            }
        }
        if let Some(rule) = self.use_const.as_ref() {
            if rule.is_enabled() {
                index_set.insert(RuleFilter::Rule(Self::GROUP_NAME, Self::GROUP_RULES[20]));
            }
        }
        if let Some(rule) = self.use_default_parameter_last.as_ref() {
            if rule.is_enabled() {
                index_set.insert(RuleFilter::Rule(Self::GROUP_NAME, Self::GROUP_RULES[21]));
            }
        }
        if let Some(rule) = self.use_enum_initializers.as_ref() {
            if rule.is_enabled() {
                index_set.insert(RuleFilter::Rule(Self::GROUP_NAME, Self::GROUP_RULES[22]));
            }
        }
        if let Some(rule) = self.use_exponentiation_operator.as_ref() {
            if rule.is_enabled() {
                index_set.insert(RuleFilter::Rule(Self::GROUP_NAME, Self::GROUP_RULES[23]));
            }
        }
        if let Some(rule) = self.use_export_type.as_ref() {
            if rule.is_enabled() {
                index_set.insert(RuleFilter::Rule(Self::GROUP_NAME, Self::GROUP_RULES[24]));
            }
        }
        if let Some(rule) = self.use_filenaming_convention.as_ref() {
            if rule.is_enabled() {
                index_set.insert(RuleFilter::Rule(Self::GROUP_NAME, Self::GROUP_RULES[25]));
            }
        }
        if let Some(rule) = self.use_for_of.as_ref() {
            if rule.is_enabled() {
                index_set.insert(RuleFilter::Rule(Self::GROUP_NAME, Self::GROUP_RULES[26]));
            }
        }
        if let Some(rule) = self.use_fragment_syntax.as_ref() {
            if rule.is_enabled() {
                index_set.insert(RuleFilter::Rule(Self::GROUP_NAME, Self::GROUP_RULES[27]));
            }
        }
        if let Some(rule) = self.use_import_type.as_ref() {
            if rule.is_enabled() {
                index_set.insert(RuleFilter::Rule(Self::GROUP_NAME, Self::GROUP_RULES[28]));
            }
        }
        if let Some(rule) = self.use_literal_enum_members.as_ref() {
            if rule.is_enabled() {
                index_set.insert(RuleFilter::Rule(Self::GROUP_NAME, Self::GROUP_RULES[29]));
            }
        }
        if let Some(rule) = self.use_naming_convention.as_ref() {
            if rule.is_enabled() {
                index_set.insert(RuleFilter::Rule(Self::GROUP_NAME, Self::GROUP_RULES[30]));
            }
        }
        if let Some(rule) = self.use_node_assert_strict.as_ref() {
            if rule.is_enabled() {
                index_set.insert(RuleFilter::Rule(Self::GROUP_NAME, Self::GROUP_RULES[31]));
            }
        }
        if let Some(rule) = self.use_nodejs_import_protocol.as_ref() {
            if rule.is_enabled() {
                index_set.insert(RuleFilter::Rule(Self::GROUP_NAME, Self::GROUP_RULES[32]));
            }
        }
        if let Some(rule) = self.use_number_namespace.as_ref() {
            if rule.is_enabled() {
                index_set.insert(RuleFilter::Rule(Self::GROUP_NAME, Self::GROUP_RULES[33]));
            }
        }
        if let Some(rule) = self.use_numeric_literals.as_ref() {
            if rule.is_enabled() {
                index_set.insert(RuleFilter::Rule(Self::GROUP_NAME, Self::GROUP_RULES[34]));
            }
        }
        if let Some(rule) = self.use_self_closing_elements.as_ref() {
            if rule.is_enabled() {
                index_set.insert(RuleFilter::Rule(Self::GROUP_NAME, Self::GROUP_RULES[35]));
            }
        }
        if let Some(rule) = self.use_shorthand_array_type.as_ref() {
            if rule.is_enabled() {
                index_set.insert(RuleFilter::Rule(Self::GROUP_NAME, Self::GROUP_RULES[36]));
            }
        }
        if let Some(rule) = self.use_shorthand_assign.as_ref() {
            if rule.is_enabled() {
                index_set.insert(RuleFilter::Rule(Self::GROUP_NAME, Self::GROUP_RULES[37]));
            }
        }
        if let Some(rule) = self.use_shorthand_function_type.as_ref() {
            if rule.is_enabled() {
                index_set.insert(RuleFilter::Rule(Self::GROUP_NAME, Self::GROUP_RULES[38]));
            }
        }
        if let Some(rule) = self.use_single_case_statement.as_ref() {
            if rule.is_enabled() {
                index_set.insert(RuleFilter::Rule(Self::GROUP_NAME, Self::GROUP_RULES[39]));
            }
        }
        if let Some(rule) = self.use_single_var_declarator.as_ref() {
            if rule.is_enabled() {
                index_set.insert(RuleFilter::Rule(Self::GROUP_NAME, Self::GROUP_RULES[40]));
            }
        }
        if let Some(rule) = self.use_template.as_ref() {
            if rule.is_enabled() {
                index_set.insert(RuleFilter::Rule(Self::GROUP_NAME, Self::GROUP_RULES[41]));
            }
        }
        if let Some(rule) = self.use_while.as_ref() {
            if rule.is_enabled() {
                index_set.insert(RuleFilter::Rule(Self::GROUP_NAME, Self::GROUP_RULES[42]));
            }
        }
        index_set
    }
    pub(crate) fn get_disabled_rules(&self) -> FxHashSet<RuleFilter<'static>> {
        let mut index_set = FxHashSet::default();
        if let Some(rule) = self.no_arguments.as_ref() {
            if rule.is_disabled() {
                index_set.insert(RuleFilter::Rule(Self::GROUP_NAME, Self::GROUP_RULES[0]));
            }
        }
        if let Some(rule) = self.no_comma_operator.as_ref() {
            if rule.is_disabled() {
                index_set.insert(RuleFilter::Rule(Self::GROUP_NAME, Self::GROUP_RULES[1]));
            }
        }
        if let Some(rule) = self.no_default_export.as_ref() {
            if rule.is_disabled() {
                index_set.insert(RuleFilter::Rule(Self::GROUP_NAME, Self::GROUP_RULES[2]));
            }
        }
        if let Some(rule) = self.no_implicit_boolean.as_ref() {
            if rule.is_disabled() {
                index_set.insert(RuleFilter::Rule(Self::GROUP_NAME, Self::GROUP_RULES[3]));
            }
        }
        if let Some(rule) = self.no_inferrable_types.as_ref() {
            if rule.is_disabled() {
                index_set.insert(RuleFilter::Rule(Self::GROUP_NAME, Self::GROUP_RULES[4]));
            }
        }
        if let Some(rule) = self.no_namespace.as_ref() {
            if rule.is_disabled() {
                index_set.insert(RuleFilter::Rule(Self::GROUP_NAME, Self::GROUP_RULES[5]));
            }
        }
        if let Some(rule) = self.no_namespace_import.as_ref() {
            if rule.is_disabled() {
                index_set.insert(RuleFilter::Rule(Self::GROUP_NAME, Self::GROUP_RULES[6]));
            }
        }
        if let Some(rule) = self.no_negation_else.as_ref() {
            if rule.is_disabled() {
                index_set.insert(RuleFilter::Rule(Self::GROUP_NAME, Self::GROUP_RULES[7]));
            }
        }
        if let Some(rule) = self.no_non_null_assertion.as_ref() {
            if rule.is_disabled() {
                index_set.insert(RuleFilter::Rule(Self::GROUP_NAME, Self::GROUP_RULES[8]));
            }
        }
        if let Some(rule) = self.no_parameter_assign.as_ref() {
            if rule.is_disabled() {
                index_set.insert(RuleFilter::Rule(Self::GROUP_NAME, Self::GROUP_RULES[9]));
            }
        }
        if let Some(rule) = self.no_parameter_properties.as_ref() {
            if rule.is_disabled() {
                index_set.insert(RuleFilter::Rule(Self::GROUP_NAME, Self::GROUP_RULES[10]));
            }
        }
        if let Some(rule) = self.no_restricted_globals.as_ref() {
            if rule.is_disabled() {
                index_set.insert(RuleFilter::Rule(Self::GROUP_NAME, Self::GROUP_RULES[11]));
            }
        }
        if let Some(rule) = self.no_shouty_constants.as_ref() {
            if rule.is_disabled() {
                index_set.insert(RuleFilter::Rule(Self::GROUP_NAME, Self::GROUP_RULES[12]));
            }
        }
        if let Some(rule) = self.no_unused_template_literal.as_ref() {
            if rule.is_disabled() {
                index_set.insert(RuleFilter::Rule(Self::GROUP_NAME, Self::GROUP_RULES[13]));
            }
        }
        if let Some(rule) = self.no_useless_else.as_ref() {
            if rule.is_disabled() {
                index_set.insert(RuleFilter::Rule(Self::GROUP_NAME, Self::GROUP_RULES[14]));
            }
        }
        if let Some(rule) = self.no_var.as_ref() {
            if rule.is_disabled() {
                index_set.insert(RuleFilter::Rule(Self::GROUP_NAME, Self::GROUP_RULES[15]));
            }
        }
        if let Some(rule) = self.use_as_const_assertion.as_ref() {
            if rule.is_disabled() {
                index_set.insert(RuleFilter::Rule(Self::GROUP_NAME, Self::GROUP_RULES[16]));
            }
        }
        if let Some(rule) = self.use_block_statements.as_ref() {
            if rule.is_disabled() {
                index_set.insert(RuleFilter::Rule(Self::GROUP_NAME, Self::GROUP_RULES[17]));
            }
        }
        if let Some(rule) = self.use_collapsed_else_if.as_ref() {
            if rule.is_disabled() {
                index_set.insert(RuleFilter::Rule(Self::GROUP_NAME, Self::GROUP_RULES[18]));
            }
        }
        if let Some(rule) = self.use_consistent_array_type.as_ref() {
            if rule.is_disabled() {
                index_set.insert(RuleFilter::Rule(Self::GROUP_NAME, Self::GROUP_RULES[19]));
            }
        }
        if let Some(rule) = self.use_const.as_ref() {
            if rule.is_disabled() {
                index_set.insert(RuleFilter::Rule(Self::GROUP_NAME, Self::GROUP_RULES[20]));
            }
        }
        if let Some(rule) = self.use_default_parameter_last.as_ref() {
            if rule.is_disabled() {
                index_set.insert(RuleFilter::Rule(Self::GROUP_NAME, Self::GROUP_RULES[21]));
            }
        }
        if let Some(rule) = self.use_enum_initializers.as_ref() {
            if rule.is_disabled() {
                index_set.insert(RuleFilter::Rule(Self::GROUP_NAME, Self::GROUP_RULES[22]));
            }
        }
        if let Some(rule) = self.use_exponentiation_operator.as_ref() {
            if rule.is_disabled() {
                index_set.insert(RuleFilter::Rule(Self::GROUP_NAME, Self::GROUP_RULES[23]));
            }
        }
        if let Some(rule) = self.use_export_type.as_ref() {
            if rule.is_disabled() {
                index_set.insert(RuleFilter::Rule(Self::GROUP_NAME, Self::GROUP_RULES[24]));
            }
        }
        if let Some(rule) = self.use_filenaming_convention.as_ref() {
            if rule.is_disabled() {
                index_set.insert(RuleFilter::Rule(Self::GROUP_NAME, Self::GROUP_RULES[25]));
            }
        }
        if let Some(rule) = self.use_for_of.as_ref() {
            if rule.is_disabled() {
                index_set.insert(RuleFilter::Rule(Self::GROUP_NAME, Self::GROUP_RULES[26]));
            }
        }
        if let Some(rule) = self.use_fragment_syntax.as_ref() {
            if rule.is_disabled() {
                index_set.insert(RuleFilter::Rule(Self::GROUP_NAME, Self::GROUP_RULES[27]));
            }
        }
        if let Some(rule) = self.use_import_type.as_ref() {
            if rule.is_disabled() {
                index_set.insert(RuleFilter::Rule(Self::GROUP_NAME, Self::GROUP_RULES[28]));
            }
        }
        if let Some(rule) = self.use_literal_enum_members.as_ref() {
            if rule.is_disabled() {
                index_set.insert(RuleFilter::Rule(Self::GROUP_NAME, Self::GROUP_RULES[29]));
            }
        }
        if let Some(rule) = self.use_naming_convention.as_ref() {
            if rule.is_disabled() {
                index_set.insert(RuleFilter::Rule(Self::GROUP_NAME, Self::GROUP_RULES[30]));
            }
        }
        if let Some(rule) = self.use_node_assert_strict.as_ref() {
            if rule.is_disabled() {
                index_set.insert(RuleFilter::Rule(Self::GROUP_NAME, Self::GROUP_RULES[31]));
            }
        }
        if let Some(rule) = self.use_nodejs_import_protocol.as_ref() {
            if rule.is_disabled() {
                index_set.insert(RuleFilter::Rule(Self::GROUP_NAME, Self::GROUP_RULES[32]));
            }
        }
        if let Some(rule) = self.use_number_namespace.as_ref() {
            if rule.is_disabled() {
                index_set.insert(RuleFilter::Rule(Self::GROUP_NAME, Self::GROUP_RULES[33]));
            }
        }
        if let Some(rule) = self.use_numeric_literals.as_ref() {
            if rule.is_disabled() {
                index_set.insert(RuleFilter::Rule(Self::GROUP_NAME, Self::GROUP_RULES[34]));
            }
        }
        if let Some(rule) = self.use_self_closing_elements.as_ref() {
            if rule.is_disabled() {
                index_set.insert(RuleFilter::Rule(Self::GROUP_NAME, Self::GROUP_RULES[35]));
            }
        }
        if let Some(rule) = self.use_shorthand_array_type.as_ref() {
            if rule.is_disabled() {
                index_set.insert(RuleFilter::Rule(Self::GROUP_NAME, Self::GROUP_RULES[36]));
            }
        }
        if let Some(rule) = self.use_shorthand_assign.as_ref() {
            if rule.is_disabled() {
                index_set.insert(RuleFilter::Rule(Self::GROUP_NAME, Self::GROUP_RULES[37]));
            }
        }
        if let Some(rule) = self.use_shorthand_function_type.as_ref() {
            if rule.is_disabled() {
                index_set.insert(RuleFilter::Rule(Self::GROUP_NAME, Self::GROUP_RULES[38]));
            }
        }
        if let Some(rule) = self.use_single_case_statement.as_ref() {
            if rule.is_disabled() {
                index_set.insert(RuleFilter::Rule(Self::GROUP_NAME, Self::GROUP_RULES[39]));
            }
        }
        if let Some(rule) = self.use_single_var_declarator.as_ref() {
            if rule.is_disabled() {
                index_set.insert(RuleFilter::Rule(Self::GROUP_NAME, Self::GROUP_RULES[40]));
            }
        }
        if let Some(rule) = self.use_template.as_ref() {
            if rule.is_disabled() {
                index_set.insert(RuleFilter::Rule(Self::GROUP_NAME, Self::GROUP_RULES[41]));
            }
        }
        if let Some(rule) = self.use_while.as_ref() {
            if rule.is_disabled() {
                index_set.insert(RuleFilter::Rule(Self::GROUP_NAME, Self::GROUP_RULES[42]));
            }
        }
        index_set
    }
    #[doc = r" Checks if, given a rule name, matches one of the rules contained in this category"]
    pub(crate) fn has_rule(rule_name: &str) -> Option<&'static str> {
        Some(Self::GROUP_RULES[Self::GROUP_RULES.binary_search(&rule_name).ok()?])
    }
    #[doc = r" Checks if, given a rule name, it is marked as recommended"]
    pub(crate) fn is_recommended_rule(rule_name: &str) -> bool {
        Self::RECOMMENDED_RULES.contains(&rule_name)
    }
    pub(crate) fn recommended_rules_as_filters() -> &'static [RuleFilter<'static>] {
        Self::RECOMMENDED_RULES_AS_FILTERS
    }
    pub(crate) fn all_rules_as_filters() -> &'static [RuleFilter<'static>] {
        Self::ALL_RULES_AS_FILTERS
    }
    #[doc = r" Select preset rules"]
    pub(crate) fn collect_preset_rules(
        &self,
        parent_is_all: bool,
        parent_is_recommended: bool,
        enabled_rules: &mut FxHashSet<RuleFilter<'static>>,
    ) {
        if self.is_all_true() || self.is_all_unset() && parent_is_all {
            enabled_rules.extend(Self::all_rules_as_filters());
        } else if self.is_recommended_true()
            || self.is_recommended_unset() && self.is_all_unset() && parent_is_recommended
        {
            enabled_rules.extend(Self::recommended_rules_as_filters());
        }
    }
    pub(crate) fn get_rule_configuration(
        &self,
        rule_name: &str,
    ) -> Option<(RulePlainConfiguration, Option<RuleOptions>)> {
        match rule_name {
            "noArguments" => self
                .no_arguments
                .as_ref()
                .map(|conf| (conf.level(), conf.get_options())),
            "noCommaOperator" => self
                .no_comma_operator
                .as_ref()
                .map(|conf| (conf.level(), conf.get_options())),
            "noDefaultExport" => self
                .no_default_export
                .as_ref()
                .map(|conf| (conf.level(), conf.get_options())),
            "noImplicitBoolean" => self
                .no_implicit_boolean
                .as_ref()
                .map(|conf| (conf.level(), conf.get_options())),
            "noInferrableTypes" => self
                .no_inferrable_types
                .as_ref()
                .map(|conf| (conf.level(), conf.get_options())),
            "noNamespace" => self
                .no_namespace
                .as_ref()
                .map(|conf| (conf.level(), conf.get_options())),
            "noNamespaceImport" => self
                .no_namespace_import
                .as_ref()
                .map(|conf| (conf.level(), conf.get_options())),
            "noNegationElse" => self
                .no_negation_else
                .as_ref()
                .map(|conf| (conf.level(), conf.get_options())),
            "noNonNullAssertion" => self
                .no_non_null_assertion
                .as_ref()
                .map(|conf| (conf.level(), conf.get_options())),
            "noParameterAssign" => self
                .no_parameter_assign
                .as_ref()
                .map(|conf| (conf.level(), conf.get_options())),
            "noParameterProperties" => self
                .no_parameter_properties
                .as_ref()
                .map(|conf| (conf.level(), conf.get_options())),
            "noRestrictedGlobals" => self
                .no_restricted_globals
                .as_ref()
                .map(|conf| (conf.level(), conf.get_options())),
            "noShoutyConstants" => self
                .no_shouty_constants
                .as_ref()
                .map(|conf| (conf.level(), conf.get_options())),
            "noUnusedTemplateLiteral" => self
                .no_unused_template_literal
                .as_ref()
                .map(|conf| (conf.level(), conf.get_options())),
            "noUselessElse" => self
                .no_useless_else
                .as_ref()
                .map(|conf| (conf.level(), conf.get_options())),
            "noVar" => self
                .no_var
                .as_ref()
                .map(|conf| (conf.level(), conf.get_options())),
            "useAsConstAssertion" => self
                .use_as_const_assertion
                .as_ref()
                .map(|conf| (conf.level(), conf.get_options())),
            "useBlockStatements" => self
                .use_block_statements
                .as_ref()
                .map(|conf| (conf.level(), conf.get_options())),
            "useCollapsedElseIf" => self
                .use_collapsed_else_if
                .as_ref()
                .map(|conf| (conf.level(), conf.get_options())),
            "useConsistentArrayType" => self
                .use_consistent_array_type
                .as_ref()
                .map(|conf| (conf.level(), conf.get_options())),
            "useConst" => self
                .use_const
                .as_ref()
                .map(|conf| (conf.level(), conf.get_options())),
            "useDefaultParameterLast" => self
                .use_default_parameter_last
                .as_ref()
                .map(|conf| (conf.level(), conf.get_options())),
            "useEnumInitializers" => self
                .use_enum_initializers
                .as_ref()
                .map(|conf| (conf.level(), conf.get_options())),
            "useExponentiationOperator" => self
                .use_exponentiation_operator
                .as_ref()
                .map(|conf| (conf.level(), conf.get_options())),
            "useExportType" => self
                .use_export_type
                .as_ref()
                .map(|conf| (conf.level(), conf.get_options())),
            "useFilenamingConvention" => self
                .use_filenaming_convention
                .as_ref()
                .map(|conf| (conf.level(), conf.get_options())),
            "useForOf" => self
                .use_for_of
                .as_ref()
                .map(|conf| (conf.level(), conf.get_options())),
            "useFragmentSyntax" => self
                .use_fragment_syntax
                .as_ref()
                .map(|conf| (conf.level(), conf.get_options())),
            "useImportType" => self
                .use_import_type
                .as_ref()
                .map(|conf| (conf.level(), conf.get_options())),
            "useLiteralEnumMembers" => self
                .use_literal_enum_members
                .as_ref()
                .map(|conf| (conf.level(), conf.get_options())),
            "useNamingConvention" => self
                .use_naming_convention
                .as_ref()
                .map(|conf| (conf.level(), conf.get_options())),
            "useNodeAssertStrict" => self
                .use_node_assert_strict
                .as_ref()
                .map(|conf| (conf.level(), conf.get_options())),
            "useNodejsImportProtocol" => self
                .use_nodejs_import_protocol
                .as_ref()
                .map(|conf| (conf.level(), conf.get_options())),
            "useNumberNamespace" => self
                .use_number_namespace
                .as_ref()
                .map(|conf| (conf.level(), conf.get_options())),
            "useNumericLiterals" => self
                .use_numeric_literals
                .as_ref()
                .map(|conf| (conf.level(), conf.get_options())),
            "useSelfClosingElements" => self
                .use_self_closing_elements
                .as_ref()
                .map(|conf| (conf.level(), conf.get_options())),
            "useShorthandArrayType" => self
                .use_shorthand_array_type
                .as_ref()
                .map(|conf| (conf.level(), conf.get_options())),
            "useShorthandAssign" => self
                .use_shorthand_assign
                .as_ref()
                .map(|conf| (conf.level(), conf.get_options())),
            "useShorthandFunctionType" => self
                .use_shorthand_function_type
                .as_ref()
                .map(|conf| (conf.level(), conf.get_options())),
            "useSingleCaseStatement" => self
                .use_single_case_statement
                .as_ref()
                .map(|conf| (conf.level(), conf.get_options())),
            "useSingleVarDeclarator" => self
                .use_single_var_declarator
                .as_ref()
                .map(|conf| (conf.level(), conf.get_options())),
            "useTemplate" => self
                .use_template
                .as_ref()
                .map(|conf| (conf.level(), conf.get_options())),
            "useWhile" => self
                .use_while
                .as_ref()
                .map(|conf| (conf.level(), conf.get_options())),
            _ => None,
        }
    }
}
#[derive(Clone, Debug, Default, Deserialize, Deserializable, Eq, Merge, PartialEq, Serialize)]
#[deserializable(with_validator)]
#[cfg_attr(feature = "schema", derive(JsonSchema))]
#[serde(rename_all = "camelCase", default, deny_unknown_fields)]
#[doc = r" A list of rules that belong to this group"]
pub struct Suspicious {
    #[doc = r" It enables the recommended rules for this group"]
    #[serde(skip_serializing_if = "Option::is_none")]
    pub recommended: Option<bool>,
    #[doc = r" It enables ALL rules for this group."]
    #[serde(skip_serializing_if = "Option::is_none")]
    pub all: Option<bool>,
    #[doc = "Use standard constants instead of approximated literals."]
    #[serde(skip_serializing_if = "Option::is_none")]
    pub no_approximative_numeric_constant:
        Option<RuleFixConfiguration<NoApproximativeNumericConstant>>,
    #[doc = "Discourage the usage of Array index in keys."]
    #[serde(skip_serializing_if = "Option::is_none")]
    pub no_array_index_key: Option<RuleConfiguration<NoArrayIndexKey>>,
    #[doc = "Disallow assignments in expressions."]
    #[serde(skip_serializing_if = "Option::is_none")]
    pub no_assign_in_expressions: Option<RuleConfiguration<NoAssignInExpressions>>,
    #[doc = "Disallows using an async function as a Promise executor."]
    #[serde(skip_serializing_if = "Option::is_none")]
    pub no_async_promise_executor: Option<RuleConfiguration<NoAsyncPromiseExecutor>>,
    #[doc = "Disallow reassigning exceptions in catch clauses."]
    #[serde(skip_serializing_if = "Option::is_none")]
    pub no_catch_assign: Option<RuleConfiguration<NoCatchAssign>>,
    #[doc = "Disallow reassigning class members."]
    #[serde(skip_serializing_if = "Option::is_none")]
    pub no_class_assign: Option<RuleConfiguration<NoClassAssign>>,
    #[doc = "Prevent comments from being inserted as text nodes"]
    #[serde(skip_serializing_if = "Option::is_none")]
    pub no_comment_text: Option<RuleFixConfiguration<NoCommentText>>,
    #[doc = "Disallow comparing against -0"]
    #[serde(skip_serializing_if = "Option::is_none")]
    pub no_compare_neg_zero: Option<RuleFixConfiguration<NoCompareNegZero>>,
    #[doc = "Disallow labeled statements that are not loops."]
    #[serde(skip_serializing_if = "Option::is_none")]
    pub no_confusing_labels: Option<RuleConfiguration<NoConfusingLabels>>,
    #[doc = "Disallow void type outside of generic or return types."]
    #[serde(skip_serializing_if = "Option::is_none")]
    pub no_confusing_void_type: Option<RuleFixConfiguration<NoConfusingVoidType>>,
    #[doc = "Disallow the use of console.log"]
    #[serde(skip_serializing_if = "Option::is_none")]
    pub no_console_log: Option<RuleFixConfiguration<NoConsoleLog>>,
    #[doc = "Disallow TypeScript const enum"]
    #[serde(skip_serializing_if = "Option::is_none")]
    pub no_const_enum: Option<RuleFixConfiguration<NoConstEnum>>,
    #[doc = "Prevents from having control characters and some escape sequences that match control characters in regular expressions."]
    #[serde(skip_serializing_if = "Option::is_none")]
    pub no_control_characters_in_regex: Option<RuleConfiguration<NoControlCharactersInRegex>>,
    #[doc = "Disallow the use of debugger"]
    #[serde(skip_serializing_if = "Option::is_none")]
    pub no_debugger: Option<RuleFixConfiguration<NoDebugger>>,
    #[doc = "Require the use of === and !=="]
    #[serde(skip_serializing_if = "Option::is_none")]
    pub no_double_equals: Option<RuleFixConfiguration<NoDoubleEquals>>,
    #[doc = "Disallow duplicate case labels."]
    #[serde(skip_serializing_if = "Option::is_none")]
    pub no_duplicate_case: Option<RuleConfiguration<NoDuplicateCase>>,
    #[doc = "Disallow duplicate class members."]
    #[serde(skip_serializing_if = "Option::is_none")]
    pub no_duplicate_class_members: Option<RuleConfiguration<NoDuplicateClassMembers>>,
    #[doc = "Prevents JSX properties to be assigned multiple times."]
    #[serde(skip_serializing_if = "Option::is_none")]
    pub no_duplicate_jsx_props: Option<RuleConfiguration<NoDuplicateJsxProps>>,
    #[doc = "Prevents object literals having more than one property declaration for the same name."]
    #[serde(skip_serializing_if = "Option::is_none")]
    pub no_duplicate_object_keys: Option<RuleFixConfiguration<NoDuplicateObjectKeys>>,
    #[doc = "Disallow duplicate function parameter name."]
    #[serde(skip_serializing_if = "Option::is_none")]
    pub no_duplicate_parameters: Option<RuleConfiguration<NoDuplicateParameters>>,
    #[doc = "A describe block should not contain duplicate hooks."]
    #[serde(skip_serializing_if = "Option::is_none")]
    pub no_duplicate_test_hooks: Option<RuleConfiguration<NoDuplicateTestHooks>>,
    #[doc = "Disallow empty block statements and static blocks."]
    #[serde(skip_serializing_if = "Option::is_none")]
    pub no_empty_block_statements: Option<RuleConfiguration<NoEmptyBlockStatements>>,
    #[doc = "Disallow the declaration of empty interfaces."]
    #[serde(skip_serializing_if = "Option::is_none")]
    pub no_empty_interface: Option<RuleFixConfiguration<NoEmptyInterface>>,
    #[doc = "Disallow the any type usage."]
    #[serde(skip_serializing_if = "Option::is_none")]
    pub no_explicit_any: Option<RuleConfiguration<NoExplicitAny>>,
    #[doc = "Disallow using export or module.exports in files containing tests"]
    #[serde(skip_serializing_if = "Option::is_none")]
    pub no_exports_in_test: Option<RuleConfiguration<NoExportsInTest>>,
    #[doc = "Prevents the wrong usage of the non-null assertion operator (!) in TypeScript files."]
    #[serde(skip_serializing_if = "Option::is_none")]
    pub no_extra_non_null_assertion: Option<RuleFixConfiguration<NoExtraNonNullAssertion>>,
    #[doc = "Disallow fallthrough of switch clauses."]
    #[serde(skip_serializing_if = "Option::is_none")]
    pub no_fallthrough_switch_clause: Option<RuleConfiguration<NoFallthroughSwitchClause>>,
    #[doc = "Disallow focused tests."]
    #[serde(skip_serializing_if = "Option::is_none")]
    pub no_focused_tests: Option<RuleFixConfiguration<NoFocusedTests>>,
    #[doc = "Disallow reassigning function declarations."]
    #[serde(skip_serializing_if = "Option::is_none")]
    pub no_function_assign: Option<RuleConfiguration<NoFunctionAssign>>,
    #[doc = "Disallow assignments to native objects and read-only global variables."]
    #[serde(skip_serializing_if = "Option::is_none")]
    pub no_global_assign: Option<RuleConfiguration<NoGlobalAssign>>,
    #[doc = "Use Number.isFinite instead of global isFinite."]
    #[serde(skip_serializing_if = "Option::is_none")]
    pub no_global_is_finite: Option<RuleFixConfiguration<NoGlobalIsFinite>>,
    #[doc = "Use Number.isNaN instead of global isNaN."]
    #[serde(skip_serializing_if = "Option::is_none")]
    pub no_global_is_nan: Option<RuleFixConfiguration<NoGlobalIsNan>>,
    #[doc = "Disallow use of implicit any type on variable declarations."]
    #[serde(skip_serializing_if = "Option::is_none")]
    pub no_implicit_any_let: Option<RuleConfiguration<NoImplicitAnyLet>>,
    #[doc = "Disallow assigning to imported bindings"]
    #[serde(skip_serializing_if = "Option::is_none")]
    pub no_import_assign: Option<RuleConfiguration<NoImportAssign>>,
    #[doc = "Disallow labels that share a name with a variable"]
    #[serde(skip_serializing_if = "Option::is_none")]
    pub no_label_var: Option<RuleConfiguration<NoLabelVar>>,
    #[doc = "Disallow characters made with multiple code points in character class syntax."]
    #[serde(skip_serializing_if = "Option::is_none")]
    pub no_misleading_character_class: Option<RuleFixConfiguration<NoMisleadingCharacterClass>>,
    #[doc = "Enforce proper usage of new and constructor."]
    #[serde(skip_serializing_if = "Option::is_none")]
    pub no_misleading_instantiator: Option<RuleConfiguration<NoMisleadingInstantiator>>,
    #[doc = "Disallow shorthand assign when variable appears on both sides."]
    #[serde(skip_serializing_if = "Option::is_none")]
    pub no_misrefactored_shorthand_assign:
        Option<RuleFixConfiguration<NoMisrefactoredShorthandAssign>>,
    #[doc = "Disallow direct use of Object.prototype builtins."]
    #[serde(skip_serializing_if = "Option::is_none")]
    pub no_prototype_builtins: Option<RuleConfiguration<NoPrototypeBuiltins>>,
    #[doc = "Disallow variable, function, class, and type redeclarations in the same scope."]
    #[serde(skip_serializing_if = "Option::is_none")]
    pub no_redeclare: Option<RuleConfiguration<NoRedeclare>>,
    #[doc = "Prevents from having redundant \"use strict\"."]
    #[serde(skip_serializing_if = "Option::is_none")]
    pub no_redundant_use_strict: Option<RuleFixConfiguration<NoRedundantUseStrict>>,
    #[doc = "Disallow comparisons where both sides are exactly the same."]
    #[serde(skip_serializing_if = "Option::is_none")]
    pub no_self_compare: Option<RuleConfiguration<NoSelfCompare>>,
    #[doc = "Disallow identifiers from shadowing restricted names."]
    #[serde(skip_serializing_if = "Option::is_none")]
    pub no_shadow_restricted_names: Option<RuleConfiguration<NoShadowRestrictedNames>>,
    #[doc = "Disallow disabled tests."]
    #[serde(skip_serializing_if = "Option::is_none")]
    pub no_skipped_tests: Option<RuleFixConfiguration<NoSkippedTests>>,
    #[doc = "Disallow sparse arrays"]
    #[serde(skip_serializing_if = "Option::is_none")]
    pub no_sparse_array: Option<RuleFixConfiguration<NoSparseArray>>,
    #[doc = "It detects possible \"wrong\" semicolons inside JSX elements."]
    #[serde(skip_serializing_if = "Option::is_none")]
    pub no_suspicious_semicolon_in_jsx: Option<RuleConfiguration<NoSuspiciousSemicolonInJsx>>,
    #[doc = "Disallow then property."]
    #[serde(skip_serializing_if = "Option::is_none")]
    pub no_then_property: Option<RuleConfiguration<NoThenProperty>>,
    #[doc = "Disallow unsafe declaration merging between interfaces and classes."]
    #[serde(skip_serializing_if = "Option::is_none")]
    pub no_unsafe_declaration_merging: Option<RuleConfiguration<NoUnsafeDeclarationMerging>>,
    #[doc = "Disallow using unsafe negation."]
    #[serde(skip_serializing_if = "Option::is_none")]
    pub no_unsafe_negation: Option<RuleFixConfiguration<NoUnsafeNegation>>,
    #[doc = "Ensure async functions utilize await."]
    #[serde(skip_serializing_if = "Option::is_none")]
    pub use_await: Option<RuleConfiguration<UseAwait>>,
    #[doc = "Enforce default clauses in switch statements to be last"]
    #[serde(skip_serializing_if = "Option::is_none")]
    pub use_default_switch_clause_last: Option<RuleConfiguration<UseDefaultSwitchClauseLast>>,
    #[doc = "Enforce get methods to always return a value."]
    #[serde(skip_serializing_if = "Option::is_none")]
    pub use_getter_return: Option<RuleConfiguration<UseGetterReturn>>,
    #[doc = "Use Array.isArray() instead of instanceof Array."]
    #[serde(skip_serializing_if = "Option::is_none")]
    pub use_is_array: Option<RuleFixConfiguration<UseIsArray>>,
    #[doc = "Require using the namespace keyword over the module keyword to declare TypeScript namespaces."]
    #[serde(skip_serializing_if = "Option::is_none")]
    pub use_namespace_keyword: Option<RuleFixConfiguration<UseNamespaceKeyword>>,
    #[doc = "This rule verifies the result of typeof $expr unary expressions is being compared to valid values, either string literals containing valid type names or other typeof expressions"]
    #[serde(skip_serializing_if = "Option::is_none")]
    pub use_valid_typeof: Option<RuleFixConfiguration<UseValidTypeof>>,
}
impl DeserializableValidator for Suspicious {
    fn validate(
        &mut self,
        _name: &str,
        range: TextRange,
        diagnostics: &mut Vec<DeserializationDiagnostic>,
    ) -> bool {
        if self.recommended == Some(true) && self.all == Some(true) {
            diagnostics . push (DeserializationDiagnostic :: new (markup ! (< Emphasis > "'recommended'" < / Emphasis > " and " < Emphasis > "'all'" < / Emphasis > " can't be both " < Emphasis > "'true'" < / Emphasis > ". You should choose only one of them.")) . with_range (range) . with_note (markup ! ("Biome will fallback to its defaults for this section."))) ;
            return false;
        }
        true
    }
}
impl Suspicious {
    const GROUP_NAME: &'static str = "suspicious";
    pub(crate) const GROUP_RULES: &'static [&'static str] = &[
        "noApproximativeNumericConstant",
        "noArrayIndexKey",
        "noAssignInExpressions",
        "noAsyncPromiseExecutor",
        "noCatchAssign",
        "noClassAssign",
        "noCommentText",
        "noCompareNegZero",
        "noConfusingLabels",
        "noConfusingVoidType",
        "noConsoleLog",
        "noConstEnum",
        "noControlCharactersInRegex",
        "noDebugger",
        "noDoubleEquals",
        "noDuplicateCase",
        "noDuplicateClassMembers",
        "noDuplicateJsxProps",
        "noDuplicateObjectKeys",
        "noDuplicateParameters",
        "noDuplicateTestHooks",
        "noEmptyBlockStatements",
        "noEmptyInterface",
        "noExplicitAny",
        "noExportsInTest",
        "noExtraNonNullAssertion",
        "noFallthroughSwitchClause",
        "noFocusedTests",
        "noFunctionAssign",
        "noGlobalAssign",
        "noGlobalIsFinite",
        "noGlobalIsNan",
        "noImplicitAnyLet",
        "noImportAssign",
        "noLabelVar",
        "noMisleadingCharacterClass",
        "noMisleadingInstantiator",
        "noMisrefactoredShorthandAssign",
        "noPrototypeBuiltins",
        "noRedeclare",
        "noRedundantUseStrict",
        "noSelfCompare",
        "noShadowRestrictedNames",
        "noSkippedTests",
        "noSparseArray",
        "noSuspiciousSemicolonInJsx",
        "noThenProperty",
        "noUnsafeDeclarationMerging",
        "noUnsafeNegation",
        "useAwait",
        "useDefaultSwitchClauseLast",
        "useGetterReturn",
        "useIsArray",
        "useNamespaceKeyword",
        "useValidTypeof",
    ];
    const RECOMMENDED_RULES: &'static [&'static str] = &[
        "noApproximativeNumericConstant",
        "noArrayIndexKey",
        "noAssignInExpressions",
        "noAsyncPromiseExecutor",
        "noCatchAssign",
        "noClassAssign",
        "noCommentText",
        "noCompareNegZero",
        "noConfusingLabels",
        "noConfusingVoidType",
        "noConstEnum",
        "noControlCharactersInRegex",
        "noDebugger",
        "noDoubleEquals",
        "noDuplicateCase",
        "noDuplicateClassMembers",
        "noDuplicateJsxProps",
        "noDuplicateObjectKeys",
        "noDuplicateParameters",
        "noDuplicateTestHooks",
        "noEmptyInterface",
        "noExplicitAny",
        "noExportsInTest",
        "noExtraNonNullAssertion",
        "noFallthroughSwitchClause",
        "noFocusedTests",
        "noFunctionAssign",
        "noGlobalAssign",
        "noGlobalIsFinite",
        "noGlobalIsNan",
        "noImplicitAnyLet",
        "noImportAssign",
        "noLabelVar",
        "noMisleadingCharacterClass",
        "noMisleadingInstantiator",
        "noMisrefactoredShorthandAssign",
        "noPrototypeBuiltins",
        "noRedeclare",
        "noRedundantUseStrict",
        "noSelfCompare",
        "noShadowRestrictedNames",
        "noSparseArray",
        "noSuspiciousSemicolonInJsx",
        "noThenProperty",
        "noUnsafeDeclarationMerging",
        "noUnsafeNegation",
        "useDefaultSwitchClauseLast",
        "useGetterReturn",
        "useIsArray",
        "useNamespaceKeyword",
        "useValidTypeof",
    ];
    const RECOMMENDED_RULES_AS_FILTERS: &'static [RuleFilter<'static>] = &[
        RuleFilter::Rule(Self::GROUP_NAME, Self::GROUP_RULES[0]),
        RuleFilter::Rule(Self::GROUP_NAME, Self::GROUP_RULES[1]),
        RuleFilter::Rule(Self::GROUP_NAME, Self::GROUP_RULES[2]),
        RuleFilter::Rule(Self::GROUP_NAME, Self::GROUP_RULES[3]),
        RuleFilter::Rule(Self::GROUP_NAME, Self::GROUP_RULES[4]),
        RuleFilter::Rule(Self::GROUP_NAME, Self::GROUP_RULES[5]),
        RuleFilter::Rule(Self::GROUP_NAME, Self::GROUP_RULES[6]),
        RuleFilter::Rule(Self::GROUP_NAME, Self::GROUP_RULES[7]),
        RuleFilter::Rule(Self::GROUP_NAME, Self::GROUP_RULES[8]),
        RuleFilter::Rule(Self::GROUP_NAME, Self::GROUP_RULES[9]),
        RuleFilter::Rule(Self::GROUP_NAME, Self::GROUP_RULES[11]),
        RuleFilter::Rule(Self::GROUP_NAME, Self::GROUP_RULES[12]),
        RuleFilter::Rule(Self::GROUP_NAME, Self::GROUP_RULES[13]),
        RuleFilter::Rule(Self::GROUP_NAME, Self::GROUP_RULES[14]),
        RuleFilter::Rule(Self::GROUP_NAME, Self::GROUP_RULES[15]),
        RuleFilter::Rule(Self::GROUP_NAME, Self::GROUP_RULES[16]),
        RuleFilter::Rule(Self::GROUP_NAME, Self::GROUP_RULES[17]),
        RuleFilter::Rule(Self::GROUP_NAME, Self::GROUP_RULES[18]),
        RuleFilter::Rule(Self::GROUP_NAME, Self::GROUP_RULES[19]),
        RuleFilter::Rule(Self::GROUP_NAME, Self::GROUP_RULES[20]),
        RuleFilter::Rule(Self::GROUP_NAME, Self::GROUP_RULES[22]),
        RuleFilter::Rule(Self::GROUP_NAME, Self::GROUP_RULES[23]),
        RuleFilter::Rule(Self::GROUP_NAME, Self::GROUP_RULES[24]),
        RuleFilter::Rule(Self::GROUP_NAME, Self::GROUP_RULES[25]),
        RuleFilter::Rule(Self::GROUP_NAME, Self::GROUP_RULES[26]),
        RuleFilter::Rule(Self::GROUP_NAME, Self::GROUP_RULES[27]),
        RuleFilter::Rule(Self::GROUP_NAME, Self::GROUP_RULES[28]),
        RuleFilter::Rule(Self::GROUP_NAME, Self::GROUP_RULES[29]),
        RuleFilter::Rule(Self::GROUP_NAME, Self::GROUP_RULES[30]),
        RuleFilter::Rule(Self::GROUP_NAME, Self::GROUP_RULES[31]),
        RuleFilter::Rule(Self::GROUP_NAME, Self::GROUP_RULES[32]),
        RuleFilter::Rule(Self::GROUP_NAME, Self::GROUP_RULES[33]),
        RuleFilter::Rule(Self::GROUP_NAME, Self::GROUP_RULES[34]),
        RuleFilter::Rule(Self::GROUP_NAME, Self::GROUP_RULES[35]),
        RuleFilter::Rule(Self::GROUP_NAME, Self::GROUP_RULES[36]),
        RuleFilter::Rule(Self::GROUP_NAME, Self::GROUP_RULES[37]),
        RuleFilter::Rule(Self::GROUP_NAME, Self::GROUP_RULES[38]),
        RuleFilter::Rule(Self::GROUP_NAME, Self::GROUP_RULES[39]),
        RuleFilter::Rule(Self::GROUP_NAME, Self::GROUP_RULES[40]),
        RuleFilter::Rule(Self::GROUP_NAME, Self::GROUP_RULES[41]),
        RuleFilter::Rule(Self::GROUP_NAME, Self::GROUP_RULES[42]),
        RuleFilter::Rule(Self::GROUP_NAME, Self::GROUP_RULES[44]),
        RuleFilter::Rule(Self::GROUP_NAME, Self::GROUP_RULES[45]),
        RuleFilter::Rule(Self::GROUP_NAME, Self::GROUP_RULES[46]),
        RuleFilter::Rule(Self::GROUP_NAME, Self::GROUP_RULES[47]),
        RuleFilter::Rule(Self::GROUP_NAME, Self::GROUP_RULES[48]),
        RuleFilter::Rule(Self::GROUP_NAME, Self::GROUP_RULES[50]),
        RuleFilter::Rule(Self::GROUP_NAME, Self::GROUP_RULES[51]),
        RuleFilter::Rule(Self::GROUP_NAME, Self::GROUP_RULES[52]),
        RuleFilter::Rule(Self::GROUP_NAME, Self::GROUP_RULES[53]),
        RuleFilter::Rule(Self::GROUP_NAME, Self::GROUP_RULES[54]),
    ];
    const ALL_RULES_AS_FILTERS: &'static [RuleFilter<'static>] = &[
        RuleFilter::Rule(Self::GROUP_NAME, Self::GROUP_RULES[0]),
        RuleFilter::Rule(Self::GROUP_NAME, Self::GROUP_RULES[1]),
        RuleFilter::Rule(Self::GROUP_NAME, Self::GROUP_RULES[2]),
        RuleFilter::Rule(Self::GROUP_NAME, Self::GROUP_RULES[3]),
        RuleFilter::Rule(Self::GROUP_NAME, Self::GROUP_RULES[4]),
        RuleFilter::Rule(Self::GROUP_NAME, Self::GROUP_RULES[5]),
        RuleFilter::Rule(Self::GROUP_NAME, Self::GROUP_RULES[6]),
        RuleFilter::Rule(Self::GROUP_NAME, Self::GROUP_RULES[7]),
        RuleFilter::Rule(Self::GROUP_NAME, Self::GROUP_RULES[8]),
        RuleFilter::Rule(Self::GROUP_NAME, Self::GROUP_RULES[9]),
        RuleFilter::Rule(Self::GROUP_NAME, Self::GROUP_RULES[10]),
        RuleFilter::Rule(Self::GROUP_NAME, Self::GROUP_RULES[11]),
        RuleFilter::Rule(Self::GROUP_NAME, Self::GROUP_RULES[12]),
        RuleFilter::Rule(Self::GROUP_NAME, Self::GROUP_RULES[13]),
        RuleFilter::Rule(Self::GROUP_NAME, Self::GROUP_RULES[14]),
        RuleFilter::Rule(Self::GROUP_NAME, Self::GROUP_RULES[15]),
        RuleFilter::Rule(Self::GROUP_NAME, Self::GROUP_RULES[16]),
        RuleFilter::Rule(Self::GROUP_NAME, Self::GROUP_RULES[17]),
        RuleFilter::Rule(Self::GROUP_NAME, Self::GROUP_RULES[18]),
        RuleFilter::Rule(Self::GROUP_NAME, Self::GROUP_RULES[19]),
        RuleFilter::Rule(Self::GROUP_NAME, Self::GROUP_RULES[20]),
        RuleFilter::Rule(Self::GROUP_NAME, Self::GROUP_RULES[21]),
        RuleFilter::Rule(Self::GROUP_NAME, Self::GROUP_RULES[22]),
        RuleFilter::Rule(Self::GROUP_NAME, Self::GROUP_RULES[23]),
        RuleFilter::Rule(Self::GROUP_NAME, Self::GROUP_RULES[24]),
        RuleFilter::Rule(Self::GROUP_NAME, Self::GROUP_RULES[25]),
        RuleFilter::Rule(Self::GROUP_NAME, Self::GROUP_RULES[26]),
        RuleFilter::Rule(Self::GROUP_NAME, Self::GROUP_RULES[27]),
        RuleFilter::Rule(Self::GROUP_NAME, Self::GROUP_RULES[28]),
        RuleFilter::Rule(Self::GROUP_NAME, Self::GROUP_RULES[29]),
        RuleFilter::Rule(Self::GROUP_NAME, Self::GROUP_RULES[30]),
        RuleFilter::Rule(Self::GROUP_NAME, Self::GROUP_RULES[31]),
        RuleFilter::Rule(Self::GROUP_NAME, Self::GROUP_RULES[32]),
        RuleFilter::Rule(Self::GROUP_NAME, Self::GROUP_RULES[33]),
        RuleFilter::Rule(Self::GROUP_NAME, Self::GROUP_RULES[34]),
        RuleFilter::Rule(Self::GROUP_NAME, Self::GROUP_RULES[35]),
        RuleFilter::Rule(Self::GROUP_NAME, Self::GROUP_RULES[36]),
        RuleFilter::Rule(Self::GROUP_NAME, Self::GROUP_RULES[37]),
        RuleFilter::Rule(Self::GROUP_NAME, Self::GROUP_RULES[38]),
        RuleFilter::Rule(Self::GROUP_NAME, Self::GROUP_RULES[39]),
        RuleFilter::Rule(Self::GROUP_NAME, Self::GROUP_RULES[40]),
        RuleFilter::Rule(Self::GROUP_NAME, Self::GROUP_RULES[41]),
        RuleFilter::Rule(Self::GROUP_NAME, Self::GROUP_RULES[42]),
        RuleFilter::Rule(Self::GROUP_NAME, Self::GROUP_RULES[43]),
        RuleFilter::Rule(Self::GROUP_NAME, Self::GROUP_RULES[44]),
        RuleFilter::Rule(Self::GROUP_NAME, Self::GROUP_RULES[45]),
        RuleFilter::Rule(Self::GROUP_NAME, Self::GROUP_RULES[46]),
        RuleFilter::Rule(Self::GROUP_NAME, Self::GROUP_RULES[47]),
        RuleFilter::Rule(Self::GROUP_NAME, Self::GROUP_RULES[48]),
        RuleFilter::Rule(Self::GROUP_NAME, Self::GROUP_RULES[49]),
        RuleFilter::Rule(Self::GROUP_NAME, Self::GROUP_RULES[50]),
        RuleFilter::Rule(Self::GROUP_NAME, Self::GROUP_RULES[51]),
        RuleFilter::Rule(Self::GROUP_NAME, Self::GROUP_RULES[52]),
        RuleFilter::Rule(Self::GROUP_NAME, Self::GROUP_RULES[53]),
        RuleFilter::Rule(Self::GROUP_NAME, Self::GROUP_RULES[54]),
    ];
    #[doc = r" Retrieves the recommended rules"]
    pub(crate) fn is_recommended_true(&self) -> bool {
        matches!(self.recommended, Some(true))
    }
    pub(crate) fn is_recommended_unset(&self) -> bool {
        self.recommended.is_none()
    }
    pub(crate) fn is_all_true(&self) -> bool {
        matches!(self.all, Some(true))
    }
    pub(crate) fn is_all_unset(&self) -> bool {
        self.all.is_none()
    }
    pub(crate) fn get_enabled_rules(&self) -> FxHashSet<RuleFilter<'static>> {
        let mut index_set = FxHashSet::default();
        if let Some(rule) = self.no_approximative_numeric_constant.as_ref() {
            if rule.is_enabled() {
                index_set.insert(RuleFilter::Rule(Self::GROUP_NAME, Self::GROUP_RULES[0]));
            }
        }
        if let Some(rule) = self.no_array_index_key.as_ref() {
            if rule.is_enabled() {
                index_set.insert(RuleFilter::Rule(Self::GROUP_NAME, Self::GROUP_RULES[1]));
            }
        }
        if let Some(rule) = self.no_assign_in_expressions.as_ref() {
            if rule.is_enabled() {
                index_set.insert(RuleFilter::Rule(Self::GROUP_NAME, Self::GROUP_RULES[2]));
            }
        }
        if let Some(rule) = self.no_async_promise_executor.as_ref() {
            if rule.is_enabled() {
                index_set.insert(RuleFilter::Rule(Self::GROUP_NAME, Self::GROUP_RULES[3]));
            }
        }
        if let Some(rule) = self.no_catch_assign.as_ref() {
            if rule.is_enabled() {
                index_set.insert(RuleFilter::Rule(Self::GROUP_NAME, Self::GROUP_RULES[4]));
            }
        }
        if let Some(rule) = self.no_class_assign.as_ref() {
            if rule.is_enabled() {
                index_set.insert(RuleFilter::Rule(Self::GROUP_NAME, Self::GROUP_RULES[5]));
            }
        }
        if let Some(rule) = self.no_comment_text.as_ref() {
            if rule.is_enabled() {
                index_set.insert(RuleFilter::Rule(Self::GROUP_NAME, Self::GROUP_RULES[6]));
            }
        }
        if let Some(rule) = self.no_compare_neg_zero.as_ref() {
            if rule.is_enabled() {
                index_set.insert(RuleFilter::Rule(Self::GROUP_NAME, Self::GROUP_RULES[7]));
            }
        }
        if let Some(rule) = self.no_confusing_labels.as_ref() {
            if rule.is_enabled() {
                index_set.insert(RuleFilter::Rule(Self::GROUP_NAME, Self::GROUP_RULES[8]));
            }
        }
        if let Some(rule) = self.no_confusing_void_type.as_ref() {
            if rule.is_enabled() {
                index_set.insert(RuleFilter::Rule(Self::GROUP_NAME, Self::GROUP_RULES[9]));
            }
        }
        if let Some(rule) = self.no_console_log.as_ref() {
            if rule.is_enabled() {
                index_set.insert(RuleFilter::Rule(Self::GROUP_NAME, Self::GROUP_RULES[10]));
            }
        }
        if let Some(rule) = self.no_const_enum.as_ref() {
            if rule.is_enabled() {
                index_set.insert(RuleFilter::Rule(Self::GROUP_NAME, Self::GROUP_RULES[11]));
            }
        }
        if let Some(rule) = self.no_control_characters_in_regex.as_ref() {
            if rule.is_enabled() {
                index_set.insert(RuleFilter::Rule(Self::GROUP_NAME, Self::GROUP_RULES[12]));
            }
        }
        if let Some(rule) = self.no_debugger.as_ref() {
            if rule.is_enabled() {
                index_set.insert(RuleFilter::Rule(Self::GROUP_NAME, Self::GROUP_RULES[13]));
            }
        }
        if let Some(rule) = self.no_double_equals.as_ref() {
            if rule.is_enabled() {
                index_set.insert(RuleFilter::Rule(Self::GROUP_NAME, Self::GROUP_RULES[14]));
            }
        }
        if let Some(rule) = self.no_duplicate_case.as_ref() {
            if rule.is_enabled() {
                index_set.insert(RuleFilter::Rule(Self::GROUP_NAME, Self::GROUP_RULES[15]));
            }
        }
        if let Some(rule) = self.no_duplicate_class_members.as_ref() {
            if rule.is_enabled() {
                index_set.insert(RuleFilter::Rule(Self::GROUP_NAME, Self::GROUP_RULES[16]));
            }
        }
        if let Some(rule) = self.no_duplicate_jsx_props.as_ref() {
            if rule.is_enabled() {
                index_set.insert(RuleFilter::Rule(Self::GROUP_NAME, Self::GROUP_RULES[17]));
            }
        }
        if let Some(rule) = self.no_duplicate_object_keys.as_ref() {
            if rule.is_enabled() {
                index_set.insert(RuleFilter::Rule(Self::GROUP_NAME, Self::GROUP_RULES[18]));
            }
        }
        if let Some(rule) = self.no_duplicate_parameters.as_ref() {
            if rule.is_enabled() {
                index_set.insert(RuleFilter::Rule(Self::GROUP_NAME, Self::GROUP_RULES[19]));
            }
        }
        if let Some(rule) = self.no_duplicate_test_hooks.as_ref() {
            if rule.is_enabled() {
                index_set.insert(RuleFilter::Rule(Self::GROUP_NAME, Self::GROUP_RULES[20]));
            }
        }
        if let Some(rule) = self.no_empty_block_statements.as_ref() {
            if rule.is_enabled() {
                index_set.insert(RuleFilter::Rule(Self::GROUP_NAME, Self::GROUP_RULES[21]));
            }
        }
        if let Some(rule) = self.no_empty_interface.as_ref() {
            if rule.is_enabled() {
                index_set.insert(RuleFilter::Rule(Self::GROUP_NAME, Self::GROUP_RULES[22]));
            }
        }
        if let Some(rule) = self.no_explicit_any.as_ref() {
            if rule.is_enabled() {
                index_set.insert(RuleFilter::Rule(Self::GROUP_NAME, Self::GROUP_RULES[23]));
            }
        }
        if let Some(rule) = self.no_exports_in_test.as_ref() {
            if rule.is_enabled() {
                index_set.insert(RuleFilter::Rule(Self::GROUP_NAME, Self::GROUP_RULES[24]));
            }
        }
        if let Some(rule) = self.no_extra_non_null_assertion.as_ref() {
            if rule.is_enabled() {
                index_set.insert(RuleFilter::Rule(Self::GROUP_NAME, Self::GROUP_RULES[25]));
            }
        }
        if let Some(rule) = self.no_fallthrough_switch_clause.as_ref() {
            if rule.is_enabled() {
                index_set.insert(RuleFilter::Rule(Self::GROUP_NAME, Self::GROUP_RULES[26]));
            }
        }
        if let Some(rule) = self.no_focused_tests.as_ref() {
            if rule.is_enabled() {
                index_set.insert(RuleFilter::Rule(Self::GROUP_NAME, Self::GROUP_RULES[27]));
            }
        }
        if let Some(rule) = self.no_function_assign.as_ref() {
            if rule.is_enabled() {
                index_set.insert(RuleFilter::Rule(Self::GROUP_NAME, Self::GROUP_RULES[28]));
            }
        }
        if let Some(rule) = self.no_global_assign.as_ref() {
            if rule.is_enabled() {
                index_set.insert(RuleFilter::Rule(Self::GROUP_NAME, Self::GROUP_RULES[29]));
            }
        }
        if let Some(rule) = self.no_global_is_finite.as_ref() {
            if rule.is_enabled() {
                index_set.insert(RuleFilter::Rule(Self::GROUP_NAME, Self::GROUP_RULES[30]));
            }
        }
        if let Some(rule) = self.no_global_is_nan.as_ref() {
            if rule.is_enabled() {
                index_set.insert(RuleFilter::Rule(Self::GROUP_NAME, Self::GROUP_RULES[31]));
            }
        }
        if let Some(rule) = self.no_implicit_any_let.as_ref() {
            if rule.is_enabled() {
                index_set.insert(RuleFilter::Rule(Self::GROUP_NAME, Self::GROUP_RULES[32]));
            }
        }
        if let Some(rule) = self.no_import_assign.as_ref() {
            if rule.is_enabled() {
                index_set.insert(RuleFilter::Rule(Self::GROUP_NAME, Self::GROUP_RULES[33]));
            }
        }
        if let Some(rule) = self.no_label_var.as_ref() {
            if rule.is_enabled() {
                index_set.insert(RuleFilter::Rule(Self::GROUP_NAME, Self::GROUP_RULES[34]));
            }
        }
        if let Some(rule) = self.no_misleading_character_class.as_ref() {
            if rule.is_enabled() {
                index_set.insert(RuleFilter::Rule(Self::GROUP_NAME, Self::GROUP_RULES[35]));
            }
        }
        if let Some(rule) = self.no_misleading_instantiator.as_ref() {
            if rule.is_enabled() {
                index_set.insert(RuleFilter::Rule(Self::GROUP_NAME, Self::GROUP_RULES[36]));
            }
        }
        if let Some(rule) = self.no_misrefactored_shorthand_assign.as_ref() {
            if rule.is_enabled() {
                index_set.insert(RuleFilter::Rule(Self::GROUP_NAME, Self::GROUP_RULES[37]));
            }
        }
        if let Some(rule) = self.no_prototype_builtins.as_ref() {
            if rule.is_enabled() {
                index_set.insert(RuleFilter::Rule(Self::GROUP_NAME, Self::GROUP_RULES[38]));
            }
        }
        if let Some(rule) = self.no_redeclare.as_ref() {
            if rule.is_enabled() {
                index_set.insert(RuleFilter::Rule(Self::GROUP_NAME, Self::GROUP_RULES[39]));
            }
        }
        if let Some(rule) = self.no_redundant_use_strict.as_ref() {
            if rule.is_enabled() {
                index_set.insert(RuleFilter::Rule(Self::GROUP_NAME, Self::GROUP_RULES[40]));
            }
        }
        if let Some(rule) = self.no_self_compare.as_ref() {
            if rule.is_enabled() {
                index_set.insert(RuleFilter::Rule(Self::GROUP_NAME, Self::GROUP_RULES[41]));
            }
        }
        if let Some(rule) = self.no_shadow_restricted_names.as_ref() {
            if rule.is_enabled() {
                index_set.insert(RuleFilter::Rule(Self::GROUP_NAME, Self::GROUP_RULES[42]));
            }
        }
        if let Some(rule) = self.no_skipped_tests.as_ref() {
            if rule.is_enabled() {
                index_set.insert(RuleFilter::Rule(Self::GROUP_NAME, Self::GROUP_RULES[43]));
            }
        }
        if let Some(rule) = self.no_sparse_array.as_ref() {
            if rule.is_enabled() {
                index_set.insert(RuleFilter::Rule(Self::GROUP_NAME, Self::GROUP_RULES[44]));
            }
        }
        if let Some(rule) = self.no_suspicious_semicolon_in_jsx.as_ref() {
            if rule.is_enabled() {
                index_set.insert(RuleFilter::Rule(Self::GROUP_NAME, Self::GROUP_RULES[45]));
            }
        }
        if let Some(rule) = self.no_then_property.as_ref() {
            if rule.is_enabled() {
                index_set.insert(RuleFilter::Rule(Self::GROUP_NAME, Self::GROUP_RULES[46]));
            }
        }
        if let Some(rule) = self.no_unsafe_declaration_merging.as_ref() {
            if rule.is_enabled() {
                index_set.insert(RuleFilter::Rule(Self::GROUP_NAME, Self::GROUP_RULES[47]));
            }
        }
        if let Some(rule) = self.no_unsafe_negation.as_ref() {
            if rule.is_enabled() {
                index_set.insert(RuleFilter::Rule(Self::GROUP_NAME, Self::GROUP_RULES[48]));
            }
        }
        if let Some(rule) = self.use_await.as_ref() {
            if rule.is_enabled() {
                index_set.insert(RuleFilter::Rule(Self::GROUP_NAME, Self::GROUP_RULES[49]));
            }
        }
        if let Some(rule) = self.use_default_switch_clause_last.as_ref() {
            if rule.is_enabled() {
                index_set.insert(RuleFilter::Rule(Self::GROUP_NAME, Self::GROUP_RULES[50]));
            }
        }
        if let Some(rule) = self.use_getter_return.as_ref() {
            if rule.is_enabled() {
                index_set.insert(RuleFilter::Rule(Self::GROUP_NAME, Self::GROUP_RULES[51]));
            }
        }
        if let Some(rule) = self.use_is_array.as_ref() {
            if rule.is_enabled() {
                index_set.insert(RuleFilter::Rule(Self::GROUP_NAME, Self::GROUP_RULES[52]));
            }
        }
        if let Some(rule) = self.use_namespace_keyword.as_ref() {
            if rule.is_enabled() {
                index_set.insert(RuleFilter::Rule(Self::GROUP_NAME, Self::GROUP_RULES[53]));
            }
        }
        if let Some(rule) = self.use_valid_typeof.as_ref() {
            if rule.is_enabled() {
                index_set.insert(RuleFilter::Rule(Self::GROUP_NAME, Self::GROUP_RULES[54]));
            }
        }
        index_set
    }
    pub(crate) fn get_disabled_rules(&self) -> FxHashSet<RuleFilter<'static>> {
        let mut index_set = FxHashSet::default();
        if let Some(rule) = self.no_approximative_numeric_constant.as_ref() {
            if rule.is_disabled() {
                index_set.insert(RuleFilter::Rule(Self::GROUP_NAME, Self::GROUP_RULES[0]));
            }
        }
        if let Some(rule) = self.no_array_index_key.as_ref() {
            if rule.is_disabled() {
                index_set.insert(RuleFilter::Rule(Self::GROUP_NAME, Self::GROUP_RULES[1]));
            }
        }
        if let Some(rule) = self.no_assign_in_expressions.as_ref() {
            if rule.is_disabled() {
                index_set.insert(RuleFilter::Rule(Self::GROUP_NAME, Self::GROUP_RULES[2]));
            }
        }
        if let Some(rule) = self.no_async_promise_executor.as_ref() {
            if rule.is_disabled() {
                index_set.insert(RuleFilter::Rule(Self::GROUP_NAME, Self::GROUP_RULES[3]));
            }
        }
        if let Some(rule) = self.no_catch_assign.as_ref() {
            if rule.is_disabled() {
                index_set.insert(RuleFilter::Rule(Self::GROUP_NAME, Self::GROUP_RULES[4]));
            }
        }
        if let Some(rule) = self.no_class_assign.as_ref() {
            if rule.is_disabled() {
                index_set.insert(RuleFilter::Rule(Self::GROUP_NAME, Self::GROUP_RULES[5]));
            }
        }
        if let Some(rule) = self.no_comment_text.as_ref() {
            if rule.is_disabled() {
                index_set.insert(RuleFilter::Rule(Self::GROUP_NAME, Self::GROUP_RULES[6]));
            }
        }
        if let Some(rule) = self.no_compare_neg_zero.as_ref() {
            if rule.is_disabled() {
                index_set.insert(RuleFilter::Rule(Self::GROUP_NAME, Self::GROUP_RULES[7]));
            }
        }
        if let Some(rule) = self.no_confusing_labels.as_ref() {
            if rule.is_disabled() {
                index_set.insert(RuleFilter::Rule(Self::GROUP_NAME, Self::GROUP_RULES[8]));
            }
        }
        if let Some(rule) = self.no_confusing_void_type.as_ref() {
            if rule.is_disabled() {
                index_set.insert(RuleFilter::Rule(Self::GROUP_NAME, Self::GROUP_RULES[9]));
            }
        }
        if let Some(rule) = self.no_console_log.as_ref() {
            if rule.is_disabled() {
                index_set.insert(RuleFilter::Rule(Self::GROUP_NAME, Self::GROUP_RULES[10]));
            }
        }
        if let Some(rule) = self.no_const_enum.as_ref() {
            if rule.is_disabled() {
                index_set.insert(RuleFilter::Rule(Self::GROUP_NAME, Self::GROUP_RULES[11]));
            }
        }
        if let Some(rule) = self.no_control_characters_in_regex.as_ref() {
            if rule.is_disabled() {
                index_set.insert(RuleFilter::Rule(Self::GROUP_NAME, Self::GROUP_RULES[12]));
            }
        }
        if let Some(rule) = self.no_debugger.as_ref() {
            if rule.is_disabled() {
                index_set.insert(RuleFilter::Rule(Self::GROUP_NAME, Self::GROUP_RULES[13]));
            }
        }
        if let Some(rule) = self.no_double_equals.as_ref() {
            if rule.is_disabled() {
                index_set.insert(RuleFilter::Rule(Self::GROUP_NAME, Self::GROUP_RULES[14]));
            }
        }
        if let Some(rule) = self.no_duplicate_case.as_ref() {
            if rule.is_disabled() {
                index_set.insert(RuleFilter::Rule(Self::GROUP_NAME, Self::GROUP_RULES[15]));
            }
        }
        if let Some(rule) = self.no_duplicate_class_members.as_ref() {
            if rule.is_disabled() {
                index_set.insert(RuleFilter::Rule(Self::GROUP_NAME, Self::GROUP_RULES[16]));
            }
        }
        if let Some(rule) = self.no_duplicate_jsx_props.as_ref() {
            if rule.is_disabled() {
                index_set.insert(RuleFilter::Rule(Self::GROUP_NAME, Self::GROUP_RULES[17]));
            }
        }
        if let Some(rule) = self.no_duplicate_object_keys.as_ref() {
            if rule.is_disabled() {
                index_set.insert(RuleFilter::Rule(Self::GROUP_NAME, Self::GROUP_RULES[18]));
            }
        }
        if let Some(rule) = self.no_duplicate_parameters.as_ref() {
            if rule.is_disabled() {
                index_set.insert(RuleFilter::Rule(Self::GROUP_NAME, Self::GROUP_RULES[19]));
            }
        }
        if let Some(rule) = self.no_duplicate_test_hooks.as_ref() {
            if rule.is_disabled() {
                index_set.insert(RuleFilter::Rule(Self::GROUP_NAME, Self::GROUP_RULES[20]));
            }
        }
        if let Some(rule) = self.no_empty_block_statements.as_ref() {
            if rule.is_disabled() {
                index_set.insert(RuleFilter::Rule(Self::GROUP_NAME, Self::GROUP_RULES[21]));
            }
        }
        if let Some(rule) = self.no_empty_interface.as_ref() {
            if rule.is_disabled() {
                index_set.insert(RuleFilter::Rule(Self::GROUP_NAME, Self::GROUP_RULES[22]));
            }
        }
        if let Some(rule) = self.no_explicit_any.as_ref() {
            if rule.is_disabled() {
                index_set.insert(RuleFilter::Rule(Self::GROUP_NAME, Self::GROUP_RULES[23]));
            }
        }
        if let Some(rule) = self.no_exports_in_test.as_ref() {
            if rule.is_disabled() {
                index_set.insert(RuleFilter::Rule(Self::GROUP_NAME, Self::GROUP_RULES[24]));
            }
        }
        if let Some(rule) = self.no_extra_non_null_assertion.as_ref() {
            if rule.is_disabled() {
                index_set.insert(RuleFilter::Rule(Self::GROUP_NAME, Self::GROUP_RULES[25]));
            }
        }
        if let Some(rule) = self.no_fallthrough_switch_clause.as_ref() {
            if rule.is_disabled() {
                index_set.insert(RuleFilter::Rule(Self::GROUP_NAME, Self::GROUP_RULES[26]));
            }
        }
        if let Some(rule) = self.no_focused_tests.as_ref() {
            if rule.is_disabled() {
                index_set.insert(RuleFilter::Rule(Self::GROUP_NAME, Self::GROUP_RULES[27]));
            }
        }
        if let Some(rule) = self.no_function_assign.as_ref() {
            if rule.is_disabled() {
                index_set.insert(RuleFilter::Rule(Self::GROUP_NAME, Self::GROUP_RULES[28]));
            }
        }
        if let Some(rule) = self.no_global_assign.as_ref() {
            if rule.is_disabled() {
                index_set.insert(RuleFilter::Rule(Self::GROUP_NAME, Self::GROUP_RULES[29]));
            }
        }
        if let Some(rule) = self.no_global_is_finite.as_ref() {
            if rule.is_disabled() {
                index_set.insert(RuleFilter::Rule(Self::GROUP_NAME, Self::GROUP_RULES[30]));
            }
        }
        if let Some(rule) = self.no_global_is_nan.as_ref() {
            if rule.is_disabled() {
                index_set.insert(RuleFilter::Rule(Self::GROUP_NAME, Self::GROUP_RULES[31]));
            }
        }
        if let Some(rule) = self.no_implicit_any_let.as_ref() {
            if rule.is_disabled() {
                index_set.insert(RuleFilter::Rule(Self::GROUP_NAME, Self::GROUP_RULES[32]));
            }
        }
        if let Some(rule) = self.no_import_assign.as_ref() {
            if rule.is_disabled() {
                index_set.insert(RuleFilter::Rule(Self::GROUP_NAME, Self::GROUP_RULES[33]));
            }
        }
        if let Some(rule) = self.no_label_var.as_ref() {
            if rule.is_disabled() {
                index_set.insert(RuleFilter::Rule(Self::GROUP_NAME, Self::GROUP_RULES[34]));
            }
        }
        if let Some(rule) = self.no_misleading_character_class.as_ref() {
            if rule.is_disabled() {
                index_set.insert(RuleFilter::Rule(Self::GROUP_NAME, Self::GROUP_RULES[35]));
            }
        }
        if let Some(rule) = self.no_misleading_instantiator.as_ref() {
            if rule.is_disabled() {
                index_set.insert(RuleFilter::Rule(Self::GROUP_NAME, Self::GROUP_RULES[36]));
            }
        }
        if let Some(rule) = self.no_misrefactored_shorthand_assign.as_ref() {
            if rule.is_disabled() {
                index_set.insert(RuleFilter::Rule(Self::GROUP_NAME, Self::GROUP_RULES[37]));
            }
        }
        if let Some(rule) = self.no_prototype_builtins.as_ref() {
            if rule.is_disabled() {
                index_set.insert(RuleFilter::Rule(Self::GROUP_NAME, Self::GROUP_RULES[38]));
            }
        }
        if let Some(rule) = self.no_redeclare.as_ref() {
            if rule.is_disabled() {
                index_set.insert(RuleFilter::Rule(Self::GROUP_NAME, Self::GROUP_RULES[39]));
            }
        }
        if let Some(rule) = self.no_redundant_use_strict.as_ref() {
            if rule.is_disabled() {
                index_set.insert(RuleFilter::Rule(Self::GROUP_NAME, Self::GROUP_RULES[40]));
            }
        }
        if let Some(rule) = self.no_self_compare.as_ref() {
            if rule.is_disabled() {
                index_set.insert(RuleFilter::Rule(Self::GROUP_NAME, Self::GROUP_RULES[41]));
            }
        }
        if let Some(rule) = self.no_shadow_restricted_names.as_ref() {
            if rule.is_disabled() {
                index_set.insert(RuleFilter::Rule(Self::GROUP_NAME, Self::GROUP_RULES[42]));
            }
        }
        if let Some(rule) = self.no_skipped_tests.as_ref() {
            if rule.is_disabled() {
                index_set.insert(RuleFilter::Rule(Self::GROUP_NAME, Self::GROUP_RULES[43]));
            }
        }
        if let Some(rule) = self.no_sparse_array.as_ref() {
            if rule.is_disabled() {
                index_set.insert(RuleFilter::Rule(Self::GROUP_NAME, Self::GROUP_RULES[44]));
            }
        }
        if let Some(rule) = self.no_suspicious_semicolon_in_jsx.as_ref() {
            if rule.is_disabled() {
                index_set.insert(RuleFilter::Rule(Self::GROUP_NAME, Self::GROUP_RULES[45]));
            }
        }
        if let Some(rule) = self.no_then_property.as_ref() {
            if rule.is_disabled() {
                index_set.insert(RuleFilter::Rule(Self::GROUP_NAME, Self::GROUP_RULES[46]));
            }
        }
        if let Some(rule) = self.no_unsafe_declaration_merging.as_ref() {
            if rule.is_disabled() {
                index_set.insert(RuleFilter::Rule(Self::GROUP_NAME, Self::GROUP_RULES[47]));
            }
        }
        if let Some(rule) = self.no_unsafe_negation.as_ref() {
            if rule.is_disabled() {
                index_set.insert(RuleFilter::Rule(Self::GROUP_NAME, Self::GROUP_RULES[48]));
            }
        }
        if let Some(rule) = self.use_await.as_ref() {
            if rule.is_disabled() {
                index_set.insert(RuleFilter::Rule(Self::GROUP_NAME, Self::GROUP_RULES[49]));
            }
        }
        if let Some(rule) = self.use_default_switch_clause_last.as_ref() {
            if rule.is_disabled() {
                index_set.insert(RuleFilter::Rule(Self::GROUP_NAME, Self::GROUP_RULES[50]));
            }
        }
        if let Some(rule) = self.use_getter_return.as_ref() {
            if rule.is_disabled() {
                index_set.insert(RuleFilter::Rule(Self::GROUP_NAME, Self::GROUP_RULES[51]));
            }
        }
        if let Some(rule) = self.use_is_array.as_ref() {
            if rule.is_disabled() {
                index_set.insert(RuleFilter::Rule(Self::GROUP_NAME, Self::GROUP_RULES[52]));
            }
        }
        if let Some(rule) = self.use_namespace_keyword.as_ref() {
            if rule.is_disabled() {
                index_set.insert(RuleFilter::Rule(Self::GROUP_NAME, Self::GROUP_RULES[53]));
            }
        }
        if let Some(rule) = self.use_valid_typeof.as_ref() {
            if rule.is_disabled() {
                index_set.insert(RuleFilter::Rule(Self::GROUP_NAME, Self::GROUP_RULES[54]));
            }
        }
        index_set
    }
    #[doc = r" Checks if, given a rule name, matches one of the rules contained in this category"]
    pub(crate) fn has_rule(rule_name: &str) -> Option<&'static str> {
        Some(Self::GROUP_RULES[Self::GROUP_RULES.binary_search(&rule_name).ok()?])
    }
    #[doc = r" Checks if, given a rule name, it is marked as recommended"]
    pub(crate) fn is_recommended_rule(rule_name: &str) -> bool {
        Self::RECOMMENDED_RULES.contains(&rule_name)
    }
    pub(crate) fn recommended_rules_as_filters() -> &'static [RuleFilter<'static>] {
        Self::RECOMMENDED_RULES_AS_FILTERS
    }
    pub(crate) fn all_rules_as_filters() -> &'static [RuleFilter<'static>] {
        Self::ALL_RULES_AS_FILTERS
    }
    #[doc = r" Select preset rules"]
    pub(crate) fn collect_preset_rules(
        &self,
        parent_is_all: bool,
        parent_is_recommended: bool,
        enabled_rules: &mut FxHashSet<RuleFilter<'static>>,
    ) {
        if self.is_all_true() || self.is_all_unset() && parent_is_all {
            enabled_rules.extend(Self::all_rules_as_filters());
        } else if self.is_recommended_true()
            || self.is_recommended_unset() && self.is_all_unset() && parent_is_recommended
        {
            enabled_rules.extend(Self::recommended_rules_as_filters());
        }
    }
    pub(crate) fn get_rule_configuration(
        &self,
        rule_name: &str,
    ) -> Option<(RulePlainConfiguration, Option<RuleOptions>)> {
        match rule_name {
            "noApproximativeNumericConstant" => self
                .no_approximative_numeric_constant
                .as_ref()
                .map(|conf| (conf.level(), conf.get_options())),
            "noArrayIndexKey" => self
                .no_array_index_key
                .as_ref()
                .map(|conf| (conf.level(), conf.get_options())),
            "noAssignInExpressions" => self
                .no_assign_in_expressions
                .as_ref()
                .map(|conf| (conf.level(), conf.get_options())),
            "noAsyncPromiseExecutor" => self
                .no_async_promise_executor
                .as_ref()
                .map(|conf| (conf.level(), conf.get_options())),
            "noCatchAssign" => self
                .no_catch_assign
                .as_ref()
                .map(|conf| (conf.level(), conf.get_options())),
            "noClassAssign" => self
                .no_class_assign
                .as_ref()
                .map(|conf| (conf.level(), conf.get_options())),
            "noCommentText" => self
                .no_comment_text
                .as_ref()
                .map(|conf| (conf.level(), conf.get_options())),
            "noCompareNegZero" => self
                .no_compare_neg_zero
                .as_ref()
                .map(|conf| (conf.level(), conf.get_options())),
            "noConfusingLabels" => self
                .no_confusing_labels
                .as_ref()
                .map(|conf| (conf.level(), conf.get_options())),
            "noConfusingVoidType" => self
                .no_confusing_void_type
                .as_ref()
                .map(|conf| (conf.level(), conf.get_options())),
            "noConsoleLog" => self
                .no_console_log
                .as_ref()
                .map(|conf| (conf.level(), conf.get_options())),
            "noConstEnum" => self
                .no_const_enum
                .as_ref()
                .map(|conf| (conf.level(), conf.get_options())),
            "noControlCharactersInRegex" => self
                .no_control_characters_in_regex
                .as_ref()
                .map(|conf| (conf.level(), conf.get_options())),
            "noDebugger" => self
                .no_debugger
                .as_ref()
                .map(|conf| (conf.level(), conf.get_options())),
            "noDoubleEquals" => self
                .no_double_equals
                .as_ref()
                .map(|conf| (conf.level(), conf.get_options())),
            "noDuplicateCase" => self
                .no_duplicate_case
                .as_ref()
                .map(|conf| (conf.level(), conf.get_options())),
            "noDuplicateClassMembers" => self
                .no_duplicate_class_members
                .as_ref()
                .map(|conf| (conf.level(), conf.get_options())),
            "noDuplicateJsxProps" => self
                .no_duplicate_jsx_props
                .as_ref()
                .map(|conf| (conf.level(), conf.get_options())),
            "noDuplicateObjectKeys" => self
                .no_duplicate_object_keys
                .as_ref()
                .map(|conf| (conf.level(), conf.get_options())),
            "noDuplicateParameters" => self
                .no_duplicate_parameters
                .as_ref()
                .map(|conf| (conf.level(), conf.get_options())),
            "noDuplicateTestHooks" => self
                .no_duplicate_test_hooks
                .as_ref()
                .map(|conf| (conf.level(), conf.get_options())),
            "noEmptyBlockStatements" => self
                .no_empty_block_statements
                .as_ref()
                .map(|conf| (conf.level(), conf.get_options())),
            "noEmptyInterface" => self
                .no_empty_interface
                .as_ref()
                .map(|conf| (conf.level(), conf.get_options())),
            "noExplicitAny" => self
                .no_explicit_any
                .as_ref()
                .map(|conf| (conf.level(), conf.get_options())),
            "noExportsInTest" => self
                .no_exports_in_test
                .as_ref()
                .map(|conf| (conf.level(), conf.get_options())),
            "noExtraNonNullAssertion" => self
                .no_extra_non_null_assertion
                .as_ref()
                .map(|conf| (conf.level(), conf.get_options())),
            "noFallthroughSwitchClause" => self
                .no_fallthrough_switch_clause
                .as_ref()
                .map(|conf| (conf.level(), conf.get_options())),
            "noFocusedTests" => self
                .no_focused_tests
                .as_ref()
                .map(|conf| (conf.level(), conf.get_options())),
            "noFunctionAssign" => self
                .no_function_assign
                .as_ref()
                .map(|conf| (conf.level(), conf.get_options())),
            "noGlobalAssign" => self
                .no_global_assign
                .as_ref()
                .map(|conf| (conf.level(), conf.get_options())),
            "noGlobalIsFinite" => self
                .no_global_is_finite
                .as_ref()
                .map(|conf| (conf.level(), conf.get_options())),
            "noGlobalIsNan" => self
                .no_global_is_nan
                .as_ref()
                .map(|conf| (conf.level(), conf.get_options())),
            "noImplicitAnyLet" => self
                .no_implicit_any_let
                .as_ref()
                .map(|conf| (conf.level(), conf.get_options())),
            "noImportAssign" => self
                .no_import_assign
                .as_ref()
                .map(|conf| (conf.level(), conf.get_options())),
            "noLabelVar" => self
                .no_label_var
                .as_ref()
                .map(|conf| (conf.level(), conf.get_options())),
            "noMisleadingCharacterClass" => self
                .no_misleading_character_class
                .as_ref()
                .map(|conf| (conf.level(), conf.get_options())),
            "noMisleadingInstantiator" => self
                .no_misleading_instantiator
                .as_ref()
                .map(|conf| (conf.level(), conf.get_options())),
            "noMisrefactoredShorthandAssign" => self
                .no_misrefactored_shorthand_assign
                .as_ref()
                .map(|conf| (conf.level(), conf.get_options())),
            "noPrototypeBuiltins" => self
                .no_prototype_builtins
                .as_ref()
                .map(|conf| (conf.level(), conf.get_options())),
            "noRedeclare" => self
                .no_redeclare
                .as_ref()
                .map(|conf| (conf.level(), conf.get_options())),
            "noRedundantUseStrict" => self
                .no_redundant_use_strict
                .as_ref()
                .map(|conf| (conf.level(), conf.get_options())),
            "noSelfCompare" => self
                .no_self_compare
                .as_ref()
                .map(|conf| (conf.level(), conf.get_options())),
            "noShadowRestrictedNames" => self
                .no_shadow_restricted_names
                .as_ref()
                .map(|conf| (conf.level(), conf.get_options())),
            "noSkippedTests" => self
                .no_skipped_tests
                .as_ref()
                .map(|conf| (conf.level(), conf.get_options())),
            "noSparseArray" => self
                .no_sparse_array
                .as_ref()
                .map(|conf| (conf.level(), conf.get_options())),
            "noSuspiciousSemicolonInJsx" => self
                .no_suspicious_semicolon_in_jsx
                .as_ref()
                .map(|conf| (conf.level(), conf.get_options())),
            "noThenProperty" => self
                .no_then_property
                .as_ref()
                .map(|conf| (conf.level(), conf.get_options())),
            "noUnsafeDeclarationMerging" => self
                .no_unsafe_declaration_merging
                .as_ref()
                .map(|conf| (conf.level(), conf.get_options())),
            "noUnsafeNegation" => self
                .no_unsafe_negation
                .as_ref()
                .map(|conf| (conf.level(), conf.get_options())),
            "useAwait" => self
                .use_await
                .as_ref()
                .map(|conf| (conf.level(), conf.get_options())),
            "useDefaultSwitchClauseLast" => self
                .use_default_switch_clause_last
                .as_ref()
                .map(|conf| (conf.level(), conf.get_options())),
            "useGetterReturn" => self
                .use_getter_return
                .as_ref()
                .map(|conf| (conf.level(), conf.get_options())),
            "useIsArray" => self
                .use_is_array
                .as_ref()
                .map(|conf| (conf.level(), conf.get_options())),
            "useNamespaceKeyword" => self
                .use_namespace_keyword
                .as_ref()
                .map(|conf| (conf.level(), conf.get_options())),
            "useValidTypeof" => self
                .use_valid_typeof
                .as_ref()
                .map(|conf| (conf.level(), conf.get_options())),
            _ => None,
        }
    }
}
#[test]
fn test_order() {
    for items in A11y::GROUP_RULES.windows(2) {
        assert!(items[0] < items[1], "{} < {}", items[0], items[1]);
    }
    for items in Complexity::GROUP_RULES.windows(2) {
        assert!(items[0] < items[1], "{} < {}", items[0], items[1]);
    }
    for items in Correctness::GROUP_RULES.windows(2) {
        assert!(items[0] < items[1], "{} < {}", items[0], items[1]);
    }
    for items in Nursery::GROUP_RULES.windows(2) {
        assert!(items[0] < items[1], "{} < {}", items[0], items[1]);
    }
    for items in Performance::GROUP_RULES.windows(2) {
        assert!(items[0] < items[1], "{} < {}", items[0], items[1]);
    }
    for items in Security::GROUP_RULES.windows(2) {
        assert!(items[0] < items[1], "{} < {}", items[0], items[1]);
    }
    for items in Style::GROUP_RULES.windows(2) {
        assert!(items[0] < items[1], "{} < {}", items[0], items[1]);
    }
    for items in Suspicious::GROUP_RULES.windows(2) {
        assert!(items[0] < items[1], "{} < {}", items[0], items[1]);
    }
}<|MERGE_RESOLUTION|>--- conflicted
+++ resolved
@@ -3096,13 +3096,8 @@
         RuleFilter::Rule(Self::GROUP_NAME, Self::GROUP_RULES[12]),
         RuleFilter::Rule(Self::GROUP_NAME, Self::GROUP_RULES[13]),
         RuleFilter::Rule(Self::GROUP_NAME, Self::GROUP_RULES[14]),
-<<<<<<< HEAD
-        RuleFilter::Rule(Self::GROUP_NAME, Self::GROUP_RULES[15]),
-        RuleFilter::Rule(Self::GROUP_NAME, Self::GROUP_RULES[19]),
-=======
         RuleFilter::Rule(Self::GROUP_NAME, Self::GROUP_RULES[16]),
         RuleFilter::Rule(Self::GROUP_NAME, Self::GROUP_RULES[20]),
->>>>>>> eaa57311
         RuleFilter::Rule(Self::GROUP_NAME, Self::GROUP_RULES[23]),
         RuleFilter::Rule(Self::GROUP_NAME, Self::GROUP_RULES[25]),
         RuleFilter::Rule(Self::GROUP_NAME, Self::GROUP_RULES[26]),
@@ -3286,11 +3281,7 @@
                 index_set.insert(RuleFilter::Rule(Self::GROUP_NAME, Self::GROUP_RULES[19]));
             }
         }
-<<<<<<< HEAD
-        if let Some(rule) = self.no_static_element_interactions.as_ref() {
-=======
         if let Some(rule) = self.no_shorthand_property_overrides.as_ref() {
->>>>>>> eaa57311
             if rule.is_enabled() {
                 index_set.insert(RuleFilter::Rule(Self::GROUP_NAME, Self::GROUP_RULES[20]));
             }
@@ -3564,11 +3555,7 @@
                 index_set.insert(RuleFilter::Rule(Self::GROUP_NAME, Self::GROUP_RULES[19]));
             }
         }
-<<<<<<< HEAD
-        if let Some(rule) = self.no_static_element_interactions.as_ref() {
-=======
         if let Some(rule) = self.no_shorthand_property_overrides.as_ref() {
->>>>>>> eaa57311
             if rule.is_disabled() {
                 index_set.insert(RuleFilter::Rule(Self::GROUP_NAME, Self::GROUP_RULES[20]));
             }
