--- conflicted
+++ resolved
@@ -3431,11 +3431,7 @@
                 index_set.insert(RuleFilter::Rule(Self::GROUP_NAME, Self::GROUP_RULES[50]));
             }
         }
-<<<<<<< HEAD
         if let Some(rule) = self.use_trim_start_end.as_ref() {
-=======
-        if let Some(rule) = self.use_top_level_regex.as_ref() {
->>>>>>> b791bb31
             if rule.is_enabled() {
                 index_set.insert(RuleFilter::Rule(Self::GROUP_NAME, Self::GROUP_RULES[51]));
             }
@@ -3704,11 +3700,7 @@
                 index_set.insert(RuleFilter::Rule(Self::GROUP_NAME, Self::GROUP_RULES[50]));
             }
         }
-<<<<<<< HEAD
         if let Some(rule) = self.use_trim_start_end.as_ref() {
-=======
-        if let Some(rule) = self.use_top_level_regex.as_ref() {
->>>>>>> b791bb31
             if rule.is_disabled() {
                 index_set.insert(RuleFilter::Rule(Self::GROUP_NAME, Self::GROUP_RULES[51]));
             }
