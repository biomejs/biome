--- conflicted
+++ resolved
@@ -3072,34 +3072,21 @@
         RuleFilter::Rule(Self::GROUP_NAME, Self::GROUP_RULES[4]),
         RuleFilter::Rule(Self::GROUP_NAME, Self::GROUP_RULES[5]),
         RuleFilter::Rule(Self::GROUP_NAME, Self::GROUP_RULES[6]),
-<<<<<<< HEAD
         RuleFilter::Rule(Self::GROUP_NAME, Self::GROUP_RULES[8]),
-=======
-        RuleFilter::Rule(Self::GROUP_NAME, Self::GROUP_RULES[7]),
->>>>>>> 143878c8
-        RuleFilter::Rule(Self::GROUP_NAME, Self::GROUP_RULES[10]),
         RuleFilter::Rule(Self::GROUP_NAME, Self::GROUP_RULES[11]),
         RuleFilter::Rule(Self::GROUP_NAME, Self::GROUP_RULES[12]),
         RuleFilter::Rule(Self::GROUP_NAME, Self::GROUP_RULES[13]),
-        RuleFilter::Rule(Self::GROUP_NAME, Self::GROUP_RULES[17]),
-        RuleFilter::Rule(Self::GROUP_NAME, Self::GROUP_RULES[20]),
-<<<<<<< HEAD
-=======
-        RuleFilter::Rule(Self::GROUP_NAME, Self::GROUP_RULES[22]),
->>>>>>> 143878c8
+        RuleFilter::Rule(Self::GROUP_NAME, Self::GROUP_RULES[14]),
+        RuleFilter::Rule(Self::GROUP_NAME, Self::GROUP_RULES[18]),
+        RuleFilter::Rule(Self::GROUP_NAME, Self::GROUP_RULES[21]),
         RuleFilter::Rule(Self::GROUP_NAME, Self::GROUP_RULES[23]),
         RuleFilter::Rule(Self::GROUP_NAME, Self::GROUP_RULES[24]),
         RuleFilter::Rule(Self::GROUP_NAME, Self::GROUP_RULES[25]),
         RuleFilter::Rule(Self::GROUP_NAME, Self::GROUP_RULES[26]),
-<<<<<<< HEAD
-        RuleFilter::Rule(Self::GROUP_NAME, Self::GROUP_RULES[38]),
-        RuleFilter::Rule(Self::GROUP_NAME, Self::GROUP_RULES[39]),
-        RuleFilter::Rule(Self::GROUP_NAME, Self::GROUP_RULES[43]),
-=======
-        RuleFilter::Rule(Self::GROUP_NAME, Self::GROUP_RULES[39]),
+        RuleFilter::Rule(Self::GROUP_NAME, Self::GROUP_RULES[27]),
         RuleFilter::Rule(Self::GROUP_NAME, Self::GROUP_RULES[40]),
-        RuleFilter::Rule(Self::GROUP_NAME, Self::GROUP_RULES[44]),
->>>>>>> 143878c8
+        RuleFilter::Rule(Self::GROUP_NAME, Self::GROUP_RULES[41]),
+        RuleFilter::Rule(Self::GROUP_NAME, Self::GROUP_RULES[45]),
     ];
     const ALL_RULES_AS_FILTERS: &'static [RuleFilter<'static>] = &[
         RuleFilter::Rule(Self::GROUP_NAME, Self::GROUP_RULES[0]),
@@ -3151,10 +3138,8 @@
         RuleFilter::Rule(Self::GROUP_NAME, Self::GROUP_RULES[46]),
         RuleFilter::Rule(Self::GROUP_NAME, Self::GROUP_RULES[47]),
         RuleFilter::Rule(Self::GROUP_NAME, Self::GROUP_RULES[48]),
-<<<<<<< HEAD
-=======
         RuleFilter::Rule(Self::GROUP_NAME, Self::GROUP_RULES[49]),
->>>>>>> 143878c8
+        RuleFilter::Rule(Self::GROUP_NAME, Self::GROUP_RULES[50]),
     ];
     #[doc = r" Retrieves the recommended rules"]
     pub(crate) fn is_recommended_true(&self) -> bool {
@@ -3216,270 +3201,216 @@
                 index_set.insert(RuleFilter::Rule(Self::GROUP_NAME, Self::GROUP_RULES[8]));
             }
         }
-<<<<<<< HEAD
         if let Some(rule) = self.no_evolving_types.as_ref() {
-=======
+            if rule.is_enabled() {
+                index_set.insert(RuleFilter::Rule(Self::GROUP_NAME, Self::GROUP_RULES[9]));
+            }
+        }
         if let Some(rule) = self.no_exported_imports.as_ref() {
->>>>>>> 143878c8
-            if rule.is_enabled() {
-                index_set.insert(RuleFilter::Rule(Self::GROUP_NAME, Self::GROUP_RULES[9]));
+            if rule.is_enabled() {
+                index_set.insert(RuleFilter::Rule(Self::GROUP_NAME, Self::GROUP_RULES[10]));
             }
         }
         if let Some(rule) = self.no_important_in_keyframe.as_ref() {
             if rule.is_enabled() {
-                index_set.insert(RuleFilter::Rule(Self::GROUP_NAME, Self::GROUP_RULES[10]));
+                index_set.insert(RuleFilter::Rule(Self::GROUP_NAME, Self::GROUP_RULES[11]));
             }
         }
         if let Some(rule) = self.no_invalid_direction_in_linear_gradient.as_ref() {
             if rule.is_enabled() {
-                index_set.insert(RuleFilter::Rule(Self::GROUP_NAME, Self::GROUP_RULES[11]));
+                index_set.insert(RuleFilter::Rule(Self::GROUP_NAME, Self::GROUP_RULES[12]));
             }
         }
         if let Some(rule) = self.no_invalid_position_at_import_rule.as_ref() {
             if rule.is_enabled() {
-                index_set.insert(RuleFilter::Rule(Self::GROUP_NAME, Self::GROUP_RULES[12]));
+                index_set.insert(RuleFilter::Rule(Self::GROUP_NAME, Self::GROUP_RULES[13]));
             }
         }
         if let Some(rule) = self.no_label_without_control.as_ref() {
             if rule.is_enabled() {
-                index_set.insert(RuleFilter::Rule(Self::GROUP_NAME, Self::GROUP_RULES[13]));
+                index_set.insert(RuleFilter::Rule(Self::GROUP_NAME, Self::GROUP_RULES[14]));
             }
         }
         if let Some(rule) = self.no_misplaced_assertion.as_ref() {
             if rule.is_enabled() {
-                index_set.insert(RuleFilter::Rule(Self::GROUP_NAME, Self::GROUP_RULES[14]));
+                index_set.insert(RuleFilter::Rule(Self::GROUP_NAME, Self::GROUP_RULES[15]));
             }
         }
         if let Some(rule) = self.no_react_specific_props.as_ref() {
             if rule.is_enabled() {
-                index_set.insert(RuleFilter::Rule(Self::GROUP_NAME, Self::GROUP_RULES[15]));
+                index_set.insert(RuleFilter::Rule(Self::GROUP_NAME, Self::GROUP_RULES[16]));
             }
         }
         if let Some(rule) = self.no_restricted_imports.as_ref() {
             if rule.is_enabled() {
-                index_set.insert(RuleFilter::Rule(Self::GROUP_NAME, Self::GROUP_RULES[16]));
+                index_set.insert(RuleFilter::Rule(Self::GROUP_NAME, Self::GROUP_RULES[17]));
             }
         }
         if let Some(rule) = self.no_shorthand_property_overrides.as_ref() {
             if rule.is_enabled() {
-                index_set.insert(RuleFilter::Rule(Self::GROUP_NAME, Self::GROUP_RULES[17]));
+                index_set.insert(RuleFilter::Rule(Self::GROUP_NAME, Self::GROUP_RULES[18]));
             }
         }
         if let Some(rule) = self.no_substr.as_ref() {
             if rule.is_enabled() {
-                index_set.insert(RuleFilter::Rule(Self::GROUP_NAME, Self::GROUP_RULES[18]));
+                index_set.insert(RuleFilter::Rule(Self::GROUP_NAME, Self::GROUP_RULES[19]));
             }
         }
         if let Some(rule) = self.no_undeclared_dependencies.as_ref() {
             if rule.is_enabled() {
-                index_set.insert(RuleFilter::Rule(Self::GROUP_NAME, Self::GROUP_RULES[19]));
+                index_set.insert(RuleFilter::Rule(Self::GROUP_NAME, Self::GROUP_RULES[20]));
             }
         }
         if let Some(rule) = self.no_unknown_function.as_ref() {
             if rule.is_enabled() {
-                index_set.insert(RuleFilter::Rule(Self::GROUP_NAME, Self::GROUP_RULES[20]));
+                index_set.insert(RuleFilter::Rule(Self::GROUP_NAME, Self::GROUP_RULES[21]));
             }
         }
         if let Some(rule) = self.no_unknown_media_feature_name.as_ref() {
             if rule.is_enabled() {
-                index_set.insert(RuleFilter::Rule(Self::GROUP_NAME, Self::GROUP_RULES[21]));
+                index_set.insert(RuleFilter::Rule(Self::GROUP_NAME, Self::GROUP_RULES[22]));
             }
         }
         if let Some(rule) = self.no_unknown_property.as_ref() {
             if rule.is_enabled() {
-                index_set.insert(RuleFilter::Rule(Self::GROUP_NAME, Self::GROUP_RULES[22]));
+                index_set.insert(RuleFilter::Rule(Self::GROUP_NAME, Self::GROUP_RULES[23]));
             }
         }
         if let Some(rule) = self.no_unknown_pseudo_class_selector.as_ref() {
             if rule.is_enabled() {
-                index_set.insert(RuleFilter::Rule(Self::GROUP_NAME, Self::GROUP_RULES[23]));
+                index_set.insert(RuleFilter::Rule(Self::GROUP_NAME, Self::GROUP_RULES[24]));
             }
         }
         if let Some(rule) = self.no_unknown_selector_pseudo_element.as_ref() {
             if rule.is_enabled() {
-                index_set.insert(RuleFilter::Rule(Self::GROUP_NAME, Self::GROUP_RULES[24]));
+                index_set.insert(RuleFilter::Rule(Self::GROUP_NAME, Self::GROUP_RULES[25]));
             }
         }
         if let Some(rule) = self.no_unknown_unit.as_ref() {
             if rule.is_enabled() {
-                index_set.insert(RuleFilter::Rule(Self::GROUP_NAME, Self::GROUP_RULES[25]));
+                index_set.insert(RuleFilter::Rule(Self::GROUP_NAME, Self::GROUP_RULES[26]));
             }
         }
         if let Some(rule) = self.no_unmatchable_anb_selector.as_ref() {
             if rule.is_enabled() {
-                index_set.insert(RuleFilter::Rule(Self::GROUP_NAME, Self::GROUP_RULES[26]));
+                index_set.insert(RuleFilter::Rule(Self::GROUP_NAME, Self::GROUP_RULES[27]));
             }
         }
         if let Some(rule) = self.no_unused_function_parameters.as_ref() {
             if rule.is_enabled() {
-                index_set.insert(RuleFilter::Rule(Self::GROUP_NAME, Self::GROUP_RULES[27]));
+                index_set.insert(RuleFilter::Rule(Self::GROUP_NAME, Self::GROUP_RULES[28]));
             }
         }
         if let Some(rule) = self.no_useless_string_concat.as_ref() {
             if rule.is_enabled() {
-                index_set.insert(RuleFilter::Rule(Self::GROUP_NAME, Self::GROUP_RULES[28]));
+                index_set.insert(RuleFilter::Rule(Self::GROUP_NAME, Self::GROUP_RULES[29]));
             }
         }
         if let Some(rule) = self.no_useless_undefined_initialization.as_ref() {
             if rule.is_enabled() {
-                index_set.insert(RuleFilter::Rule(Self::GROUP_NAME, Self::GROUP_RULES[29]));
+                index_set.insert(RuleFilter::Rule(Self::GROUP_NAME, Self::GROUP_RULES[30]));
             }
         }
         if let Some(rule) = self.no_yoda_expression.as_ref() {
             if rule.is_enabled() {
-                index_set.insert(RuleFilter::Rule(Self::GROUP_NAME, Self::GROUP_RULES[30]));
+                index_set.insert(RuleFilter::Rule(Self::GROUP_NAME, Self::GROUP_RULES[31]));
             }
         }
         if let Some(rule) = self.use_adjacent_overload_signatures.as_ref() {
             if rule.is_enabled() {
-                index_set.insert(RuleFilter::Rule(Self::GROUP_NAME, Self::GROUP_RULES[31]));
+                index_set.insert(RuleFilter::Rule(Self::GROUP_NAME, Self::GROUP_RULES[32]));
             }
         }
         if let Some(rule) = self.use_consistent_builtin_instantiation.as_ref() {
             if rule.is_enabled() {
-                index_set.insert(RuleFilter::Rule(Self::GROUP_NAME, Self::GROUP_RULES[32]));
+                index_set.insert(RuleFilter::Rule(Self::GROUP_NAME, Self::GROUP_RULES[33]));
             }
         }
         if let Some(rule) = self.use_consistent_grid_areas.as_ref() {
             if rule.is_enabled() {
-                index_set.insert(RuleFilter::Rule(Self::GROUP_NAME, Self::GROUP_RULES[33]));
+                index_set.insert(RuleFilter::Rule(Self::GROUP_NAME, Self::GROUP_RULES[34]));
             }
         }
         if let Some(rule) = self.use_date_now.as_ref() {
             if rule.is_enabled() {
-                index_set.insert(RuleFilter::Rule(Self::GROUP_NAME, Self::GROUP_RULES[34]));
+                index_set.insert(RuleFilter::Rule(Self::GROUP_NAME, Self::GROUP_RULES[35]));
             }
         }
         if let Some(rule) = self.use_default_switch_clause.as_ref() {
             if rule.is_enabled() {
-                index_set.insert(RuleFilter::Rule(Self::GROUP_NAME, Self::GROUP_RULES[35]));
-            }
-        }
-<<<<<<< HEAD
+                index_set.insert(RuleFilter::Rule(Self::GROUP_NAME, Self::GROUP_RULES[36]));
+            }
+        }
+        if let Some(rule) = self.use_deprecated_reason.as_ref() {
+            if rule.is_enabled() {
+                index_set.insert(RuleFilter::Rule(Self::GROUP_NAME, Self::GROUP_RULES[37]));
+            }
+        }
         if let Some(rule) = self.use_error_message.as_ref() {
-=======
-        if let Some(rule) = self.use_deprecated_reason.as_ref() {
->>>>>>> 143878c8
-            if rule.is_enabled() {
-                index_set.insert(RuleFilter::Rule(Self::GROUP_NAME, Self::GROUP_RULES[36]));
-            }
-        }
-<<<<<<< HEAD
+            if rule.is_enabled() {
+                index_set.insert(RuleFilter::Rule(Self::GROUP_NAME, Self::GROUP_RULES[38]));
+            }
+        }
         if let Some(rule) = self.use_explicit_length_check.as_ref() {
-=======
-        if let Some(rule) = self.use_error_message.as_ref() {
->>>>>>> 143878c8
-            if rule.is_enabled() {
-                index_set.insert(RuleFilter::Rule(Self::GROUP_NAME, Self::GROUP_RULES[37]));
-            }
-        }
-<<<<<<< HEAD
+            if rule.is_enabled() {
+                index_set.insert(RuleFilter::Rule(Self::GROUP_NAME, Self::GROUP_RULES[39]));
+            }
+        }
         if let Some(rule) = self.use_focusable_interactive.as_ref() {
-=======
-        if let Some(rule) = self.use_explicit_length_check.as_ref() {
->>>>>>> 143878c8
-            if rule.is_enabled() {
-                index_set.insert(RuleFilter::Rule(Self::GROUP_NAME, Self::GROUP_RULES[38]));
-            }
-        }
-<<<<<<< HEAD
+            if rule.is_enabled() {
+                index_set.insert(RuleFilter::Rule(Self::GROUP_NAME, Self::GROUP_RULES[40]));
+            }
+        }
         if let Some(rule) = self.use_generic_font_names.as_ref() {
-=======
-        if let Some(rule) = self.use_focusable_interactive.as_ref() {
->>>>>>> 143878c8
-            if rule.is_enabled() {
-                index_set.insert(RuleFilter::Rule(Self::GROUP_NAME, Self::GROUP_RULES[39]));
-            }
-        }
-<<<<<<< HEAD
+            if rule.is_enabled() {
+                index_set.insert(RuleFilter::Rule(Self::GROUP_NAME, Self::GROUP_RULES[41]));
+            }
+        }
         if let Some(rule) = self.use_import_extensions.as_ref() {
-=======
-        if let Some(rule) = self.use_generic_font_names.as_ref() {
->>>>>>> 143878c8
-            if rule.is_enabled() {
-                index_set.insert(RuleFilter::Rule(Self::GROUP_NAME, Self::GROUP_RULES[40]));
-            }
-        }
-<<<<<<< HEAD
+            if rule.is_enabled() {
+                index_set.insert(RuleFilter::Rule(Self::GROUP_NAME, Self::GROUP_RULES[42]));
+            }
+        }
         if let Some(rule) = self.use_import_restrictions.as_ref() {
-=======
-        if let Some(rule) = self.use_import_extensions.as_ref() {
->>>>>>> 143878c8
-            if rule.is_enabled() {
-                index_set.insert(RuleFilter::Rule(Self::GROUP_NAME, Self::GROUP_RULES[41]));
-            }
-        }
-<<<<<<< HEAD
+            if rule.is_enabled() {
+                index_set.insert(RuleFilter::Rule(Self::GROUP_NAME, Self::GROUP_RULES[43]));
+            }
+        }
         if let Some(rule) = self.use_number_to_fixed_digits_argument.as_ref() {
-=======
-        if let Some(rule) = self.use_import_restrictions.as_ref() {
->>>>>>> 143878c8
-            if rule.is_enabled() {
-                index_set.insert(RuleFilter::Rule(Self::GROUP_NAME, Self::GROUP_RULES[42]));
-            }
-        }
-<<<<<<< HEAD
+            if rule.is_enabled() {
+                index_set.insert(RuleFilter::Rule(Self::GROUP_NAME, Self::GROUP_RULES[44]));
+            }
+        }
         if let Some(rule) = self.use_semantic_elements.as_ref() {
-=======
-        if let Some(rule) = self.use_number_to_fixed_digits_argument.as_ref() {
->>>>>>> 143878c8
-            if rule.is_enabled() {
-                index_set.insert(RuleFilter::Rule(Self::GROUP_NAME, Self::GROUP_RULES[43]));
-            }
-        }
-<<<<<<< HEAD
+            if rule.is_enabled() {
+                index_set.insert(RuleFilter::Rule(Self::GROUP_NAME, Self::GROUP_RULES[45]));
+            }
+        }
         if let Some(rule) = self.use_sorted_classes.as_ref() {
-=======
-        if let Some(rule) = self.use_semantic_elements.as_ref() {
->>>>>>> 143878c8
-            if rule.is_enabled() {
-                index_set.insert(RuleFilter::Rule(Self::GROUP_NAME, Self::GROUP_RULES[44]));
-            }
-        }
-<<<<<<< HEAD
+            if rule.is_enabled() {
+                index_set.insert(RuleFilter::Rule(Self::GROUP_NAME, Self::GROUP_RULES[46]));
+            }
+        }
         if let Some(rule) = self.use_throw_new_error.as_ref() {
-=======
-        if let Some(rule) = self.use_sorted_classes.as_ref() {
->>>>>>> 143878c8
-            if rule.is_enabled() {
-                index_set.insert(RuleFilter::Rule(Self::GROUP_NAME, Self::GROUP_RULES[45]));
-            }
-        }
-<<<<<<< HEAD
+            if rule.is_enabled() {
+                index_set.insert(RuleFilter::Rule(Self::GROUP_NAME, Self::GROUP_RULES[47]));
+            }
+        }
         if let Some(rule) = self.use_throw_only_error.as_ref() {
-=======
-        if let Some(rule) = self.use_throw_new_error.as_ref() {
->>>>>>> 143878c8
-            if rule.is_enabled() {
-                index_set.insert(RuleFilter::Rule(Self::GROUP_NAME, Self::GROUP_RULES[46]));
-            }
-        }
-<<<<<<< HEAD
+            if rule.is_enabled() {
+                index_set.insert(RuleFilter::Rule(Self::GROUP_NAME, Self::GROUP_RULES[48]));
+            }
+        }
         if let Some(rule) = self.use_top_level_regex.as_ref() {
-=======
-        if let Some(rule) = self.use_throw_only_error.as_ref() {
->>>>>>> 143878c8
-            if rule.is_enabled() {
-                index_set.insert(RuleFilter::Rule(Self::GROUP_NAME, Self::GROUP_RULES[47]));
-            }
-        }
-<<<<<<< HEAD
+            if rule.is_enabled() {
+                index_set.insert(RuleFilter::Rule(Self::GROUP_NAME, Self::GROUP_RULES[49]));
+            }
+        }
         if let Some(rule) = self.use_valid_autocomplete.as_ref() {
-=======
-        if let Some(rule) = self.use_top_level_regex.as_ref() {
->>>>>>> 143878c8
-            if rule.is_enabled() {
-                index_set.insert(RuleFilter::Rule(Self::GROUP_NAME, Self::GROUP_RULES[48]));
-            }
-        }
-<<<<<<< HEAD
-=======
-        if let Some(rule) = self.use_valid_autocomplete.as_ref() {
-            if rule.is_enabled() {
-                index_set.insert(RuleFilter::Rule(Self::GROUP_NAME, Self::GROUP_RULES[49]));
-            }
-        }
->>>>>>> 143878c8
+            if rule.is_enabled() {
+                index_set.insert(RuleFilter::Rule(Self::GROUP_NAME, Self::GROUP_RULES[50]));
+            }
+        }
         index_set
     }
     pub(crate) fn get_disabled_rules(&self) -> FxHashSet<RuleFilter<'static>> {
@@ -3529,270 +3460,216 @@
                 index_set.insert(RuleFilter::Rule(Self::GROUP_NAME, Self::GROUP_RULES[8]));
             }
         }
-<<<<<<< HEAD
         if let Some(rule) = self.no_evolving_types.as_ref() {
-=======
+            if rule.is_disabled() {
+                index_set.insert(RuleFilter::Rule(Self::GROUP_NAME, Self::GROUP_RULES[9]));
+            }
+        }
         if let Some(rule) = self.no_exported_imports.as_ref() {
->>>>>>> 143878c8
-            if rule.is_disabled() {
-                index_set.insert(RuleFilter::Rule(Self::GROUP_NAME, Self::GROUP_RULES[9]));
+            if rule.is_disabled() {
+                index_set.insert(RuleFilter::Rule(Self::GROUP_NAME, Self::GROUP_RULES[10]));
             }
         }
         if let Some(rule) = self.no_important_in_keyframe.as_ref() {
             if rule.is_disabled() {
-                index_set.insert(RuleFilter::Rule(Self::GROUP_NAME, Self::GROUP_RULES[10]));
+                index_set.insert(RuleFilter::Rule(Self::GROUP_NAME, Self::GROUP_RULES[11]));
             }
         }
         if let Some(rule) = self.no_invalid_direction_in_linear_gradient.as_ref() {
             if rule.is_disabled() {
-                index_set.insert(RuleFilter::Rule(Self::GROUP_NAME, Self::GROUP_RULES[11]));
+                index_set.insert(RuleFilter::Rule(Self::GROUP_NAME, Self::GROUP_RULES[12]));
             }
         }
         if let Some(rule) = self.no_invalid_position_at_import_rule.as_ref() {
             if rule.is_disabled() {
-                index_set.insert(RuleFilter::Rule(Self::GROUP_NAME, Self::GROUP_RULES[12]));
+                index_set.insert(RuleFilter::Rule(Self::GROUP_NAME, Self::GROUP_RULES[13]));
             }
         }
         if let Some(rule) = self.no_label_without_control.as_ref() {
             if rule.is_disabled() {
-                index_set.insert(RuleFilter::Rule(Self::GROUP_NAME, Self::GROUP_RULES[13]));
+                index_set.insert(RuleFilter::Rule(Self::GROUP_NAME, Self::GROUP_RULES[14]));
             }
         }
         if let Some(rule) = self.no_misplaced_assertion.as_ref() {
             if rule.is_disabled() {
-                index_set.insert(RuleFilter::Rule(Self::GROUP_NAME, Self::GROUP_RULES[14]));
+                index_set.insert(RuleFilter::Rule(Self::GROUP_NAME, Self::GROUP_RULES[15]));
             }
         }
         if let Some(rule) = self.no_react_specific_props.as_ref() {
             if rule.is_disabled() {
-                index_set.insert(RuleFilter::Rule(Self::GROUP_NAME, Self::GROUP_RULES[15]));
+                index_set.insert(RuleFilter::Rule(Self::GROUP_NAME, Self::GROUP_RULES[16]));
             }
         }
         if let Some(rule) = self.no_restricted_imports.as_ref() {
             if rule.is_disabled() {
-                index_set.insert(RuleFilter::Rule(Self::GROUP_NAME, Self::GROUP_RULES[16]));
+                index_set.insert(RuleFilter::Rule(Self::GROUP_NAME, Self::GROUP_RULES[17]));
             }
         }
         if let Some(rule) = self.no_shorthand_property_overrides.as_ref() {
             if rule.is_disabled() {
-                index_set.insert(RuleFilter::Rule(Self::GROUP_NAME, Self::GROUP_RULES[17]));
+                index_set.insert(RuleFilter::Rule(Self::GROUP_NAME, Self::GROUP_RULES[18]));
             }
         }
         if let Some(rule) = self.no_substr.as_ref() {
             if rule.is_disabled() {
-                index_set.insert(RuleFilter::Rule(Self::GROUP_NAME, Self::GROUP_RULES[18]));
+                index_set.insert(RuleFilter::Rule(Self::GROUP_NAME, Self::GROUP_RULES[19]));
             }
         }
         if let Some(rule) = self.no_undeclared_dependencies.as_ref() {
             if rule.is_disabled() {
-                index_set.insert(RuleFilter::Rule(Self::GROUP_NAME, Self::GROUP_RULES[19]));
+                index_set.insert(RuleFilter::Rule(Self::GROUP_NAME, Self::GROUP_RULES[20]));
             }
         }
         if let Some(rule) = self.no_unknown_function.as_ref() {
             if rule.is_disabled() {
-                index_set.insert(RuleFilter::Rule(Self::GROUP_NAME, Self::GROUP_RULES[20]));
+                index_set.insert(RuleFilter::Rule(Self::GROUP_NAME, Self::GROUP_RULES[21]));
             }
         }
         if let Some(rule) = self.no_unknown_media_feature_name.as_ref() {
             if rule.is_disabled() {
-                index_set.insert(RuleFilter::Rule(Self::GROUP_NAME, Self::GROUP_RULES[21]));
+                index_set.insert(RuleFilter::Rule(Self::GROUP_NAME, Self::GROUP_RULES[22]));
             }
         }
         if let Some(rule) = self.no_unknown_property.as_ref() {
             if rule.is_disabled() {
-                index_set.insert(RuleFilter::Rule(Self::GROUP_NAME, Self::GROUP_RULES[22]));
+                index_set.insert(RuleFilter::Rule(Self::GROUP_NAME, Self::GROUP_RULES[23]));
             }
         }
         if let Some(rule) = self.no_unknown_pseudo_class_selector.as_ref() {
             if rule.is_disabled() {
-                index_set.insert(RuleFilter::Rule(Self::GROUP_NAME, Self::GROUP_RULES[23]));
+                index_set.insert(RuleFilter::Rule(Self::GROUP_NAME, Self::GROUP_RULES[24]));
             }
         }
         if let Some(rule) = self.no_unknown_selector_pseudo_element.as_ref() {
             if rule.is_disabled() {
-                index_set.insert(RuleFilter::Rule(Self::GROUP_NAME, Self::GROUP_RULES[24]));
+                index_set.insert(RuleFilter::Rule(Self::GROUP_NAME, Self::GROUP_RULES[25]));
             }
         }
         if let Some(rule) = self.no_unknown_unit.as_ref() {
             if rule.is_disabled() {
-                index_set.insert(RuleFilter::Rule(Self::GROUP_NAME, Self::GROUP_RULES[25]));
+                index_set.insert(RuleFilter::Rule(Self::GROUP_NAME, Self::GROUP_RULES[26]));
             }
         }
         if let Some(rule) = self.no_unmatchable_anb_selector.as_ref() {
             if rule.is_disabled() {
-                index_set.insert(RuleFilter::Rule(Self::GROUP_NAME, Self::GROUP_RULES[26]));
+                index_set.insert(RuleFilter::Rule(Self::GROUP_NAME, Self::GROUP_RULES[27]));
             }
         }
         if let Some(rule) = self.no_unused_function_parameters.as_ref() {
             if rule.is_disabled() {
-                index_set.insert(RuleFilter::Rule(Self::GROUP_NAME, Self::GROUP_RULES[27]));
+                index_set.insert(RuleFilter::Rule(Self::GROUP_NAME, Self::GROUP_RULES[28]));
             }
         }
         if let Some(rule) = self.no_useless_string_concat.as_ref() {
             if rule.is_disabled() {
-                index_set.insert(RuleFilter::Rule(Self::GROUP_NAME, Self::GROUP_RULES[28]));
+                index_set.insert(RuleFilter::Rule(Self::GROUP_NAME, Self::GROUP_RULES[29]));
             }
         }
         if let Some(rule) = self.no_useless_undefined_initialization.as_ref() {
             if rule.is_disabled() {
-                index_set.insert(RuleFilter::Rule(Self::GROUP_NAME, Self::GROUP_RULES[29]));
+                index_set.insert(RuleFilter::Rule(Self::GROUP_NAME, Self::GROUP_RULES[30]));
             }
         }
         if let Some(rule) = self.no_yoda_expression.as_ref() {
             if rule.is_disabled() {
-                index_set.insert(RuleFilter::Rule(Self::GROUP_NAME, Self::GROUP_RULES[30]));
+                index_set.insert(RuleFilter::Rule(Self::GROUP_NAME, Self::GROUP_RULES[31]));
             }
         }
         if let Some(rule) = self.use_adjacent_overload_signatures.as_ref() {
             if rule.is_disabled() {
-                index_set.insert(RuleFilter::Rule(Self::GROUP_NAME, Self::GROUP_RULES[31]));
+                index_set.insert(RuleFilter::Rule(Self::GROUP_NAME, Self::GROUP_RULES[32]));
             }
         }
         if let Some(rule) = self.use_consistent_builtin_instantiation.as_ref() {
             if rule.is_disabled() {
-                index_set.insert(RuleFilter::Rule(Self::GROUP_NAME, Self::GROUP_RULES[32]));
+                index_set.insert(RuleFilter::Rule(Self::GROUP_NAME, Self::GROUP_RULES[33]));
             }
         }
         if let Some(rule) = self.use_consistent_grid_areas.as_ref() {
             if rule.is_disabled() {
-                index_set.insert(RuleFilter::Rule(Self::GROUP_NAME, Self::GROUP_RULES[33]));
+                index_set.insert(RuleFilter::Rule(Self::GROUP_NAME, Self::GROUP_RULES[34]));
             }
         }
         if let Some(rule) = self.use_date_now.as_ref() {
             if rule.is_disabled() {
-                index_set.insert(RuleFilter::Rule(Self::GROUP_NAME, Self::GROUP_RULES[34]));
+                index_set.insert(RuleFilter::Rule(Self::GROUP_NAME, Self::GROUP_RULES[35]));
             }
         }
         if let Some(rule) = self.use_default_switch_clause.as_ref() {
             if rule.is_disabled() {
-                index_set.insert(RuleFilter::Rule(Self::GROUP_NAME, Self::GROUP_RULES[35]));
-            }
-        }
-<<<<<<< HEAD
+                index_set.insert(RuleFilter::Rule(Self::GROUP_NAME, Self::GROUP_RULES[36]));
+            }
+        }
+        if let Some(rule) = self.use_deprecated_reason.as_ref() {
+            if rule.is_disabled() {
+                index_set.insert(RuleFilter::Rule(Self::GROUP_NAME, Self::GROUP_RULES[37]));
+            }
+        }
         if let Some(rule) = self.use_error_message.as_ref() {
-=======
-        if let Some(rule) = self.use_deprecated_reason.as_ref() {
->>>>>>> 143878c8
-            if rule.is_disabled() {
-                index_set.insert(RuleFilter::Rule(Self::GROUP_NAME, Self::GROUP_RULES[36]));
-            }
-        }
-<<<<<<< HEAD
+            if rule.is_disabled() {
+                index_set.insert(RuleFilter::Rule(Self::GROUP_NAME, Self::GROUP_RULES[38]));
+            }
+        }
         if let Some(rule) = self.use_explicit_length_check.as_ref() {
-=======
-        if let Some(rule) = self.use_error_message.as_ref() {
->>>>>>> 143878c8
-            if rule.is_disabled() {
-                index_set.insert(RuleFilter::Rule(Self::GROUP_NAME, Self::GROUP_RULES[37]));
-            }
-        }
-<<<<<<< HEAD
+            if rule.is_disabled() {
+                index_set.insert(RuleFilter::Rule(Self::GROUP_NAME, Self::GROUP_RULES[39]));
+            }
+        }
         if let Some(rule) = self.use_focusable_interactive.as_ref() {
-=======
-        if let Some(rule) = self.use_explicit_length_check.as_ref() {
->>>>>>> 143878c8
-            if rule.is_disabled() {
-                index_set.insert(RuleFilter::Rule(Self::GROUP_NAME, Self::GROUP_RULES[38]));
-            }
-        }
-<<<<<<< HEAD
+            if rule.is_disabled() {
+                index_set.insert(RuleFilter::Rule(Self::GROUP_NAME, Self::GROUP_RULES[40]));
+            }
+        }
         if let Some(rule) = self.use_generic_font_names.as_ref() {
-=======
-        if let Some(rule) = self.use_focusable_interactive.as_ref() {
->>>>>>> 143878c8
-            if rule.is_disabled() {
-                index_set.insert(RuleFilter::Rule(Self::GROUP_NAME, Self::GROUP_RULES[39]));
-            }
-        }
-<<<<<<< HEAD
+            if rule.is_disabled() {
+                index_set.insert(RuleFilter::Rule(Self::GROUP_NAME, Self::GROUP_RULES[41]));
+            }
+        }
         if let Some(rule) = self.use_import_extensions.as_ref() {
-=======
-        if let Some(rule) = self.use_generic_font_names.as_ref() {
->>>>>>> 143878c8
-            if rule.is_disabled() {
-                index_set.insert(RuleFilter::Rule(Self::GROUP_NAME, Self::GROUP_RULES[40]));
-            }
-        }
-<<<<<<< HEAD
+            if rule.is_disabled() {
+                index_set.insert(RuleFilter::Rule(Self::GROUP_NAME, Self::GROUP_RULES[42]));
+            }
+        }
         if let Some(rule) = self.use_import_restrictions.as_ref() {
-=======
-        if let Some(rule) = self.use_import_extensions.as_ref() {
->>>>>>> 143878c8
-            if rule.is_disabled() {
-                index_set.insert(RuleFilter::Rule(Self::GROUP_NAME, Self::GROUP_RULES[41]));
-            }
-        }
-<<<<<<< HEAD
+            if rule.is_disabled() {
+                index_set.insert(RuleFilter::Rule(Self::GROUP_NAME, Self::GROUP_RULES[43]));
+            }
+        }
         if let Some(rule) = self.use_number_to_fixed_digits_argument.as_ref() {
-=======
-        if let Some(rule) = self.use_import_restrictions.as_ref() {
->>>>>>> 143878c8
-            if rule.is_disabled() {
-                index_set.insert(RuleFilter::Rule(Self::GROUP_NAME, Self::GROUP_RULES[42]));
-            }
-        }
-<<<<<<< HEAD
+            if rule.is_disabled() {
+                index_set.insert(RuleFilter::Rule(Self::GROUP_NAME, Self::GROUP_RULES[44]));
+            }
+        }
         if let Some(rule) = self.use_semantic_elements.as_ref() {
-=======
-        if let Some(rule) = self.use_number_to_fixed_digits_argument.as_ref() {
->>>>>>> 143878c8
-            if rule.is_disabled() {
-                index_set.insert(RuleFilter::Rule(Self::GROUP_NAME, Self::GROUP_RULES[43]));
-            }
-        }
-<<<<<<< HEAD
+            if rule.is_disabled() {
+                index_set.insert(RuleFilter::Rule(Self::GROUP_NAME, Self::GROUP_RULES[45]));
+            }
+        }
         if let Some(rule) = self.use_sorted_classes.as_ref() {
-=======
-        if let Some(rule) = self.use_semantic_elements.as_ref() {
->>>>>>> 143878c8
-            if rule.is_disabled() {
-                index_set.insert(RuleFilter::Rule(Self::GROUP_NAME, Self::GROUP_RULES[44]));
-            }
-        }
-<<<<<<< HEAD
+            if rule.is_disabled() {
+                index_set.insert(RuleFilter::Rule(Self::GROUP_NAME, Self::GROUP_RULES[46]));
+            }
+        }
         if let Some(rule) = self.use_throw_new_error.as_ref() {
-=======
-        if let Some(rule) = self.use_sorted_classes.as_ref() {
->>>>>>> 143878c8
-            if rule.is_disabled() {
-                index_set.insert(RuleFilter::Rule(Self::GROUP_NAME, Self::GROUP_RULES[45]));
-            }
-        }
-<<<<<<< HEAD
+            if rule.is_disabled() {
+                index_set.insert(RuleFilter::Rule(Self::GROUP_NAME, Self::GROUP_RULES[47]));
+            }
+        }
         if let Some(rule) = self.use_throw_only_error.as_ref() {
-=======
-        if let Some(rule) = self.use_throw_new_error.as_ref() {
->>>>>>> 143878c8
-            if rule.is_disabled() {
-                index_set.insert(RuleFilter::Rule(Self::GROUP_NAME, Self::GROUP_RULES[46]));
-            }
-        }
-<<<<<<< HEAD
+            if rule.is_disabled() {
+                index_set.insert(RuleFilter::Rule(Self::GROUP_NAME, Self::GROUP_RULES[48]));
+            }
+        }
         if let Some(rule) = self.use_top_level_regex.as_ref() {
-=======
-        if let Some(rule) = self.use_throw_only_error.as_ref() {
->>>>>>> 143878c8
-            if rule.is_disabled() {
-                index_set.insert(RuleFilter::Rule(Self::GROUP_NAME, Self::GROUP_RULES[47]));
-            }
-        }
-<<<<<<< HEAD
+            if rule.is_disabled() {
+                index_set.insert(RuleFilter::Rule(Self::GROUP_NAME, Self::GROUP_RULES[49]));
+            }
+        }
         if let Some(rule) = self.use_valid_autocomplete.as_ref() {
-=======
-        if let Some(rule) = self.use_top_level_regex.as_ref() {
->>>>>>> 143878c8
-            if rule.is_disabled() {
-                index_set.insert(RuleFilter::Rule(Self::GROUP_NAME, Self::GROUP_RULES[48]));
-            }
-        }
-<<<<<<< HEAD
-=======
-        if let Some(rule) = self.use_valid_autocomplete.as_ref() {
-            if rule.is_disabled() {
-                index_set.insert(RuleFilter::Rule(Self::GROUP_NAME, Self::GROUP_RULES[49]));
-            }
-        }
->>>>>>> 143878c8
+            if rule.is_disabled() {
+                index_set.insert(RuleFilter::Rule(Self::GROUP_NAME, Self::GROUP_RULES[50]));
+            }
+        }
         index_set
     }
     #[doc = r" Checks if, given a rule name, matches one of the rules contained in this category"]
