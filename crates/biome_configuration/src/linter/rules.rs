--- conflicted
+++ resolved
@@ -2682,12 +2682,6 @@
     pub no_nodejs_modules: Option<RuleConfiguration<NoNodejsModules>>,
     #[doc = "Prevents React-specific JSX properties from being used."]
     #[serde(skip_serializing_if = "Option::is_none")]
-<<<<<<< HEAD
-    pub no_re_export_all: Option<RuleConfiguration<NoReExportAll>>,
-    #[doc = "Prevents React-specific JSX properties from being used."]
-    #[serde(skip_serializing_if = "Option::is_none")]
-=======
->>>>>>> 58d98c8a
     pub no_react_specific_props: Option<RuleConfiguration<NoReactSpecificProps>>,
     #[doc = "Disallow specified modules when loaded by import or require."]
     #[serde(skip_serializing_if = "Option::is_none")]
@@ -2718,12 +2712,7 @@
 }
 impl Nursery {
     const GROUP_NAME: &'static str = "nursery";
-<<<<<<< HEAD
-    pub(crate) const GROUP_RULES: [&'static str; 26] = [
-        "noBarrelFile",
-=======
     pub(crate) const GROUP_RULES: &'static [&'static str] = &[
->>>>>>> 58d98c8a
         "noColorInvalidHex",
         "noConsole",
         "noConstantMathMinMaxClamp",
@@ -2735,10 +2724,6 @@
         "noFlatMapIdentity",
         "noMisplacedAssertion",
         "noNodejsModules",
-<<<<<<< HEAD
-        "noReExportAll",
-=======
->>>>>>> 58d98c8a
         "noReactSpecificProps",
         "noRestrictedImports",
         "noUndeclaredDependencies",
@@ -2760,18 +2745,8 @@
         RuleFilter::Rule(Self::GROUP_NAME, Self::GROUP_RULES[6]),
         RuleFilter::Rule(Self::GROUP_NAME, Self::GROUP_RULES[7]),
         RuleFilter::Rule(Self::GROUP_NAME, Self::GROUP_RULES[8]),
-<<<<<<< HEAD
-        RuleFilter::Rule(Self::GROUP_NAME, Self::GROUP_RULES[9]),
-        RuleFilter::Rule(Self::GROUP_NAME, Self::GROUP_RULES[10]),
-        RuleFilter::Rule(Self::GROUP_NAME, Self::GROUP_RULES[11]),
-        RuleFilter::Rule(Self::GROUP_NAME, Self::GROUP_RULES[19]),
-        RuleFilter::Rule(Self::GROUP_NAME, Self::GROUP_RULES[21]),
-    ];
-    const ALL_RULES_AS_FILTERS: [RuleFilter<'static>; 26] = [
-=======
     ];
     const ALL_RULES_AS_FILTERS: &'static [RuleFilter<'static>] = &[
->>>>>>> 58d98c8a
         RuleFilter::Rule(Self::GROUP_NAME, Self::GROUP_RULES[0]),
         RuleFilter::Rule(Self::GROUP_NAME, Self::GROUP_RULES[1]),
         RuleFilter::Rule(Self::GROUP_NAME, Self::GROUP_RULES[2]),
@@ -2788,19 +2763,6 @@
         RuleFilter::Rule(Self::GROUP_NAME, Self::GROUP_RULES[13]),
         RuleFilter::Rule(Self::GROUP_NAME, Self::GROUP_RULES[14]),
         RuleFilter::Rule(Self::GROUP_NAME, Self::GROUP_RULES[15]),
-<<<<<<< HEAD
-        RuleFilter::Rule(Self::GROUP_NAME, Self::GROUP_RULES[16]),
-        RuleFilter::Rule(Self::GROUP_NAME, Self::GROUP_RULES[17]),
-        RuleFilter::Rule(Self::GROUP_NAME, Self::GROUP_RULES[18]),
-        RuleFilter::Rule(Self::GROUP_NAME, Self::GROUP_RULES[19]),
-        RuleFilter::Rule(Self::GROUP_NAME, Self::GROUP_RULES[20]),
-        RuleFilter::Rule(Self::GROUP_NAME, Self::GROUP_RULES[21]),
-        RuleFilter::Rule(Self::GROUP_NAME, Self::GROUP_RULES[22]),
-        RuleFilter::Rule(Self::GROUP_NAME, Self::GROUP_RULES[23]),
-        RuleFilter::Rule(Self::GROUP_NAME, Self::GROUP_RULES[24]),
-        RuleFilter::Rule(Self::GROUP_NAME, Self::GROUP_RULES[25]),
-=======
->>>>>>> 58d98c8a
     ];
     #[doc = r" Retrieves the recommended rules"]
     pub(crate) fn is_recommended_true(&self) -> bool {
@@ -2892,63 +2854,9 @@
                 index_set.insert(RuleFilter::Rule(Self::GROUP_NAME, Self::GROUP_RULES[14]));
             }
         }
-<<<<<<< HEAD
-        if let Some(rule) = self.no_re_export_all.as_ref() {
+        if let Some(rule) = self.use_sorted_classes.as_ref() {
             if rule.is_enabled() {
                 index_set.insert(RuleFilter::Rule(Self::GROUP_NAME, Self::GROUP_RULES[15]));
-            }
-        }
-        if let Some(rule) = self.no_react_specific_props.as_ref() {
-            if rule.is_enabled() {
-                index_set.insert(RuleFilter::Rule(Self::GROUP_NAME, Self::GROUP_RULES[16]));
-            }
-        }
-        if let Some(rule) = self.no_restricted_imports.as_ref() {
-            if rule.is_enabled() {
-                index_set.insert(RuleFilter::Rule(Self::GROUP_NAME, Self::GROUP_RULES[17]));
-            }
-        }
-        if let Some(rule) = self.no_skipped_tests.as_ref() {
-            if rule.is_enabled() {
-                index_set.insert(RuleFilter::Rule(Self::GROUP_NAME, Self::GROUP_RULES[18]));
-            }
-        }
-        if let Some(rule) = self.no_suspicious_semicolon_in_jsx.as_ref() {
-            if rule.is_enabled() {
-                index_set.insert(RuleFilter::Rule(Self::GROUP_NAME, Self::GROUP_RULES[19]));
-            }
-        }
-        if let Some(rule) = self.no_undeclared_dependencies.as_ref() {
-            if rule.is_enabled() {
-                index_set.insert(RuleFilter::Rule(Self::GROUP_NAME, Self::GROUP_RULES[20]));
-            }
-        }
-        if let Some(rule) = self.no_useless_ternary.as_ref() {
-            if rule.is_enabled() {
-                index_set.insert(RuleFilter::Rule(Self::GROUP_NAME, Self::GROUP_RULES[21]));
-            }
-        }
-        if let Some(rule) = self.use_import_restrictions.as_ref() {
-            if rule.is_enabled() {
-                index_set.insert(RuleFilter::Rule(Self::GROUP_NAME, Self::GROUP_RULES[22]));
-            }
-        }
-        if let Some(rule) = self.use_jsx_key_in_iterable.as_ref() {
-            if rule.is_enabled() {
-                index_set.insert(RuleFilter::Rule(Self::GROUP_NAME, Self::GROUP_RULES[23]));
-            }
-        }
-        if let Some(rule) = self.use_node_assert_strict.as_ref() {
-=======
-        if let Some(rule) = self.use_sorted_classes.as_ref() {
->>>>>>> 58d98c8a
-            if rule.is_enabled() {
-                index_set.insert(RuleFilter::Rule(Self::GROUP_NAME, Self::GROUP_RULES[15]));
-            }
-        }
-        if let Some(rule) = self.use_sorted_classes.as_ref() {
-            if rule.is_enabled() {
-                index_set.insert(RuleFilter::Rule(Self::GROUP_NAME, Self::GROUP_RULES[25]));
             }
         }
         index_set
@@ -3015,88 +2923,24 @@
                 index_set.insert(RuleFilter::Rule(Self::GROUP_NAME, Self::GROUP_RULES[11]));
             }
         }
-<<<<<<< HEAD
-        if let Some(rule) = self.no_misplaced_assertion.as_ref() {
+        if let Some(rule) = self.no_restricted_imports.as_ref() {
             if rule.is_disabled() {
                 index_set.insert(RuleFilter::Rule(Self::GROUP_NAME, Self::GROUP_RULES[12]));
             }
         }
-        if let Some(rule) = self.no_namespace_import.as_ref() {
+        if let Some(rule) = self.no_undeclared_dependencies.as_ref() {
             if rule.is_disabled() {
                 index_set.insert(RuleFilter::Rule(Self::GROUP_NAME, Self::GROUP_RULES[13]));
             }
         }
-        if let Some(rule) = self.no_nodejs_modules.as_ref() {
+        if let Some(rule) = self.use_import_restrictions.as_ref() {
             if rule.is_disabled() {
                 index_set.insert(RuleFilter::Rule(Self::GROUP_NAME, Self::GROUP_RULES[14]));
             }
         }
-        if let Some(rule) = self.no_re_export_all.as_ref() {
+        if let Some(rule) = self.use_sorted_classes.as_ref() {
             if rule.is_disabled() {
                 index_set.insert(RuleFilter::Rule(Self::GROUP_NAME, Self::GROUP_RULES[15]));
-            }
-        }
-        if let Some(rule) = self.no_react_specific_props.as_ref() {
-            if rule.is_disabled() {
-                index_set.insert(RuleFilter::Rule(Self::GROUP_NAME, Self::GROUP_RULES[16]));
-            }
-        }
-        if let Some(rule) = self.no_restricted_imports.as_ref() {
-            if rule.is_disabled() {
-                index_set.insert(RuleFilter::Rule(Self::GROUP_NAME, Self::GROUP_RULES[17]));
-            }
-        }
-        if let Some(rule) = self.no_skipped_tests.as_ref() {
-            if rule.is_disabled() {
-                index_set.insert(RuleFilter::Rule(Self::GROUP_NAME, Self::GROUP_RULES[18]));
-=======
-        if let Some(rule) = self.no_restricted_imports.as_ref() {
-            if rule.is_disabled() {
-                index_set.insert(RuleFilter::Rule(Self::GROUP_NAME, Self::GROUP_RULES[12]));
->>>>>>> 58d98c8a
-            }
-        }
-        if let Some(rule) = self.no_suspicious_semicolon_in_jsx.as_ref() {
-            if rule.is_disabled() {
-<<<<<<< HEAD
-                index_set.insert(RuleFilter::Rule(Self::GROUP_NAME, Self::GROUP_RULES[19]));
-            }
-        }
-        if let Some(rule) = self.no_undeclared_dependencies.as_ref() {
-            if rule.is_disabled() {
-                index_set.insert(RuleFilter::Rule(Self::GROUP_NAME, Self::GROUP_RULES[20]));
-=======
-                index_set.insert(RuleFilter::Rule(Self::GROUP_NAME, Self::GROUP_RULES[13]));
->>>>>>> 58d98c8a
-            }
-        }
-        if let Some(rule) = self.no_useless_ternary.as_ref() {
-            if rule.is_disabled() {
-<<<<<<< HEAD
-                index_set.insert(RuleFilter::Rule(Self::GROUP_NAME, Self::GROUP_RULES[21]));
-            }
-        }
-        if let Some(rule) = self.use_import_restrictions.as_ref() {
-            if rule.is_disabled() {
-                index_set.insert(RuleFilter::Rule(Self::GROUP_NAME, Self::GROUP_RULES[22]));
-            }
-        }
-        if let Some(rule) = self.use_jsx_key_in_iterable.as_ref() {
-            if rule.is_disabled() {
-                index_set.insert(RuleFilter::Rule(Self::GROUP_NAME, Self::GROUP_RULES[23]));
-=======
-                index_set.insert(RuleFilter::Rule(Self::GROUP_NAME, Self::GROUP_RULES[14]));
->>>>>>> 58d98c8a
-            }
-        }
-        if let Some(rule) = self.use_node_assert_strict.as_ref() {
-            if rule.is_disabled() {
-                index_set.insert(RuleFilter::Rule(Self::GROUP_NAME, Self::GROUP_RULES[15]));
-            }
-        }
-        if let Some(rule) = self.use_sorted_classes.as_ref() {
-            if rule.is_disabled() {
-                index_set.insert(RuleFilter::Rule(Self::GROUP_NAME, Self::GROUP_RULES[25]));
             }
         }
         index_set
@@ -3112,11 +2956,7 @@
     pub(crate) fn recommended_rules_as_filters() -> &'static [RuleFilter<'static>] {
         Self::RECOMMENDED_RULES_AS_FILTERS
     }
-<<<<<<< HEAD
-    pub(crate) fn all_rules_as_filters() -> [RuleFilter<'static>; 26] {
-=======
     pub(crate) fn all_rules_as_filters() -> &'static [RuleFilter<'static>] {
->>>>>>> 58d98c8a
         Self::ALL_RULES_AS_FILTERS
     }
     #[doc = r" Select preset rules"]
