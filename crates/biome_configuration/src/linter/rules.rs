//! Generated file, do not edit by hand, see `xtask/codegen`

use super::RulePlainConfiguration;
use crate::{RuleConfiguration, RuleFixConfiguration};
use biome_analyze::{options::RuleOptions, RuleFilter};
use biome_console::markup;
use biome_css_analyze::options::*;
use biome_deserialize::{DeserializableValidator, DeserializationDiagnostic};
use biome_deserialize_macros::{Deserializable, Merge};
use biome_diagnostics::{Category, Severity};
use biome_graphql_analyze::options::*;
use biome_js_analyze::options::*;
use biome_json_analyze::options::*;
use biome_rowan::TextRange;
use rustc_hash::FxHashSet;
#[cfg(feature = "schema")]
use schemars::JsonSchema;
use serde::{Deserialize, Serialize};
#[derive(
    Clone,
    Copy,
    Debug,
    Deserializable,
    Eq,
    Hash,
    Merge,
    Ord,
    PartialEq,
    PartialOrd,
    serde :: Deserialize,
    serde :: Serialize,
)]
#[cfg_attr(feature = "schema", derive(JsonSchema))]
#[serde(rename_all = "camelCase")]
pub enum RuleGroup {
    A11y,
    Complexity,
    Correctness,
    Nursery,
    Performance,
    Security,
    Style,
    Suspicious,
}
impl RuleGroup {
    pub const fn as_str(self) -> &'static str {
        match self {
            Self::A11y => A11y::GROUP_NAME,
            Self::Complexity => Complexity::GROUP_NAME,
            Self::Correctness => Correctness::GROUP_NAME,
            Self::Nursery => Nursery::GROUP_NAME,
            Self::Performance => Performance::GROUP_NAME,
            Self::Security => Security::GROUP_NAME,
            Self::Style => Style::GROUP_NAME,
            Self::Suspicious => Suspicious::GROUP_NAME,
        }
    }
}
impl std::str::FromStr for RuleGroup {
    type Err = &'static str;
    fn from_str(s: &str) -> Result<Self, Self::Err> {
        match s {
            A11y::GROUP_NAME => Ok(Self::A11y),
            Complexity::GROUP_NAME => Ok(Self::Complexity),
            Correctness::GROUP_NAME => Ok(Self::Correctness),
            Nursery::GROUP_NAME => Ok(Self::Nursery),
            Performance::GROUP_NAME => Ok(Self::Performance),
            Security::GROUP_NAME => Ok(Self::Security),
            Style::GROUP_NAME => Ok(Self::Style),
            Suspicious::GROUP_NAME => Ok(Self::Suspicious),
            _ => Err("This rule group doesn't exist."),
        }
    }
}
#[derive(Clone, Debug, Default, Deserialize, Deserializable, Eq, Merge, PartialEq, Serialize)]
#[deserializable(with_validator)]
#[cfg_attr(feature = "schema", derive(JsonSchema))]
#[serde(rename_all = "camelCase", deny_unknown_fields)]
pub struct Rules {
    #[doc = r" It enables the lint rules recommended by Biome. `true` by default."]
    #[serde(skip_serializing_if = "Option::is_none")]
    pub recommended: Option<bool>,
    #[doc = r" It enables ALL rules. The rules that belong to `nursery` won't be enabled."]
    #[serde(skip_serializing_if = "Option::is_none")]
    pub all: Option<bool>,
    #[deserializable(rename = "a11y")]
    #[serde(skip_serializing_if = "Option::is_none")]
    pub a11y: Option<A11y>,
    #[deserializable(rename = "complexity")]
    #[serde(skip_serializing_if = "Option::is_none")]
    pub complexity: Option<Complexity>,
    #[deserializable(rename = "correctness")]
    #[serde(skip_serializing_if = "Option::is_none")]
    pub correctness: Option<Correctness>,
    #[deserializable(rename = "nursery")]
    #[serde(skip_serializing_if = "Option::is_none")]
    pub nursery: Option<Nursery>,
    #[deserializable(rename = "performance")]
    #[serde(skip_serializing_if = "Option::is_none")]
    pub performance: Option<Performance>,
    #[deserializable(rename = "security")]
    #[serde(skip_serializing_if = "Option::is_none")]
    pub security: Option<Security>,
    #[deserializable(rename = "style")]
    #[serde(skip_serializing_if = "Option::is_none")]
    pub style: Option<Style>,
    #[deserializable(rename = "suspicious")]
    #[serde(skip_serializing_if = "Option::is_none")]
    pub suspicious: Option<Suspicious>,
}
impl DeserializableValidator for Rules {
    fn validate(
        &mut self,
        _name: &str,
        range: TextRange,
        diagnostics: &mut Vec<DeserializationDiagnostic>,
    ) -> bool {
        if self.recommended == Some(true) && self.all == Some(true) {
            diagnostics . push (DeserializationDiagnostic :: new (markup ! (< Emphasis > "'recommended'" < / Emphasis > " and " < Emphasis > "'all'" < / Emphasis > " can't be both " < Emphasis > "'true'" < / Emphasis > ". You should choose only one of them.")) . with_range (range) . with_note (markup ! ("Biome will fallback to its defaults for this section."))) ;
            return false;
        }
        true
    }
}
impl Rules {
    #[doc = r" Checks if the code coming from [biome_diagnostics::Diagnostic] corresponds to a rule."]
    #[doc = r" Usually the code is built like {group}/{rule_name}"]
    pub fn has_rule(group: RuleGroup, rule_name: &str) -> Option<&'static str> {
        match group {
            RuleGroup::A11y => A11y::has_rule(rule_name),
            RuleGroup::Complexity => Complexity::has_rule(rule_name),
            RuleGroup::Correctness => Correctness::has_rule(rule_name),
            RuleGroup::Nursery => Nursery::has_rule(rule_name),
            RuleGroup::Performance => Performance::has_rule(rule_name),
            RuleGroup::Security => Security::has_rule(rule_name),
            RuleGroup::Style => Style::has_rule(rule_name),
            RuleGroup::Suspicious => Suspicious::has_rule(rule_name),
        }
    }
    #[doc = r" Given a category coming from [Diagnostic](biome_diagnostics::Diagnostic), this function returns"]
    #[doc = r" the [Severity](biome_diagnostics::Severity) associated to the rule, if the configuration changed it."]
    #[doc = r" If the severity is off or not set, then the function returns the default severity of the rule:"]
    #[doc = r" [Severity::Error] for recommended rules and [Severity::Warning] for other rules."]
    #[doc = r""]
    #[doc = r" If not, the function returns [None]."]
    pub fn get_severity_from_code(&self, category: &Category) -> Option<Severity> {
        let mut split_code = category.name().split('/');
        let _lint = split_code.next();
        debug_assert_eq!(_lint, Some("lint"));
        let group = <RuleGroup as std::str::FromStr>::from_str(split_code.next()?).ok()?;
        let rule_name = split_code.next()?;
        let rule_name = Self::has_rule(group, rule_name)?;
        let severity = match group {
            RuleGroup::A11y => self
                .a11y
                .as_ref()
                .and_then(|group| group.get_rule_configuration(rule_name))
                .filter(|(level, _)| !matches!(level, RulePlainConfiguration::Off))
                .map_or_else(
                    || {
                        if A11y::is_recommended_rule(rule_name) {
                            Severity::Error
                        } else {
                            Severity::Warning
                        }
                    },
                    |(level, _)| level.into(),
                ),
            RuleGroup::Complexity => self
                .complexity
                .as_ref()
                .and_then(|group| group.get_rule_configuration(rule_name))
                .filter(|(level, _)| !matches!(level, RulePlainConfiguration::Off))
                .map_or_else(
                    || {
                        if Complexity::is_recommended_rule(rule_name) {
                            Severity::Error
                        } else {
                            Severity::Warning
                        }
                    },
                    |(level, _)| level.into(),
                ),
            RuleGroup::Correctness => self
                .correctness
                .as_ref()
                .and_then(|group| group.get_rule_configuration(rule_name))
                .filter(|(level, _)| !matches!(level, RulePlainConfiguration::Off))
                .map_or_else(
                    || {
                        if Correctness::is_recommended_rule(rule_name) {
                            Severity::Error
                        } else {
                            Severity::Warning
                        }
                    },
                    |(level, _)| level.into(),
                ),
            RuleGroup::Nursery => self
                .nursery
                .as_ref()
                .and_then(|group| group.get_rule_configuration(rule_name))
                .filter(|(level, _)| !matches!(level, RulePlainConfiguration::Off))
                .map_or_else(
                    || {
                        if Nursery::is_recommended_rule(rule_name) {
                            Severity::Error
                        } else {
                            Severity::Warning
                        }
                    },
                    |(level, _)| level.into(),
                ),
            RuleGroup::Performance => self
                .performance
                .as_ref()
                .and_then(|group| group.get_rule_configuration(rule_name))
                .filter(|(level, _)| !matches!(level, RulePlainConfiguration::Off))
                .map_or_else(
                    || {
                        if Performance::is_recommended_rule(rule_name) {
                            Severity::Error
                        } else {
                            Severity::Warning
                        }
                    },
                    |(level, _)| level.into(),
                ),
            RuleGroup::Security => self
                .security
                .as_ref()
                .and_then(|group| group.get_rule_configuration(rule_name))
                .filter(|(level, _)| !matches!(level, RulePlainConfiguration::Off))
                .map_or_else(
                    || {
                        if Security::is_recommended_rule(rule_name) {
                            Severity::Error
                        } else {
                            Severity::Warning
                        }
                    },
                    |(level, _)| level.into(),
                ),
            RuleGroup::Style => self
                .style
                .as_ref()
                .and_then(|group| group.get_rule_configuration(rule_name))
                .filter(|(level, _)| !matches!(level, RulePlainConfiguration::Off))
                .map_or_else(
                    || {
                        if Style::is_recommended_rule(rule_name) {
                            Severity::Error
                        } else {
                            Severity::Warning
                        }
                    },
                    |(level, _)| level.into(),
                ),
            RuleGroup::Suspicious => self
                .suspicious
                .as_ref()
                .and_then(|group| group.get_rule_configuration(rule_name))
                .filter(|(level, _)| !matches!(level, RulePlainConfiguration::Off))
                .map_or_else(
                    || {
                        if Suspicious::is_recommended_rule(rule_name) {
                            Severity::Error
                        } else {
                            Severity::Warning
                        }
                    },
                    |(level, _)| level.into(),
                ),
        };
        Some(severity)
    }
    #[doc = r" Ensure that `recommended` is set to `true` or implied."]
    pub fn set_recommended(&mut self) {
        if self.all != Some(true) && self.recommended == Some(false) {
            self.recommended = Some(true)
        }
        if let Some(group) = &mut self.a11y {
            group.recommended = None;
        }
        if let Some(group) = &mut self.complexity {
            group.recommended = None;
        }
        if let Some(group) = &mut self.correctness {
            group.recommended = None;
        }
        if let Some(group) = &mut self.nursery {
            group.recommended = None;
        }
        if let Some(group) = &mut self.performance {
            group.recommended = None;
        }
        if let Some(group) = &mut self.security {
            group.recommended = None;
        }
        if let Some(group) = &mut self.style {
            group.recommended = None;
        }
        if let Some(group) = &mut self.suspicious {
            group.recommended = None;
        }
    }
    pub(crate) const fn is_recommended_false(&self) -> bool {
        matches!(self.recommended, Some(false))
    }
    pub(crate) const fn is_all_true(&self) -> bool {
        matches!(self.all, Some(true))
    }
    #[doc = r" It returns the enabled rules by default."]
    #[doc = r""]
    #[doc = r" The enabled rules are calculated from the difference with the disabled rules."]
    pub fn as_enabled_rules(&self) -> FxHashSet<RuleFilter<'static>> {
        let mut enabled_rules = FxHashSet::default();
        let mut disabled_rules = FxHashSet::default();
        if let Some(group) = self.a11y.as_ref() {
            group.collect_preset_rules(
                self.is_all_true(),
                !self.is_recommended_false(),
                &mut enabled_rules,
            );
            enabled_rules.extend(&group.get_enabled_rules());
            disabled_rules.extend(&group.get_disabled_rules());
        } else if self.is_all_true() {
            enabled_rules.extend(A11y::all_rules_as_filters());
        } else if !self.is_recommended_false() {
            enabled_rules.extend(A11y::recommended_rules_as_filters());
        }
        if let Some(group) = self.complexity.as_ref() {
            group.collect_preset_rules(
                self.is_all_true(),
                !self.is_recommended_false(),
                &mut enabled_rules,
            );
            enabled_rules.extend(&group.get_enabled_rules());
            disabled_rules.extend(&group.get_disabled_rules());
        } else if self.is_all_true() {
            enabled_rules.extend(Complexity::all_rules_as_filters());
        } else if !self.is_recommended_false() {
            enabled_rules.extend(Complexity::recommended_rules_as_filters());
        }
        if let Some(group) = self.correctness.as_ref() {
            group.collect_preset_rules(
                self.is_all_true(),
                !self.is_recommended_false(),
                &mut enabled_rules,
            );
            enabled_rules.extend(&group.get_enabled_rules());
            disabled_rules.extend(&group.get_disabled_rules());
        } else if self.is_all_true() {
            enabled_rules.extend(Correctness::all_rules_as_filters());
        } else if !self.is_recommended_false() {
            enabled_rules.extend(Correctness::recommended_rules_as_filters());
        }
        if let Some(group) = self.nursery.as_ref() {
            group.collect_preset_rules(
                self.is_all_true() && biome_flags::is_unstable(),
                !self.is_recommended_false() && biome_flags::is_unstable(),
                &mut enabled_rules,
            );
            enabled_rules.extend(&group.get_enabled_rules());
            disabled_rules.extend(&group.get_disabled_rules());
        } else if self.is_all_true() && biome_flags::is_unstable() {
            enabled_rules.extend(Nursery::all_rules_as_filters());
        } else if !self.is_recommended_false() && biome_flags::is_unstable() {
            enabled_rules.extend(Nursery::recommended_rules_as_filters());
        }
        if let Some(group) = self.performance.as_ref() {
            group.collect_preset_rules(
                self.is_all_true(),
                !self.is_recommended_false(),
                &mut enabled_rules,
            );
            enabled_rules.extend(&group.get_enabled_rules());
            disabled_rules.extend(&group.get_disabled_rules());
        } else if self.is_all_true() {
            enabled_rules.extend(Performance::all_rules_as_filters());
        } else if !self.is_recommended_false() {
            enabled_rules.extend(Performance::recommended_rules_as_filters());
        }
        if let Some(group) = self.security.as_ref() {
            group.collect_preset_rules(
                self.is_all_true(),
                !self.is_recommended_false(),
                &mut enabled_rules,
            );
            enabled_rules.extend(&group.get_enabled_rules());
            disabled_rules.extend(&group.get_disabled_rules());
        } else if self.is_all_true() {
            enabled_rules.extend(Security::all_rules_as_filters());
        } else if !self.is_recommended_false() {
            enabled_rules.extend(Security::recommended_rules_as_filters());
        }
        if let Some(group) = self.style.as_ref() {
            group.collect_preset_rules(
                self.is_all_true(),
                !self.is_recommended_false(),
                &mut enabled_rules,
            );
            enabled_rules.extend(&group.get_enabled_rules());
            disabled_rules.extend(&group.get_disabled_rules());
        } else if self.is_all_true() {
            enabled_rules.extend(Style::all_rules_as_filters());
        } else if !self.is_recommended_false() {
            enabled_rules.extend(Style::recommended_rules_as_filters());
        }
        if let Some(group) = self.suspicious.as_ref() {
            group.collect_preset_rules(
                self.is_all_true(),
                !self.is_recommended_false(),
                &mut enabled_rules,
            );
            enabled_rules.extend(&group.get_enabled_rules());
            disabled_rules.extend(&group.get_disabled_rules());
        } else if self.is_all_true() {
            enabled_rules.extend(Suspicious::all_rules_as_filters());
        } else if !self.is_recommended_false() {
            enabled_rules.extend(Suspicious::recommended_rules_as_filters());
        }
        enabled_rules.difference(&disabled_rules).copied().collect()
    }
}
#[derive(Clone, Debug, Default, Deserialize, Deserializable, Eq, Merge, PartialEq, Serialize)]
#[deserializable(with_validator)]
#[cfg_attr(feature = "schema", derive(JsonSchema))]
#[serde(rename_all = "camelCase", default, deny_unknown_fields)]
#[doc = r" A list of rules that belong to this group"]
pub struct A11y {
    #[doc = r" It enables the recommended rules for this group"]
    #[serde(skip_serializing_if = "Option::is_none")]
    pub recommended: Option<bool>,
    #[doc = r" It enables ALL rules for this group."]
    #[serde(skip_serializing_if = "Option::is_none")]
    pub all: Option<bool>,
    #[doc = "Enforce that the accessKey attribute is not used on any HTML element."]
    #[serde(skip_serializing_if = "Option::is_none")]
    pub no_access_key: Option<RuleFixConfiguration<NoAccessKey>>,
    #[doc = "Enforce that aria-hidden=\"true\" is not set on focusable elements."]
    #[serde(skip_serializing_if = "Option::is_none")]
    pub no_aria_hidden_on_focusable: Option<RuleFixConfiguration<NoAriaHiddenOnFocusable>>,
    #[doc = "Enforce that elements that do not support ARIA roles, states, and properties do not have those attributes."]
    #[serde(skip_serializing_if = "Option::is_none")]
    pub no_aria_unsupported_elements: Option<RuleFixConfiguration<NoAriaUnsupportedElements>>,
    #[doc = "Enforce that autoFocus prop is not used on elements."]
    #[serde(skip_serializing_if = "Option::is_none")]
    pub no_autofocus: Option<RuleFixConfiguration<NoAutofocus>>,
    #[doc = "Disallow target=\"_blank\" attribute without rel=\"noreferrer\""]
    #[serde(skip_serializing_if = "Option::is_none")]
    pub no_blank_target: Option<RuleFixConfiguration<NoBlankTarget>>,
    #[doc = "Enforces that no distracting elements are used."]
    #[serde(skip_serializing_if = "Option::is_none")]
    pub no_distracting_elements: Option<RuleFixConfiguration<NoDistractingElements>>,
    #[doc = "The scope prop should be used only on \\<th> elements."]
    #[serde(skip_serializing_if = "Option::is_none")]
    pub no_header_scope: Option<RuleFixConfiguration<NoHeaderScope>>,
    #[doc = "Enforce that non-interactive ARIA roles are not assigned to interactive HTML elements."]
    #[serde(skip_serializing_if = "Option::is_none")]
    pub no_interactive_element_to_noninteractive_role:
        Option<RuleFixConfiguration<NoInteractiveElementToNoninteractiveRole>>,
    #[doc = "Enforce that interactive ARIA roles are not assigned to non-interactive HTML elements."]
    #[serde(skip_serializing_if = "Option::is_none")]
    pub no_noninteractive_element_to_interactive_role:
        Option<RuleFixConfiguration<NoNoninteractiveElementToInteractiveRole>>,
    #[doc = "Enforce that tabIndex is not assigned to non-interactive HTML elements."]
    #[serde(skip_serializing_if = "Option::is_none")]
    pub no_noninteractive_tabindex: Option<RuleFixConfiguration<NoNoninteractiveTabindex>>,
    #[doc = "Prevent the usage of positive integers on tabIndex property"]
    #[serde(skip_serializing_if = "Option::is_none")]
    pub no_positive_tabindex: Option<RuleFixConfiguration<NoPositiveTabindex>>,
    #[doc = "Enforce img alt prop does not contain the word \"image\", \"picture\", or \"photo\"."]
    #[serde(skip_serializing_if = "Option::is_none")]
    pub no_redundant_alt: Option<RuleConfiguration<NoRedundantAlt>>,
    #[doc = "Enforce explicit role property is not the same as implicit/default role property on an element."]
    #[serde(skip_serializing_if = "Option::is_none")]
    pub no_redundant_roles: Option<RuleFixConfiguration<NoRedundantRoles>>,
    #[doc = "Enforces the usage of the title element for the svg element."]
    #[serde(skip_serializing_if = "Option::is_none")]
    pub no_svg_without_title: Option<RuleConfiguration<NoSvgWithoutTitle>>,
    #[doc = "Enforce that all elements that require alternative text have meaningful information to relay back to the end user."]
    #[serde(skip_serializing_if = "Option::is_none")]
    pub use_alt_text: Option<RuleConfiguration<UseAltText>>,
    #[doc = "Enforce that anchors have content and that the content is accessible to screen readers."]
    #[serde(skip_serializing_if = "Option::is_none")]
    pub use_anchor_content: Option<RuleFixConfiguration<UseAnchorContent>>,
    #[doc = "Enforce that tabIndex is assigned to non-interactive HTML elements with aria-activedescendant."]
    #[serde(skip_serializing_if = "Option::is_none")]
    pub use_aria_activedescendant_with_tabindex:
        Option<RuleFixConfiguration<UseAriaActivedescendantWithTabindex>>,
    #[doc = "Enforce that elements with ARIA roles must have all required ARIA attributes for that role."]
    #[serde(skip_serializing_if = "Option::is_none")]
    pub use_aria_props_for_role: Option<RuleConfiguration<UseAriaPropsForRole>>,
    #[doc = "Enforces the usage of the attribute type for the element button"]
    #[serde(skip_serializing_if = "Option::is_none")]
    pub use_button_type: Option<RuleConfiguration<UseButtonType>>,
    #[doc = "Enforce that heading elements (h1, h2, etc.) have content and that the content is accessible to screen readers. Accessible means that it is not hidden using the aria-hidden prop."]
    #[serde(skip_serializing_if = "Option::is_none")]
    pub use_heading_content: Option<RuleConfiguration<UseHeadingContent>>,
    #[doc = "Enforce that html element has lang attribute."]
    #[serde(skip_serializing_if = "Option::is_none")]
    pub use_html_lang: Option<RuleConfiguration<UseHtmlLang>>,
    #[doc = "Enforces the usage of the attribute title for the element iframe."]
    #[serde(skip_serializing_if = "Option::is_none")]
    pub use_iframe_title: Option<RuleConfiguration<UseIframeTitle>>,
    #[doc = "Enforce onClick is accompanied by at least one of the following: onKeyUp, onKeyDown, onKeyPress."]
    #[serde(skip_serializing_if = "Option::is_none")]
    pub use_key_with_click_events: Option<RuleConfiguration<UseKeyWithClickEvents>>,
    #[doc = "Enforce onMouseOver / onMouseOut are accompanied by onFocus / onBlur."]
    #[serde(skip_serializing_if = "Option::is_none")]
    pub use_key_with_mouse_events: Option<RuleConfiguration<UseKeyWithMouseEvents>>,
    #[doc = "Enforces that audio and video elements must have a track for captions."]
    #[serde(skip_serializing_if = "Option::is_none")]
    pub use_media_caption: Option<RuleConfiguration<UseMediaCaption>>,
    #[doc = "Enforce that all anchors are valid, and they are navigable elements."]
    #[serde(skip_serializing_if = "Option::is_none")]
    pub use_valid_anchor: Option<RuleConfiguration<UseValidAnchor>>,
    #[doc = "Ensures that ARIA properties aria-* are all valid."]
    #[serde(skip_serializing_if = "Option::is_none")]
    pub use_valid_aria_props: Option<RuleFixConfiguration<UseValidAriaProps>>,
    #[doc = "Elements with ARIA roles must use a valid, non-abstract ARIA role."]
    #[serde(skip_serializing_if = "Option::is_none")]
    pub use_valid_aria_role: Option<RuleFixConfiguration<UseValidAriaRole>>,
    #[doc = "Enforce that ARIA state and property values are valid."]
    #[serde(skip_serializing_if = "Option::is_none")]
    pub use_valid_aria_values: Option<RuleConfiguration<UseValidAriaValues>>,
    #[doc = "Ensure that the attribute passed to the lang attribute is a correct ISO language and/or country."]
    #[serde(skip_serializing_if = "Option::is_none")]
    pub use_valid_lang: Option<RuleConfiguration<UseValidLang>>,
}
impl DeserializableValidator for A11y {
    fn validate(
        &mut self,
        _name: &str,
        range: TextRange,
        diagnostics: &mut Vec<DeserializationDiagnostic>,
    ) -> bool {
        if self.recommended == Some(true) && self.all == Some(true) {
            diagnostics . push (DeserializationDiagnostic :: new (markup ! (< Emphasis > "'recommended'" < / Emphasis > " and " < Emphasis > "'all'" < / Emphasis > " can't be both " < Emphasis > "'true'" < / Emphasis > ". You should choose only one of them.")) . with_range (range) . with_note (markup ! ("Biome will fallback to its defaults for this section."))) ;
            return false;
        }
        true
    }
}
impl A11y {
    const GROUP_NAME: &'static str = "a11y";
    pub(crate) const GROUP_RULES: &'static [&'static str] = &[
        "noAccessKey",
        "noAriaHiddenOnFocusable",
        "noAriaUnsupportedElements",
        "noAutofocus",
        "noBlankTarget",
        "noDistractingElements",
        "noHeaderScope",
        "noInteractiveElementToNoninteractiveRole",
        "noNoninteractiveElementToInteractiveRole",
        "noNoninteractiveTabindex",
        "noPositiveTabindex",
        "noRedundantAlt",
        "noRedundantRoles",
        "noSvgWithoutTitle",
        "useAltText",
        "useAnchorContent",
        "useAriaActivedescendantWithTabindex",
        "useAriaPropsForRole",
        "useButtonType",
        "useHeadingContent",
        "useHtmlLang",
        "useIframeTitle",
        "useKeyWithClickEvents",
        "useKeyWithMouseEvents",
        "useMediaCaption",
        "useValidAnchor",
        "useValidAriaProps",
        "useValidAriaRole",
        "useValidAriaValues",
        "useValidLang",
    ];
    const RECOMMENDED_RULES: &'static [&'static str] = &[
        "noAccessKey",
        "noAriaHiddenOnFocusable",
        "noAriaUnsupportedElements",
        "noAutofocus",
        "noBlankTarget",
        "noDistractingElements",
        "noHeaderScope",
        "noInteractiveElementToNoninteractiveRole",
        "noNoninteractiveElementToInteractiveRole",
        "noNoninteractiveTabindex",
        "noPositiveTabindex",
        "noRedundantAlt",
        "noRedundantRoles",
        "noSvgWithoutTitle",
        "useAltText",
        "useAnchorContent",
        "useAriaActivedescendantWithTabindex",
        "useAriaPropsForRole",
        "useButtonType",
        "useHeadingContent",
        "useHtmlLang",
        "useIframeTitle",
        "useKeyWithClickEvents",
        "useKeyWithMouseEvents",
        "useMediaCaption",
        "useValidAnchor",
        "useValidAriaProps",
        "useValidAriaRole",
        "useValidAriaValues",
        "useValidLang",
    ];
    const RECOMMENDED_RULES_AS_FILTERS: &'static [RuleFilter<'static>] = &[
        RuleFilter::Rule(Self::GROUP_NAME, Self::GROUP_RULES[0]),
        RuleFilter::Rule(Self::GROUP_NAME, Self::GROUP_RULES[1]),
        RuleFilter::Rule(Self::GROUP_NAME, Self::GROUP_RULES[2]),
        RuleFilter::Rule(Self::GROUP_NAME, Self::GROUP_RULES[3]),
        RuleFilter::Rule(Self::GROUP_NAME, Self::GROUP_RULES[4]),
        RuleFilter::Rule(Self::GROUP_NAME, Self::GROUP_RULES[5]),
        RuleFilter::Rule(Self::GROUP_NAME, Self::GROUP_RULES[6]),
        RuleFilter::Rule(Self::GROUP_NAME, Self::GROUP_RULES[7]),
        RuleFilter::Rule(Self::GROUP_NAME, Self::GROUP_RULES[8]),
        RuleFilter::Rule(Self::GROUP_NAME, Self::GROUP_RULES[9]),
        RuleFilter::Rule(Self::GROUP_NAME, Self::GROUP_RULES[10]),
        RuleFilter::Rule(Self::GROUP_NAME, Self::GROUP_RULES[11]),
        RuleFilter::Rule(Self::GROUP_NAME, Self::GROUP_RULES[12]),
        RuleFilter::Rule(Self::GROUP_NAME, Self::GROUP_RULES[13]),
        RuleFilter::Rule(Self::GROUP_NAME, Self::GROUP_RULES[14]),
        RuleFilter::Rule(Self::GROUP_NAME, Self::GROUP_RULES[15]),
        RuleFilter::Rule(Self::GROUP_NAME, Self::GROUP_RULES[16]),
        RuleFilter::Rule(Self::GROUP_NAME, Self::GROUP_RULES[17]),
        RuleFilter::Rule(Self::GROUP_NAME, Self::GROUP_RULES[18]),
        RuleFilter::Rule(Self::GROUP_NAME, Self::GROUP_RULES[19]),
        RuleFilter::Rule(Self::GROUP_NAME, Self::GROUP_RULES[20]),
        RuleFilter::Rule(Self::GROUP_NAME, Self::GROUP_RULES[21]),
        RuleFilter::Rule(Self::GROUP_NAME, Self::GROUP_RULES[22]),
        RuleFilter::Rule(Self::GROUP_NAME, Self::GROUP_RULES[23]),
        RuleFilter::Rule(Self::GROUP_NAME, Self::GROUP_RULES[24]),
        RuleFilter::Rule(Self::GROUP_NAME, Self::GROUP_RULES[25]),
        RuleFilter::Rule(Self::GROUP_NAME, Self::GROUP_RULES[26]),
        RuleFilter::Rule(Self::GROUP_NAME, Self::GROUP_RULES[27]),
        RuleFilter::Rule(Self::GROUP_NAME, Self::GROUP_RULES[28]),
        RuleFilter::Rule(Self::GROUP_NAME, Self::GROUP_RULES[29]),
    ];
    const ALL_RULES_AS_FILTERS: &'static [RuleFilter<'static>] = &[
        RuleFilter::Rule(Self::GROUP_NAME, Self::GROUP_RULES[0]),
        RuleFilter::Rule(Self::GROUP_NAME, Self::GROUP_RULES[1]),
        RuleFilter::Rule(Self::GROUP_NAME, Self::GROUP_RULES[2]),
        RuleFilter::Rule(Self::GROUP_NAME, Self::GROUP_RULES[3]),
        RuleFilter::Rule(Self::GROUP_NAME, Self::GROUP_RULES[4]),
        RuleFilter::Rule(Self::GROUP_NAME, Self::GROUP_RULES[5]),
        RuleFilter::Rule(Self::GROUP_NAME, Self::GROUP_RULES[6]),
        RuleFilter::Rule(Self::GROUP_NAME, Self::GROUP_RULES[7]),
        RuleFilter::Rule(Self::GROUP_NAME, Self::GROUP_RULES[8]),
        RuleFilter::Rule(Self::GROUP_NAME, Self::GROUP_RULES[9]),
        RuleFilter::Rule(Self::GROUP_NAME, Self::GROUP_RULES[10]),
        RuleFilter::Rule(Self::GROUP_NAME, Self::GROUP_RULES[11]),
        RuleFilter::Rule(Self::GROUP_NAME, Self::GROUP_RULES[12]),
        RuleFilter::Rule(Self::GROUP_NAME, Self::GROUP_RULES[13]),
        RuleFilter::Rule(Self::GROUP_NAME, Self::GROUP_RULES[14]),
        RuleFilter::Rule(Self::GROUP_NAME, Self::GROUP_RULES[15]),
        RuleFilter::Rule(Self::GROUP_NAME, Self::GROUP_RULES[16]),
        RuleFilter::Rule(Self::GROUP_NAME, Self::GROUP_RULES[17]),
        RuleFilter::Rule(Self::GROUP_NAME, Self::GROUP_RULES[18]),
        RuleFilter::Rule(Self::GROUP_NAME, Self::GROUP_RULES[19]),
        RuleFilter::Rule(Self::GROUP_NAME, Self::GROUP_RULES[20]),
        RuleFilter::Rule(Self::GROUP_NAME, Self::GROUP_RULES[21]),
        RuleFilter::Rule(Self::GROUP_NAME, Self::GROUP_RULES[22]),
        RuleFilter::Rule(Self::GROUP_NAME, Self::GROUP_RULES[23]),
        RuleFilter::Rule(Self::GROUP_NAME, Self::GROUP_RULES[24]),
        RuleFilter::Rule(Self::GROUP_NAME, Self::GROUP_RULES[25]),
        RuleFilter::Rule(Self::GROUP_NAME, Self::GROUP_RULES[26]),
        RuleFilter::Rule(Self::GROUP_NAME, Self::GROUP_RULES[27]),
        RuleFilter::Rule(Self::GROUP_NAME, Self::GROUP_RULES[28]),
        RuleFilter::Rule(Self::GROUP_NAME, Self::GROUP_RULES[29]),
    ];
    #[doc = r" Retrieves the recommended rules"]
    pub(crate) fn is_recommended_true(&self) -> bool {
        matches!(self.recommended, Some(true))
    }
    pub(crate) fn is_recommended_unset(&self) -> bool {
        self.recommended.is_none()
    }
    pub(crate) fn is_all_true(&self) -> bool {
        matches!(self.all, Some(true))
    }
    pub(crate) fn is_all_unset(&self) -> bool {
        self.all.is_none()
    }
    pub(crate) fn get_enabled_rules(&self) -> FxHashSet<RuleFilter<'static>> {
        let mut index_set = FxHashSet::default();
        if let Some(rule) = self.no_access_key.as_ref() {
            if rule.is_enabled() {
                index_set.insert(RuleFilter::Rule(Self::GROUP_NAME, Self::GROUP_RULES[0]));
            }
        }
        if let Some(rule) = self.no_aria_hidden_on_focusable.as_ref() {
            if rule.is_enabled() {
                index_set.insert(RuleFilter::Rule(Self::GROUP_NAME, Self::GROUP_RULES[1]));
            }
        }
        if let Some(rule) = self.no_aria_unsupported_elements.as_ref() {
            if rule.is_enabled() {
                index_set.insert(RuleFilter::Rule(Self::GROUP_NAME, Self::GROUP_RULES[2]));
            }
        }
        if let Some(rule) = self.no_autofocus.as_ref() {
            if rule.is_enabled() {
                index_set.insert(RuleFilter::Rule(Self::GROUP_NAME, Self::GROUP_RULES[3]));
            }
        }
        if let Some(rule) = self.no_blank_target.as_ref() {
            if rule.is_enabled() {
                index_set.insert(RuleFilter::Rule(Self::GROUP_NAME, Self::GROUP_RULES[4]));
            }
        }
        if let Some(rule) = self.no_distracting_elements.as_ref() {
            if rule.is_enabled() {
                index_set.insert(RuleFilter::Rule(Self::GROUP_NAME, Self::GROUP_RULES[5]));
            }
        }
        if let Some(rule) = self.no_header_scope.as_ref() {
            if rule.is_enabled() {
                index_set.insert(RuleFilter::Rule(Self::GROUP_NAME, Self::GROUP_RULES[6]));
            }
        }
        if let Some(rule) = self.no_interactive_element_to_noninteractive_role.as_ref() {
            if rule.is_enabled() {
                index_set.insert(RuleFilter::Rule(Self::GROUP_NAME, Self::GROUP_RULES[7]));
            }
        }
        if let Some(rule) = self.no_noninteractive_element_to_interactive_role.as_ref() {
            if rule.is_enabled() {
                index_set.insert(RuleFilter::Rule(Self::GROUP_NAME, Self::GROUP_RULES[8]));
            }
        }
        if let Some(rule) = self.no_noninteractive_tabindex.as_ref() {
            if rule.is_enabled() {
                index_set.insert(RuleFilter::Rule(Self::GROUP_NAME, Self::GROUP_RULES[9]));
            }
        }
        if let Some(rule) = self.no_positive_tabindex.as_ref() {
            if rule.is_enabled() {
                index_set.insert(RuleFilter::Rule(Self::GROUP_NAME, Self::GROUP_RULES[10]));
            }
        }
        if let Some(rule) = self.no_redundant_alt.as_ref() {
            if rule.is_enabled() {
                index_set.insert(RuleFilter::Rule(Self::GROUP_NAME, Self::GROUP_RULES[11]));
            }
        }
        if let Some(rule) = self.no_redundant_roles.as_ref() {
            if rule.is_enabled() {
                index_set.insert(RuleFilter::Rule(Self::GROUP_NAME, Self::GROUP_RULES[12]));
            }
        }
        if let Some(rule) = self.no_svg_without_title.as_ref() {
            if rule.is_enabled() {
                index_set.insert(RuleFilter::Rule(Self::GROUP_NAME, Self::GROUP_RULES[13]));
            }
        }
        if let Some(rule) = self.use_alt_text.as_ref() {
            if rule.is_enabled() {
                index_set.insert(RuleFilter::Rule(Self::GROUP_NAME, Self::GROUP_RULES[14]));
            }
        }
        if let Some(rule) = self.use_anchor_content.as_ref() {
            if rule.is_enabled() {
                index_set.insert(RuleFilter::Rule(Self::GROUP_NAME, Self::GROUP_RULES[15]));
            }
        }
        if let Some(rule) = self.use_aria_activedescendant_with_tabindex.as_ref() {
            if rule.is_enabled() {
                index_set.insert(RuleFilter::Rule(Self::GROUP_NAME, Self::GROUP_RULES[16]));
            }
        }
        if let Some(rule) = self.use_aria_props_for_role.as_ref() {
            if rule.is_enabled() {
                index_set.insert(RuleFilter::Rule(Self::GROUP_NAME, Self::GROUP_RULES[17]));
            }
        }
        if let Some(rule) = self.use_button_type.as_ref() {
            if rule.is_enabled() {
                index_set.insert(RuleFilter::Rule(Self::GROUP_NAME, Self::GROUP_RULES[18]));
            }
        }
        if let Some(rule) = self.use_heading_content.as_ref() {
            if rule.is_enabled() {
                index_set.insert(RuleFilter::Rule(Self::GROUP_NAME, Self::GROUP_RULES[19]));
            }
        }
        if let Some(rule) = self.use_html_lang.as_ref() {
            if rule.is_enabled() {
                index_set.insert(RuleFilter::Rule(Self::GROUP_NAME, Self::GROUP_RULES[20]));
            }
        }
        if let Some(rule) = self.use_iframe_title.as_ref() {
            if rule.is_enabled() {
                index_set.insert(RuleFilter::Rule(Self::GROUP_NAME, Self::GROUP_RULES[21]));
            }
        }
        if let Some(rule) = self.use_key_with_click_events.as_ref() {
            if rule.is_enabled() {
                index_set.insert(RuleFilter::Rule(Self::GROUP_NAME, Self::GROUP_RULES[22]));
            }
        }
        if let Some(rule) = self.use_key_with_mouse_events.as_ref() {
            if rule.is_enabled() {
                index_set.insert(RuleFilter::Rule(Self::GROUP_NAME, Self::GROUP_RULES[23]));
            }
        }
        if let Some(rule) = self.use_media_caption.as_ref() {
            if rule.is_enabled() {
                index_set.insert(RuleFilter::Rule(Self::GROUP_NAME, Self::GROUP_RULES[24]));
            }
        }
        if let Some(rule) = self.use_valid_anchor.as_ref() {
            if rule.is_enabled() {
                index_set.insert(RuleFilter::Rule(Self::GROUP_NAME, Self::GROUP_RULES[25]));
            }
        }
        if let Some(rule) = self.use_valid_aria_props.as_ref() {
            if rule.is_enabled() {
                index_set.insert(RuleFilter::Rule(Self::GROUP_NAME, Self::GROUP_RULES[26]));
            }
        }
        if let Some(rule) = self.use_valid_aria_role.as_ref() {
            if rule.is_enabled() {
                index_set.insert(RuleFilter::Rule(Self::GROUP_NAME, Self::GROUP_RULES[27]));
            }
        }
        if let Some(rule) = self.use_valid_aria_values.as_ref() {
            if rule.is_enabled() {
                index_set.insert(RuleFilter::Rule(Self::GROUP_NAME, Self::GROUP_RULES[28]));
            }
        }
        if let Some(rule) = self.use_valid_lang.as_ref() {
            if rule.is_enabled() {
                index_set.insert(RuleFilter::Rule(Self::GROUP_NAME, Self::GROUP_RULES[29]));
            }
        }
        index_set
    }
    pub(crate) fn get_disabled_rules(&self) -> FxHashSet<RuleFilter<'static>> {
        let mut index_set = FxHashSet::default();
        if let Some(rule) = self.no_access_key.as_ref() {
            if rule.is_disabled() {
                index_set.insert(RuleFilter::Rule(Self::GROUP_NAME, Self::GROUP_RULES[0]));
            }
        }
        if let Some(rule) = self.no_aria_hidden_on_focusable.as_ref() {
            if rule.is_disabled() {
                index_set.insert(RuleFilter::Rule(Self::GROUP_NAME, Self::GROUP_RULES[1]));
            }
        }
        if let Some(rule) = self.no_aria_unsupported_elements.as_ref() {
            if rule.is_disabled() {
                index_set.insert(RuleFilter::Rule(Self::GROUP_NAME, Self::GROUP_RULES[2]));
            }
        }
        if let Some(rule) = self.no_autofocus.as_ref() {
            if rule.is_disabled() {
                index_set.insert(RuleFilter::Rule(Self::GROUP_NAME, Self::GROUP_RULES[3]));
            }
        }
        if let Some(rule) = self.no_blank_target.as_ref() {
            if rule.is_disabled() {
                index_set.insert(RuleFilter::Rule(Self::GROUP_NAME, Self::GROUP_RULES[4]));
            }
        }
        if let Some(rule) = self.no_distracting_elements.as_ref() {
            if rule.is_disabled() {
                index_set.insert(RuleFilter::Rule(Self::GROUP_NAME, Self::GROUP_RULES[5]));
            }
        }
        if let Some(rule) = self.no_header_scope.as_ref() {
            if rule.is_disabled() {
                index_set.insert(RuleFilter::Rule(Self::GROUP_NAME, Self::GROUP_RULES[6]));
            }
        }
        if let Some(rule) = self.no_interactive_element_to_noninteractive_role.as_ref() {
            if rule.is_disabled() {
                index_set.insert(RuleFilter::Rule(Self::GROUP_NAME, Self::GROUP_RULES[7]));
            }
        }
        if let Some(rule) = self.no_noninteractive_element_to_interactive_role.as_ref() {
            if rule.is_disabled() {
                index_set.insert(RuleFilter::Rule(Self::GROUP_NAME, Self::GROUP_RULES[8]));
            }
        }
        if let Some(rule) = self.no_noninteractive_tabindex.as_ref() {
            if rule.is_disabled() {
                index_set.insert(RuleFilter::Rule(Self::GROUP_NAME, Self::GROUP_RULES[9]));
            }
        }
        if let Some(rule) = self.no_positive_tabindex.as_ref() {
            if rule.is_disabled() {
                index_set.insert(RuleFilter::Rule(Self::GROUP_NAME, Self::GROUP_RULES[10]));
            }
        }
        if let Some(rule) = self.no_redundant_alt.as_ref() {
            if rule.is_disabled() {
                index_set.insert(RuleFilter::Rule(Self::GROUP_NAME, Self::GROUP_RULES[11]));
            }
        }
        if let Some(rule) = self.no_redundant_roles.as_ref() {
            if rule.is_disabled() {
                index_set.insert(RuleFilter::Rule(Self::GROUP_NAME, Self::GROUP_RULES[12]));
            }
        }
        if let Some(rule) = self.no_svg_without_title.as_ref() {
            if rule.is_disabled() {
                index_set.insert(RuleFilter::Rule(Self::GROUP_NAME, Self::GROUP_RULES[13]));
            }
        }
        if let Some(rule) = self.use_alt_text.as_ref() {
            if rule.is_disabled() {
                index_set.insert(RuleFilter::Rule(Self::GROUP_NAME, Self::GROUP_RULES[14]));
            }
        }
        if let Some(rule) = self.use_anchor_content.as_ref() {
            if rule.is_disabled() {
                index_set.insert(RuleFilter::Rule(Self::GROUP_NAME, Self::GROUP_RULES[15]));
            }
        }
        if let Some(rule) = self.use_aria_activedescendant_with_tabindex.as_ref() {
            if rule.is_disabled() {
                index_set.insert(RuleFilter::Rule(Self::GROUP_NAME, Self::GROUP_RULES[16]));
            }
        }
        if let Some(rule) = self.use_aria_props_for_role.as_ref() {
            if rule.is_disabled() {
                index_set.insert(RuleFilter::Rule(Self::GROUP_NAME, Self::GROUP_RULES[17]));
            }
        }
        if let Some(rule) = self.use_button_type.as_ref() {
            if rule.is_disabled() {
                index_set.insert(RuleFilter::Rule(Self::GROUP_NAME, Self::GROUP_RULES[18]));
            }
        }
        if let Some(rule) = self.use_heading_content.as_ref() {
            if rule.is_disabled() {
                index_set.insert(RuleFilter::Rule(Self::GROUP_NAME, Self::GROUP_RULES[19]));
            }
        }
        if let Some(rule) = self.use_html_lang.as_ref() {
            if rule.is_disabled() {
                index_set.insert(RuleFilter::Rule(Self::GROUP_NAME, Self::GROUP_RULES[20]));
            }
        }
        if let Some(rule) = self.use_iframe_title.as_ref() {
            if rule.is_disabled() {
                index_set.insert(RuleFilter::Rule(Self::GROUP_NAME, Self::GROUP_RULES[21]));
            }
        }
        if let Some(rule) = self.use_key_with_click_events.as_ref() {
            if rule.is_disabled() {
                index_set.insert(RuleFilter::Rule(Self::GROUP_NAME, Self::GROUP_RULES[22]));
            }
        }
        if let Some(rule) = self.use_key_with_mouse_events.as_ref() {
            if rule.is_disabled() {
                index_set.insert(RuleFilter::Rule(Self::GROUP_NAME, Self::GROUP_RULES[23]));
            }
        }
        if let Some(rule) = self.use_media_caption.as_ref() {
            if rule.is_disabled() {
                index_set.insert(RuleFilter::Rule(Self::GROUP_NAME, Self::GROUP_RULES[24]));
            }
        }
        if let Some(rule) = self.use_valid_anchor.as_ref() {
            if rule.is_disabled() {
                index_set.insert(RuleFilter::Rule(Self::GROUP_NAME, Self::GROUP_RULES[25]));
            }
        }
        if let Some(rule) = self.use_valid_aria_props.as_ref() {
            if rule.is_disabled() {
                index_set.insert(RuleFilter::Rule(Self::GROUP_NAME, Self::GROUP_RULES[26]));
            }
        }
        if let Some(rule) = self.use_valid_aria_role.as_ref() {
            if rule.is_disabled() {
                index_set.insert(RuleFilter::Rule(Self::GROUP_NAME, Self::GROUP_RULES[27]));
            }
        }
        if let Some(rule) = self.use_valid_aria_values.as_ref() {
            if rule.is_disabled() {
                index_set.insert(RuleFilter::Rule(Self::GROUP_NAME, Self::GROUP_RULES[28]));
            }
        }
        if let Some(rule) = self.use_valid_lang.as_ref() {
            if rule.is_disabled() {
                index_set.insert(RuleFilter::Rule(Self::GROUP_NAME, Self::GROUP_RULES[29]));
            }
        }
        index_set
    }
    #[doc = r" Checks if, given a rule name, matches one of the rules contained in this category"]
    pub(crate) fn has_rule(rule_name: &str) -> Option<&'static str> {
        Some(Self::GROUP_RULES[Self::GROUP_RULES.binary_search(&rule_name).ok()?])
    }
    #[doc = r" Checks if, given a rule name, it is marked as recommended"]
    pub(crate) fn is_recommended_rule(rule_name: &str) -> bool {
        Self::RECOMMENDED_RULES.contains(&rule_name)
    }
    pub(crate) fn recommended_rules_as_filters() -> &'static [RuleFilter<'static>] {
        Self::RECOMMENDED_RULES_AS_FILTERS
    }
    pub(crate) fn all_rules_as_filters() -> &'static [RuleFilter<'static>] {
        Self::ALL_RULES_AS_FILTERS
    }
    #[doc = r" Select preset rules"]
    pub(crate) fn collect_preset_rules(
        &self,
        parent_is_all: bool,
        parent_is_recommended: bool,
        enabled_rules: &mut FxHashSet<RuleFilter<'static>>,
    ) {
        if self.is_all_true() || self.is_all_unset() && parent_is_all {
            enabled_rules.extend(Self::all_rules_as_filters());
        } else if self.is_recommended_true()
            || self.is_recommended_unset() && self.is_all_unset() && parent_is_recommended
        {
            enabled_rules.extend(Self::recommended_rules_as_filters());
        }
    }
    pub(crate) fn get_rule_configuration(
        &self,
        rule_name: &str,
    ) -> Option<(RulePlainConfiguration, Option<RuleOptions>)> {
        match rule_name {
            "noAccessKey" => self
                .no_access_key
                .as_ref()
                .map(|conf| (conf.level(), conf.get_options())),
            "noAriaHiddenOnFocusable" => self
                .no_aria_hidden_on_focusable
                .as_ref()
                .map(|conf| (conf.level(), conf.get_options())),
            "noAriaUnsupportedElements" => self
                .no_aria_unsupported_elements
                .as_ref()
                .map(|conf| (conf.level(), conf.get_options())),
            "noAutofocus" => self
                .no_autofocus
                .as_ref()
                .map(|conf| (conf.level(), conf.get_options())),
            "noBlankTarget" => self
                .no_blank_target
                .as_ref()
                .map(|conf| (conf.level(), conf.get_options())),
            "noDistractingElements" => self
                .no_distracting_elements
                .as_ref()
                .map(|conf| (conf.level(), conf.get_options())),
            "noHeaderScope" => self
                .no_header_scope
                .as_ref()
                .map(|conf| (conf.level(), conf.get_options())),
            "noInteractiveElementToNoninteractiveRole" => self
                .no_interactive_element_to_noninteractive_role
                .as_ref()
                .map(|conf| (conf.level(), conf.get_options())),
            "noNoninteractiveElementToInteractiveRole" => self
                .no_noninteractive_element_to_interactive_role
                .as_ref()
                .map(|conf| (conf.level(), conf.get_options())),
            "noNoninteractiveTabindex" => self
                .no_noninteractive_tabindex
                .as_ref()
                .map(|conf| (conf.level(), conf.get_options())),
            "noPositiveTabindex" => self
                .no_positive_tabindex
                .as_ref()
                .map(|conf| (conf.level(), conf.get_options())),
            "noRedundantAlt" => self
                .no_redundant_alt
                .as_ref()
                .map(|conf| (conf.level(), conf.get_options())),
            "noRedundantRoles" => self
                .no_redundant_roles
                .as_ref()
                .map(|conf| (conf.level(), conf.get_options())),
            "noSvgWithoutTitle" => self
                .no_svg_without_title
                .as_ref()
                .map(|conf| (conf.level(), conf.get_options())),
            "useAltText" => self
                .use_alt_text
                .as_ref()
                .map(|conf| (conf.level(), conf.get_options())),
            "useAnchorContent" => self
                .use_anchor_content
                .as_ref()
                .map(|conf| (conf.level(), conf.get_options())),
            "useAriaActivedescendantWithTabindex" => self
                .use_aria_activedescendant_with_tabindex
                .as_ref()
                .map(|conf| (conf.level(), conf.get_options())),
            "useAriaPropsForRole" => self
                .use_aria_props_for_role
                .as_ref()
                .map(|conf| (conf.level(), conf.get_options())),
            "useButtonType" => self
                .use_button_type
                .as_ref()
                .map(|conf| (conf.level(), conf.get_options())),
            "useHeadingContent" => self
                .use_heading_content
                .as_ref()
                .map(|conf| (conf.level(), conf.get_options())),
            "useHtmlLang" => self
                .use_html_lang
                .as_ref()
                .map(|conf| (conf.level(), conf.get_options())),
            "useIframeTitle" => self
                .use_iframe_title
                .as_ref()
                .map(|conf| (conf.level(), conf.get_options())),
            "useKeyWithClickEvents" => self
                .use_key_with_click_events
                .as_ref()
                .map(|conf| (conf.level(), conf.get_options())),
            "useKeyWithMouseEvents" => self
                .use_key_with_mouse_events
                .as_ref()
                .map(|conf| (conf.level(), conf.get_options())),
            "useMediaCaption" => self
                .use_media_caption
                .as_ref()
                .map(|conf| (conf.level(), conf.get_options())),
            "useValidAnchor" => self
                .use_valid_anchor
                .as_ref()
                .map(|conf| (conf.level(), conf.get_options())),
            "useValidAriaProps" => self
                .use_valid_aria_props
                .as_ref()
                .map(|conf| (conf.level(), conf.get_options())),
            "useValidAriaRole" => self
                .use_valid_aria_role
                .as_ref()
                .map(|conf| (conf.level(), conf.get_options())),
            "useValidAriaValues" => self
                .use_valid_aria_values
                .as_ref()
                .map(|conf| (conf.level(), conf.get_options())),
            "useValidLang" => self
                .use_valid_lang
                .as_ref()
                .map(|conf| (conf.level(), conf.get_options())),
            _ => None,
        }
    }
}
#[derive(Clone, Debug, Default, Deserialize, Deserializable, Eq, Merge, PartialEq, Serialize)]
#[deserializable(with_validator)]
#[cfg_attr(feature = "schema", derive(JsonSchema))]
#[serde(rename_all = "camelCase", default, deny_unknown_fields)]
#[doc = r" A list of rules that belong to this group"]
pub struct Complexity {
    #[doc = r" It enables the recommended rules for this group"]
    #[serde(skip_serializing_if = "Option::is_none")]
    pub recommended: Option<bool>,
    #[doc = r" It enables ALL rules for this group."]
    #[serde(skip_serializing_if = "Option::is_none")]
    pub all: Option<bool>,
    #[doc = "Disallow primitive type aliases and misleading types."]
    #[serde(skip_serializing_if = "Option::is_none")]
    pub no_banned_types: Option<RuleFixConfiguration<NoBannedTypes>>,
    #[doc = "Disallow empty type parameters in type aliases and interfaces."]
    #[serde(skip_serializing_if = "Option::is_none")]
    pub no_empty_type_parameters: Option<RuleConfiguration<NoEmptyTypeParameters>>,
    #[doc = "Disallow functions that exceed a given Cognitive Complexity score."]
    #[serde(skip_serializing_if = "Option::is_none")]
    pub no_excessive_cognitive_complexity:
        Option<RuleConfiguration<NoExcessiveCognitiveComplexity>>,
    #[doc = "This rule enforces a maximum depth to nested describe() in test files."]
    #[serde(skip_serializing_if = "Option::is_none")]
    pub no_excessive_nested_test_suites: Option<RuleConfiguration<NoExcessiveNestedTestSuites>>,
    #[doc = "Disallow unnecessary boolean casts"]
    #[serde(skip_serializing_if = "Option::is_none")]
    pub no_extra_boolean_cast: Option<RuleFixConfiguration<NoExtraBooleanCast>>,
    #[doc = "Prefer for...of statement instead of Array.forEach."]
    #[serde(skip_serializing_if = "Option::is_none")]
    pub no_for_each: Option<RuleConfiguration<NoForEach>>,
    #[doc = "Disallow unclear usage of consecutive space characters in regular expression literals"]
    #[serde(skip_serializing_if = "Option::is_none")]
    pub no_multiple_spaces_in_regular_expression_literals:
        Option<RuleFixConfiguration<NoMultipleSpacesInRegularExpressionLiterals>>,
    #[doc = "This rule reports when a class has no non-static members, such as for a class used exclusively as a static namespace."]
    #[serde(skip_serializing_if = "Option::is_none")]
    pub no_static_only_class: Option<RuleConfiguration<NoStaticOnlyClass>>,
    #[doc = "Disallow this and super in static contexts."]
    #[serde(skip_serializing_if = "Option::is_none")]
    pub no_this_in_static: Option<RuleFixConfiguration<NoThisInStatic>>,
    #[doc = "Disallow unnecessary catch clauses."]
    #[serde(skip_serializing_if = "Option::is_none")]
    pub no_useless_catch: Option<RuleConfiguration<NoUselessCatch>>,
    #[doc = "Disallow unnecessary constructors."]
    #[serde(skip_serializing_if = "Option::is_none")]
    pub no_useless_constructor: Option<RuleFixConfiguration<NoUselessConstructor>>,
    #[doc = "Disallow empty exports that don't change anything in a module file."]
    #[serde(skip_serializing_if = "Option::is_none")]
    pub no_useless_empty_export: Option<RuleFixConfiguration<NoUselessEmptyExport>>,
    #[doc = "Disallow unnecessary fragments"]
    #[serde(skip_serializing_if = "Option::is_none")]
    pub no_useless_fragments: Option<RuleFixConfiguration<NoUselessFragments>>,
    #[doc = "Disallow unnecessary labels."]
    #[serde(skip_serializing_if = "Option::is_none")]
    pub no_useless_label: Option<RuleFixConfiguration<NoUselessLabel>>,
    #[doc = "Disallow unnecessary nested block statements."]
    #[serde(skip_serializing_if = "Option::is_none")]
    pub no_useless_lone_block_statements:
        Option<RuleFixConfiguration<NoUselessLoneBlockStatements>>,
    #[doc = "Disallow renaming import, export, and destructured assignments to the same name."]
    #[serde(skip_serializing_if = "Option::is_none")]
    pub no_useless_rename: Option<RuleFixConfiguration<NoUselessRename>>,
    #[doc = "Disallow useless case in switch statements."]
    #[serde(skip_serializing_if = "Option::is_none")]
    pub no_useless_switch_case: Option<RuleFixConfiguration<NoUselessSwitchCase>>,
    #[doc = "Disallow ternary operators when simpler alternatives exist."]
    #[serde(skip_serializing_if = "Option::is_none")]
    pub no_useless_ternary: Option<RuleFixConfiguration<NoUselessTernary>>,
    #[doc = "Disallow useless this aliasing."]
    #[serde(skip_serializing_if = "Option::is_none")]
    pub no_useless_this_alias: Option<RuleFixConfiguration<NoUselessThisAlias>>,
    #[doc = "Disallow using any or unknown as type constraint."]
    #[serde(skip_serializing_if = "Option::is_none")]
    pub no_useless_type_constraint: Option<RuleFixConfiguration<NoUselessTypeConstraint>>,
    #[doc = "Disallow the use of void operators, which is not a familiar operator."]
    #[serde(skip_serializing_if = "Option::is_none")]
    pub no_void: Option<RuleConfiguration<NoVoid>>,
    #[doc = "Disallow with statements in non-strict contexts."]
    #[serde(skip_serializing_if = "Option::is_none")]
    pub no_with: Option<RuleConfiguration<NoWith>>,
    #[doc = "Use arrow functions over function expressions."]
    #[serde(skip_serializing_if = "Option::is_none")]
    pub use_arrow_function: Option<RuleFixConfiguration<UseArrowFunction>>,
    #[doc = "Promotes the use of .flatMap() when map().flat() are used together."]
    #[serde(skip_serializing_if = "Option::is_none")]
    pub use_flat_map: Option<RuleFixConfiguration<UseFlatMap>>,
    #[doc = "Enforce the usage of a literal access to properties over computed property access."]
    #[serde(skip_serializing_if = "Option::is_none")]
    pub use_literal_keys: Option<RuleFixConfiguration<UseLiteralKeys>>,
    #[doc = "Enforce using concise optional chain instead of chained logical expressions."]
    #[serde(skip_serializing_if = "Option::is_none")]
    pub use_optional_chain: Option<RuleFixConfiguration<UseOptionalChain>>,
    #[doc = "Enforce the use of the regular expression literals instead of the RegExp constructor if possible."]
    #[serde(skip_serializing_if = "Option::is_none")]
    pub use_regex_literals: Option<RuleFixConfiguration<UseRegexLiterals>>,
    #[doc = "Disallow number literal object member names which are not base10 or uses underscore as separator"]
    #[serde(skip_serializing_if = "Option::is_none")]
    pub use_simple_number_keys: Option<RuleFixConfiguration<UseSimpleNumberKeys>>,
    #[doc = "Discard redundant terms from logical expressions."]
    #[serde(skip_serializing_if = "Option::is_none")]
    pub use_simplified_logic_expression: Option<RuleFixConfiguration<UseSimplifiedLogicExpression>>,
}
impl DeserializableValidator for Complexity {
    fn validate(
        &mut self,
        _name: &str,
        range: TextRange,
        diagnostics: &mut Vec<DeserializationDiagnostic>,
    ) -> bool {
        if self.recommended == Some(true) && self.all == Some(true) {
            diagnostics . push (DeserializationDiagnostic :: new (markup ! (< Emphasis > "'recommended'" < / Emphasis > " and " < Emphasis > "'all'" < / Emphasis > " can't be both " < Emphasis > "'true'" < / Emphasis > ". You should choose only one of them.")) . with_range (range) . with_note (markup ! ("Biome will fallback to its defaults for this section."))) ;
            return false;
        }
        true
    }
}
impl Complexity {
    const GROUP_NAME: &'static str = "complexity";
    pub(crate) const GROUP_RULES: &'static [&'static str] = &[
        "noBannedTypes",
        "noEmptyTypeParameters",
        "noExcessiveCognitiveComplexity",
        "noExcessiveNestedTestSuites",
        "noExtraBooleanCast",
        "noForEach",
        "noMultipleSpacesInRegularExpressionLiterals",
        "noStaticOnlyClass",
        "noThisInStatic",
        "noUselessCatch",
        "noUselessConstructor",
        "noUselessEmptyExport",
        "noUselessFragments",
        "noUselessLabel",
        "noUselessLoneBlockStatements",
        "noUselessRename",
        "noUselessSwitchCase",
        "noUselessTernary",
        "noUselessThisAlias",
        "noUselessTypeConstraint",
        "noVoid",
        "noWith",
        "useArrowFunction",
        "useFlatMap",
        "useLiteralKeys",
        "useOptionalChain",
        "useRegexLiterals",
        "useSimpleNumberKeys",
        "useSimplifiedLogicExpression",
    ];
    const RECOMMENDED_RULES: &'static [&'static str] = &[
        "noBannedTypes",
        "noEmptyTypeParameters",
        "noExcessiveNestedTestSuites",
        "noExtraBooleanCast",
        "noForEach",
        "noMultipleSpacesInRegularExpressionLiterals",
        "noStaticOnlyClass",
        "noThisInStatic",
        "noUselessCatch",
        "noUselessConstructor",
        "noUselessEmptyExport",
        "noUselessFragments",
        "noUselessLabel",
        "noUselessLoneBlockStatements",
        "noUselessRename",
        "noUselessSwitchCase",
        "noUselessTernary",
        "noUselessThisAlias",
        "noUselessTypeConstraint",
        "noWith",
        "useArrowFunction",
        "useFlatMap",
        "useLiteralKeys",
        "useOptionalChain",
        "useRegexLiterals",
        "useSimpleNumberKeys",
    ];
    const RECOMMENDED_RULES_AS_FILTERS: &'static [RuleFilter<'static>] = &[
        RuleFilter::Rule(Self::GROUP_NAME, Self::GROUP_RULES[0]),
        RuleFilter::Rule(Self::GROUP_NAME, Self::GROUP_RULES[1]),
        RuleFilter::Rule(Self::GROUP_NAME, Self::GROUP_RULES[3]),
        RuleFilter::Rule(Self::GROUP_NAME, Self::GROUP_RULES[4]),
        RuleFilter::Rule(Self::GROUP_NAME, Self::GROUP_RULES[5]),
        RuleFilter::Rule(Self::GROUP_NAME, Self::GROUP_RULES[6]),
        RuleFilter::Rule(Self::GROUP_NAME, Self::GROUP_RULES[7]),
        RuleFilter::Rule(Self::GROUP_NAME, Self::GROUP_RULES[8]),
        RuleFilter::Rule(Self::GROUP_NAME, Self::GROUP_RULES[9]),
        RuleFilter::Rule(Self::GROUP_NAME, Self::GROUP_RULES[10]),
        RuleFilter::Rule(Self::GROUP_NAME, Self::GROUP_RULES[11]),
        RuleFilter::Rule(Self::GROUP_NAME, Self::GROUP_RULES[12]),
        RuleFilter::Rule(Self::GROUP_NAME, Self::GROUP_RULES[13]),
        RuleFilter::Rule(Self::GROUP_NAME, Self::GROUP_RULES[14]),
        RuleFilter::Rule(Self::GROUP_NAME, Self::GROUP_RULES[15]),
        RuleFilter::Rule(Self::GROUP_NAME, Self::GROUP_RULES[16]),
        RuleFilter::Rule(Self::GROUP_NAME, Self::GROUP_RULES[17]),
        RuleFilter::Rule(Self::GROUP_NAME, Self::GROUP_RULES[18]),
        RuleFilter::Rule(Self::GROUP_NAME, Self::GROUP_RULES[19]),
        RuleFilter::Rule(Self::GROUP_NAME, Self::GROUP_RULES[21]),
        RuleFilter::Rule(Self::GROUP_NAME, Self::GROUP_RULES[22]),
        RuleFilter::Rule(Self::GROUP_NAME, Self::GROUP_RULES[23]),
        RuleFilter::Rule(Self::GROUP_NAME, Self::GROUP_RULES[24]),
        RuleFilter::Rule(Self::GROUP_NAME, Self::GROUP_RULES[25]),
        RuleFilter::Rule(Self::GROUP_NAME, Self::GROUP_RULES[26]),
        RuleFilter::Rule(Self::GROUP_NAME, Self::GROUP_RULES[27]),
    ];
    const ALL_RULES_AS_FILTERS: &'static [RuleFilter<'static>] = &[
        RuleFilter::Rule(Self::GROUP_NAME, Self::GROUP_RULES[0]),
        RuleFilter::Rule(Self::GROUP_NAME, Self::GROUP_RULES[1]),
        RuleFilter::Rule(Self::GROUP_NAME, Self::GROUP_RULES[2]),
        RuleFilter::Rule(Self::GROUP_NAME, Self::GROUP_RULES[3]),
        RuleFilter::Rule(Self::GROUP_NAME, Self::GROUP_RULES[4]),
        RuleFilter::Rule(Self::GROUP_NAME, Self::GROUP_RULES[5]),
        RuleFilter::Rule(Self::GROUP_NAME, Self::GROUP_RULES[6]),
        RuleFilter::Rule(Self::GROUP_NAME, Self::GROUP_RULES[7]),
        RuleFilter::Rule(Self::GROUP_NAME, Self::GROUP_RULES[8]),
        RuleFilter::Rule(Self::GROUP_NAME, Self::GROUP_RULES[9]),
        RuleFilter::Rule(Self::GROUP_NAME, Self::GROUP_RULES[10]),
        RuleFilter::Rule(Self::GROUP_NAME, Self::GROUP_RULES[11]),
        RuleFilter::Rule(Self::GROUP_NAME, Self::GROUP_RULES[12]),
        RuleFilter::Rule(Self::GROUP_NAME, Self::GROUP_RULES[13]),
        RuleFilter::Rule(Self::GROUP_NAME, Self::GROUP_RULES[14]),
        RuleFilter::Rule(Self::GROUP_NAME, Self::GROUP_RULES[15]),
        RuleFilter::Rule(Self::GROUP_NAME, Self::GROUP_RULES[16]),
        RuleFilter::Rule(Self::GROUP_NAME, Self::GROUP_RULES[17]),
        RuleFilter::Rule(Self::GROUP_NAME, Self::GROUP_RULES[18]),
        RuleFilter::Rule(Self::GROUP_NAME, Self::GROUP_RULES[19]),
        RuleFilter::Rule(Self::GROUP_NAME, Self::GROUP_RULES[20]),
        RuleFilter::Rule(Self::GROUP_NAME, Self::GROUP_RULES[21]),
        RuleFilter::Rule(Self::GROUP_NAME, Self::GROUP_RULES[22]),
        RuleFilter::Rule(Self::GROUP_NAME, Self::GROUP_RULES[23]),
        RuleFilter::Rule(Self::GROUP_NAME, Self::GROUP_RULES[24]),
        RuleFilter::Rule(Self::GROUP_NAME, Self::GROUP_RULES[25]),
        RuleFilter::Rule(Self::GROUP_NAME, Self::GROUP_RULES[26]),
        RuleFilter::Rule(Self::GROUP_NAME, Self::GROUP_RULES[27]),
        RuleFilter::Rule(Self::GROUP_NAME, Self::GROUP_RULES[28]),
    ];
    #[doc = r" Retrieves the recommended rules"]
    pub(crate) fn is_recommended_true(&self) -> bool {
        matches!(self.recommended, Some(true))
    }
    pub(crate) fn is_recommended_unset(&self) -> bool {
        self.recommended.is_none()
    }
    pub(crate) fn is_all_true(&self) -> bool {
        matches!(self.all, Some(true))
    }
    pub(crate) fn is_all_unset(&self) -> bool {
        self.all.is_none()
    }
    pub(crate) fn get_enabled_rules(&self) -> FxHashSet<RuleFilter<'static>> {
        let mut index_set = FxHashSet::default();
        if let Some(rule) = self.no_banned_types.as_ref() {
            if rule.is_enabled() {
                index_set.insert(RuleFilter::Rule(Self::GROUP_NAME, Self::GROUP_RULES[0]));
            }
        }
        if let Some(rule) = self.no_empty_type_parameters.as_ref() {
            if rule.is_enabled() {
                index_set.insert(RuleFilter::Rule(Self::GROUP_NAME, Self::GROUP_RULES[1]));
            }
        }
        if let Some(rule) = self.no_excessive_cognitive_complexity.as_ref() {
            if rule.is_enabled() {
                index_set.insert(RuleFilter::Rule(Self::GROUP_NAME, Self::GROUP_RULES[2]));
            }
        }
        if let Some(rule) = self.no_excessive_nested_test_suites.as_ref() {
            if rule.is_enabled() {
                index_set.insert(RuleFilter::Rule(Self::GROUP_NAME, Self::GROUP_RULES[3]));
            }
        }
        if let Some(rule) = self.no_extra_boolean_cast.as_ref() {
            if rule.is_enabled() {
                index_set.insert(RuleFilter::Rule(Self::GROUP_NAME, Self::GROUP_RULES[4]));
            }
        }
        if let Some(rule) = self.no_for_each.as_ref() {
            if rule.is_enabled() {
                index_set.insert(RuleFilter::Rule(Self::GROUP_NAME, Self::GROUP_RULES[5]));
            }
        }
        if let Some(rule) = self
            .no_multiple_spaces_in_regular_expression_literals
            .as_ref()
        {
            if rule.is_enabled() {
                index_set.insert(RuleFilter::Rule(Self::GROUP_NAME, Self::GROUP_RULES[6]));
            }
        }
        if let Some(rule) = self.no_static_only_class.as_ref() {
            if rule.is_enabled() {
                index_set.insert(RuleFilter::Rule(Self::GROUP_NAME, Self::GROUP_RULES[7]));
            }
        }
        if let Some(rule) = self.no_this_in_static.as_ref() {
            if rule.is_enabled() {
                index_set.insert(RuleFilter::Rule(Self::GROUP_NAME, Self::GROUP_RULES[8]));
            }
        }
        if let Some(rule) = self.no_useless_catch.as_ref() {
            if rule.is_enabled() {
                index_set.insert(RuleFilter::Rule(Self::GROUP_NAME, Self::GROUP_RULES[9]));
            }
        }
        if let Some(rule) = self.no_useless_constructor.as_ref() {
            if rule.is_enabled() {
                index_set.insert(RuleFilter::Rule(Self::GROUP_NAME, Self::GROUP_RULES[10]));
            }
        }
        if let Some(rule) = self.no_useless_empty_export.as_ref() {
            if rule.is_enabled() {
                index_set.insert(RuleFilter::Rule(Self::GROUP_NAME, Self::GROUP_RULES[11]));
            }
        }
        if let Some(rule) = self.no_useless_fragments.as_ref() {
            if rule.is_enabled() {
                index_set.insert(RuleFilter::Rule(Self::GROUP_NAME, Self::GROUP_RULES[12]));
            }
        }
        if let Some(rule) = self.no_useless_label.as_ref() {
            if rule.is_enabled() {
                index_set.insert(RuleFilter::Rule(Self::GROUP_NAME, Self::GROUP_RULES[13]));
            }
        }
        if let Some(rule) = self.no_useless_lone_block_statements.as_ref() {
            if rule.is_enabled() {
                index_set.insert(RuleFilter::Rule(Self::GROUP_NAME, Self::GROUP_RULES[14]));
            }
        }
        if let Some(rule) = self.no_useless_rename.as_ref() {
            if rule.is_enabled() {
                index_set.insert(RuleFilter::Rule(Self::GROUP_NAME, Self::GROUP_RULES[15]));
            }
        }
        if let Some(rule) = self.no_useless_switch_case.as_ref() {
            if rule.is_enabled() {
                index_set.insert(RuleFilter::Rule(Self::GROUP_NAME, Self::GROUP_RULES[16]));
            }
        }
        if let Some(rule) = self.no_useless_ternary.as_ref() {
            if rule.is_enabled() {
                index_set.insert(RuleFilter::Rule(Self::GROUP_NAME, Self::GROUP_RULES[17]));
            }
        }
        if let Some(rule) = self.no_useless_this_alias.as_ref() {
            if rule.is_enabled() {
                index_set.insert(RuleFilter::Rule(Self::GROUP_NAME, Self::GROUP_RULES[18]));
            }
        }
        if let Some(rule) = self.no_useless_type_constraint.as_ref() {
            if rule.is_enabled() {
                index_set.insert(RuleFilter::Rule(Self::GROUP_NAME, Self::GROUP_RULES[19]));
            }
        }
        if let Some(rule) = self.no_void.as_ref() {
            if rule.is_enabled() {
                index_set.insert(RuleFilter::Rule(Self::GROUP_NAME, Self::GROUP_RULES[20]));
            }
        }
        if let Some(rule) = self.no_with.as_ref() {
            if rule.is_enabled() {
                index_set.insert(RuleFilter::Rule(Self::GROUP_NAME, Self::GROUP_RULES[21]));
            }
        }
        if let Some(rule) = self.use_arrow_function.as_ref() {
            if rule.is_enabled() {
                index_set.insert(RuleFilter::Rule(Self::GROUP_NAME, Self::GROUP_RULES[22]));
            }
        }
        if let Some(rule) = self.use_flat_map.as_ref() {
            if rule.is_enabled() {
                index_set.insert(RuleFilter::Rule(Self::GROUP_NAME, Self::GROUP_RULES[23]));
            }
        }
        if let Some(rule) = self.use_literal_keys.as_ref() {
            if rule.is_enabled() {
                index_set.insert(RuleFilter::Rule(Self::GROUP_NAME, Self::GROUP_RULES[24]));
            }
        }
        if let Some(rule) = self.use_optional_chain.as_ref() {
            if rule.is_enabled() {
                index_set.insert(RuleFilter::Rule(Self::GROUP_NAME, Self::GROUP_RULES[25]));
            }
        }
        if let Some(rule) = self.use_regex_literals.as_ref() {
            if rule.is_enabled() {
                index_set.insert(RuleFilter::Rule(Self::GROUP_NAME, Self::GROUP_RULES[26]));
            }
        }
        if let Some(rule) = self.use_simple_number_keys.as_ref() {
            if rule.is_enabled() {
                index_set.insert(RuleFilter::Rule(Self::GROUP_NAME, Self::GROUP_RULES[27]));
            }
        }
        if let Some(rule) = self.use_simplified_logic_expression.as_ref() {
            if rule.is_enabled() {
                index_set.insert(RuleFilter::Rule(Self::GROUP_NAME, Self::GROUP_RULES[28]));
            }
        }
        index_set
    }
    pub(crate) fn get_disabled_rules(&self) -> FxHashSet<RuleFilter<'static>> {
        let mut index_set = FxHashSet::default();
        if let Some(rule) = self.no_banned_types.as_ref() {
            if rule.is_disabled() {
                index_set.insert(RuleFilter::Rule(Self::GROUP_NAME, Self::GROUP_RULES[0]));
            }
        }
        if let Some(rule) = self.no_empty_type_parameters.as_ref() {
            if rule.is_disabled() {
                index_set.insert(RuleFilter::Rule(Self::GROUP_NAME, Self::GROUP_RULES[1]));
            }
        }
        if let Some(rule) = self.no_excessive_cognitive_complexity.as_ref() {
            if rule.is_disabled() {
                index_set.insert(RuleFilter::Rule(Self::GROUP_NAME, Self::GROUP_RULES[2]));
            }
        }
        if let Some(rule) = self.no_excessive_nested_test_suites.as_ref() {
            if rule.is_disabled() {
                index_set.insert(RuleFilter::Rule(Self::GROUP_NAME, Self::GROUP_RULES[3]));
            }
        }
        if let Some(rule) = self.no_extra_boolean_cast.as_ref() {
            if rule.is_disabled() {
                index_set.insert(RuleFilter::Rule(Self::GROUP_NAME, Self::GROUP_RULES[4]));
            }
        }
        if let Some(rule) = self.no_for_each.as_ref() {
            if rule.is_disabled() {
                index_set.insert(RuleFilter::Rule(Self::GROUP_NAME, Self::GROUP_RULES[5]));
            }
        }
        if let Some(rule) = self
            .no_multiple_spaces_in_regular_expression_literals
            .as_ref()
        {
            if rule.is_disabled() {
                index_set.insert(RuleFilter::Rule(Self::GROUP_NAME, Self::GROUP_RULES[6]));
            }
        }
        if let Some(rule) = self.no_static_only_class.as_ref() {
            if rule.is_disabled() {
                index_set.insert(RuleFilter::Rule(Self::GROUP_NAME, Self::GROUP_RULES[7]));
            }
        }
        if let Some(rule) = self.no_this_in_static.as_ref() {
            if rule.is_disabled() {
                index_set.insert(RuleFilter::Rule(Self::GROUP_NAME, Self::GROUP_RULES[8]));
            }
        }
        if let Some(rule) = self.no_useless_catch.as_ref() {
            if rule.is_disabled() {
                index_set.insert(RuleFilter::Rule(Self::GROUP_NAME, Self::GROUP_RULES[9]));
            }
        }
        if let Some(rule) = self.no_useless_constructor.as_ref() {
            if rule.is_disabled() {
                index_set.insert(RuleFilter::Rule(Self::GROUP_NAME, Self::GROUP_RULES[10]));
            }
        }
        if let Some(rule) = self.no_useless_empty_export.as_ref() {
            if rule.is_disabled() {
                index_set.insert(RuleFilter::Rule(Self::GROUP_NAME, Self::GROUP_RULES[11]));
            }
        }
        if let Some(rule) = self.no_useless_fragments.as_ref() {
            if rule.is_disabled() {
                index_set.insert(RuleFilter::Rule(Self::GROUP_NAME, Self::GROUP_RULES[12]));
            }
        }
        if let Some(rule) = self.no_useless_label.as_ref() {
            if rule.is_disabled() {
                index_set.insert(RuleFilter::Rule(Self::GROUP_NAME, Self::GROUP_RULES[13]));
            }
        }
        if let Some(rule) = self.no_useless_lone_block_statements.as_ref() {
            if rule.is_disabled() {
                index_set.insert(RuleFilter::Rule(Self::GROUP_NAME, Self::GROUP_RULES[14]));
            }
        }
        if let Some(rule) = self.no_useless_rename.as_ref() {
            if rule.is_disabled() {
                index_set.insert(RuleFilter::Rule(Self::GROUP_NAME, Self::GROUP_RULES[15]));
            }
        }
        if let Some(rule) = self.no_useless_switch_case.as_ref() {
            if rule.is_disabled() {
                index_set.insert(RuleFilter::Rule(Self::GROUP_NAME, Self::GROUP_RULES[16]));
            }
        }
        if let Some(rule) = self.no_useless_ternary.as_ref() {
            if rule.is_disabled() {
                index_set.insert(RuleFilter::Rule(Self::GROUP_NAME, Self::GROUP_RULES[17]));
            }
        }
        if let Some(rule) = self.no_useless_this_alias.as_ref() {
            if rule.is_disabled() {
                index_set.insert(RuleFilter::Rule(Self::GROUP_NAME, Self::GROUP_RULES[18]));
            }
        }
        if let Some(rule) = self.no_useless_type_constraint.as_ref() {
            if rule.is_disabled() {
                index_set.insert(RuleFilter::Rule(Self::GROUP_NAME, Self::GROUP_RULES[19]));
            }
        }
        if let Some(rule) = self.no_void.as_ref() {
            if rule.is_disabled() {
                index_set.insert(RuleFilter::Rule(Self::GROUP_NAME, Self::GROUP_RULES[20]));
            }
        }
        if let Some(rule) = self.no_with.as_ref() {
            if rule.is_disabled() {
                index_set.insert(RuleFilter::Rule(Self::GROUP_NAME, Self::GROUP_RULES[21]));
            }
        }
        if let Some(rule) = self.use_arrow_function.as_ref() {
            if rule.is_disabled() {
                index_set.insert(RuleFilter::Rule(Self::GROUP_NAME, Self::GROUP_RULES[22]));
            }
        }
        if let Some(rule) = self.use_flat_map.as_ref() {
            if rule.is_disabled() {
                index_set.insert(RuleFilter::Rule(Self::GROUP_NAME, Self::GROUP_RULES[23]));
            }
        }
        if let Some(rule) = self.use_literal_keys.as_ref() {
            if rule.is_disabled() {
                index_set.insert(RuleFilter::Rule(Self::GROUP_NAME, Self::GROUP_RULES[24]));
            }
        }
        if let Some(rule) = self.use_optional_chain.as_ref() {
            if rule.is_disabled() {
                index_set.insert(RuleFilter::Rule(Self::GROUP_NAME, Self::GROUP_RULES[25]));
            }
        }
        if let Some(rule) = self.use_regex_literals.as_ref() {
            if rule.is_disabled() {
                index_set.insert(RuleFilter::Rule(Self::GROUP_NAME, Self::GROUP_RULES[26]));
            }
        }
        if let Some(rule) = self.use_simple_number_keys.as_ref() {
            if rule.is_disabled() {
                index_set.insert(RuleFilter::Rule(Self::GROUP_NAME, Self::GROUP_RULES[27]));
            }
        }
        if let Some(rule) = self.use_simplified_logic_expression.as_ref() {
            if rule.is_disabled() {
                index_set.insert(RuleFilter::Rule(Self::GROUP_NAME, Self::GROUP_RULES[28]));
            }
        }
        index_set
    }
    #[doc = r" Checks if, given a rule name, matches one of the rules contained in this category"]
    pub(crate) fn has_rule(rule_name: &str) -> Option<&'static str> {
        Some(Self::GROUP_RULES[Self::GROUP_RULES.binary_search(&rule_name).ok()?])
    }
    #[doc = r" Checks if, given a rule name, it is marked as recommended"]
    pub(crate) fn is_recommended_rule(rule_name: &str) -> bool {
        Self::RECOMMENDED_RULES.contains(&rule_name)
    }
    pub(crate) fn recommended_rules_as_filters() -> &'static [RuleFilter<'static>] {
        Self::RECOMMENDED_RULES_AS_FILTERS
    }
    pub(crate) fn all_rules_as_filters() -> &'static [RuleFilter<'static>] {
        Self::ALL_RULES_AS_FILTERS
    }
    #[doc = r" Select preset rules"]
    pub(crate) fn collect_preset_rules(
        &self,
        parent_is_all: bool,
        parent_is_recommended: bool,
        enabled_rules: &mut FxHashSet<RuleFilter<'static>>,
    ) {
        if self.is_all_true() || self.is_all_unset() && parent_is_all {
            enabled_rules.extend(Self::all_rules_as_filters());
        } else if self.is_recommended_true()
            || self.is_recommended_unset() && self.is_all_unset() && parent_is_recommended
        {
            enabled_rules.extend(Self::recommended_rules_as_filters());
        }
    }
    pub(crate) fn get_rule_configuration(
        &self,
        rule_name: &str,
    ) -> Option<(RulePlainConfiguration, Option<RuleOptions>)> {
        match rule_name {
            "noBannedTypes" => self
                .no_banned_types
                .as_ref()
                .map(|conf| (conf.level(), conf.get_options())),
            "noEmptyTypeParameters" => self
                .no_empty_type_parameters
                .as_ref()
                .map(|conf| (conf.level(), conf.get_options())),
            "noExcessiveCognitiveComplexity" => self
                .no_excessive_cognitive_complexity
                .as_ref()
                .map(|conf| (conf.level(), conf.get_options())),
            "noExcessiveNestedTestSuites" => self
                .no_excessive_nested_test_suites
                .as_ref()
                .map(|conf| (conf.level(), conf.get_options())),
            "noExtraBooleanCast" => self
                .no_extra_boolean_cast
                .as_ref()
                .map(|conf| (conf.level(), conf.get_options())),
            "noForEach" => self
                .no_for_each
                .as_ref()
                .map(|conf| (conf.level(), conf.get_options())),
            "noMultipleSpacesInRegularExpressionLiterals" => self
                .no_multiple_spaces_in_regular_expression_literals
                .as_ref()
                .map(|conf| (conf.level(), conf.get_options())),
            "noStaticOnlyClass" => self
                .no_static_only_class
                .as_ref()
                .map(|conf| (conf.level(), conf.get_options())),
            "noThisInStatic" => self
                .no_this_in_static
                .as_ref()
                .map(|conf| (conf.level(), conf.get_options())),
            "noUselessCatch" => self
                .no_useless_catch
                .as_ref()
                .map(|conf| (conf.level(), conf.get_options())),
            "noUselessConstructor" => self
                .no_useless_constructor
                .as_ref()
                .map(|conf| (conf.level(), conf.get_options())),
            "noUselessEmptyExport" => self
                .no_useless_empty_export
                .as_ref()
                .map(|conf| (conf.level(), conf.get_options())),
            "noUselessFragments" => self
                .no_useless_fragments
                .as_ref()
                .map(|conf| (conf.level(), conf.get_options())),
            "noUselessLabel" => self
                .no_useless_label
                .as_ref()
                .map(|conf| (conf.level(), conf.get_options())),
            "noUselessLoneBlockStatements" => self
                .no_useless_lone_block_statements
                .as_ref()
                .map(|conf| (conf.level(), conf.get_options())),
            "noUselessRename" => self
                .no_useless_rename
                .as_ref()
                .map(|conf| (conf.level(), conf.get_options())),
            "noUselessSwitchCase" => self
                .no_useless_switch_case
                .as_ref()
                .map(|conf| (conf.level(), conf.get_options())),
            "noUselessTernary" => self
                .no_useless_ternary
                .as_ref()
                .map(|conf| (conf.level(), conf.get_options())),
            "noUselessThisAlias" => self
                .no_useless_this_alias
                .as_ref()
                .map(|conf| (conf.level(), conf.get_options())),
            "noUselessTypeConstraint" => self
                .no_useless_type_constraint
                .as_ref()
                .map(|conf| (conf.level(), conf.get_options())),
            "noVoid" => self
                .no_void
                .as_ref()
                .map(|conf| (conf.level(), conf.get_options())),
            "noWith" => self
                .no_with
                .as_ref()
                .map(|conf| (conf.level(), conf.get_options())),
            "useArrowFunction" => self
                .use_arrow_function
                .as_ref()
                .map(|conf| (conf.level(), conf.get_options())),
            "useFlatMap" => self
                .use_flat_map
                .as_ref()
                .map(|conf| (conf.level(), conf.get_options())),
            "useLiteralKeys" => self
                .use_literal_keys
                .as_ref()
                .map(|conf| (conf.level(), conf.get_options())),
            "useOptionalChain" => self
                .use_optional_chain
                .as_ref()
                .map(|conf| (conf.level(), conf.get_options())),
            "useRegexLiterals" => self
                .use_regex_literals
                .as_ref()
                .map(|conf| (conf.level(), conf.get_options())),
            "useSimpleNumberKeys" => self
                .use_simple_number_keys
                .as_ref()
                .map(|conf| (conf.level(), conf.get_options())),
            "useSimplifiedLogicExpression" => self
                .use_simplified_logic_expression
                .as_ref()
                .map(|conf| (conf.level(), conf.get_options())),
            _ => None,
        }
    }
}
#[derive(Clone, Debug, Default, Deserialize, Deserializable, Eq, Merge, PartialEq, Serialize)]
#[deserializable(with_validator)]
#[cfg_attr(feature = "schema", derive(JsonSchema))]
#[serde(rename_all = "camelCase", default, deny_unknown_fields)]
#[doc = r" A list of rules that belong to this group"]
pub struct Correctness {
    #[doc = r" It enables the recommended rules for this group"]
    #[serde(skip_serializing_if = "Option::is_none")]
    pub recommended: Option<bool>,
    #[doc = r" It enables ALL rules for this group."]
    #[serde(skip_serializing_if = "Option::is_none")]
    pub all: Option<bool>,
    #[doc = "Prevent passing of children as props."]
    #[serde(skip_serializing_if = "Option::is_none")]
    pub no_children_prop: Option<RuleConfiguration<NoChildrenProp>>,
    #[doc = "Prevents from having const variables being re-assigned."]
    #[serde(skip_serializing_if = "Option::is_none")]
    pub no_const_assign: Option<RuleFixConfiguration<NoConstAssign>>,
    #[doc = "Disallow constant expressions in conditions"]
    #[serde(skip_serializing_if = "Option::is_none")]
    pub no_constant_condition: Option<RuleConfiguration<NoConstantCondition>>,
    #[doc = "Disallow the use of Math.min and Math.max to clamp a value where the result itself is constant."]
    #[serde(skip_serializing_if = "Option::is_none")]
    pub no_constant_math_min_max_clamp: Option<RuleFixConfiguration<NoConstantMathMinMaxClamp>>,
    #[doc = "Disallow returning a value from a constructor."]
    #[serde(skip_serializing_if = "Option::is_none")]
    pub no_constructor_return: Option<RuleConfiguration<NoConstructorReturn>>,
    #[doc = "Disallow empty character classes in regular expression literals."]
    #[serde(skip_serializing_if = "Option::is_none")]
    pub no_empty_character_class_in_regex: Option<RuleConfiguration<NoEmptyCharacterClassInRegex>>,
    #[doc = "Disallows empty destructuring patterns."]
    #[serde(skip_serializing_if = "Option::is_none")]
    pub no_empty_pattern: Option<RuleConfiguration<NoEmptyPattern>>,
    #[doc = "Disallow to use unnecessary callback on flatMap."]
    #[serde(skip_serializing_if = "Option::is_none")]
    pub no_flat_map_identity: Option<RuleFixConfiguration<NoFlatMapIdentity>>,
    #[doc = "Disallow calling global object properties as functions"]
    #[serde(skip_serializing_if = "Option::is_none")]
    pub no_global_object_calls: Option<RuleConfiguration<NoGlobalObjectCalls>>,
    #[doc = "Disallow function and var declarations that are accessible outside their block."]
    #[serde(skip_serializing_if = "Option::is_none")]
    pub no_inner_declarations: Option<RuleConfiguration<NoInnerDeclarations>>,
    #[doc = "Prevents the incorrect use of super() inside classes. It also checks whether a call super() is missing from classes that extends other constructors."]
    #[serde(skip_serializing_if = "Option::is_none")]
    pub no_invalid_constructor_super: Option<RuleConfiguration<NoInvalidConstructorSuper>>,
    #[doc = "Disallow new operators with global non-constructor functions."]
    #[serde(skip_serializing_if = "Option::is_none")]
    pub no_invalid_new_builtin: Option<RuleFixConfiguration<NoInvalidNewBuiltin>>,
    #[doc = "Disallow the use of variables and function parameters before their declaration"]
    #[serde(skip_serializing_if = "Option::is_none")]
    pub no_invalid_use_before_declaration: Option<RuleConfiguration<NoInvalidUseBeforeDeclaration>>,
    #[doc = "Disallow new operators with the Symbol object."]
    #[serde(skip_serializing_if = "Option::is_none")]
    pub no_new_symbol: Option<RuleFixConfiguration<NoNewSymbol>>,
    #[doc = "Forbid the use of Node.js builtin modules."]
    #[serde(skip_serializing_if = "Option::is_none")]
    pub no_nodejs_modules: Option<RuleConfiguration<NoNodejsModules>>,
    #[doc = "Disallow \\8 and \\9 escape sequences in string literals."]
    #[serde(skip_serializing_if = "Option::is_none")]
    pub no_nonoctal_decimal_escape: Option<RuleFixConfiguration<NoNonoctalDecimalEscape>>,
    #[doc = "Disallow literal numbers that lose precision"]
    #[serde(skip_serializing_if = "Option::is_none")]
    pub no_precision_loss: Option<RuleConfiguration<NoPrecisionLoss>>,
    #[doc = "Prevent the usage of the return value of React.render."]
    #[serde(skip_serializing_if = "Option::is_none")]
    pub no_render_return_value: Option<RuleConfiguration<NoRenderReturnValue>>,
    #[doc = "Disallow assignments where both sides are exactly the same."]
    #[serde(skip_serializing_if = "Option::is_none")]
    pub no_self_assign: Option<RuleConfiguration<NoSelfAssign>>,
    #[doc = "Disallow returning a value from a setter"]
    #[serde(skip_serializing_if = "Option::is_none")]
    pub no_setter_return: Option<RuleConfiguration<NoSetterReturn>>,
    #[doc = "Disallow comparison of expressions modifying the string case with non-compliant value."]
    #[serde(skip_serializing_if = "Option::is_none")]
    pub no_string_case_mismatch: Option<RuleFixConfiguration<NoStringCaseMismatch>>,
    #[doc = "Disallow lexical declarations in switch clauses."]
    #[serde(skip_serializing_if = "Option::is_none")]
    pub no_switch_declarations: Option<RuleFixConfiguration<NoSwitchDeclarations>>,
    #[doc = "Prevents the usage of variables that haven't been declared inside the document."]
    #[serde(skip_serializing_if = "Option::is_none")]
    pub no_undeclared_variables: Option<RuleConfiguration<NoUndeclaredVariables>>,
    #[doc = "Avoid using unnecessary continue."]
    #[serde(skip_serializing_if = "Option::is_none")]
    pub no_unnecessary_continue: Option<RuleFixConfiguration<NoUnnecessaryContinue>>,
    #[doc = "Disallow unreachable code"]
    #[serde(skip_serializing_if = "Option::is_none")]
    pub no_unreachable: Option<RuleConfiguration<NoUnreachable>>,
    #[doc = "Ensures the super() constructor is called exactly once on every code  path in a class constructor before this is accessed if the class has a superclass"]
    #[serde(skip_serializing_if = "Option::is_none")]
    pub no_unreachable_super: Option<RuleConfiguration<NoUnreachableSuper>>,
    #[doc = "Disallow control flow statements in finally blocks."]
    #[serde(skip_serializing_if = "Option::is_none")]
    pub no_unsafe_finally: Option<RuleConfiguration<NoUnsafeFinally>>,
    #[doc = "Disallow the use of optional chaining in contexts where the undefined value is not allowed."]
    #[serde(skip_serializing_if = "Option::is_none")]
    pub no_unsafe_optional_chaining: Option<RuleConfiguration<NoUnsafeOptionalChaining>>,
    #[doc = "Disallow unused imports."]
    #[serde(skip_serializing_if = "Option::is_none")]
    pub no_unused_imports: Option<RuleFixConfiguration<NoUnusedImports>>,
    #[doc = "Disallow unused labels."]
    #[serde(skip_serializing_if = "Option::is_none")]
    pub no_unused_labels: Option<RuleFixConfiguration<NoUnusedLabels>>,
    #[doc = "Disallow unused private class members"]
    #[serde(skip_serializing_if = "Option::is_none")]
    pub no_unused_private_class_members: Option<RuleFixConfiguration<NoUnusedPrivateClassMembers>>,
    #[doc = "Disallow unused variables."]
    #[serde(skip_serializing_if = "Option::is_none")]
    pub no_unused_variables: Option<RuleFixConfiguration<NoUnusedVariables>>,
    #[doc = "This rules prevents void elements (AKA self-closing elements) from having children."]
    #[serde(skip_serializing_if = "Option::is_none")]
    pub no_void_elements_with_children: Option<RuleFixConfiguration<NoVoidElementsWithChildren>>,
    #[doc = "Disallow returning a value from a function with the return type 'void'"]
    #[serde(skip_serializing_if = "Option::is_none")]
    pub no_void_type_return: Option<RuleConfiguration<NoVoidTypeReturn>>,
    #[doc = "Disallow Array constructors."]
    #[serde(skip_serializing_if = "Option::is_none")]
    pub use_array_literals: Option<RuleFixConfiguration<UseArrayLiterals>>,
    #[doc = "Enforce all dependencies are correctly specified in a React hook."]
    #[serde(skip_serializing_if = "Option::is_none")]
    pub use_exhaustive_dependencies: Option<RuleConfiguration<UseExhaustiveDependencies>>,
    #[doc = "Enforce that all React hooks are being called from the Top Level component functions."]
    #[serde(skip_serializing_if = "Option::is_none")]
    pub use_hook_at_top_level: Option<RuleConfiguration<UseHookAtTopLevel>>,
    #[doc = "Require calls to isNaN() when checking for NaN."]
    #[serde(skip_serializing_if = "Option::is_none")]
    pub use_is_nan: Option<RuleFixConfiguration<UseIsNan>>,
    #[doc = "Disallow missing key props in iterators/collection literals."]
    #[serde(skip_serializing_if = "Option::is_none")]
    pub use_jsx_key_in_iterable: Option<RuleConfiguration<UseJsxKeyInIterable>>,
    #[doc = "Enforce \"for\" loop update clause moving the counter in the right direction."]
    #[serde(skip_serializing_if = "Option::is_none")]
    pub use_valid_for_direction: Option<RuleConfiguration<UseValidForDirection>>,
    #[doc = "Require generator functions to contain yield."]
    #[serde(skip_serializing_if = "Option::is_none")]
    pub use_yield: Option<RuleConfiguration<UseYield>>,
}
impl DeserializableValidator for Correctness {
    fn validate(
        &mut self,
        _name: &str,
        range: TextRange,
        diagnostics: &mut Vec<DeserializationDiagnostic>,
    ) -> bool {
        if self.recommended == Some(true) && self.all == Some(true) {
            diagnostics . push (DeserializationDiagnostic :: new (markup ! (< Emphasis > "'recommended'" < / Emphasis > " and " < Emphasis > "'all'" < / Emphasis > " can't be both " < Emphasis > "'true'" < / Emphasis > ". You should choose only one of them.")) . with_range (range) . with_note (markup ! ("Biome will fallback to its defaults for this section."))) ;
            return false;
        }
        true
    }
}
impl Correctness {
    const GROUP_NAME: &'static str = "correctness";
    pub(crate) const GROUP_RULES: &'static [&'static str] = &[
        "noChildrenProp",
        "noConstAssign",
        "noConstantCondition",
        "noConstantMathMinMaxClamp",
        "noConstructorReturn",
        "noEmptyCharacterClassInRegex",
        "noEmptyPattern",
        "noFlatMapIdentity",
        "noGlobalObjectCalls",
        "noInnerDeclarations",
        "noInvalidConstructorSuper",
        "noInvalidNewBuiltin",
        "noInvalidUseBeforeDeclaration",
        "noNewSymbol",
        "noNodejsModules",
        "noNonoctalDecimalEscape",
        "noPrecisionLoss",
        "noRenderReturnValue",
        "noSelfAssign",
        "noSetterReturn",
        "noStringCaseMismatch",
        "noSwitchDeclarations",
        "noUndeclaredVariables",
        "noUnnecessaryContinue",
        "noUnreachable",
        "noUnreachableSuper",
        "noUnsafeFinally",
        "noUnsafeOptionalChaining",
        "noUnusedImports",
        "noUnusedLabels",
        "noUnusedPrivateClassMembers",
        "noUnusedVariables",
        "noVoidElementsWithChildren",
        "noVoidTypeReturn",
        "useArrayLiterals",
        "useExhaustiveDependencies",
        "useHookAtTopLevel",
        "useIsNan",
        "useJsxKeyInIterable",
        "useValidForDirection",
        "useYield",
    ];
    const RECOMMENDED_RULES: &'static [&'static str] = &[
        "noChildrenProp",
        "noConstAssign",
        "noConstantCondition",
        "noConstructorReturn",
        "noEmptyCharacterClassInRegex",
        "noEmptyPattern",
        "noFlatMapIdentity",
        "noGlobalObjectCalls",
        "noInnerDeclarations",
        "noInvalidConstructorSuper",
        "noInvalidNewBuiltin",
        "noInvalidUseBeforeDeclaration",
        "noNonoctalDecimalEscape",
        "noPrecisionLoss",
        "noRenderReturnValue",
        "noSelfAssign",
        "noSetterReturn",
        "noStringCaseMismatch",
        "noSwitchDeclarations",
        "noUnnecessaryContinue",
        "noUnreachable",
        "noUnreachableSuper",
        "noUnsafeFinally",
        "noUnsafeOptionalChaining",
        "noUnusedLabels",
        "noVoidElementsWithChildren",
        "noVoidTypeReturn",
        "useExhaustiveDependencies",
        "useIsNan",
        "useJsxKeyInIterable",
        "useValidForDirection",
        "useYield",
    ];
    const RECOMMENDED_RULES_AS_FILTERS: &'static [RuleFilter<'static>] = &[
        RuleFilter::Rule(Self::GROUP_NAME, Self::GROUP_RULES[0]),
        RuleFilter::Rule(Self::GROUP_NAME, Self::GROUP_RULES[1]),
        RuleFilter::Rule(Self::GROUP_NAME, Self::GROUP_RULES[2]),
        RuleFilter::Rule(Self::GROUP_NAME, Self::GROUP_RULES[4]),
        RuleFilter::Rule(Self::GROUP_NAME, Self::GROUP_RULES[5]),
        RuleFilter::Rule(Self::GROUP_NAME, Self::GROUP_RULES[6]),
        RuleFilter::Rule(Self::GROUP_NAME, Self::GROUP_RULES[7]),
        RuleFilter::Rule(Self::GROUP_NAME, Self::GROUP_RULES[8]),
        RuleFilter::Rule(Self::GROUP_NAME, Self::GROUP_RULES[9]),
        RuleFilter::Rule(Self::GROUP_NAME, Self::GROUP_RULES[10]),
        RuleFilter::Rule(Self::GROUP_NAME, Self::GROUP_RULES[11]),
        RuleFilter::Rule(Self::GROUP_NAME, Self::GROUP_RULES[12]),
        RuleFilter::Rule(Self::GROUP_NAME, Self::GROUP_RULES[15]),
        RuleFilter::Rule(Self::GROUP_NAME, Self::GROUP_RULES[16]),
        RuleFilter::Rule(Self::GROUP_NAME, Self::GROUP_RULES[17]),
        RuleFilter::Rule(Self::GROUP_NAME, Self::GROUP_RULES[18]),
        RuleFilter::Rule(Self::GROUP_NAME, Self::GROUP_RULES[19]),
        RuleFilter::Rule(Self::GROUP_NAME, Self::GROUP_RULES[20]),
        RuleFilter::Rule(Self::GROUP_NAME, Self::GROUP_RULES[21]),
        RuleFilter::Rule(Self::GROUP_NAME, Self::GROUP_RULES[23]),
        RuleFilter::Rule(Self::GROUP_NAME, Self::GROUP_RULES[24]),
        RuleFilter::Rule(Self::GROUP_NAME, Self::GROUP_RULES[25]),
        RuleFilter::Rule(Self::GROUP_NAME, Self::GROUP_RULES[26]),
        RuleFilter::Rule(Self::GROUP_NAME, Self::GROUP_RULES[27]),
        RuleFilter::Rule(Self::GROUP_NAME, Self::GROUP_RULES[29]),
        RuleFilter::Rule(Self::GROUP_NAME, Self::GROUP_RULES[32]),
        RuleFilter::Rule(Self::GROUP_NAME, Self::GROUP_RULES[33]),
        RuleFilter::Rule(Self::GROUP_NAME, Self::GROUP_RULES[35]),
        RuleFilter::Rule(Self::GROUP_NAME, Self::GROUP_RULES[37]),
        RuleFilter::Rule(Self::GROUP_NAME, Self::GROUP_RULES[38]),
        RuleFilter::Rule(Self::GROUP_NAME, Self::GROUP_RULES[39]),
        RuleFilter::Rule(Self::GROUP_NAME, Self::GROUP_RULES[40]),
    ];
    const ALL_RULES_AS_FILTERS: &'static [RuleFilter<'static>] = &[
        RuleFilter::Rule(Self::GROUP_NAME, Self::GROUP_RULES[0]),
        RuleFilter::Rule(Self::GROUP_NAME, Self::GROUP_RULES[1]),
        RuleFilter::Rule(Self::GROUP_NAME, Self::GROUP_RULES[2]),
        RuleFilter::Rule(Self::GROUP_NAME, Self::GROUP_RULES[3]),
        RuleFilter::Rule(Self::GROUP_NAME, Self::GROUP_RULES[4]),
        RuleFilter::Rule(Self::GROUP_NAME, Self::GROUP_RULES[5]),
        RuleFilter::Rule(Self::GROUP_NAME, Self::GROUP_RULES[6]),
        RuleFilter::Rule(Self::GROUP_NAME, Self::GROUP_RULES[7]),
        RuleFilter::Rule(Self::GROUP_NAME, Self::GROUP_RULES[8]),
        RuleFilter::Rule(Self::GROUP_NAME, Self::GROUP_RULES[9]),
        RuleFilter::Rule(Self::GROUP_NAME, Self::GROUP_RULES[10]),
        RuleFilter::Rule(Self::GROUP_NAME, Self::GROUP_RULES[11]),
        RuleFilter::Rule(Self::GROUP_NAME, Self::GROUP_RULES[12]),
        RuleFilter::Rule(Self::GROUP_NAME, Self::GROUP_RULES[13]),
        RuleFilter::Rule(Self::GROUP_NAME, Self::GROUP_RULES[14]),
        RuleFilter::Rule(Self::GROUP_NAME, Self::GROUP_RULES[15]),
        RuleFilter::Rule(Self::GROUP_NAME, Self::GROUP_RULES[16]),
        RuleFilter::Rule(Self::GROUP_NAME, Self::GROUP_RULES[17]),
        RuleFilter::Rule(Self::GROUP_NAME, Self::GROUP_RULES[18]),
        RuleFilter::Rule(Self::GROUP_NAME, Self::GROUP_RULES[19]),
        RuleFilter::Rule(Self::GROUP_NAME, Self::GROUP_RULES[20]),
        RuleFilter::Rule(Self::GROUP_NAME, Self::GROUP_RULES[21]),
        RuleFilter::Rule(Self::GROUP_NAME, Self::GROUP_RULES[22]),
        RuleFilter::Rule(Self::GROUP_NAME, Self::GROUP_RULES[23]),
        RuleFilter::Rule(Self::GROUP_NAME, Self::GROUP_RULES[24]),
        RuleFilter::Rule(Self::GROUP_NAME, Self::GROUP_RULES[25]),
        RuleFilter::Rule(Self::GROUP_NAME, Self::GROUP_RULES[26]),
        RuleFilter::Rule(Self::GROUP_NAME, Self::GROUP_RULES[27]),
        RuleFilter::Rule(Self::GROUP_NAME, Self::GROUP_RULES[28]),
        RuleFilter::Rule(Self::GROUP_NAME, Self::GROUP_RULES[29]),
        RuleFilter::Rule(Self::GROUP_NAME, Self::GROUP_RULES[30]),
        RuleFilter::Rule(Self::GROUP_NAME, Self::GROUP_RULES[31]),
        RuleFilter::Rule(Self::GROUP_NAME, Self::GROUP_RULES[32]),
        RuleFilter::Rule(Self::GROUP_NAME, Self::GROUP_RULES[33]),
        RuleFilter::Rule(Self::GROUP_NAME, Self::GROUP_RULES[34]),
        RuleFilter::Rule(Self::GROUP_NAME, Self::GROUP_RULES[35]),
        RuleFilter::Rule(Self::GROUP_NAME, Self::GROUP_RULES[36]),
        RuleFilter::Rule(Self::GROUP_NAME, Self::GROUP_RULES[37]),
        RuleFilter::Rule(Self::GROUP_NAME, Self::GROUP_RULES[38]),
        RuleFilter::Rule(Self::GROUP_NAME, Self::GROUP_RULES[39]),
        RuleFilter::Rule(Self::GROUP_NAME, Self::GROUP_RULES[40]),
    ];
    #[doc = r" Retrieves the recommended rules"]
    pub(crate) fn is_recommended_true(&self) -> bool {
        matches!(self.recommended, Some(true))
    }
    pub(crate) fn is_recommended_unset(&self) -> bool {
        self.recommended.is_none()
    }
    pub(crate) fn is_all_true(&self) -> bool {
        matches!(self.all, Some(true))
    }
    pub(crate) fn is_all_unset(&self) -> bool {
        self.all.is_none()
    }
    pub(crate) fn get_enabled_rules(&self) -> FxHashSet<RuleFilter<'static>> {
        let mut index_set = FxHashSet::default();
        if let Some(rule) = self.no_children_prop.as_ref() {
            if rule.is_enabled() {
                index_set.insert(RuleFilter::Rule(Self::GROUP_NAME, Self::GROUP_RULES[0]));
            }
        }
        if let Some(rule) = self.no_const_assign.as_ref() {
            if rule.is_enabled() {
                index_set.insert(RuleFilter::Rule(Self::GROUP_NAME, Self::GROUP_RULES[1]));
            }
        }
        if let Some(rule) = self.no_constant_condition.as_ref() {
            if rule.is_enabled() {
                index_set.insert(RuleFilter::Rule(Self::GROUP_NAME, Self::GROUP_RULES[2]));
            }
        }
        if let Some(rule) = self.no_constant_math_min_max_clamp.as_ref() {
            if rule.is_enabled() {
                index_set.insert(RuleFilter::Rule(Self::GROUP_NAME, Self::GROUP_RULES[3]));
            }
        }
        if let Some(rule) = self.no_constructor_return.as_ref() {
            if rule.is_enabled() {
                index_set.insert(RuleFilter::Rule(Self::GROUP_NAME, Self::GROUP_RULES[4]));
            }
        }
        if let Some(rule) = self.no_empty_character_class_in_regex.as_ref() {
            if rule.is_enabled() {
                index_set.insert(RuleFilter::Rule(Self::GROUP_NAME, Self::GROUP_RULES[5]));
            }
        }
        if let Some(rule) = self.no_empty_pattern.as_ref() {
            if rule.is_enabled() {
                index_set.insert(RuleFilter::Rule(Self::GROUP_NAME, Self::GROUP_RULES[6]));
            }
        }
        if let Some(rule) = self.no_flat_map_identity.as_ref() {
            if rule.is_enabled() {
                index_set.insert(RuleFilter::Rule(Self::GROUP_NAME, Self::GROUP_RULES[7]));
            }
        }
        if let Some(rule) = self.no_global_object_calls.as_ref() {
            if rule.is_enabled() {
                index_set.insert(RuleFilter::Rule(Self::GROUP_NAME, Self::GROUP_RULES[8]));
            }
        }
        if let Some(rule) = self.no_inner_declarations.as_ref() {
            if rule.is_enabled() {
                index_set.insert(RuleFilter::Rule(Self::GROUP_NAME, Self::GROUP_RULES[9]));
            }
        }
        if let Some(rule) = self.no_invalid_constructor_super.as_ref() {
            if rule.is_enabled() {
                index_set.insert(RuleFilter::Rule(Self::GROUP_NAME, Self::GROUP_RULES[10]));
            }
        }
        if let Some(rule) = self.no_invalid_new_builtin.as_ref() {
            if rule.is_enabled() {
                index_set.insert(RuleFilter::Rule(Self::GROUP_NAME, Self::GROUP_RULES[11]));
            }
        }
        if let Some(rule) = self.no_invalid_use_before_declaration.as_ref() {
            if rule.is_enabled() {
                index_set.insert(RuleFilter::Rule(Self::GROUP_NAME, Self::GROUP_RULES[12]));
            }
        }
        if let Some(rule) = self.no_new_symbol.as_ref() {
            if rule.is_enabled() {
                index_set.insert(RuleFilter::Rule(Self::GROUP_NAME, Self::GROUP_RULES[13]));
            }
        }
        if let Some(rule) = self.no_nodejs_modules.as_ref() {
            if rule.is_enabled() {
                index_set.insert(RuleFilter::Rule(Self::GROUP_NAME, Self::GROUP_RULES[14]));
            }
        }
        if let Some(rule) = self.no_nonoctal_decimal_escape.as_ref() {
            if rule.is_enabled() {
                index_set.insert(RuleFilter::Rule(Self::GROUP_NAME, Self::GROUP_RULES[15]));
            }
        }
        if let Some(rule) = self.no_precision_loss.as_ref() {
            if rule.is_enabled() {
                index_set.insert(RuleFilter::Rule(Self::GROUP_NAME, Self::GROUP_RULES[16]));
            }
        }
        if let Some(rule) = self.no_render_return_value.as_ref() {
            if rule.is_enabled() {
                index_set.insert(RuleFilter::Rule(Self::GROUP_NAME, Self::GROUP_RULES[17]));
            }
        }
        if let Some(rule) = self.no_self_assign.as_ref() {
            if rule.is_enabled() {
                index_set.insert(RuleFilter::Rule(Self::GROUP_NAME, Self::GROUP_RULES[18]));
            }
        }
        if let Some(rule) = self.no_setter_return.as_ref() {
            if rule.is_enabled() {
                index_set.insert(RuleFilter::Rule(Self::GROUP_NAME, Self::GROUP_RULES[19]));
            }
        }
        if let Some(rule) = self.no_string_case_mismatch.as_ref() {
            if rule.is_enabled() {
                index_set.insert(RuleFilter::Rule(Self::GROUP_NAME, Self::GROUP_RULES[20]));
            }
        }
        if let Some(rule) = self.no_switch_declarations.as_ref() {
            if rule.is_enabled() {
                index_set.insert(RuleFilter::Rule(Self::GROUP_NAME, Self::GROUP_RULES[21]));
            }
        }
        if let Some(rule) = self.no_undeclared_variables.as_ref() {
            if rule.is_enabled() {
                index_set.insert(RuleFilter::Rule(Self::GROUP_NAME, Self::GROUP_RULES[22]));
            }
        }
        if let Some(rule) = self.no_unnecessary_continue.as_ref() {
            if rule.is_enabled() {
                index_set.insert(RuleFilter::Rule(Self::GROUP_NAME, Self::GROUP_RULES[23]));
            }
        }
        if let Some(rule) = self.no_unreachable.as_ref() {
            if rule.is_enabled() {
                index_set.insert(RuleFilter::Rule(Self::GROUP_NAME, Self::GROUP_RULES[24]));
            }
        }
        if let Some(rule) = self.no_unreachable_super.as_ref() {
            if rule.is_enabled() {
                index_set.insert(RuleFilter::Rule(Self::GROUP_NAME, Self::GROUP_RULES[25]));
            }
        }
        if let Some(rule) = self.no_unsafe_finally.as_ref() {
            if rule.is_enabled() {
                index_set.insert(RuleFilter::Rule(Self::GROUP_NAME, Self::GROUP_RULES[26]));
            }
        }
        if let Some(rule) = self.no_unsafe_optional_chaining.as_ref() {
            if rule.is_enabled() {
                index_set.insert(RuleFilter::Rule(Self::GROUP_NAME, Self::GROUP_RULES[27]));
            }
        }
        if let Some(rule) = self.no_unused_imports.as_ref() {
            if rule.is_enabled() {
                index_set.insert(RuleFilter::Rule(Self::GROUP_NAME, Self::GROUP_RULES[28]));
            }
        }
        if let Some(rule) = self.no_unused_labels.as_ref() {
            if rule.is_enabled() {
                index_set.insert(RuleFilter::Rule(Self::GROUP_NAME, Self::GROUP_RULES[29]));
            }
        }
        if let Some(rule) = self.no_unused_private_class_members.as_ref() {
            if rule.is_enabled() {
                index_set.insert(RuleFilter::Rule(Self::GROUP_NAME, Self::GROUP_RULES[30]));
            }
        }
        if let Some(rule) = self.no_unused_variables.as_ref() {
            if rule.is_enabled() {
                index_set.insert(RuleFilter::Rule(Self::GROUP_NAME, Self::GROUP_RULES[31]));
            }
        }
        if let Some(rule) = self.no_void_elements_with_children.as_ref() {
            if rule.is_enabled() {
                index_set.insert(RuleFilter::Rule(Self::GROUP_NAME, Self::GROUP_RULES[32]));
            }
        }
        if let Some(rule) = self.no_void_type_return.as_ref() {
            if rule.is_enabled() {
                index_set.insert(RuleFilter::Rule(Self::GROUP_NAME, Self::GROUP_RULES[33]));
            }
        }
        if let Some(rule) = self.use_array_literals.as_ref() {
            if rule.is_enabled() {
                index_set.insert(RuleFilter::Rule(Self::GROUP_NAME, Self::GROUP_RULES[34]));
            }
        }
        if let Some(rule) = self.use_exhaustive_dependencies.as_ref() {
            if rule.is_enabled() {
                index_set.insert(RuleFilter::Rule(Self::GROUP_NAME, Self::GROUP_RULES[35]));
            }
        }
        if let Some(rule) = self.use_hook_at_top_level.as_ref() {
            if rule.is_enabled() {
                index_set.insert(RuleFilter::Rule(Self::GROUP_NAME, Self::GROUP_RULES[36]));
            }
        }
        if let Some(rule) = self.use_is_nan.as_ref() {
            if rule.is_enabled() {
                index_set.insert(RuleFilter::Rule(Self::GROUP_NAME, Self::GROUP_RULES[37]));
            }
        }
        if let Some(rule) = self.use_jsx_key_in_iterable.as_ref() {
            if rule.is_enabled() {
                index_set.insert(RuleFilter::Rule(Self::GROUP_NAME, Self::GROUP_RULES[38]));
            }
        }
        if let Some(rule) = self.use_valid_for_direction.as_ref() {
            if rule.is_enabled() {
                index_set.insert(RuleFilter::Rule(Self::GROUP_NAME, Self::GROUP_RULES[39]));
            }
        }
        if let Some(rule) = self.use_yield.as_ref() {
            if rule.is_enabled() {
                index_set.insert(RuleFilter::Rule(Self::GROUP_NAME, Self::GROUP_RULES[40]));
            }
        }
        index_set
    }
    pub(crate) fn get_disabled_rules(&self) -> FxHashSet<RuleFilter<'static>> {
        let mut index_set = FxHashSet::default();
        if let Some(rule) = self.no_children_prop.as_ref() {
            if rule.is_disabled() {
                index_set.insert(RuleFilter::Rule(Self::GROUP_NAME, Self::GROUP_RULES[0]));
            }
        }
        if let Some(rule) = self.no_const_assign.as_ref() {
            if rule.is_disabled() {
                index_set.insert(RuleFilter::Rule(Self::GROUP_NAME, Self::GROUP_RULES[1]));
            }
        }
        if let Some(rule) = self.no_constant_condition.as_ref() {
            if rule.is_disabled() {
                index_set.insert(RuleFilter::Rule(Self::GROUP_NAME, Self::GROUP_RULES[2]));
            }
        }
        if let Some(rule) = self.no_constant_math_min_max_clamp.as_ref() {
            if rule.is_disabled() {
                index_set.insert(RuleFilter::Rule(Self::GROUP_NAME, Self::GROUP_RULES[3]));
            }
        }
        if let Some(rule) = self.no_constructor_return.as_ref() {
            if rule.is_disabled() {
                index_set.insert(RuleFilter::Rule(Self::GROUP_NAME, Self::GROUP_RULES[4]));
            }
        }
        if let Some(rule) = self.no_empty_character_class_in_regex.as_ref() {
            if rule.is_disabled() {
                index_set.insert(RuleFilter::Rule(Self::GROUP_NAME, Self::GROUP_RULES[5]));
            }
        }
        if let Some(rule) = self.no_empty_pattern.as_ref() {
            if rule.is_disabled() {
                index_set.insert(RuleFilter::Rule(Self::GROUP_NAME, Self::GROUP_RULES[6]));
            }
        }
        if let Some(rule) = self.no_flat_map_identity.as_ref() {
            if rule.is_disabled() {
                index_set.insert(RuleFilter::Rule(Self::GROUP_NAME, Self::GROUP_RULES[7]));
            }
        }
        if let Some(rule) = self.no_global_object_calls.as_ref() {
            if rule.is_disabled() {
                index_set.insert(RuleFilter::Rule(Self::GROUP_NAME, Self::GROUP_RULES[8]));
            }
        }
        if let Some(rule) = self.no_inner_declarations.as_ref() {
            if rule.is_disabled() {
                index_set.insert(RuleFilter::Rule(Self::GROUP_NAME, Self::GROUP_RULES[9]));
            }
        }
        if let Some(rule) = self.no_invalid_constructor_super.as_ref() {
            if rule.is_disabled() {
                index_set.insert(RuleFilter::Rule(Self::GROUP_NAME, Self::GROUP_RULES[10]));
            }
        }
        if let Some(rule) = self.no_invalid_new_builtin.as_ref() {
            if rule.is_disabled() {
                index_set.insert(RuleFilter::Rule(Self::GROUP_NAME, Self::GROUP_RULES[11]));
            }
        }
        if let Some(rule) = self.no_invalid_use_before_declaration.as_ref() {
            if rule.is_disabled() {
                index_set.insert(RuleFilter::Rule(Self::GROUP_NAME, Self::GROUP_RULES[12]));
            }
        }
        if let Some(rule) = self.no_new_symbol.as_ref() {
            if rule.is_disabled() {
                index_set.insert(RuleFilter::Rule(Self::GROUP_NAME, Self::GROUP_RULES[13]));
            }
        }
        if let Some(rule) = self.no_nodejs_modules.as_ref() {
            if rule.is_disabled() {
                index_set.insert(RuleFilter::Rule(Self::GROUP_NAME, Self::GROUP_RULES[14]));
            }
        }
        if let Some(rule) = self.no_nonoctal_decimal_escape.as_ref() {
            if rule.is_disabled() {
                index_set.insert(RuleFilter::Rule(Self::GROUP_NAME, Self::GROUP_RULES[15]));
            }
        }
        if let Some(rule) = self.no_precision_loss.as_ref() {
            if rule.is_disabled() {
                index_set.insert(RuleFilter::Rule(Self::GROUP_NAME, Self::GROUP_RULES[16]));
            }
        }
        if let Some(rule) = self.no_render_return_value.as_ref() {
            if rule.is_disabled() {
                index_set.insert(RuleFilter::Rule(Self::GROUP_NAME, Self::GROUP_RULES[17]));
            }
        }
        if let Some(rule) = self.no_self_assign.as_ref() {
            if rule.is_disabled() {
                index_set.insert(RuleFilter::Rule(Self::GROUP_NAME, Self::GROUP_RULES[18]));
            }
        }
        if let Some(rule) = self.no_setter_return.as_ref() {
            if rule.is_disabled() {
                index_set.insert(RuleFilter::Rule(Self::GROUP_NAME, Self::GROUP_RULES[19]));
            }
        }
        if let Some(rule) = self.no_string_case_mismatch.as_ref() {
            if rule.is_disabled() {
                index_set.insert(RuleFilter::Rule(Self::GROUP_NAME, Self::GROUP_RULES[20]));
            }
        }
        if let Some(rule) = self.no_switch_declarations.as_ref() {
            if rule.is_disabled() {
                index_set.insert(RuleFilter::Rule(Self::GROUP_NAME, Self::GROUP_RULES[21]));
            }
        }
        if let Some(rule) = self.no_undeclared_variables.as_ref() {
            if rule.is_disabled() {
                index_set.insert(RuleFilter::Rule(Self::GROUP_NAME, Self::GROUP_RULES[22]));
            }
        }
        if let Some(rule) = self.no_unnecessary_continue.as_ref() {
            if rule.is_disabled() {
                index_set.insert(RuleFilter::Rule(Self::GROUP_NAME, Self::GROUP_RULES[23]));
            }
        }
        if let Some(rule) = self.no_unreachable.as_ref() {
            if rule.is_disabled() {
                index_set.insert(RuleFilter::Rule(Self::GROUP_NAME, Self::GROUP_RULES[24]));
            }
        }
        if let Some(rule) = self.no_unreachable_super.as_ref() {
            if rule.is_disabled() {
                index_set.insert(RuleFilter::Rule(Self::GROUP_NAME, Self::GROUP_RULES[25]));
            }
        }
        if let Some(rule) = self.no_unsafe_finally.as_ref() {
            if rule.is_disabled() {
                index_set.insert(RuleFilter::Rule(Self::GROUP_NAME, Self::GROUP_RULES[26]));
            }
        }
        if let Some(rule) = self.no_unsafe_optional_chaining.as_ref() {
            if rule.is_disabled() {
                index_set.insert(RuleFilter::Rule(Self::GROUP_NAME, Self::GROUP_RULES[27]));
            }
        }
        if let Some(rule) = self.no_unused_imports.as_ref() {
            if rule.is_disabled() {
                index_set.insert(RuleFilter::Rule(Self::GROUP_NAME, Self::GROUP_RULES[28]));
            }
        }
        if let Some(rule) = self.no_unused_labels.as_ref() {
            if rule.is_disabled() {
                index_set.insert(RuleFilter::Rule(Self::GROUP_NAME, Self::GROUP_RULES[29]));
            }
        }
        if let Some(rule) = self.no_unused_private_class_members.as_ref() {
            if rule.is_disabled() {
                index_set.insert(RuleFilter::Rule(Self::GROUP_NAME, Self::GROUP_RULES[30]));
            }
        }
        if let Some(rule) = self.no_unused_variables.as_ref() {
            if rule.is_disabled() {
                index_set.insert(RuleFilter::Rule(Self::GROUP_NAME, Self::GROUP_RULES[31]));
            }
        }
        if let Some(rule) = self.no_void_elements_with_children.as_ref() {
            if rule.is_disabled() {
                index_set.insert(RuleFilter::Rule(Self::GROUP_NAME, Self::GROUP_RULES[32]));
            }
        }
        if let Some(rule) = self.no_void_type_return.as_ref() {
            if rule.is_disabled() {
                index_set.insert(RuleFilter::Rule(Self::GROUP_NAME, Self::GROUP_RULES[33]));
            }
        }
        if let Some(rule) = self.use_array_literals.as_ref() {
            if rule.is_disabled() {
                index_set.insert(RuleFilter::Rule(Self::GROUP_NAME, Self::GROUP_RULES[34]));
            }
        }
        if let Some(rule) = self.use_exhaustive_dependencies.as_ref() {
            if rule.is_disabled() {
                index_set.insert(RuleFilter::Rule(Self::GROUP_NAME, Self::GROUP_RULES[35]));
            }
        }
        if let Some(rule) = self.use_hook_at_top_level.as_ref() {
            if rule.is_disabled() {
                index_set.insert(RuleFilter::Rule(Self::GROUP_NAME, Self::GROUP_RULES[36]));
            }
        }
        if let Some(rule) = self.use_is_nan.as_ref() {
            if rule.is_disabled() {
                index_set.insert(RuleFilter::Rule(Self::GROUP_NAME, Self::GROUP_RULES[37]));
            }
        }
        if let Some(rule) = self.use_jsx_key_in_iterable.as_ref() {
            if rule.is_disabled() {
                index_set.insert(RuleFilter::Rule(Self::GROUP_NAME, Self::GROUP_RULES[38]));
            }
        }
        if let Some(rule) = self.use_valid_for_direction.as_ref() {
            if rule.is_disabled() {
                index_set.insert(RuleFilter::Rule(Self::GROUP_NAME, Self::GROUP_RULES[39]));
            }
        }
        if let Some(rule) = self.use_yield.as_ref() {
            if rule.is_disabled() {
                index_set.insert(RuleFilter::Rule(Self::GROUP_NAME, Self::GROUP_RULES[40]));
            }
        }
        index_set
    }
    #[doc = r" Checks if, given a rule name, matches one of the rules contained in this category"]
    pub(crate) fn has_rule(rule_name: &str) -> Option<&'static str> {
        Some(Self::GROUP_RULES[Self::GROUP_RULES.binary_search(&rule_name).ok()?])
    }
    #[doc = r" Checks if, given a rule name, it is marked as recommended"]
    pub(crate) fn is_recommended_rule(rule_name: &str) -> bool {
        Self::RECOMMENDED_RULES.contains(&rule_name)
    }
    pub(crate) fn recommended_rules_as_filters() -> &'static [RuleFilter<'static>] {
        Self::RECOMMENDED_RULES_AS_FILTERS
    }
    pub(crate) fn all_rules_as_filters() -> &'static [RuleFilter<'static>] {
        Self::ALL_RULES_AS_FILTERS
    }
    #[doc = r" Select preset rules"]
    pub(crate) fn collect_preset_rules(
        &self,
        parent_is_all: bool,
        parent_is_recommended: bool,
        enabled_rules: &mut FxHashSet<RuleFilter<'static>>,
    ) {
        if self.is_all_true() || self.is_all_unset() && parent_is_all {
            enabled_rules.extend(Self::all_rules_as_filters());
        } else if self.is_recommended_true()
            || self.is_recommended_unset() && self.is_all_unset() && parent_is_recommended
        {
            enabled_rules.extend(Self::recommended_rules_as_filters());
        }
    }
    pub(crate) fn get_rule_configuration(
        &self,
        rule_name: &str,
    ) -> Option<(RulePlainConfiguration, Option<RuleOptions>)> {
        match rule_name {
            "noChildrenProp" => self
                .no_children_prop
                .as_ref()
                .map(|conf| (conf.level(), conf.get_options())),
            "noConstAssign" => self
                .no_const_assign
                .as_ref()
                .map(|conf| (conf.level(), conf.get_options())),
            "noConstantCondition" => self
                .no_constant_condition
                .as_ref()
                .map(|conf| (conf.level(), conf.get_options())),
            "noConstantMathMinMaxClamp" => self
                .no_constant_math_min_max_clamp
                .as_ref()
                .map(|conf| (conf.level(), conf.get_options())),
            "noConstructorReturn" => self
                .no_constructor_return
                .as_ref()
                .map(|conf| (conf.level(), conf.get_options())),
            "noEmptyCharacterClassInRegex" => self
                .no_empty_character_class_in_regex
                .as_ref()
                .map(|conf| (conf.level(), conf.get_options())),
            "noEmptyPattern" => self
                .no_empty_pattern
                .as_ref()
                .map(|conf| (conf.level(), conf.get_options())),
            "noFlatMapIdentity" => self
                .no_flat_map_identity
                .as_ref()
                .map(|conf| (conf.level(), conf.get_options())),
            "noGlobalObjectCalls" => self
                .no_global_object_calls
                .as_ref()
                .map(|conf| (conf.level(), conf.get_options())),
            "noInnerDeclarations" => self
                .no_inner_declarations
                .as_ref()
                .map(|conf| (conf.level(), conf.get_options())),
            "noInvalidConstructorSuper" => self
                .no_invalid_constructor_super
                .as_ref()
                .map(|conf| (conf.level(), conf.get_options())),
            "noInvalidNewBuiltin" => self
                .no_invalid_new_builtin
                .as_ref()
                .map(|conf| (conf.level(), conf.get_options())),
            "noInvalidUseBeforeDeclaration" => self
                .no_invalid_use_before_declaration
                .as_ref()
                .map(|conf| (conf.level(), conf.get_options())),
            "noNewSymbol" => self
                .no_new_symbol
                .as_ref()
                .map(|conf| (conf.level(), conf.get_options())),
            "noNodejsModules" => self
                .no_nodejs_modules
                .as_ref()
                .map(|conf| (conf.level(), conf.get_options())),
            "noNonoctalDecimalEscape" => self
                .no_nonoctal_decimal_escape
                .as_ref()
                .map(|conf| (conf.level(), conf.get_options())),
            "noPrecisionLoss" => self
                .no_precision_loss
                .as_ref()
                .map(|conf| (conf.level(), conf.get_options())),
            "noRenderReturnValue" => self
                .no_render_return_value
                .as_ref()
                .map(|conf| (conf.level(), conf.get_options())),
            "noSelfAssign" => self
                .no_self_assign
                .as_ref()
                .map(|conf| (conf.level(), conf.get_options())),
            "noSetterReturn" => self
                .no_setter_return
                .as_ref()
                .map(|conf| (conf.level(), conf.get_options())),
            "noStringCaseMismatch" => self
                .no_string_case_mismatch
                .as_ref()
                .map(|conf| (conf.level(), conf.get_options())),
            "noSwitchDeclarations" => self
                .no_switch_declarations
                .as_ref()
                .map(|conf| (conf.level(), conf.get_options())),
            "noUndeclaredVariables" => self
                .no_undeclared_variables
                .as_ref()
                .map(|conf| (conf.level(), conf.get_options())),
            "noUnnecessaryContinue" => self
                .no_unnecessary_continue
                .as_ref()
                .map(|conf| (conf.level(), conf.get_options())),
            "noUnreachable" => self
                .no_unreachable
                .as_ref()
                .map(|conf| (conf.level(), conf.get_options())),
            "noUnreachableSuper" => self
                .no_unreachable_super
                .as_ref()
                .map(|conf| (conf.level(), conf.get_options())),
            "noUnsafeFinally" => self
                .no_unsafe_finally
                .as_ref()
                .map(|conf| (conf.level(), conf.get_options())),
            "noUnsafeOptionalChaining" => self
                .no_unsafe_optional_chaining
                .as_ref()
                .map(|conf| (conf.level(), conf.get_options())),
            "noUnusedImports" => self
                .no_unused_imports
                .as_ref()
                .map(|conf| (conf.level(), conf.get_options())),
            "noUnusedLabels" => self
                .no_unused_labels
                .as_ref()
                .map(|conf| (conf.level(), conf.get_options())),
            "noUnusedPrivateClassMembers" => self
                .no_unused_private_class_members
                .as_ref()
                .map(|conf| (conf.level(), conf.get_options())),
            "noUnusedVariables" => self
                .no_unused_variables
                .as_ref()
                .map(|conf| (conf.level(), conf.get_options())),
            "noVoidElementsWithChildren" => self
                .no_void_elements_with_children
                .as_ref()
                .map(|conf| (conf.level(), conf.get_options())),
            "noVoidTypeReturn" => self
                .no_void_type_return
                .as_ref()
                .map(|conf| (conf.level(), conf.get_options())),
            "useArrayLiterals" => self
                .use_array_literals
                .as_ref()
                .map(|conf| (conf.level(), conf.get_options())),
            "useExhaustiveDependencies" => self
                .use_exhaustive_dependencies
                .as_ref()
                .map(|conf| (conf.level(), conf.get_options())),
            "useHookAtTopLevel" => self
                .use_hook_at_top_level
                .as_ref()
                .map(|conf| (conf.level(), conf.get_options())),
            "useIsNan" => self
                .use_is_nan
                .as_ref()
                .map(|conf| (conf.level(), conf.get_options())),
            "useJsxKeyInIterable" => self
                .use_jsx_key_in_iterable
                .as_ref()
                .map(|conf| (conf.level(), conf.get_options())),
            "useValidForDirection" => self
                .use_valid_for_direction
                .as_ref()
                .map(|conf| (conf.level(), conf.get_options())),
            "useYield" => self
                .use_yield
                .as_ref()
                .map(|conf| (conf.level(), conf.get_options())),
            _ => None,
        }
    }
}
#[derive(Clone, Debug, Default, Deserialize, Deserializable, Eq, Merge, PartialEq, Serialize)]
#[deserializable(with_validator)]
#[cfg_attr(feature = "schema", derive(JsonSchema))]
#[serde(rename_all = "camelCase", default, deny_unknown_fields)]
#[doc = r" A list of rules that belong to this group"]
pub struct Nursery {
    #[doc = r" It enables the recommended rules for this group"]
    #[serde(skip_serializing_if = "Option::is_none")]
    pub recommended: Option<bool>,
    #[doc = r" It enables ALL rules for this group."]
    #[serde(skip_serializing_if = "Option::is_none")]
    pub all: Option<bool>,
    #[doc = "Disallow the use of console."]
    #[serde(skip_serializing_if = "Option::is_none")]
    pub no_console: Option<RuleFixConfiguration<NoConsole>>,
    #[doc = "Disallow using a callback in asynchronous tests and hooks."]
    #[serde(skip_serializing_if = "Option::is_none")]
    pub no_done_callback: Option<RuleConfiguration<NoDoneCallback>>,
    #[doc = "Disallow duplicate @import rules."]
    #[serde(skip_serializing_if = "Option::is_none")]
    pub no_duplicate_at_import_rules: Option<RuleConfiguration<NoDuplicateAtImportRules>>,
    #[doc = "Disallow duplicate conditions in if-else-if chains"]
    #[serde(skip_serializing_if = "Option::is_none")]
    pub no_duplicate_else_if: Option<RuleConfiguration<NoDuplicateElseIf>>,
    #[doc = "Disallow duplicate names within font families."]
    #[serde(skip_serializing_if = "Option::is_none")]
    pub no_duplicate_font_names: Option<RuleConfiguration<NoDuplicateFontNames>>,
    #[doc = "Disallow two keys with the same name inside a JSON object."]
    #[serde(skip_serializing_if = "Option::is_none")]
    pub no_duplicate_json_keys: Option<RuleConfiguration<NoDuplicateJsonKeys>>,
    #[doc = "Disallow duplicate selectors within keyframe blocks."]
    #[serde(skip_serializing_if = "Option::is_none")]
    pub no_duplicate_selectors_keyframe_block:
        Option<RuleConfiguration<NoDuplicateSelectorsKeyframeBlock>>,
    #[doc = "No duplicated fields in GraphQL operations."]
    #[serde(skip_serializing_if = "Option::is_none")]
    pub no_duplicated_fields: Option<RuleConfiguration<NoDuplicatedFields>>,
    #[doc = "Disallow accessing namespace imports dynamically."]
    #[serde(skip_serializing_if = "Option::is_none")]
    pub no_dynamic_namespace_import_access:
        Option<RuleConfiguration<NoDynamicNamespaceImportAccess>>,
    #[doc = "Disallow CSS empty blocks."]
    #[serde(skip_serializing_if = "Option::is_none")]
    pub no_empty_block: Option<RuleConfiguration<NoEmptyBlock>>,
    #[doc = "Disallow variables from evolving into any type through reassignments."]
    #[serde(skip_serializing_if = "Option::is_none")]
    pub no_evolving_types: Option<RuleConfiguration<NoEvolvingTypes>>,
    #[doc = "Disallow exporting an imported variable."]
    #[serde(skip_serializing_if = "Option::is_none")]
    pub no_exported_imports: Option<RuleConfiguration<NoExportedImports>>,
    #[doc = "Disallow invalid !important within keyframe declarations"]
    #[serde(skip_serializing_if = "Option::is_none")]
    pub no_important_in_keyframe: Option<RuleConfiguration<NoImportantInKeyframe>>,
    #[doc = "Disallow non-standard direction values for linear gradient functions."]
    #[serde(skip_serializing_if = "Option::is_none")]
    pub no_invalid_direction_in_linear_gradient:
        Option<RuleConfiguration<NoInvalidDirectionInLinearGradient>>,
    #[doc = "Disallow the use of @import at-rules in invalid positions."]
    #[serde(skip_serializing_if = "Option::is_none")]
    pub no_invalid_position_at_import_rule:
        Option<RuleConfiguration<NoInvalidPositionAtImportRule>>,
    #[doc = "Disallows the use of irregular whitespace characters."]
    #[serde(skip_serializing_if = "Option::is_none")]
    pub no_irregular_whitespace: Option<RuleConfiguration<NoIrregularWhitespace>>,
    #[doc = "Enforce that a label element or component has a text label and an associated input."]
    #[serde(skip_serializing_if = "Option::is_none")]
    pub no_label_without_control: Option<RuleConfiguration<NoLabelWithoutControl>>,
    #[doc = "Checks that the assertion function, for example expect, is placed inside an it() function call."]
    #[serde(skip_serializing_if = "Option::is_none")]
    pub no_misplaced_assertion: Option<RuleConfiguration<NoMisplacedAssertion>>,
    #[doc = "Prevents React-specific JSX properties from being used."]
    #[serde(skip_serializing_if = "Option::is_none")]
    pub no_react_specific_props: Option<RuleFixConfiguration<NoReactSpecificProps>>,
    #[doc = "Disallow specified modules when loaded by import or require."]
    #[serde(skip_serializing_if = "Option::is_none")]
    pub no_restricted_imports: Option<RuleConfiguration<NoRestrictedImports>>,
    #[doc = "Disallow shorthand properties that override related longhand properties."]
    #[serde(skip_serializing_if = "Option::is_none")]
    pub no_shorthand_property_overrides: Option<RuleConfiguration<NoShorthandPropertyOverrides>>,
    #[doc = "Enforce that static, visible elements (such as \\<div>) that have click handlers use the valid role attribute."]
    #[serde(skip_serializing_if = "Option::is_none")]
    pub no_static_element_interactions: Option<RuleConfiguration<NoStaticElementInteractions>>,
    #[doc = "Enforce the use of String.slice() over String.substr() and String.substring()."]
    #[serde(skip_serializing_if = "Option::is_none")]
    pub no_substr: Option<RuleFixConfiguration<NoSubstr>>,
    #[doc = "Disallow the use of dependencies that aren't specified in the package.json."]
    #[serde(skip_serializing_if = "Option::is_none")]
    pub no_undeclared_dependencies: Option<RuleConfiguration<NoUndeclaredDependencies>>,
    #[doc = "Disallow unknown CSS value functions."]
    #[serde(skip_serializing_if = "Option::is_none")]
    pub no_unknown_function: Option<RuleConfiguration<NoUnknownFunction>>,
    #[doc = "Disallow unknown media feature names."]
    #[serde(skip_serializing_if = "Option::is_none")]
    pub no_unknown_media_feature_name: Option<RuleConfiguration<NoUnknownMediaFeatureName>>,
    #[doc = "Disallow unknown properties."]
    #[serde(skip_serializing_if = "Option::is_none")]
    pub no_unknown_property: Option<RuleConfiguration<NoUnknownProperty>>,
    #[doc = "Disallow unknown pseudo-class selectors."]
    #[serde(skip_serializing_if = "Option::is_none")]
    pub no_unknown_pseudo_class_selector: Option<RuleConfiguration<NoUnknownPseudoClassSelector>>,
    #[doc = "Disallow unknown pseudo-element selectors."]
    #[serde(skip_serializing_if = "Option::is_none")]
    pub no_unknown_selector_pseudo_element:
        Option<RuleConfiguration<NoUnknownSelectorPseudoElement>>,
    #[doc = "Disallow unknown CSS units."]
    #[serde(skip_serializing_if = "Option::is_none")]
    pub no_unknown_unit: Option<RuleConfiguration<NoUnknownUnit>>,
    #[doc = "Disallow unmatchable An+B selectors."]
    #[serde(skip_serializing_if = "Option::is_none")]
    pub no_unmatchable_anb_selector: Option<RuleConfiguration<NoUnmatchableAnbSelector>>,
    #[doc = "Disallow unused function parameters."]
    #[serde(skip_serializing_if = "Option::is_none")]
    pub no_unused_function_parameters: Option<RuleFixConfiguration<NoUnusedFunctionParameters>>,
    #[doc = "Disallow unnecessary concatenation of string or template literals."]
    #[serde(skip_serializing_if = "Option::is_none")]
    pub no_useless_string_concat: Option<RuleFixConfiguration<NoUselessStringConcat>>,
    #[doc = "Disallow initializing variables to undefined."]
    #[serde(skip_serializing_if = "Option::is_none")]
    pub no_useless_undefined_initialization:
        Option<RuleFixConfiguration<NoUselessUndefinedInitialization>>,
    #[doc = "Disallow the use of yoda expressions."]
    #[serde(skip_serializing_if = "Option::is_none")]
    pub no_yoda_expression: Option<RuleFixConfiguration<NoYodaExpression>>,
    #[doc = "Disallow the use of overload signatures that are not next to each other."]
    #[serde(skip_serializing_if = "Option::is_none")]
    pub use_adjacent_overload_signatures: Option<RuleConfiguration<UseAdjacentOverloadSignatures>>,
    #[doc = "Enforce the use of new for all builtins, except String, Number, Boolean, Symbol and BigInt."]
    #[serde(skip_serializing_if = "Option::is_none")]
    pub use_consistent_builtin_instantiation:
        Option<RuleFixConfiguration<UseConsistentBuiltinInstantiation>>,
    #[doc = "This rule enforces consistent use of curly braces inside JSX attributes and JSX children."]
    #[serde(skip_serializing_if = "Option::is_none")]
    pub use_consistent_curly_braces: Option<RuleFixConfiguration<UseConsistentCurlyBraces>>,
    #[doc = "Disallows invalid named grid areas in CSS Grid Layouts."]
    #[serde(skip_serializing_if = "Option::is_none")]
    pub use_consistent_grid_areas: Option<RuleConfiguration<UseConsistentGridAreas>>,
    #[doc = "Use Date.now() to get the number of milliseconds since the Unix Epoch."]
    #[serde(skip_serializing_if = "Option::is_none")]
    pub use_date_now: Option<RuleFixConfiguration<UseDateNow>>,
    #[doc = "Require the default clause in switch statements."]
    #[serde(skip_serializing_if = "Option::is_none")]
    pub use_default_switch_clause: Option<RuleConfiguration<UseDefaultSwitchClause>>,
    #[doc = "Require specifying the reason argument when using @deprecated directive"]
    #[serde(skip_serializing_if = "Option::is_none")]
    pub use_deprecated_reason: Option<RuleConfiguration<UseDeprecatedReason>>,
    #[doc = "Enforce passing a message value when creating a built-in error."]
    #[serde(skip_serializing_if = "Option::is_none")]
    pub use_error_message: Option<RuleConfiguration<UseErrorMessage>>,
    #[doc = "Enforce explicitly comparing the length, size, byteLength or byteOffset property of a value."]
    #[serde(skip_serializing_if = "Option::is_none")]
    pub use_explicit_length_check: Option<RuleFixConfiguration<UseExplicitLengthCheck>>,
    #[doc = "Elements with an interactive role and interaction handlers must be focusable."]
    #[serde(skip_serializing_if = "Option::is_none")]
    pub use_focusable_interactive: Option<RuleConfiguration<UseFocusableInteractive>>,
    #[doc = "Disallow a missing generic family keyword within font families."]
    #[serde(skip_serializing_if = "Option::is_none")]
    pub use_generic_font_names: Option<RuleConfiguration<UseGenericFontNames>>,
    #[doc = "Enforce file extensions for relative imports."]
    #[serde(skip_serializing_if = "Option::is_none")]
    pub use_import_extensions: Option<RuleFixConfiguration<UseImportExtensions>>,
    #[doc = "Disallows package private imports."]
    #[serde(skip_serializing_if = "Option::is_none")]
    pub use_import_restrictions: Option<RuleConfiguration<UseImportRestrictions>>,
    #[doc = "Enforce using the digits argument with Number#toFixed()."]
    #[serde(skip_serializing_if = "Option::is_none")]
    pub use_number_to_fixed_digits_argument:
        Option<RuleFixConfiguration<UseNumberToFixedDigitsArgument>>,
    #[doc = "It detects the use of role attributes in JSX elements and suggests using semantic elements instead."]
    #[serde(skip_serializing_if = "Option::is_none")]
    pub use_semantic_elements: Option<RuleConfiguration<UseSemanticElements>>,
    #[doc = "Enforce the sorting of CSS utility classes."]
    #[serde(skip_serializing_if = "Option::is_none")]
    pub use_sorted_classes: Option<RuleFixConfiguration<UseSortedClasses>>,
    #[doc = "Enforce the use of the directive \"use strict\" in script files."]
    #[serde(skip_serializing_if = "Option::is_none")]
    pub use_strict_mode: Option<RuleFixConfiguration<UseStrictMode>>,
    #[doc = "Require new when throwing an error."]
    #[serde(skip_serializing_if = "Option::is_none")]
    pub use_throw_new_error: Option<RuleFixConfiguration<UseThrowNewError>>,
    #[doc = "Disallow throwing non-Error values."]
    #[serde(skip_serializing_if = "Option::is_none")]
    pub use_throw_only_error: Option<RuleConfiguration<UseThrowOnlyError>>,
    #[doc = "Require regex literals to be declared at the top level."]
    #[serde(skip_serializing_if = "Option::is_none")]
    pub use_top_level_regex: Option<RuleConfiguration<UseTopLevelRegex>>,
    #[doc = "Use valid values for the autocomplete attribute on input elements."]
    #[serde(skip_serializing_if = "Option::is_none")]
    pub use_valid_autocomplete: Option<RuleConfiguration<UseValidAutocomplete>>,
}
impl DeserializableValidator for Nursery {
    fn validate(
        &mut self,
        _name: &str,
        range: TextRange,
        diagnostics: &mut Vec<DeserializationDiagnostic>,
    ) -> bool {
        if self.recommended == Some(true) && self.all == Some(true) {
            diagnostics . push (DeserializationDiagnostic :: new (markup ! (< Emphasis > "'recommended'" < / Emphasis > " and " < Emphasis > "'all'" < / Emphasis > " can't be both " < Emphasis > "'true'" < / Emphasis > ". You should choose only one of them.")) . with_range (range) . with_note (markup ! ("Biome will fallback to its defaults for this section."))) ;
            return false;
        }
        true
    }
}
impl Nursery {
    const GROUP_NAME: &'static str = "nursery";
    pub(crate) const GROUP_RULES: &'static [&'static str] = &[
        "noConsole",
        "noDoneCallback",
        "noDuplicateAtImportRules",
        "noDuplicateElseIf",
        "noDuplicateFontNames",
        "noDuplicateJsonKeys",
        "noDuplicateSelectorsKeyframeBlock",
        "noDuplicatedFields",
        "noDynamicNamespaceImportAccess",
        "noEmptyBlock",
        "noEvolvingTypes",
        "noExportedImports",
        "noImportantInKeyframe",
        "noInvalidDirectionInLinearGradient",
        "noInvalidPositionAtImportRule",
        "noIrregularWhitespace",
        "noLabelWithoutControl",
        "noMisplacedAssertion",
        "noReactSpecificProps",
        "noRestrictedImports",
        "noShorthandPropertyOverrides",
        "noStaticElementInteractions",
        "noSubstr",
        "noUndeclaredDependencies",
        "noUnknownFunction",
        "noUnknownMediaFeatureName",
        "noUnknownProperty",
        "noUnknownPseudoClassSelector",
        "noUnknownSelectorPseudoElement",
        "noUnknownUnit",
        "noUnmatchableAnbSelector",
        "noUnusedFunctionParameters",
        "noUselessStringConcat",
        "noUselessUndefinedInitialization",
        "noYodaExpression",
        "useAdjacentOverloadSignatures",
        "useConsistentBuiltinInstantiation",
        "useConsistentCurlyBraces",
        "useConsistentGridAreas",
        "useDateNow",
        "useDefaultSwitchClause",
        "useDeprecatedReason",
        "useErrorMessage",
        "useExplicitLengthCheck",
        "useFocusableInteractive",
        "useGenericFontNames",
        "useImportExtensions",
        "useImportRestrictions",
        "useNumberToFixedDigitsArgument",
        "useSemanticElements",
        "useSortedClasses",
        "useStrictMode",
        "useThrowNewError",
        "useThrowOnlyError",
        "useTopLevelRegex",
        "useValidAutocomplete",
    ];
    const RECOMMENDED_RULES: &'static [&'static str] = &[
        "noDoneCallback",
        "noDuplicateAtImportRules",
        "noDuplicateElseIf",
        "noDuplicateFontNames",
        "noDuplicateJsonKeys",
        "noDuplicateSelectorsKeyframeBlock",
        "noDuplicatedFields",
        "noEmptyBlock",
        "noImportantInKeyframe",
        "noInvalidDirectionInLinearGradient",
        "noInvalidPositionAtImportRule",
        "noLabelWithoutControl",
        "noShorthandPropertyOverrides",
        "noUnknownFunction",
        "noUnknownProperty",
        "noUnknownPseudoClassSelector",
        "noUnknownSelectorPseudoElement",
        "noUnknownUnit",
        "noUnmatchableAnbSelector",
        "useDeprecatedReason",
        "useFocusableInteractive",
        "useGenericFontNames",
        "useSemanticElements",
        "useStrictMode",
    ];
    const RECOMMENDED_RULES_AS_FILTERS: &'static [RuleFilter<'static>] = &[
        RuleFilter::Rule(Self::GROUP_NAME, Self::GROUP_RULES[1]),
        RuleFilter::Rule(Self::GROUP_NAME, Self::GROUP_RULES[2]),
        RuleFilter::Rule(Self::GROUP_NAME, Self::GROUP_RULES[3]),
        RuleFilter::Rule(Self::GROUP_NAME, Self::GROUP_RULES[4]),
        RuleFilter::Rule(Self::GROUP_NAME, Self::GROUP_RULES[5]),
        RuleFilter::Rule(Self::GROUP_NAME, Self::GROUP_RULES[6]),
        RuleFilter::Rule(Self::GROUP_NAME, Self::GROUP_RULES[7]),
        RuleFilter::Rule(Self::GROUP_NAME, Self::GROUP_RULES[9]),
        RuleFilter::Rule(Self::GROUP_NAME, Self::GROUP_RULES[12]),
        RuleFilter::Rule(Self::GROUP_NAME, Self::GROUP_RULES[13]),
        RuleFilter::Rule(Self::GROUP_NAME, Self::GROUP_RULES[14]),
        RuleFilter::Rule(Self::GROUP_NAME, Self::GROUP_RULES[16]),
        RuleFilter::Rule(Self::GROUP_NAME, Self::GROUP_RULES[20]),
        RuleFilter::Rule(Self::GROUP_NAME, Self::GROUP_RULES[24]),
        RuleFilter::Rule(Self::GROUP_NAME, Self::GROUP_RULES[26]),
        RuleFilter::Rule(Self::GROUP_NAME, Self::GROUP_RULES[27]),
        RuleFilter::Rule(Self::GROUP_NAME, Self::GROUP_RULES[28]),
        RuleFilter::Rule(Self::GROUP_NAME, Self::GROUP_RULES[29]),
<<<<<<< HEAD
        RuleFilter::Rule(Self::GROUP_NAME, Self::GROUP_RULES[30]),
=======
>>>>>>> 67579a19
        RuleFilter::Rule(Self::GROUP_NAME, Self::GROUP_RULES[40]),
        RuleFilter::Rule(Self::GROUP_NAME, Self::GROUP_RULES[43]),
        RuleFilter::Rule(Self::GROUP_NAME, Self::GROUP_RULES[44]),
        RuleFilter::Rule(Self::GROUP_NAME, Self::GROUP_RULES[48]),
        RuleFilter::Rule(Self::GROUP_NAME, Self::GROUP_RULES[50]),
    ];
    const ALL_RULES_AS_FILTERS: &'static [RuleFilter<'static>] = &[
        RuleFilter::Rule(Self::GROUP_NAME, Self::GROUP_RULES[0]),
        RuleFilter::Rule(Self::GROUP_NAME, Self::GROUP_RULES[1]),
        RuleFilter::Rule(Self::GROUP_NAME, Self::GROUP_RULES[2]),
        RuleFilter::Rule(Self::GROUP_NAME, Self::GROUP_RULES[3]),
        RuleFilter::Rule(Self::GROUP_NAME, Self::GROUP_RULES[4]),
        RuleFilter::Rule(Self::GROUP_NAME, Self::GROUP_RULES[5]),
        RuleFilter::Rule(Self::GROUP_NAME, Self::GROUP_RULES[6]),
        RuleFilter::Rule(Self::GROUP_NAME, Self::GROUP_RULES[7]),
        RuleFilter::Rule(Self::GROUP_NAME, Self::GROUP_RULES[8]),
        RuleFilter::Rule(Self::GROUP_NAME, Self::GROUP_RULES[9]),
        RuleFilter::Rule(Self::GROUP_NAME, Self::GROUP_RULES[10]),
        RuleFilter::Rule(Self::GROUP_NAME, Self::GROUP_RULES[11]),
        RuleFilter::Rule(Self::GROUP_NAME, Self::GROUP_RULES[12]),
        RuleFilter::Rule(Self::GROUP_NAME, Self::GROUP_RULES[13]),
        RuleFilter::Rule(Self::GROUP_NAME, Self::GROUP_RULES[14]),
        RuleFilter::Rule(Self::GROUP_NAME, Self::GROUP_RULES[15]),
        RuleFilter::Rule(Self::GROUP_NAME, Self::GROUP_RULES[16]),
        RuleFilter::Rule(Self::GROUP_NAME, Self::GROUP_RULES[17]),
        RuleFilter::Rule(Self::GROUP_NAME, Self::GROUP_RULES[18]),
        RuleFilter::Rule(Self::GROUP_NAME, Self::GROUP_RULES[19]),
        RuleFilter::Rule(Self::GROUP_NAME, Self::GROUP_RULES[20]),
        RuleFilter::Rule(Self::GROUP_NAME, Self::GROUP_RULES[21]),
        RuleFilter::Rule(Self::GROUP_NAME, Self::GROUP_RULES[22]),
        RuleFilter::Rule(Self::GROUP_NAME, Self::GROUP_RULES[23]),
        RuleFilter::Rule(Self::GROUP_NAME, Self::GROUP_RULES[24]),
        RuleFilter::Rule(Self::GROUP_NAME, Self::GROUP_RULES[25]),
        RuleFilter::Rule(Self::GROUP_NAME, Self::GROUP_RULES[26]),
        RuleFilter::Rule(Self::GROUP_NAME, Self::GROUP_RULES[27]),
        RuleFilter::Rule(Self::GROUP_NAME, Self::GROUP_RULES[28]),
        RuleFilter::Rule(Self::GROUP_NAME, Self::GROUP_RULES[29]),
        RuleFilter::Rule(Self::GROUP_NAME, Self::GROUP_RULES[30]),
        RuleFilter::Rule(Self::GROUP_NAME, Self::GROUP_RULES[31]),
        RuleFilter::Rule(Self::GROUP_NAME, Self::GROUP_RULES[32]),
        RuleFilter::Rule(Self::GROUP_NAME, Self::GROUP_RULES[33]),
        RuleFilter::Rule(Self::GROUP_NAME, Self::GROUP_RULES[34]),
        RuleFilter::Rule(Self::GROUP_NAME, Self::GROUP_RULES[35]),
        RuleFilter::Rule(Self::GROUP_NAME, Self::GROUP_RULES[36]),
        RuleFilter::Rule(Self::GROUP_NAME, Self::GROUP_RULES[37]),
        RuleFilter::Rule(Self::GROUP_NAME, Self::GROUP_RULES[38]),
        RuleFilter::Rule(Self::GROUP_NAME, Self::GROUP_RULES[39]),
        RuleFilter::Rule(Self::GROUP_NAME, Self::GROUP_RULES[40]),
        RuleFilter::Rule(Self::GROUP_NAME, Self::GROUP_RULES[41]),
        RuleFilter::Rule(Self::GROUP_NAME, Self::GROUP_RULES[42]),
        RuleFilter::Rule(Self::GROUP_NAME, Self::GROUP_RULES[43]),
        RuleFilter::Rule(Self::GROUP_NAME, Self::GROUP_RULES[44]),
        RuleFilter::Rule(Self::GROUP_NAME, Self::GROUP_RULES[45]),
        RuleFilter::Rule(Self::GROUP_NAME, Self::GROUP_RULES[46]),
        RuleFilter::Rule(Self::GROUP_NAME, Self::GROUP_RULES[47]),
        RuleFilter::Rule(Self::GROUP_NAME, Self::GROUP_RULES[48]),
        RuleFilter::Rule(Self::GROUP_NAME, Self::GROUP_RULES[49]),
        RuleFilter::Rule(Self::GROUP_NAME, Self::GROUP_RULES[50]),
        RuleFilter::Rule(Self::GROUP_NAME, Self::GROUP_RULES[51]),
        RuleFilter::Rule(Self::GROUP_NAME, Self::GROUP_RULES[52]),
        RuleFilter::Rule(Self::GROUP_NAME, Self::GROUP_RULES[53]),
        RuleFilter::Rule(Self::GROUP_NAME, Self::GROUP_RULES[54]),
    ];
    #[doc = r" Retrieves the recommended rules"]
    pub(crate) fn is_recommended_true(&self) -> bool {
        matches!(self.recommended, Some(true))
    }
    pub(crate) fn is_recommended_unset(&self) -> bool {
        self.recommended.is_none()
    }
    pub(crate) fn is_all_true(&self) -> bool {
        matches!(self.all, Some(true))
    }
    pub(crate) fn is_all_unset(&self) -> bool {
        self.all.is_none()
    }
    pub(crate) fn get_enabled_rules(&self) -> FxHashSet<RuleFilter<'static>> {
        let mut index_set = FxHashSet::default();
        if let Some(rule) = self.no_console.as_ref() {
            if rule.is_enabled() {
                index_set.insert(RuleFilter::Rule(Self::GROUP_NAME, Self::GROUP_RULES[0]));
            }
        }
        if let Some(rule) = self.no_done_callback.as_ref() {
            if rule.is_enabled() {
                index_set.insert(RuleFilter::Rule(Self::GROUP_NAME, Self::GROUP_RULES[1]));
            }
        }
        if let Some(rule) = self.no_duplicate_at_import_rules.as_ref() {
            if rule.is_enabled() {
                index_set.insert(RuleFilter::Rule(Self::GROUP_NAME, Self::GROUP_RULES[2]));
            }
        }
        if let Some(rule) = self.no_duplicate_else_if.as_ref() {
            if rule.is_enabled() {
                index_set.insert(RuleFilter::Rule(Self::GROUP_NAME, Self::GROUP_RULES[3]));
            }
        }
        if let Some(rule) = self.no_duplicate_font_names.as_ref() {
            if rule.is_enabled() {
                index_set.insert(RuleFilter::Rule(Self::GROUP_NAME, Self::GROUP_RULES[4]));
            }
        }
        if let Some(rule) = self.no_duplicate_json_keys.as_ref() {
            if rule.is_enabled() {
                index_set.insert(RuleFilter::Rule(Self::GROUP_NAME, Self::GROUP_RULES[5]));
            }
        }
        if let Some(rule) = self.no_duplicate_selectors_keyframe_block.as_ref() {
            if rule.is_enabled() {
                index_set.insert(RuleFilter::Rule(Self::GROUP_NAME, Self::GROUP_RULES[6]));
            }
        }
        if let Some(rule) = self.no_duplicated_fields.as_ref() {
            if rule.is_enabled() {
                index_set.insert(RuleFilter::Rule(Self::GROUP_NAME, Self::GROUP_RULES[7]));
            }
        }
        if let Some(rule) = self.no_dynamic_namespace_import_access.as_ref() {
            if rule.is_enabled() {
                index_set.insert(RuleFilter::Rule(Self::GROUP_NAME, Self::GROUP_RULES[8]));
            }
        }
        if let Some(rule) = self.no_empty_block.as_ref() {
            if rule.is_enabled() {
                index_set.insert(RuleFilter::Rule(Self::GROUP_NAME, Self::GROUP_RULES[9]));
            }
        }
        if let Some(rule) = self.no_evolving_types.as_ref() {
            if rule.is_enabled() {
                index_set.insert(RuleFilter::Rule(Self::GROUP_NAME, Self::GROUP_RULES[10]));
            }
        }
        if let Some(rule) = self.no_exported_imports.as_ref() {
            if rule.is_enabled() {
                index_set.insert(RuleFilter::Rule(Self::GROUP_NAME, Self::GROUP_RULES[11]));
            }
        }
        if let Some(rule) = self.no_important_in_keyframe.as_ref() {
            if rule.is_enabled() {
                index_set.insert(RuleFilter::Rule(Self::GROUP_NAME, Self::GROUP_RULES[12]));
            }
        }
        if let Some(rule) = self.no_invalid_direction_in_linear_gradient.as_ref() {
            if rule.is_enabled() {
                index_set.insert(RuleFilter::Rule(Self::GROUP_NAME, Self::GROUP_RULES[13]));
            }
        }
        if let Some(rule) = self.no_invalid_position_at_import_rule.as_ref() {
            if rule.is_enabled() {
                index_set.insert(RuleFilter::Rule(Self::GROUP_NAME, Self::GROUP_RULES[14]));
            }
        }
        if let Some(rule) = self.no_irregular_whitespace.as_ref() {
            if rule.is_enabled() {
                index_set.insert(RuleFilter::Rule(Self::GROUP_NAME, Self::GROUP_RULES[15]));
            }
        }
        if let Some(rule) = self.no_label_without_control.as_ref() {
            if rule.is_enabled() {
                index_set.insert(RuleFilter::Rule(Self::GROUP_NAME, Self::GROUP_RULES[16]));
            }
        }
        if let Some(rule) = self.no_misplaced_assertion.as_ref() {
            if rule.is_enabled() {
                index_set.insert(RuleFilter::Rule(Self::GROUP_NAME, Self::GROUP_RULES[17]));
            }
        }
        if let Some(rule) = self.no_react_specific_props.as_ref() {
            if rule.is_enabled() {
                index_set.insert(RuleFilter::Rule(Self::GROUP_NAME, Self::GROUP_RULES[18]));
            }
        }
        if let Some(rule) = self.no_restricted_imports.as_ref() {
            if rule.is_enabled() {
                index_set.insert(RuleFilter::Rule(Self::GROUP_NAME, Self::GROUP_RULES[19]));
            }
        }
        if let Some(rule) = self.no_shorthand_property_overrides.as_ref() {
            if rule.is_enabled() {
                index_set.insert(RuleFilter::Rule(Self::GROUP_NAME, Self::GROUP_RULES[20]));
            }
        }
        if let Some(rule) = self.no_static_element_interactions.as_ref() {
            if rule.is_enabled() {
                index_set.insert(RuleFilter::Rule(Self::GROUP_NAME, Self::GROUP_RULES[21]));
            }
        }
        if let Some(rule) = self.no_substr.as_ref() {
            if rule.is_enabled() {
                index_set.insert(RuleFilter::Rule(Self::GROUP_NAME, Self::GROUP_RULES[22]));
            }
        }
        if let Some(rule) = self.no_undeclared_dependencies.as_ref() {
            if rule.is_enabled() {
                index_set.insert(RuleFilter::Rule(Self::GROUP_NAME, Self::GROUP_RULES[23]));
            }
        }
        if let Some(rule) = self.no_unknown_function.as_ref() {
            if rule.is_enabled() {
                index_set.insert(RuleFilter::Rule(Self::GROUP_NAME, Self::GROUP_RULES[24]));
            }
        }
        if let Some(rule) = self.no_unknown_media_feature_name.as_ref() {
            if rule.is_enabled() {
                index_set.insert(RuleFilter::Rule(Self::GROUP_NAME, Self::GROUP_RULES[25]));
            }
        }
        if let Some(rule) = self.no_unknown_property.as_ref() {
            if rule.is_enabled() {
                index_set.insert(RuleFilter::Rule(Self::GROUP_NAME, Self::GROUP_RULES[26]));
            }
        }
        if let Some(rule) = self.no_unknown_pseudo_class_selector.as_ref() {
            if rule.is_enabled() {
                index_set.insert(RuleFilter::Rule(Self::GROUP_NAME, Self::GROUP_RULES[27]));
            }
        }
        if let Some(rule) = self.no_unknown_selector_pseudo_element.as_ref() {
            if rule.is_enabled() {
                index_set.insert(RuleFilter::Rule(Self::GROUP_NAME, Self::GROUP_RULES[28]));
            }
        }
        if let Some(rule) = self.no_unknown_unit.as_ref() {
            if rule.is_enabled() {
                index_set.insert(RuleFilter::Rule(Self::GROUP_NAME, Self::GROUP_RULES[29]));
            }
        }
        if let Some(rule) = self.no_unmatchable_anb_selector.as_ref() {
            if rule.is_enabled() {
                index_set.insert(RuleFilter::Rule(Self::GROUP_NAME, Self::GROUP_RULES[30]));
            }
        }
        if let Some(rule) = self.no_unused_function_parameters.as_ref() {
            if rule.is_enabled() {
                index_set.insert(RuleFilter::Rule(Self::GROUP_NAME, Self::GROUP_RULES[31]));
            }
        }
        if let Some(rule) = self.no_useless_string_concat.as_ref() {
            if rule.is_enabled() {
                index_set.insert(RuleFilter::Rule(Self::GROUP_NAME, Self::GROUP_RULES[32]));
            }
        }
        if let Some(rule) = self.no_useless_undefined_initialization.as_ref() {
            if rule.is_enabled() {
                index_set.insert(RuleFilter::Rule(Self::GROUP_NAME, Self::GROUP_RULES[33]));
            }
        }
        if let Some(rule) = self.no_yoda_expression.as_ref() {
            if rule.is_enabled() {
                index_set.insert(RuleFilter::Rule(Self::GROUP_NAME, Self::GROUP_RULES[34]));
            }
        }
        if let Some(rule) = self.use_adjacent_overload_signatures.as_ref() {
            if rule.is_enabled() {
                index_set.insert(RuleFilter::Rule(Self::GROUP_NAME, Self::GROUP_RULES[35]));
            }
        }
<<<<<<< HEAD
        if let Some(rule) = self.use_consistent_builtin_instantiation.as_ref() {
=======
        if let Some(rule) = self.use_consistent_curly_braces.as_ref() {
>>>>>>> 67579a19
            if rule.is_enabled() {
                index_set.insert(RuleFilter::Rule(Self::GROUP_NAME, Self::GROUP_RULES[36]));
            }
        }
        if let Some(rule) = self.use_consistent_grid_areas.as_ref() {
            if rule.is_enabled() {
                index_set.insert(RuleFilter::Rule(Self::GROUP_NAME, Self::GROUP_RULES[37]));
            }
        }
        if let Some(rule) = self.use_date_now.as_ref() {
            if rule.is_enabled() {
                index_set.insert(RuleFilter::Rule(Self::GROUP_NAME, Self::GROUP_RULES[38]));
            }
        }
        if let Some(rule) = self.use_default_switch_clause.as_ref() {
            if rule.is_enabled() {
                index_set.insert(RuleFilter::Rule(Self::GROUP_NAME, Self::GROUP_RULES[39]));
            }
        }
        if let Some(rule) = self.use_deprecated_reason.as_ref() {
            if rule.is_enabled() {
                index_set.insert(RuleFilter::Rule(Self::GROUP_NAME, Self::GROUP_RULES[40]));
            }
        }
        if let Some(rule) = self.use_error_message.as_ref() {
            if rule.is_enabled() {
                index_set.insert(RuleFilter::Rule(Self::GROUP_NAME, Self::GROUP_RULES[41]));
            }
        }
        if let Some(rule) = self.use_explicit_length_check.as_ref() {
            if rule.is_enabled() {
                index_set.insert(RuleFilter::Rule(Self::GROUP_NAME, Self::GROUP_RULES[42]));
            }
        }
        if let Some(rule) = self.use_focusable_interactive.as_ref() {
            if rule.is_enabled() {
                index_set.insert(RuleFilter::Rule(Self::GROUP_NAME, Self::GROUP_RULES[43]));
            }
        }
        if let Some(rule) = self.use_generic_font_names.as_ref() {
            if rule.is_enabled() {
                index_set.insert(RuleFilter::Rule(Self::GROUP_NAME, Self::GROUP_RULES[44]));
            }
        }
        if let Some(rule) = self.use_import_extensions.as_ref() {
            if rule.is_enabled() {
                index_set.insert(RuleFilter::Rule(Self::GROUP_NAME, Self::GROUP_RULES[45]));
            }
        }
        if let Some(rule) = self.use_import_restrictions.as_ref() {
            if rule.is_enabled() {
                index_set.insert(RuleFilter::Rule(Self::GROUP_NAME, Self::GROUP_RULES[46]));
            }
        }
        if let Some(rule) = self.use_number_to_fixed_digits_argument.as_ref() {
            if rule.is_enabled() {
                index_set.insert(RuleFilter::Rule(Self::GROUP_NAME, Self::GROUP_RULES[47]));
            }
        }
        if let Some(rule) = self.use_semantic_elements.as_ref() {
            if rule.is_enabled() {
                index_set.insert(RuleFilter::Rule(Self::GROUP_NAME, Self::GROUP_RULES[48]));
            }
        }
        if let Some(rule) = self.use_sorted_classes.as_ref() {
            if rule.is_enabled() {
                index_set.insert(RuleFilter::Rule(Self::GROUP_NAME, Self::GROUP_RULES[49]));
            }
        }
        if let Some(rule) = self.use_strict_mode.as_ref() {
            if rule.is_enabled() {
                index_set.insert(RuleFilter::Rule(Self::GROUP_NAME, Self::GROUP_RULES[50]));
            }
        }
        if let Some(rule) = self.use_throw_new_error.as_ref() {
            if rule.is_enabled() {
                index_set.insert(RuleFilter::Rule(Self::GROUP_NAME, Self::GROUP_RULES[51]));
            }
        }
        if let Some(rule) = self.use_throw_only_error.as_ref() {
            if rule.is_enabled() {
                index_set.insert(RuleFilter::Rule(Self::GROUP_NAME, Self::GROUP_RULES[52]));
            }
        }
        if let Some(rule) = self.use_top_level_regex.as_ref() {
            if rule.is_enabled() {
                index_set.insert(RuleFilter::Rule(Self::GROUP_NAME, Self::GROUP_RULES[53]));
            }
        }
        if let Some(rule) = self.use_valid_autocomplete.as_ref() {
            if rule.is_enabled() {
                index_set.insert(RuleFilter::Rule(Self::GROUP_NAME, Self::GROUP_RULES[54]));
            }
        }
        index_set
    }
    pub(crate) fn get_disabled_rules(&self) -> FxHashSet<RuleFilter<'static>> {
        let mut index_set = FxHashSet::default();
        if let Some(rule) = self.no_console.as_ref() {
            if rule.is_disabled() {
                index_set.insert(RuleFilter::Rule(Self::GROUP_NAME, Self::GROUP_RULES[0]));
            }
        }
        if let Some(rule) = self.no_done_callback.as_ref() {
            if rule.is_disabled() {
                index_set.insert(RuleFilter::Rule(Self::GROUP_NAME, Self::GROUP_RULES[1]));
            }
        }
        if let Some(rule) = self.no_duplicate_at_import_rules.as_ref() {
            if rule.is_disabled() {
                index_set.insert(RuleFilter::Rule(Self::GROUP_NAME, Self::GROUP_RULES[2]));
            }
        }
        if let Some(rule) = self.no_duplicate_else_if.as_ref() {
            if rule.is_disabled() {
                index_set.insert(RuleFilter::Rule(Self::GROUP_NAME, Self::GROUP_RULES[3]));
            }
        }
        if let Some(rule) = self.no_duplicate_font_names.as_ref() {
            if rule.is_disabled() {
                index_set.insert(RuleFilter::Rule(Self::GROUP_NAME, Self::GROUP_RULES[4]));
            }
        }
        if let Some(rule) = self.no_duplicate_json_keys.as_ref() {
            if rule.is_disabled() {
                index_set.insert(RuleFilter::Rule(Self::GROUP_NAME, Self::GROUP_RULES[5]));
            }
        }
        if let Some(rule) = self.no_duplicate_selectors_keyframe_block.as_ref() {
            if rule.is_disabled() {
                index_set.insert(RuleFilter::Rule(Self::GROUP_NAME, Self::GROUP_RULES[6]));
            }
        }
        if let Some(rule) = self.no_duplicated_fields.as_ref() {
            if rule.is_disabled() {
                index_set.insert(RuleFilter::Rule(Self::GROUP_NAME, Self::GROUP_RULES[7]));
            }
        }
        if let Some(rule) = self.no_dynamic_namespace_import_access.as_ref() {
            if rule.is_disabled() {
                index_set.insert(RuleFilter::Rule(Self::GROUP_NAME, Self::GROUP_RULES[8]));
            }
        }
        if let Some(rule) = self.no_empty_block.as_ref() {
            if rule.is_disabled() {
                index_set.insert(RuleFilter::Rule(Self::GROUP_NAME, Self::GROUP_RULES[9]));
            }
        }
        if let Some(rule) = self.no_evolving_types.as_ref() {
            if rule.is_disabled() {
                index_set.insert(RuleFilter::Rule(Self::GROUP_NAME, Self::GROUP_RULES[10]));
            }
        }
        if let Some(rule) = self.no_exported_imports.as_ref() {
            if rule.is_disabled() {
                index_set.insert(RuleFilter::Rule(Self::GROUP_NAME, Self::GROUP_RULES[11]));
            }
        }
        if let Some(rule) = self.no_important_in_keyframe.as_ref() {
            if rule.is_disabled() {
                index_set.insert(RuleFilter::Rule(Self::GROUP_NAME, Self::GROUP_RULES[12]));
            }
        }
        if let Some(rule) = self.no_invalid_direction_in_linear_gradient.as_ref() {
            if rule.is_disabled() {
                index_set.insert(RuleFilter::Rule(Self::GROUP_NAME, Self::GROUP_RULES[13]));
            }
        }
        if let Some(rule) = self.no_invalid_position_at_import_rule.as_ref() {
            if rule.is_disabled() {
                index_set.insert(RuleFilter::Rule(Self::GROUP_NAME, Self::GROUP_RULES[14]));
            }
        }
        if let Some(rule) = self.no_irregular_whitespace.as_ref() {
            if rule.is_disabled() {
                index_set.insert(RuleFilter::Rule(Self::GROUP_NAME, Self::GROUP_RULES[15]));
            }
        }
        if let Some(rule) = self.no_label_without_control.as_ref() {
            if rule.is_disabled() {
                index_set.insert(RuleFilter::Rule(Self::GROUP_NAME, Self::GROUP_RULES[16]));
            }
        }
        if let Some(rule) = self.no_misplaced_assertion.as_ref() {
            if rule.is_disabled() {
                index_set.insert(RuleFilter::Rule(Self::GROUP_NAME, Self::GROUP_RULES[17]));
            }
        }
        if let Some(rule) = self.no_react_specific_props.as_ref() {
            if rule.is_disabled() {
                index_set.insert(RuleFilter::Rule(Self::GROUP_NAME, Self::GROUP_RULES[18]));
            }
        }
        if let Some(rule) = self.no_restricted_imports.as_ref() {
            if rule.is_disabled() {
                index_set.insert(RuleFilter::Rule(Self::GROUP_NAME, Self::GROUP_RULES[19]));
            }
        }
        if let Some(rule) = self.no_shorthand_property_overrides.as_ref() {
            if rule.is_disabled() {
                index_set.insert(RuleFilter::Rule(Self::GROUP_NAME, Self::GROUP_RULES[20]));
            }
        }
        if let Some(rule) = self.no_static_element_interactions.as_ref() {
            if rule.is_disabled() {
                index_set.insert(RuleFilter::Rule(Self::GROUP_NAME, Self::GROUP_RULES[21]));
            }
        }
        if let Some(rule) = self.no_substr.as_ref() {
            if rule.is_disabled() {
                index_set.insert(RuleFilter::Rule(Self::GROUP_NAME, Self::GROUP_RULES[22]));
            }
        }
        if let Some(rule) = self.no_undeclared_dependencies.as_ref() {
            if rule.is_disabled() {
                index_set.insert(RuleFilter::Rule(Self::GROUP_NAME, Self::GROUP_RULES[23]));
            }
        }
        if let Some(rule) = self.no_unknown_function.as_ref() {
            if rule.is_disabled() {
                index_set.insert(RuleFilter::Rule(Self::GROUP_NAME, Self::GROUP_RULES[24]));
            }
        }
        if let Some(rule) = self.no_unknown_media_feature_name.as_ref() {
            if rule.is_disabled() {
                index_set.insert(RuleFilter::Rule(Self::GROUP_NAME, Self::GROUP_RULES[25]));
            }
        }
        if let Some(rule) = self.no_unknown_property.as_ref() {
            if rule.is_disabled() {
                index_set.insert(RuleFilter::Rule(Self::GROUP_NAME, Self::GROUP_RULES[26]));
            }
        }
        if let Some(rule) = self.no_unknown_pseudo_class_selector.as_ref() {
            if rule.is_disabled() {
                index_set.insert(RuleFilter::Rule(Self::GROUP_NAME, Self::GROUP_RULES[27]));
            }
        }
        if let Some(rule) = self.no_unknown_selector_pseudo_element.as_ref() {
            if rule.is_disabled() {
                index_set.insert(RuleFilter::Rule(Self::GROUP_NAME, Self::GROUP_RULES[28]));
            }
        }
        if let Some(rule) = self.no_unknown_unit.as_ref() {
            if rule.is_disabled() {
                index_set.insert(RuleFilter::Rule(Self::GROUP_NAME, Self::GROUP_RULES[29]));
            }
        }
        if let Some(rule) = self.no_unmatchable_anb_selector.as_ref() {
            if rule.is_disabled() {
                index_set.insert(RuleFilter::Rule(Self::GROUP_NAME, Self::GROUP_RULES[30]));
            }
        }
        if let Some(rule) = self.no_unused_function_parameters.as_ref() {
            if rule.is_disabled() {
                index_set.insert(RuleFilter::Rule(Self::GROUP_NAME, Self::GROUP_RULES[31]));
            }
        }
        if let Some(rule) = self.no_useless_string_concat.as_ref() {
            if rule.is_disabled() {
                index_set.insert(RuleFilter::Rule(Self::GROUP_NAME, Self::GROUP_RULES[32]));
            }
        }
        if let Some(rule) = self.no_useless_undefined_initialization.as_ref() {
            if rule.is_disabled() {
                index_set.insert(RuleFilter::Rule(Self::GROUP_NAME, Self::GROUP_RULES[33]));
            }
        }
        if let Some(rule) = self.no_yoda_expression.as_ref() {
            if rule.is_disabled() {
                index_set.insert(RuleFilter::Rule(Self::GROUP_NAME, Self::GROUP_RULES[34]));
            }
        }
        if let Some(rule) = self.use_adjacent_overload_signatures.as_ref() {
            if rule.is_disabled() {
                index_set.insert(RuleFilter::Rule(Self::GROUP_NAME, Self::GROUP_RULES[35]));
            }
        }
<<<<<<< HEAD
        if let Some(rule) = self.use_consistent_builtin_instantiation.as_ref() {
=======
        if let Some(rule) = self.use_consistent_curly_braces.as_ref() {
>>>>>>> 67579a19
            if rule.is_disabled() {
                index_set.insert(RuleFilter::Rule(Self::GROUP_NAME, Self::GROUP_RULES[36]));
            }
        }
        if let Some(rule) = self.use_consistent_grid_areas.as_ref() {
            if rule.is_disabled() {
                index_set.insert(RuleFilter::Rule(Self::GROUP_NAME, Self::GROUP_RULES[37]));
            }
        }
        if let Some(rule) = self.use_date_now.as_ref() {
            if rule.is_disabled() {
                index_set.insert(RuleFilter::Rule(Self::GROUP_NAME, Self::GROUP_RULES[38]));
            }
        }
        if let Some(rule) = self.use_default_switch_clause.as_ref() {
            if rule.is_disabled() {
                index_set.insert(RuleFilter::Rule(Self::GROUP_NAME, Self::GROUP_RULES[39]));
            }
        }
        if let Some(rule) = self.use_deprecated_reason.as_ref() {
            if rule.is_disabled() {
                index_set.insert(RuleFilter::Rule(Self::GROUP_NAME, Self::GROUP_RULES[40]));
            }
        }
        if let Some(rule) = self.use_error_message.as_ref() {
            if rule.is_disabled() {
                index_set.insert(RuleFilter::Rule(Self::GROUP_NAME, Self::GROUP_RULES[41]));
            }
        }
        if let Some(rule) = self.use_explicit_length_check.as_ref() {
            if rule.is_disabled() {
                index_set.insert(RuleFilter::Rule(Self::GROUP_NAME, Self::GROUP_RULES[42]));
            }
        }
        if let Some(rule) = self.use_focusable_interactive.as_ref() {
            if rule.is_disabled() {
                index_set.insert(RuleFilter::Rule(Self::GROUP_NAME, Self::GROUP_RULES[43]));
            }
        }
        if let Some(rule) = self.use_generic_font_names.as_ref() {
            if rule.is_disabled() {
                index_set.insert(RuleFilter::Rule(Self::GROUP_NAME, Self::GROUP_RULES[44]));
            }
        }
        if let Some(rule) = self.use_import_extensions.as_ref() {
            if rule.is_disabled() {
                index_set.insert(RuleFilter::Rule(Self::GROUP_NAME, Self::GROUP_RULES[45]));
            }
        }
        if let Some(rule) = self.use_import_restrictions.as_ref() {
            if rule.is_disabled() {
                index_set.insert(RuleFilter::Rule(Self::GROUP_NAME, Self::GROUP_RULES[46]));
            }
        }
        if let Some(rule) = self.use_number_to_fixed_digits_argument.as_ref() {
            if rule.is_disabled() {
                index_set.insert(RuleFilter::Rule(Self::GROUP_NAME, Self::GROUP_RULES[47]));
            }
        }
        if let Some(rule) = self.use_semantic_elements.as_ref() {
            if rule.is_disabled() {
                index_set.insert(RuleFilter::Rule(Self::GROUP_NAME, Self::GROUP_RULES[48]));
            }
        }
        if let Some(rule) = self.use_sorted_classes.as_ref() {
            if rule.is_disabled() {
                index_set.insert(RuleFilter::Rule(Self::GROUP_NAME, Self::GROUP_RULES[49]));
            }
        }
        if let Some(rule) = self.use_strict_mode.as_ref() {
            if rule.is_disabled() {
                index_set.insert(RuleFilter::Rule(Self::GROUP_NAME, Self::GROUP_RULES[50]));
            }
        }
        if let Some(rule) = self.use_throw_new_error.as_ref() {
            if rule.is_disabled() {
                index_set.insert(RuleFilter::Rule(Self::GROUP_NAME, Self::GROUP_RULES[51]));
            }
        }
        if let Some(rule) = self.use_throw_only_error.as_ref() {
            if rule.is_disabled() {
                index_set.insert(RuleFilter::Rule(Self::GROUP_NAME, Self::GROUP_RULES[52]));
            }
        }
        if let Some(rule) = self.use_top_level_regex.as_ref() {
            if rule.is_disabled() {
                index_set.insert(RuleFilter::Rule(Self::GROUP_NAME, Self::GROUP_RULES[53]));
            }
        }
        if let Some(rule) = self.use_valid_autocomplete.as_ref() {
            if rule.is_disabled() {
                index_set.insert(RuleFilter::Rule(Self::GROUP_NAME, Self::GROUP_RULES[54]));
            }
        }
        index_set
    }
    #[doc = r" Checks if, given a rule name, matches one of the rules contained in this category"]
    pub(crate) fn has_rule(rule_name: &str) -> Option<&'static str> {
        Some(Self::GROUP_RULES[Self::GROUP_RULES.binary_search(&rule_name).ok()?])
    }
    #[doc = r" Checks if, given a rule name, it is marked as recommended"]
    pub(crate) fn is_recommended_rule(rule_name: &str) -> bool {
        Self::RECOMMENDED_RULES.contains(&rule_name)
    }
    pub(crate) fn recommended_rules_as_filters() -> &'static [RuleFilter<'static>] {
        Self::RECOMMENDED_RULES_AS_FILTERS
    }
    pub(crate) fn all_rules_as_filters() -> &'static [RuleFilter<'static>] {
        Self::ALL_RULES_AS_FILTERS
    }
    #[doc = r" Select preset rules"]
    pub(crate) fn collect_preset_rules(
        &self,
        parent_is_all: bool,
        parent_is_recommended: bool,
        enabled_rules: &mut FxHashSet<RuleFilter<'static>>,
    ) {
        if self.is_all_true() || self.is_all_unset() && parent_is_all {
            enabled_rules.extend(Self::all_rules_as_filters());
        } else if self.is_recommended_true()
            || self.is_recommended_unset() && self.is_all_unset() && parent_is_recommended
        {
            enabled_rules.extend(Self::recommended_rules_as_filters());
        }
    }
    pub(crate) fn get_rule_configuration(
        &self,
        rule_name: &str,
    ) -> Option<(RulePlainConfiguration, Option<RuleOptions>)> {
        match rule_name {
            "noConsole" => self
                .no_console
                .as_ref()
                .map(|conf| (conf.level(), conf.get_options())),
            "noDoneCallback" => self
                .no_done_callback
                .as_ref()
                .map(|conf| (conf.level(), conf.get_options())),
            "noDuplicateAtImportRules" => self
                .no_duplicate_at_import_rules
                .as_ref()
                .map(|conf| (conf.level(), conf.get_options())),
            "noDuplicateElseIf" => self
                .no_duplicate_else_if
                .as_ref()
                .map(|conf| (conf.level(), conf.get_options())),
            "noDuplicateFontNames" => self
                .no_duplicate_font_names
                .as_ref()
                .map(|conf| (conf.level(), conf.get_options())),
            "noDuplicateJsonKeys" => self
                .no_duplicate_json_keys
                .as_ref()
                .map(|conf| (conf.level(), conf.get_options())),
            "noDuplicateSelectorsKeyframeBlock" => self
                .no_duplicate_selectors_keyframe_block
                .as_ref()
                .map(|conf| (conf.level(), conf.get_options())),
            "noDuplicatedFields" => self
                .no_duplicated_fields
                .as_ref()
                .map(|conf| (conf.level(), conf.get_options())),
            "noDynamicNamespaceImportAccess" => self
                .no_dynamic_namespace_import_access
                .as_ref()
                .map(|conf| (conf.level(), conf.get_options())),
            "noEmptyBlock" => self
                .no_empty_block
                .as_ref()
                .map(|conf| (conf.level(), conf.get_options())),
            "noEvolvingTypes" => self
                .no_evolving_types
                .as_ref()
                .map(|conf| (conf.level(), conf.get_options())),
            "noExportedImports" => self
                .no_exported_imports
                .as_ref()
                .map(|conf| (conf.level(), conf.get_options())),
            "noImportantInKeyframe" => self
                .no_important_in_keyframe
                .as_ref()
                .map(|conf| (conf.level(), conf.get_options())),
            "noInvalidDirectionInLinearGradient" => self
                .no_invalid_direction_in_linear_gradient
                .as_ref()
                .map(|conf| (conf.level(), conf.get_options())),
            "noInvalidPositionAtImportRule" => self
                .no_invalid_position_at_import_rule
                .as_ref()
                .map(|conf| (conf.level(), conf.get_options())),
            "noIrregularWhitespace" => self
                .no_irregular_whitespace
                .as_ref()
                .map(|conf| (conf.level(), conf.get_options())),
            "noLabelWithoutControl" => self
                .no_label_without_control
                .as_ref()
                .map(|conf| (conf.level(), conf.get_options())),
            "noMisplacedAssertion" => self
                .no_misplaced_assertion
                .as_ref()
                .map(|conf| (conf.level(), conf.get_options())),
            "noReactSpecificProps" => self
                .no_react_specific_props
                .as_ref()
                .map(|conf| (conf.level(), conf.get_options())),
            "noRestrictedImports" => self
                .no_restricted_imports
                .as_ref()
                .map(|conf| (conf.level(), conf.get_options())),
            "noShorthandPropertyOverrides" => self
                .no_shorthand_property_overrides
                .as_ref()
                .map(|conf| (conf.level(), conf.get_options())),
            "noStaticElementInteractions" => self
                .no_static_element_interactions
                .as_ref()
                .map(|conf| (conf.level(), conf.get_options())),
            "noSubstr" => self
                .no_substr
                .as_ref()
                .map(|conf| (conf.level(), conf.get_options())),
            "noUndeclaredDependencies" => self
                .no_undeclared_dependencies
                .as_ref()
                .map(|conf| (conf.level(), conf.get_options())),
            "noUnknownFunction" => self
                .no_unknown_function
                .as_ref()
                .map(|conf| (conf.level(), conf.get_options())),
            "noUnknownMediaFeatureName" => self
                .no_unknown_media_feature_name
                .as_ref()
                .map(|conf| (conf.level(), conf.get_options())),
            "noUnknownProperty" => self
                .no_unknown_property
                .as_ref()
                .map(|conf| (conf.level(), conf.get_options())),
            "noUnknownPseudoClassSelector" => self
                .no_unknown_pseudo_class_selector
                .as_ref()
                .map(|conf| (conf.level(), conf.get_options())),
            "noUnknownSelectorPseudoElement" => self
                .no_unknown_selector_pseudo_element
                .as_ref()
                .map(|conf| (conf.level(), conf.get_options())),
            "noUnknownUnit" => self
                .no_unknown_unit
                .as_ref()
                .map(|conf| (conf.level(), conf.get_options())),
            "noUnmatchableAnbSelector" => self
                .no_unmatchable_anb_selector
                .as_ref()
                .map(|conf| (conf.level(), conf.get_options())),
            "noUnusedFunctionParameters" => self
                .no_unused_function_parameters
                .as_ref()
                .map(|conf| (conf.level(), conf.get_options())),
            "noUselessStringConcat" => self
                .no_useless_string_concat
                .as_ref()
                .map(|conf| (conf.level(), conf.get_options())),
            "noUselessUndefinedInitialization" => self
                .no_useless_undefined_initialization
                .as_ref()
                .map(|conf| (conf.level(), conf.get_options())),
            "noYodaExpression" => self
                .no_yoda_expression
                .as_ref()
                .map(|conf| (conf.level(), conf.get_options())),
            "useAdjacentOverloadSignatures" => self
                .use_adjacent_overload_signatures
                .as_ref()
                .map(|conf| (conf.level(), conf.get_options())),
            "useConsistentBuiltinInstantiation" => self
                .use_consistent_builtin_instantiation
                .as_ref()
                .map(|conf| (conf.level(), conf.get_options())),
            "useConsistentCurlyBraces" => self
                .use_consistent_curly_braces
                .as_ref()
                .map(|conf| (conf.level(), conf.get_options())),
            "useConsistentGridAreas" => self
                .use_consistent_grid_areas
                .as_ref()
                .map(|conf| (conf.level(), conf.get_options())),
            "useDateNow" => self
                .use_date_now
                .as_ref()
                .map(|conf| (conf.level(), conf.get_options())),
            "useDefaultSwitchClause" => self
                .use_default_switch_clause
                .as_ref()
                .map(|conf| (conf.level(), conf.get_options())),
            "useDeprecatedReason" => self
                .use_deprecated_reason
                .as_ref()
                .map(|conf| (conf.level(), conf.get_options())),
            "useErrorMessage" => self
                .use_error_message
                .as_ref()
                .map(|conf| (conf.level(), conf.get_options())),
            "useExplicitLengthCheck" => self
                .use_explicit_length_check
                .as_ref()
                .map(|conf| (conf.level(), conf.get_options())),
            "useFocusableInteractive" => self
                .use_focusable_interactive
                .as_ref()
                .map(|conf| (conf.level(), conf.get_options())),
            "useGenericFontNames" => self
                .use_generic_font_names
                .as_ref()
                .map(|conf| (conf.level(), conf.get_options())),
            "useImportExtensions" => self
                .use_import_extensions
                .as_ref()
                .map(|conf| (conf.level(), conf.get_options())),
            "useImportRestrictions" => self
                .use_import_restrictions
                .as_ref()
                .map(|conf| (conf.level(), conf.get_options())),
            "useNumberToFixedDigitsArgument" => self
                .use_number_to_fixed_digits_argument
                .as_ref()
                .map(|conf| (conf.level(), conf.get_options())),
            "useSemanticElements" => self
                .use_semantic_elements
                .as_ref()
                .map(|conf| (conf.level(), conf.get_options())),
            "useSortedClasses" => self
                .use_sorted_classes
                .as_ref()
                .map(|conf| (conf.level(), conf.get_options())),
            "useStrictMode" => self
                .use_strict_mode
                .as_ref()
                .map(|conf| (conf.level(), conf.get_options())),
            "useThrowNewError" => self
                .use_throw_new_error
                .as_ref()
                .map(|conf| (conf.level(), conf.get_options())),
            "useThrowOnlyError" => self
                .use_throw_only_error
                .as_ref()
                .map(|conf| (conf.level(), conf.get_options())),
            "useTopLevelRegex" => self
                .use_top_level_regex
                .as_ref()
                .map(|conf| (conf.level(), conf.get_options())),
            "useValidAutocomplete" => self
                .use_valid_autocomplete
                .as_ref()
                .map(|conf| (conf.level(), conf.get_options())),
            _ => None,
        }
    }
}
#[derive(Clone, Debug, Default, Deserialize, Deserializable, Eq, Merge, PartialEq, Serialize)]
#[deserializable(with_validator)]
#[cfg_attr(feature = "schema", derive(JsonSchema))]
#[serde(rename_all = "camelCase", default, deny_unknown_fields)]
#[doc = r" A list of rules that belong to this group"]
pub struct Performance {
    #[doc = r" It enables the recommended rules for this group"]
    #[serde(skip_serializing_if = "Option::is_none")]
    pub recommended: Option<bool>,
    #[doc = r" It enables ALL rules for this group."]
    #[serde(skip_serializing_if = "Option::is_none")]
    pub all: Option<bool>,
    #[doc = "Disallow the use of spread (...) syntax on accumulators."]
    #[serde(skip_serializing_if = "Option::is_none")]
    pub no_accumulating_spread: Option<RuleConfiguration<NoAccumulatingSpread>>,
    #[doc = "Disallow the use of barrel file."]
    #[serde(skip_serializing_if = "Option::is_none")]
    pub no_barrel_file: Option<RuleConfiguration<NoBarrelFile>>,
    #[doc = "Disallow the use of the delete operator."]
    #[serde(skip_serializing_if = "Option::is_none")]
    pub no_delete: Option<RuleFixConfiguration<NoDelete>>,
    #[doc = "Avoid re-export all."]
    #[serde(skip_serializing_if = "Option::is_none")]
    pub no_re_export_all: Option<RuleConfiguration<NoReExportAll>>,
}
impl DeserializableValidator for Performance {
    fn validate(
        &mut self,
        _name: &str,
        range: TextRange,
        diagnostics: &mut Vec<DeserializationDiagnostic>,
    ) -> bool {
        if self.recommended == Some(true) && self.all == Some(true) {
            diagnostics . push (DeserializationDiagnostic :: new (markup ! (< Emphasis > "'recommended'" < / Emphasis > " and " < Emphasis > "'all'" < / Emphasis > " can't be both " < Emphasis > "'true'" < / Emphasis > ". You should choose only one of them.")) . with_range (range) . with_note (markup ! ("Biome will fallback to its defaults for this section."))) ;
            return false;
        }
        true
    }
}
impl Performance {
    const GROUP_NAME: &'static str = "performance";
    pub(crate) const GROUP_RULES: &'static [&'static str] = &[
        "noAccumulatingSpread",
        "noBarrelFile",
        "noDelete",
        "noReExportAll",
    ];
    const RECOMMENDED_RULES: &'static [&'static str] = &["noAccumulatingSpread", "noDelete"];
    const RECOMMENDED_RULES_AS_FILTERS: &'static [RuleFilter<'static>] = &[
        RuleFilter::Rule(Self::GROUP_NAME, Self::GROUP_RULES[0]),
        RuleFilter::Rule(Self::GROUP_NAME, Self::GROUP_RULES[2]),
    ];
    const ALL_RULES_AS_FILTERS: &'static [RuleFilter<'static>] = &[
        RuleFilter::Rule(Self::GROUP_NAME, Self::GROUP_RULES[0]),
        RuleFilter::Rule(Self::GROUP_NAME, Self::GROUP_RULES[1]),
        RuleFilter::Rule(Self::GROUP_NAME, Self::GROUP_RULES[2]),
        RuleFilter::Rule(Self::GROUP_NAME, Self::GROUP_RULES[3]),
    ];
    #[doc = r" Retrieves the recommended rules"]
    pub(crate) fn is_recommended_true(&self) -> bool {
        matches!(self.recommended, Some(true))
    }
    pub(crate) fn is_recommended_unset(&self) -> bool {
        self.recommended.is_none()
    }
    pub(crate) fn is_all_true(&self) -> bool {
        matches!(self.all, Some(true))
    }
    pub(crate) fn is_all_unset(&self) -> bool {
        self.all.is_none()
    }
    pub(crate) fn get_enabled_rules(&self) -> FxHashSet<RuleFilter<'static>> {
        let mut index_set = FxHashSet::default();
        if let Some(rule) = self.no_accumulating_spread.as_ref() {
            if rule.is_enabled() {
                index_set.insert(RuleFilter::Rule(Self::GROUP_NAME, Self::GROUP_RULES[0]));
            }
        }
        if let Some(rule) = self.no_barrel_file.as_ref() {
            if rule.is_enabled() {
                index_set.insert(RuleFilter::Rule(Self::GROUP_NAME, Self::GROUP_RULES[1]));
            }
        }
        if let Some(rule) = self.no_delete.as_ref() {
            if rule.is_enabled() {
                index_set.insert(RuleFilter::Rule(Self::GROUP_NAME, Self::GROUP_RULES[2]));
            }
        }
        if let Some(rule) = self.no_re_export_all.as_ref() {
            if rule.is_enabled() {
                index_set.insert(RuleFilter::Rule(Self::GROUP_NAME, Self::GROUP_RULES[3]));
            }
        }
        index_set
    }
    pub(crate) fn get_disabled_rules(&self) -> FxHashSet<RuleFilter<'static>> {
        let mut index_set = FxHashSet::default();
        if let Some(rule) = self.no_accumulating_spread.as_ref() {
            if rule.is_disabled() {
                index_set.insert(RuleFilter::Rule(Self::GROUP_NAME, Self::GROUP_RULES[0]));
            }
        }
        if let Some(rule) = self.no_barrel_file.as_ref() {
            if rule.is_disabled() {
                index_set.insert(RuleFilter::Rule(Self::GROUP_NAME, Self::GROUP_RULES[1]));
            }
        }
        if let Some(rule) = self.no_delete.as_ref() {
            if rule.is_disabled() {
                index_set.insert(RuleFilter::Rule(Self::GROUP_NAME, Self::GROUP_RULES[2]));
            }
        }
        if let Some(rule) = self.no_re_export_all.as_ref() {
            if rule.is_disabled() {
                index_set.insert(RuleFilter::Rule(Self::GROUP_NAME, Self::GROUP_RULES[3]));
            }
        }
        index_set
    }
    #[doc = r" Checks if, given a rule name, matches one of the rules contained in this category"]
    pub(crate) fn has_rule(rule_name: &str) -> Option<&'static str> {
        Some(Self::GROUP_RULES[Self::GROUP_RULES.binary_search(&rule_name).ok()?])
    }
    #[doc = r" Checks if, given a rule name, it is marked as recommended"]
    pub(crate) fn is_recommended_rule(rule_name: &str) -> bool {
        Self::RECOMMENDED_RULES.contains(&rule_name)
    }
    pub(crate) fn recommended_rules_as_filters() -> &'static [RuleFilter<'static>] {
        Self::RECOMMENDED_RULES_AS_FILTERS
    }
    pub(crate) fn all_rules_as_filters() -> &'static [RuleFilter<'static>] {
        Self::ALL_RULES_AS_FILTERS
    }
    #[doc = r" Select preset rules"]
    pub(crate) fn collect_preset_rules(
        &self,
        parent_is_all: bool,
        parent_is_recommended: bool,
        enabled_rules: &mut FxHashSet<RuleFilter<'static>>,
    ) {
        if self.is_all_true() || self.is_all_unset() && parent_is_all {
            enabled_rules.extend(Self::all_rules_as_filters());
        } else if self.is_recommended_true()
            || self.is_recommended_unset() && self.is_all_unset() && parent_is_recommended
        {
            enabled_rules.extend(Self::recommended_rules_as_filters());
        }
    }
    pub(crate) fn get_rule_configuration(
        &self,
        rule_name: &str,
    ) -> Option<(RulePlainConfiguration, Option<RuleOptions>)> {
        match rule_name {
            "noAccumulatingSpread" => self
                .no_accumulating_spread
                .as_ref()
                .map(|conf| (conf.level(), conf.get_options())),
            "noBarrelFile" => self
                .no_barrel_file
                .as_ref()
                .map(|conf| (conf.level(), conf.get_options())),
            "noDelete" => self
                .no_delete
                .as_ref()
                .map(|conf| (conf.level(), conf.get_options())),
            "noReExportAll" => self
                .no_re_export_all
                .as_ref()
                .map(|conf| (conf.level(), conf.get_options())),
            _ => None,
        }
    }
}
#[derive(Clone, Debug, Default, Deserialize, Deserializable, Eq, Merge, PartialEq, Serialize)]
#[deserializable(with_validator)]
#[cfg_attr(feature = "schema", derive(JsonSchema))]
#[serde(rename_all = "camelCase", default, deny_unknown_fields)]
#[doc = r" A list of rules that belong to this group"]
pub struct Security {
    #[doc = r" It enables the recommended rules for this group"]
    #[serde(skip_serializing_if = "Option::is_none")]
    pub recommended: Option<bool>,
    #[doc = r" It enables ALL rules for this group."]
    #[serde(skip_serializing_if = "Option::is_none")]
    pub all: Option<bool>,
    #[doc = "Prevent the usage of dangerous JSX props"]
    #[serde(skip_serializing_if = "Option::is_none")]
    pub no_dangerously_set_inner_html: Option<RuleConfiguration<NoDangerouslySetInnerHtml>>,
    #[doc = "Report when a DOM element or a component uses both children and dangerouslySetInnerHTML prop."]
    #[serde(skip_serializing_if = "Option::is_none")]
    pub no_dangerously_set_inner_html_with_children:
        Option<RuleConfiguration<NoDangerouslySetInnerHtmlWithChildren>>,
    #[doc = "Disallow the use of global eval()."]
    #[serde(skip_serializing_if = "Option::is_none")]
    pub no_global_eval: Option<RuleConfiguration<NoGlobalEval>>,
}
impl DeserializableValidator for Security {
    fn validate(
        &mut self,
        _name: &str,
        range: TextRange,
        diagnostics: &mut Vec<DeserializationDiagnostic>,
    ) -> bool {
        if self.recommended == Some(true) && self.all == Some(true) {
            diagnostics . push (DeserializationDiagnostic :: new (markup ! (< Emphasis > "'recommended'" < / Emphasis > " and " < Emphasis > "'all'" < / Emphasis > " can't be both " < Emphasis > "'true'" < / Emphasis > ". You should choose only one of them.")) . with_range (range) . with_note (markup ! ("Biome will fallback to its defaults for this section."))) ;
            return false;
        }
        true
    }
}
impl Security {
    const GROUP_NAME: &'static str = "security";
    pub(crate) const GROUP_RULES: &'static [&'static str] = &[
        "noDangerouslySetInnerHtml",
        "noDangerouslySetInnerHtmlWithChildren",
        "noGlobalEval",
    ];
    const RECOMMENDED_RULES: &'static [&'static str] = &[
        "noDangerouslySetInnerHtml",
        "noDangerouslySetInnerHtmlWithChildren",
        "noGlobalEval",
    ];
    const RECOMMENDED_RULES_AS_FILTERS: &'static [RuleFilter<'static>] = &[
        RuleFilter::Rule(Self::GROUP_NAME, Self::GROUP_RULES[0]),
        RuleFilter::Rule(Self::GROUP_NAME, Self::GROUP_RULES[1]),
        RuleFilter::Rule(Self::GROUP_NAME, Self::GROUP_RULES[2]),
    ];
    const ALL_RULES_AS_FILTERS: &'static [RuleFilter<'static>] = &[
        RuleFilter::Rule(Self::GROUP_NAME, Self::GROUP_RULES[0]),
        RuleFilter::Rule(Self::GROUP_NAME, Self::GROUP_RULES[1]),
        RuleFilter::Rule(Self::GROUP_NAME, Self::GROUP_RULES[2]),
    ];
    #[doc = r" Retrieves the recommended rules"]
    pub(crate) fn is_recommended_true(&self) -> bool {
        matches!(self.recommended, Some(true))
    }
    pub(crate) fn is_recommended_unset(&self) -> bool {
        self.recommended.is_none()
    }
    pub(crate) fn is_all_true(&self) -> bool {
        matches!(self.all, Some(true))
    }
    pub(crate) fn is_all_unset(&self) -> bool {
        self.all.is_none()
    }
    pub(crate) fn get_enabled_rules(&self) -> FxHashSet<RuleFilter<'static>> {
        let mut index_set = FxHashSet::default();
        if let Some(rule) = self.no_dangerously_set_inner_html.as_ref() {
            if rule.is_enabled() {
                index_set.insert(RuleFilter::Rule(Self::GROUP_NAME, Self::GROUP_RULES[0]));
            }
        }
        if let Some(rule) = self.no_dangerously_set_inner_html_with_children.as_ref() {
            if rule.is_enabled() {
                index_set.insert(RuleFilter::Rule(Self::GROUP_NAME, Self::GROUP_RULES[1]));
            }
        }
        if let Some(rule) = self.no_global_eval.as_ref() {
            if rule.is_enabled() {
                index_set.insert(RuleFilter::Rule(Self::GROUP_NAME, Self::GROUP_RULES[2]));
            }
        }
        index_set
    }
    pub(crate) fn get_disabled_rules(&self) -> FxHashSet<RuleFilter<'static>> {
        let mut index_set = FxHashSet::default();
        if let Some(rule) = self.no_dangerously_set_inner_html.as_ref() {
            if rule.is_disabled() {
                index_set.insert(RuleFilter::Rule(Self::GROUP_NAME, Self::GROUP_RULES[0]));
            }
        }
        if let Some(rule) = self.no_dangerously_set_inner_html_with_children.as_ref() {
            if rule.is_disabled() {
                index_set.insert(RuleFilter::Rule(Self::GROUP_NAME, Self::GROUP_RULES[1]));
            }
        }
        if let Some(rule) = self.no_global_eval.as_ref() {
            if rule.is_disabled() {
                index_set.insert(RuleFilter::Rule(Self::GROUP_NAME, Self::GROUP_RULES[2]));
            }
        }
        index_set
    }
    #[doc = r" Checks if, given a rule name, matches one of the rules contained in this category"]
    pub(crate) fn has_rule(rule_name: &str) -> Option<&'static str> {
        Some(Self::GROUP_RULES[Self::GROUP_RULES.binary_search(&rule_name).ok()?])
    }
    #[doc = r" Checks if, given a rule name, it is marked as recommended"]
    pub(crate) fn is_recommended_rule(rule_name: &str) -> bool {
        Self::RECOMMENDED_RULES.contains(&rule_name)
    }
    pub(crate) fn recommended_rules_as_filters() -> &'static [RuleFilter<'static>] {
        Self::RECOMMENDED_RULES_AS_FILTERS
    }
    pub(crate) fn all_rules_as_filters() -> &'static [RuleFilter<'static>] {
        Self::ALL_RULES_AS_FILTERS
    }
    #[doc = r" Select preset rules"]
    pub(crate) fn collect_preset_rules(
        &self,
        parent_is_all: bool,
        parent_is_recommended: bool,
        enabled_rules: &mut FxHashSet<RuleFilter<'static>>,
    ) {
        if self.is_all_true() || self.is_all_unset() && parent_is_all {
            enabled_rules.extend(Self::all_rules_as_filters());
        } else if self.is_recommended_true()
            || self.is_recommended_unset() && self.is_all_unset() && parent_is_recommended
        {
            enabled_rules.extend(Self::recommended_rules_as_filters());
        }
    }
    pub(crate) fn get_rule_configuration(
        &self,
        rule_name: &str,
    ) -> Option<(RulePlainConfiguration, Option<RuleOptions>)> {
        match rule_name {
            "noDangerouslySetInnerHtml" => self
                .no_dangerously_set_inner_html
                .as_ref()
                .map(|conf| (conf.level(), conf.get_options())),
            "noDangerouslySetInnerHtmlWithChildren" => self
                .no_dangerously_set_inner_html_with_children
                .as_ref()
                .map(|conf| (conf.level(), conf.get_options())),
            "noGlobalEval" => self
                .no_global_eval
                .as_ref()
                .map(|conf| (conf.level(), conf.get_options())),
            _ => None,
        }
    }
}
#[derive(Clone, Debug, Default, Deserialize, Deserializable, Eq, Merge, PartialEq, Serialize)]
#[deserializable(with_validator)]
#[cfg_attr(feature = "schema", derive(JsonSchema))]
#[serde(rename_all = "camelCase", default, deny_unknown_fields)]
#[doc = r" A list of rules that belong to this group"]
pub struct Style {
    #[doc = r" It enables the recommended rules for this group"]
    #[serde(skip_serializing_if = "Option::is_none")]
    pub recommended: Option<bool>,
    #[doc = r" It enables ALL rules for this group."]
    #[serde(skip_serializing_if = "Option::is_none")]
    pub all: Option<bool>,
    #[doc = "Disallow the use of arguments."]
    #[serde(skip_serializing_if = "Option::is_none")]
    pub no_arguments: Option<RuleConfiguration<NoArguments>>,
    #[doc = "Disallow comma operator."]
    #[serde(skip_serializing_if = "Option::is_none")]
    pub no_comma_operator: Option<RuleConfiguration<NoCommaOperator>>,
    #[doc = "Disallow default exports."]
    #[serde(skip_serializing_if = "Option::is_none")]
    pub no_default_export: Option<RuleConfiguration<NoDefaultExport>>,
    #[doc = "Disallow implicit true values on JSX boolean attributes"]
    #[serde(skip_serializing_if = "Option::is_none")]
    pub no_implicit_boolean: Option<RuleFixConfiguration<NoImplicitBoolean>>,
    #[doc = "Disallow type annotations for variables, parameters, and class properties initialized with a literal expression."]
    #[serde(skip_serializing_if = "Option::is_none")]
    pub no_inferrable_types: Option<RuleFixConfiguration<NoInferrableTypes>>,
    #[doc = "Disallow the use of TypeScript's namespaces."]
    #[serde(skip_serializing_if = "Option::is_none")]
    pub no_namespace: Option<RuleConfiguration<NoNamespace>>,
    #[doc = "Disallow the use of namespace imports."]
    #[serde(skip_serializing_if = "Option::is_none")]
    pub no_namespace_import: Option<RuleConfiguration<NoNamespaceImport>>,
    #[doc = "Disallow negation in the condition of an if statement if it has an else clause."]
    #[serde(skip_serializing_if = "Option::is_none")]
    pub no_negation_else: Option<RuleFixConfiguration<NoNegationElse>>,
    #[doc = "Disallow non-null assertions using the ! postfix operator."]
    #[serde(skip_serializing_if = "Option::is_none")]
    pub no_non_null_assertion: Option<RuleFixConfiguration<NoNonNullAssertion>>,
    #[doc = "Disallow reassigning function parameters."]
    #[serde(skip_serializing_if = "Option::is_none")]
    pub no_parameter_assign: Option<RuleConfiguration<NoParameterAssign>>,
    #[doc = "Disallow the use of parameter properties in class constructors."]
    #[serde(skip_serializing_if = "Option::is_none")]
    pub no_parameter_properties: Option<RuleConfiguration<NoParameterProperties>>,
    #[doc = "This rule allows you to specify global variable names that you don’t want to use in your application."]
    #[serde(skip_serializing_if = "Option::is_none")]
    pub no_restricted_globals: Option<RuleConfiguration<NoRestrictedGlobals>>,
    #[doc = "Disallow the use of constants which its value is the upper-case version of its name."]
    #[serde(skip_serializing_if = "Option::is_none")]
    pub no_shouty_constants: Option<RuleFixConfiguration<NoShoutyConstants>>,
    #[doc = "Disallow template literals if interpolation and special-character handling are not needed"]
    #[serde(skip_serializing_if = "Option::is_none")]
    pub no_unused_template_literal: Option<RuleFixConfiguration<NoUnusedTemplateLiteral>>,
    #[doc = "Disallow else block when the if block breaks early."]
    #[serde(skip_serializing_if = "Option::is_none")]
    pub no_useless_else: Option<RuleFixConfiguration<NoUselessElse>>,
    #[doc = "Disallow the use of var"]
    #[serde(skip_serializing_if = "Option::is_none")]
    pub no_var: Option<RuleFixConfiguration<NoVar>>,
    #[doc = "Enforce the use of as const over literal type and type annotation."]
    #[serde(skip_serializing_if = "Option::is_none")]
    pub use_as_const_assertion: Option<RuleFixConfiguration<UseAsConstAssertion>>,
    #[doc = "Requires following curly brace conventions."]
    #[serde(skip_serializing_if = "Option::is_none")]
    pub use_block_statements: Option<RuleFixConfiguration<UseBlockStatements>>,
    #[doc = "Enforce using else if instead of nested if in else clauses."]
    #[serde(skip_serializing_if = "Option::is_none")]
    pub use_collapsed_else_if: Option<RuleFixConfiguration<UseCollapsedElseIf>>,
    #[doc = "Require consistently using either T\\[] or Array\\<T>"]
    #[serde(skip_serializing_if = "Option::is_none")]
    pub use_consistent_array_type: Option<RuleFixConfiguration<UseConsistentArrayType>>,
    #[doc = "Require const declarations for variables that are only assigned once."]
    #[serde(skip_serializing_if = "Option::is_none")]
    pub use_const: Option<RuleFixConfiguration<UseConst>>,
    #[doc = "Enforce default function parameters and optional function parameters to be last."]
    #[serde(skip_serializing_if = "Option::is_none")]
    pub use_default_parameter_last: Option<RuleFixConfiguration<UseDefaultParameterLast>>,
    #[doc = "Require that each enum member value be explicitly initialized."]
    #[serde(skip_serializing_if = "Option::is_none")]
    pub use_enum_initializers: Option<RuleFixConfiguration<UseEnumInitializers>>,
    #[doc = "Disallow the use of Math.pow in favor of the ** operator."]
    #[serde(skip_serializing_if = "Option::is_none")]
    pub use_exponentiation_operator: Option<RuleFixConfiguration<UseExponentiationOperator>>,
    #[doc = "Promotes the use of export type for types."]
    #[serde(skip_serializing_if = "Option::is_none")]
    pub use_export_type: Option<RuleFixConfiguration<UseExportType>>,
    #[doc = "Enforce naming conventions for JavaScript and TypeScript filenames."]
    #[serde(skip_serializing_if = "Option::is_none")]
    pub use_filenaming_convention: Option<RuleConfiguration<UseFilenamingConvention>>,
    #[doc = "This rule recommends a for-of loop when in a for loop, the index used to extract an item from the iterated array."]
    #[serde(skip_serializing_if = "Option::is_none")]
    pub use_for_of: Option<RuleConfiguration<UseForOf>>,
    #[doc = "This rule enforces the use of \\<>...\\</> over \\<Fragment>...\\</Fragment>."]
    #[serde(skip_serializing_if = "Option::is_none")]
    pub use_fragment_syntax: Option<RuleFixConfiguration<UseFragmentSyntax>>,
    #[doc = "Promotes the use of import type for types."]
    #[serde(skip_serializing_if = "Option::is_none")]
    pub use_import_type: Option<RuleFixConfiguration<UseImportType>>,
    #[doc = "Require all enum members to be literal values."]
    #[serde(skip_serializing_if = "Option::is_none")]
    pub use_literal_enum_members: Option<RuleConfiguration<UseLiteralEnumMembers>>,
    #[doc = "Enforce naming conventions for everything across a codebase."]
    #[serde(skip_serializing_if = "Option::is_none")]
    pub use_naming_convention: Option<RuleFixConfiguration<UseNamingConvention>>,
    #[doc = "Promotes the usage of node:assert/strict over node:assert."]
    #[serde(skip_serializing_if = "Option::is_none")]
    pub use_node_assert_strict: Option<RuleFixConfiguration<UseNodeAssertStrict>>,
    #[doc = "Enforces using the node: protocol for Node.js builtin modules."]
    #[serde(skip_serializing_if = "Option::is_none")]
    pub use_nodejs_import_protocol: Option<RuleFixConfiguration<UseNodejsImportProtocol>>,
    #[doc = "Use the Number properties instead of global ones."]
    #[serde(skip_serializing_if = "Option::is_none")]
    pub use_number_namespace: Option<RuleFixConfiguration<UseNumberNamespace>>,
    #[doc = "Disallow parseInt() and Number.parseInt() in favor of binary, octal, and hexadecimal literals"]
    #[serde(skip_serializing_if = "Option::is_none")]
    pub use_numeric_literals: Option<RuleFixConfiguration<UseNumericLiterals>>,
    #[doc = "Prevent extra closing tags for components without children"]
    #[serde(skip_serializing_if = "Option::is_none")]
    pub use_self_closing_elements: Option<RuleFixConfiguration<UseSelfClosingElements>>,
    #[doc = "When expressing array types, this rule promotes the usage of T\\[] shorthand instead of Array\\<T>."]
    #[serde(skip_serializing_if = "Option::is_none")]
    pub use_shorthand_array_type: Option<RuleFixConfiguration<UseShorthandArrayType>>,
    #[doc = "Require assignment operator shorthand where possible."]
    #[serde(skip_serializing_if = "Option::is_none")]
    pub use_shorthand_assign: Option<RuleFixConfiguration<UseShorthandAssign>>,
    #[doc = "Enforce using function types instead of object type with call signatures."]
    #[serde(skip_serializing_if = "Option::is_none")]
    pub use_shorthand_function_type: Option<RuleFixConfiguration<UseShorthandFunctionType>>,
    #[doc = "Enforces switch clauses have a single statement, emits a quick fix wrapping the statements in a block."]
    #[serde(skip_serializing_if = "Option::is_none")]
    pub use_single_case_statement: Option<RuleFixConfiguration<UseSingleCaseStatement>>,
    #[doc = "Disallow multiple variable declarations in the same variable statement"]
    #[serde(skip_serializing_if = "Option::is_none")]
    pub use_single_var_declarator: Option<RuleFixConfiguration<UseSingleVarDeclarator>>,
    #[doc = "Prefer template literals over string concatenation."]
    #[serde(skip_serializing_if = "Option::is_none")]
    pub use_template: Option<RuleFixConfiguration<UseTemplate>>,
    #[doc = "Enforce the use of while loops instead of for loops when the initializer and update expressions are not needed."]
    #[serde(skip_serializing_if = "Option::is_none")]
    pub use_while: Option<RuleFixConfiguration<UseWhile>>,
}
impl DeserializableValidator for Style {
    fn validate(
        &mut self,
        _name: &str,
        range: TextRange,
        diagnostics: &mut Vec<DeserializationDiagnostic>,
    ) -> bool {
        if self.recommended == Some(true) && self.all == Some(true) {
            diagnostics . push (DeserializationDiagnostic :: new (markup ! (< Emphasis > "'recommended'" < / Emphasis > " and " < Emphasis > "'all'" < / Emphasis > " can't be both " < Emphasis > "'true'" < / Emphasis > ". You should choose only one of them.")) . with_range (range) . with_note (markup ! ("Biome will fallback to its defaults for this section."))) ;
            return false;
        }
        true
    }
}
impl Style {
    const GROUP_NAME: &'static str = "style";
    pub(crate) const GROUP_RULES: &'static [&'static str] = &[
        "noArguments",
        "noCommaOperator",
        "noDefaultExport",
        "noImplicitBoolean",
        "noInferrableTypes",
        "noNamespace",
        "noNamespaceImport",
        "noNegationElse",
        "noNonNullAssertion",
        "noParameterAssign",
        "noParameterProperties",
        "noRestrictedGlobals",
        "noShoutyConstants",
        "noUnusedTemplateLiteral",
        "noUselessElse",
        "noVar",
        "useAsConstAssertion",
        "useBlockStatements",
        "useCollapsedElseIf",
        "useConsistentArrayType",
        "useConst",
        "useDefaultParameterLast",
        "useEnumInitializers",
        "useExponentiationOperator",
        "useExportType",
        "useFilenamingConvention",
        "useForOf",
        "useFragmentSyntax",
        "useImportType",
        "useLiteralEnumMembers",
        "useNamingConvention",
        "useNodeAssertStrict",
        "useNodejsImportProtocol",
        "useNumberNamespace",
        "useNumericLiterals",
        "useSelfClosingElements",
        "useShorthandArrayType",
        "useShorthandAssign",
        "useShorthandFunctionType",
        "useSingleCaseStatement",
        "useSingleVarDeclarator",
        "useTemplate",
        "useWhile",
    ];
    const RECOMMENDED_RULES: &'static [&'static str] = &[
        "noArguments",
        "noCommaOperator",
        "noInferrableTypes",
        "noNonNullAssertion",
        "noParameterAssign",
        "noUnusedTemplateLiteral",
        "noUselessElse",
        "noVar",
        "useAsConstAssertion",
        "useConst",
        "useDefaultParameterLast",
        "useEnumInitializers",
        "useExponentiationOperator",
        "useExportType",
        "useImportType",
        "useLiteralEnumMembers",
        "useNodejsImportProtocol",
        "useNumberNamespace",
        "useNumericLiterals",
        "useSelfClosingElements",
        "useShorthandFunctionType",
        "useSingleVarDeclarator",
        "useTemplate",
        "useWhile",
    ];
    const RECOMMENDED_RULES_AS_FILTERS: &'static [RuleFilter<'static>] = &[
        RuleFilter::Rule(Self::GROUP_NAME, Self::GROUP_RULES[0]),
        RuleFilter::Rule(Self::GROUP_NAME, Self::GROUP_RULES[1]),
        RuleFilter::Rule(Self::GROUP_NAME, Self::GROUP_RULES[4]),
        RuleFilter::Rule(Self::GROUP_NAME, Self::GROUP_RULES[8]),
        RuleFilter::Rule(Self::GROUP_NAME, Self::GROUP_RULES[9]),
        RuleFilter::Rule(Self::GROUP_NAME, Self::GROUP_RULES[13]),
        RuleFilter::Rule(Self::GROUP_NAME, Self::GROUP_RULES[14]),
        RuleFilter::Rule(Self::GROUP_NAME, Self::GROUP_RULES[15]),
        RuleFilter::Rule(Self::GROUP_NAME, Self::GROUP_RULES[16]),
        RuleFilter::Rule(Self::GROUP_NAME, Self::GROUP_RULES[20]),
        RuleFilter::Rule(Self::GROUP_NAME, Self::GROUP_RULES[21]),
        RuleFilter::Rule(Self::GROUP_NAME, Self::GROUP_RULES[22]),
        RuleFilter::Rule(Self::GROUP_NAME, Self::GROUP_RULES[23]),
        RuleFilter::Rule(Self::GROUP_NAME, Self::GROUP_RULES[24]),
        RuleFilter::Rule(Self::GROUP_NAME, Self::GROUP_RULES[28]),
        RuleFilter::Rule(Self::GROUP_NAME, Self::GROUP_RULES[29]),
        RuleFilter::Rule(Self::GROUP_NAME, Self::GROUP_RULES[32]),
        RuleFilter::Rule(Self::GROUP_NAME, Self::GROUP_RULES[33]),
        RuleFilter::Rule(Self::GROUP_NAME, Self::GROUP_RULES[34]),
        RuleFilter::Rule(Self::GROUP_NAME, Self::GROUP_RULES[35]),
        RuleFilter::Rule(Self::GROUP_NAME, Self::GROUP_RULES[38]),
        RuleFilter::Rule(Self::GROUP_NAME, Self::GROUP_RULES[40]),
        RuleFilter::Rule(Self::GROUP_NAME, Self::GROUP_RULES[41]),
        RuleFilter::Rule(Self::GROUP_NAME, Self::GROUP_RULES[42]),
    ];
    const ALL_RULES_AS_FILTERS: &'static [RuleFilter<'static>] = &[
        RuleFilter::Rule(Self::GROUP_NAME, Self::GROUP_RULES[0]),
        RuleFilter::Rule(Self::GROUP_NAME, Self::GROUP_RULES[1]),
        RuleFilter::Rule(Self::GROUP_NAME, Self::GROUP_RULES[2]),
        RuleFilter::Rule(Self::GROUP_NAME, Self::GROUP_RULES[3]),
        RuleFilter::Rule(Self::GROUP_NAME, Self::GROUP_RULES[4]),
        RuleFilter::Rule(Self::GROUP_NAME, Self::GROUP_RULES[5]),
        RuleFilter::Rule(Self::GROUP_NAME, Self::GROUP_RULES[6]),
        RuleFilter::Rule(Self::GROUP_NAME, Self::GROUP_RULES[7]),
        RuleFilter::Rule(Self::GROUP_NAME, Self::GROUP_RULES[8]),
        RuleFilter::Rule(Self::GROUP_NAME, Self::GROUP_RULES[9]),
        RuleFilter::Rule(Self::GROUP_NAME, Self::GROUP_RULES[10]),
        RuleFilter::Rule(Self::GROUP_NAME, Self::GROUP_RULES[11]),
        RuleFilter::Rule(Self::GROUP_NAME, Self::GROUP_RULES[12]),
        RuleFilter::Rule(Self::GROUP_NAME, Self::GROUP_RULES[13]),
        RuleFilter::Rule(Self::GROUP_NAME, Self::GROUP_RULES[14]),
        RuleFilter::Rule(Self::GROUP_NAME, Self::GROUP_RULES[15]),
        RuleFilter::Rule(Self::GROUP_NAME, Self::GROUP_RULES[16]),
        RuleFilter::Rule(Self::GROUP_NAME, Self::GROUP_RULES[17]),
        RuleFilter::Rule(Self::GROUP_NAME, Self::GROUP_RULES[18]),
        RuleFilter::Rule(Self::GROUP_NAME, Self::GROUP_RULES[19]),
        RuleFilter::Rule(Self::GROUP_NAME, Self::GROUP_RULES[20]),
        RuleFilter::Rule(Self::GROUP_NAME, Self::GROUP_RULES[21]),
        RuleFilter::Rule(Self::GROUP_NAME, Self::GROUP_RULES[22]),
        RuleFilter::Rule(Self::GROUP_NAME, Self::GROUP_RULES[23]),
        RuleFilter::Rule(Self::GROUP_NAME, Self::GROUP_RULES[24]),
        RuleFilter::Rule(Self::GROUP_NAME, Self::GROUP_RULES[25]),
        RuleFilter::Rule(Self::GROUP_NAME, Self::GROUP_RULES[26]),
        RuleFilter::Rule(Self::GROUP_NAME, Self::GROUP_RULES[27]),
        RuleFilter::Rule(Self::GROUP_NAME, Self::GROUP_RULES[28]),
        RuleFilter::Rule(Self::GROUP_NAME, Self::GROUP_RULES[29]),
        RuleFilter::Rule(Self::GROUP_NAME, Self::GROUP_RULES[30]),
        RuleFilter::Rule(Self::GROUP_NAME, Self::GROUP_RULES[31]),
        RuleFilter::Rule(Self::GROUP_NAME, Self::GROUP_RULES[32]),
        RuleFilter::Rule(Self::GROUP_NAME, Self::GROUP_RULES[33]),
        RuleFilter::Rule(Self::GROUP_NAME, Self::GROUP_RULES[34]),
        RuleFilter::Rule(Self::GROUP_NAME, Self::GROUP_RULES[35]),
        RuleFilter::Rule(Self::GROUP_NAME, Self::GROUP_RULES[36]),
        RuleFilter::Rule(Self::GROUP_NAME, Self::GROUP_RULES[37]),
        RuleFilter::Rule(Self::GROUP_NAME, Self::GROUP_RULES[38]),
        RuleFilter::Rule(Self::GROUP_NAME, Self::GROUP_RULES[39]),
        RuleFilter::Rule(Self::GROUP_NAME, Self::GROUP_RULES[40]),
        RuleFilter::Rule(Self::GROUP_NAME, Self::GROUP_RULES[41]),
        RuleFilter::Rule(Self::GROUP_NAME, Self::GROUP_RULES[42]),
    ];
    #[doc = r" Retrieves the recommended rules"]
    pub(crate) fn is_recommended_true(&self) -> bool {
        matches!(self.recommended, Some(true))
    }
    pub(crate) fn is_recommended_unset(&self) -> bool {
        self.recommended.is_none()
    }
    pub(crate) fn is_all_true(&self) -> bool {
        matches!(self.all, Some(true))
    }
    pub(crate) fn is_all_unset(&self) -> bool {
        self.all.is_none()
    }
    pub(crate) fn get_enabled_rules(&self) -> FxHashSet<RuleFilter<'static>> {
        let mut index_set = FxHashSet::default();
        if let Some(rule) = self.no_arguments.as_ref() {
            if rule.is_enabled() {
                index_set.insert(RuleFilter::Rule(Self::GROUP_NAME, Self::GROUP_RULES[0]));
            }
        }
        if let Some(rule) = self.no_comma_operator.as_ref() {
            if rule.is_enabled() {
                index_set.insert(RuleFilter::Rule(Self::GROUP_NAME, Self::GROUP_RULES[1]));
            }
        }
        if let Some(rule) = self.no_default_export.as_ref() {
            if rule.is_enabled() {
                index_set.insert(RuleFilter::Rule(Self::GROUP_NAME, Self::GROUP_RULES[2]));
            }
        }
        if let Some(rule) = self.no_implicit_boolean.as_ref() {
            if rule.is_enabled() {
                index_set.insert(RuleFilter::Rule(Self::GROUP_NAME, Self::GROUP_RULES[3]));
            }
        }
        if let Some(rule) = self.no_inferrable_types.as_ref() {
            if rule.is_enabled() {
                index_set.insert(RuleFilter::Rule(Self::GROUP_NAME, Self::GROUP_RULES[4]));
            }
        }
        if let Some(rule) = self.no_namespace.as_ref() {
            if rule.is_enabled() {
                index_set.insert(RuleFilter::Rule(Self::GROUP_NAME, Self::GROUP_RULES[5]));
            }
        }
        if let Some(rule) = self.no_namespace_import.as_ref() {
            if rule.is_enabled() {
                index_set.insert(RuleFilter::Rule(Self::GROUP_NAME, Self::GROUP_RULES[6]));
            }
        }
        if let Some(rule) = self.no_negation_else.as_ref() {
            if rule.is_enabled() {
                index_set.insert(RuleFilter::Rule(Self::GROUP_NAME, Self::GROUP_RULES[7]));
            }
        }
        if let Some(rule) = self.no_non_null_assertion.as_ref() {
            if rule.is_enabled() {
                index_set.insert(RuleFilter::Rule(Self::GROUP_NAME, Self::GROUP_RULES[8]));
            }
        }
        if let Some(rule) = self.no_parameter_assign.as_ref() {
            if rule.is_enabled() {
                index_set.insert(RuleFilter::Rule(Self::GROUP_NAME, Self::GROUP_RULES[9]));
            }
        }
        if let Some(rule) = self.no_parameter_properties.as_ref() {
            if rule.is_enabled() {
                index_set.insert(RuleFilter::Rule(Self::GROUP_NAME, Self::GROUP_RULES[10]));
            }
        }
        if let Some(rule) = self.no_restricted_globals.as_ref() {
            if rule.is_enabled() {
                index_set.insert(RuleFilter::Rule(Self::GROUP_NAME, Self::GROUP_RULES[11]));
            }
        }
        if let Some(rule) = self.no_shouty_constants.as_ref() {
            if rule.is_enabled() {
                index_set.insert(RuleFilter::Rule(Self::GROUP_NAME, Self::GROUP_RULES[12]));
            }
        }
        if let Some(rule) = self.no_unused_template_literal.as_ref() {
            if rule.is_enabled() {
                index_set.insert(RuleFilter::Rule(Self::GROUP_NAME, Self::GROUP_RULES[13]));
            }
        }
        if let Some(rule) = self.no_useless_else.as_ref() {
            if rule.is_enabled() {
                index_set.insert(RuleFilter::Rule(Self::GROUP_NAME, Self::GROUP_RULES[14]));
            }
        }
        if let Some(rule) = self.no_var.as_ref() {
            if rule.is_enabled() {
                index_set.insert(RuleFilter::Rule(Self::GROUP_NAME, Self::GROUP_RULES[15]));
            }
        }
        if let Some(rule) = self.use_as_const_assertion.as_ref() {
            if rule.is_enabled() {
                index_set.insert(RuleFilter::Rule(Self::GROUP_NAME, Self::GROUP_RULES[16]));
            }
        }
        if let Some(rule) = self.use_block_statements.as_ref() {
            if rule.is_enabled() {
                index_set.insert(RuleFilter::Rule(Self::GROUP_NAME, Self::GROUP_RULES[17]));
            }
        }
        if let Some(rule) = self.use_collapsed_else_if.as_ref() {
            if rule.is_enabled() {
                index_set.insert(RuleFilter::Rule(Self::GROUP_NAME, Self::GROUP_RULES[18]));
            }
        }
        if let Some(rule) = self.use_consistent_array_type.as_ref() {
            if rule.is_enabled() {
                index_set.insert(RuleFilter::Rule(Self::GROUP_NAME, Self::GROUP_RULES[19]));
            }
        }
        if let Some(rule) = self.use_const.as_ref() {
            if rule.is_enabled() {
                index_set.insert(RuleFilter::Rule(Self::GROUP_NAME, Self::GROUP_RULES[20]));
            }
        }
        if let Some(rule) = self.use_default_parameter_last.as_ref() {
            if rule.is_enabled() {
                index_set.insert(RuleFilter::Rule(Self::GROUP_NAME, Self::GROUP_RULES[21]));
            }
        }
        if let Some(rule) = self.use_enum_initializers.as_ref() {
            if rule.is_enabled() {
                index_set.insert(RuleFilter::Rule(Self::GROUP_NAME, Self::GROUP_RULES[22]));
            }
        }
        if let Some(rule) = self.use_exponentiation_operator.as_ref() {
            if rule.is_enabled() {
                index_set.insert(RuleFilter::Rule(Self::GROUP_NAME, Self::GROUP_RULES[23]));
            }
        }
        if let Some(rule) = self.use_export_type.as_ref() {
            if rule.is_enabled() {
                index_set.insert(RuleFilter::Rule(Self::GROUP_NAME, Self::GROUP_RULES[24]));
            }
        }
        if let Some(rule) = self.use_filenaming_convention.as_ref() {
            if rule.is_enabled() {
                index_set.insert(RuleFilter::Rule(Self::GROUP_NAME, Self::GROUP_RULES[25]));
            }
        }
        if let Some(rule) = self.use_for_of.as_ref() {
            if rule.is_enabled() {
                index_set.insert(RuleFilter::Rule(Self::GROUP_NAME, Self::GROUP_RULES[26]));
            }
        }
        if let Some(rule) = self.use_fragment_syntax.as_ref() {
            if rule.is_enabled() {
                index_set.insert(RuleFilter::Rule(Self::GROUP_NAME, Self::GROUP_RULES[27]));
            }
        }
        if let Some(rule) = self.use_import_type.as_ref() {
            if rule.is_enabled() {
                index_set.insert(RuleFilter::Rule(Self::GROUP_NAME, Self::GROUP_RULES[28]));
            }
        }
        if let Some(rule) = self.use_literal_enum_members.as_ref() {
            if rule.is_enabled() {
                index_set.insert(RuleFilter::Rule(Self::GROUP_NAME, Self::GROUP_RULES[29]));
            }
        }
        if let Some(rule) = self.use_naming_convention.as_ref() {
            if rule.is_enabled() {
                index_set.insert(RuleFilter::Rule(Self::GROUP_NAME, Self::GROUP_RULES[30]));
            }
        }
        if let Some(rule) = self.use_node_assert_strict.as_ref() {
            if rule.is_enabled() {
                index_set.insert(RuleFilter::Rule(Self::GROUP_NAME, Self::GROUP_RULES[31]));
            }
        }
        if let Some(rule) = self.use_nodejs_import_protocol.as_ref() {
            if rule.is_enabled() {
                index_set.insert(RuleFilter::Rule(Self::GROUP_NAME, Self::GROUP_RULES[32]));
            }
        }
        if let Some(rule) = self.use_number_namespace.as_ref() {
            if rule.is_enabled() {
                index_set.insert(RuleFilter::Rule(Self::GROUP_NAME, Self::GROUP_RULES[33]));
            }
        }
        if let Some(rule) = self.use_numeric_literals.as_ref() {
            if rule.is_enabled() {
                index_set.insert(RuleFilter::Rule(Self::GROUP_NAME, Self::GROUP_RULES[34]));
            }
        }
        if let Some(rule) = self.use_self_closing_elements.as_ref() {
            if rule.is_enabled() {
                index_set.insert(RuleFilter::Rule(Self::GROUP_NAME, Self::GROUP_RULES[35]));
            }
        }
        if let Some(rule) = self.use_shorthand_array_type.as_ref() {
            if rule.is_enabled() {
                index_set.insert(RuleFilter::Rule(Self::GROUP_NAME, Self::GROUP_RULES[36]));
            }
        }
        if let Some(rule) = self.use_shorthand_assign.as_ref() {
            if rule.is_enabled() {
                index_set.insert(RuleFilter::Rule(Self::GROUP_NAME, Self::GROUP_RULES[37]));
            }
        }
        if let Some(rule) = self.use_shorthand_function_type.as_ref() {
            if rule.is_enabled() {
                index_set.insert(RuleFilter::Rule(Self::GROUP_NAME, Self::GROUP_RULES[38]));
            }
        }
        if let Some(rule) = self.use_single_case_statement.as_ref() {
            if rule.is_enabled() {
                index_set.insert(RuleFilter::Rule(Self::GROUP_NAME, Self::GROUP_RULES[39]));
            }
        }
        if let Some(rule) = self.use_single_var_declarator.as_ref() {
            if rule.is_enabled() {
                index_set.insert(RuleFilter::Rule(Self::GROUP_NAME, Self::GROUP_RULES[40]));
            }
        }
        if let Some(rule) = self.use_template.as_ref() {
            if rule.is_enabled() {
                index_set.insert(RuleFilter::Rule(Self::GROUP_NAME, Self::GROUP_RULES[41]));
            }
        }
        if let Some(rule) = self.use_while.as_ref() {
            if rule.is_enabled() {
                index_set.insert(RuleFilter::Rule(Self::GROUP_NAME, Self::GROUP_RULES[42]));
            }
        }
        index_set
    }
    pub(crate) fn get_disabled_rules(&self) -> FxHashSet<RuleFilter<'static>> {
        let mut index_set = FxHashSet::default();
        if let Some(rule) = self.no_arguments.as_ref() {
            if rule.is_disabled() {
                index_set.insert(RuleFilter::Rule(Self::GROUP_NAME, Self::GROUP_RULES[0]));
            }
        }
        if let Some(rule) = self.no_comma_operator.as_ref() {
            if rule.is_disabled() {
                index_set.insert(RuleFilter::Rule(Self::GROUP_NAME, Self::GROUP_RULES[1]));
            }
        }
        if let Some(rule) = self.no_default_export.as_ref() {
            if rule.is_disabled() {
                index_set.insert(RuleFilter::Rule(Self::GROUP_NAME, Self::GROUP_RULES[2]));
            }
        }
        if let Some(rule) = self.no_implicit_boolean.as_ref() {
            if rule.is_disabled() {
                index_set.insert(RuleFilter::Rule(Self::GROUP_NAME, Self::GROUP_RULES[3]));
            }
        }
        if let Some(rule) = self.no_inferrable_types.as_ref() {
            if rule.is_disabled() {
                index_set.insert(RuleFilter::Rule(Self::GROUP_NAME, Self::GROUP_RULES[4]));
            }
        }
        if let Some(rule) = self.no_namespace.as_ref() {
            if rule.is_disabled() {
                index_set.insert(RuleFilter::Rule(Self::GROUP_NAME, Self::GROUP_RULES[5]));
            }
        }
        if let Some(rule) = self.no_namespace_import.as_ref() {
            if rule.is_disabled() {
                index_set.insert(RuleFilter::Rule(Self::GROUP_NAME, Self::GROUP_RULES[6]));
            }
        }
        if let Some(rule) = self.no_negation_else.as_ref() {
            if rule.is_disabled() {
                index_set.insert(RuleFilter::Rule(Self::GROUP_NAME, Self::GROUP_RULES[7]));
            }
        }
        if let Some(rule) = self.no_non_null_assertion.as_ref() {
            if rule.is_disabled() {
                index_set.insert(RuleFilter::Rule(Self::GROUP_NAME, Self::GROUP_RULES[8]));
            }
        }
        if let Some(rule) = self.no_parameter_assign.as_ref() {
            if rule.is_disabled() {
                index_set.insert(RuleFilter::Rule(Self::GROUP_NAME, Self::GROUP_RULES[9]));
            }
        }
        if let Some(rule) = self.no_parameter_properties.as_ref() {
            if rule.is_disabled() {
                index_set.insert(RuleFilter::Rule(Self::GROUP_NAME, Self::GROUP_RULES[10]));
            }
        }
        if let Some(rule) = self.no_restricted_globals.as_ref() {
            if rule.is_disabled() {
                index_set.insert(RuleFilter::Rule(Self::GROUP_NAME, Self::GROUP_RULES[11]));
            }
        }
        if let Some(rule) = self.no_shouty_constants.as_ref() {
            if rule.is_disabled() {
                index_set.insert(RuleFilter::Rule(Self::GROUP_NAME, Self::GROUP_RULES[12]));
            }
        }
        if let Some(rule) = self.no_unused_template_literal.as_ref() {
            if rule.is_disabled() {
                index_set.insert(RuleFilter::Rule(Self::GROUP_NAME, Self::GROUP_RULES[13]));
            }
        }
        if let Some(rule) = self.no_useless_else.as_ref() {
            if rule.is_disabled() {
                index_set.insert(RuleFilter::Rule(Self::GROUP_NAME, Self::GROUP_RULES[14]));
            }
        }
        if let Some(rule) = self.no_var.as_ref() {
            if rule.is_disabled() {
                index_set.insert(RuleFilter::Rule(Self::GROUP_NAME, Self::GROUP_RULES[15]));
            }
        }
        if let Some(rule) = self.use_as_const_assertion.as_ref() {
            if rule.is_disabled() {
                index_set.insert(RuleFilter::Rule(Self::GROUP_NAME, Self::GROUP_RULES[16]));
            }
        }
        if let Some(rule) = self.use_block_statements.as_ref() {
            if rule.is_disabled() {
                index_set.insert(RuleFilter::Rule(Self::GROUP_NAME, Self::GROUP_RULES[17]));
            }
        }
        if let Some(rule) = self.use_collapsed_else_if.as_ref() {
            if rule.is_disabled() {
                index_set.insert(RuleFilter::Rule(Self::GROUP_NAME, Self::GROUP_RULES[18]));
            }
        }
        if let Some(rule) = self.use_consistent_array_type.as_ref() {
            if rule.is_disabled() {
                index_set.insert(RuleFilter::Rule(Self::GROUP_NAME, Self::GROUP_RULES[19]));
            }
        }
        if let Some(rule) = self.use_const.as_ref() {
            if rule.is_disabled() {
                index_set.insert(RuleFilter::Rule(Self::GROUP_NAME, Self::GROUP_RULES[20]));
            }
        }
        if let Some(rule) = self.use_default_parameter_last.as_ref() {
            if rule.is_disabled() {
                index_set.insert(RuleFilter::Rule(Self::GROUP_NAME, Self::GROUP_RULES[21]));
            }
        }
        if let Some(rule) = self.use_enum_initializers.as_ref() {
            if rule.is_disabled() {
                index_set.insert(RuleFilter::Rule(Self::GROUP_NAME, Self::GROUP_RULES[22]));
            }
        }
        if let Some(rule) = self.use_exponentiation_operator.as_ref() {
            if rule.is_disabled() {
                index_set.insert(RuleFilter::Rule(Self::GROUP_NAME, Self::GROUP_RULES[23]));
            }
        }
        if let Some(rule) = self.use_export_type.as_ref() {
            if rule.is_disabled() {
                index_set.insert(RuleFilter::Rule(Self::GROUP_NAME, Self::GROUP_RULES[24]));
            }
        }
        if let Some(rule) = self.use_filenaming_convention.as_ref() {
            if rule.is_disabled() {
                index_set.insert(RuleFilter::Rule(Self::GROUP_NAME, Self::GROUP_RULES[25]));
            }
        }
        if let Some(rule) = self.use_for_of.as_ref() {
            if rule.is_disabled() {
                index_set.insert(RuleFilter::Rule(Self::GROUP_NAME, Self::GROUP_RULES[26]));
            }
        }
        if let Some(rule) = self.use_fragment_syntax.as_ref() {
            if rule.is_disabled() {
                index_set.insert(RuleFilter::Rule(Self::GROUP_NAME, Self::GROUP_RULES[27]));
            }
        }
        if let Some(rule) = self.use_import_type.as_ref() {
            if rule.is_disabled() {
                index_set.insert(RuleFilter::Rule(Self::GROUP_NAME, Self::GROUP_RULES[28]));
            }
        }
        if let Some(rule) = self.use_literal_enum_members.as_ref() {
            if rule.is_disabled() {
                index_set.insert(RuleFilter::Rule(Self::GROUP_NAME, Self::GROUP_RULES[29]));
            }
        }
        if let Some(rule) = self.use_naming_convention.as_ref() {
            if rule.is_disabled() {
                index_set.insert(RuleFilter::Rule(Self::GROUP_NAME, Self::GROUP_RULES[30]));
            }
        }
        if let Some(rule) = self.use_node_assert_strict.as_ref() {
            if rule.is_disabled() {
                index_set.insert(RuleFilter::Rule(Self::GROUP_NAME, Self::GROUP_RULES[31]));
            }
        }
        if let Some(rule) = self.use_nodejs_import_protocol.as_ref() {
            if rule.is_disabled() {
                index_set.insert(RuleFilter::Rule(Self::GROUP_NAME, Self::GROUP_RULES[32]));
            }
        }
        if let Some(rule) = self.use_number_namespace.as_ref() {
            if rule.is_disabled() {
                index_set.insert(RuleFilter::Rule(Self::GROUP_NAME, Self::GROUP_RULES[33]));
            }
        }
        if let Some(rule) = self.use_numeric_literals.as_ref() {
            if rule.is_disabled() {
                index_set.insert(RuleFilter::Rule(Self::GROUP_NAME, Self::GROUP_RULES[34]));
            }
        }
        if let Some(rule) = self.use_self_closing_elements.as_ref() {
            if rule.is_disabled() {
                index_set.insert(RuleFilter::Rule(Self::GROUP_NAME, Self::GROUP_RULES[35]));
            }
        }
        if let Some(rule) = self.use_shorthand_array_type.as_ref() {
            if rule.is_disabled() {
                index_set.insert(RuleFilter::Rule(Self::GROUP_NAME, Self::GROUP_RULES[36]));
            }
        }
        if let Some(rule) = self.use_shorthand_assign.as_ref() {
            if rule.is_disabled() {
                index_set.insert(RuleFilter::Rule(Self::GROUP_NAME, Self::GROUP_RULES[37]));
            }
        }
        if let Some(rule) = self.use_shorthand_function_type.as_ref() {
            if rule.is_disabled() {
                index_set.insert(RuleFilter::Rule(Self::GROUP_NAME, Self::GROUP_RULES[38]));
            }
        }
        if let Some(rule) = self.use_single_case_statement.as_ref() {
            if rule.is_disabled() {
                index_set.insert(RuleFilter::Rule(Self::GROUP_NAME, Self::GROUP_RULES[39]));
            }
        }
        if let Some(rule) = self.use_single_var_declarator.as_ref() {
            if rule.is_disabled() {
                index_set.insert(RuleFilter::Rule(Self::GROUP_NAME, Self::GROUP_RULES[40]));
            }
        }
        if let Some(rule) = self.use_template.as_ref() {
            if rule.is_disabled() {
                index_set.insert(RuleFilter::Rule(Self::GROUP_NAME, Self::GROUP_RULES[41]));
            }
        }
        if let Some(rule) = self.use_while.as_ref() {
            if rule.is_disabled() {
                index_set.insert(RuleFilter::Rule(Self::GROUP_NAME, Self::GROUP_RULES[42]));
            }
        }
        index_set
    }
    #[doc = r" Checks if, given a rule name, matches one of the rules contained in this category"]
    pub(crate) fn has_rule(rule_name: &str) -> Option<&'static str> {
        Some(Self::GROUP_RULES[Self::GROUP_RULES.binary_search(&rule_name).ok()?])
    }
    #[doc = r" Checks if, given a rule name, it is marked as recommended"]
    pub(crate) fn is_recommended_rule(rule_name: &str) -> bool {
        Self::RECOMMENDED_RULES.contains(&rule_name)
    }
    pub(crate) fn recommended_rules_as_filters() -> &'static [RuleFilter<'static>] {
        Self::RECOMMENDED_RULES_AS_FILTERS
    }
    pub(crate) fn all_rules_as_filters() -> &'static [RuleFilter<'static>] {
        Self::ALL_RULES_AS_FILTERS
    }
    #[doc = r" Select preset rules"]
    pub(crate) fn collect_preset_rules(
        &self,
        parent_is_all: bool,
        parent_is_recommended: bool,
        enabled_rules: &mut FxHashSet<RuleFilter<'static>>,
    ) {
        if self.is_all_true() || self.is_all_unset() && parent_is_all {
            enabled_rules.extend(Self::all_rules_as_filters());
        } else if self.is_recommended_true()
            || self.is_recommended_unset() && self.is_all_unset() && parent_is_recommended
        {
            enabled_rules.extend(Self::recommended_rules_as_filters());
        }
    }
    pub(crate) fn get_rule_configuration(
        &self,
        rule_name: &str,
    ) -> Option<(RulePlainConfiguration, Option<RuleOptions>)> {
        match rule_name {
            "noArguments" => self
                .no_arguments
                .as_ref()
                .map(|conf| (conf.level(), conf.get_options())),
            "noCommaOperator" => self
                .no_comma_operator
                .as_ref()
                .map(|conf| (conf.level(), conf.get_options())),
            "noDefaultExport" => self
                .no_default_export
                .as_ref()
                .map(|conf| (conf.level(), conf.get_options())),
            "noImplicitBoolean" => self
                .no_implicit_boolean
                .as_ref()
                .map(|conf| (conf.level(), conf.get_options())),
            "noInferrableTypes" => self
                .no_inferrable_types
                .as_ref()
                .map(|conf| (conf.level(), conf.get_options())),
            "noNamespace" => self
                .no_namespace
                .as_ref()
                .map(|conf| (conf.level(), conf.get_options())),
            "noNamespaceImport" => self
                .no_namespace_import
                .as_ref()
                .map(|conf| (conf.level(), conf.get_options())),
            "noNegationElse" => self
                .no_negation_else
                .as_ref()
                .map(|conf| (conf.level(), conf.get_options())),
            "noNonNullAssertion" => self
                .no_non_null_assertion
                .as_ref()
                .map(|conf| (conf.level(), conf.get_options())),
            "noParameterAssign" => self
                .no_parameter_assign
                .as_ref()
                .map(|conf| (conf.level(), conf.get_options())),
            "noParameterProperties" => self
                .no_parameter_properties
                .as_ref()
                .map(|conf| (conf.level(), conf.get_options())),
            "noRestrictedGlobals" => self
                .no_restricted_globals
                .as_ref()
                .map(|conf| (conf.level(), conf.get_options())),
            "noShoutyConstants" => self
                .no_shouty_constants
                .as_ref()
                .map(|conf| (conf.level(), conf.get_options())),
            "noUnusedTemplateLiteral" => self
                .no_unused_template_literal
                .as_ref()
                .map(|conf| (conf.level(), conf.get_options())),
            "noUselessElse" => self
                .no_useless_else
                .as_ref()
                .map(|conf| (conf.level(), conf.get_options())),
            "noVar" => self
                .no_var
                .as_ref()
                .map(|conf| (conf.level(), conf.get_options())),
            "useAsConstAssertion" => self
                .use_as_const_assertion
                .as_ref()
                .map(|conf| (conf.level(), conf.get_options())),
            "useBlockStatements" => self
                .use_block_statements
                .as_ref()
                .map(|conf| (conf.level(), conf.get_options())),
            "useCollapsedElseIf" => self
                .use_collapsed_else_if
                .as_ref()
                .map(|conf| (conf.level(), conf.get_options())),
            "useConsistentArrayType" => self
                .use_consistent_array_type
                .as_ref()
                .map(|conf| (conf.level(), conf.get_options())),
            "useConst" => self
                .use_const
                .as_ref()
                .map(|conf| (conf.level(), conf.get_options())),
            "useDefaultParameterLast" => self
                .use_default_parameter_last
                .as_ref()
                .map(|conf| (conf.level(), conf.get_options())),
            "useEnumInitializers" => self
                .use_enum_initializers
                .as_ref()
                .map(|conf| (conf.level(), conf.get_options())),
            "useExponentiationOperator" => self
                .use_exponentiation_operator
                .as_ref()
                .map(|conf| (conf.level(), conf.get_options())),
            "useExportType" => self
                .use_export_type
                .as_ref()
                .map(|conf| (conf.level(), conf.get_options())),
            "useFilenamingConvention" => self
                .use_filenaming_convention
                .as_ref()
                .map(|conf| (conf.level(), conf.get_options())),
            "useForOf" => self
                .use_for_of
                .as_ref()
                .map(|conf| (conf.level(), conf.get_options())),
            "useFragmentSyntax" => self
                .use_fragment_syntax
                .as_ref()
                .map(|conf| (conf.level(), conf.get_options())),
            "useImportType" => self
                .use_import_type
                .as_ref()
                .map(|conf| (conf.level(), conf.get_options())),
            "useLiteralEnumMembers" => self
                .use_literal_enum_members
                .as_ref()
                .map(|conf| (conf.level(), conf.get_options())),
            "useNamingConvention" => self
                .use_naming_convention
                .as_ref()
                .map(|conf| (conf.level(), conf.get_options())),
            "useNodeAssertStrict" => self
                .use_node_assert_strict
                .as_ref()
                .map(|conf| (conf.level(), conf.get_options())),
            "useNodejsImportProtocol" => self
                .use_nodejs_import_protocol
                .as_ref()
                .map(|conf| (conf.level(), conf.get_options())),
            "useNumberNamespace" => self
                .use_number_namespace
                .as_ref()
                .map(|conf| (conf.level(), conf.get_options())),
            "useNumericLiterals" => self
                .use_numeric_literals
                .as_ref()
                .map(|conf| (conf.level(), conf.get_options())),
            "useSelfClosingElements" => self
                .use_self_closing_elements
                .as_ref()
                .map(|conf| (conf.level(), conf.get_options())),
            "useShorthandArrayType" => self
                .use_shorthand_array_type
                .as_ref()
                .map(|conf| (conf.level(), conf.get_options())),
            "useShorthandAssign" => self
                .use_shorthand_assign
                .as_ref()
                .map(|conf| (conf.level(), conf.get_options())),
            "useShorthandFunctionType" => self
                .use_shorthand_function_type
                .as_ref()
                .map(|conf| (conf.level(), conf.get_options())),
            "useSingleCaseStatement" => self
                .use_single_case_statement
                .as_ref()
                .map(|conf| (conf.level(), conf.get_options())),
            "useSingleVarDeclarator" => self
                .use_single_var_declarator
                .as_ref()
                .map(|conf| (conf.level(), conf.get_options())),
            "useTemplate" => self
                .use_template
                .as_ref()
                .map(|conf| (conf.level(), conf.get_options())),
            "useWhile" => self
                .use_while
                .as_ref()
                .map(|conf| (conf.level(), conf.get_options())),
            _ => None,
        }
    }
}
#[derive(Clone, Debug, Default, Deserialize, Deserializable, Eq, Merge, PartialEq, Serialize)]
#[deserializable(with_validator)]
#[cfg_attr(feature = "schema", derive(JsonSchema))]
#[serde(rename_all = "camelCase", default, deny_unknown_fields)]
#[doc = r" A list of rules that belong to this group"]
pub struct Suspicious {
    #[doc = r" It enables the recommended rules for this group"]
    #[serde(skip_serializing_if = "Option::is_none")]
    pub recommended: Option<bool>,
    #[doc = r" It enables ALL rules for this group."]
    #[serde(skip_serializing_if = "Option::is_none")]
    pub all: Option<bool>,
    #[doc = "Use standard constants instead of approximated literals."]
    #[serde(skip_serializing_if = "Option::is_none")]
    pub no_approximative_numeric_constant:
        Option<RuleFixConfiguration<NoApproximativeNumericConstant>>,
    #[doc = "Discourage the usage of Array index in keys."]
    #[serde(skip_serializing_if = "Option::is_none")]
    pub no_array_index_key: Option<RuleConfiguration<NoArrayIndexKey>>,
    #[doc = "Disallow assignments in expressions."]
    #[serde(skip_serializing_if = "Option::is_none")]
    pub no_assign_in_expressions: Option<RuleConfiguration<NoAssignInExpressions>>,
    #[doc = "Disallows using an async function as a Promise executor."]
    #[serde(skip_serializing_if = "Option::is_none")]
    pub no_async_promise_executor: Option<RuleConfiguration<NoAsyncPromiseExecutor>>,
    #[doc = "Disallow reassigning exceptions in catch clauses."]
    #[serde(skip_serializing_if = "Option::is_none")]
    pub no_catch_assign: Option<RuleConfiguration<NoCatchAssign>>,
    #[doc = "Disallow reassigning class members."]
    #[serde(skip_serializing_if = "Option::is_none")]
    pub no_class_assign: Option<RuleConfiguration<NoClassAssign>>,
    #[doc = "Prevent comments from being inserted as text nodes"]
    #[serde(skip_serializing_if = "Option::is_none")]
    pub no_comment_text: Option<RuleFixConfiguration<NoCommentText>>,
    #[doc = "Disallow comparing against -0"]
    #[serde(skip_serializing_if = "Option::is_none")]
    pub no_compare_neg_zero: Option<RuleFixConfiguration<NoCompareNegZero>>,
    #[doc = "Disallow labeled statements that are not loops."]
    #[serde(skip_serializing_if = "Option::is_none")]
    pub no_confusing_labels: Option<RuleConfiguration<NoConfusingLabels>>,
    #[doc = "Disallow void type outside of generic or return types."]
    #[serde(skip_serializing_if = "Option::is_none")]
    pub no_confusing_void_type: Option<RuleFixConfiguration<NoConfusingVoidType>>,
    #[doc = "Disallow the use of console.log"]
    #[serde(skip_serializing_if = "Option::is_none")]
    pub no_console_log: Option<RuleFixConfiguration<NoConsoleLog>>,
    #[doc = "Disallow TypeScript const enum"]
    #[serde(skip_serializing_if = "Option::is_none")]
    pub no_const_enum: Option<RuleFixConfiguration<NoConstEnum>>,
    #[doc = "Prevents from having control characters and some escape sequences that match control characters in regular expressions."]
    #[serde(skip_serializing_if = "Option::is_none")]
    pub no_control_characters_in_regex: Option<RuleConfiguration<NoControlCharactersInRegex>>,
    #[doc = "Disallow the use of debugger"]
    #[serde(skip_serializing_if = "Option::is_none")]
    pub no_debugger: Option<RuleFixConfiguration<NoDebugger>>,
    #[doc = "Require the use of === and !=="]
    #[serde(skip_serializing_if = "Option::is_none")]
    pub no_double_equals: Option<RuleFixConfiguration<NoDoubleEquals>>,
    #[doc = "Disallow duplicate case labels."]
    #[serde(skip_serializing_if = "Option::is_none")]
    pub no_duplicate_case: Option<RuleConfiguration<NoDuplicateCase>>,
    #[doc = "Disallow duplicate class members."]
    #[serde(skip_serializing_if = "Option::is_none")]
    pub no_duplicate_class_members: Option<RuleConfiguration<NoDuplicateClassMembers>>,
    #[doc = "Prevents JSX properties to be assigned multiple times."]
    #[serde(skip_serializing_if = "Option::is_none")]
    pub no_duplicate_jsx_props: Option<RuleConfiguration<NoDuplicateJsxProps>>,
    #[doc = "Prevents object literals having more than one property declaration for the same name."]
    #[serde(skip_serializing_if = "Option::is_none")]
    pub no_duplicate_object_keys: Option<RuleFixConfiguration<NoDuplicateObjectKeys>>,
    #[doc = "Disallow duplicate function parameter name."]
    #[serde(skip_serializing_if = "Option::is_none")]
    pub no_duplicate_parameters: Option<RuleConfiguration<NoDuplicateParameters>>,
    #[doc = "A describe block should not contain duplicate hooks."]
    #[serde(skip_serializing_if = "Option::is_none")]
    pub no_duplicate_test_hooks: Option<RuleConfiguration<NoDuplicateTestHooks>>,
    #[doc = "Disallow empty block statements and static blocks."]
    #[serde(skip_serializing_if = "Option::is_none")]
    pub no_empty_block_statements: Option<RuleConfiguration<NoEmptyBlockStatements>>,
    #[doc = "Disallow the declaration of empty interfaces."]
    #[serde(skip_serializing_if = "Option::is_none")]
    pub no_empty_interface: Option<RuleFixConfiguration<NoEmptyInterface>>,
    #[doc = "Disallow the any type usage."]
    #[serde(skip_serializing_if = "Option::is_none")]
    pub no_explicit_any: Option<RuleConfiguration<NoExplicitAny>>,
    #[doc = "Disallow using export or module.exports in files containing tests"]
    #[serde(skip_serializing_if = "Option::is_none")]
    pub no_exports_in_test: Option<RuleConfiguration<NoExportsInTest>>,
    #[doc = "Prevents the wrong usage of the non-null assertion operator (!) in TypeScript files."]
    #[serde(skip_serializing_if = "Option::is_none")]
    pub no_extra_non_null_assertion: Option<RuleFixConfiguration<NoExtraNonNullAssertion>>,
    #[doc = "Disallow fallthrough of switch clauses."]
    #[serde(skip_serializing_if = "Option::is_none")]
    pub no_fallthrough_switch_clause: Option<RuleConfiguration<NoFallthroughSwitchClause>>,
    #[doc = "Disallow focused tests."]
    #[serde(skip_serializing_if = "Option::is_none")]
    pub no_focused_tests: Option<RuleFixConfiguration<NoFocusedTests>>,
    #[doc = "Disallow reassigning function declarations."]
    #[serde(skip_serializing_if = "Option::is_none")]
    pub no_function_assign: Option<RuleConfiguration<NoFunctionAssign>>,
    #[doc = "Disallow assignments to native objects and read-only global variables."]
    #[serde(skip_serializing_if = "Option::is_none")]
    pub no_global_assign: Option<RuleConfiguration<NoGlobalAssign>>,
    #[doc = "Use Number.isFinite instead of global isFinite."]
    #[serde(skip_serializing_if = "Option::is_none")]
    pub no_global_is_finite: Option<RuleFixConfiguration<NoGlobalIsFinite>>,
    #[doc = "Use Number.isNaN instead of global isNaN."]
    #[serde(skip_serializing_if = "Option::is_none")]
    pub no_global_is_nan: Option<RuleFixConfiguration<NoGlobalIsNan>>,
    #[doc = "Disallow use of implicit any type on variable declarations."]
    #[serde(skip_serializing_if = "Option::is_none")]
    pub no_implicit_any_let: Option<RuleConfiguration<NoImplicitAnyLet>>,
    #[doc = "Disallow assigning to imported bindings"]
    #[serde(skip_serializing_if = "Option::is_none")]
    pub no_import_assign: Option<RuleConfiguration<NoImportAssign>>,
    #[doc = "Disallow labels that share a name with a variable"]
    #[serde(skip_serializing_if = "Option::is_none")]
    pub no_label_var: Option<RuleConfiguration<NoLabelVar>>,
    #[doc = "Disallow characters made with multiple code points in character class syntax."]
    #[serde(skip_serializing_if = "Option::is_none")]
    pub no_misleading_character_class: Option<RuleFixConfiguration<NoMisleadingCharacterClass>>,
    #[doc = "Enforce proper usage of new and constructor."]
    #[serde(skip_serializing_if = "Option::is_none")]
    pub no_misleading_instantiator: Option<RuleConfiguration<NoMisleadingInstantiator>>,
    #[doc = "Disallow shorthand assign when variable appears on both sides."]
    #[serde(skip_serializing_if = "Option::is_none")]
    pub no_misrefactored_shorthand_assign:
        Option<RuleFixConfiguration<NoMisrefactoredShorthandAssign>>,
    #[doc = "Disallow direct use of Object.prototype builtins."]
    #[serde(skip_serializing_if = "Option::is_none")]
    pub no_prototype_builtins: Option<RuleConfiguration<NoPrototypeBuiltins>>,
    #[doc = "Disallow variable, function, class, and type redeclarations in the same scope."]
    #[serde(skip_serializing_if = "Option::is_none")]
    pub no_redeclare: Option<RuleConfiguration<NoRedeclare>>,
    #[doc = "Prevents from having redundant \"use strict\"."]
    #[serde(skip_serializing_if = "Option::is_none")]
    pub no_redundant_use_strict: Option<RuleFixConfiguration<NoRedundantUseStrict>>,
    #[doc = "Disallow comparisons where both sides are exactly the same."]
    #[serde(skip_serializing_if = "Option::is_none")]
    pub no_self_compare: Option<RuleConfiguration<NoSelfCompare>>,
    #[doc = "Disallow identifiers from shadowing restricted names."]
    #[serde(skip_serializing_if = "Option::is_none")]
    pub no_shadow_restricted_names: Option<RuleConfiguration<NoShadowRestrictedNames>>,
    #[doc = "Disallow disabled tests."]
    #[serde(skip_serializing_if = "Option::is_none")]
    pub no_skipped_tests: Option<RuleFixConfiguration<NoSkippedTests>>,
    #[doc = "Disallow sparse arrays"]
    #[serde(skip_serializing_if = "Option::is_none")]
    pub no_sparse_array: Option<RuleFixConfiguration<NoSparseArray>>,
    #[doc = "It detects possible \"wrong\" semicolons inside JSX elements."]
    #[serde(skip_serializing_if = "Option::is_none")]
    pub no_suspicious_semicolon_in_jsx: Option<RuleConfiguration<NoSuspiciousSemicolonInJsx>>,
    #[doc = "Disallow then property."]
    #[serde(skip_serializing_if = "Option::is_none")]
    pub no_then_property: Option<RuleConfiguration<NoThenProperty>>,
    #[doc = "Disallow unsafe declaration merging between interfaces and classes."]
    #[serde(skip_serializing_if = "Option::is_none")]
    pub no_unsafe_declaration_merging: Option<RuleConfiguration<NoUnsafeDeclarationMerging>>,
    #[doc = "Disallow using unsafe negation."]
    #[serde(skip_serializing_if = "Option::is_none")]
    pub no_unsafe_negation: Option<RuleFixConfiguration<NoUnsafeNegation>>,
    #[doc = "Ensure async functions utilize await."]
    #[serde(skip_serializing_if = "Option::is_none")]
    pub use_await: Option<RuleConfiguration<UseAwait>>,
    #[doc = "Enforce default clauses in switch statements to be last"]
    #[serde(skip_serializing_if = "Option::is_none")]
    pub use_default_switch_clause_last: Option<RuleConfiguration<UseDefaultSwitchClauseLast>>,
    #[doc = "Enforce get methods to always return a value."]
    #[serde(skip_serializing_if = "Option::is_none")]
    pub use_getter_return: Option<RuleConfiguration<UseGetterReturn>>,
    #[doc = "Use Array.isArray() instead of instanceof Array."]
    #[serde(skip_serializing_if = "Option::is_none")]
    pub use_is_array: Option<RuleFixConfiguration<UseIsArray>>,
    #[doc = "Require using the namespace keyword over the module keyword to declare TypeScript namespaces."]
    #[serde(skip_serializing_if = "Option::is_none")]
    pub use_namespace_keyword: Option<RuleFixConfiguration<UseNamespaceKeyword>>,
    #[doc = "This rule verifies the result of typeof $expr unary expressions is being compared to valid values, either string literals containing valid type names or other typeof expressions"]
    #[serde(skip_serializing_if = "Option::is_none")]
    pub use_valid_typeof: Option<RuleFixConfiguration<UseValidTypeof>>,
}
impl DeserializableValidator for Suspicious {
    fn validate(
        &mut self,
        _name: &str,
        range: TextRange,
        diagnostics: &mut Vec<DeserializationDiagnostic>,
    ) -> bool {
        if self.recommended == Some(true) && self.all == Some(true) {
            diagnostics . push (DeserializationDiagnostic :: new (markup ! (< Emphasis > "'recommended'" < / Emphasis > " and " < Emphasis > "'all'" < / Emphasis > " can't be both " < Emphasis > "'true'" < / Emphasis > ". You should choose only one of them.")) . with_range (range) . with_note (markup ! ("Biome will fallback to its defaults for this section."))) ;
            return false;
        }
        true
    }
}
impl Suspicious {
    const GROUP_NAME: &'static str = "suspicious";
    pub(crate) const GROUP_RULES: &'static [&'static str] = &[
        "noApproximativeNumericConstant",
        "noArrayIndexKey",
        "noAssignInExpressions",
        "noAsyncPromiseExecutor",
        "noCatchAssign",
        "noClassAssign",
        "noCommentText",
        "noCompareNegZero",
        "noConfusingLabels",
        "noConfusingVoidType",
        "noConsoleLog",
        "noConstEnum",
        "noControlCharactersInRegex",
        "noDebugger",
        "noDoubleEquals",
        "noDuplicateCase",
        "noDuplicateClassMembers",
        "noDuplicateJsxProps",
        "noDuplicateObjectKeys",
        "noDuplicateParameters",
        "noDuplicateTestHooks",
        "noEmptyBlockStatements",
        "noEmptyInterface",
        "noExplicitAny",
        "noExportsInTest",
        "noExtraNonNullAssertion",
        "noFallthroughSwitchClause",
        "noFocusedTests",
        "noFunctionAssign",
        "noGlobalAssign",
        "noGlobalIsFinite",
        "noGlobalIsNan",
        "noImplicitAnyLet",
        "noImportAssign",
        "noLabelVar",
        "noMisleadingCharacterClass",
        "noMisleadingInstantiator",
        "noMisrefactoredShorthandAssign",
        "noPrototypeBuiltins",
        "noRedeclare",
        "noRedundantUseStrict",
        "noSelfCompare",
        "noShadowRestrictedNames",
        "noSkippedTests",
        "noSparseArray",
        "noSuspiciousSemicolonInJsx",
        "noThenProperty",
        "noUnsafeDeclarationMerging",
        "noUnsafeNegation",
        "useAwait",
        "useDefaultSwitchClauseLast",
        "useGetterReturn",
        "useIsArray",
        "useNamespaceKeyword",
        "useValidTypeof",
    ];
    const RECOMMENDED_RULES: &'static [&'static str] = &[
        "noApproximativeNumericConstant",
        "noArrayIndexKey",
        "noAssignInExpressions",
        "noAsyncPromiseExecutor",
        "noCatchAssign",
        "noClassAssign",
        "noCommentText",
        "noCompareNegZero",
        "noConfusingLabels",
        "noConfusingVoidType",
        "noConstEnum",
        "noControlCharactersInRegex",
        "noDebugger",
        "noDoubleEquals",
        "noDuplicateCase",
        "noDuplicateClassMembers",
        "noDuplicateJsxProps",
        "noDuplicateObjectKeys",
        "noDuplicateParameters",
        "noDuplicateTestHooks",
        "noEmptyInterface",
        "noExplicitAny",
        "noExportsInTest",
        "noExtraNonNullAssertion",
        "noFallthroughSwitchClause",
        "noFocusedTests",
        "noFunctionAssign",
        "noGlobalAssign",
        "noGlobalIsFinite",
        "noGlobalIsNan",
        "noImplicitAnyLet",
        "noImportAssign",
        "noLabelVar",
        "noMisleadingCharacterClass",
        "noMisleadingInstantiator",
        "noMisrefactoredShorthandAssign",
        "noPrototypeBuiltins",
        "noRedeclare",
        "noRedundantUseStrict",
        "noSelfCompare",
        "noShadowRestrictedNames",
        "noSparseArray",
        "noSuspiciousSemicolonInJsx",
        "noThenProperty",
        "noUnsafeDeclarationMerging",
        "noUnsafeNegation",
        "useDefaultSwitchClauseLast",
        "useGetterReturn",
        "useIsArray",
        "useNamespaceKeyword",
        "useValidTypeof",
    ];
    const RECOMMENDED_RULES_AS_FILTERS: &'static [RuleFilter<'static>] = &[
        RuleFilter::Rule(Self::GROUP_NAME, Self::GROUP_RULES[0]),
        RuleFilter::Rule(Self::GROUP_NAME, Self::GROUP_RULES[1]),
        RuleFilter::Rule(Self::GROUP_NAME, Self::GROUP_RULES[2]),
        RuleFilter::Rule(Self::GROUP_NAME, Self::GROUP_RULES[3]),
        RuleFilter::Rule(Self::GROUP_NAME, Self::GROUP_RULES[4]),
        RuleFilter::Rule(Self::GROUP_NAME, Self::GROUP_RULES[5]),
        RuleFilter::Rule(Self::GROUP_NAME, Self::GROUP_RULES[6]),
        RuleFilter::Rule(Self::GROUP_NAME, Self::GROUP_RULES[7]),
        RuleFilter::Rule(Self::GROUP_NAME, Self::GROUP_RULES[8]),
        RuleFilter::Rule(Self::GROUP_NAME, Self::GROUP_RULES[9]),
        RuleFilter::Rule(Self::GROUP_NAME, Self::GROUP_RULES[11]),
        RuleFilter::Rule(Self::GROUP_NAME, Self::GROUP_RULES[12]),
        RuleFilter::Rule(Self::GROUP_NAME, Self::GROUP_RULES[13]),
        RuleFilter::Rule(Self::GROUP_NAME, Self::GROUP_RULES[14]),
        RuleFilter::Rule(Self::GROUP_NAME, Self::GROUP_RULES[15]),
        RuleFilter::Rule(Self::GROUP_NAME, Self::GROUP_RULES[16]),
        RuleFilter::Rule(Self::GROUP_NAME, Self::GROUP_RULES[17]),
        RuleFilter::Rule(Self::GROUP_NAME, Self::GROUP_RULES[18]),
        RuleFilter::Rule(Self::GROUP_NAME, Self::GROUP_RULES[19]),
        RuleFilter::Rule(Self::GROUP_NAME, Self::GROUP_RULES[20]),
        RuleFilter::Rule(Self::GROUP_NAME, Self::GROUP_RULES[22]),
        RuleFilter::Rule(Self::GROUP_NAME, Self::GROUP_RULES[23]),
        RuleFilter::Rule(Self::GROUP_NAME, Self::GROUP_RULES[24]),
        RuleFilter::Rule(Self::GROUP_NAME, Self::GROUP_RULES[25]),
        RuleFilter::Rule(Self::GROUP_NAME, Self::GROUP_RULES[26]),
        RuleFilter::Rule(Self::GROUP_NAME, Self::GROUP_RULES[27]),
        RuleFilter::Rule(Self::GROUP_NAME, Self::GROUP_RULES[28]),
        RuleFilter::Rule(Self::GROUP_NAME, Self::GROUP_RULES[29]),
        RuleFilter::Rule(Self::GROUP_NAME, Self::GROUP_RULES[30]),
        RuleFilter::Rule(Self::GROUP_NAME, Self::GROUP_RULES[31]),
        RuleFilter::Rule(Self::GROUP_NAME, Self::GROUP_RULES[32]),
        RuleFilter::Rule(Self::GROUP_NAME, Self::GROUP_RULES[33]),
        RuleFilter::Rule(Self::GROUP_NAME, Self::GROUP_RULES[34]),
        RuleFilter::Rule(Self::GROUP_NAME, Self::GROUP_RULES[35]),
        RuleFilter::Rule(Self::GROUP_NAME, Self::GROUP_RULES[36]),
        RuleFilter::Rule(Self::GROUP_NAME, Self::GROUP_RULES[37]),
        RuleFilter::Rule(Self::GROUP_NAME, Self::GROUP_RULES[38]),
        RuleFilter::Rule(Self::GROUP_NAME, Self::GROUP_RULES[39]),
        RuleFilter::Rule(Self::GROUP_NAME, Self::GROUP_RULES[40]),
        RuleFilter::Rule(Self::GROUP_NAME, Self::GROUP_RULES[41]),
        RuleFilter::Rule(Self::GROUP_NAME, Self::GROUP_RULES[42]),
        RuleFilter::Rule(Self::GROUP_NAME, Self::GROUP_RULES[44]),
        RuleFilter::Rule(Self::GROUP_NAME, Self::GROUP_RULES[45]),
        RuleFilter::Rule(Self::GROUP_NAME, Self::GROUP_RULES[46]),
        RuleFilter::Rule(Self::GROUP_NAME, Self::GROUP_RULES[47]),
        RuleFilter::Rule(Self::GROUP_NAME, Self::GROUP_RULES[48]),
        RuleFilter::Rule(Self::GROUP_NAME, Self::GROUP_RULES[50]),
        RuleFilter::Rule(Self::GROUP_NAME, Self::GROUP_RULES[51]),
        RuleFilter::Rule(Self::GROUP_NAME, Self::GROUP_RULES[52]),
        RuleFilter::Rule(Self::GROUP_NAME, Self::GROUP_RULES[53]),
        RuleFilter::Rule(Self::GROUP_NAME, Self::GROUP_RULES[54]),
    ];
    const ALL_RULES_AS_FILTERS: &'static [RuleFilter<'static>] = &[
        RuleFilter::Rule(Self::GROUP_NAME, Self::GROUP_RULES[0]),
        RuleFilter::Rule(Self::GROUP_NAME, Self::GROUP_RULES[1]),
        RuleFilter::Rule(Self::GROUP_NAME, Self::GROUP_RULES[2]),
        RuleFilter::Rule(Self::GROUP_NAME, Self::GROUP_RULES[3]),
        RuleFilter::Rule(Self::GROUP_NAME, Self::GROUP_RULES[4]),
        RuleFilter::Rule(Self::GROUP_NAME, Self::GROUP_RULES[5]),
        RuleFilter::Rule(Self::GROUP_NAME, Self::GROUP_RULES[6]),
        RuleFilter::Rule(Self::GROUP_NAME, Self::GROUP_RULES[7]),
        RuleFilter::Rule(Self::GROUP_NAME, Self::GROUP_RULES[8]),
        RuleFilter::Rule(Self::GROUP_NAME, Self::GROUP_RULES[9]),
        RuleFilter::Rule(Self::GROUP_NAME, Self::GROUP_RULES[10]),
        RuleFilter::Rule(Self::GROUP_NAME, Self::GROUP_RULES[11]),
        RuleFilter::Rule(Self::GROUP_NAME, Self::GROUP_RULES[12]),
        RuleFilter::Rule(Self::GROUP_NAME, Self::GROUP_RULES[13]),
        RuleFilter::Rule(Self::GROUP_NAME, Self::GROUP_RULES[14]),
        RuleFilter::Rule(Self::GROUP_NAME, Self::GROUP_RULES[15]),
        RuleFilter::Rule(Self::GROUP_NAME, Self::GROUP_RULES[16]),
        RuleFilter::Rule(Self::GROUP_NAME, Self::GROUP_RULES[17]),
        RuleFilter::Rule(Self::GROUP_NAME, Self::GROUP_RULES[18]),
        RuleFilter::Rule(Self::GROUP_NAME, Self::GROUP_RULES[19]),
        RuleFilter::Rule(Self::GROUP_NAME, Self::GROUP_RULES[20]),
        RuleFilter::Rule(Self::GROUP_NAME, Self::GROUP_RULES[21]),
        RuleFilter::Rule(Self::GROUP_NAME, Self::GROUP_RULES[22]),
        RuleFilter::Rule(Self::GROUP_NAME, Self::GROUP_RULES[23]),
        RuleFilter::Rule(Self::GROUP_NAME, Self::GROUP_RULES[24]),
        RuleFilter::Rule(Self::GROUP_NAME, Self::GROUP_RULES[25]),
        RuleFilter::Rule(Self::GROUP_NAME, Self::GROUP_RULES[26]),
        RuleFilter::Rule(Self::GROUP_NAME, Self::GROUP_RULES[27]),
        RuleFilter::Rule(Self::GROUP_NAME, Self::GROUP_RULES[28]),
        RuleFilter::Rule(Self::GROUP_NAME, Self::GROUP_RULES[29]),
        RuleFilter::Rule(Self::GROUP_NAME, Self::GROUP_RULES[30]),
        RuleFilter::Rule(Self::GROUP_NAME, Self::GROUP_RULES[31]),
        RuleFilter::Rule(Self::GROUP_NAME, Self::GROUP_RULES[32]),
        RuleFilter::Rule(Self::GROUP_NAME, Self::GROUP_RULES[33]),
        RuleFilter::Rule(Self::GROUP_NAME, Self::GROUP_RULES[34]),
        RuleFilter::Rule(Self::GROUP_NAME, Self::GROUP_RULES[35]),
        RuleFilter::Rule(Self::GROUP_NAME, Self::GROUP_RULES[36]),
        RuleFilter::Rule(Self::GROUP_NAME, Self::GROUP_RULES[37]),
        RuleFilter::Rule(Self::GROUP_NAME, Self::GROUP_RULES[38]),
        RuleFilter::Rule(Self::GROUP_NAME, Self::GROUP_RULES[39]),
        RuleFilter::Rule(Self::GROUP_NAME, Self::GROUP_RULES[40]),
        RuleFilter::Rule(Self::GROUP_NAME, Self::GROUP_RULES[41]),
        RuleFilter::Rule(Self::GROUP_NAME, Self::GROUP_RULES[42]),
        RuleFilter::Rule(Self::GROUP_NAME, Self::GROUP_RULES[43]),
        RuleFilter::Rule(Self::GROUP_NAME, Self::GROUP_RULES[44]),
        RuleFilter::Rule(Self::GROUP_NAME, Self::GROUP_RULES[45]),
        RuleFilter::Rule(Self::GROUP_NAME, Self::GROUP_RULES[46]),
        RuleFilter::Rule(Self::GROUP_NAME, Self::GROUP_RULES[47]),
        RuleFilter::Rule(Self::GROUP_NAME, Self::GROUP_RULES[48]),
        RuleFilter::Rule(Self::GROUP_NAME, Self::GROUP_RULES[49]),
        RuleFilter::Rule(Self::GROUP_NAME, Self::GROUP_RULES[50]),
        RuleFilter::Rule(Self::GROUP_NAME, Self::GROUP_RULES[51]),
        RuleFilter::Rule(Self::GROUP_NAME, Self::GROUP_RULES[52]),
        RuleFilter::Rule(Self::GROUP_NAME, Self::GROUP_RULES[53]),
        RuleFilter::Rule(Self::GROUP_NAME, Self::GROUP_RULES[54]),
    ];
    #[doc = r" Retrieves the recommended rules"]
    pub(crate) fn is_recommended_true(&self) -> bool {
        matches!(self.recommended, Some(true))
    }
    pub(crate) fn is_recommended_unset(&self) -> bool {
        self.recommended.is_none()
    }
    pub(crate) fn is_all_true(&self) -> bool {
        matches!(self.all, Some(true))
    }
    pub(crate) fn is_all_unset(&self) -> bool {
        self.all.is_none()
    }
    pub(crate) fn get_enabled_rules(&self) -> FxHashSet<RuleFilter<'static>> {
        let mut index_set = FxHashSet::default();
        if let Some(rule) = self.no_approximative_numeric_constant.as_ref() {
            if rule.is_enabled() {
                index_set.insert(RuleFilter::Rule(Self::GROUP_NAME, Self::GROUP_RULES[0]));
            }
        }
        if let Some(rule) = self.no_array_index_key.as_ref() {
            if rule.is_enabled() {
                index_set.insert(RuleFilter::Rule(Self::GROUP_NAME, Self::GROUP_RULES[1]));
            }
        }
        if let Some(rule) = self.no_assign_in_expressions.as_ref() {
            if rule.is_enabled() {
                index_set.insert(RuleFilter::Rule(Self::GROUP_NAME, Self::GROUP_RULES[2]));
            }
        }
        if let Some(rule) = self.no_async_promise_executor.as_ref() {
            if rule.is_enabled() {
                index_set.insert(RuleFilter::Rule(Self::GROUP_NAME, Self::GROUP_RULES[3]));
            }
        }
        if let Some(rule) = self.no_catch_assign.as_ref() {
            if rule.is_enabled() {
                index_set.insert(RuleFilter::Rule(Self::GROUP_NAME, Self::GROUP_RULES[4]));
            }
        }
        if let Some(rule) = self.no_class_assign.as_ref() {
            if rule.is_enabled() {
                index_set.insert(RuleFilter::Rule(Self::GROUP_NAME, Self::GROUP_RULES[5]));
            }
        }
        if let Some(rule) = self.no_comment_text.as_ref() {
            if rule.is_enabled() {
                index_set.insert(RuleFilter::Rule(Self::GROUP_NAME, Self::GROUP_RULES[6]));
            }
        }
        if let Some(rule) = self.no_compare_neg_zero.as_ref() {
            if rule.is_enabled() {
                index_set.insert(RuleFilter::Rule(Self::GROUP_NAME, Self::GROUP_RULES[7]));
            }
        }
        if let Some(rule) = self.no_confusing_labels.as_ref() {
            if rule.is_enabled() {
                index_set.insert(RuleFilter::Rule(Self::GROUP_NAME, Self::GROUP_RULES[8]));
            }
        }
        if let Some(rule) = self.no_confusing_void_type.as_ref() {
            if rule.is_enabled() {
                index_set.insert(RuleFilter::Rule(Self::GROUP_NAME, Self::GROUP_RULES[9]));
            }
        }
        if let Some(rule) = self.no_console_log.as_ref() {
            if rule.is_enabled() {
                index_set.insert(RuleFilter::Rule(Self::GROUP_NAME, Self::GROUP_RULES[10]));
            }
        }
        if let Some(rule) = self.no_const_enum.as_ref() {
            if rule.is_enabled() {
                index_set.insert(RuleFilter::Rule(Self::GROUP_NAME, Self::GROUP_RULES[11]));
            }
        }
        if let Some(rule) = self.no_control_characters_in_regex.as_ref() {
            if rule.is_enabled() {
                index_set.insert(RuleFilter::Rule(Self::GROUP_NAME, Self::GROUP_RULES[12]));
            }
        }
        if let Some(rule) = self.no_debugger.as_ref() {
            if rule.is_enabled() {
                index_set.insert(RuleFilter::Rule(Self::GROUP_NAME, Self::GROUP_RULES[13]));
            }
        }
        if let Some(rule) = self.no_double_equals.as_ref() {
            if rule.is_enabled() {
                index_set.insert(RuleFilter::Rule(Self::GROUP_NAME, Self::GROUP_RULES[14]));
            }
        }
        if let Some(rule) = self.no_duplicate_case.as_ref() {
            if rule.is_enabled() {
                index_set.insert(RuleFilter::Rule(Self::GROUP_NAME, Self::GROUP_RULES[15]));
            }
        }
        if let Some(rule) = self.no_duplicate_class_members.as_ref() {
            if rule.is_enabled() {
                index_set.insert(RuleFilter::Rule(Self::GROUP_NAME, Self::GROUP_RULES[16]));
            }
        }
        if let Some(rule) = self.no_duplicate_jsx_props.as_ref() {
            if rule.is_enabled() {
                index_set.insert(RuleFilter::Rule(Self::GROUP_NAME, Self::GROUP_RULES[17]));
            }
        }
        if let Some(rule) = self.no_duplicate_object_keys.as_ref() {
            if rule.is_enabled() {
                index_set.insert(RuleFilter::Rule(Self::GROUP_NAME, Self::GROUP_RULES[18]));
            }
        }
        if let Some(rule) = self.no_duplicate_parameters.as_ref() {
            if rule.is_enabled() {
                index_set.insert(RuleFilter::Rule(Self::GROUP_NAME, Self::GROUP_RULES[19]));
            }
        }
        if let Some(rule) = self.no_duplicate_test_hooks.as_ref() {
            if rule.is_enabled() {
                index_set.insert(RuleFilter::Rule(Self::GROUP_NAME, Self::GROUP_RULES[20]));
            }
        }
        if let Some(rule) = self.no_empty_block_statements.as_ref() {
            if rule.is_enabled() {
                index_set.insert(RuleFilter::Rule(Self::GROUP_NAME, Self::GROUP_RULES[21]));
            }
        }
        if let Some(rule) = self.no_empty_interface.as_ref() {
            if rule.is_enabled() {
                index_set.insert(RuleFilter::Rule(Self::GROUP_NAME, Self::GROUP_RULES[22]));
            }
        }
        if let Some(rule) = self.no_explicit_any.as_ref() {
            if rule.is_enabled() {
                index_set.insert(RuleFilter::Rule(Self::GROUP_NAME, Self::GROUP_RULES[23]));
            }
        }
        if let Some(rule) = self.no_exports_in_test.as_ref() {
            if rule.is_enabled() {
                index_set.insert(RuleFilter::Rule(Self::GROUP_NAME, Self::GROUP_RULES[24]));
            }
        }
        if let Some(rule) = self.no_extra_non_null_assertion.as_ref() {
            if rule.is_enabled() {
                index_set.insert(RuleFilter::Rule(Self::GROUP_NAME, Self::GROUP_RULES[25]));
            }
        }
        if let Some(rule) = self.no_fallthrough_switch_clause.as_ref() {
            if rule.is_enabled() {
                index_set.insert(RuleFilter::Rule(Self::GROUP_NAME, Self::GROUP_RULES[26]));
            }
        }
        if let Some(rule) = self.no_focused_tests.as_ref() {
            if rule.is_enabled() {
                index_set.insert(RuleFilter::Rule(Self::GROUP_NAME, Self::GROUP_RULES[27]));
            }
        }
        if let Some(rule) = self.no_function_assign.as_ref() {
            if rule.is_enabled() {
                index_set.insert(RuleFilter::Rule(Self::GROUP_NAME, Self::GROUP_RULES[28]));
            }
        }
        if let Some(rule) = self.no_global_assign.as_ref() {
            if rule.is_enabled() {
                index_set.insert(RuleFilter::Rule(Self::GROUP_NAME, Self::GROUP_RULES[29]));
            }
        }
        if let Some(rule) = self.no_global_is_finite.as_ref() {
            if rule.is_enabled() {
                index_set.insert(RuleFilter::Rule(Self::GROUP_NAME, Self::GROUP_RULES[30]));
            }
        }
        if let Some(rule) = self.no_global_is_nan.as_ref() {
            if rule.is_enabled() {
                index_set.insert(RuleFilter::Rule(Self::GROUP_NAME, Self::GROUP_RULES[31]));
            }
        }
        if let Some(rule) = self.no_implicit_any_let.as_ref() {
            if rule.is_enabled() {
                index_set.insert(RuleFilter::Rule(Self::GROUP_NAME, Self::GROUP_RULES[32]));
            }
        }
        if let Some(rule) = self.no_import_assign.as_ref() {
            if rule.is_enabled() {
                index_set.insert(RuleFilter::Rule(Self::GROUP_NAME, Self::GROUP_RULES[33]));
            }
        }
        if let Some(rule) = self.no_label_var.as_ref() {
            if rule.is_enabled() {
                index_set.insert(RuleFilter::Rule(Self::GROUP_NAME, Self::GROUP_RULES[34]));
            }
        }
        if let Some(rule) = self.no_misleading_character_class.as_ref() {
            if rule.is_enabled() {
                index_set.insert(RuleFilter::Rule(Self::GROUP_NAME, Self::GROUP_RULES[35]));
            }
        }
        if let Some(rule) = self.no_misleading_instantiator.as_ref() {
            if rule.is_enabled() {
                index_set.insert(RuleFilter::Rule(Self::GROUP_NAME, Self::GROUP_RULES[36]));
            }
        }
        if let Some(rule) = self.no_misrefactored_shorthand_assign.as_ref() {
            if rule.is_enabled() {
                index_set.insert(RuleFilter::Rule(Self::GROUP_NAME, Self::GROUP_RULES[37]));
            }
        }
        if let Some(rule) = self.no_prototype_builtins.as_ref() {
            if rule.is_enabled() {
                index_set.insert(RuleFilter::Rule(Self::GROUP_NAME, Self::GROUP_RULES[38]));
            }
        }
        if let Some(rule) = self.no_redeclare.as_ref() {
            if rule.is_enabled() {
                index_set.insert(RuleFilter::Rule(Self::GROUP_NAME, Self::GROUP_RULES[39]));
            }
        }
        if let Some(rule) = self.no_redundant_use_strict.as_ref() {
            if rule.is_enabled() {
                index_set.insert(RuleFilter::Rule(Self::GROUP_NAME, Self::GROUP_RULES[40]));
            }
        }
        if let Some(rule) = self.no_self_compare.as_ref() {
            if rule.is_enabled() {
                index_set.insert(RuleFilter::Rule(Self::GROUP_NAME, Self::GROUP_RULES[41]));
            }
        }
        if let Some(rule) = self.no_shadow_restricted_names.as_ref() {
            if rule.is_enabled() {
                index_set.insert(RuleFilter::Rule(Self::GROUP_NAME, Self::GROUP_RULES[42]));
            }
        }
        if let Some(rule) = self.no_skipped_tests.as_ref() {
            if rule.is_enabled() {
                index_set.insert(RuleFilter::Rule(Self::GROUP_NAME, Self::GROUP_RULES[43]));
            }
        }
        if let Some(rule) = self.no_sparse_array.as_ref() {
            if rule.is_enabled() {
                index_set.insert(RuleFilter::Rule(Self::GROUP_NAME, Self::GROUP_RULES[44]));
            }
        }
        if let Some(rule) = self.no_suspicious_semicolon_in_jsx.as_ref() {
            if rule.is_enabled() {
                index_set.insert(RuleFilter::Rule(Self::GROUP_NAME, Self::GROUP_RULES[45]));
            }
        }
        if let Some(rule) = self.no_then_property.as_ref() {
            if rule.is_enabled() {
                index_set.insert(RuleFilter::Rule(Self::GROUP_NAME, Self::GROUP_RULES[46]));
            }
        }
        if let Some(rule) = self.no_unsafe_declaration_merging.as_ref() {
            if rule.is_enabled() {
                index_set.insert(RuleFilter::Rule(Self::GROUP_NAME, Self::GROUP_RULES[47]));
            }
        }
        if let Some(rule) = self.no_unsafe_negation.as_ref() {
            if rule.is_enabled() {
                index_set.insert(RuleFilter::Rule(Self::GROUP_NAME, Self::GROUP_RULES[48]));
            }
        }
        if let Some(rule) = self.use_await.as_ref() {
            if rule.is_enabled() {
                index_set.insert(RuleFilter::Rule(Self::GROUP_NAME, Self::GROUP_RULES[49]));
            }
        }
        if let Some(rule) = self.use_default_switch_clause_last.as_ref() {
            if rule.is_enabled() {
                index_set.insert(RuleFilter::Rule(Self::GROUP_NAME, Self::GROUP_RULES[50]));
            }
        }
        if let Some(rule) = self.use_getter_return.as_ref() {
            if rule.is_enabled() {
                index_set.insert(RuleFilter::Rule(Self::GROUP_NAME, Self::GROUP_RULES[51]));
            }
        }
        if let Some(rule) = self.use_is_array.as_ref() {
            if rule.is_enabled() {
                index_set.insert(RuleFilter::Rule(Self::GROUP_NAME, Self::GROUP_RULES[52]));
            }
        }
        if let Some(rule) = self.use_namespace_keyword.as_ref() {
            if rule.is_enabled() {
                index_set.insert(RuleFilter::Rule(Self::GROUP_NAME, Self::GROUP_RULES[53]));
            }
        }
        if let Some(rule) = self.use_valid_typeof.as_ref() {
            if rule.is_enabled() {
                index_set.insert(RuleFilter::Rule(Self::GROUP_NAME, Self::GROUP_RULES[54]));
            }
        }
        index_set
    }
    pub(crate) fn get_disabled_rules(&self) -> FxHashSet<RuleFilter<'static>> {
        let mut index_set = FxHashSet::default();
        if let Some(rule) = self.no_approximative_numeric_constant.as_ref() {
            if rule.is_disabled() {
                index_set.insert(RuleFilter::Rule(Self::GROUP_NAME, Self::GROUP_RULES[0]));
            }
        }
        if let Some(rule) = self.no_array_index_key.as_ref() {
            if rule.is_disabled() {
                index_set.insert(RuleFilter::Rule(Self::GROUP_NAME, Self::GROUP_RULES[1]));
            }
        }
        if let Some(rule) = self.no_assign_in_expressions.as_ref() {
            if rule.is_disabled() {
                index_set.insert(RuleFilter::Rule(Self::GROUP_NAME, Self::GROUP_RULES[2]));
            }
        }
        if let Some(rule) = self.no_async_promise_executor.as_ref() {
            if rule.is_disabled() {
                index_set.insert(RuleFilter::Rule(Self::GROUP_NAME, Self::GROUP_RULES[3]));
            }
        }
        if let Some(rule) = self.no_catch_assign.as_ref() {
            if rule.is_disabled() {
                index_set.insert(RuleFilter::Rule(Self::GROUP_NAME, Self::GROUP_RULES[4]));
            }
        }
        if let Some(rule) = self.no_class_assign.as_ref() {
            if rule.is_disabled() {
                index_set.insert(RuleFilter::Rule(Self::GROUP_NAME, Self::GROUP_RULES[5]));
            }
        }
        if let Some(rule) = self.no_comment_text.as_ref() {
            if rule.is_disabled() {
                index_set.insert(RuleFilter::Rule(Self::GROUP_NAME, Self::GROUP_RULES[6]));
            }
        }
        if let Some(rule) = self.no_compare_neg_zero.as_ref() {
            if rule.is_disabled() {
                index_set.insert(RuleFilter::Rule(Self::GROUP_NAME, Self::GROUP_RULES[7]));
            }
        }
        if let Some(rule) = self.no_confusing_labels.as_ref() {
            if rule.is_disabled() {
                index_set.insert(RuleFilter::Rule(Self::GROUP_NAME, Self::GROUP_RULES[8]));
            }
        }
        if let Some(rule) = self.no_confusing_void_type.as_ref() {
            if rule.is_disabled() {
                index_set.insert(RuleFilter::Rule(Self::GROUP_NAME, Self::GROUP_RULES[9]));
            }
        }
        if let Some(rule) = self.no_console_log.as_ref() {
            if rule.is_disabled() {
                index_set.insert(RuleFilter::Rule(Self::GROUP_NAME, Self::GROUP_RULES[10]));
            }
        }
        if let Some(rule) = self.no_const_enum.as_ref() {
            if rule.is_disabled() {
                index_set.insert(RuleFilter::Rule(Self::GROUP_NAME, Self::GROUP_RULES[11]));
            }
        }
        if let Some(rule) = self.no_control_characters_in_regex.as_ref() {
            if rule.is_disabled() {
                index_set.insert(RuleFilter::Rule(Self::GROUP_NAME, Self::GROUP_RULES[12]));
            }
        }
        if let Some(rule) = self.no_debugger.as_ref() {
            if rule.is_disabled() {
                index_set.insert(RuleFilter::Rule(Self::GROUP_NAME, Self::GROUP_RULES[13]));
            }
        }
        if let Some(rule) = self.no_double_equals.as_ref() {
            if rule.is_disabled() {
                index_set.insert(RuleFilter::Rule(Self::GROUP_NAME, Self::GROUP_RULES[14]));
            }
        }
        if let Some(rule) = self.no_duplicate_case.as_ref() {
            if rule.is_disabled() {
                index_set.insert(RuleFilter::Rule(Self::GROUP_NAME, Self::GROUP_RULES[15]));
            }
        }
        if let Some(rule) = self.no_duplicate_class_members.as_ref() {
            if rule.is_disabled() {
                index_set.insert(RuleFilter::Rule(Self::GROUP_NAME, Self::GROUP_RULES[16]));
            }
        }
        if let Some(rule) = self.no_duplicate_jsx_props.as_ref() {
            if rule.is_disabled() {
                index_set.insert(RuleFilter::Rule(Self::GROUP_NAME, Self::GROUP_RULES[17]));
            }
        }
        if let Some(rule) = self.no_duplicate_object_keys.as_ref() {
            if rule.is_disabled() {
                index_set.insert(RuleFilter::Rule(Self::GROUP_NAME, Self::GROUP_RULES[18]));
            }
        }
        if let Some(rule) = self.no_duplicate_parameters.as_ref() {
            if rule.is_disabled() {
                index_set.insert(RuleFilter::Rule(Self::GROUP_NAME, Self::GROUP_RULES[19]));
            }
        }
        if let Some(rule) = self.no_duplicate_test_hooks.as_ref() {
            if rule.is_disabled() {
                index_set.insert(RuleFilter::Rule(Self::GROUP_NAME, Self::GROUP_RULES[20]));
            }
        }
        if let Some(rule) = self.no_empty_block_statements.as_ref() {
            if rule.is_disabled() {
                index_set.insert(RuleFilter::Rule(Self::GROUP_NAME, Self::GROUP_RULES[21]));
            }
        }
        if let Some(rule) = self.no_empty_interface.as_ref() {
            if rule.is_disabled() {
                index_set.insert(RuleFilter::Rule(Self::GROUP_NAME, Self::GROUP_RULES[22]));
            }
        }
        if let Some(rule) = self.no_explicit_any.as_ref() {
            if rule.is_disabled() {
                index_set.insert(RuleFilter::Rule(Self::GROUP_NAME, Self::GROUP_RULES[23]));
            }
        }
        if let Some(rule) = self.no_exports_in_test.as_ref() {
            if rule.is_disabled() {
                index_set.insert(RuleFilter::Rule(Self::GROUP_NAME, Self::GROUP_RULES[24]));
            }
        }
        if let Some(rule) = self.no_extra_non_null_assertion.as_ref() {
            if rule.is_disabled() {
                index_set.insert(RuleFilter::Rule(Self::GROUP_NAME, Self::GROUP_RULES[25]));
            }
        }
        if let Some(rule) = self.no_fallthrough_switch_clause.as_ref() {
            if rule.is_disabled() {
                index_set.insert(RuleFilter::Rule(Self::GROUP_NAME, Self::GROUP_RULES[26]));
            }
        }
        if let Some(rule) = self.no_focused_tests.as_ref() {
            if rule.is_disabled() {
                index_set.insert(RuleFilter::Rule(Self::GROUP_NAME, Self::GROUP_RULES[27]));
            }
        }
        if let Some(rule) = self.no_function_assign.as_ref() {
            if rule.is_disabled() {
                index_set.insert(RuleFilter::Rule(Self::GROUP_NAME, Self::GROUP_RULES[28]));
            }
        }
        if let Some(rule) = self.no_global_assign.as_ref() {
            if rule.is_disabled() {
                index_set.insert(RuleFilter::Rule(Self::GROUP_NAME, Self::GROUP_RULES[29]));
            }
        }
        if let Some(rule) = self.no_global_is_finite.as_ref() {
            if rule.is_disabled() {
                index_set.insert(RuleFilter::Rule(Self::GROUP_NAME, Self::GROUP_RULES[30]));
            }
        }
        if let Some(rule) = self.no_global_is_nan.as_ref() {
            if rule.is_disabled() {
                index_set.insert(RuleFilter::Rule(Self::GROUP_NAME, Self::GROUP_RULES[31]));
            }
        }
        if let Some(rule) = self.no_implicit_any_let.as_ref() {
            if rule.is_disabled() {
                index_set.insert(RuleFilter::Rule(Self::GROUP_NAME, Self::GROUP_RULES[32]));
            }
        }
        if let Some(rule) = self.no_import_assign.as_ref() {
            if rule.is_disabled() {
                index_set.insert(RuleFilter::Rule(Self::GROUP_NAME, Self::GROUP_RULES[33]));
            }
        }
        if let Some(rule) = self.no_label_var.as_ref() {
            if rule.is_disabled() {
                index_set.insert(RuleFilter::Rule(Self::GROUP_NAME, Self::GROUP_RULES[34]));
            }
        }
        if let Some(rule) = self.no_misleading_character_class.as_ref() {
            if rule.is_disabled() {
                index_set.insert(RuleFilter::Rule(Self::GROUP_NAME, Self::GROUP_RULES[35]));
            }
        }
        if let Some(rule) = self.no_misleading_instantiator.as_ref() {
            if rule.is_disabled() {
                index_set.insert(RuleFilter::Rule(Self::GROUP_NAME, Self::GROUP_RULES[36]));
            }
        }
        if let Some(rule) = self.no_misrefactored_shorthand_assign.as_ref() {
            if rule.is_disabled() {
                index_set.insert(RuleFilter::Rule(Self::GROUP_NAME, Self::GROUP_RULES[37]));
            }
        }
        if let Some(rule) = self.no_prototype_builtins.as_ref() {
            if rule.is_disabled() {
                index_set.insert(RuleFilter::Rule(Self::GROUP_NAME, Self::GROUP_RULES[38]));
            }
        }
        if let Some(rule) = self.no_redeclare.as_ref() {
            if rule.is_disabled() {
                index_set.insert(RuleFilter::Rule(Self::GROUP_NAME, Self::GROUP_RULES[39]));
            }
        }
        if let Some(rule) = self.no_redundant_use_strict.as_ref() {
            if rule.is_disabled() {
                index_set.insert(RuleFilter::Rule(Self::GROUP_NAME, Self::GROUP_RULES[40]));
            }
        }
        if let Some(rule) = self.no_self_compare.as_ref() {
            if rule.is_disabled() {
                index_set.insert(RuleFilter::Rule(Self::GROUP_NAME, Self::GROUP_RULES[41]));
            }
        }
        if let Some(rule) = self.no_shadow_restricted_names.as_ref() {
            if rule.is_disabled() {
                index_set.insert(RuleFilter::Rule(Self::GROUP_NAME, Self::GROUP_RULES[42]));
            }
        }
        if let Some(rule) = self.no_skipped_tests.as_ref() {
            if rule.is_disabled() {
                index_set.insert(RuleFilter::Rule(Self::GROUP_NAME, Self::GROUP_RULES[43]));
            }
        }
        if let Some(rule) = self.no_sparse_array.as_ref() {
            if rule.is_disabled() {
                index_set.insert(RuleFilter::Rule(Self::GROUP_NAME, Self::GROUP_RULES[44]));
            }
        }
        if let Some(rule) = self.no_suspicious_semicolon_in_jsx.as_ref() {
            if rule.is_disabled() {
                index_set.insert(RuleFilter::Rule(Self::GROUP_NAME, Self::GROUP_RULES[45]));
            }
        }
        if let Some(rule) = self.no_then_property.as_ref() {
            if rule.is_disabled() {
                index_set.insert(RuleFilter::Rule(Self::GROUP_NAME, Self::GROUP_RULES[46]));
            }
        }
        if let Some(rule) = self.no_unsafe_declaration_merging.as_ref() {
            if rule.is_disabled() {
                index_set.insert(RuleFilter::Rule(Self::GROUP_NAME, Self::GROUP_RULES[47]));
            }
        }
        if let Some(rule) = self.no_unsafe_negation.as_ref() {
            if rule.is_disabled() {
                index_set.insert(RuleFilter::Rule(Self::GROUP_NAME, Self::GROUP_RULES[48]));
            }
        }
        if let Some(rule) = self.use_await.as_ref() {
            if rule.is_disabled() {
                index_set.insert(RuleFilter::Rule(Self::GROUP_NAME, Self::GROUP_RULES[49]));
            }
        }
        if let Some(rule) = self.use_default_switch_clause_last.as_ref() {
            if rule.is_disabled() {
                index_set.insert(RuleFilter::Rule(Self::GROUP_NAME, Self::GROUP_RULES[50]));
            }
        }
        if let Some(rule) = self.use_getter_return.as_ref() {
            if rule.is_disabled() {
                index_set.insert(RuleFilter::Rule(Self::GROUP_NAME, Self::GROUP_RULES[51]));
            }
        }
        if let Some(rule) = self.use_is_array.as_ref() {
            if rule.is_disabled() {
                index_set.insert(RuleFilter::Rule(Self::GROUP_NAME, Self::GROUP_RULES[52]));
            }
        }
        if let Some(rule) = self.use_namespace_keyword.as_ref() {
            if rule.is_disabled() {
                index_set.insert(RuleFilter::Rule(Self::GROUP_NAME, Self::GROUP_RULES[53]));
            }
        }
        if let Some(rule) = self.use_valid_typeof.as_ref() {
            if rule.is_disabled() {
                index_set.insert(RuleFilter::Rule(Self::GROUP_NAME, Self::GROUP_RULES[54]));
            }
        }
        index_set
    }
    #[doc = r" Checks if, given a rule name, matches one of the rules contained in this category"]
    pub(crate) fn has_rule(rule_name: &str) -> Option<&'static str> {
        Some(Self::GROUP_RULES[Self::GROUP_RULES.binary_search(&rule_name).ok()?])
    }
    #[doc = r" Checks if, given a rule name, it is marked as recommended"]
    pub(crate) fn is_recommended_rule(rule_name: &str) -> bool {
        Self::RECOMMENDED_RULES.contains(&rule_name)
    }
    pub(crate) fn recommended_rules_as_filters() -> &'static [RuleFilter<'static>] {
        Self::RECOMMENDED_RULES_AS_FILTERS
    }
    pub(crate) fn all_rules_as_filters() -> &'static [RuleFilter<'static>] {
        Self::ALL_RULES_AS_FILTERS
    }
    #[doc = r" Select preset rules"]
    pub(crate) fn collect_preset_rules(
        &self,
        parent_is_all: bool,
        parent_is_recommended: bool,
        enabled_rules: &mut FxHashSet<RuleFilter<'static>>,
    ) {
        if self.is_all_true() || self.is_all_unset() && parent_is_all {
            enabled_rules.extend(Self::all_rules_as_filters());
        } else if self.is_recommended_true()
            || self.is_recommended_unset() && self.is_all_unset() && parent_is_recommended
        {
            enabled_rules.extend(Self::recommended_rules_as_filters());
        }
    }
    pub(crate) fn get_rule_configuration(
        &self,
        rule_name: &str,
    ) -> Option<(RulePlainConfiguration, Option<RuleOptions>)> {
        match rule_name {
            "noApproximativeNumericConstant" => self
                .no_approximative_numeric_constant
                .as_ref()
                .map(|conf| (conf.level(), conf.get_options())),
            "noArrayIndexKey" => self
                .no_array_index_key
                .as_ref()
                .map(|conf| (conf.level(), conf.get_options())),
            "noAssignInExpressions" => self
                .no_assign_in_expressions
                .as_ref()
                .map(|conf| (conf.level(), conf.get_options())),
            "noAsyncPromiseExecutor" => self
                .no_async_promise_executor
                .as_ref()
                .map(|conf| (conf.level(), conf.get_options())),
            "noCatchAssign" => self
                .no_catch_assign
                .as_ref()
                .map(|conf| (conf.level(), conf.get_options())),
            "noClassAssign" => self
                .no_class_assign
                .as_ref()
                .map(|conf| (conf.level(), conf.get_options())),
            "noCommentText" => self
                .no_comment_text
                .as_ref()
                .map(|conf| (conf.level(), conf.get_options())),
            "noCompareNegZero" => self
                .no_compare_neg_zero
                .as_ref()
                .map(|conf| (conf.level(), conf.get_options())),
            "noConfusingLabels" => self
                .no_confusing_labels
                .as_ref()
                .map(|conf| (conf.level(), conf.get_options())),
            "noConfusingVoidType" => self
                .no_confusing_void_type
                .as_ref()
                .map(|conf| (conf.level(), conf.get_options())),
            "noConsoleLog" => self
                .no_console_log
                .as_ref()
                .map(|conf| (conf.level(), conf.get_options())),
            "noConstEnum" => self
                .no_const_enum
                .as_ref()
                .map(|conf| (conf.level(), conf.get_options())),
            "noControlCharactersInRegex" => self
                .no_control_characters_in_regex
                .as_ref()
                .map(|conf| (conf.level(), conf.get_options())),
            "noDebugger" => self
                .no_debugger
                .as_ref()
                .map(|conf| (conf.level(), conf.get_options())),
            "noDoubleEquals" => self
                .no_double_equals
                .as_ref()
                .map(|conf| (conf.level(), conf.get_options())),
            "noDuplicateCase" => self
                .no_duplicate_case
                .as_ref()
                .map(|conf| (conf.level(), conf.get_options())),
            "noDuplicateClassMembers" => self
                .no_duplicate_class_members
                .as_ref()
                .map(|conf| (conf.level(), conf.get_options())),
            "noDuplicateJsxProps" => self
                .no_duplicate_jsx_props
                .as_ref()
                .map(|conf| (conf.level(), conf.get_options())),
            "noDuplicateObjectKeys" => self
                .no_duplicate_object_keys
                .as_ref()
                .map(|conf| (conf.level(), conf.get_options())),
            "noDuplicateParameters" => self
                .no_duplicate_parameters
                .as_ref()
                .map(|conf| (conf.level(), conf.get_options())),
            "noDuplicateTestHooks" => self
                .no_duplicate_test_hooks
                .as_ref()
                .map(|conf| (conf.level(), conf.get_options())),
            "noEmptyBlockStatements" => self
                .no_empty_block_statements
                .as_ref()
                .map(|conf| (conf.level(), conf.get_options())),
            "noEmptyInterface" => self
                .no_empty_interface
                .as_ref()
                .map(|conf| (conf.level(), conf.get_options())),
            "noExplicitAny" => self
                .no_explicit_any
                .as_ref()
                .map(|conf| (conf.level(), conf.get_options())),
            "noExportsInTest" => self
                .no_exports_in_test
                .as_ref()
                .map(|conf| (conf.level(), conf.get_options())),
            "noExtraNonNullAssertion" => self
                .no_extra_non_null_assertion
                .as_ref()
                .map(|conf| (conf.level(), conf.get_options())),
            "noFallthroughSwitchClause" => self
                .no_fallthrough_switch_clause
                .as_ref()
                .map(|conf| (conf.level(), conf.get_options())),
            "noFocusedTests" => self
                .no_focused_tests
                .as_ref()
                .map(|conf| (conf.level(), conf.get_options())),
            "noFunctionAssign" => self
                .no_function_assign
                .as_ref()
                .map(|conf| (conf.level(), conf.get_options())),
            "noGlobalAssign" => self
                .no_global_assign
                .as_ref()
                .map(|conf| (conf.level(), conf.get_options())),
            "noGlobalIsFinite" => self
                .no_global_is_finite
                .as_ref()
                .map(|conf| (conf.level(), conf.get_options())),
            "noGlobalIsNan" => self
                .no_global_is_nan
                .as_ref()
                .map(|conf| (conf.level(), conf.get_options())),
            "noImplicitAnyLet" => self
                .no_implicit_any_let
                .as_ref()
                .map(|conf| (conf.level(), conf.get_options())),
            "noImportAssign" => self
                .no_import_assign
                .as_ref()
                .map(|conf| (conf.level(), conf.get_options())),
            "noLabelVar" => self
                .no_label_var
                .as_ref()
                .map(|conf| (conf.level(), conf.get_options())),
            "noMisleadingCharacterClass" => self
                .no_misleading_character_class
                .as_ref()
                .map(|conf| (conf.level(), conf.get_options())),
            "noMisleadingInstantiator" => self
                .no_misleading_instantiator
                .as_ref()
                .map(|conf| (conf.level(), conf.get_options())),
            "noMisrefactoredShorthandAssign" => self
                .no_misrefactored_shorthand_assign
                .as_ref()
                .map(|conf| (conf.level(), conf.get_options())),
            "noPrototypeBuiltins" => self
                .no_prototype_builtins
                .as_ref()
                .map(|conf| (conf.level(), conf.get_options())),
            "noRedeclare" => self
                .no_redeclare
                .as_ref()
                .map(|conf| (conf.level(), conf.get_options())),
            "noRedundantUseStrict" => self
                .no_redundant_use_strict
                .as_ref()
                .map(|conf| (conf.level(), conf.get_options())),
            "noSelfCompare" => self
                .no_self_compare
                .as_ref()
                .map(|conf| (conf.level(), conf.get_options())),
            "noShadowRestrictedNames" => self
                .no_shadow_restricted_names
                .as_ref()
                .map(|conf| (conf.level(), conf.get_options())),
            "noSkippedTests" => self
                .no_skipped_tests
                .as_ref()
                .map(|conf| (conf.level(), conf.get_options())),
            "noSparseArray" => self
                .no_sparse_array
                .as_ref()
                .map(|conf| (conf.level(), conf.get_options())),
            "noSuspiciousSemicolonInJsx" => self
                .no_suspicious_semicolon_in_jsx
                .as_ref()
                .map(|conf| (conf.level(), conf.get_options())),
            "noThenProperty" => self
                .no_then_property
                .as_ref()
                .map(|conf| (conf.level(), conf.get_options())),
            "noUnsafeDeclarationMerging" => self
                .no_unsafe_declaration_merging
                .as_ref()
                .map(|conf| (conf.level(), conf.get_options())),
            "noUnsafeNegation" => self
                .no_unsafe_negation
                .as_ref()
                .map(|conf| (conf.level(), conf.get_options())),
            "useAwait" => self
                .use_await
                .as_ref()
                .map(|conf| (conf.level(), conf.get_options())),
            "useDefaultSwitchClauseLast" => self
                .use_default_switch_clause_last
                .as_ref()
                .map(|conf| (conf.level(), conf.get_options())),
            "useGetterReturn" => self
                .use_getter_return
                .as_ref()
                .map(|conf| (conf.level(), conf.get_options())),
            "useIsArray" => self
                .use_is_array
                .as_ref()
                .map(|conf| (conf.level(), conf.get_options())),
            "useNamespaceKeyword" => self
                .use_namespace_keyword
                .as_ref()
                .map(|conf| (conf.level(), conf.get_options())),
            "useValidTypeof" => self
                .use_valid_typeof
                .as_ref()
                .map(|conf| (conf.level(), conf.get_options())),
            _ => None,
        }
    }
}
#[test]
fn test_order() {
    for items in A11y::GROUP_RULES.windows(2) {
        assert!(items[0] < items[1], "{} < {}", items[0], items[1]);
    }
    for items in Complexity::GROUP_RULES.windows(2) {
        assert!(items[0] < items[1], "{} < {}", items[0], items[1]);
    }
    for items in Correctness::GROUP_RULES.windows(2) {
        assert!(items[0] < items[1], "{} < {}", items[0], items[1]);
    }
    for items in Nursery::GROUP_RULES.windows(2) {
        assert!(items[0] < items[1], "{} < {}", items[0], items[1]);
    }
    for items in Performance::GROUP_RULES.windows(2) {
        assert!(items[0] < items[1], "{} < {}", items[0], items[1]);
    }
    for items in Security::GROUP_RULES.windows(2) {
        assert!(items[0] < items[1], "{} < {}", items[0], items[1]);
    }
    for items in Style::GROUP_RULES.windows(2) {
        assert!(items[0] < items[1], "{} < {}", items[0], items[1]);
    }
    for items in Suspicious::GROUP_RULES.windows(2) {
        assert!(items[0] < items[1], "{} < {}", items[0], items[1]);
    }
}<|MERGE_RESOLUTION|>--- conflicted
+++ resolved
@@ -2878,9 +2878,6 @@
     #[doc = "Disallow shorthand properties that override related longhand properties."]
     #[serde(skip_serializing_if = "Option::is_none")]
     pub no_shorthand_property_overrides: Option<RuleConfiguration<NoShorthandPropertyOverrides>>,
-    #[doc = "Enforce that static, visible elements (such as \\<div>) that have click handlers use the valid role attribute."]
-    #[serde(skip_serializing_if = "Option::is_none")]
-    pub no_static_element_interactions: Option<RuleConfiguration<NoStaticElementInteractions>>,
     #[doc = "Enforce the use of String.slice() over String.substr() and String.substring()."]
     #[serde(skip_serializing_if = "Option::is_none")]
     pub no_substr: Option<RuleFixConfiguration<NoSubstr>>,
@@ -3026,7 +3023,6 @@
         "noReactSpecificProps",
         "noRestrictedImports",
         "noShorthandPropertyOverrides",
-        "noStaticElementInteractions",
         "noSubstr",
         "noUndeclaredDependencies",
         "noUnknownFunction",
@@ -3102,15 +3098,12 @@
         RuleFilter::Rule(Self::GROUP_NAME, Self::GROUP_RULES[14]),
         RuleFilter::Rule(Self::GROUP_NAME, Self::GROUP_RULES[16]),
         RuleFilter::Rule(Self::GROUP_NAME, Self::GROUP_RULES[20]),
-        RuleFilter::Rule(Self::GROUP_NAME, Self::GROUP_RULES[24]),
+        RuleFilter::Rule(Self::GROUP_NAME, Self::GROUP_RULES[23]),
+        RuleFilter::Rule(Self::GROUP_NAME, Self::GROUP_RULES[25]),
         RuleFilter::Rule(Self::GROUP_NAME, Self::GROUP_RULES[26]),
         RuleFilter::Rule(Self::GROUP_NAME, Self::GROUP_RULES[27]),
         RuleFilter::Rule(Self::GROUP_NAME, Self::GROUP_RULES[28]),
         RuleFilter::Rule(Self::GROUP_NAME, Self::GROUP_RULES[29]),
-<<<<<<< HEAD
-        RuleFilter::Rule(Self::GROUP_NAME, Self::GROUP_RULES[30]),
-=======
->>>>>>> 67579a19
         RuleFilter::Rule(Self::GROUP_NAME, Self::GROUP_RULES[40]),
         RuleFilter::Rule(Self::GROUP_NAME, Self::GROUP_RULES[43]),
         RuleFilter::Rule(Self::GROUP_NAME, Self::GROUP_RULES[44]),
@@ -3294,86 +3287,82 @@
                 index_set.insert(RuleFilter::Rule(Self::GROUP_NAME, Self::GROUP_RULES[20]));
             }
         }
-        if let Some(rule) = self.no_static_element_interactions.as_ref() {
+        if let Some(rule) = self.no_substr.as_ref() {
             if rule.is_enabled() {
                 index_set.insert(RuleFilter::Rule(Self::GROUP_NAME, Self::GROUP_RULES[21]));
             }
         }
-        if let Some(rule) = self.no_substr.as_ref() {
+        if let Some(rule) = self.no_undeclared_dependencies.as_ref() {
             if rule.is_enabled() {
                 index_set.insert(RuleFilter::Rule(Self::GROUP_NAME, Self::GROUP_RULES[22]));
             }
         }
-        if let Some(rule) = self.no_undeclared_dependencies.as_ref() {
+        if let Some(rule) = self.no_unknown_function.as_ref() {
             if rule.is_enabled() {
                 index_set.insert(RuleFilter::Rule(Self::GROUP_NAME, Self::GROUP_RULES[23]));
             }
         }
-        if let Some(rule) = self.no_unknown_function.as_ref() {
+        if let Some(rule) = self.no_unknown_media_feature_name.as_ref() {
             if rule.is_enabled() {
                 index_set.insert(RuleFilter::Rule(Self::GROUP_NAME, Self::GROUP_RULES[24]));
             }
         }
-        if let Some(rule) = self.no_unknown_media_feature_name.as_ref() {
+        if let Some(rule) = self.no_unknown_property.as_ref() {
             if rule.is_enabled() {
                 index_set.insert(RuleFilter::Rule(Self::GROUP_NAME, Self::GROUP_RULES[25]));
             }
         }
-        if let Some(rule) = self.no_unknown_property.as_ref() {
+        if let Some(rule) = self.no_unknown_pseudo_class_selector.as_ref() {
             if rule.is_enabled() {
                 index_set.insert(RuleFilter::Rule(Self::GROUP_NAME, Self::GROUP_RULES[26]));
             }
         }
-        if let Some(rule) = self.no_unknown_pseudo_class_selector.as_ref() {
+        if let Some(rule) = self.no_unknown_selector_pseudo_element.as_ref() {
             if rule.is_enabled() {
                 index_set.insert(RuleFilter::Rule(Self::GROUP_NAME, Self::GROUP_RULES[27]));
             }
         }
-        if let Some(rule) = self.no_unknown_selector_pseudo_element.as_ref() {
+        if let Some(rule) = self.no_unknown_unit.as_ref() {
             if rule.is_enabled() {
                 index_set.insert(RuleFilter::Rule(Self::GROUP_NAME, Self::GROUP_RULES[28]));
             }
         }
-        if let Some(rule) = self.no_unknown_unit.as_ref() {
+        if let Some(rule) = self.no_unmatchable_anb_selector.as_ref() {
             if rule.is_enabled() {
                 index_set.insert(RuleFilter::Rule(Self::GROUP_NAME, Self::GROUP_RULES[29]));
             }
         }
-        if let Some(rule) = self.no_unmatchable_anb_selector.as_ref() {
+        if let Some(rule) = self.no_unused_function_parameters.as_ref() {
             if rule.is_enabled() {
                 index_set.insert(RuleFilter::Rule(Self::GROUP_NAME, Self::GROUP_RULES[30]));
             }
         }
-        if let Some(rule) = self.no_unused_function_parameters.as_ref() {
+        if let Some(rule) = self.no_useless_string_concat.as_ref() {
             if rule.is_enabled() {
                 index_set.insert(RuleFilter::Rule(Self::GROUP_NAME, Self::GROUP_RULES[31]));
             }
         }
-        if let Some(rule) = self.no_useless_string_concat.as_ref() {
+        if let Some(rule) = self.no_useless_undefined_initialization.as_ref() {
             if rule.is_enabled() {
                 index_set.insert(RuleFilter::Rule(Self::GROUP_NAME, Self::GROUP_RULES[32]));
             }
         }
-        if let Some(rule) = self.no_useless_undefined_initialization.as_ref() {
+        if let Some(rule) = self.no_yoda_expression.as_ref() {
             if rule.is_enabled() {
                 index_set.insert(RuleFilter::Rule(Self::GROUP_NAME, Self::GROUP_RULES[33]));
             }
         }
-        if let Some(rule) = self.no_yoda_expression.as_ref() {
+        if let Some(rule) = self.use_adjacent_overload_signatures.as_ref() {
             if rule.is_enabled() {
                 index_set.insert(RuleFilter::Rule(Self::GROUP_NAME, Self::GROUP_RULES[34]));
             }
         }
-        if let Some(rule) = self.use_adjacent_overload_signatures.as_ref() {
+        if let Some(rule) = self.use_consistent_builtin_instantiation.as_ref() {
             if rule.is_enabled() {
                 index_set.insert(RuleFilter::Rule(Self::GROUP_NAME, Self::GROUP_RULES[35]));
             }
         }
-<<<<<<< HEAD
-        if let Some(rule) = self.use_consistent_builtin_instantiation.as_ref() {
-=======
         if let Some(rule) = self.use_consistent_curly_braces.as_ref() {
->>>>>>> 67579a19
             if rule.is_enabled() {
                 index_set.insert(RuleFilter::Rule(Self::GROUP_NAME, Self::GROUP_RULES[36]));
             }
@@ -3577,86 +3566,82 @@
                 index_set.insert(RuleFilter::Rule(Self::GROUP_NAME, Self::GROUP_RULES[20]));
             }
         }
-        if let Some(rule) = self.no_static_element_interactions.as_ref() {
+        if let Some(rule) = self.no_substr.as_ref() {
             if rule.is_disabled() {
                 index_set.insert(RuleFilter::Rule(Self::GROUP_NAME, Self::GROUP_RULES[21]));
             }
         }
-        if let Some(rule) = self.no_substr.as_ref() {
+        if let Some(rule) = self.no_undeclared_dependencies.as_ref() {
             if rule.is_disabled() {
                 index_set.insert(RuleFilter::Rule(Self::GROUP_NAME, Self::GROUP_RULES[22]));
             }
         }
-        if let Some(rule) = self.no_undeclared_dependencies.as_ref() {
+        if let Some(rule) = self.no_unknown_function.as_ref() {
             if rule.is_disabled() {
                 index_set.insert(RuleFilter::Rule(Self::GROUP_NAME, Self::GROUP_RULES[23]));
             }
         }
-        if let Some(rule) = self.no_unknown_function.as_ref() {
+        if let Some(rule) = self.no_unknown_media_feature_name.as_ref() {
             if rule.is_disabled() {
                 index_set.insert(RuleFilter::Rule(Self::GROUP_NAME, Self::GROUP_RULES[24]));
             }
         }
-        if let Some(rule) = self.no_unknown_media_feature_name.as_ref() {
+        if let Some(rule) = self.no_unknown_property.as_ref() {
             if rule.is_disabled() {
                 index_set.insert(RuleFilter::Rule(Self::GROUP_NAME, Self::GROUP_RULES[25]));
             }
         }
-        if let Some(rule) = self.no_unknown_property.as_ref() {
+        if let Some(rule) = self.no_unknown_pseudo_class_selector.as_ref() {
             if rule.is_disabled() {
                 index_set.insert(RuleFilter::Rule(Self::GROUP_NAME, Self::GROUP_RULES[26]));
             }
         }
-        if let Some(rule) = self.no_unknown_pseudo_class_selector.as_ref() {
+        if let Some(rule) = self.no_unknown_selector_pseudo_element.as_ref() {
             if rule.is_disabled() {
                 index_set.insert(RuleFilter::Rule(Self::GROUP_NAME, Self::GROUP_RULES[27]));
             }
         }
-        if let Some(rule) = self.no_unknown_selector_pseudo_element.as_ref() {
+        if let Some(rule) = self.no_unknown_unit.as_ref() {
             if rule.is_disabled() {
                 index_set.insert(RuleFilter::Rule(Self::GROUP_NAME, Self::GROUP_RULES[28]));
             }
         }
-        if let Some(rule) = self.no_unknown_unit.as_ref() {
+        if let Some(rule) = self.no_unmatchable_anb_selector.as_ref() {
             if rule.is_disabled() {
                 index_set.insert(RuleFilter::Rule(Self::GROUP_NAME, Self::GROUP_RULES[29]));
             }
         }
-        if let Some(rule) = self.no_unmatchable_anb_selector.as_ref() {
+        if let Some(rule) = self.no_unused_function_parameters.as_ref() {
             if rule.is_disabled() {
                 index_set.insert(RuleFilter::Rule(Self::GROUP_NAME, Self::GROUP_RULES[30]));
             }
         }
-        if let Some(rule) = self.no_unused_function_parameters.as_ref() {
+        if let Some(rule) = self.no_useless_string_concat.as_ref() {
             if rule.is_disabled() {
                 index_set.insert(RuleFilter::Rule(Self::GROUP_NAME, Self::GROUP_RULES[31]));
             }
         }
-        if let Some(rule) = self.no_useless_string_concat.as_ref() {
+        if let Some(rule) = self.no_useless_undefined_initialization.as_ref() {
             if rule.is_disabled() {
                 index_set.insert(RuleFilter::Rule(Self::GROUP_NAME, Self::GROUP_RULES[32]));
             }
         }
-        if let Some(rule) = self.no_useless_undefined_initialization.as_ref() {
+        if let Some(rule) = self.no_yoda_expression.as_ref() {
             if rule.is_disabled() {
                 index_set.insert(RuleFilter::Rule(Self::GROUP_NAME, Self::GROUP_RULES[33]));
             }
         }
-        if let Some(rule) = self.no_yoda_expression.as_ref() {
+        if let Some(rule) = self.use_adjacent_overload_signatures.as_ref() {
             if rule.is_disabled() {
                 index_set.insert(RuleFilter::Rule(Self::GROUP_NAME, Self::GROUP_RULES[34]));
             }
         }
-        if let Some(rule) = self.use_adjacent_overload_signatures.as_ref() {
+        if let Some(rule) = self.use_consistent_builtin_instantiation.as_ref() {
             if rule.is_disabled() {
                 index_set.insert(RuleFilter::Rule(Self::GROUP_NAME, Self::GROUP_RULES[35]));
             }
         }
-<<<<<<< HEAD
-        if let Some(rule) = self.use_consistent_builtin_instantiation.as_ref() {
-=======
         if let Some(rule) = self.use_consistent_curly_braces.as_ref() {
->>>>>>> 67579a19
             if rule.is_disabled() {
                 index_set.insert(RuleFilter::Rule(Self::GROUP_NAME, Self::GROUP_RULES[36]));
             }
@@ -3869,10 +3854,6 @@
                 .map(|conf| (conf.level(), conf.get_options())),
             "noShorthandPropertyOverrides" => self
                 .no_shorthand_property_overrides
-                .as_ref()
-                .map(|conf| (conf.level(), conf.get_options())),
-            "noStaticElementInteractions" => self
-                .no_static_element_interactions
                 .as_ref()
                 .map(|conf| (conf.level(), conf.get_options())),
             "noSubstr" => self
