//! Generated file, do not edit by hand, see `xtask/codegen`

use super::RulePlainConfiguration;
use crate::{RuleConfiguration, RuleFixConfiguration};
use biome_analyze::{options::RuleOptions, RuleFilter};
use biome_console::markup;
use biome_css_analyze::options::*;
use biome_deserialize::{DeserializableValidator, DeserializationDiagnostic};
use biome_deserialize_macros::{Deserializable, Merge};
use biome_diagnostics::{Category, Severity};
use biome_js_analyze::options::*;
use biome_json_analyze::options::*;
use biome_rowan::TextRange;
use rustc_hash::FxHashSet;
#[cfg(feature = "schema")]
use schemars::JsonSchema;
use serde::{Deserialize, Serialize};
#[derive(
    Clone,
    Copy,
    Debug,
    Deserializable,
    Eq,
    Hash,
    Merge,
    Ord,
    PartialEq,
    PartialOrd,
    serde :: Deserialize,
    serde :: Serialize,
)]
#[cfg_attr(feature = "schema", derive(JsonSchema))]
#[serde(rename_all = "camelCase")]
pub enum RuleGroup {
    A11y,
    Complexity,
    Correctness,
    Nursery,
    Performance,
    Security,
    Style,
    Suspicious,
}
impl RuleGroup {
    pub const fn as_str(self) -> &'static str {
        match self {
            Self::A11y => A11y::GROUP_NAME,
            Self::Complexity => Complexity::GROUP_NAME,
            Self::Correctness => Correctness::GROUP_NAME,
            Self::Nursery => Nursery::GROUP_NAME,
            Self::Performance => Performance::GROUP_NAME,
            Self::Security => Security::GROUP_NAME,
            Self::Style => Style::GROUP_NAME,
            Self::Suspicious => Suspicious::GROUP_NAME,
        }
    }
}
impl std::str::FromStr for RuleGroup {
    type Err = &'static str;
    fn from_str(s: &str) -> Result<Self, Self::Err> {
        match s {
            A11y::GROUP_NAME => Ok(Self::A11y),
            Complexity::GROUP_NAME => Ok(Self::Complexity),
            Correctness::GROUP_NAME => Ok(Self::Correctness),
            Nursery::GROUP_NAME => Ok(Self::Nursery),
            Performance::GROUP_NAME => Ok(Self::Performance),
            Security::GROUP_NAME => Ok(Self::Security),
            Style::GROUP_NAME => Ok(Self::Style),
            Suspicious::GROUP_NAME => Ok(Self::Suspicious),
            _ => Err("This rule group doesn't exist."),
        }
    }
}
#[derive(Clone, Debug, Default, Deserialize, Deserializable, Eq, Merge, PartialEq, Serialize)]
#[deserializable(with_validator)]
#[cfg_attr(feature = "schema", derive(JsonSchema))]
#[serde(rename_all = "camelCase", deny_unknown_fields)]
pub struct Rules {
    #[doc = r" It enables the lint rules recommended by Biome. `true` by default."]
    #[serde(skip_serializing_if = "Option::is_none")]
    pub recommended: Option<bool>,
    #[doc = r" It enables ALL rules. The rules that belong to `nursery` won't be enabled."]
    #[serde(skip_serializing_if = "Option::is_none")]
    pub all: Option<bool>,
    #[deserializable(rename = "a11y")]
    #[serde(skip_serializing_if = "Option::is_none")]
    pub a11y: Option<A11y>,
    #[deserializable(rename = "complexity")]
    #[serde(skip_serializing_if = "Option::is_none")]
    pub complexity: Option<Complexity>,
    #[deserializable(rename = "correctness")]
    #[serde(skip_serializing_if = "Option::is_none")]
    pub correctness: Option<Correctness>,
    #[deserializable(rename = "nursery")]
    #[serde(skip_serializing_if = "Option::is_none")]
    pub nursery: Option<Nursery>,
    #[deserializable(rename = "performance")]
    #[serde(skip_serializing_if = "Option::is_none")]
    pub performance: Option<Performance>,
    #[deserializable(rename = "security")]
    #[serde(skip_serializing_if = "Option::is_none")]
    pub security: Option<Security>,
    #[deserializable(rename = "style")]
    #[serde(skip_serializing_if = "Option::is_none")]
    pub style: Option<Style>,
    #[deserializable(rename = "suspicious")]
    #[serde(skip_serializing_if = "Option::is_none")]
    pub suspicious: Option<Suspicious>,
}
impl DeserializableValidator for Rules {
    fn validate(
        &mut self,
        _name: &str,
        range: TextRange,
        diagnostics: &mut Vec<DeserializationDiagnostic>,
    ) -> bool {
        if self.recommended == Some(true) && self.all == Some(true) {
            diagnostics . push (DeserializationDiagnostic :: new (markup ! (< Emphasis > "'recommended'" < / Emphasis > " and " < Emphasis > "'all'" < / Emphasis > " can't be both " < Emphasis > "'true'" < / Emphasis > ". You should choose only one of them.")) . with_range (range) . with_note (markup ! ("Biome will fallback to its defaults for this section."))) ;
            return false;
        }
        true
    }
}
impl Rules {
    #[doc = r" Checks if the code coming from [biome_diagnostics::Diagnostic] corresponds to a rule."]
    #[doc = r" Usually the code is built like {group}/{rule_name}"]
    pub fn has_rule(group: RuleGroup, rule_name: &str) -> Option<&'static str> {
        match group {
            RuleGroup::A11y => A11y::has_rule(rule_name),
            RuleGroup::Complexity => Complexity::has_rule(rule_name),
            RuleGroup::Correctness => Correctness::has_rule(rule_name),
            RuleGroup::Nursery => Nursery::has_rule(rule_name),
            RuleGroup::Performance => Performance::has_rule(rule_name),
            RuleGroup::Security => Security::has_rule(rule_name),
            RuleGroup::Style => Style::has_rule(rule_name),
            RuleGroup::Suspicious => Suspicious::has_rule(rule_name),
        }
    }
    #[doc = r" Given a category coming from [Diagnostic](biome_diagnostics::Diagnostic), this function returns"]
    #[doc = r" the [Severity](biome_diagnostics::Severity) associated to the rule, if the configuration changed it."]
    #[doc = r" If the severity is off or not set, then the function returns the default severity of the rule:"]
    #[doc = r" [Severity::Error] for recommended rules and [Severity::Warning] for other rules."]
    #[doc = r""]
    #[doc = r" If not, the function returns [None]."]
    pub fn get_severity_from_code(&self, category: &Category) -> Option<Severity> {
        let mut split_code = category.name().split('/');
        let _lint = split_code.next();
        debug_assert_eq!(_lint, Some("lint"));
        let group = <RuleGroup as std::str::FromStr>::from_str(split_code.next()?).ok()?;
        let rule_name = split_code.next()?;
        let rule_name = Self::has_rule(group, rule_name)?;
        let severity = match group {
            RuleGroup::A11y => self
                .a11y
                .as_ref()
                .and_then(|group| group.get_rule_configuration(rule_name))
                .filter(|(level, _)| !matches!(level, RulePlainConfiguration::Off))
                .map_or_else(
                    || {
                        if A11y::is_recommended_rule(rule_name) {
                            Severity::Error
                        } else {
                            Severity::Warning
                        }
                    },
                    |(level, _)| level.into(),
                ),
            RuleGroup::Complexity => self
                .complexity
                .as_ref()
                .and_then(|group| group.get_rule_configuration(rule_name))
                .filter(|(level, _)| !matches!(level, RulePlainConfiguration::Off))
                .map_or_else(
                    || {
                        if Complexity::is_recommended_rule(rule_name) {
                            Severity::Error
                        } else {
                            Severity::Warning
                        }
                    },
                    |(level, _)| level.into(),
                ),
            RuleGroup::Correctness => self
                .correctness
                .as_ref()
                .and_then(|group| group.get_rule_configuration(rule_name))
                .filter(|(level, _)| !matches!(level, RulePlainConfiguration::Off))
                .map_or_else(
                    || {
                        if Correctness::is_recommended_rule(rule_name) {
                            Severity::Error
                        } else {
                            Severity::Warning
                        }
                    },
                    |(level, _)| level.into(),
                ),
            RuleGroup::Nursery => self
                .nursery
                .as_ref()
                .and_then(|group| group.get_rule_configuration(rule_name))
                .filter(|(level, _)| !matches!(level, RulePlainConfiguration::Off))
                .map_or_else(
                    || {
                        if Nursery::is_recommended_rule(rule_name) {
                            Severity::Error
                        } else {
                            Severity::Warning
                        }
                    },
                    |(level, _)| level.into(),
                ),
            RuleGroup::Performance => self
                .performance
                .as_ref()
                .and_then(|group| group.get_rule_configuration(rule_name))
                .filter(|(level, _)| !matches!(level, RulePlainConfiguration::Off))
                .map_or_else(
                    || {
                        if Performance::is_recommended_rule(rule_name) {
                            Severity::Error
                        } else {
                            Severity::Warning
                        }
                    },
                    |(level, _)| level.into(),
                ),
            RuleGroup::Security => self
                .security
                .as_ref()
                .and_then(|group| group.get_rule_configuration(rule_name))
                .filter(|(level, _)| !matches!(level, RulePlainConfiguration::Off))
                .map_or_else(
                    || {
                        if Security::is_recommended_rule(rule_name) {
                            Severity::Error
                        } else {
                            Severity::Warning
                        }
                    },
                    |(level, _)| level.into(),
                ),
            RuleGroup::Style => self
                .style
                .as_ref()
                .and_then(|group| group.get_rule_configuration(rule_name))
                .filter(|(level, _)| !matches!(level, RulePlainConfiguration::Off))
                .map_or_else(
                    || {
                        if Style::is_recommended_rule(rule_name) {
                            Severity::Error
                        } else {
                            Severity::Warning
                        }
                    },
                    |(level, _)| level.into(),
                ),
            RuleGroup::Suspicious => self
                .suspicious
                .as_ref()
                .and_then(|group| group.get_rule_configuration(rule_name))
                .filter(|(level, _)| !matches!(level, RulePlainConfiguration::Off))
                .map_or_else(
                    || {
                        if Suspicious::is_recommended_rule(rule_name) {
                            Severity::Error
                        } else {
                            Severity::Warning
                        }
                    },
                    |(level, _)| level.into(),
                ),
        };
        Some(severity)
    }
    #[doc = r" Ensure that `recommended` is set to `true` or implied."]
    pub fn set_recommended(&mut self) {
        if self.all != Some(true) && self.recommended == Some(false) {
            self.recommended = Some(true)
        }
        if let Some(group) = &mut self.a11y {
            group.recommended = None;
        }
        if let Some(group) = &mut self.complexity {
            group.recommended = None;
        }
        if let Some(group) = &mut self.correctness {
            group.recommended = None;
        }
        if let Some(group) = &mut self.nursery {
            group.recommended = None;
        }
        if let Some(group) = &mut self.performance {
            group.recommended = None;
        }
        if let Some(group) = &mut self.security {
            group.recommended = None;
        }
        if let Some(group) = &mut self.style {
            group.recommended = None;
        }
        if let Some(group) = &mut self.suspicious {
            group.recommended = None;
        }
    }
    pub(crate) const fn is_recommended_false(&self) -> bool {
        matches!(self.recommended, Some(false))
    }
    pub(crate) const fn is_all_true(&self) -> bool {
        matches!(self.all, Some(true))
    }
    #[doc = r" It returns the enabled rules by default."]
    #[doc = r""]
    #[doc = r" The enabled rules are calculated from the difference with the disabled rules."]
    pub fn as_enabled_rules(&self) -> FxHashSet<RuleFilter<'static>> {
        let mut enabled_rules = FxHashSet::default();
        let mut disabled_rules = FxHashSet::default();
        if let Some(group) = self.a11y.as_ref() {
            group.collect_preset_rules(
                self.is_all_true(),
                !self.is_recommended_false(),
                &mut enabled_rules,
            );
            enabled_rules.extend(&group.get_enabled_rules());
            disabled_rules.extend(&group.get_disabled_rules());
        } else if self.is_all_true() {
            enabled_rules.extend(A11y::all_rules_as_filters());
        } else if !self.is_recommended_false() {
            enabled_rules.extend(A11y::recommended_rules_as_filters());
        }
        if let Some(group) = self.complexity.as_ref() {
            group.collect_preset_rules(
                self.is_all_true(),
                !self.is_recommended_false(),
                &mut enabled_rules,
            );
            enabled_rules.extend(&group.get_enabled_rules());
            disabled_rules.extend(&group.get_disabled_rules());
        } else if self.is_all_true() {
            enabled_rules.extend(Complexity::all_rules_as_filters());
        } else if !self.is_recommended_false() {
            enabled_rules.extend(Complexity::recommended_rules_as_filters());
        }
        if let Some(group) = self.correctness.as_ref() {
            group.collect_preset_rules(
                self.is_all_true(),
                !self.is_recommended_false(),
                &mut enabled_rules,
            );
            enabled_rules.extend(&group.get_enabled_rules());
            disabled_rules.extend(&group.get_disabled_rules());
        } else if self.is_all_true() {
            enabled_rules.extend(Correctness::all_rules_as_filters());
        } else if !self.is_recommended_false() {
            enabled_rules.extend(Correctness::recommended_rules_as_filters());
        }
        if let Some(group) = self.nursery.as_ref() {
            group.collect_preset_rules(
                self.is_all_true() && biome_flags::is_unstable(),
                !self.is_recommended_false() && biome_flags::is_unstable(),
                &mut enabled_rules,
            );
            enabled_rules.extend(&group.get_enabled_rules());
            disabled_rules.extend(&group.get_disabled_rules());
        } else if self.is_all_true() && biome_flags::is_unstable() {
            enabled_rules.extend(Nursery::all_rules_as_filters());
        } else if !self.is_recommended_false() && biome_flags::is_unstable() {
            enabled_rules.extend(Nursery::recommended_rules_as_filters());
        }
        if let Some(group) = self.performance.as_ref() {
            group.collect_preset_rules(
                self.is_all_true(),
                !self.is_recommended_false(),
                &mut enabled_rules,
            );
            enabled_rules.extend(&group.get_enabled_rules());
            disabled_rules.extend(&group.get_disabled_rules());
        } else if self.is_all_true() {
            enabled_rules.extend(Performance::all_rules_as_filters());
        } else if !self.is_recommended_false() {
            enabled_rules.extend(Performance::recommended_rules_as_filters());
        }
        if let Some(group) = self.security.as_ref() {
            group.collect_preset_rules(
                self.is_all_true(),
                !self.is_recommended_false(),
                &mut enabled_rules,
            );
            enabled_rules.extend(&group.get_enabled_rules());
            disabled_rules.extend(&group.get_disabled_rules());
        } else if self.is_all_true() {
            enabled_rules.extend(Security::all_rules_as_filters());
        } else if !self.is_recommended_false() {
            enabled_rules.extend(Security::recommended_rules_as_filters());
        }
        if let Some(group) = self.style.as_ref() {
            group.collect_preset_rules(
                self.is_all_true(),
                !self.is_recommended_false(),
                &mut enabled_rules,
            );
            enabled_rules.extend(&group.get_enabled_rules());
            disabled_rules.extend(&group.get_disabled_rules());
        } else if self.is_all_true() {
            enabled_rules.extend(Style::all_rules_as_filters());
        } else if !self.is_recommended_false() {
            enabled_rules.extend(Style::recommended_rules_as_filters());
        }
        if let Some(group) = self.suspicious.as_ref() {
            group.collect_preset_rules(
                self.is_all_true(),
                !self.is_recommended_false(),
                &mut enabled_rules,
            );
            enabled_rules.extend(&group.get_enabled_rules());
            disabled_rules.extend(&group.get_disabled_rules());
        } else if self.is_all_true() {
            enabled_rules.extend(Suspicious::all_rules_as_filters());
        } else if !self.is_recommended_false() {
            enabled_rules.extend(Suspicious::recommended_rules_as_filters());
        }
        enabled_rules.difference(&disabled_rules).copied().collect()
    }
}
#[derive(Clone, Debug, Default, Deserialize, Deserializable, Eq, Merge, PartialEq, Serialize)]
#[deserializable(with_validator)]
#[cfg_attr(feature = "schema", derive(JsonSchema))]
#[serde(rename_all = "camelCase", default, deny_unknown_fields)]
#[doc = r" A list of rules that belong to this group"]
pub struct A11y {
    #[doc = r" It enables the recommended rules for this group"]
    #[serde(skip_serializing_if = "Option::is_none")]
    pub recommended: Option<bool>,
    #[doc = r" It enables ALL rules for this group."]
    #[serde(skip_serializing_if = "Option::is_none")]
    pub all: Option<bool>,
    #[doc = "Enforce that the accessKey attribute is not used on any HTML element."]
    #[serde(skip_serializing_if = "Option::is_none")]
    pub no_access_key: Option<RuleFixConfiguration<NoAccessKey>>,
    #[doc = "Enforce that aria-hidden=\"true\" is not set on focusable elements."]
    #[serde(skip_serializing_if = "Option::is_none")]
    pub no_aria_hidden_on_focusable: Option<RuleFixConfiguration<NoAriaHiddenOnFocusable>>,
    #[doc = "Enforce that elements that do not support ARIA roles, states, and properties do not have those attributes."]
    #[serde(skip_serializing_if = "Option::is_none")]
    pub no_aria_unsupported_elements: Option<RuleFixConfiguration<NoAriaUnsupportedElements>>,
    #[doc = "Enforce that autoFocus prop is not used on elements."]
    #[serde(skip_serializing_if = "Option::is_none")]
    pub no_autofocus: Option<RuleFixConfiguration<NoAutofocus>>,
    #[doc = "Disallow target=\"_blank\" attribute without rel=\"noreferrer\""]
    #[serde(skip_serializing_if = "Option::is_none")]
    pub no_blank_target: Option<RuleFixConfiguration<NoBlankTarget>>,
    #[doc = "Enforces that no distracting elements are used."]
    #[serde(skip_serializing_if = "Option::is_none")]
    pub no_distracting_elements: Option<RuleFixConfiguration<NoDistractingElements>>,
    #[doc = "The scope prop should be used only on \\<th> elements."]
    #[serde(skip_serializing_if = "Option::is_none")]
    pub no_header_scope: Option<RuleFixConfiguration<NoHeaderScope>>,
    #[doc = "Enforce that non-interactive ARIA roles are not assigned to interactive HTML elements."]
    #[serde(skip_serializing_if = "Option::is_none")]
    pub no_interactive_element_to_noninteractive_role:
        Option<RuleFixConfiguration<NoInteractiveElementToNoninteractiveRole>>,
    #[doc = "Enforce that interactive ARIA roles are not assigned to non-interactive HTML elements."]
    #[serde(skip_serializing_if = "Option::is_none")]
    pub no_noninteractive_element_to_interactive_role:
        Option<RuleFixConfiguration<NoNoninteractiveElementToInteractiveRole>>,
    #[doc = "Enforce that tabIndex is not assigned to non-interactive HTML elements."]
    #[serde(skip_serializing_if = "Option::is_none")]
    pub no_noninteractive_tabindex: Option<RuleFixConfiguration<NoNoninteractiveTabindex>>,
    #[doc = "Prevent the usage of positive integers on tabIndex property"]
    #[serde(skip_serializing_if = "Option::is_none")]
    pub no_positive_tabindex: Option<RuleFixConfiguration<NoPositiveTabindex>>,
    #[doc = "Enforce img alt prop does not contain the word \"image\", \"picture\", or \"photo\"."]
    #[serde(skip_serializing_if = "Option::is_none")]
    pub no_redundant_alt: Option<RuleConfiguration<NoRedundantAlt>>,
    #[doc = "Enforce explicit role property is not the same as implicit/default role property on an element."]
    #[serde(skip_serializing_if = "Option::is_none")]
    pub no_redundant_roles: Option<RuleFixConfiguration<NoRedundantRoles>>,
    #[doc = "Enforces the usage of the title element for the svg element."]
    #[serde(skip_serializing_if = "Option::is_none")]
    pub no_svg_without_title: Option<RuleConfiguration<NoSvgWithoutTitle>>,
    #[doc = "Enforce that all elements that require alternative text have meaningful information to relay back to the end user."]
    #[serde(skip_serializing_if = "Option::is_none")]
    pub use_alt_text: Option<RuleConfiguration<UseAltText>>,
    #[doc = "Enforce that anchors have content and that the content is accessible to screen readers."]
    #[serde(skip_serializing_if = "Option::is_none")]
    pub use_anchor_content: Option<RuleFixConfiguration<UseAnchorContent>>,
    #[doc = "Enforce that tabIndex is assigned to non-interactive HTML elements with aria-activedescendant."]
    #[serde(skip_serializing_if = "Option::is_none")]
    pub use_aria_activedescendant_with_tabindex:
        Option<RuleFixConfiguration<UseAriaActivedescendantWithTabindex>>,
    #[doc = "Enforce that elements with ARIA roles must have all required ARIA attributes for that role."]
    #[serde(skip_serializing_if = "Option::is_none")]
    pub use_aria_props_for_role: Option<RuleConfiguration<UseAriaPropsForRole>>,
    #[doc = "Enforces the usage of the attribute type for the element button"]
    #[serde(skip_serializing_if = "Option::is_none")]
    pub use_button_type: Option<RuleConfiguration<UseButtonType>>,
    #[doc = "Enforce that heading elements (h1, h2, etc.) have content and that the content is accessible to screen readers. Accessible means that it is not hidden using the aria-hidden prop."]
    #[serde(skip_serializing_if = "Option::is_none")]
    pub use_heading_content: Option<RuleConfiguration<UseHeadingContent>>,
    #[doc = "Enforce that html element has lang attribute."]
    #[serde(skip_serializing_if = "Option::is_none")]
    pub use_html_lang: Option<RuleConfiguration<UseHtmlLang>>,
    #[doc = "Enforces the usage of the attribute title for the element iframe."]
    #[serde(skip_serializing_if = "Option::is_none")]
    pub use_iframe_title: Option<RuleConfiguration<UseIframeTitle>>,
    #[doc = "Enforce onClick is accompanied by at least one of the following: onKeyUp, onKeyDown, onKeyPress."]
    #[serde(skip_serializing_if = "Option::is_none")]
    pub use_key_with_click_events: Option<RuleConfiguration<UseKeyWithClickEvents>>,
    #[doc = "Enforce onMouseOver / onMouseOut are accompanied by onFocus / onBlur."]
    #[serde(skip_serializing_if = "Option::is_none")]
    pub use_key_with_mouse_events: Option<RuleConfiguration<UseKeyWithMouseEvents>>,
    #[doc = "Enforces that audio and video elements must have a track for captions."]
    #[serde(skip_serializing_if = "Option::is_none")]
    pub use_media_caption: Option<RuleConfiguration<UseMediaCaption>>,
    #[doc = "Enforce that all anchors are valid, and they are navigable elements."]
    #[serde(skip_serializing_if = "Option::is_none")]
    pub use_valid_anchor: Option<RuleConfiguration<UseValidAnchor>>,
    #[doc = "Ensures that ARIA properties aria-* are all valid."]
    #[serde(skip_serializing_if = "Option::is_none")]
    pub use_valid_aria_props: Option<RuleFixConfiguration<UseValidAriaProps>>,
    #[doc = "Elements with ARIA roles must use a valid, non-abstract ARIA role."]
    #[serde(skip_serializing_if = "Option::is_none")]
    pub use_valid_aria_role: Option<RuleFixConfiguration<UseValidAriaRole>>,
    #[doc = "Enforce that ARIA state and property values are valid."]
    #[serde(skip_serializing_if = "Option::is_none")]
    pub use_valid_aria_values: Option<RuleConfiguration<UseValidAriaValues>>,
    #[doc = "Ensure that the attribute passed to the lang attribute is a correct ISO language and/or country."]
    #[serde(skip_serializing_if = "Option::is_none")]
    pub use_valid_lang: Option<RuleConfiguration<UseValidLang>>,
}
impl DeserializableValidator for A11y {
    fn validate(
        &mut self,
        _name: &str,
        range: TextRange,
        diagnostics: &mut Vec<DeserializationDiagnostic>,
    ) -> bool {
        if self.recommended == Some(true) && self.all == Some(true) {
            diagnostics . push (DeserializationDiagnostic :: new (markup ! (< Emphasis > "'recommended'" < / Emphasis > " and " < Emphasis > "'all'" < / Emphasis > " can't be both " < Emphasis > "'true'" < / Emphasis > ". You should choose only one of them.")) . with_range (range) . with_note (markup ! ("Biome will fallback to its defaults for this section."))) ;
            return false;
        }
        true
    }
}
impl A11y {
    const GROUP_NAME: &'static str = "a11y";
    pub(crate) const GROUP_RULES: &'static [&'static str] = &[
        "noAccessKey",
        "noAriaHiddenOnFocusable",
        "noAriaUnsupportedElements",
        "noAutofocus",
        "noBlankTarget",
        "noDistractingElements",
        "noHeaderScope",
        "noInteractiveElementToNoninteractiveRole",
        "noNoninteractiveElementToInteractiveRole",
        "noNoninteractiveTabindex",
        "noPositiveTabindex",
        "noRedundantAlt",
        "noRedundantRoles",
        "noSvgWithoutTitle",
        "useAltText",
        "useAnchorContent",
        "useAriaActivedescendantWithTabindex",
        "useAriaPropsForRole",
        "useButtonType",
        "useHeadingContent",
        "useHtmlLang",
        "useIframeTitle",
        "useKeyWithClickEvents",
        "useKeyWithMouseEvents",
        "useMediaCaption",
        "useValidAnchor",
        "useValidAriaProps",
        "useValidAriaRole",
        "useValidAriaValues",
        "useValidLang",
    ];
    const RECOMMENDED_RULES: &'static [&'static str] = &[
        "noAccessKey",
        "noAriaHiddenOnFocusable",
        "noAriaUnsupportedElements",
        "noAutofocus",
        "noBlankTarget",
        "noDistractingElements",
        "noHeaderScope",
        "noInteractiveElementToNoninteractiveRole",
        "noNoninteractiveElementToInteractiveRole",
        "noNoninteractiveTabindex",
        "noPositiveTabindex",
        "noRedundantAlt",
        "noRedundantRoles",
        "noSvgWithoutTitle",
        "useAltText",
        "useAnchorContent",
        "useAriaActivedescendantWithTabindex",
        "useAriaPropsForRole",
        "useButtonType",
        "useHeadingContent",
        "useHtmlLang",
        "useIframeTitle",
        "useKeyWithClickEvents",
        "useKeyWithMouseEvents",
        "useMediaCaption",
        "useValidAnchor",
        "useValidAriaProps",
        "useValidAriaRole",
        "useValidAriaValues",
        "useValidLang",
    ];
    const RECOMMENDED_RULES_AS_FILTERS: &'static [RuleFilter<'static>] = &[
        RuleFilter::Rule(Self::GROUP_NAME, Self::GROUP_RULES[0]),
        RuleFilter::Rule(Self::GROUP_NAME, Self::GROUP_RULES[1]),
        RuleFilter::Rule(Self::GROUP_NAME, Self::GROUP_RULES[2]),
        RuleFilter::Rule(Self::GROUP_NAME, Self::GROUP_RULES[3]),
        RuleFilter::Rule(Self::GROUP_NAME, Self::GROUP_RULES[4]),
        RuleFilter::Rule(Self::GROUP_NAME, Self::GROUP_RULES[5]),
        RuleFilter::Rule(Self::GROUP_NAME, Self::GROUP_RULES[6]),
        RuleFilter::Rule(Self::GROUP_NAME, Self::GROUP_RULES[7]),
        RuleFilter::Rule(Self::GROUP_NAME, Self::GROUP_RULES[8]),
        RuleFilter::Rule(Self::GROUP_NAME, Self::GROUP_RULES[9]),
        RuleFilter::Rule(Self::GROUP_NAME, Self::GROUP_RULES[10]),
        RuleFilter::Rule(Self::GROUP_NAME, Self::GROUP_RULES[11]),
        RuleFilter::Rule(Self::GROUP_NAME, Self::GROUP_RULES[12]),
        RuleFilter::Rule(Self::GROUP_NAME, Self::GROUP_RULES[13]),
        RuleFilter::Rule(Self::GROUP_NAME, Self::GROUP_RULES[14]),
        RuleFilter::Rule(Self::GROUP_NAME, Self::GROUP_RULES[15]),
        RuleFilter::Rule(Self::GROUP_NAME, Self::GROUP_RULES[16]),
        RuleFilter::Rule(Self::GROUP_NAME, Self::GROUP_RULES[17]),
        RuleFilter::Rule(Self::GROUP_NAME, Self::GROUP_RULES[18]),
        RuleFilter::Rule(Self::GROUP_NAME, Self::GROUP_RULES[19]),
        RuleFilter::Rule(Self::GROUP_NAME, Self::GROUP_RULES[20]),
        RuleFilter::Rule(Self::GROUP_NAME, Self::GROUP_RULES[21]),
        RuleFilter::Rule(Self::GROUP_NAME, Self::GROUP_RULES[22]),
        RuleFilter::Rule(Self::GROUP_NAME, Self::GROUP_RULES[23]),
        RuleFilter::Rule(Self::GROUP_NAME, Self::GROUP_RULES[24]),
        RuleFilter::Rule(Self::GROUP_NAME, Self::GROUP_RULES[25]),
        RuleFilter::Rule(Self::GROUP_NAME, Self::GROUP_RULES[26]),
        RuleFilter::Rule(Self::GROUP_NAME, Self::GROUP_RULES[27]),
        RuleFilter::Rule(Self::GROUP_NAME, Self::GROUP_RULES[28]),
        RuleFilter::Rule(Self::GROUP_NAME, Self::GROUP_RULES[29]),
    ];
    const ALL_RULES_AS_FILTERS: &'static [RuleFilter<'static>] = &[
        RuleFilter::Rule(Self::GROUP_NAME, Self::GROUP_RULES[0]),
        RuleFilter::Rule(Self::GROUP_NAME, Self::GROUP_RULES[1]),
        RuleFilter::Rule(Self::GROUP_NAME, Self::GROUP_RULES[2]),
        RuleFilter::Rule(Self::GROUP_NAME, Self::GROUP_RULES[3]),
        RuleFilter::Rule(Self::GROUP_NAME, Self::GROUP_RULES[4]),
        RuleFilter::Rule(Self::GROUP_NAME, Self::GROUP_RULES[5]),
        RuleFilter::Rule(Self::GROUP_NAME, Self::GROUP_RULES[6]),
        RuleFilter::Rule(Self::GROUP_NAME, Self::GROUP_RULES[7]),
        RuleFilter::Rule(Self::GROUP_NAME, Self::GROUP_RULES[8]),
        RuleFilter::Rule(Self::GROUP_NAME, Self::GROUP_RULES[9]),
        RuleFilter::Rule(Self::GROUP_NAME, Self::GROUP_RULES[10]),
        RuleFilter::Rule(Self::GROUP_NAME, Self::GROUP_RULES[11]),
        RuleFilter::Rule(Self::GROUP_NAME, Self::GROUP_RULES[12]),
        RuleFilter::Rule(Self::GROUP_NAME, Self::GROUP_RULES[13]),
        RuleFilter::Rule(Self::GROUP_NAME, Self::GROUP_RULES[14]),
        RuleFilter::Rule(Self::GROUP_NAME, Self::GROUP_RULES[15]),
        RuleFilter::Rule(Self::GROUP_NAME, Self::GROUP_RULES[16]),
        RuleFilter::Rule(Self::GROUP_NAME, Self::GROUP_RULES[17]),
        RuleFilter::Rule(Self::GROUP_NAME, Self::GROUP_RULES[18]),
        RuleFilter::Rule(Self::GROUP_NAME, Self::GROUP_RULES[19]),
        RuleFilter::Rule(Self::GROUP_NAME, Self::GROUP_RULES[20]),
        RuleFilter::Rule(Self::GROUP_NAME, Self::GROUP_RULES[21]),
        RuleFilter::Rule(Self::GROUP_NAME, Self::GROUP_RULES[22]),
        RuleFilter::Rule(Self::GROUP_NAME, Self::GROUP_RULES[23]),
        RuleFilter::Rule(Self::GROUP_NAME, Self::GROUP_RULES[24]),
        RuleFilter::Rule(Self::GROUP_NAME, Self::GROUP_RULES[25]),
        RuleFilter::Rule(Self::GROUP_NAME, Self::GROUP_RULES[26]),
        RuleFilter::Rule(Self::GROUP_NAME, Self::GROUP_RULES[27]),
        RuleFilter::Rule(Self::GROUP_NAME, Self::GROUP_RULES[28]),
        RuleFilter::Rule(Self::GROUP_NAME, Self::GROUP_RULES[29]),
    ];
    #[doc = r" Retrieves the recommended rules"]
    pub(crate) fn is_recommended_true(&self) -> bool {
        matches!(self.recommended, Some(true))
    }
    pub(crate) fn is_recommended_unset(&self) -> bool {
        self.recommended.is_none()
    }
    pub(crate) fn is_all_true(&self) -> bool {
        matches!(self.all, Some(true))
    }
    pub(crate) fn is_all_unset(&self) -> bool {
        self.all.is_none()
    }
    pub(crate) fn get_enabled_rules(&self) -> FxHashSet<RuleFilter<'static>> {
        let mut index_set = FxHashSet::default();
        if let Some(rule) = self.no_access_key.as_ref() {
            if rule.is_enabled() {
                index_set.insert(RuleFilter::Rule(Self::GROUP_NAME, Self::GROUP_RULES[0]));
            }
        }
        if let Some(rule) = self.no_aria_hidden_on_focusable.as_ref() {
            if rule.is_enabled() {
                index_set.insert(RuleFilter::Rule(Self::GROUP_NAME, Self::GROUP_RULES[1]));
            }
        }
        if let Some(rule) = self.no_aria_unsupported_elements.as_ref() {
            if rule.is_enabled() {
                index_set.insert(RuleFilter::Rule(Self::GROUP_NAME, Self::GROUP_RULES[2]));
            }
        }
        if let Some(rule) = self.no_autofocus.as_ref() {
            if rule.is_enabled() {
                index_set.insert(RuleFilter::Rule(Self::GROUP_NAME, Self::GROUP_RULES[3]));
            }
        }
        if let Some(rule) = self.no_blank_target.as_ref() {
            if rule.is_enabled() {
                index_set.insert(RuleFilter::Rule(Self::GROUP_NAME, Self::GROUP_RULES[4]));
            }
        }
        if let Some(rule) = self.no_distracting_elements.as_ref() {
            if rule.is_enabled() {
                index_set.insert(RuleFilter::Rule(Self::GROUP_NAME, Self::GROUP_RULES[5]));
            }
        }
        if let Some(rule) = self.no_header_scope.as_ref() {
            if rule.is_enabled() {
                index_set.insert(RuleFilter::Rule(Self::GROUP_NAME, Self::GROUP_RULES[6]));
            }
        }
        if let Some(rule) = self.no_interactive_element_to_noninteractive_role.as_ref() {
            if rule.is_enabled() {
                index_set.insert(RuleFilter::Rule(Self::GROUP_NAME, Self::GROUP_RULES[7]));
            }
        }
        if let Some(rule) = self.no_noninteractive_element_to_interactive_role.as_ref() {
            if rule.is_enabled() {
                index_set.insert(RuleFilter::Rule(Self::GROUP_NAME, Self::GROUP_RULES[8]));
            }
        }
        if let Some(rule) = self.no_noninteractive_tabindex.as_ref() {
            if rule.is_enabled() {
                index_set.insert(RuleFilter::Rule(Self::GROUP_NAME, Self::GROUP_RULES[9]));
            }
        }
        if let Some(rule) = self.no_positive_tabindex.as_ref() {
            if rule.is_enabled() {
                index_set.insert(RuleFilter::Rule(Self::GROUP_NAME, Self::GROUP_RULES[10]));
            }
        }
        if let Some(rule) = self.no_redundant_alt.as_ref() {
            if rule.is_enabled() {
                index_set.insert(RuleFilter::Rule(Self::GROUP_NAME, Self::GROUP_RULES[11]));
            }
        }
        if let Some(rule) = self.no_redundant_roles.as_ref() {
            if rule.is_enabled() {
                index_set.insert(RuleFilter::Rule(Self::GROUP_NAME, Self::GROUP_RULES[12]));
            }
        }
        if let Some(rule) = self.no_svg_without_title.as_ref() {
            if rule.is_enabled() {
                index_set.insert(RuleFilter::Rule(Self::GROUP_NAME, Self::GROUP_RULES[13]));
            }
        }
        if let Some(rule) = self.use_alt_text.as_ref() {
            if rule.is_enabled() {
                index_set.insert(RuleFilter::Rule(Self::GROUP_NAME, Self::GROUP_RULES[14]));
            }
        }
        if let Some(rule) = self.use_anchor_content.as_ref() {
            if rule.is_enabled() {
                index_set.insert(RuleFilter::Rule(Self::GROUP_NAME, Self::GROUP_RULES[15]));
            }
        }
        if let Some(rule) = self.use_aria_activedescendant_with_tabindex.as_ref() {
            if rule.is_enabled() {
                index_set.insert(RuleFilter::Rule(Self::GROUP_NAME, Self::GROUP_RULES[16]));
            }
        }
        if let Some(rule) = self.use_aria_props_for_role.as_ref() {
            if rule.is_enabled() {
                index_set.insert(RuleFilter::Rule(Self::GROUP_NAME, Self::GROUP_RULES[17]));
            }
        }
        if let Some(rule) = self.use_button_type.as_ref() {
            if rule.is_enabled() {
                index_set.insert(RuleFilter::Rule(Self::GROUP_NAME, Self::GROUP_RULES[18]));
            }
        }
        if let Some(rule) = self.use_heading_content.as_ref() {
            if rule.is_enabled() {
                index_set.insert(RuleFilter::Rule(Self::GROUP_NAME, Self::GROUP_RULES[19]));
            }
        }
        if let Some(rule) = self.use_html_lang.as_ref() {
            if rule.is_enabled() {
                index_set.insert(RuleFilter::Rule(Self::GROUP_NAME, Self::GROUP_RULES[20]));
            }
        }
        if let Some(rule) = self.use_iframe_title.as_ref() {
            if rule.is_enabled() {
                index_set.insert(RuleFilter::Rule(Self::GROUP_NAME, Self::GROUP_RULES[21]));
            }
        }
        if let Some(rule) = self.use_key_with_click_events.as_ref() {
            if rule.is_enabled() {
                index_set.insert(RuleFilter::Rule(Self::GROUP_NAME, Self::GROUP_RULES[22]));
            }
        }
        if let Some(rule) = self.use_key_with_mouse_events.as_ref() {
            if rule.is_enabled() {
                index_set.insert(RuleFilter::Rule(Self::GROUP_NAME, Self::GROUP_RULES[23]));
            }
        }
        if let Some(rule) = self.use_media_caption.as_ref() {
            if rule.is_enabled() {
                index_set.insert(RuleFilter::Rule(Self::GROUP_NAME, Self::GROUP_RULES[24]));
            }
        }
        if let Some(rule) = self.use_valid_anchor.as_ref() {
            if rule.is_enabled() {
                index_set.insert(RuleFilter::Rule(Self::GROUP_NAME, Self::GROUP_RULES[25]));
            }
        }
        if let Some(rule) = self.use_valid_aria_props.as_ref() {
            if rule.is_enabled() {
                index_set.insert(RuleFilter::Rule(Self::GROUP_NAME, Self::GROUP_RULES[26]));
            }
        }
        if let Some(rule) = self.use_valid_aria_role.as_ref() {
            if rule.is_enabled() {
                index_set.insert(RuleFilter::Rule(Self::GROUP_NAME, Self::GROUP_RULES[27]));
            }
        }
        if let Some(rule) = self.use_valid_aria_values.as_ref() {
            if rule.is_enabled() {
                index_set.insert(RuleFilter::Rule(Self::GROUP_NAME, Self::GROUP_RULES[28]));
            }
        }
        if let Some(rule) = self.use_valid_lang.as_ref() {
            if rule.is_enabled() {
                index_set.insert(RuleFilter::Rule(Self::GROUP_NAME, Self::GROUP_RULES[29]));
            }
        }
        index_set
    }
    pub(crate) fn get_disabled_rules(&self) -> FxHashSet<RuleFilter<'static>> {
        let mut index_set = FxHashSet::default();
        if let Some(rule) = self.no_access_key.as_ref() {
            if rule.is_disabled() {
                index_set.insert(RuleFilter::Rule(Self::GROUP_NAME, Self::GROUP_RULES[0]));
            }
        }
        if let Some(rule) = self.no_aria_hidden_on_focusable.as_ref() {
            if rule.is_disabled() {
                index_set.insert(RuleFilter::Rule(Self::GROUP_NAME, Self::GROUP_RULES[1]));
            }
        }
        if let Some(rule) = self.no_aria_unsupported_elements.as_ref() {
            if rule.is_disabled() {
                index_set.insert(RuleFilter::Rule(Self::GROUP_NAME, Self::GROUP_RULES[2]));
            }
        }
        if let Some(rule) = self.no_autofocus.as_ref() {
            if rule.is_disabled() {
                index_set.insert(RuleFilter::Rule(Self::GROUP_NAME, Self::GROUP_RULES[3]));
            }
        }
        if let Some(rule) = self.no_blank_target.as_ref() {
            if rule.is_disabled() {
                index_set.insert(RuleFilter::Rule(Self::GROUP_NAME, Self::GROUP_RULES[4]));
            }
        }
        if let Some(rule) = self.no_distracting_elements.as_ref() {
            if rule.is_disabled() {
                index_set.insert(RuleFilter::Rule(Self::GROUP_NAME, Self::GROUP_RULES[5]));
            }
        }
        if let Some(rule) = self.no_header_scope.as_ref() {
            if rule.is_disabled() {
                index_set.insert(RuleFilter::Rule(Self::GROUP_NAME, Self::GROUP_RULES[6]));
            }
        }
        if let Some(rule) = self.no_interactive_element_to_noninteractive_role.as_ref() {
            if rule.is_disabled() {
                index_set.insert(RuleFilter::Rule(Self::GROUP_NAME, Self::GROUP_RULES[7]));
            }
        }
        if let Some(rule) = self.no_noninteractive_element_to_interactive_role.as_ref() {
            if rule.is_disabled() {
                index_set.insert(RuleFilter::Rule(Self::GROUP_NAME, Self::GROUP_RULES[8]));
            }
        }
        if let Some(rule) = self.no_noninteractive_tabindex.as_ref() {
            if rule.is_disabled() {
                index_set.insert(RuleFilter::Rule(Self::GROUP_NAME, Self::GROUP_RULES[9]));
            }
        }
        if let Some(rule) = self.no_positive_tabindex.as_ref() {
            if rule.is_disabled() {
                index_set.insert(RuleFilter::Rule(Self::GROUP_NAME, Self::GROUP_RULES[10]));
            }
        }
        if let Some(rule) = self.no_redundant_alt.as_ref() {
            if rule.is_disabled() {
                index_set.insert(RuleFilter::Rule(Self::GROUP_NAME, Self::GROUP_RULES[11]));
            }
        }
        if let Some(rule) = self.no_redundant_roles.as_ref() {
            if rule.is_disabled() {
                index_set.insert(RuleFilter::Rule(Self::GROUP_NAME, Self::GROUP_RULES[12]));
            }
        }
        if let Some(rule) = self.no_svg_without_title.as_ref() {
            if rule.is_disabled() {
                index_set.insert(RuleFilter::Rule(Self::GROUP_NAME, Self::GROUP_RULES[13]));
            }
        }
        if let Some(rule) = self.use_alt_text.as_ref() {
            if rule.is_disabled() {
                index_set.insert(RuleFilter::Rule(Self::GROUP_NAME, Self::GROUP_RULES[14]));
            }
        }
        if let Some(rule) = self.use_anchor_content.as_ref() {
            if rule.is_disabled() {
                index_set.insert(RuleFilter::Rule(Self::GROUP_NAME, Self::GROUP_RULES[15]));
            }
        }
        if let Some(rule) = self.use_aria_activedescendant_with_tabindex.as_ref() {
            if rule.is_disabled() {
                index_set.insert(RuleFilter::Rule(Self::GROUP_NAME, Self::GROUP_RULES[16]));
            }
        }
        if let Some(rule) = self.use_aria_props_for_role.as_ref() {
            if rule.is_disabled() {
                index_set.insert(RuleFilter::Rule(Self::GROUP_NAME, Self::GROUP_RULES[17]));
            }
        }
        if let Some(rule) = self.use_button_type.as_ref() {
            if rule.is_disabled() {
                index_set.insert(RuleFilter::Rule(Self::GROUP_NAME, Self::GROUP_RULES[18]));
            }
        }
        if let Some(rule) = self.use_heading_content.as_ref() {
            if rule.is_disabled() {
                index_set.insert(RuleFilter::Rule(Self::GROUP_NAME, Self::GROUP_RULES[19]));
            }
        }
        if let Some(rule) = self.use_html_lang.as_ref() {
            if rule.is_disabled() {
                index_set.insert(RuleFilter::Rule(Self::GROUP_NAME, Self::GROUP_RULES[20]));
            }
        }
        if let Some(rule) = self.use_iframe_title.as_ref() {
            if rule.is_disabled() {
                index_set.insert(RuleFilter::Rule(Self::GROUP_NAME, Self::GROUP_RULES[21]));
            }
        }
        if let Some(rule) = self.use_key_with_click_events.as_ref() {
            if rule.is_disabled() {
                index_set.insert(RuleFilter::Rule(Self::GROUP_NAME, Self::GROUP_RULES[22]));
            }
        }
        if let Some(rule) = self.use_key_with_mouse_events.as_ref() {
            if rule.is_disabled() {
                index_set.insert(RuleFilter::Rule(Self::GROUP_NAME, Self::GROUP_RULES[23]));
            }
        }
        if let Some(rule) = self.use_media_caption.as_ref() {
            if rule.is_disabled() {
                index_set.insert(RuleFilter::Rule(Self::GROUP_NAME, Self::GROUP_RULES[24]));
            }
        }
        if let Some(rule) = self.use_valid_anchor.as_ref() {
            if rule.is_disabled() {
                index_set.insert(RuleFilter::Rule(Self::GROUP_NAME, Self::GROUP_RULES[25]));
            }
        }
        if let Some(rule) = self.use_valid_aria_props.as_ref() {
            if rule.is_disabled() {
                index_set.insert(RuleFilter::Rule(Self::GROUP_NAME, Self::GROUP_RULES[26]));
            }
        }
        if let Some(rule) = self.use_valid_aria_role.as_ref() {
            if rule.is_disabled() {
                index_set.insert(RuleFilter::Rule(Self::GROUP_NAME, Self::GROUP_RULES[27]));
            }
        }
        if let Some(rule) = self.use_valid_aria_values.as_ref() {
            if rule.is_disabled() {
                index_set.insert(RuleFilter::Rule(Self::GROUP_NAME, Self::GROUP_RULES[28]));
            }
        }
        if let Some(rule) = self.use_valid_lang.as_ref() {
            if rule.is_disabled() {
                index_set.insert(RuleFilter::Rule(Self::GROUP_NAME, Self::GROUP_RULES[29]));
            }
        }
        index_set
    }
    #[doc = r" Checks if, given a rule name, matches one of the rules contained in this category"]
    pub(crate) fn has_rule(rule_name: &str) -> Option<&'static str> {
        Some(Self::GROUP_RULES[Self::GROUP_RULES.binary_search(&rule_name).ok()?])
    }
    #[doc = r" Checks if, given a rule name, it is marked as recommended"]
    pub(crate) fn is_recommended_rule(rule_name: &str) -> bool {
        Self::RECOMMENDED_RULES.contains(&rule_name)
    }
    pub(crate) fn recommended_rules_as_filters() -> &'static [RuleFilter<'static>] {
        Self::RECOMMENDED_RULES_AS_FILTERS
    }
    pub(crate) fn all_rules_as_filters() -> &'static [RuleFilter<'static>] {
        Self::ALL_RULES_AS_FILTERS
    }
    #[doc = r" Select preset rules"]
    pub(crate) fn collect_preset_rules(
        &self,
        parent_is_all: bool,
        parent_is_recommended: bool,
        enabled_rules: &mut FxHashSet<RuleFilter<'static>>,
    ) {
        if self.is_all_true() || self.is_all_unset() && parent_is_all {
            enabled_rules.extend(Self::all_rules_as_filters());
        } else if self.is_recommended_true()
            || self.is_recommended_unset() && self.is_all_unset() && parent_is_recommended
        {
            enabled_rules.extend(Self::recommended_rules_as_filters());
        }
    }
    pub(crate) fn get_rule_configuration(
        &self,
        rule_name: &str,
    ) -> Option<(RulePlainConfiguration, Option<RuleOptions>)> {
        match rule_name {
            "noAccessKey" => self
                .no_access_key
                .as_ref()
                .map(|conf| (conf.level(), conf.get_options())),
            "noAriaHiddenOnFocusable" => self
                .no_aria_hidden_on_focusable
                .as_ref()
                .map(|conf| (conf.level(), conf.get_options())),
            "noAriaUnsupportedElements" => self
                .no_aria_unsupported_elements
                .as_ref()
                .map(|conf| (conf.level(), conf.get_options())),
            "noAutofocus" => self
                .no_autofocus
                .as_ref()
                .map(|conf| (conf.level(), conf.get_options())),
            "noBlankTarget" => self
                .no_blank_target
                .as_ref()
                .map(|conf| (conf.level(), conf.get_options())),
            "noDistractingElements" => self
                .no_distracting_elements
                .as_ref()
                .map(|conf| (conf.level(), conf.get_options())),
            "noHeaderScope" => self
                .no_header_scope
                .as_ref()
                .map(|conf| (conf.level(), conf.get_options())),
            "noInteractiveElementToNoninteractiveRole" => self
                .no_interactive_element_to_noninteractive_role
                .as_ref()
                .map(|conf| (conf.level(), conf.get_options())),
            "noNoninteractiveElementToInteractiveRole" => self
                .no_noninteractive_element_to_interactive_role
                .as_ref()
                .map(|conf| (conf.level(), conf.get_options())),
            "noNoninteractiveTabindex" => self
                .no_noninteractive_tabindex
                .as_ref()
                .map(|conf| (conf.level(), conf.get_options())),
            "noPositiveTabindex" => self
                .no_positive_tabindex
                .as_ref()
                .map(|conf| (conf.level(), conf.get_options())),
            "noRedundantAlt" => self
                .no_redundant_alt
                .as_ref()
                .map(|conf| (conf.level(), conf.get_options())),
            "noRedundantRoles" => self
                .no_redundant_roles
                .as_ref()
                .map(|conf| (conf.level(), conf.get_options())),
            "noSvgWithoutTitle" => self
                .no_svg_without_title
                .as_ref()
                .map(|conf| (conf.level(), conf.get_options())),
            "useAltText" => self
                .use_alt_text
                .as_ref()
                .map(|conf| (conf.level(), conf.get_options())),
            "useAnchorContent" => self
                .use_anchor_content
                .as_ref()
                .map(|conf| (conf.level(), conf.get_options())),
            "useAriaActivedescendantWithTabindex" => self
                .use_aria_activedescendant_with_tabindex
                .as_ref()
                .map(|conf| (conf.level(), conf.get_options())),
            "useAriaPropsForRole" => self
                .use_aria_props_for_role
                .as_ref()
                .map(|conf| (conf.level(), conf.get_options())),
            "useButtonType" => self
                .use_button_type
                .as_ref()
                .map(|conf| (conf.level(), conf.get_options())),
            "useHeadingContent" => self
                .use_heading_content
                .as_ref()
                .map(|conf| (conf.level(), conf.get_options())),
            "useHtmlLang" => self
                .use_html_lang
                .as_ref()
                .map(|conf| (conf.level(), conf.get_options())),
            "useIframeTitle" => self
                .use_iframe_title
                .as_ref()
                .map(|conf| (conf.level(), conf.get_options())),
            "useKeyWithClickEvents" => self
                .use_key_with_click_events
                .as_ref()
                .map(|conf| (conf.level(), conf.get_options())),
            "useKeyWithMouseEvents" => self
                .use_key_with_mouse_events
                .as_ref()
                .map(|conf| (conf.level(), conf.get_options())),
            "useMediaCaption" => self
                .use_media_caption
                .as_ref()
                .map(|conf| (conf.level(), conf.get_options())),
            "useValidAnchor" => self
                .use_valid_anchor
                .as_ref()
                .map(|conf| (conf.level(), conf.get_options())),
            "useValidAriaProps" => self
                .use_valid_aria_props
                .as_ref()
                .map(|conf| (conf.level(), conf.get_options())),
            "useValidAriaRole" => self
                .use_valid_aria_role
                .as_ref()
                .map(|conf| (conf.level(), conf.get_options())),
            "useValidAriaValues" => self
                .use_valid_aria_values
                .as_ref()
                .map(|conf| (conf.level(), conf.get_options())),
            "useValidLang" => self
                .use_valid_lang
                .as_ref()
                .map(|conf| (conf.level(), conf.get_options())),
            _ => None,
        }
    }
}
#[derive(Clone, Debug, Default, Deserialize, Deserializable, Eq, Merge, PartialEq, Serialize)]
#[deserializable(with_validator)]
#[cfg_attr(feature = "schema", derive(JsonSchema))]
#[serde(rename_all = "camelCase", default, deny_unknown_fields)]
#[doc = r" A list of rules that belong to this group"]
pub struct Complexity {
    #[doc = r" It enables the recommended rules for this group"]
    #[serde(skip_serializing_if = "Option::is_none")]
    pub recommended: Option<bool>,
    #[doc = r" It enables ALL rules for this group."]
    #[serde(skip_serializing_if = "Option::is_none")]
    pub all: Option<bool>,
    #[doc = "Disallow primitive type aliases and misleading types."]
    #[serde(skip_serializing_if = "Option::is_none")]
    pub no_banned_types: Option<RuleFixConfiguration<NoBannedTypes>>,
    #[doc = "Disallow empty type parameters in type aliases and interfaces."]
    #[serde(skip_serializing_if = "Option::is_none")]
    pub no_empty_type_parameters: Option<RuleConfiguration<NoEmptyTypeParameters>>,
    #[doc = "Disallow functions that exceed a given Cognitive Complexity score."]
    #[serde(skip_serializing_if = "Option::is_none")]
    pub no_excessive_cognitive_complexity:
        Option<RuleConfiguration<NoExcessiveCognitiveComplexity>>,
    #[doc = "This rule enforces a maximum depth to nested describe() in test files."]
    #[serde(skip_serializing_if = "Option::is_none")]
    pub no_excessive_nested_test_suites: Option<RuleConfiguration<NoExcessiveNestedTestSuites>>,
    #[doc = "Disallow unnecessary boolean casts"]
    #[serde(skip_serializing_if = "Option::is_none")]
    pub no_extra_boolean_cast: Option<RuleFixConfiguration<NoExtraBooleanCast>>,
    #[doc = "Prefer for...of statement instead of Array.forEach."]
    #[serde(skip_serializing_if = "Option::is_none")]
    pub no_for_each: Option<RuleConfiguration<NoForEach>>,
    #[doc = "Disallow unclear usage of consecutive space characters in regular expression literals"]
    #[serde(skip_serializing_if = "Option::is_none")]
    pub no_multiple_spaces_in_regular_expression_literals:
        Option<RuleFixConfiguration<NoMultipleSpacesInRegularExpressionLiterals>>,
    #[doc = "This rule reports when a class has no non-static members, such as for a class used exclusively as a static namespace."]
    #[serde(skip_serializing_if = "Option::is_none")]
    pub no_static_only_class: Option<RuleConfiguration<NoStaticOnlyClass>>,
    #[doc = "Disallow this and super in static contexts."]
    #[serde(skip_serializing_if = "Option::is_none")]
    pub no_this_in_static: Option<RuleFixConfiguration<NoThisInStatic>>,
    #[doc = "Disallow unnecessary catch clauses."]
    #[serde(skip_serializing_if = "Option::is_none")]
    pub no_useless_catch: Option<RuleConfiguration<NoUselessCatch>>,
    #[doc = "Disallow unnecessary constructors."]
    #[serde(skip_serializing_if = "Option::is_none")]
    pub no_useless_constructor: Option<RuleFixConfiguration<NoUselessConstructor>>,
    #[doc = "Disallow empty exports that don't change anything in a module file."]
    #[serde(skip_serializing_if = "Option::is_none")]
    pub no_useless_empty_export: Option<RuleFixConfiguration<NoUselessEmptyExport>>,
    #[doc = "Disallow unnecessary fragments"]
    #[serde(skip_serializing_if = "Option::is_none")]
    pub no_useless_fragments: Option<RuleFixConfiguration<NoUselessFragments>>,
    #[doc = "Disallow unnecessary labels."]
    #[serde(skip_serializing_if = "Option::is_none")]
    pub no_useless_label: Option<RuleFixConfiguration<NoUselessLabel>>,
    #[doc = "Disallow unnecessary nested block statements."]
    #[serde(skip_serializing_if = "Option::is_none")]
    pub no_useless_lone_block_statements:
        Option<RuleFixConfiguration<NoUselessLoneBlockStatements>>,
    #[doc = "Disallow renaming import, export, and destructured assignments to the same name."]
    #[serde(skip_serializing_if = "Option::is_none")]
    pub no_useless_rename: Option<RuleFixConfiguration<NoUselessRename>>,
    #[doc = "Disallow useless case in switch statements."]
    #[serde(skip_serializing_if = "Option::is_none")]
    pub no_useless_switch_case: Option<RuleFixConfiguration<NoUselessSwitchCase>>,
    #[doc = "Disallow ternary operators when simpler alternatives exist."]
    #[serde(skip_serializing_if = "Option::is_none")]
    pub no_useless_ternary: Option<RuleFixConfiguration<NoUselessTernary>>,
    #[doc = "Disallow useless this aliasing."]
    #[serde(skip_serializing_if = "Option::is_none")]
    pub no_useless_this_alias: Option<RuleFixConfiguration<NoUselessThisAlias>>,
    #[doc = "Disallow using any or unknown as type constraint."]
    #[serde(skip_serializing_if = "Option::is_none")]
    pub no_useless_type_constraint: Option<RuleFixConfiguration<NoUselessTypeConstraint>>,
    #[doc = "Disallow the use of void operators, which is not a familiar operator."]
    #[serde(skip_serializing_if = "Option::is_none")]
    pub no_void: Option<RuleConfiguration<NoVoid>>,
    #[doc = "Disallow with statements in non-strict contexts."]
    #[serde(skip_serializing_if = "Option::is_none")]
    pub no_with: Option<RuleConfiguration<NoWith>>,
    #[doc = "Use arrow functions over function expressions."]
    #[serde(skip_serializing_if = "Option::is_none")]
    pub use_arrow_function: Option<RuleFixConfiguration<UseArrowFunction>>,
    #[doc = "Promotes the use of .flatMap() when map().flat() are used together."]
    #[serde(skip_serializing_if = "Option::is_none")]
    pub use_flat_map: Option<RuleFixConfiguration<UseFlatMap>>,
    #[doc = "Enforce the usage of a literal access to properties over computed property access."]
    #[serde(skip_serializing_if = "Option::is_none")]
    pub use_literal_keys: Option<RuleFixConfiguration<UseLiteralKeys>>,
    #[doc = "Enforce using concise optional chain instead of chained logical expressions."]
    #[serde(skip_serializing_if = "Option::is_none")]
    pub use_optional_chain: Option<RuleFixConfiguration<UseOptionalChain>>,
    #[doc = "Enforce the use of the regular expression literals instead of the RegExp constructor if possible."]
    #[serde(skip_serializing_if = "Option::is_none")]
    pub use_regex_literals: Option<RuleFixConfiguration<UseRegexLiterals>>,
    #[doc = "Disallow number literal object member names which are not base10 or uses underscore as separator"]
    #[serde(skip_serializing_if = "Option::is_none")]
    pub use_simple_number_keys: Option<RuleFixConfiguration<UseSimpleNumberKeys>>,
    #[doc = "Discard redundant terms from logical expressions."]
    #[serde(skip_serializing_if = "Option::is_none")]
    pub use_simplified_logic_expression: Option<RuleFixConfiguration<UseSimplifiedLogicExpression>>,
}
impl DeserializableValidator for Complexity {
    fn validate(
        &mut self,
        _name: &str,
        range: TextRange,
        diagnostics: &mut Vec<DeserializationDiagnostic>,
    ) -> bool {
        if self.recommended == Some(true) && self.all == Some(true) {
            diagnostics . push (DeserializationDiagnostic :: new (markup ! (< Emphasis > "'recommended'" < / Emphasis > " and " < Emphasis > "'all'" < / Emphasis > " can't be both " < Emphasis > "'true'" < / Emphasis > ". You should choose only one of them.")) . with_range (range) . with_note (markup ! ("Biome will fallback to its defaults for this section."))) ;
            return false;
        }
        true
    }
}
impl Complexity {
    const GROUP_NAME: &'static str = "complexity";
    pub(crate) const GROUP_RULES: &'static [&'static str] = &[
        "noBannedTypes",
        "noEmptyTypeParameters",
        "noExcessiveCognitiveComplexity",
        "noExcessiveNestedTestSuites",
        "noExtraBooleanCast",
        "noForEach",
        "noMultipleSpacesInRegularExpressionLiterals",
        "noStaticOnlyClass",
        "noThisInStatic",
        "noUselessCatch",
        "noUselessConstructor",
        "noUselessEmptyExport",
        "noUselessFragments",
        "noUselessLabel",
        "noUselessLoneBlockStatements",
        "noUselessRename",
        "noUselessSwitchCase",
        "noUselessTernary",
        "noUselessThisAlias",
        "noUselessTypeConstraint",
        "noVoid",
        "noWith",
        "useArrowFunction",
        "useFlatMap",
        "useLiteralKeys",
        "useOptionalChain",
        "useRegexLiterals",
        "useSimpleNumberKeys",
        "useSimplifiedLogicExpression",
    ];
    const RECOMMENDED_RULES: &'static [&'static str] = &[
        "noBannedTypes",
        "noEmptyTypeParameters",
        "noExcessiveNestedTestSuites",
        "noExtraBooleanCast",
        "noForEach",
        "noMultipleSpacesInRegularExpressionLiterals",
        "noStaticOnlyClass",
        "noThisInStatic",
        "noUselessCatch",
        "noUselessConstructor",
        "noUselessEmptyExport",
        "noUselessFragments",
        "noUselessLabel",
        "noUselessLoneBlockStatements",
        "noUselessRename",
        "noUselessSwitchCase",
        "noUselessTernary",
        "noUselessThisAlias",
        "noUselessTypeConstraint",
        "noWith",
        "useArrowFunction",
        "useFlatMap",
        "useLiteralKeys",
        "useOptionalChain",
        "useRegexLiterals",
        "useSimpleNumberKeys",
    ];
    const RECOMMENDED_RULES_AS_FILTERS: &'static [RuleFilter<'static>] = &[
        RuleFilter::Rule(Self::GROUP_NAME, Self::GROUP_RULES[0]),
        RuleFilter::Rule(Self::GROUP_NAME, Self::GROUP_RULES[1]),
        RuleFilter::Rule(Self::GROUP_NAME, Self::GROUP_RULES[3]),
        RuleFilter::Rule(Self::GROUP_NAME, Self::GROUP_RULES[4]),
        RuleFilter::Rule(Self::GROUP_NAME, Self::GROUP_RULES[5]),
        RuleFilter::Rule(Self::GROUP_NAME, Self::GROUP_RULES[6]),
        RuleFilter::Rule(Self::GROUP_NAME, Self::GROUP_RULES[7]),
        RuleFilter::Rule(Self::GROUP_NAME, Self::GROUP_RULES[8]),
        RuleFilter::Rule(Self::GROUP_NAME, Self::GROUP_RULES[9]),
        RuleFilter::Rule(Self::GROUP_NAME, Self::GROUP_RULES[10]),
        RuleFilter::Rule(Self::GROUP_NAME, Self::GROUP_RULES[11]),
        RuleFilter::Rule(Self::GROUP_NAME, Self::GROUP_RULES[12]),
        RuleFilter::Rule(Self::GROUP_NAME, Self::GROUP_RULES[13]),
        RuleFilter::Rule(Self::GROUP_NAME, Self::GROUP_RULES[14]),
        RuleFilter::Rule(Self::GROUP_NAME, Self::GROUP_RULES[15]),
        RuleFilter::Rule(Self::GROUP_NAME, Self::GROUP_RULES[16]),
        RuleFilter::Rule(Self::GROUP_NAME, Self::GROUP_RULES[17]),
        RuleFilter::Rule(Self::GROUP_NAME, Self::GROUP_RULES[18]),
        RuleFilter::Rule(Self::GROUP_NAME, Self::GROUP_RULES[19]),
        RuleFilter::Rule(Self::GROUP_NAME, Self::GROUP_RULES[21]),
        RuleFilter::Rule(Self::GROUP_NAME, Self::GROUP_RULES[22]),
        RuleFilter::Rule(Self::GROUP_NAME, Self::GROUP_RULES[23]),
        RuleFilter::Rule(Self::GROUP_NAME, Self::GROUP_RULES[24]),
        RuleFilter::Rule(Self::GROUP_NAME, Self::GROUP_RULES[25]),
        RuleFilter::Rule(Self::GROUP_NAME, Self::GROUP_RULES[26]),
        RuleFilter::Rule(Self::GROUP_NAME, Self::GROUP_RULES[27]),
    ];
    const ALL_RULES_AS_FILTERS: &'static [RuleFilter<'static>] = &[
        RuleFilter::Rule(Self::GROUP_NAME, Self::GROUP_RULES[0]),
        RuleFilter::Rule(Self::GROUP_NAME, Self::GROUP_RULES[1]),
        RuleFilter::Rule(Self::GROUP_NAME, Self::GROUP_RULES[2]),
        RuleFilter::Rule(Self::GROUP_NAME, Self::GROUP_RULES[3]),
        RuleFilter::Rule(Self::GROUP_NAME, Self::GROUP_RULES[4]),
        RuleFilter::Rule(Self::GROUP_NAME, Self::GROUP_RULES[5]),
        RuleFilter::Rule(Self::GROUP_NAME, Self::GROUP_RULES[6]),
        RuleFilter::Rule(Self::GROUP_NAME, Self::GROUP_RULES[7]),
        RuleFilter::Rule(Self::GROUP_NAME, Self::GROUP_RULES[8]),
        RuleFilter::Rule(Self::GROUP_NAME, Self::GROUP_RULES[9]),
        RuleFilter::Rule(Self::GROUP_NAME, Self::GROUP_RULES[10]),
        RuleFilter::Rule(Self::GROUP_NAME, Self::GROUP_RULES[11]),
        RuleFilter::Rule(Self::GROUP_NAME, Self::GROUP_RULES[12]),
        RuleFilter::Rule(Self::GROUP_NAME, Self::GROUP_RULES[13]),
        RuleFilter::Rule(Self::GROUP_NAME, Self::GROUP_RULES[14]),
        RuleFilter::Rule(Self::GROUP_NAME, Self::GROUP_RULES[15]),
        RuleFilter::Rule(Self::GROUP_NAME, Self::GROUP_RULES[16]),
        RuleFilter::Rule(Self::GROUP_NAME, Self::GROUP_RULES[17]),
        RuleFilter::Rule(Self::GROUP_NAME, Self::GROUP_RULES[18]),
        RuleFilter::Rule(Self::GROUP_NAME, Self::GROUP_RULES[19]),
        RuleFilter::Rule(Self::GROUP_NAME, Self::GROUP_RULES[20]),
        RuleFilter::Rule(Self::GROUP_NAME, Self::GROUP_RULES[21]),
        RuleFilter::Rule(Self::GROUP_NAME, Self::GROUP_RULES[22]),
        RuleFilter::Rule(Self::GROUP_NAME, Self::GROUP_RULES[23]),
        RuleFilter::Rule(Self::GROUP_NAME, Self::GROUP_RULES[24]),
        RuleFilter::Rule(Self::GROUP_NAME, Self::GROUP_RULES[25]),
        RuleFilter::Rule(Self::GROUP_NAME, Self::GROUP_RULES[26]),
        RuleFilter::Rule(Self::GROUP_NAME, Self::GROUP_RULES[27]),
        RuleFilter::Rule(Self::GROUP_NAME, Self::GROUP_RULES[28]),
    ];
    #[doc = r" Retrieves the recommended rules"]
    pub(crate) fn is_recommended_true(&self) -> bool {
        matches!(self.recommended, Some(true))
    }
    pub(crate) fn is_recommended_unset(&self) -> bool {
        self.recommended.is_none()
    }
    pub(crate) fn is_all_true(&self) -> bool {
        matches!(self.all, Some(true))
    }
    pub(crate) fn is_all_unset(&self) -> bool {
        self.all.is_none()
    }
    pub(crate) fn get_enabled_rules(&self) -> FxHashSet<RuleFilter<'static>> {
        let mut index_set = FxHashSet::default();
        if let Some(rule) = self.no_banned_types.as_ref() {
            if rule.is_enabled() {
                index_set.insert(RuleFilter::Rule(Self::GROUP_NAME, Self::GROUP_RULES[0]));
            }
        }
        if let Some(rule) = self.no_empty_type_parameters.as_ref() {
            if rule.is_enabled() {
                index_set.insert(RuleFilter::Rule(Self::GROUP_NAME, Self::GROUP_RULES[1]));
            }
        }
        if let Some(rule) = self.no_excessive_cognitive_complexity.as_ref() {
            if rule.is_enabled() {
                index_set.insert(RuleFilter::Rule(Self::GROUP_NAME, Self::GROUP_RULES[2]));
            }
        }
        if let Some(rule) = self.no_excessive_nested_test_suites.as_ref() {
            if rule.is_enabled() {
                index_set.insert(RuleFilter::Rule(Self::GROUP_NAME, Self::GROUP_RULES[3]));
            }
        }
        if let Some(rule) = self.no_extra_boolean_cast.as_ref() {
            if rule.is_enabled() {
                index_set.insert(RuleFilter::Rule(Self::GROUP_NAME, Self::GROUP_RULES[4]));
            }
        }
        if let Some(rule) = self.no_for_each.as_ref() {
            if rule.is_enabled() {
                index_set.insert(RuleFilter::Rule(Self::GROUP_NAME, Self::GROUP_RULES[5]));
            }
        }
        if let Some(rule) = self
            .no_multiple_spaces_in_regular_expression_literals
            .as_ref()
        {
            if rule.is_enabled() {
                index_set.insert(RuleFilter::Rule(Self::GROUP_NAME, Self::GROUP_RULES[6]));
            }
        }
        if let Some(rule) = self.no_static_only_class.as_ref() {
            if rule.is_enabled() {
                index_set.insert(RuleFilter::Rule(Self::GROUP_NAME, Self::GROUP_RULES[7]));
            }
        }
        if let Some(rule) = self.no_this_in_static.as_ref() {
            if rule.is_enabled() {
                index_set.insert(RuleFilter::Rule(Self::GROUP_NAME, Self::GROUP_RULES[8]));
            }
        }
        if let Some(rule) = self.no_useless_catch.as_ref() {
            if rule.is_enabled() {
                index_set.insert(RuleFilter::Rule(Self::GROUP_NAME, Self::GROUP_RULES[9]));
            }
        }
        if let Some(rule) = self.no_useless_constructor.as_ref() {
            if rule.is_enabled() {
                index_set.insert(RuleFilter::Rule(Self::GROUP_NAME, Self::GROUP_RULES[10]));
            }
        }
        if let Some(rule) = self.no_useless_empty_export.as_ref() {
            if rule.is_enabled() {
                index_set.insert(RuleFilter::Rule(Self::GROUP_NAME, Self::GROUP_RULES[11]));
            }
        }
        if let Some(rule) = self.no_useless_fragments.as_ref() {
            if rule.is_enabled() {
                index_set.insert(RuleFilter::Rule(Self::GROUP_NAME, Self::GROUP_RULES[12]));
            }
        }
        if let Some(rule) = self.no_useless_label.as_ref() {
            if rule.is_enabled() {
                index_set.insert(RuleFilter::Rule(Self::GROUP_NAME, Self::GROUP_RULES[13]));
            }
        }
        if let Some(rule) = self.no_useless_lone_block_statements.as_ref() {
            if rule.is_enabled() {
                index_set.insert(RuleFilter::Rule(Self::GROUP_NAME, Self::GROUP_RULES[14]));
            }
        }
        if let Some(rule) = self.no_useless_rename.as_ref() {
            if rule.is_enabled() {
                index_set.insert(RuleFilter::Rule(Self::GROUP_NAME, Self::GROUP_RULES[15]));
            }
        }
        if let Some(rule) = self.no_useless_switch_case.as_ref() {
            if rule.is_enabled() {
                index_set.insert(RuleFilter::Rule(Self::GROUP_NAME, Self::GROUP_RULES[16]));
            }
        }
        if let Some(rule) = self.no_useless_ternary.as_ref() {
            if rule.is_enabled() {
                index_set.insert(RuleFilter::Rule(Self::GROUP_NAME, Self::GROUP_RULES[17]));
            }
        }
        if let Some(rule) = self.no_useless_this_alias.as_ref() {
            if rule.is_enabled() {
                index_set.insert(RuleFilter::Rule(Self::GROUP_NAME, Self::GROUP_RULES[18]));
            }
        }
        if let Some(rule) = self.no_useless_type_constraint.as_ref() {
            if rule.is_enabled() {
                index_set.insert(RuleFilter::Rule(Self::GROUP_NAME, Self::GROUP_RULES[19]));
            }
        }
        if let Some(rule) = self.no_void.as_ref() {
            if rule.is_enabled() {
                index_set.insert(RuleFilter::Rule(Self::GROUP_NAME, Self::GROUP_RULES[20]));
            }
        }
        if let Some(rule) = self.no_with.as_ref() {
            if rule.is_enabled() {
                index_set.insert(RuleFilter::Rule(Self::GROUP_NAME, Self::GROUP_RULES[21]));
            }
        }
        if let Some(rule) = self.use_arrow_function.as_ref() {
            if rule.is_enabled() {
                index_set.insert(RuleFilter::Rule(Self::GROUP_NAME, Self::GROUP_RULES[22]));
            }
        }
        if let Some(rule) = self.use_flat_map.as_ref() {
            if rule.is_enabled() {
                index_set.insert(RuleFilter::Rule(Self::GROUP_NAME, Self::GROUP_RULES[23]));
            }
        }
        if let Some(rule) = self.use_literal_keys.as_ref() {
            if rule.is_enabled() {
                index_set.insert(RuleFilter::Rule(Self::GROUP_NAME, Self::GROUP_RULES[24]));
            }
        }
        if let Some(rule) = self.use_optional_chain.as_ref() {
            if rule.is_enabled() {
                index_set.insert(RuleFilter::Rule(Self::GROUP_NAME, Self::GROUP_RULES[25]));
            }
        }
        if let Some(rule) = self.use_regex_literals.as_ref() {
            if rule.is_enabled() {
                index_set.insert(RuleFilter::Rule(Self::GROUP_NAME, Self::GROUP_RULES[26]));
            }
        }
        if let Some(rule) = self.use_simple_number_keys.as_ref() {
            if rule.is_enabled() {
                index_set.insert(RuleFilter::Rule(Self::GROUP_NAME, Self::GROUP_RULES[27]));
            }
        }
        if let Some(rule) = self.use_simplified_logic_expression.as_ref() {
            if rule.is_enabled() {
                index_set.insert(RuleFilter::Rule(Self::GROUP_NAME, Self::GROUP_RULES[28]));
            }
        }
        index_set
    }
    pub(crate) fn get_disabled_rules(&self) -> FxHashSet<RuleFilter<'static>> {
        let mut index_set = FxHashSet::default();
        if let Some(rule) = self.no_banned_types.as_ref() {
            if rule.is_disabled() {
                index_set.insert(RuleFilter::Rule(Self::GROUP_NAME, Self::GROUP_RULES[0]));
            }
        }
        if let Some(rule) = self.no_empty_type_parameters.as_ref() {
            if rule.is_disabled() {
                index_set.insert(RuleFilter::Rule(Self::GROUP_NAME, Self::GROUP_RULES[1]));
            }
        }
        if let Some(rule) = self.no_excessive_cognitive_complexity.as_ref() {
            if rule.is_disabled() {
                index_set.insert(RuleFilter::Rule(Self::GROUP_NAME, Self::GROUP_RULES[2]));
            }
        }
        if let Some(rule) = self.no_excessive_nested_test_suites.as_ref() {
            if rule.is_disabled() {
                index_set.insert(RuleFilter::Rule(Self::GROUP_NAME, Self::GROUP_RULES[3]));
            }
        }
        if let Some(rule) = self.no_extra_boolean_cast.as_ref() {
            if rule.is_disabled() {
                index_set.insert(RuleFilter::Rule(Self::GROUP_NAME, Self::GROUP_RULES[4]));
            }
        }
        if let Some(rule) = self.no_for_each.as_ref() {
            if rule.is_disabled() {
                index_set.insert(RuleFilter::Rule(Self::GROUP_NAME, Self::GROUP_RULES[5]));
            }
        }
        if let Some(rule) = self
            .no_multiple_spaces_in_regular_expression_literals
            .as_ref()
        {
            if rule.is_disabled() {
                index_set.insert(RuleFilter::Rule(Self::GROUP_NAME, Self::GROUP_RULES[6]));
            }
        }
        if let Some(rule) = self.no_static_only_class.as_ref() {
            if rule.is_disabled() {
                index_set.insert(RuleFilter::Rule(Self::GROUP_NAME, Self::GROUP_RULES[7]));
            }
        }
        if let Some(rule) = self.no_this_in_static.as_ref() {
            if rule.is_disabled() {
                index_set.insert(RuleFilter::Rule(Self::GROUP_NAME, Self::GROUP_RULES[8]));
            }
        }
        if let Some(rule) = self.no_useless_catch.as_ref() {
            if rule.is_disabled() {
                index_set.insert(RuleFilter::Rule(Self::GROUP_NAME, Self::GROUP_RULES[9]));
            }
        }
        if let Some(rule) = self.no_useless_constructor.as_ref() {
            if rule.is_disabled() {
                index_set.insert(RuleFilter::Rule(Self::GROUP_NAME, Self::GROUP_RULES[10]));
            }
        }
        if let Some(rule) = self.no_useless_empty_export.as_ref() {
            if rule.is_disabled() {
                index_set.insert(RuleFilter::Rule(Self::GROUP_NAME, Self::GROUP_RULES[11]));
            }
        }
        if let Some(rule) = self.no_useless_fragments.as_ref() {
            if rule.is_disabled() {
                index_set.insert(RuleFilter::Rule(Self::GROUP_NAME, Self::GROUP_RULES[12]));
            }
        }
        if let Some(rule) = self.no_useless_label.as_ref() {
            if rule.is_disabled() {
                index_set.insert(RuleFilter::Rule(Self::GROUP_NAME, Self::GROUP_RULES[13]));
            }
        }
        if let Some(rule) = self.no_useless_lone_block_statements.as_ref() {
            if rule.is_disabled() {
                index_set.insert(RuleFilter::Rule(Self::GROUP_NAME, Self::GROUP_RULES[14]));
            }
        }
        if let Some(rule) = self.no_useless_rename.as_ref() {
            if rule.is_disabled() {
                index_set.insert(RuleFilter::Rule(Self::GROUP_NAME, Self::GROUP_RULES[15]));
            }
        }
        if let Some(rule) = self.no_useless_switch_case.as_ref() {
            if rule.is_disabled() {
                index_set.insert(RuleFilter::Rule(Self::GROUP_NAME, Self::GROUP_RULES[16]));
            }
        }
        if let Some(rule) = self.no_useless_ternary.as_ref() {
            if rule.is_disabled() {
                index_set.insert(RuleFilter::Rule(Self::GROUP_NAME, Self::GROUP_RULES[17]));
            }
        }
        if let Some(rule) = self.no_useless_this_alias.as_ref() {
            if rule.is_disabled() {
                index_set.insert(RuleFilter::Rule(Self::GROUP_NAME, Self::GROUP_RULES[18]));
            }
        }
        if let Some(rule) = self.no_useless_type_constraint.as_ref() {
            if rule.is_disabled() {
                index_set.insert(RuleFilter::Rule(Self::GROUP_NAME, Self::GROUP_RULES[19]));
            }
        }
        if let Some(rule) = self.no_void.as_ref() {
            if rule.is_disabled() {
                index_set.insert(RuleFilter::Rule(Self::GROUP_NAME, Self::GROUP_RULES[20]));
            }
        }
        if let Some(rule) = self.no_with.as_ref() {
            if rule.is_disabled() {
                index_set.insert(RuleFilter::Rule(Self::GROUP_NAME, Self::GROUP_RULES[21]));
            }
        }
        if let Some(rule) = self.use_arrow_function.as_ref() {
            if rule.is_disabled() {
                index_set.insert(RuleFilter::Rule(Self::GROUP_NAME, Self::GROUP_RULES[22]));
            }
        }
        if let Some(rule) = self.use_flat_map.as_ref() {
            if rule.is_disabled() {
                index_set.insert(RuleFilter::Rule(Self::GROUP_NAME, Self::GROUP_RULES[23]));
            }
        }
        if let Some(rule) = self.use_literal_keys.as_ref() {
            if rule.is_disabled() {
                index_set.insert(RuleFilter::Rule(Self::GROUP_NAME, Self::GROUP_RULES[24]));
            }
        }
        if let Some(rule) = self.use_optional_chain.as_ref() {
            if rule.is_disabled() {
                index_set.insert(RuleFilter::Rule(Self::GROUP_NAME, Self::GROUP_RULES[25]));
            }
        }
        if let Some(rule) = self.use_regex_literals.as_ref() {
            if rule.is_disabled() {
                index_set.insert(RuleFilter::Rule(Self::GROUP_NAME, Self::GROUP_RULES[26]));
            }
        }
        if let Some(rule) = self.use_simple_number_keys.as_ref() {
            if rule.is_disabled() {
                index_set.insert(RuleFilter::Rule(Self::GROUP_NAME, Self::GROUP_RULES[27]));
            }
        }
        if let Some(rule) = self.use_simplified_logic_expression.as_ref() {
            if rule.is_disabled() {
                index_set.insert(RuleFilter::Rule(Self::GROUP_NAME, Self::GROUP_RULES[28]));
            }
        }
        index_set
    }
    #[doc = r" Checks if, given a rule name, matches one of the rules contained in this category"]
    pub(crate) fn has_rule(rule_name: &str) -> Option<&'static str> {
        Some(Self::GROUP_RULES[Self::GROUP_RULES.binary_search(&rule_name).ok()?])
    }
    #[doc = r" Checks if, given a rule name, it is marked as recommended"]
    pub(crate) fn is_recommended_rule(rule_name: &str) -> bool {
        Self::RECOMMENDED_RULES.contains(&rule_name)
    }
    pub(crate) fn recommended_rules_as_filters() -> &'static [RuleFilter<'static>] {
        Self::RECOMMENDED_RULES_AS_FILTERS
    }
    pub(crate) fn all_rules_as_filters() -> &'static [RuleFilter<'static>] {
        Self::ALL_RULES_AS_FILTERS
    }
    #[doc = r" Select preset rules"]
    pub(crate) fn collect_preset_rules(
        &self,
        parent_is_all: bool,
        parent_is_recommended: bool,
        enabled_rules: &mut FxHashSet<RuleFilter<'static>>,
    ) {
        if self.is_all_true() || self.is_all_unset() && parent_is_all {
            enabled_rules.extend(Self::all_rules_as_filters());
        } else if self.is_recommended_true()
            || self.is_recommended_unset() && self.is_all_unset() && parent_is_recommended
        {
            enabled_rules.extend(Self::recommended_rules_as_filters());
        }
    }
    pub(crate) fn get_rule_configuration(
        &self,
        rule_name: &str,
    ) -> Option<(RulePlainConfiguration, Option<RuleOptions>)> {
        match rule_name {
            "noBannedTypes" => self
                .no_banned_types
                .as_ref()
                .map(|conf| (conf.level(), conf.get_options())),
            "noEmptyTypeParameters" => self
                .no_empty_type_parameters
                .as_ref()
                .map(|conf| (conf.level(), conf.get_options())),
            "noExcessiveCognitiveComplexity" => self
                .no_excessive_cognitive_complexity
                .as_ref()
                .map(|conf| (conf.level(), conf.get_options())),
            "noExcessiveNestedTestSuites" => self
                .no_excessive_nested_test_suites
                .as_ref()
                .map(|conf| (conf.level(), conf.get_options())),
            "noExtraBooleanCast" => self
                .no_extra_boolean_cast
                .as_ref()
                .map(|conf| (conf.level(), conf.get_options())),
            "noForEach" => self
                .no_for_each
                .as_ref()
                .map(|conf| (conf.level(), conf.get_options())),
            "noMultipleSpacesInRegularExpressionLiterals" => self
                .no_multiple_spaces_in_regular_expression_literals
                .as_ref()
                .map(|conf| (conf.level(), conf.get_options())),
            "noStaticOnlyClass" => self
                .no_static_only_class
                .as_ref()
                .map(|conf| (conf.level(), conf.get_options())),
            "noThisInStatic" => self
                .no_this_in_static
                .as_ref()
                .map(|conf| (conf.level(), conf.get_options())),
            "noUselessCatch" => self
                .no_useless_catch
                .as_ref()
                .map(|conf| (conf.level(), conf.get_options())),
            "noUselessConstructor" => self
                .no_useless_constructor
                .as_ref()
                .map(|conf| (conf.level(), conf.get_options())),
            "noUselessEmptyExport" => self
                .no_useless_empty_export
                .as_ref()
                .map(|conf| (conf.level(), conf.get_options())),
            "noUselessFragments" => self
                .no_useless_fragments
                .as_ref()
                .map(|conf| (conf.level(), conf.get_options())),
            "noUselessLabel" => self
                .no_useless_label
                .as_ref()
                .map(|conf| (conf.level(), conf.get_options())),
            "noUselessLoneBlockStatements" => self
                .no_useless_lone_block_statements
                .as_ref()
                .map(|conf| (conf.level(), conf.get_options())),
            "noUselessRename" => self
                .no_useless_rename
                .as_ref()
                .map(|conf| (conf.level(), conf.get_options())),
            "noUselessSwitchCase" => self
                .no_useless_switch_case
                .as_ref()
                .map(|conf| (conf.level(), conf.get_options())),
            "noUselessTernary" => self
                .no_useless_ternary
                .as_ref()
                .map(|conf| (conf.level(), conf.get_options())),
            "noUselessThisAlias" => self
                .no_useless_this_alias
                .as_ref()
                .map(|conf| (conf.level(), conf.get_options())),
            "noUselessTypeConstraint" => self
                .no_useless_type_constraint
                .as_ref()
                .map(|conf| (conf.level(), conf.get_options())),
            "noVoid" => self
                .no_void
                .as_ref()
                .map(|conf| (conf.level(), conf.get_options())),
            "noWith" => self
                .no_with
                .as_ref()
                .map(|conf| (conf.level(), conf.get_options())),
            "useArrowFunction" => self
                .use_arrow_function
                .as_ref()
                .map(|conf| (conf.level(), conf.get_options())),
            "useFlatMap" => self
                .use_flat_map
                .as_ref()
                .map(|conf| (conf.level(), conf.get_options())),
            "useLiteralKeys" => self
                .use_literal_keys
                .as_ref()
                .map(|conf| (conf.level(), conf.get_options())),
            "useOptionalChain" => self
                .use_optional_chain
                .as_ref()
                .map(|conf| (conf.level(), conf.get_options())),
            "useRegexLiterals" => self
                .use_regex_literals
                .as_ref()
                .map(|conf| (conf.level(), conf.get_options())),
            "useSimpleNumberKeys" => self
                .use_simple_number_keys
                .as_ref()
                .map(|conf| (conf.level(), conf.get_options())),
            "useSimplifiedLogicExpression" => self
                .use_simplified_logic_expression
                .as_ref()
                .map(|conf| (conf.level(), conf.get_options())),
            _ => None,
        }
    }
}
#[derive(Clone, Debug, Default, Deserialize, Deserializable, Eq, Merge, PartialEq, Serialize)]
#[deserializable(with_validator)]
#[cfg_attr(feature = "schema", derive(JsonSchema))]
#[serde(rename_all = "camelCase", default, deny_unknown_fields)]
#[doc = r" A list of rules that belong to this group"]
pub struct Correctness {
    #[doc = r" It enables the recommended rules for this group"]
    #[serde(skip_serializing_if = "Option::is_none")]
    pub recommended: Option<bool>,
    #[doc = r" It enables ALL rules for this group."]
    #[serde(skip_serializing_if = "Option::is_none")]
    pub all: Option<bool>,
    #[doc = "Prevent passing of children as props."]
    #[serde(skip_serializing_if = "Option::is_none")]
    pub no_children_prop: Option<RuleConfiguration<NoChildrenProp>>,
    #[doc = "Prevents from having const variables being re-assigned."]
    #[serde(skip_serializing_if = "Option::is_none")]
    pub no_const_assign: Option<RuleFixConfiguration<NoConstAssign>>,
    #[doc = "Disallow constant expressions in conditions"]
    #[serde(skip_serializing_if = "Option::is_none")]
    pub no_constant_condition: Option<RuleConfiguration<NoConstantCondition>>,
    #[doc = "Disallow returning a value from a constructor."]
    #[serde(skip_serializing_if = "Option::is_none")]
    pub no_constructor_return: Option<RuleConfiguration<NoConstructorReturn>>,
    #[doc = "Disallow empty character classes in regular expression literals."]
    #[serde(skip_serializing_if = "Option::is_none")]
    pub no_empty_character_class_in_regex: Option<RuleConfiguration<NoEmptyCharacterClassInRegex>>,
    #[doc = "Disallows empty destructuring patterns."]
    #[serde(skip_serializing_if = "Option::is_none")]
    pub no_empty_pattern: Option<RuleConfiguration<NoEmptyPattern>>,
    #[doc = "Disallow calling global object properties as functions"]
    #[serde(skip_serializing_if = "Option::is_none")]
    pub no_global_object_calls: Option<RuleConfiguration<NoGlobalObjectCalls>>,
    #[doc = "Disallow function and var declarations that are accessible outside their block."]
    #[serde(skip_serializing_if = "Option::is_none")]
    pub no_inner_declarations: Option<RuleConfiguration<NoInnerDeclarations>>,
    #[doc = "Prevents the incorrect use of super() inside classes. It also checks whether a call super() is missing from classes that extends other constructors."]
    #[serde(skip_serializing_if = "Option::is_none")]
    pub no_invalid_constructor_super: Option<RuleConfiguration<NoInvalidConstructorSuper>>,
    #[doc = "Disallow new operators with global non-constructor functions."]
    #[serde(skip_serializing_if = "Option::is_none")]
    pub no_invalid_new_builtin: Option<RuleFixConfiguration<NoInvalidNewBuiltin>>,
    #[doc = "Disallow the use of variables and function parameters before their declaration"]
    #[serde(skip_serializing_if = "Option::is_none")]
    pub no_invalid_use_before_declaration: Option<RuleConfiguration<NoInvalidUseBeforeDeclaration>>,
    #[doc = "Disallow new operators with the Symbol object."]
    #[serde(skip_serializing_if = "Option::is_none")]
    pub no_new_symbol: Option<RuleFixConfiguration<NoNewSymbol>>,
    #[doc = "Disallow \\8 and \\9 escape sequences in string literals."]
    #[serde(skip_serializing_if = "Option::is_none")]
    pub no_nonoctal_decimal_escape: Option<RuleFixConfiguration<NoNonoctalDecimalEscape>>,
    #[doc = "Disallow literal numbers that lose precision"]
    #[serde(skip_serializing_if = "Option::is_none")]
    pub no_precision_loss: Option<RuleConfiguration<NoPrecisionLoss>>,
    #[doc = "Prevent the usage of the return value of React.render."]
    #[serde(skip_serializing_if = "Option::is_none")]
    pub no_render_return_value: Option<RuleConfiguration<NoRenderReturnValue>>,
    #[doc = "Disallow assignments where both sides are exactly the same."]
    #[serde(skip_serializing_if = "Option::is_none")]
    pub no_self_assign: Option<RuleConfiguration<NoSelfAssign>>,
    #[doc = "Disallow returning a value from a setter"]
    #[serde(skip_serializing_if = "Option::is_none")]
    pub no_setter_return: Option<RuleConfiguration<NoSetterReturn>>,
    #[doc = "Disallow comparison of expressions modifying the string case with non-compliant value."]
    #[serde(skip_serializing_if = "Option::is_none")]
    pub no_string_case_mismatch: Option<RuleFixConfiguration<NoStringCaseMismatch>>,
    #[doc = "Disallow lexical declarations in switch clauses."]
    #[serde(skip_serializing_if = "Option::is_none")]
    pub no_switch_declarations: Option<RuleFixConfiguration<NoSwitchDeclarations>>,
    #[doc = "Prevents the usage of variables that haven't been declared inside the document."]
    #[serde(skip_serializing_if = "Option::is_none")]
    pub no_undeclared_variables: Option<RuleConfiguration<NoUndeclaredVariables>>,
    #[doc = "Avoid using unnecessary continue."]
    #[serde(skip_serializing_if = "Option::is_none")]
    pub no_unnecessary_continue: Option<RuleFixConfiguration<NoUnnecessaryContinue>>,
    #[doc = "Disallow unreachable code"]
    #[serde(skip_serializing_if = "Option::is_none")]
    pub no_unreachable: Option<RuleConfiguration<NoUnreachable>>,
    #[doc = "Ensures the super() constructor is called exactly once on every code  path in a class constructor before this is accessed if the class has a superclass"]
    #[serde(skip_serializing_if = "Option::is_none")]
    pub no_unreachable_super: Option<RuleConfiguration<NoUnreachableSuper>>,
    #[doc = "Disallow control flow statements in finally blocks."]
    #[serde(skip_serializing_if = "Option::is_none")]
    pub no_unsafe_finally: Option<RuleConfiguration<NoUnsafeFinally>>,
    #[doc = "Disallow the use of optional chaining in contexts where the undefined value is not allowed."]
    #[serde(skip_serializing_if = "Option::is_none")]
    pub no_unsafe_optional_chaining: Option<RuleConfiguration<NoUnsafeOptionalChaining>>,
    #[doc = "Disallow unused imports."]
    #[serde(skip_serializing_if = "Option::is_none")]
    pub no_unused_imports: Option<RuleFixConfiguration<NoUnusedImports>>,
    #[doc = "Disallow unused labels."]
    #[serde(skip_serializing_if = "Option::is_none")]
    pub no_unused_labels: Option<RuleFixConfiguration<NoUnusedLabels>>,
    #[doc = "Disallow unused private class members"]
    #[serde(skip_serializing_if = "Option::is_none")]
    pub no_unused_private_class_members: Option<RuleFixConfiguration<NoUnusedPrivateClassMembers>>,
    #[doc = "Disallow unused variables."]
    #[serde(skip_serializing_if = "Option::is_none")]
    pub no_unused_variables: Option<RuleFixConfiguration<NoUnusedVariables>>,
    #[doc = "This rules prevents void elements (AKA self-closing elements) from having children."]
    #[serde(skip_serializing_if = "Option::is_none")]
    pub no_void_elements_with_children: Option<RuleFixConfiguration<NoVoidElementsWithChildren>>,
    #[doc = "Disallow returning a value from a function with the return type 'void'"]
    #[serde(skip_serializing_if = "Option::is_none")]
    pub no_void_type_return: Option<RuleConfiguration<NoVoidTypeReturn>>,
    #[doc = "Enforce all dependencies are correctly specified in a React hook."]
    #[serde(skip_serializing_if = "Option::is_none")]
    pub use_exhaustive_dependencies: Option<RuleConfiguration<UseExhaustiveDependencies>>,
    #[doc = "Enforce that all React hooks are being called from the Top Level component functions."]
    #[serde(skip_serializing_if = "Option::is_none")]
    pub use_hook_at_top_level: Option<RuleConfiguration<UseHookAtTopLevel>>,
    #[doc = "Require calls to isNaN() when checking for NaN."]
    #[serde(skip_serializing_if = "Option::is_none")]
    pub use_is_nan: Option<RuleFixConfiguration<UseIsNan>>,
    #[doc = "Disallow missing key props in iterators/collection literals."]
    #[serde(skip_serializing_if = "Option::is_none")]
    pub use_jsx_key_in_iterable: Option<RuleConfiguration<UseJsxKeyInIterable>>,
    #[doc = "Enforce \"for\" loop update clause moving the counter in the right direction."]
    #[serde(skip_serializing_if = "Option::is_none")]
    pub use_valid_for_direction: Option<RuleConfiguration<UseValidForDirection>>,
    #[doc = "Require generator functions to contain yield."]
    #[serde(skip_serializing_if = "Option::is_none")]
    pub use_yield: Option<RuleConfiguration<UseYield>>,
}
impl DeserializableValidator for Correctness {
    fn validate(
        &mut self,
        _name: &str,
        range: TextRange,
        diagnostics: &mut Vec<DeserializationDiagnostic>,
    ) -> bool {
        if self.recommended == Some(true) && self.all == Some(true) {
            diagnostics . push (DeserializationDiagnostic :: new (markup ! (< Emphasis > "'recommended'" < / Emphasis > " and " < Emphasis > "'all'" < / Emphasis > " can't be both " < Emphasis > "'true'" < / Emphasis > ". You should choose only one of them.")) . with_range (range) . with_note (markup ! ("Biome will fallback to its defaults for this section."))) ;
            return false;
        }
        true
    }
}
impl Correctness {
    const GROUP_NAME: &'static str = "correctness";
    pub(crate) const GROUP_RULES: &'static [&'static str] = &[
        "noChildrenProp",
        "noConstAssign",
        "noConstantCondition",
        "noConstructorReturn",
        "noEmptyCharacterClassInRegex",
        "noEmptyPattern",
        "noGlobalObjectCalls",
        "noInnerDeclarations",
        "noInvalidConstructorSuper",
        "noInvalidNewBuiltin",
        "noInvalidUseBeforeDeclaration",
        "noNewSymbol",
        "noNonoctalDecimalEscape",
        "noPrecisionLoss",
        "noRenderReturnValue",
        "noSelfAssign",
        "noSetterReturn",
        "noStringCaseMismatch",
        "noSwitchDeclarations",
        "noUndeclaredVariables",
        "noUnnecessaryContinue",
        "noUnreachable",
        "noUnreachableSuper",
        "noUnsafeFinally",
        "noUnsafeOptionalChaining",
        "noUnusedImports",
        "noUnusedLabels",
        "noUnusedPrivateClassMembers",
        "noUnusedVariables",
        "noVoidElementsWithChildren",
        "noVoidTypeReturn",
        "useExhaustiveDependencies",
        "useHookAtTopLevel",
        "useIsNan",
        "useJsxKeyInIterable",
        "useValidForDirection",
        "useYield",
    ];
    const RECOMMENDED_RULES: &'static [&'static str] = &[
        "noChildrenProp",
        "noConstAssign",
        "noConstantCondition",
        "noConstructorReturn",
        "noEmptyCharacterClassInRegex",
        "noEmptyPattern",
        "noGlobalObjectCalls",
        "noInnerDeclarations",
        "noInvalidConstructorSuper",
        "noInvalidNewBuiltin",
        "noInvalidUseBeforeDeclaration",
        "noNonoctalDecimalEscape",
        "noPrecisionLoss",
        "noRenderReturnValue",
        "noSelfAssign",
        "noSetterReturn",
        "noStringCaseMismatch",
        "noSwitchDeclarations",
        "noUnnecessaryContinue",
        "noUnreachable",
        "noUnreachableSuper",
        "noUnsafeFinally",
        "noUnsafeOptionalChaining",
        "noUnusedLabels",
        "noVoidElementsWithChildren",
        "noVoidTypeReturn",
        "useExhaustiveDependencies",
        "useIsNan",
        "useJsxKeyInIterable",
        "useValidForDirection",
        "useYield",
    ];
    const RECOMMENDED_RULES_AS_FILTERS: &'static [RuleFilter<'static>] = &[
        RuleFilter::Rule(Self::GROUP_NAME, Self::GROUP_RULES[0]),
        RuleFilter::Rule(Self::GROUP_NAME, Self::GROUP_RULES[1]),
        RuleFilter::Rule(Self::GROUP_NAME, Self::GROUP_RULES[2]),
        RuleFilter::Rule(Self::GROUP_NAME, Self::GROUP_RULES[3]),
        RuleFilter::Rule(Self::GROUP_NAME, Self::GROUP_RULES[4]),
        RuleFilter::Rule(Self::GROUP_NAME, Self::GROUP_RULES[5]),
        RuleFilter::Rule(Self::GROUP_NAME, Self::GROUP_RULES[6]),
        RuleFilter::Rule(Self::GROUP_NAME, Self::GROUP_RULES[7]),
        RuleFilter::Rule(Self::GROUP_NAME, Self::GROUP_RULES[8]),
        RuleFilter::Rule(Self::GROUP_NAME, Self::GROUP_RULES[9]),
        RuleFilter::Rule(Self::GROUP_NAME, Self::GROUP_RULES[10]),
        RuleFilter::Rule(Self::GROUP_NAME, Self::GROUP_RULES[12]),
        RuleFilter::Rule(Self::GROUP_NAME, Self::GROUP_RULES[13]),
        RuleFilter::Rule(Self::GROUP_NAME, Self::GROUP_RULES[14]),
        RuleFilter::Rule(Self::GROUP_NAME, Self::GROUP_RULES[15]),
        RuleFilter::Rule(Self::GROUP_NAME, Self::GROUP_RULES[16]),
        RuleFilter::Rule(Self::GROUP_NAME, Self::GROUP_RULES[17]),
        RuleFilter::Rule(Self::GROUP_NAME, Self::GROUP_RULES[18]),
        RuleFilter::Rule(Self::GROUP_NAME, Self::GROUP_RULES[20]),
        RuleFilter::Rule(Self::GROUP_NAME, Self::GROUP_RULES[21]),
        RuleFilter::Rule(Self::GROUP_NAME, Self::GROUP_RULES[22]),
        RuleFilter::Rule(Self::GROUP_NAME, Self::GROUP_RULES[23]),
        RuleFilter::Rule(Self::GROUP_NAME, Self::GROUP_RULES[24]),
        RuleFilter::Rule(Self::GROUP_NAME, Self::GROUP_RULES[26]),
        RuleFilter::Rule(Self::GROUP_NAME, Self::GROUP_RULES[29]),
        RuleFilter::Rule(Self::GROUP_NAME, Self::GROUP_RULES[30]),
        RuleFilter::Rule(Self::GROUP_NAME, Self::GROUP_RULES[31]),
        RuleFilter::Rule(Self::GROUP_NAME, Self::GROUP_RULES[33]),
        RuleFilter::Rule(Self::GROUP_NAME, Self::GROUP_RULES[34]),
        RuleFilter::Rule(Self::GROUP_NAME, Self::GROUP_RULES[35]),
        RuleFilter::Rule(Self::GROUP_NAME, Self::GROUP_RULES[36]),
    ];
    const ALL_RULES_AS_FILTERS: &'static [RuleFilter<'static>] = &[
        RuleFilter::Rule(Self::GROUP_NAME, Self::GROUP_RULES[0]),
        RuleFilter::Rule(Self::GROUP_NAME, Self::GROUP_RULES[1]),
        RuleFilter::Rule(Self::GROUP_NAME, Self::GROUP_RULES[2]),
        RuleFilter::Rule(Self::GROUP_NAME, Self::GROUP_RULES[3]),
        RuleFilter::Rule(Self::GROUP_NAME, Self::GROUP_RULES[4]),
        RuleFilter::Rule(Self::GROUP_NAME, Self::GROUP_RULES[5]),
        RuleFilter::Rule(Self::GROUP_NAME, Self::GROUP_RULES[6]),
        RuleFilter::Rule(Self::GROUP_NAME, Self::GROUP_RULES[7]),
        RuleFilter::Rule(Self::GROUP_NAME, Self::GROUP_RULES[8]),
        RuleFilter::Rule(Self::GROUP_NAME, Self::GROUP_RULES[9]),
        RuleFilter::Rule(Self::GROUP_NAME, Self::GROUP_RULES[10]),
        RuleFilter::Rule(Self::GROUP_NAME, Self::GROUP_RULES[11]),
        RuleFilter::Rule(Self::GROUP_NAME, Self::GROUP_RULES[12]),
        RuleFilter::Rule(Self::GROUP_NAME, Self::GROUP_RULES[13]),
        RuleFilter::Rule(Self::GROUP_NAME, Self::GROUP_RULES[14]),
        RuleFilter::Rule(Self::GROUP_NAME, Self::GROUP_RULES[15]),
        RuleFilter::Rule(Self::GROUP_NAME, Self::GROUP_RULES[16]),
        RuleFilter::Rule(Self::GROUP_NAME, Self::GROUP_RULES[17]),
        RuleFilter::Rule(Self::GROUP_NAME, Self::GROUP_RULES[18]),
        RuleFilter::Rule(Self::GROUP_NAME, Self::GROUP_RULES[19]),
        RuleFilter::Rule(Self::GROUP_NAME, Self::GROUP_RULES[20]),
        RuleFilter::Rule(Self::GROUP_NAME, Self::GROUP_RULES[21]),
        RuleFilter::Rule(Self::GROUP_NAME, Self::GROUP_RULES[22]),
        RuleFilter::Rule(Self::GROUP_NAME, Self::GROUP_RULES[23]),
        RuleFilter::Rule(Self::GROUP_NAME, Self::GROUP_RULES[24]),
        RuleFilter::Rule(Self::GROUP_NAME, Self::GROUP_RULES[25]),
        RuleFilter::Rule(Self::GROUP_NAME, Self::GROUP_RULES[26]),
        RuleFilter::Rule(Self::GROUP_NAME, Self::GROUP_RULES[27]),
        RuleFilter::Rule(Self::GROUP_NAME, Self::GROUP_RULES[28]),
        RuleFilter::Rule(Self::GROUP_NAME, Self::GROUP_RULES[29]),
        RuleFilter::Rule(Self::GROUP_NAME, Self::GROUP_RULES[30]),
        RuleFilter::Rule(Self::GROUP_NAME, Self::GROUP_RULES[31]),
        RuleFilter::Rule(Self::GROUP_NAME, Self::GROUP_RULES[32]),
        RuleFilter::Rule(Self::GROUP_NAME, Self::GROUP_RULES[33]),
        RuleFilter::Rule(Self::GROUP_NAME, Self::GROUP_RULES[34]),
        RuleFilter::Rule(Self::GROUP_NAME, Self::GROUP_RULES[35]),
        RuleFilter::Rule(Self::GROUP_NAME, Self::GROUP_RULES[36]),
    ];
    #[doc = r" Retrieves the recommended rules"]
    pub(crate) fn is_recommended_true(&self) -> bool {
        matches!(self.recommended, Some(true))
    }
    pub(crate) fn is_recommended_unset(&self) -> bool {
        self.recommended.is_none()
    }
    pub(crate) fn is_all_true(&self) -> bool {
        matches!(self.all, Some(true))
    }
    pub(crate) fn is_all_unset(&self) -> bool {
        self.all.is_none()
    }
    pub(crate) fn get_enabled_rules(&self) -> FxHashSet<RuleFilter<'static>> {
        let mut index_set = FxHashSet::default();
        if let Some(rule) = self.no_children_prop.as_ref() {
            if rule.is_enabled() {
                index_set.insert(RuleFilter::Rule(Self::GROUP_NAME, Self::GROUP_RULES[0]));
            }
        }
        if let Some(rule) = self.no_const_assign.as_ref() {
            if rule.is_enabled() {
                index_set.insert(RuleFilter::Rule(Self::GROUP_NAME, Self::GROUP_RULES[1]));
            }
        }
        if let Some(rule) = self.no_constant_condition.as_ref() {
            if rule.is_enabled() {
                index_set.insert(RuleFilter::Rule(Self::GROUP_NAME, Self::GROUP_RULES[2]));
            }
        }
        if let Some(rule) = self.no_constructor_return.as_ref() {
            if rule.is_enabled() {
                index_set.insert(RuleFilter::Rule(Self::GROUP_NAME, Self::GROUP_RULES[3]));
            }
        }
        if let Some(rule) = self.no_empty_character_class_in_regex.as_ref() {
            if rule.is_enabled() {
                index_set.insert(RuleFilter::Rule(Self::GROUP_NAME, Self::GROUP_RULES[4]));
            }
        }
        if let Some(rule) = self.no_empty_pattern.as_ref() {
            if rule.is_enabled() {
                index_set.insert(RuleFilter::Rule(Self::GROUP_NAME, Self::GROUP_RULES[5]));
            }
        }
        if let Some(rule) = self.no_global_object_calls.as_ref() {
            if rule.is_enabled() {
                index_set.insert(RuleFilter::Rule(Self::GROUP_NAME, Self::GROUP_RULES[6]));
            }
        }
        if let Some(rule) = self.no_inner_declarations.as_ref() {
            if rule.is_enabled() {
                index_set.insert(RuleFilter::Rule(Self::GROUP_NAME, Self::GROUP_RULES[7]));
            }
        }
        if let Some(rule) = self.no_invalid_constructor_super.as_ref() {
            if rule.is_enabled() {
                index_set.insert(RuleFilter::Rule(Self::GROUP_NAME, Self::GROUP_RULES[8]));
            }
        }
        if let Some(rule) = self.no_invalid_new_builtin.as_ref() {
            if rule.is_enabled() {
                index_set.insert(RuleFilter::Rule(Self::GROUP_NAME, Self::GROUP_RULES[9]));
            }
        }
        if let Some(rule) = self.no_invalid_use_before_declaration.as_ref() {
            if rule.is_enabled() {
                index_set.insert(RuleFilter::Rule(Self::GROUP_NAME, Self::GROUP_RULES[10]));
            }
        }
        if let Some(rule) = self.no_new_symbol.as_ref() {
            if rule.is_enabled() {
                index_set.insert(RuleFilter::Rule(Self::GROUP_NAME, Self::GROUP_RULES[11]));
            }
        }
        if let Some(rule) = self.no_nonoctal_decimal_escape.as_ref() {
            if rule.is_enabled() {
                index_set.insert(RuleFilter::Rule(Self::GROUP_NAME, Self::GROUP_RULES[12]));
            }
        }
        if let Some(rule) = self.no_precision_loss.as_ref() {
            if rule.is_enabled() {
                index_set.insert(RuleFilter::Rule(Self::GROUP_NAME, Self::GROUP_RULES[13]));
            }
        }
        if let Some(rule) = self.no_render_return_value.as_ref() {
            if rule.is_enabled() {
                index_set.insert(RuleFilter::Rule(Self::GROUP_NAME, Self::GROUP_RULES[14]));
            }
        }
        if let Some(rule) = self.no_self_assign.as_ref() {
            if rule.is_enabled() {
                index_set.insert(RuleFilter::Rule(Self::GROUP_NAME, Self::GROUP_RULES[15]));
            }
        }
        if let Some(rule) = self.no_setter_return.as_ref() {
            if rule.is_enabled() {
                index_set.insert(RuleFilter::Rule(Self::GROUP_NAME, Self::GROUP_RULES[16]));
            }
        }
        if let Some(rule) = self.no_string_case_mismatch.as_ref() {
            if rule.is_enabled() {
                index_set.insert(RuleFilter::Rule(Self::GROUP_NAME, Self::GROUP_RULES[17]));
            }
        }
        if let Some(rule) = self.no_switch_declarations.as_ref() {
            if rule.is_enabled() {
                index_set.insert(RuleFilter::Rule(Self::GROUP_NAME, Self::GROUP_RULES[18]));
            }
        }
        if let Some(rule) = self.no_undeclared_variables.as_ref() {
            if rule.is_enabled() {
                index_set.insert(RuleFilter::Rule(Self::GROUP_NAME, Self::GROUP_RULES[19]));
            }
        }
        if let Some(rule) = self.no_unnecessary_continue.as_ref() {
            if rule.is_enabled() {
                index_set.insert(RuleFilter::Rule(Self::GROUP_NAME, Self::GROUP_RULES[20]));
            }
        }
        if let Some(rule) = self.no_unreachable.as_ref() {
            if rule.is_enabled() {
                index_set.insert(RuleFilter::Rule(Self::GROUP_NAME, Self::GROUP_RULES[21]));
            }
        }
        if let Some(rule) = self.no_unreachable_super.as_ref() {
            if rule.is_enabled() {
                index_set.insert(RuleFilter::Rule(Self::GROUP_NAME, Self::GROUP_RULES[22]));
            }
        }
        if let Some(rule) = self.no_unsafe_finally.as_ref() {
            if rule.is_enabled() {
                index_set.insert(RuleFilter::Rule(Self::GROUP_NAME, Self::GROUP_RULES[23]));
            }
        }
        if let Some(rule) = self.no_unsafe_optional_chaining.as_ref() {
            if rule.is_enabled() {
                index_set.insert(RuleFilter::Rule(Self::GROUP_NAME, Self::GROUP_RULES[24]));
            }
        }
        if let Some(rule) = self.no_unused_imports.as_ref() {
            if rule.is_enabled() {
                index_set.insert(RuleFilter::Rule(Self::GROUP_NAME, Self::GROUP_RULES[25]));
            }
        }
        if let Some(rule) = self.no_unused_labels.as_ref() {
            if rule.is_enabled() {
                index_set.insert(RuleFilter::Rule(Self::GROUP_NAME, Self::GROUP_RULES[26]));
            }
        }
        if let Some(rule) = self.no_unused_private_class_members.as_ref() {
            if rule.is_enabled() {
                index_set.insert(RuleFilter::Rule(Self::GROUP_NAME, Self::GROUP_RULES[27]));
            }
        }
        if let Some(rule) = self.no_unused_variables.as_ref() {
            if rule.is_enabled() {
                index_set.insert(RuleFilter::Rule(Self::GROUP_NAME, Self::GROUP_RULES[28]));
            }
        }
        if let Some(rule) = self.no_void_elements_with_children.as_ref() {
            if rule.is_enabled() {
                index_set.insert(RuleFilter::Rule(Self::GROUP_NAME, Self::GROUP_RULES[29]));
            }
        }
        if let Some(rule) = self.no_void_type_return.as_ref() {
            if rule.is_enabled() {
                index_set.insert(RuleFilter::Rule(Self::GROUP_NAME, Self::GROUP_RULES[30]));
            }
        }
        if let Some(rule) = self.use_exhaustive_dependencies.as_ref() {
            if rule.is_enabled() {
                index_set.insert(RuleFilter::Rule(Self::GROUP_NAME, Self::GROUP_RULES[31]));
            }
        }
        if let Some(rule) = self.use_hook_at_top_level.as_ref() {
            if rule.is_enabled() {
                index_set.insert(RuleFilter::Rule(Self::GROUP_NAME, Self::GROUP_RULES[32]));
            }
        }
        if let Some(rule) = self.use_is_nan.as_ref() {
            if rule.is_enabled() {
                index_set.insert(RuleFilter::Rule(Self::GROUP_NAME, Self::GROUP_RULES[33]));
            }
        }
        if let Some(rule) = self.use_jsx_key_in_iterable.as_ref() {
            if rule.is_enabled() {
                index_set.insert(RuleFilter::Rule(Self::GROUP_NAME, Self::GROUP_RULES[34]));
            }
        }
        if let Some(rule) = self.use_valid_for_direction.as_ref() {
            if rule.is_enabled() {
                index_set.insert(RuleFilter::Rule(Self::GROUP_NAME, Self::GROUP_RULES[35]));
            }
        }
        if let Some(rule) = self.use_yield.as_ref() {
            if rule.is_enabled() {
                index_set.insert(RuleFilter::Rule(Self::GROUP_NAME, Self::GROUP_RULES[36]));
            }
        }
        index_set
    }
    pub(crate) fn get_disabled_rules(&self) -> FxHashSet<RuleFilter<'static>> {
        let mut index_set = FxHashSet::default();
        if let Some(rule) = self.no_children_prop.as_ref() {
            if rule.is_disabled() {
                index_set.insert(RuleFilter::Rule(Self::GROUP_NAME, Self::GROUP_RULES[0]));
            }
        }
        if let Some(rule) = self.no_const_assign.as_ref() {
            if rule.is_disabled() {
                index_set.insert(RuleFilter::Rule(Self::GROUP_NAME, Self::GROUP_RULES[1]));
            }
        }
        if let Some(rule) = self.no_constant_condition.as_ref() {
            if rule.is_disabled() {
                index_set.insert(RuleFilter::Rule(Self::GROUP_NAME, Self::GROUP_RULES[2]));
            }
        }
        if let Some(rule) = self.no_constructor_return.as_ref() {
            if rule.is_disabled() {
                index_set.insert(RuleFilter::Rule(Self::GROUP_NAME, Self::GROUP_RULES[3]));
            }
        }
        if let Some(rule) = self.no_empty_character_class_in_regex.as_ref() {
            if rule.is_disabled() {
                index_set.insert(RuleFilter::Rule(Self::GROUP_NAME, Self::GROUP_RULES[4]));
            }
        }
        if let Some(rule) = self.no_empty_pattern.as_ref() {
            if rule.is_disabled() {
                index_set.insert(RuleFilter::Rule(Self::GROUP_NAME, Self::GROUP_RULES[5]));
            }
        }
        if let Some(rule) = self.no_global_object_calls.as_ref() {
            if rule.is_disabled() {
                index_set.insert(RuleFilter::Rule(Self::GROUP_NAME, Self::GROUP_RULES[6]));
            }
        }
        if let Some(rule) = self.no_inner_declarations.as_ref() {
            if rule.is_disabled() {
                index_set.insert(RuleFilter::Rule(Self::GROUP_NAME, Self::GROUP_RULES[7]));
            }
        }
        if let Some(rule) = self.no_invalid_constructor_super.as_ref() {
            if rule.is_disabled() {
                index_set.insert(RuleFilter::Rule(Self::GROUP_NAME, Self::GROUP_RULES[8]));
            }
        }
        if let Some(rule) = self.no_invalid_new_builtin.as_ref() {
            if rule.is_disabled() {
                index_set.insert(RuleFilter::Rule(Self::GROUP_NAME, Self::GROUP_RULES[9]));
            }
        }
        if let Some(rule) = self.no_invalid_use_before_declaration.as_ref() {
            if rule.is_disabled() {
                index_set.insert(RuleFilter::Rule(Self::GROUP_NAME, Self::GROUP_RULES[10]));
            }
        }
        if let Some(rule) = self.no_new_symbol.as_ref() {
            if rule.is_disabled() {
                index_set.insert(RuleFilter::Rule(Self::GROUP_NAME, Self::GROUP_RULES[11]));
            }
        }
        if let Some(rule) = self.no_nonoctal_decimal_escape.as_ref() {
            if rule.is_disabled() {
                index_set.insert(RuleFilter::Rule(Self::GROUP_NAME, Self::GROUP_RULES[12]));
            }
        }
        if let Some(rule) = self.no_precision_loss.as_ref() {
            if rule.is_disabled() {
                index_set.insert(RuleFilter::Rule(Self::GROUP_NAME, Self::GROUP_RULES[13]));
            }
        }
        if let Some(rule) = self.no_render_return_value.as_ref() {
            if rule.is_disabled() {
                index_set.insert(RuleFilter::Rule(Self::GROUP_NAME, Self::GROUP_RULES[14]));
            }
        }
        if let Some(rule) = self.no_self_assign.as_ref() {
            if rule.is_disabled() {
                index_set.insert(RuleFilter::Rule(Self::GROUP_NAME, Self::GROUP_RULES[15]));
            }
        }
        if let Some(rule) = self.no_setter_return.as_ref() {
            if rule.is_disabled() {
                index_set.insert(RuleFilter::Rule(Self::GROUP_NAME, Self::GROUP_RULES[16]));
            }
        }
        if let Some(rule) = self.no_string_case_mismatch.as_ref() {
            if rule.is_disabled() {
                index_set.insert(RuleFilter::Rule(Self::GROUP_NAME, Self::GROUP_RULES[17]));
            }
        }
        if let Some(rule) = self.no_switch_declarations.as_ref() {
            if rule.is_disabled() {
                index_set.insert(RuleFilter::Rule(Self::GROUP_NAME, Self::GROUP_RULES[18]));
            }
        }
        if let Some(rule) = self.no_undeclared_variables.as_ref() {
            if rule.is_disabled() {
                index_set.insert(RuleFilter::Rule(Self::GROUP_NAME, Self::GROUP_RULES[19]));
            }
        }
        if let Some(rule) = self.no_unnecessary_continue.as_ref() {
            if rule.is_disabled() {
                index_set.insert(RuleFilter::Rule(Self::GROUP_NAME, Self::GROUP_RULES[20]));
            }
        }
        if let Some(rule) = self.no_unreachable.as_ref() {
            if rule.is_disabled() {
                index_set.insert(RuleFilter::Rule(Self::GROUP_NAME, Self::GROUP_RULES[21]));
            }
        }
        if let Some(rule) = self.no_unreachable_super.as_ref() {
            if rule.is_disabled() {
                index_set.insert(RuleFilter::Rule(Self::GROUP_NAME, Self::GROUP_RULES[22]));
            }
        }
        if let Some(rule) = self.no_unsafe_finally.as_ref() {
            if rule.is_disabled() {
                index_set.insert(RuleFilter::Rule(Self::GROUP_NAME, Self::GROUP_RULES[23]));
            }
        }
        if let Some(rule) = self.no_unsafe_optional_chaining.as_ref() {
            if rule.is_disabled() {
                index_set.insert(RuleFilter::Rule(Self::GROUP_NAME, Self::GROUP_RULES[24]));
            }
        }
        if let Some(rule) = self.no_unused_imports.as_ref() {
            if rule.is_disabled() {
                index_set.insert(RuleFilter::Rule(Self::GROUP_NAME, Self::GROUP_RULES[25]));
            }
        }
        if let Some(rule) = self.no_unused_labels.as_ref() {
            if rule.is_disabled() {
                index_set.insert(RuleFilter::Rule(Self::GROUP_NAME, Self::GROUP_RULES[26]));
            }
        }
        if let Some(rule) = self.no_unused_private_class_members.as_ref() {
            if rule.is_disabled() {
                index_set.insert(RuleFilter::Rule(Self::GROUP_NAME, Self::GROUP_RULES[27]));
            }
        }
        if let Some(rule) = self.no_unused_variables.as_ref() {
            if rule.is_disabled() {
                index_set.insert(RuleFilter::Rule(Self::GROUP_NAME, Self::GROUP_RULES[28]));
            }
        }
        if let Some(rule) = self.no_void_elements_with_children.as_ref() {
            if rule.is_disabled() {
                index_set.insert(RuleFilter::Rule(Self::GROUP_NAME, Self::GROUP_RULES[29]));
            }
        }
        if let Some(rule) = self.no_void_type_return.as_ref() {
            if rule.is_disabled() {
                index_set.insert(RuleFilter::Rule(Self::GROUP_NAME, Self::GROUP_RULES[30]));
            }
        }
        if let Some(rule) = self.use_exhaustive_dependencies.as_ref() {
            if rule.is_disabled() {
                index_set.insert(RuleFilter::Rule(Self::GROUP_NAME, Self::GROUP_RULES[31]));
            }
        }
        if let Some(rule) = self.use_hook_at_top_level.as_ref() {
            if rule.is_disabled() {
                index_set.insert(RuleFilter::Rule(Self::GROUP_NAME, Self::GROUP_RULES[32]));
            }
        }
        if let Some(rule) = self.use_is_nan.as_ref() {
            if rule.is_disabled() {
                index_set.insert(RuleFilter::Rule(Self::GROUP_NAME, Self::GROUP_RULES[33]));
            }
        }
        if let Some(rule) = self.use_jsx_key_in_iterable.as_ref() {
            if rule.is_disabled() {
                index_set.insert(RuleFilter::Rule(Self::GROUP_NAME, Self::GROUP_RULES[34]));
            }
        }
        if let Some(rule) = self.use_valid_for_direction.as_ref() {
            if rule.is_disabled() {
                index_set.insert(RuleFilter::Rule(Self::GROUP_NAME, Self::GROUP_RULES[35]));
            }
        }
        if let Some(rule) = self.use_yield.as_ref() {
            if rule.is_disabled() {
                index_set.insert(RuleFilter::Rule(Self::GROUP_NAME, Self::GROUP_RULES[36]));
            }
        }
        index_set
    }
    #[doc = r" Checks if, given a rule name, matches one of the rules contained in this category"]
    pub(crate) fn has_rule(rule_name: &str) -> Option<&'static str> {
        Some(Self::GROUP_RULES[Self::GROUP_RULES.binary_search(&rule_name).ok()?])
    }
    #[doc = r" Checks if, given a rule name, it is marked as recommended"]
    pub(crate) fn is_recommended_rule(rule_name: &str) -> bool {
        Self::RECOMMENDED_RULES.contains(&rule_name)
    }
    pub(crate) fn recommended_rules_as_filters() -> &'static [RuleFilter<'static>] {
        Self::RECOMMENDED_RULES_AS_FILTERS
    }
    pub(crate) fn all_rules_as_filters() -> &'static [RuleFilter<'static>] {
        Self::ALL_RULES_AS_FILTERS
    }
    #[doc = r" Select preset rules"]
    pub(crate) fn collect_preset_rules(
        &self,
        parent_is_all: bool,
        parent_is_recommended: bool,
        enabled_rules: &mut FxHashSet<RuleFilter<'static>>,
    ) {
        if self.is_all_true() || self.is_all_unset() && parent_is_all {
            enabled_rules.extend(Self::all_rules_as_filters());
        } else if self.is_recommended_true()
            || self.is_recommended_unset() && self.is_all_unset() && parent_is_recommended
        {
            enabled_rules.extend(Self::recommended_rules_as_filters());
        }
    }
    pub(crate) fn get_rule_configuration(
        &self,
        rule_name: &str,
    ) -> Option<(RulePlainConfiguration, Option<RuleOptions>)> {
        match rule_name {
            "noChildrenProp" => self
                .no_children_prop
                .as_ref()
                .map(|conf| (conf.level(), conf.get_options())),
            "noConstAssign" => self
                .no_const_assign
                .as_ref()
                .map(|conf| (conf.level(), conf.get_options())),
            "noConstantCondition" => self
                .no_constant_condition
                .as_ref()
                .map(|conf| (conf.level(), conf.get_options())),
            "noConstructorReturn" => self
                .no_constructor_return
                .as_ref()
                .map(|conf| (conf.level(), conf.get_options())),
            "noEmptyCharacterClassInRegex" => self
                .no_empty_character_class_in_regex
                .as_ref()
                .map(|conf| (conf.level(), conf.get_options())),
            "noEmptyPattern" => self
                .no_empty_pattern
                .as_ref()
                .map(|conf| (conf.level(), conf.get_options())),
            "noGlobalObjectCalls" => self
                .no_global_object_calls
                .as_ref()
                .map(|conf| (conf.level(), conf.get_options())),
            "noInnerDeclarations" => self
                .no_inner_declarations
                .as_ref()
                .map(|conf| (conf.level(), conf.get_options())),
            "noInvalidConstructorSuper" => self
                .no_invalid_constructor_super
                .as_ref()
                .map(|conf| (conf.level(), conf.get_options())),
            "noInvalidNewBuiltin" => self
                .no_invalid_new_builtin
                .as_ref()
                .map(|conf| (conf.level(), conf.get_options())),
            "noInvalidUseBeforeDeclaration" => self
                .no_invalid_use_before_declaration
                .as_ref()
                .map(|conf| (conf.level(), conf.get_options())),
            "noNewSymbol" => self
                .no_new_symbol
                .as_ref()
                .map(|conf| (conf.level(), conf.get_options())),
            "noNonoctalDecimalEscape" => self
                .no_nonoctal_decimal_escape
                .as_ref()
                .map(|conf| (conf.level(), conf.get_options())),
            "noPrecisionLoss" => self
                .no_precision_loss
                .as_ref()
                .map(|conf| (conf.level(), conf.get_options())),
            "noRenderReturnValue" => self
                .no_render_return_value
                .as_ref()
                .map(|conf| (conf.level(), conf.get_options())),
            "noSelfAssign" => self
                .no_self_assign
                .as_ref()
                .map(|conf| (conf.level(), conf.get_options())),
            "noSetterReturn" => self
                .no_setter_return
                .as_ref()
                .map(|conf| (conf.level(), conf.get_options())),
            "noStringCaseMismatch" => self
                .no_string_case_mismatch
                .as_ref()
                .map(|conf| (conf.level(), conf.get_options())),
            "noSwitchDeclarations" => self
                .no_switch_declarations
                .as_ref()
                .map(|conf| (conf.level(), conf.get_options())),
            "noUndeclaredVariables" => self
                .no_undeclared_variables
                .as_ref()
                .map(|conf| (conf.level(), conf.get_options())),
            "noUnnecessaryContinue" => self
                .no_unnecessary_continue
                .as_ref()
                .map(|conf| (conf.level(), conf.get_options())),
            "noUnreachable" => self
                .no_unreachable
                .as_ref()
                .map(|conf| (conf.level(), conf.get_options())),
            "noUnreachableSuper" => self
                .no_unreachable_super
                .as_ref()
                .map(|conf| (conf.level(), conf.get_options())),
            "noUnsafeFinally" => self
                .no_unsafe_finally
                .as_ref()
                .map(|conf| (conf.level(), conf.get_options())),
            "noUnsafeOptionalChaining" => self
                .no_unsafe_optional_chaining
                .as_ref()
                .map(|conf| (conf.level(), conf.get_options())),
            "noUnusedImports" => self
                .no_unused_imports
                .as_ref()
                .map(|conf| (conf.level(), conf.get_options())),
            "noUnusedLabels" => self
                .no_unused_labels
                .as_ref()
                .map(|conf| (conf.level(), conf.get_options())),
            "noUnusedPrivateClassMembers" => self
                .no_unused_private_class_members
                .as_ref()
                .map(|conf| (conf.level(), conf.get_options())),
            "noUnusedVariables" => self
                .no_unused_variables
                .as_ref()
                .map(|conf| (conf.level(), conf.get_options())),
            "noVoidElementsWithChildren" => self
                .no_void_elements_with_children
                .as_ref()
                .map(|conf| (conf.level(), conf.get_options())),
            "noVoidTypeReturn" => self
                .no_void_type_return
                .as_ref()
                .map(|conf| (conf.level(), conf.get_options())),
            "useExhaustiveDependencies" => self
                .use_exhaustive_dependencies
                .as_ref()
                .map(|conf| (conf.level(), conf.get_options())),
            "useHookAtTopLevel" => self
                .use_hook_at_top_level
                .as_ref()
                .map(|conf| (conf.level(), conf.get_options())),
            "useIsNan" => self
                .use_is_nan
                .as_ref()
                .map(|conf| (conf.level(), conf.get_options())),
            "useJsxKeyInIterable" => self
                .use_jsx_key_in_iterable
                .as_ref()
                .map(|conf| (conf.level(), conf.get_options())),
            "useValidForDirection" => self
                .use_valid_for_direction
                .as_ref()
                .map(|conf| (conf.level(), conf.get_options())),
            "useYield" => self
                .use_yield
                .as_ref()
                .map(|conf| (conf.level(), conf.get_options())),
            _ => None,
        }
    }
}
#[derive(Clone, Debug, Default, Deserialize, Deserializable, Eq, Merge, PartialEq, Serialize)]
#[deserializable(with_validator)]
#[cfg_attr(feature = "schema", derive(JsonSchema))]
#[serde(rename_all = "camelCase", default, deny_unknown_fields)]
#[doc = r" A list of rules that belong to this group"]
pub struct Nursery {
    #[doc = r" It enables the recommended rules for this group"]
    #[serde(skip_serializing_if = "Option::is_none")]
    pub recommended: Option<bool>,
    #[doc = r" It enables ALL rules for this group."]
    #[serde(skip_serializing_if = "Option::is_none")]
    pub all: Option<bool>,
    #[doc = "Disallow the use of console."]
    #[serde(skip_serializing_if = "Option::is_none")]
    pub no_console: Option<RuleFixConfiguration<NoConsole>>,
    #[doc = "Disallow the use of Math.min and Math.max to clamp a value where the result itself is constant."]
    #[serde(skip_serializing_if = "Option::is_none")]
    pub no_constant_math_min_max_clamp: Option<RuleFixConfiguration<NoConstantMathMinMaxClamp>>,
    #[doc = "Disallow using a callback in asynchronous tests and hooks."]
    #[serde(skip_serializing_if = "Option::is_none")]
    pub no_done_callback: Option<RuleConfiguration<NoDoneCallback>>,
    #[doc = "Disallow duplicate @import rules."]
    #[serde(skip_serializing_if = "Option::is_none")]
    pub no_duplicate_at_import_rules: Option<RuleConfiguration<NoDuplicateAtImportRules>>,
    #[doc = "Disallow duplicate conditions in if-else-if chains"]
    #[serde(skip_serializing_if = "Option::is_none")]
    pub no_duplicate_else_if: Option<RuleConfiguration<NoDuplicateElseIf>>,
    #[doc = "Disallow duplicate names within font families."]
    #[serde(skip_serializing_if = "Option::is_none")]
    pub no_duplicate_font_names: Option<RuleConfiguration<NoDuplicateFontNames>>,
    #[doc = "Disallow two keys with the same name inside a JSON object."]
    #[serde(skip_serializing_if = "Option::is_none")]
    pub no_duplicate_json_keys: Option<RuleConfiguration<NoDuplicateJsonKeys>>,
    #[doc = "Disallow duplicate selectors within keyframe blocks."]
    #[serde(skip_serializing_if = "Option::is_none")]
    pub no_duplicate_selectors_keyframe_block:
        Option<RuleConfiguration<NoDuplicateSelectorsKeyframeBlock>>,
    #[doc = "Disallow CSS empty blocks."]
    #[serde(skip_serializing_if = "Option::is_none")]
    pub no_empty_block: Option<RuleConfiguration<NoEmptyBlock>>,
    #[doc = "Disallow variables from evolving into any type through reassignments."]
    #[serde(skip_serializing_if = "Option::is_none")]
    pub no_evolving_any: Option<RuleConfiguration<NoEvolvingAny>>,
    #[doc = "Disallow to use unnecessary callback on flatMap."]
    #[serde(skip_serializing_if = "Option::is_none")]
    pub no_flat_map_identity: Option<RuleFixConfiguration<NoFlatMapIdentity>>,
    #[doc = "Disallow invalid !important within keyframe declarations"]
    #[serde(skip_serializing_if = "Option::is_none")]
    pub no_important_in_keyframe: Option<RuleConfiguration<NoImportantInKeyframe>>,
    #[doc = "Disallow non-standard direction values for linear gradient functions."]
    #[serde(skip_serializing_if = "Option::is_none")]
    pub no_invalid_direction_in_linear_gradient:
        Option<RuleConfiguration<NoInvalidDirectionInLinearGradient>>,
    #[doc = "Disallow the use of @import at-rules in invalid positions."]
    #[serde(skip_serializing_if = "Option::is_none")]
    pub no_invalid_position_at_import_rule:
        Option<RuleConfiguration<NoInvalidPositionAtImportRule>>,
    #[doc = "Checks that the assertion function, for example expect, is placed inside an it() function call."]
    #[serde(skip_serializing_if = "Option::is_none")]
    pub no_misplaced_assertion: Option<RuleConfiguration<NoMisplacedAssertion>>,
    #[doc = "Forbid the use of Node.js builtin modules."]
    #[serde(skip_serializing_if = "Option::is_none")]
    pub no_nodejs_modules: Option<RuleConfiguration<NoNodejsModules>>,
    #[doc = "Prevents React-specific JSX properties from being used."]
    #[serde(skip_serializing_if = "Option::is_none")]
    pub no_react_specific_props: Option<RuleFixConfiguration<NoReactSpecificProps>>,
    #[doc = "Disallow specified modules when loaded by import or require."]
    #[serde(skip_serializing_if = "Option::is_none")]
    pub no_restricted_imports: Option<RuleConfiguration<NoRestrictedImports>>,
    #[doc = "Disallow the use of dependencies that aren't specified in the package.json."]
    #[serde(skip_serializing_if = "Option::is_none")]
    pub no_undeclared_dependencies: Option<RuleConfiguration<NoUndeclaredDependencies>>,
    #[doc = "Disallow unknown CSS value functions."]
    #[serde(skip_serializing_if = "Option::is_none")]
    pub no_unknown_function: Option<RuleConfiguration<NoUnknownFunction>>,
    #[doc = "Disallow unknown media feature names."]
    #[serde(skip_serializing_if = "Option::is_none")]
    pub no_unknown_media_feature_name: Option<RuleConfiguration<NoUnknownMediaFeatureName>>,
    #[doc = "Disallow unknown properties."]
    #[serde(skip_serializing_if = "Option::is_none")]
    pub no_unknown_property: Option<RuleConfiguration<NoUnknownProperty>>,
    #[doc = "Disallow unknown pseudo-element selectors."]
    #[serde(skip_serializing_if = "Option::is_none")]
    pub no_unknown_selector_pseudo_element:
        Option<RuleConfiguration<NoUnknownSelectorPseudoElement>>,
    #[doc = "Disallow unknown CSS units."]
    #[serde(skip_serializing_if = "Option::is_none")]
    pub no_unknown_unit: Option<RuleConfiguration<NoUnknownUnit>>,
    #[doc = "Disallow unmatchable An+B selectors."]
    #[serde(skip_serializing_if = "Option::is_none")]
    pub no_unmatchable_anb_selector: Option<RuleConfiguration<NoUnmatchableAnbSelector>>,
    #[doc = "Disallow unnecessary concatenation of string or template literals."]
    #[serde(skip_serializing_if = "Option::is_none")]
    pub no_useless_string_concat: Option<RuleFixConfiguration<NoUselessStringConcat>>,
    #[doc = "Disallow initializing variables to undefined."]
    #[serde(skip_serializing_if = "Option::is_none")]
    pub no_useless_undefined_initialization:
        Option<RuleFixConfiguration<NoUselessUndefinedInitialization>>,
    #[doc = "Disallow the use of yoda expressions."]
    #[serde(skip_serializing_if = "Option::is_none")]
    pub no_yoda_expression: Option<RuleFixConfiguration<NoYodaExpression>>,
    #[doc = "Disallow the use of overload signatures that are not next to each other."]
    #[serde(skip_serializing_if = "Option::is_none")]
    pub use_adjacent_overload_signatures: Option<RuleConfiguration<UseAdjacentOverloadSignatures>>,
    #[doc = "Disallow Array constructors."]
    #[serde(skip_serializing_if = "Option::is_none")]
    pub use_array_literals: Option<RuleFixConfiguration<UseArrayLiterals>>,
    #[doc = "Enforce the use of new for all builtins, except String, Number, Boolean, Symbol and BigInt."]
    #[serde(skip_serializing_if = "Option::is_none")]
    pub use_consistent_builtin_instantiation:
        Option<RuleFixConfiguration<UseConsistentBuiltinInstantiation>>,
    #[doc = "Require the default clause in switch statements."]
    #[serde(skip_serializing_if = "Option::is_none")]
    pub use_default_switch_clause: Option<RuleConfiguration<UseDefaultSwitchClause>>,
    #[doc = "Enforce passing a message value when creating a built-in error."]
    #[serde(skip_serializing_if = "Option::is_none")]
    pub use_error_message: Option<RuleConfiguration<UseErrorMessage>>,
    #[doc = "Enforce explicitly comparing the length, size, byteLength or byteOffset property of a value."]
    #[serde(skip_serializing_if = "Option::is_none")]
    pub use_explicit_length_check: Option<RuleFixConfiguration<UseExplicitLengthCheck>>,
    #[doc = "Elements with an interactive role and interaction handlers must be focusable."]
    #[serde(skip_serializing_if = "Option::is_none")]
    pub use_focusable_interactive: Option<RuleConfiguration<UseFocusableInteractive>>,
    #[doc = "Disallow a missing generic family keyword within font families."]
    #[serde(skip_serializing_if = "Option::is_none")]
    pub use_generic_font_names: Option<RuleConfiguration<UseGenericFontNames>>,
    #[doc = "Enforce file extensions for relative imports."]
    #[serde(skip_serializing_if = "Option::is_none")]
    pub use_import_extensions: Option<RuleFixConfiguration<UseImportExtensions>>,
    #[doc = "Disallows package private imports."]
    #[serde(skip_serializing_if = "Option::is_none")]
    pub use_import_restrictions: Option<RuleConfiguration<UseImportRestrictions>>,
    #[doc = "Enforce using the digits argument with Number#toFixed()."]
    #[serde(skip_serializing_if = "Option::is_none")]
    pub use_number_to_fixed_digits_argument:
        Option<RuleFixConfiguration<UseNumberToFixedDigitsArgument>>,
    #[doc = "It detects the use of role attributes in JSX elements and suggests using semantic elements instead."]
    #[serde(skip_serializing_if = "Option::is_none")]
    pub use_semantic_elements: Option<RuleConfiguration<UseSemanticElements>>,
    #[doc = "Enforce the sorting of CSS utility classes."]
    #[serde(skip_serializing_if = "Option::is_none")]
    pub use_sorted_classes: Option<RuleFixConfiguration<UseSortedClasses>>,
    #[doc = "Require new when throwing an error."]
    #[serde(skip_serializing_if = "Option::is_none")]
    pub use_throw_new_error: Option<RuleFixConfiguration<UseThrowNewError>>,
    #[doc = "Disallow throwing non-Error values."]
    #[serde(skip_serializing_if = "Option::is_none")]
    pub use_throw_only_error: Option<RuleConfiguration<UseThrowOnlyError>>,
    #[doc = "Require regex literals to be declared at the top level."]
    #[serde(skip_serializing_if = "Option::is_none")]
    pub use_top_level_regex: Option<RuleConfiguration<UseTopLevelRegex>>,
}
impl DeserializableValidator for Nursery {
    fn validate(
        &mut self,
        _name: &str,
        range: TextRange,
        diagnostics: &mut Vec<DeserializationDiagnostic>,
    ) -> bool {
        if self.recommended == Some(true) && self.all == Some(true) {
            diagnostics . push (DeserializationDiagnostic :: new (markup ! (< Emphasis > "'recommended'" < / Emphasis > " and " < Emphasis > "'all'" < / Emphasis > " can't be both " < Emphasis > "'true'" < / Emphasis > ". You should choose only one of them.")) . with_range (range) . with_note (markup ! ("Biome will fallback to its defaults for this section."))) ;
            return false;
        }
        true
    }
}
impl Nursery {
    const GROUP_NAME: &'static str = "nursery";
    pub(crate) const GROUP_RULES: &'static [&'static str] = &[
        "noConsole",
        "noConstantMathMinMaxClamp",
        "noDoneCallback",
        "noDuplicateAtImportRules",
        "noDuplicateElseIf",
        "noDuplicateFontNames",
        "noDuplicateJsonKeys",
        "noDuplicateSelectorsKeyframeBlock",
        "noEmptyBlock",
        "noEvolvingAny",
        "noFlatMapIdentity",
        "noImportantInKeyframe",
        "noInvalidDirectionInLinearGradient",
        "noInvalidPositionAtImportRule",
        "noMisplacedAssertion",
        "noNodejsModules",
        "noReactSpecificProps",
        "noRestrictedImports",
        "noUndeclaredDependencies",
        "noUnknownFunction",
        "noUnknownMediaFeatureName",
        "noUnknownProperty",
        "noUnknownSelectorPseudoElement",
        "noUnknownUnit",
        "noUnmatchableAnbSelector",
        "noUselessStringConcat",
        "noUselessUndefinedInitialization",
        "noYodaExpression",
        "useAdjacentOverloadSignatures",
        "useArrayLiterals",
        "useConsistentBuiltinInstantiation",
        "useDefaultSwitchClause",
        "useErrorMessage",
        "useExplicitLengthCheck",
        "useFocusableInteractive",
        "useGenericFontNames",
        "useImportExtensions",
        "useImportRestrictions",
        "useNumberToFixedDigitsArgument",
        "useSemanticElements",
        "useSortedClasses",
        "useThrowNewError",
        "useThrowOnlyError",
        "useTopLevelRegex",
    ];
    const RECOMMENDED_RULES: &'static [&'static str] = &[
        "noDoneCallback",
        "noDuplicateAtImportRules",
        "noDuplicateElseIf",
        "noDuplicateFontNames",
        "noDuplicateJsonKeys",
        "noDuplicateSelectorsKeyframeBlock",
        "noEmptyBlock",
        "noEvolvingAny",
        "noFlatMapIdentity",
        "noImportantInKeyframe",
        "noInvalidDirectionInLinearGradient",
        "noInvalidPositionAtImportRule",
        "noUnknownFunction",
        "noUnknownSelectorPseudoElement",
        "noUnknownUnit",
        "noUnmatchableAnbSelector",
        "useFocusableInteractive",
        "useGenericFontNames",
        "useSemanticElements",
    ];
    const RECOMMENDED_RULES_AS_FILTERS: &'static [RuleFilter<'static>] = &[
        RuleFilter::Rule(Self::GROUP_NAME, Self::GROUP_RULES[2]),
        RuleFilter::Rule(Self::GROUP_NAME, Self::GROUP_RULES[3]),
        RuleFilter::Rule(Self::GROUP_NAME, Self::GROUP_RULES[4]),
        RuleFilter::Rule(Self::GROUP_NAME, Self::GROUP_RULES[5]),
        RuleFilter::Rule(Self::GROUP_NAME, Self::GROUP_RULES[6]),
        RuleFilter::Rule(Self::GROUP_NAME, Self::GROUP_RULES[7]),
        RuleFilter::Rule(Self::GROUP_NAME, Self::GROUP_RULES[8]),
        RuleFilter::Rule(Self::GROUP_NAME, Self::GROUP_RULES[9]),
        RuleFilter::Rule(Self::GROUP_NAME, Self::GROUP_RULES[10]),
        RuleFilter::Rule(Self::GROUP_NAME, Self::GROUP_RULES[11]),
        RuleFilter::Rule(Self::GROUP_NAME, Self::GROUP_RULES[12]),
        RuleFilter::Rule(Self::GROUP_NAME, Self::GROUP_RULES[13]),
        RuleFilter::Rule(Self::GROUP_NAME, Self::GROUP_RULES[19]),
        RuleFilter::Rule(Self::GROUP_NAME, Self::GROUP_RULES[22]),
        RuleFilter::Rule(Self::GROUP_NAME, Self::GROUP_RULES[23]),
<<<<<<< HEAD
        RuleFilter::Rule(Self::GROUP_NAME, Self::GROUP_RULES[24]),
=======
>>>>>>> fec262f1
        RuleFilter::Rule(Self::GROUP_NAME, Self::GROUP_RULES[33]),
        RuleFilter::Rule(Self::GROUP_NAME, Self::GROUP_RULES[34]),
        RuleFilter::Rule(Self::GROUP_NAME, Self::GROUP_RULES[38]),
    ];
    const ALL_RULES_AS_FILTERS: &'static [RuleFilter<'static>] = &[
        RuleFilter::Rule(Self::GROUP_NAME, Self::GROUP_RULES[0]),
        RuleFilter::Rule(Self::GROUP_NAME, Self::GROUP_RULES[1]),
        RuleFilter::Rule(Self::GROUP_NAME, Self::GROUP_RULES[2]),
        RuleFilter::Rule(Self::GROUP_NAME, Self::GROUP_RULES[3]),
        RuleFilter::Rule(Self::GROUP_NAME, Self::GROUP_RULES[4]),
        RuleFilter::Rule(Self::GROUP_NAME, Self::GROUP_RULES[5]),
        RuleFilter::Rule(Self::GROUP_NAME, Self::GROUP_RULES[6]),
        RuleFilter::Rule(Self::GROUP_NAME, Self::GROUP_RULES[7]),
        RuleFilter::Rule(Self::GROUP_NAME, Self::GROUP_RULES[8]),
        RuleFilter::Rule(Self::GROUP_NAME, Self::GROUP_RULES[9]),
        RuleFilter::Rule(Self::GROUP_NAME, Self::GROUP_RULES[10]),
        RuleFilter::Rule(Self::GROUP_NAME, Self::GROUP_RULES[11]),
        RuleFilter::Rule(Self::GROUP_NAME, Self::GROUP_RULES[12]),
        RuleFilter::Rule(Self::GROUP_NAME, Self::GROUP_RULES[13]),
        RuleFilter::Rule(Self::GROUP_NAME, Self::GROUP_RULES[14]),
        RuleFilter::Rule(Self::GROUP_NAME, Self::GROUP_RULES[15]),
        RuleFilter::Rule(Self::GROUP_NAME, Self::GROUP_RULES[16]),
        RuleFilter::Rule(Self::GROUP_NAME, Self::GROUP_RULES[17]),
        RuleFilter::Rule(Self::GROUP_NAME, Self::GROUP_RULES[18]),
        RuleFilter::Rule(Self::GROUP_NAME, Self::GROUP_RULES[19]),
        RuleFilter::Rule(Self::GROUP_NAME, Self::GROUP_RULES[20]),
        RuleFilter::Rule(Self::GROUP_NAME, Self::GROUP_RULES[21]),
        RuleFilter::Rule(Self::GROUP_NAME, Self::GROUP_RULES[22]),
        RuleFilter::Rule(Self::GROUP_NAME, Self::GROUP_RULES[23]),
        RuleFilter::Rule(Self::GROUP_NAME, Self::GROUP_RULES[24]),
        RuleFilter::Rule(Self::GROUP_NAME, Self::GROUP_RULES[25]),
        RuleFilter::Rule(Self::GROUP_NAME, Self::GROUP_RULES[26]),
        RuleFilter::Rule(Self::GROUP_NAME, Self::GROUP_RULES[27]),
        RuleFilter::Rule(Self::GROUP_NAME, Self::GROUP_RULES[28]),
        RuleFilter::Rule(Self::GROUP_NAME, Self::GROUP_RULES[29]),
        RuleFilter::Rule(Self::GROUP_NAME, Self::GROUP_RULES[30]),
        RuleFilter::Rule(Self::GROUP_NAME, Self::GROUP_RULES[31]),
        RuleFilter::Rule(Self::GROUP_NAME, Self::GROUP_RULES[32]),
        RuleFilter::Rule(Self::GROUP_NAME, Self::GROUP_RULES[33]),
        RuleFilter::Rule(Self::GROUP_NAME, Self::GROUP_RULES[34]),
        RuleFilter::Rule(Self::GROUP_NAME, Self::GROUP_RULES[35]),
        RuleFilter::Rule(Self::GROUP_NAME, Self::GROUP_RULES[36]),
        RuleFilter::Rule(Self::GROUP_NAME, Self::GROUP_RULES[37]),
        RuleFilter::Rule(Self::GROUP_NAME, Self::GROUP_RULES[38]),
        RuleFilter::Rule(Self::GROUP_NAME, Self::GROUP_RULES[39]),
        RuleFilter::Rule(Self::GROUP_NAME, Self::GROUP_RULES[40]),
        RuleFilter::Rule(Self::GROUP_NAME, Self::GROUP_RULES[41]),
        RuleFilter::Rule(Self::GROUP_NAME, Self::GROUP_RULES[42]),
    ];
    #[doc = r" Retrieves the recommended rules"]
    pub(crate) fn is_recommended_true(&self) -> bool {
        matches!(self.recommended, Some(true))
    }
    pub(crate) fn is_recommended_unset(&self) -> bool {
        self.recommended.is_none()
    }
    pub(crate) fn is_all_true(&self) -> bool {
        matches!(self.all, Some(true))
    }
    pub(crate) fn is_all_unset(&self) -> bool {
        self.all.is_none()
    }
    pub(crate) fn get_enabled_rules(&self) -> FxHashSet<RuleFilter<'static>> {
        let mut index_set = FxHashSet::default();
        if let Some(rule) = self.no_console.as_ref() {
            if rule.is_enabled() {
                index_set.insert(RuleFilter::Rule(Self::GROUP_NAME, Self::GROUP_RULES[0]));
            }
        }
        if let Some(rule) = self.no_constant_math_min_max_clamp.as_ref() {
            if rule.is_enabled() {
                index_set.insert(RuleFilter::Rule(Self::GROUP_NAME, Self::GROUP_RULES[1]));
            }
        }
        if let Some(rule) = self.no_done_callback.as_ref() {
            if rule.is_enabled() {
                index_set.insert(RuleFilter::Rule(Self::GROUP_NAME, Self::GROUP_RULES[2]));
            }
        }
        if let Some(rule) = self.no_duplicate_at_import_rules.as_ref() {
            if rule.is_enabled() {
                index_set.insert(RuleFilter::Rule(Self::GROUP_NAME, Self::GROUP_RULES[3]));
            }
        }
        if let Some(rule) = self.no_duplicate_else_if.as_ref() {
            if rule.is_enabled() {
                index_set.insert(RuleFilter::Rule(Self::GROUP_NAME, Self::GROUP_RULES[4]));
            }
        }
        if let Some(rule) = self.no_duplicate_font_names.as_ref() {
            if rule.is_enabled() {
                index_set.insert(RuleFilter::Rule(Self::GROUP_NAME, Self::GROUP_RULES[5]));
            }
        }
        if let Some(rule) = self.no_duplicate_json_keys.as_ref() {
            if rule.is_enabled() {
                index_set.insert(RuleFilter::Rule(Self::GROUP_NAME, Self::GROUP_RULES[6]));
            }
        }
        if let Some(rule) = self.no_duplicate_selectors_keyframe_block.as_ref() {
            if rule.is_enabled() {
                index_set.insert(RuleFilter::Rule(Self::GROUP_NAME, Self::GROUP_RULES[7]));
            }
        }
        if let Some(rule) = self.no_empty_block.as_ref() {
            if rule.is_enabled() {
                index_set.insert(RuleFilter::Rule(Self::GROUP_NAME, Self::GROUP_RULES[8]));
            }
        }
        if let Some(rule) = self.no_evolving_any.as_ref() {
            if rule.is_enabled() {
                index_set.insert(RuleFilter::Rule(Self::GROUP_NAME, Self::GROUP_RULES[9]));
            }
        }
        if let Some(rule) = self.no_flat_map_identity.as_ref() {
            if rule.is_enabled() {
                index_set.insert(RuleFilter::Rule(Self::GROUP_NAME, Self::GROUP_RULES[10]));
            }
        }
        if let Some(rule) = self.no_important_in_keyframe.as_ref() {
            if rule.is_enabled() {
                index_set.insert(RuleFilter::Rule(Self::GROUP_NAME, Self::GROUP_RULES[11]));
            }
        }
        if let Some(rule) = self.no_invalid_direction_in_linear_gradient.as_ref() {
            if rule.is_enabled() {
                index_set.insert(RuleFilter::Rule(Self::GROUP_NAME, Self::GROUP_RULES[12]));
            }
        }
        if let Some(rule) = self.no_invalid_position_at_import_rule.as_ref() {
            if rule.is_enabled() {
                index_set.insert(RuleFilter::Rule(Self::GROUP_NAME, Self::GROUP_RULES[13]));
            }
        }
        if let Some(rule) = self.no_misplaced_assertion.as_ref() {
            if rule.is_enabled() {
                index_set.insert(RuleFilter::Rule(Self::GROUP_NAME, Self::GROUP_RULES[14]));
            }
        }
        if let Some(rule) = self.no_nodejs_modules.as_ref() {
            if rule.is_enabled() {
                index_set.insert(RuleFilter::Rule(Self::GROUP_NAME, Self::GROUP_RULES[15]));
            }
        }
        if let Some(rule) = self.no_react_specific_props.as_ref() {
            if rule.is_enabled() {
                index_set.insert(RuleFilter::Rule(Self::GROUP_NAME, Self::GROUP_RULES[16]));
            }
        }
        if let Some(rule) = self.no_restricted_imports.as_ref() {
            if rule.is_enabled() {
                index_set.insert(RuleFilter::Rule(Self::GROUP_NAME, Self::GROUP_RULES[17]));
            }
        }
        if let Some(rule) = self.no_undeclared_dependencies.as_ref() {
            if rule.is_enabled() {
                index_set.insert(RuleFilter::Rule(Self::GROUP_NAME, Self::GROUP_RULES[18]));
            }
        }
        if let Some(rule) = self.no_unknown_function.as_ref() {
            if rule.is_enabled() {
                index_set.insert(RuleFilter::Rule(Self::GROUP_NAME, Self::GROUP_RULES[19]));
            }
        }
        if let Some(rule) = self.no_unknown_media_feature_name.as_ref() {
            if rule.is_enabled() {
                index_set.insert(RuleFilter::Rule(Self::GROUP_NAME, Self::GROUP_RULES[20]));
            }
        }
        if let Some(rule) = self.no_unknown_property.as_ref() {
            if rule.is_enabled() {
                index_set.insert(RuleFilter::Rule(Self::GROUP_NAME, Self::GROUP_RULES[21]));
            }
        }
        if let Some(rule) = self.no_unknown_selector_pseudo_element.as_ref() {
            if rule.is_enabled() {
                index_set.insert(RuleFilter::Rule(Self::GROUP_NAME, Self::GROUP_RULES[22]));
            }
        }
        if let Some(rule) = self.no_unknown_unit.as_ref() {
            if rule.is_enabled() {
                index_set.insert(RuleFilter::Rule(Self::GROUP_NAME, Self::GROUP_RULES[23]));
            }
        }
        if let Some(rule) = self.no_unmatchable_anb_selector.as_ref() {
            if rule.is_enabled() {
                index_set.insert(RuleFilter::Rule(Self::GROUP_NAME, Self::GROUP_RULES[24]));
            }
        }
        if let Some(rule) = self.no_useless_string_concat.as_ref() {
            if rule.is_enabled() {
                index_set.insert(RuleFilter::Rule(Self::GROUP_NAME, Self::GROUP_RULES[25]));
            }
        }
        if let Some(rule) = self.no_useless_undefined_initialization.as_ref() {
            if rule.is_enabled() {
                index_set.insert(RuleFilter::Rule(Self::GROUP_NAME, Self::GROUP_RULES[26]));
            }
        }
        if let Some(rule) = self.no_yoda_expression.as_ref() {
            if rule.is_enabled() {
                index_set.insert(RuleFilter::Rule(Self::GROUP_NAME, Self::GROUP_RULES[27]));
            }
        }
        if let Some(rule) = self.use_adjacent_overload_signatures.as_ref() {
            if rule.is_enabled() {
                index_set.insert(RuleFilter::Rule(Self::GROUP_NAME, Self::GROUP_RULES[28]));
            }
        }
        if let Some(rule) = self.use_array_literals.as_ref() {
            if rule.is_enabled() {
                index_set.insert(RuleFilter::Rule(Self::GROUP_NAME, Self::GROUP_RULES[29]));
            }
        }
        if let Some(rule) = self.use_consistent_builtin_instantiation.as_ref() {
            if rule.is_enabled() {
                index_set.insert(RuleFilter::Rule(Self::GROUP_NAME, Self::GROUP_RULES[30]));
            }
        }
<<<<<<< HEAD
        if let Some(rule) = self.use_default_switch_clause.as_ref() {
=======
        if let Some(rule) = self.use_error_message.as_ref() {
>>>>>>> fec262f1
            if rule.is_enabled() {
                index_set.insert(RuleFilter::Rule(Self::GROUP_NAME, Self::GROUP_RULES[31]));
            }
        }
        if let Some(rule) = self.use_explicit_length_check.as_ref() {
            if rule.is_enabled() {
                index_set.insert(RuleFilter::Rule(Self::GROUP_NAME, Self::GROUP_RULES[32]));
            }
        }
        if let Some(rule) = self.use_focusable_interactive.as_ref() {
            if rule.is_enabled() {
                index_set.insert(RuleFilter::Rule(Self::GROUP_NAME, Self::GROUP_RULES[33]));
            }
        }
        if let Some(rule) = self.use_generic_font_names.as_ref() {
            if rule.is_enabled() {
                index_set.insert(RuleFilter::Rule(Self::GROUP_NAME, Self::GROUP_RULES[34]));
            }
        }
        if let Some(rule) = self.use_import_extensions.as_ref() {
            if rule.is_enabled() {
                index_set.insert(RuleFilter::Rule(Self::GROUP_NAME, Self::GROUP_RULES[35]));
            }
        }
        if let Some(rule) = self.use_import_restrictions.as_ref() {
            if rule.is_enabled() {
                index_set.insert(RuleFilter::Rule(Self::GROUP_NAME, Self::GROUP_RULES[36]));
            }
        }
        if let Some(rule) = self.use_number_to_fixed_digits_argument.as_ref() {
            if rule.is_enabled() {
                index_set.insert(RuleFilter::Rule(Self::GROUP_NAME, Self::GROUP_RULES[37]));
            }
        }
        if let Some(rule) = self.use_semantic_elements.as_ref() {
            if rule.is_enabled() {
                index_set.insert(RuleFilter::Rule(Self::GROUP_NAME, Self::GROUP_RULES[38]));
            }
        }
        if let Some(rule) = self.use_sorted_classes.as_ref() {
            if rule.is_enabled() {
                index_set.insert(RuleFilter::Rule(Self::GROUP_NAME, Self::GROUP_RULES[39]));
            }
        }
        if let Some(rule) = self.use_throw_new_error.as_ref() {
            if rule.is_enabled() {
                index_set.insert(RuleFilter::Rule(Self::GROUP_NAME, Self::GROUP_RULES[40]));
            }
        }
        if let Some(rule) = self.use_throw_only_error.as_ref() {
            if rule.is_enabled() {
                index_set.insert(RuleFilter::Rule(Self::GROUP_NAME, Self::GROUP_RULES[41]));
            }
        }
        if let Some(rule) = self.use_top_level_regex.as_ref() {
            if rule.is_enabled() {
                index_set.insert(RuleFilter::Rule(Self::GROUP_NAME, Self::GROUP_RULES[42]));
            }
        }
        index_set
    }
    pub(crate) fn get_disabled_rules(&self) -> FxHashSet<RuleFilter<'static>> {
        let mut index_set = FxHashSet::default();
        if let Some(rule) = self.no_console.as_ref() {
            if rule.is_disabled() {
                index_set.insert(RuleFilter::Rule(Self::GROUP_NAME, Self::GROUP_RULES[0]));
            }
        }
        if let Some(rule) = self.no_constant_math_min_max_clamp.as_ref() {
            if rule.is_disabled() {
                index_set.insert(RuleFilter::Rule(Self::GROUP_NAME, Self::GROUP_RULES[1]));
            }
        }
        if let Some(rule) = self.no_done_callback.as_ref() {
            if rule.is_disabled() {
                index_set.insert(RuleFilter::Rule(Self::GROUP_NAME, Self::GROUP_RULES[2]));
            }
        }
        if let Some(rule) = self.no_duplicate_at_import_rules.as_ref() {
            if rule.is_disabled() {
                index_set.insert(RuleFilter::Rule(Self::GROUP_NAME, Self::GROUP_RULES[3]));
            }
        }
        if let Some(rule) = self.no_duplicate_else_if.as_ref() {
            if rule.is_disabled() {
                index_set.insert(RuleFilter::Rule(Self::GROUP_NAME, Self::GROUP_RULES[4]));
            }
        }
        if let Some(rule) = self.no_duplicate_font_names.as_ref() {
            if rule.is_disabled() {
                index_set.insert(RuleFilter::Rule(Self::GROUP_NAME, Self::GROUP_RULES[5]));
            }
        }
        if let Some(rule) = self.no_duplicate_json_keys.as_ref() {
            if rule.is_disabled() {
                index_set.insert(RuleFilter::Rule(Self::GROUP_NAME, Self::GROUP_RULES[6]));
            }
        }
        if let Some(rule) = self.no_duplicate_selectors_keyframe_block.as_ref() {
            if rule.is_disabled() {
                index_set.insert(RuleFilter::Rule(Self::GROUP_NAME, Self::GROUP_RULES[7]));
            }
        }
        if let Some(rule) = self.no_empty_block.as_ref() {
            if rule.is_disabled() {
                index_set.insert(RuleFilter::Rule(Self::GROUP_NAME, Self::GROUP_RULES[8]));
            }
        }
        if let Some(rule) = self.no_evolving_any.as_ref() {
            if rule.is_disabled() {
                index_set.insert(RuleFilter::Rule(Self::GROUP_NAME, Self::GROUP_RULES[9]));
            }
        }
        if let Some(rule) = self.no_flat_map_identity.as_ref() {
            if rule.is_disabled() {
                index_set.insert(RuleFilter::Rule(Self::GROUP_NAME, Self::GROUP_RULES[10]));
            }
        }
        if let Some(rule) = self.no_important_in_keyframe.as_ref() {
            if rule.is_disabled() {
                index_set.insert(RuleFilter::Rule(Self::GROUP_NAME, Self::GROUP_RULES[11]));
            }
        }
        if let Some(rule) = self.no_invalid_direction_in_linear_gradient.as_ref() {
            if rule.is_disabled() {
                index_set.insert(RuleFilter::Rule(Self::GROUP_NAME, Self::GROUP_RULES[12]));
            }
        }
        if let Some(rule) = self.no_invalid_position_at_import_rule.as_ref() {
            if rule.is_disabled() {
                index_set.insert(RuleFilter::Rule(Self::GROUP_NAME, Self::GROUP_RULES[13]));
            }
        }
        if let Some(rule) = self.no_misplaced_assertion.as_ref() {
            if rule.is_disabled() {
                index_set.insert(RuleFilter::Rule(Self::GROUP_NAME, Self::GROUP_RULES[14]));
            }
        }
        if let Some(rule) = self.no_nodejs_modules.as_ref() {
            if rule.is_disabled() {
                index_set.insert(RuleFilter::Rule(Self::GROUP_NAME, Self::GROUP_RULES[15]));
            }
        }
        if let Some(rule) = self.no_react_specific_props.as_ref() {
            if rule.is_disabled() {
                index_set.insert(RuleFilter::Rule(Self::GROUP_NAME, Self::GROUP_RULES[16]));
            }
        }
        if let Some(rule) = self.no_restricted_imports.as_ref() {
            if rule.is_disabled() {
                index_set.insert(RuleFilter::Rule(Self::GROUP_NAME, Self::GROUP_RULES[17]));
            }
        }
        if let Some(rule) = self.no_undeclared_dependencies.as_ref() {
            if rule.is_disabled() {
                index_set.insert(RuleFilter::Rule(Self::GROUP_NAME, Self::GROUP_RULES[18]));
            }
        }
        if let Some(rule) = self.no_unknown_function.as_ref() {
            if rule.is_disabled() {
                index_set.insert(RuleFilter::Rule(Self::GROUP_NAME, Self::GROUP_RULES[19]));
            }
        }
        if let Some(rule) = self.no_unknown_media_feature_name.as_ref() {
            if rule.is_disabled() {
                index_set.insert(RuleFilter::Rule(Self::GROUP_NAME, Self::GROUP_RULES[20]));
            }
        }
        if let Some(rule) = self.no_unknown_property.as_ref() {
            if rule.is_disabled() {
                index_set.insert(RuleFilter::Rule(Self::GROUP_NAME, Self::GROUP_RULES[21]));
            }
        }
        if let Some(rule) = self.no_unknown_selector_pseudo_element.as_ref() {
            if rule.is_disabled() {
                index_set.insert(RuleFilter::Rule(Self::GROUP_NAME, Self::GROUP_RULES[22]));
            }
        }
        if let Some(rule) = self.no_unknown_unit.as_ref() {
            if rule.is_disabled() {
                index_set.insert(RuleFilter::Rule(Self::GROUP_NAME, Self::GROUP_RULES[23]));
            }
        }
        if let Some(rule) = self.no_unmatchable_anb_selector.as_ref() {
            if rule.is_disabled() {
                index_set.insert(RuleFilter::Rule(Self::GROUP_NAME, Self::GROUP_RULES[24]));
            }
        }
        if let Some(rule) = self.no_useless_string_concat.as_ref() {
            if rule.is_disabled() {
                index_set.insert(RuleFilter::Rule(Self::GROUP_NAME, Self::GROUP_RULES[25]));
            }
        }
        if let Some(rule) = self.no_useless_undefined_initialization.as_ref() {
            if rule.is_disabled() {
                index_set.insert(RuleFilter::Rule(Self::GROUP_NAME, Self::GROUP_RULES[26]));
            }
        }
        if let Some(rule) = self.no_yoda_expression.as_ref() {
            if rule.is_disabled() {
                index_set.insert(RuleFilter::Rule(Self::GROUP_NAME, Self::GROUP_RULES[27]));
            }
        }
        if let Some(rule) = self.use_adjacent_overload_signatures.as_ref() {
            if rule.is_disabled() {
                index_set.insert(RuleFilter::Rule(Self::GROUP_NAME, Self::GROUP_RULES[28]));
            }
        }
        if let Some(rule) = self.use_array_literals.as_ref() {
            if rule.is_disabled() {
                index_set.insert(RuleFilter::Rule(Self::GROUP_NAME, Self::GROUP_RULES[29]));
            }
        }
        if let Some(rule) = self.use_consistent_builtin_instantiation.as_ref() {
            if rule.is_disabled() {
                index_set.insert(RuleFilter::Rule(Self::GROUP_NAME, Self::GROUP_RULES[30]));
            }
        }
<<<<<<< HEAD
        if let Some(rule) = self.use_default_switch_clause.as_ref() {
=======
        if let Some(rule) = self.use_error_message.as_ref() {
>>>>>>> fec262f1
            if rule.is_disabled() {
                index_set.insert(RuleFilter::Rule(Self::GROUP_NAME, Self::GROUP_RULES[31]));
            }
        }
        if let Some(rule) = self.use_explicit_length_check.as_ref() {
            if rule.is_disabled() {
                index_set.insert(RuleFilter::Rule(Self::GROUP_NAME, Self::GROUP_RULES[32]));
            }
        }
        if let Some(rule) = self.use_focusable_interactive.as_ref() {
            if rule.is_disabled() {
                index_set.insert(RuleFilter::Rule(Self::GROUP_NAME, Self::GROUP_RULES[33]));
            }
        }
        if let Some(rule) = self.use_generic_font_names.as_ref() {
            if rule.is_disabled() {
                index_set.insert(RuleFilter::Rule(Self::GROUP_NAME, Self::GROUP_RULES[34]));
            }
        }
        if let Some(rule) = self.use_import_extensions.as_ref() {
            if rule.is_disabled() {
                index_set.insert(RuleFilter::Rule(Self::GROUP_NAME, Self::GROUP_RULES[35]));
            }
        }
        if let Some(rule) = self.use_import_restrictions.as_ref() {
            if rule.is_disabled() {
                index_set.insert(RuleFilter::Rule(Self::GROUP_NAME, Self::GROUP_RULES[36]));
            }
        }
        if let Some(rule) = self.use_number_to_fixed_digits_argument.as_ref() {
            if rule.is_disabled() {
                index_set.insert(RuleFilter::Rule(Self::GROUP_NAME, Self::GROUP_RULES[37]));
            }
        }
        if let Some(rule) = self.use_semantic_elements.as_ref() {
            if rule.is_disabled() {
                index_set.insert(RuleFilter::Rule(Self::GROUP_NAME, Self::GROUP_RULES[38]));
            }
        }
        if let Some(rule) = self.use_sorted_classes.as_ref() {
            if rule.is_disabled() {
                index_set.insert(RuleFilter::Rule(Self::GROUP_NAME, Self::GROUP_RULES[39]));
            }
        }
        if let Some(rule) = self.use_throw_new_error.as_ref() {
            if rule.is_disabled() {
                index_set.insert(RuleFilter::Rule(Self::GROUP_NAME, Self::GROUP_RULES[40]));
            }
        }
        if let Some(rule) = self.use_throw_only_error.as_ref() {
            if rule.is_disabled() {
                index_set.insert(RuleFilter::Rule(Self::GROUP_NAME, Self::GROUP_RULES[41]));
            }
        }
        if let Some(rule) = self.use_top_level_regex.as_ref() {
            if rule.is_disabled() {
                index_set.insert(RuleFilter::Rule(Self::GROUP_NAME, Self::GROUP_RULES[42]));
            }
        }
        index_set
    }
    #[doc = r" Checks if, given a rule name, matches one of the rules contained in this category"]
    pub(crate) fn has_rule(rule_name: &str) -> Option<&'static str> {
        Some(Self::GROUP_RULES[Self::GROUP_RULES.binary_search(&rule_name).ok()?])
    }
    #[doc = r" Checks if, given a rule name, it is marked as recommended"]
    pub(crate) fn is_recommended_rule(rule_name: &str) -> bool {
        Self::RECOMMENDED_RULES.contains(&rule_name)
    }
    pub(crate) fn recommended_rules_as_filters() -> &'static [RuleFilter<'static>] {
        Self::RECOMMENDED_RULES_AS_FILTERS
    }
    pub(crate) fn all_rules_as_filters() -> &'static [RuleFilter<'static>] {
        Self::ALL_RULES_AS_FILTERS
    }
    #[doc = r" Select preset rules"]
    pub(crate) fn collect_preset_rules(
        &self,
        parent_is_all: bool,
        parent_is_recommended: bool,
        enabled_rules: &mut FxHashSet<RuleFilter<'static>>,
    ) {
        if self.is_all_true() || self.is_all_unset() && parent_is_all {
            enabled_rules.extend(Self::all_rules_as_filters());
        } else if self.is_recommended_true()
            || self.is_recommended_unset() && self.is_all_unset() && parent_is_recommended
        {
            enabled_rules.extend(Self::recommended_rules_as_filters());
        }
    }
    pub(crate) fn get_rule_configuration(
        &self,
        rule_name: &str,
    ) -> Option<(RulePlainConfiguration, Option<RuleOptions>)> {
        match rule_name {
            "noConsole" => self
                .no_console
                .as_ref()
                .map(|conf| (conf.level(), conf.get_options())),
            "noConstantMathMinMaxClamp" => self
                .no_constant_math_min_max_clamp
                .as_ref()
                .map(|conf| (conf.level(), conf.get_options())),
            "noDoneCallback" => self
                .no_done_callback
                .as_ref()
                .map(|conf| (conf.level(), conf.get_options())),
            "noDuplicateAtImportRules" => self
                .no_duplicate_at_import_rules
                .as_ref()
                .map(|conf| (conf.level(), conf.get_options())),
            "noDuplicateElseIf" => self
                .no_duplicate_else_if
                .as_ref()
                .map(|conf| (conf.level(), conf.get_options())),
            "noDuplicateFontNames" => self
                .no_duplicate_font_names
                .as_ref()
                .map(|conf| (conf.level(), conf.get_options())),
            "noDuplicateJsonKeys" => self
                .no_duplicate_json_keys
                .as_ref()
                .map(|conf| (conf.level(), conf.get_options())),
            "noDuplicateSelectorsKeyframeBlock" => self
                .no_duplicate_selectors_keyframe_block
                .as_ref()
                .map(|conf| (conf.level(), conf.get_options())),
            "noEmptyBlock" => self
                .no_empty_block
                .as_ref()
                .map(|conf| (conf.level(), conf.get_options())),
            "noEvolvingAny" => self
                .no_evolving_any
                .as_ref()
                .map(|conf| (conf.level(), conf.get_options())),
            "noFlatMapIdentity" => self
                .no_flat_map_identity
                .as_ref()
                .map(|conf| (conf.level(), conf.get_options())),
            "noImportantInKeyframe" => self
                .no_important_in_keyframe
                .as_ref()
                .map(|conf| (conf.level(), conf.get_options())),
            "noInvalidDirectionInLinearGradient" => self
                .no_invalid_direction_in_linear_gradient
                .as_ref()
                .map(|conf| (conf.level(), conf.get_options())),
            "noInvalidPositionAtImportRule" => self
                .no_invalid_position_at_import_rule
                .as_ref()
                .map(|conf| (conf.level(), conf.get_options())),
            "noMisplacedAssertion" => self
                .no_misplaced_assertion
                .as_ref()
                .map(|conf| (conf.level(), conf.get_options())),
            "noNodejsModules" => self
                .no_nodejs_modules
                .as_ref()
                .map(|conf| (conf.level(), conf.get_options())),
            "noReactSpecificProps" => self
                .no_react_specific_props
                .as_ref()
                .map(|conf| (conf.level(), conf.get_options())),
            "noRestrictedImports" => self
                .no_restricted_imports
                .as_ref()
                .map(|conf| (conf.level(), conf.get_options())),
            "noUndeclaredDependencies" => self
                .no_undeclared_dependencies
                .as_ref()
                .map(|conf| (conf.level(), conf.get_options())),
            "noUnknownFunction" => self
                .no_unknown_function
                .as_ref()
                .map(|conf| (conf.level(), conf.get_options())),
            "noUnknownMediaFeatureName" => self
                .no_unknown_media_feature_name
                .as_ref()
                .map(|conf| (conf.level(), conf.get_options())),
            "noUnknownProperty" => self
                .no_unknown_property
                .as_ref()
                .map(|conf| (conf.level(), conf.get_options())),
            "noUnknownSelectorPseudoElement" => self
                .no_unknown_selector_pseudo_element
                .as_ref()
                .map(|conf| (conf.level(), conf.get_options())),
            "noUnknownUnit" => self
                .no_unknown_unit
                .as_ref()
                .map(|conf| (conf.level(), conf.get_options())),
            "noUnmatchableAnbSelector" => self
                .no_unmatchable_anb_selector
                .as_ref()
                .map(|conf| (conf.level(), conf.get_options())),
            "noUselessStringConcat" => self
                .no_useless_string_concat
                .as_ref()
                .map(|conf| (conf.level(), conf.get_options())),
            "noUselessUndefinedInitialization" => self
                .no_useless_undefined_initialization
                .as_ref()
                .map(|conf| (conf.level(), conf.get_options())),
            "noYodaExpression" => self
                .no_yoda_expression
                .as_ref()
                .map(|conf| (conf.level(), conf.get_options())),
            "useAdjacentOverloadSignatures" => self
                .use_adjacent_overload_signatures
                .as_ref()
                .map(|conf| (conf.level(), conf.get_options())),
            "useArrayLiterals" => self
                .use_array_literals
                .as_ref()
                .map(|conf| (conf.level(), conf.get_options())),
            "useConsistentBuiltinInstantiation" => self
                .use_consistent_builtin_instantiation
                .as_ref()
                .map(|conf| (conf.level(), conf.get_options())),
            "useDefaultSwitchClause" => self
                .use_default_switch_clause
                .as_ref()
                .map(|conf| (conf.level(), conf.get_options())),
            "useErrorMessage" => self
                .use_error_message
                .as_ref()
                .map(|conf| (conf.level(), conf.get_options())),
            "useExplicitLengthCheck" => self
                .use_explicit_length_check
                .as_ref()
                .map(|conf| (conf.level(), conf.get_options())),
            "useFocusableInteractive" => self
                .use_focusable_interactive
                .as_ref()
                .map(|conf| (conf.level(), conf.get_options())),
            "useGenericFontNames" => self
                .use_generic_font_names
                .as_ref()
                .map(|conf| (conf.level(), conf.get_options())),
            "useImportExtensions" => self
                .use_import_extensions
                .as_ref()
                .map(|conf| (conf.level(), conf.get_options())),
            "useImportRestrictions" => self
                .use_import_restrictions
                .as_ref()
                .map(|conf| (conf.level(), conf.get_options())),
            "useNumberToFixedDigitsArgument" => self
                .use_number_to_fixed_digits_argument
                .as_ref()
                .map(|conf| (conf.level(), conf.get_options())),
            "useSemanticElements" => self
                .use_semantic_elements
                .as_ref()
                .map(|conf| (conf.level(), conf.get_options())),
            "useSortedClasses" => self
                .use_sorted_classes
                .as_ref()
                .map(|conf| (conf.level(), conf.get_options())),
            "useThrowNewError" => self
                .use_throw_new_error
                .as_ref()
                .map(|conf| (conf.level(), conf.get_options())),
            "useThrowOnlyError" => self
                .use_throw_only_error
                .as_ref()
                .map(|conf| (conf.level(), conf.get_options())),
            "useTopLevelRegex" => self
                .use_top_level_regex
                .as_ref()
                .map(|conf| (conf.level(), conf.get_options())),
            _ => None,
        }
    }
<<<<<<< HEAD
    pub(crate) fn set_severity(&mut self, rule_name: &str, severity: RulePlainConfiguration) {
        match rule_name {
            "noConsole" => {
                if let Some(rule_conf) = &mut self.no_console {
                    rule_conf.set_level(severity);
                }
            }
            "noConstantMathMinMaxClamp" => {
                if let Some(rule_conf) = &mut self.no_constant_math_min_max_clamp {
                    rule_conf.set_level(severity);
                }
            }
            "noDoneCallback" => {
                if let Some(rule_conf) = &mut self.no_done_callback {
                    rule_conf.set_level(severity);
                }
            }
            "noDuplicateAtImportRules" => {
                if let Some(rule_conf) = &mut self.no_duplicate_at_import_rules {
                    rule_conf.set_level(severity);
                }
            }
            "noDuplicateElseIf" => {
                if let Some(rule_conf) = &mut self.no_duplicate_else_if {
                    rule_conf.set_level(severity);
                }
            }
            "noDuplicateFontNames" => {
                if let Some(rule_conf) = &mut self.no_duplicate_font_names {
                    rule_conf.set_level(severity);
                }
            }
            "noDuplicateJsonKeys" => {
                if let Some(rule_conf) = &mut self.no_duplicate_json_keys {
                    rule_conf.set_level(severity);
                }
            }
            "noDuplicateSelectorsKeyframeBlock" => {
                if let Some(rule_conf) = &mut self.no_duplicate_selectors_keyframe_block {
                    rule_conf.set_level(severity);
                }
            }
            "noEmptyBlock" => {
                if let Some(rule_conf) = &mut self.no_empty_block {
                    rule_conf.set_level(severity);
                }
            }
            "noEvolvingAny" => {
                if let Some(rule_conf) = &mut self.no_evolving_any {
                    rule_conf.set_level(severity);
                }
            }
            "noFlatMapIdentity" => {
                if let Some(rule_conf) = &mut self.no_flat_map_identity {
                    rule_conf.set_level(severity);
                }
            }
            "noImportantInKeyframe" => {
                if let Some(rule_conf) = &mut self.no_important_in_keyframe {
                    rule_conf.set_level(severity);
                }
            }
            "noInvalidDirectionInLinearGradient" => {
                if let Some(rule_conf) = &mut self.no_invalid_direction_in_linear_gradient {
                    rule_conf.set_level(severity);
                }
            }
            "noInvalidPositionAtImportRule" => {
                if let Some(rule_conf) = &mut self.no_invalid_position_at_import_rule {
                    rule_conf.set_level(severity);
                }
            }
            "noMisplacedAssertion" => {
                if let Some(rule_conf) = &mut self.no_misplaced_assertion {
                    rule_conf.set_level(severity);
                }
            }
            "noNodejsModules" => {
                if let Some(rule_conf) = &mut self.no_nodejs_modules {
                    rule_conf.set_level(severity);
                }
            }
            "noReactSpecificProps" => {
                if let Some(rule_conf) = &mut self.no_react_specific_props {
                    rule_conf.set_level(severity);
                }
            }
            "noRestrictedImports" => {
                if let Some(rule_conf) = &mut self.no_restricted_imports {
                    rule_conf.set_level(severity);
                }
            }
            "noUndeclaredDependencies" => {
                if let Some(rule_conf) = &mut self.no_undeclared_dependencies {
                    rule_conf.set_level(severity);
                }
            }
            "noUnknownFunction" => {
                if let Some(rule_conf) = &mut self.no_unknown_function {
                    rule_conf.set_level(severity);
                }
            }
            "noUnknownMediaFeatureName" => {
                if let Some(rule_conf) = &mut self.no_unknown_media_feature_name {
                    rule_conf.set_level(severity);
                }
            }
            "noUnknownProperty" => {
                if let Some(rule_conf) = &mut self.no_unknown_property {
                    rule_conf.set_level(severity);
                }
            }
            "noUnknownSelectorPseudoElement" => {
                if let Some(rule_conf) = &mut self.no_unknown_selector_pseudo_element {
                    rule_conf.set_level(severity);
                }
            }
            "noUnknownUnit" => {
                if let Some(rule_conf) = &mut self.no_unknown_unit {
                    rule_conf.set_level(severity);
                }
            }
            "noUnmatchableAnbSelector" => {
                if let Some(rule_conf) = &mut self.no_unmatchable_anb_selector {
                    rule_conf.set_level(severity);
                }
            }
            "noUselessStringConcat" => {
                if let Some(rule_conf) = &mut self.no_useless_string_concat {
                    rule_conf.set_level(severity);
                }
            }
            "noUselessUndefinedInitialization" => {
                if let Some(rule_conf) = &mut self.no_useless_undefined_initialization {
                    rule_conf.set_level(severity);
                }
            }
            "noYodaExpression" => {
                if let Some(rule_conf) = &mut self.no_yoda_expression {
                    rule_conf.set_level(severity);
                }
            }
            "useAdjacentOverloadSignatures" => {
                if let Some(rule_conf) = &mut self.use_adjacent_overload_signatures {
                    rule_conf.set_level(severity);
                }
            }
            "useArrayLiterals" => {
                if let Some(rule_conf) = &mut self.use_array_literals {
                    rule_conf.set_level(severity);
                }
            }
            "useConsistentBuiltinInstantiation" => {
                if let Some(rule_conf) = &mut self.use_consistent_builtin_instantiation {
                    rule_conf.set_level(severity);
                }
            }
            "useDefaultSwitchClause" => {
                if let Some(rule_conf) = &mut self.use_default_switch_clause {
                    rule_conf.set_level(severity);
                }
            }
            "useExplicitLengthCheck" => {
                if let Some(rule_conf) = &mut self.use_explicit_length_check {
                    rule_conf.set_level(severity);
                }
            }
            "useFocusableInteractive" => {
                if let Some(rule_conf) = &mut self.use_focusable_interactive {
                    rule_conf.set_level(severity);
                }
            }
            "useGenericFontNames" => {
                if let Some(rule_conf) = &mut self.use_generic_font_names {
                    rule_conf.set_level(severity);
                }
            }
            "useImportExtensions" => {
                if let Some(rule_conf) = &mut self.use_import_extensions {
                    rule_conf.set_level(severity);
                }
            }
            "useImportRestrictions" => {
                if let Some(rule_conf) = &mut self.use_import_restrictions {
                    rule_conf.set_level(severity);
                }
            }
            "useNumberToFixedDigitsArgument" => {
                if let Some(rule_conf) = &mut self.use_number_to_fixed_digits_argument {
                    rule_conf.set_level(severity);
                }
            }
            "useSemanticElements" => {
                if let Some(rule_conf) = &mut self.use_semantic_elements {
                    rule_conf.set_level(severity);
                }
            }
            "useSortedClasses" => {
                if let Some(rule_conf) = &mut self.use_sorted_classes {
                    rule_conf.set_level(severity);
                }
            }
            "useThrowNewError" => {
                if let Some(rule_conf) = &mut self.use_throw_new_error {
                    rule_conf.set_level(severity);
                }
            }
            "useThrowOnlyError" => {
                if let Some(rule_conf) = &mut self.use_throw_only_error {
                    rule_conf.set_level(severity);
                }
            }
            "useTopLevelRegex" => {
                if let Some(rule_conf) = &mut self.use_top_level_regex {
                    rule_conf.set_level(severity);
                }
            }
            _ => {}
        }
    }
=======
>>>>>>> fec262f1
}
#[derive(Clone, Debug, Default, Deserialize, Deserializable, Eq, Merge, PartialEq, Serialize)]
#[deserializable(with_validator)]
#[cfg_attr(feature = "schema", derive(JsonSchema))]
#[serde(rename_all = "camelCase", default, deny_unknown_fields)]
#[doc = r" A list of rules that belong to this group"]
pub struct Performance {
    #[doc = r" It enables the recommended rules for this group"]
    #[serde(skip_serializing_if = "Option::is_none")]
    pub recommended: Option<bool>,
    #[doc = r" It enables ALL rules for this group."]
    #[serde(skip_serializing_if = "Option::is_none")]
    pub all: Option<bool>,
    #[doc = "Disallow the use of spread (...) syntax on accumulators."]
    #[serde(skip_serializing_if = "Option::is_none")]
    pub no_accumulating_spread: Option<RuleConfiguration<NoAccumulatingSpread>>,
    #[doc = "Disallow the use of barrel file."]
    #[serde(skip_serializing_if = "Option::is_none")]
    pub no_barrel_file: Option<RuleConfiguration<NoBarrelFile>>,
    #[doc = "Disallow the use of the delete operator."]
    #[serde(skip_serializing_if = "Option::is_none")]
    pub no_delete: Option<RuleFixConfiguration<NoDelete>>,
    #[doc = "Avoid re-export all."]
    #[serde(skip_serializing_if = "Option::is_none")]
    pub no_re_export_all: Option<RuleConfiguration<NoReExportAll>>,
}
impl DeserializableValidator for Performance {
    fn validate(
        &mut self,
        _name: &str,
        range: TextRange,
        diagnostics: &mut Vec<DeserializationDiagnostic>,
    ) -> bool {
        if self.recommended == Some(true) && self.all == Some(true) {
            diagnostics . push (DeserializationDiagnostic :: new (markup ! (< Emphasis > "'recommended'" < / Emphasis > " and " < Emphasis > "'all'" < / Emphasis > " can't be both " < Emphasis > "'true'" < / Emphasis > ". You should choose only one of them.")) . with_range (range) . with_note (markup ! ("Biome will fallback to its defaults for this section."))) ;
            return false;
        }
        true
    }
}
impl Performance {
    const GROUP_NAME: &'static str = "performance";
    pub(crate) const GROUP_RULES: &'static [&'static str] = &[
        "noAccumulatingSpread",
        "noBarrelFile",
        "noDelete",
        "noReExportAll",
    ];
    const RECOMMENDED_RULES: &'static [&'static str] = &["noAccumulatingSpread", "noDelete"];
    const RECOMMENDED_RULES_AS_FILTERS: &'static [RuleFilter<'static>] = &[
        RuleFilter::Rule(Self::GROUP_NAME, Self::GROUP_RULES[0]),
        RuleFilter::Rule(Self::GROUP_NAME, Self::GROUP_RULES[2]),
    ];
    const ALL_RULES_AS_FILTERS: &'static [RuleFilter<'static>] = &[
        RuleFilter::Rule(Self::GROUP_NAME, Self::GROUP_RULES[0]),
        RuleFilter::Rule(Self::GROUP_NAME, Self::GROUP_RULES[1]),
        RuleFilter::Rule(Self::GROUP_NAME, Self::GROUP_RULES[2]),
        RuleFilter::Rule(Self::GROUP_NAME, Self::GROUP_RULES[3]),
    ];
    #[doc = r" Retrieves the recommended rules"]
    pub(crate) fn is_recommended_true(&self) -> bool {
        matches!(self.recommended, Some(true))
    }
    pub(crate) fn is_recommended_unset(&self) -> bool {
        self.recommended.is_none()
    }
    pub(crate) fn is_all_true(&self) -> bool {
        matches!(self.all, Some(true))
    }
    pub(crate) fn is_all_unset(&self) -> bool {
        self.all.is_none()
    }
    pub(crate) fn get_enabled_rules(&self) -> FxHashSet<RuleFilter<'static>> {
        let mut index_set = FxHashSet::default();
        if let Some(rule) = self.no_accumulating_spread.as_ref() {
            if rule.is_enabled() {
                index_set.insert(RuleFilter::Rule(Self::GROUP_NAME, Self::GROUP_RULES[0]));
            }
        }
        if let Some(rule) = self.no_barrel_file.as_ref() {
            if rule.is_enabled() {
                index_set.insert(RuleFilter::Rule(Self::GROUP_NAME, Self::GROUP_RULES[1]));
            }
        }
        if let Some(rule) = self.no_delete.as_ref() {
            if rule.is_enabled() {
                index_set.insert(RuleFilter::Rule(Self::GROUP_NAME, Self::GROUP_RULES[2]));
            }
        }
        if let Some(rule) = self.no_re_export_all.as_ref() {
            if rule.is_enabled() {
                index_set.insert(RuleFilter::Rule(Self::GROUP_NAME, Self::GROUP_RULES[3]));
            }
        }
        index_set
    }
    pub(crate) fn get_disabled_rules(&self) -> FxHashSet<RuleFilter<'static>> {
        let mut index_set = FxHashSet::default();
        if let Some(rule) = self.no_accumulating_spread.as_ref() {
            if rule.is_disabled() {
                index_set.insert(RuleFilter::Rule(Self::GROUP_NAME, Self::GROUP_RULES[0]));
            }
        }
        if let Some(rule) = self.no_barrel_file.as_ref() {
            if rule.is_disabled() {
                index_set.insert(RuleFilter::Rule(Self::GROUP_NAME, Self::GROUP_RULES[1]));
            }
        }
        if let Some(rule) = self.no_delete.as_ref() {
            if rule.is_disabled() {
                index_set.insert(RuleFilter::Rule(Self::GROUP_NAME, Self::GROUP_RULES[2]));
            }
        }
        if let Some(rule) = self.no_re_export_all.as_ref() {
            if rule.is_disabled() {
                index_set.insert(RuleFilter::Rule(Self::GROUP_NAME, Self::GROUP_RULES[3]));
            }
        }
        index_set
    }
    #[doc = r" Checks if, given a rule name, matches one of the rules contained in this category"]
    pub(crate) fn has_rule(rule_name: &str) -> Option<&'static str> {
        Some(Self::GROUP_RULES[Self::GROUP_RULES.binary_search(&rule_name).ok()?])
    }
    #[doc = r" Checks if, given a rule name, it is marked as recommended"]
    pub(crate) fn is_recommended_rule(rule_name: &str) -> bool {
        Self::RECOMMENDED_RULES.contains(&rule_name)
    }
    pub(crate) fn recommended_rules_as_filters() -> &'static [RuleFilter<'static>] {
        Self::RECOMMENDED_RULES_AS_FILTERS
    }
    pub(crate) fn all_rules_as_filters() -> &'static [RuleFilter<'static>] {
        Self::ALL_RULES_AS_FILTERS
    }
    #[doc = r" Select preset rules"]
    pub(crate) fn collect_preset_rules(
        &self,
        parent_is_all: bool,
        parent_is_recommended: bool,
        enabled_rules: &mut FxHashSet<RuleFilter<'static>>,
    ) {
        if self.is_all_true() || self.is_all_unset() && parent_is_all {
            enabled_rules.extend(Self::all_rules_as_filters());
        } else if self.is_recommended_true()
            || self.is_recommended_unset() && self.is_all_unset() && parent_is_recommended
        {
            enabled_rules.extend(Self::recommended_rules_as_filters());
        }
    }
    pub(crate) fn get_rule_configuration(
        &self,
        rule_name: &str,
    ) -> Option<(RulePlainConfiguration, Option<RuleOptions>)> {
        match rule_name {
            "noAccumulatingSpread" => self
                .no_accumulating_spread
                .as_ref()
                .map(|conf| (conf.level(), conf.get_options())),
            "noBarrelFile" => self
                .no_barrel_file
                .as_ref()
                .map(|conf| (conf.level(), conf.get_options())),
            "noDelete" => self
                .no_delete
                .as_ref()
                .map(|conf| (conf.level(), conf.get_options())),
            "noReExportAll" => self
                .no_re_export_all
                .as_ref()
                .map(|conf| (conf.level(), conf.get_options())),
            _ => None,
        }
    }
}
#[derive(Clone, Debug, Default, Deserialize, Deserializable, Eq, Merge, PartialEq, Serialize)]
#[deserializable(with_validator)]
#[cfg_attr(feature = "schema", derive(JsonSchema))]
#[serde(rename_all = "camelCase", default, deny_unknown_fields)]
#[doc = r" A list of rules that belong to this group"]
pub struct Security {
    #[doc = r" It enables the recommended rules for this group"]
    #[serde(skip_serializing_if = "Option::is_none")]
    pub recommended: Option<bool>,
    #[doc = r" It enables ALL rules for this group."]
    #[serde(skip_serializing_if = "Option::is_none")]
    pub all: Option<bool>,
    #[doc = "Prevent the usage of dangerous JSX props"]
    #[serde(skip_serializing_if = "Option::is_none")]
    pub no_dangerously_set_inner_html: Option<RuleConfiguration<NoDangerouslySetInnerHtml>>,
    #[doc = "Report when a DOM element or a component uses both children and dangerouslySetInnerHTML prop."]
    #[serde(skip_serializing_if = "Option::is_none")]
    pub no_dangerously_set_inner_html_with_children:
        Option<RuleConfiguration<NoDangerouslySetInnerHtmlWithChildren>>,
    #[doc = "Disallow the use of global eval()."]
    #[serde(skip_serializing_if = "Option::is_none")]
    pub no_global_eval: Option<RuleConfiguration<NoGlobalEval>>,
}
impl DeserializableValidator for Security {
    fn validate(
        &mut self,
        _name: &str,
        range: TextRange,
        diagnostics: &mut Vec<DeserializationDiagnostic>,
    ) -> bool {
        if self.recommended == Some(true) && self.all == Some(true) {
            diagnostics . push (DeserializationDiagnostic :: new (markup ! (< Emphasis > "'recommended'" < / Emphasis > " and " < Emphasis > "'all'" < / Emphasis > " can't be both " < Emphasis > "'true'" < / Emphasis > ". You should choose only one of them.")) . with_range (range) . with_note (markup ! ("Biome will fallback to its defaults for this section."))) ;
            return false;
        }
        true
    }
}
impl Security {
    const GROUP_NAME: &'static str = "security";
    pub(crate) const GROUP_RULES: &'static [&'static str] = &[
        "noDangerouslySetInnerHtml",
        "noDangerouslySetInnerHtmlWithChildren",
        "noGlobalEval",
    ];
    const RECOMMENDED_RULES: &'static [&'static str] = &[
        "noDangerouslySetInnerHtml",
        "noDangerouslySetInnerHtmlWithChildren",
        "noGlobalEval",
    ];
    const RECOMMENDED_RULES_AS_FILTERS: &'static [RuleFilter<'static>] = &[
        RuleFilter::Rule(Self::GROUP_NAME, Self::GROUP_RULES[0]),
        RuleFilter::Rule(Self::GROUP_NAME, Self::GROUP_RULES[1]),
        RuleFilter::Rule(Self::GROUP_NAME, Self::GROUP_RULES[2]),
    ];
    const ALL_RULES_AS_FILTERS: &'static [RuleFilter<'static>] = &[
        RuleFilter::Rule(Self::GROUP_NAME, Self::GROUP_RULES[0]),
        RuleFilter::Rule(Self::GROUP_NAME, Self::GROUP_RULES[1]),
        RuleFilter::Rule(Self::GROUP_NAME, Self::GROUP_RULES[2]),
    ];
    #[doc = r" Retrieves the recommended rules"]
    pub(crate) fn is_recommended_true(&self) -> bool {
        matches!(self.recommended, Some(true))
    }
    pub(crate) fn is_recommended_unset(&self) -> bool {
        self.recommended.is_none()
    }
    pub(crate) fn is_all_true(&self) -> bool {
        matches!(self.all, Some(true))
    }
    pub(crate) fn is_all_unset(&self) -> bool {
        self.all.is_none()
    }
    pub(crate) fn get_enabled_rules(&self) -> FxHashSet<RuleFilter<'static>> {
        let mut index_set = FxHashSet::default();
        if let Some(rule) = self.no_dangerously_set_inner_html.as_ref() {
            if rule.is_enabled() {
                index_set.insert(RuleFilter::Rule(Self::GROUP_NAME, Self::GROUP_RULES[0]));
            }
        }
        if let Some(rule) = self.no_dangerously_set_inner_html_with_children.as_ref() {
            if rule.is_enabled() {
                index_set.insert(RuleFilter::Rule(Self::GROUP_NAME, Self::GROUP_RULES[1]));
            }
        }
        if let Some(rule) = self.no_global_eval.as_ref() {
            if rule.is_enabled() {
                index_set.insert(RuleFilter::Rule(Self::GROUP_NAME, Self::GROUP_RULES[2]));
            }
        }
        index_set
    }
    pub(crate) fn get_disabled_rules(&self) -> FxHashSet<RuleFilter<'static>> {
        let mut index_set = FxHashSet::default();
        if let Some(rule) = self.no_dangerously_set_inner_html.as_ref() {
            if rule.is_disabled() {
                index_set.insert(RuleFilter::Rule(Self::GROUP_NAME, Self::GROUP_RULES[0]));
            }
        }
        if let Some(rule) = self.no_dangerously_set_inner_html_with_children.as_ref() {
            if rule.is_disabled() {
                index_set.insert(RuleFilter::Rule(Self::GROUP_NAME, Self::GROUP_RULES[1]));
            }
        }
        if let Some(rule) = self.no_global_eval.as_ref() {
            if rule.is_disabled() {
                index_set.insert(RuleFilter::Rule(Self::GROUP_NAME, Self::GROUP_RULES[2]));
            }
        }
        index_set
    }
    #[doc = r" Checks if, given a rule name, matches one of the rules contained in this category"]
    pub(crate) fn has_rule(rule_name: &str) -> Option<&'static str> {
        Some(Self::GROUP_RULES[Self::GROUP_RULES.binary_search(&rule_name).ok()?])
    }
    #[doc = r" Checks if, given a rule name, it is marked as recommended"]
    pub(crate) fn is_recommended_rule(rule_name: &str) -> bool {
        Self::RECOMMENDED_RULES.contains(&rule_name)
    }
    pub(crate) fn recommended_rules_as_filters() -> &'static [RuleFilter<'static>] {
        Self::RECOMMENDED_RULES_AS_FILTERS
    }
    pub(crate) fn all_rules_as_filters() -> &'static [RuleFilter<'static>] {
        Self::ALL_RULES_AS_FILTERS
    }
    #[doc = r" Select preset rules"]
    pub(crate) fn collect_preset_rules(
        &self,
        parent_is_all: bool,
        parent_is_recommended: bool,
        enabled_rules: &mut FxHashSet<RuleFilter<'static>>,
    ) {
        if self.is_all_true() || self.is_all_unset() && parent_is_all {
            enabled_rules.extend(Self::all_rules_as_filters());
        } else if self.is_recommended_true()
            || self.is_recommended_unset() && self.is_all_unset() && parent_is_recommended
        {
            enabled_rules.extend(Self::recommended_rules_as_filters());
        }
    }
    pub(crate) fn get_rule_configuration(
        &self,
        rule_name: &str,
    ) -> Option<(RulePlainConfiguration, Option<RuleOptions>)> {
        match rule_name {
            "noDangerouslySetInnerHtml" => self
                .no_dangerously_set_inner_html
                .as_ref()
                .map(|conf| (conf.level(), conf.get_options())),
            "noDangerouslySetInnerHtmlWithChildren" => self
                .no_dangerously_set_inner_html_with_children
                .as_ref()
                .map(|conf| (conf.level(), conf.get_options())),
            "noGlobalEval" => self
                .no_global_eval
                .as_ref()
                .map(|conf| (conf.level(), conf.get_options())),
            _ => None,
        }
    }
}
#[derive(Clone, Debug, Default, Deserialize, Deserializable, Eq, Merge, PartialEq, Serialize)]
#[deserializable(with_validator)]
#[cfg_attr(feature = "schema", derive(JsonSchema))]
#[serde(rename_all = "camelCase", default, deny_unknown_fields)]
#[doc = r" A list of rules that belong to this group"]
pub struct Style {
    #[doc = r" It enables the recommended rules for this group"]
    #[serde(skip_serializing_if = "Option::is_none")]
    pub recommended: Option<bool>,
    #[doc = r" It enables ALL rules for this group."]
    #[serde(skip_serializing_if = "Option::is_none")]
    pub all: Option<bool>,
    #[doc = "Disallow the use of arguments."]
    #[serde(skip_serializing_if = "Option::is_none")]
    pub no_arguments: Option<RuleConfiguration<NoArguments>>,
    #[doc = "Disallow comma operator."]
    #[serde(skip_serializing_if = "Option::is_none")]
    pub no_comma_operator: Option<RuleConfiguration<NoCommaOperator>>,
    #[doc = "Disallow default exports."]
    #[serde(skip_serializing_if = "Option::is_none")]
    pub no_default_export: Option<RuleConfiguration<NoDefaultExport>>,
    #[doc = "Disallow implicit true values on JSX boolean attributes"]
    #[serde(skip_serializing_if = "Option::is_none")]
    pub no_implicit_boolean: Option<RuleFixConfiguration<NoImplicitBoolean>>,
    #[doc = "Disallow type annotations for variables, parameters, and class properties initialized with a literal expression."]
    #[serde(skip_serializing_if = "Option::is_none")]
    pub no_inferrable_types: Option<RuleFixConfiguration<NoInferrableTypes>>,
    #[doc = "Disallow the use of TypeScript's namespaces."]
    #[serde(skip_serializing_if = "Option::is_none")]
    pub no_namespace: Option<RuleConfiguration<NoNamespace>>,
    #[doc = "Disallow the use of namespace imports."]
    #[serde(skip_serializing_if = "Option::is_none")]
    pub no_namespace_import: Option<RuleConfiguration<NoNamespaceImport>>,
    #[doc = "Disallow negation in the condition of an if statement if it has an else clause."]
    #[serde(skip_serializing_if = "Option::is_none")]
    pub no_negation_else: Option<RuleFixConfiguration<NoNegationElse>>,
    #[doc = "Disallow non-null assertions using the ! postfix operator."]
    #[serde(skip_serializing_if = "Option::is_none")]
    pub no_non_null_assertion: Option<RuleFixConfiguration<NoNonNullAssertion>>,
    #[doc = "Disallow reassigning function parameters."]
    #[serde(skip_serializing_if = "Option::is_none")]
    pub no_parameter_assign: Option<RuleConfiguration<NoParameterAssign>>,
    #[doc = "Disallow the use of parameter properties in class constructors."]
    #[serde(skip_serializing_if = "Option::is_none")]
    pub no_parameter_properties: Option<RuleConfiguration<NoParameterProperties>>,
    #[doc = "This rule allows you to specify global variable names that you don’t want to use in your application."]
    #[serde(skip_serializing_if = "Option::is_none")]
    pub no_restricted_globals: Option<RuleConfiguration<NoRestrictedGlobals>>,
    #[doc = "Disallow the use of constants which its value is the upper-case version of its name."]
    #[serde(skip_serializing_if = "Option::is_none")]
    pub no_shouty_constants: Option<RuleFixConfiguration<NoShoutyConstants>>,
    #[doc = "Disallow template literals if interpolation and special-character handling are not needed"]
    #[serde(skip_serializing_if = "Option::is_none")]
    pub no_unused_template_literal: Option<RuleFixConfiguration<NoUnusedTemplateLiteral>>,
    #[doc = "Disallow else block when the if block breaks early."]
    #[serde(skip_serializing_if = "Option::is_none")]
    pub no_useless_else: Option<RuleFixConfiguration<NoUselessElse>>,
    #[doc = "Disallow the use of var"]
    #[serde(skip_serializing_if = "Option::is_none")]
    pub no_var: Option<RuleFixConfiguration<NoVar>>,
    #[doc = "Enforce the use of as const over literal type and type annotation."]
    #[serde(skip_serializing_if = "Option::is_none")]
    pub use_as_const_assertion: Option<RuleFixConfiguration<UseAsConstAssertion>>,
    #[doc = "Requires following curly brace conventions."]
    #[serde(skip_serializing_if = "Option::is_none")]
    pub use_block_statements: Option<RuleFixConfiguration<UseBlockStatements>>,
    #[doc = "Enforce using else if instead of nested if in else clauses."]
    #[serde(skip_serializing_if = "Option::is_none")]
    pub use_collapsed_else_if: Option<RuleFixConfiguration<UseCollapsedElseIf>>,
    #[doc = "Require consistently using either T\\[] or Array\\<T>"]
    #[serde(skip_serializing_if = "Option::is_none")]
    pub use_consistent_array_type: Option<RuleFixConfiguration<UseConsistentArrayType>>,
    #[doc = "Require const declarations for variables that are only assigned once."]
    #[serde(skip_serializing_if = "Option::is_none")]
    pub use_const: Option<RuleFixConfiguration<UseConst>>,
    #[doc = "Enforce default function parameters and optional function parameters to be last."]
    #[serde(skip_serializing_if = "Option::is_none")]
    pub use_default_parameter_last: Option<RuleFixConfiguration<UseDefaultParameterLast>>,
    #[doc = "Require that each enum member value be explicitly initialized."]
    #[serde(skip_serializing_if = "Option::is_none")]
    pub use_enum_initializers: Option<RuleFixConfiguration<UseEnumInitializers>>,
    #[doc = "Disallow the use of Math.pow in favor of the ** operator."]
    #[serde(skip_serializing_if = "Option::is_none")]
    pub use_exponentiation_operator: Option<RuleFixConfiguration<UseExponentiationOperator>>,
    #[doc = "Promotes the use of export type for types."]
    #[serde(skip_serializing_if = "Option::is_none")]
    pub use_export_type: Option<RuleFixConfiguration<UseExportType>>,
    #[doc = "Enforce naming conventions for JavaScript and TypeScript filenames."]
    #[serde(skip_serializing_if = "Option::is_none")]
    pub use_filenaming_convention: Option<RuleConfiguration<UseFilenamingConvention>>,
    #[doc = "This rule recommends a for-of loop when in a for loop, the index used to extract an item from the iterated array."]
    #[serde(skip_serializing_if = "Option::is_none")]
    pub use_for_of: Option<RuleConfiguration<UseForOf>>,
    #[doc = "This rule enforces the use of \\<>...\\</> over \\<Fragment>...\\</Fragment>."]
    #[serde(skip_serializing_if = "Option::is_none")]
    pub use_fragment_syntax: Option<RuleFixConfiguration<UseFragmentSyntax>>,
    #[doc = "Promotes the use of import type for types."]
    #[serde(skip_serializing_if = "Option::is_none")]
    pub use_import_type: Option<RuleFixConfiguration<UseImportType>>,
    #[doc = "Require all enum members to be literal values."]
    #[serde(skip_serializing_if = "Option::is_none")]
    pub use_literal_enum_members: Option<RuleConfiguration<UseLiteralEnumMembers>>,
    #[doc = "Enforce naming conventions for everything across a codebase."]
    #[serde(skip_serializing_if = "Option::is_none")]
    pub use_naming_convention: Option<RuleFixConfiguration<UseNamingConvention>>,
    #[doc = "Promotes the usage of node:assert/strict over node:assert."]
    #[serde(skip_serializing_if = "Option::is_none")]
    pub use_node_assert_strict: Option<RuleFixConfiguration<UseNodeAssertStrict>>,
    #[doc = "Enforces using the node: protocol for Node.js builtin modules."]
    #[serde(skip_serializing_if = "Option::is_none")]
    pub use_nodejs_import_protocol: Option<RuleFixConfiguration<UseNodejsImportProtocol>>,
    #[doc = "Use the Number properties instead of global ones."]
    #[serde(skip_serializing_if = "Option::is_none")]
    pub use_number_namespace: Option<RuleFixConfiguration<UseNumberNamespace>>,
    #[doc = "Disallow parseInt() and Number.parseInt() in favor of binary, octal, and hexadecimal literals"]
    #[serde(skip_serializing_if = "Option::is_none")]
    pub use_numeric_literals: Option<RuleFixConfiguration<UseNumericLiterals>>,
    #[doc = "Prevent extra closing tags for components without children"]
    #[serde(skip_serializing_if = "Option::is_none")]
    pub use_self_closing_elements: Option<RuleFixConfiguration<UseSelfClosingElements>>,
    #[doc = "When expressing array types, this rule promotes the usage of T\\[] shorthand instead of Array\\<T>."]
    #[serde(skip_serializing_if = "Option::is_none")]
    pub use_shorthand_array_type: Option<RuleFixConfiguration<UseShorthandArrayType>>,
    #[doc = "Require assignment operator shorthand where possible."]
    #[serde(skip_serializing_if = "Option::is_none")]
    pub use_shorthand_assign: Option<RuleFixConfiguration<UseShorthandAssign>>,
    #[doc = "Enforce using function types instead of object type with call signatures."]
    #[serde(skip_serializing_if = "Option::is_none")]
    pub use_shorthand_function_type: Option<RuleFixConfiguration<UseShorthandFunctionType>>,
    #[doc = "Enforces switch clauses have a single statement, emits a quick fix wrapping the statements in a block."]
    #[serde(skip_serializing_if = "Option::is_none")]
    pub use_single_case_statement: Option<RuleFixConfiguration<UseSingleCaseStatement>>,
    #[doc = "Disallow multiple variable declarations in the same variable statement"]
    #[serde(skip_serializing_if = "Option::is_none")]
    pub use_single_var_declarator: Option<RuleFixConfiguration<UseSingleVarDeclarator>>,
    #[doc = "Prefer template literals over string concatenation."]
    #[serde(skip_serializing_if = "Option::is_none")]
    pub use_template: Option<RuleFixConfiguration<UseTemplate>>,
    #[doc = "Enforce the use of while loops instead of for loops when the initializer and update expressions are not needed."]
    #[serde(skip_serializing_if = "Option::is_none")]
    pub use_while: Option<RuleFixConfiguration<UseWhile>>,
}
impl DeserializableValidator for Style {
    fn validate(
        &mut self,
        _name: &str,
        range: TextRange,
        diagnostics: &mut Vec<DeserializationDiagnostic>,
    ) -> bool {
        if self.recommended == Some(true) && self.all == Some(true) {
            diagnostics . push (DeserializationDiagnostic :: new (markup ! (< Emphasis > "'recommended'" < / Emphasis > " and " < Emphasis > "'all'" < / Emphasis > " can't be both " < Emphasis > "'true'" < / Emphasis > ". You should choose only one of them.")) . with_range (range) . with_note (markup ! ("Biome will fallback to its defaults for this section."))) ;
            return false;
        }
        true
    }
}
impl Style {
    const GROUP_NAME: &'static str = "style";
    pub(crate) const GROUP_RULES: &'static [&'static str] = &[
        "noArguments",
        "noCommaOperator",
        "noDefaultExport",
        "noImplicitBoolean",
        "noInferrableTypes",
        "noNamespace",
        "noNamespaceImport",
        "noNegationElse",
        "noNonNullAssertion",
        "noParameterAssign",
        "noParameterProperties",
        "noRestrictedGlobals",
        "noShoutyConstants",
        "noUnusedTemplateLiteral",
        "noUselessElse",
        "noVar",
        "useAsConstAssertion",
        "useBlockStatements",
        "useCollapsedElseIf",
        "useConsistentArrayType",
        "useConst",
        "useDefaultParameterLast",
        "useEnumInitializers",
        "useExponentiationOperator",
        "useExportType",
        "useFilenamingConvention",
        "useForOf",
        "useFragmentSyntax",
        "useImportType",
        "useLiteralEnumMembers",
        "useNamingConvention",
        "useNodeAssertStrict",
        "useNodejsImportProtocol",
        "useNumberNamespace",
        "useNumericLiterals",
        "useSelfClosingElements",
        "useShorthandArrayType",
        "useShorthandAssign",
        "useShorthandFunctionType",
        "useSingleCaseStatement",
        "useSingleVarDeclarator",
        "useTemplate",
        "useWhile",
    ];
    const RECOMMENDED_RULES: &'static [&'static str] = &[
        "noArguments",
        "noCommaOperator",
        "noInferrableTypes",
        "noNonNullAssertion",
        "noParameterAssign",
        "noUnusedTemplateLiteral",
        "noUselessElse",
        "noVar",
        "useAsConstAssertion",
        "useConst",
        "useDefaultParameterLast",
        "useEnumInitializers",
        "useExponentiationOperator",
        "useExportType",
        "useImportType",
        "useLiteralEnumMembers",
        "useNodejsImportProtocol",
        "useNumberNamespace",
        "useNumericLiterals",
        "useSelfClosingElements",
        "useShorthandFunctionType",
        "useSingleVarDeclarator",
        "useTemplate",
        "useWhile",
    ];
    const RECOMMENDED_RULES_AS_FILTERS: &'static [RuleFilter<'static>] = &[
        RuleFilter::Rule(Self::GROUP_NAME, Self::GROUP_RULES[0]),
        RuleFilter::Rule(Self::GROUP_NAME, Self::GROUP_RULES[1]),
        RuleFilter::Rule(Self::GROUP_NAME, Self::GROUP_RULES[4]),
        RuleFilter::Rule(Self::GROUP_NAME, Self::GROUP_RULES[8]),
        RuleFilter::Rule(Self::GROUP_NAME, Self::GROUP_RULES[9]),
        RuleFilter::Rule(Self::GROUP_NAME, Self::GROUP_RULES[13]),
        RuleFilter::Rule(Self::GROUP_NAME, Self::GROUP_RULES[14]),
        RuleFilter::Rule(Self::GROUP_NAME, Self::GROUP_RULES[15]),
        RuleFilter::Rule(Self::GROUP_NAME, Self::GROUP_RULES[16]),
        RuleFilter::Rule(Self::GROUP_NAME, Self::GROUP_RULES[20]),
        RuleFilter::Rule(Self::GROUP_NAME, Self::GROUP_RULES[21]),
        RuleFilter::Rule(Self::GROUP_NAME, Self::GROUP_RULES[22]),
        RuleFilter::Rule(Self::GROUP_NAME, Self::GROUP_RULES[23]),
        RuleFilter::Rule(Self::GROUP_NAME, Self::GROUP_RULES[24]),
        RuleFilter::Rule(Self::GROUP_NAME, Self::GROUP_RULES[28]),
        RuleFilter::Rule(Self::GROUP_NAME, Self::GROUP_RULES[29]),
        RuleFilter::Rule(Self::GROUP_NAME, Self::GROUP_RULES[32]),
        RuleFilter::Rule(Self::GROUP_NAME, Self::GROUP_RULES[33]),
        RuleFilter::Rule(Self::GROUP_NAME, Self::GROUP_RULES[34]),
        RuleFilter::Rule(Self::GROUP_NAME, Self::GROUP_RULES[35]),
        RuleFilter::Rule(Self::GROUP_NAME, Self::GROUP_RULES[38]),
        RuleFilter::Rule(Self::GROUP_NAME, Self::GROUP_RULES[40]),
        RuleFilter::Rule(Self::GROUP_NAME, Self::GROUP_RULES[41]),
        RuleFilter::Rule(Self::GROUP_NAME, Self::GROUP_RULES[42]),
    ];
    const ALL_RULES_AS_FILTERS: &'static [RuleFilter<'static>] = &[
        RuleFilter::Rule(Self::GROUP_NAME, Self::GROUP_RULES[0]),
        RuleFilter::Rule(Self::GROUP_NAME, Self::GROUP_RULES[1]),
        RuleFilter::Rule(Self::GROUP_NAME, Self::GROUP_RULES[2]),
        RuleFilter::Rule(Self::GROUP_NAME, Self::GROUP_RULES[3]),
        RuleFilter::Rule(Self::GROUP_NAME, Self::GROUP_RULES[4]),
        RuleFilter::Rule(Self::GROUP_NAME, Self::GROUP_RULES[5]),
        RuleFilter::Rule(Self::GROUP_NAME, Self::GROUP_RULES[6]),
        RuleFilter::Rule(Self::GROUP_NAME, Self::GROUP_RULES[7]),
        RuleFilter::Rule(Self::GROUP_NAME, Self::GROUP_RULES[8]),
        RuleFilter::Rule(Self::GROUP_NAME, Self::GROUP_RULES[9]),
        RuleFilter::Rule(Self::GROUP_NAME, Self::GROUP_RULES[10]),
        RuleFilter::Rule(Self::GROUP_NAME, Self::GROUP_RULES[11]),
        RuleFilter::Rule(Self::GROUP_NAME, Self::GROUP_RULES[12]),
        RuleFilter::Rule(Self::GROUP_NAME, Self::GROUP_RULES[13]),
        RuleFilter::Rule(Self::GROUP_NAME, Self::GROUP_RULES[14]),
        RuleFilter::Rule(Self::GROUP_NAME, Self::GROUP_RULES[15]),
        RuleFilter::Rule(Self::GROUP_NAME, Self::GROUP_RULES[16]),
        RuleFilter::Rule(Self::GROUP_NAME, Self::GROUP_RULES[17]),
        RuleFilter::Rule(Self::GROUP_NAME, Self::GROUP_RULES[18]),
        RuleFilter::Rule(Self::GROUP_NAME, Self::GROUP_RULES[19]),
        RuleFilter::Rule(Self::GROUP_NAME, Self::GROUP_RULES[20]),
        RuleFilter::Rule(Self::GROUP_NAME, Self::GROUP_RULES[21]),
        RuleFilter::Rule(Self::GROUP_NAME, Self::GROUP_RULES[22]),
        RuleFilter::Rule(Self::GROUP_NAME, Self::GROUP_RULES[23]),
        RuleFilter::Rule(Self::GROUP_NAME, Self::GROUP_RULES[24]),
        RuleFilter::Rule(Self::GROUP_NAME, Self::GROUP_RULES[25]),
        RuleFilter::Rule(Self::GROUP_NAME, Self::GROUP_RULES[26]),
        RuleFilter::Rule(Self::GROUP_NAME, Self::GROUP_RULES[27]),
        RuleFilter::Rule(Self::GROUP_NAME, Self::GROUP_RULES[28]),
        RuleFilter::Rule(Self::GROUP_NAME, Self::GROUP_RULES[29]),
        RuleFilter::Rule(Self::GROUP_NAME, Self::GROUP_RULES[30]),
        RuleFilter::Rule(Self::GROUP_NAME, Self::GROUP_RULES[31]),
        RuleFilter::Rule(Self::GROUP_NAME, Self::GROUP_RULES[32]),
        RuleFilter::Rule(Self::GROUP_NAME, Self::GROUP_RULES[33]),
        RuleFilter::Rule(Self::GROUP_NAME, Self::GROUP_RULES[34]),
        RuleFilter::Rule(Self::GROUP_NAME, Self::GROUP_RULES[35]),
        RuleFilter::Rule(Self::GROUP_NAME, Self::GROUP_RULES[36]),
        RuleFilter::Rule(Self::GROUP_NAME, Self::GROUP_RULES[37]),
        RuleFilter::Rule(Self::GROUP_NAME, Self::GROUP_RULES[38]),
        RuleFilter::Rule(Self::GROUP_NAME, Self::GROUP_RULES[39]),
        RuleFilter::Rule(Self::GROUP_NAME, Self::GROUP_RULES[40]),
        RuleFilter::Rule(Self::GROUP_NAME, Self::GROUP_RULES[41]),
        RuleFilter::Rule(Self::GROUP_NAME, Self::GROUP_RULES[42]),
    ];
    #[doc = r" Retrieves the recommended rules"]
    pub(crate) fn is_recommended_true(&self) -> bool {
        matches!(self.recommended, Some(true))
    }
    pub(crate) fn is_recommended_unset(&self) -> bool {
        self.recommended.is_none()
    }
    pub(crate) fn is_all_true(&self) -> bool {
        matches!(self.all, Some(true))
    }
    pub(crate) fn is_all_unset(&self) -> bool {
        self.all.is_none()
    }
    pub(crate) fn get_enabled_rules(&self) -> FxHashSet<RuleFilter<'static>> {
        let mut index_set = FxHashSet::default();
        if let Some(rule) = self.no_arguments.as_ref() {
            if rule.is_enabled() {
                index_set.insert(RuleFilter::Rule(Self::GROUP_NAME, Self::GROUP_RULES[0]));
            }
        }
        if let Some(rule) = self.no_comma_operator.as_ref() {
            if rule.is_enabled() {
                index_set.insert(RuleFilter::Rule(Self::GROUP_NAME, Self::GROUP_RULES[1]));
            }
        }
        if let Some(rule) = self.no_default_export.as_ref() {
            if rule.is_enabled() {
                index_set.insert(RuleFilter::Rule(Self::GROUP_NAME, Self::GROUP_RULES[2]));
            }
        }
        if let Some(rule) = self.no_implicit_boolean.as_ref() {
            if rule.is_enabled() {
                index_set.insert(RuleFilter::Rule(Self::GROUP_NAME, Self::GROUP_RULES[3]));
            }
        }
        if let Some(rule) = self.no_inferrable_types.as_ref() {
            if rule.is_enabled() {
                index_set.insert(RuleFilter::Rule(Self::GROUP_NAME, Self::GROUP_RULES[4]));
            }
        }
        if let Some(rule) = self.no_namespace.as_ref() {
            if rule.is_enabled() {
                index_set.insert(RuleFilter::Rule(Self::GROUP_NAME, Self::GROUP_RULES[5]));
            }
        }
        if let Some(rule) = self.no_namespace_import.as_ref() {
            if rule.is_enabled() {
                index_set.insert(RuleFilter::Rule(Self::GROUP_NAME, Self::GROUP_RULES[6]));
            }
        }
        if let Some(rule) = self.no_negation_else.as_ref() {
            if rule.is_enabled() {
                index_set.insert(RuleFilter::Rule(Self::GROUP_NAME, Self::GROUP_RULES[7]));
            }
        }
        if let Some(rule) = self.no_non_null_assertion.as_ref() {
            if rule.is_enabled() {
                index_set.insert(RuleFilter::Rule(Self::GROUP_NAME, Self::GROUP_RULES[8]));
            }
        }
        if let Some(rule) = self.no_parameter_assign.as_ref() {
            if rule.is_enabled() {
                index_set.insert(RuleFilter::Rule(Self::GROUP_NAME, Self::GROUP_RULES[9]));
            }
        }
        if let Some(rule) = self.no_parameter_properties.as_ref() {
            if rule.is_enabled() {
                index_set.insert(RuleFilter::Rule(Self::GROUP_NAME, Self::GROUP_RULES[10]));
            }
        }
        if let Some(rule) = self.no_restricted_globals.as_ref() {
            if rule.is_enabled() {
                index_set.insert(RuleFilter::Rule(Self::GROUP_NAME, Self::GROUP_RULES[11]));
            }
        }
        if let Some(rule) = self.no_shouty_constants.as_ref() {
            if rule.is_enabled() {
                index_set.insert(RuleFilter::Rule(Self::GROUP_NAME, Self::GROUP_RULES[12]));
            }
        }
        if let Some(rule) = self.no_unused_template_literal.as_ref() {
            if rule.is_enabled() {
                index_set.insert(RuleFilter::Rule(Self::GROUP_NAME, Self::GROUP_RULES[13]));
            }
        }
        if let Some(rule) = self.no_useless_else.as_ref() {
            if rule.is_enabled() {
                index_set.insert(RuleFilter::Rule(Self::GROUP_NAME, Self::GROUP_RULES[14]));
            }
        }
        if let Some(rule) = self.no_var.as_ref() {
            if rule.is_enabled() {
                index_set.insert(RuleFilter::Rule(Self::GROUP_NAME, Self::GROUP_RULES[15]));
            }
        }
        if let Some(rule) = self.use_as_const_assertion.as_ref() {
            if rule.is_enabled() {
                index_set.insert(RuleFilter::Rule(Self::GROUP_NAME, Self::GROUP_RULES[16]));
            }
        }
        if let Some(rule) = self.use_block_statements.as_ref() {
            if rule.is_enabled() {
                index_set.insert(RuleFilter::Rule(Self::GROUP_NAME, Self::GROUP_RULES[17]));
            }
        }
        if let Some(rule) = self.use_collapsed_else_if.as_ref() {
            if rule.is_enabled() {
                index_set.insert(RuleFilter::Rule(Self::GROUP_NAME, Self::GROUP_RULES[18]));
            }
        }
        if let Some(rule) = self.use_consistent_array_type.as_ref() {
            if rule.is_enabled() {
                index_set.insert(RuleFilter::Rule(Self::GROUP_NAME, Self::GROUP_RULES[19]));
            }
        }
        if let Some(rule) = self.use_const.as_ref() {
            if rule.is_enabled() {
                index_set.insert(RuleFilter::Rule(Self::GROUP_NAME, Self::GROUP_RULES[20]));
            }
        }
        if let Some(rule) = self.use_default_parameter_last.as_ref() {
            if rule.is_enabled() {
                index_set.insert(RuleFilter::Rule(Self::GROUP_NAME, Self::GROUP_RULES[21]));
            }
        }
        if let Some(rule) = self.use_enum_initializers.as_ref() {
            if rule.is_enabled() {
                index_set.insert(RuleFilter::Rule(Self::GROUP_NAME, Self::GROUP_RULES[22]));
            }
        }
        if let Some(rule) = self.use_exponentiation_operator.as_ref() {
            if rule.is_enabled() {
                index_set.insert(RuleFilter::Rule(Self::GROUP_NAME, Self::GROUP_RULES[23]));
            }
        }
        if let Some(rule) = self.use_export_type.as_ref() {
            if rule.is_enabled() {
                index_set.insert(RuleFilter::Rule(Self::GROUP_NAME, Self::GROUP_RULES[24]));
            }
        }
        if let Some(rule) = self.use_filenaming_convention.as_ref() {
            if rule.is_enabled() {
                index_set.insert(RuleFilter::Rule(Self::GROUP_NAME, Self::GROUP_RULES[25]));
            }
        }
        if let Some(rule) = self.use_for_of.as_ref() {
            if rule.is_enabled() {
                index_set.insert(RuleFilter::Rule(Self::GROUP_NAME, Self::GROUP_RULES[26]));
            }
        }
        if let Some(rule) = self.use_fragment_syntax.as_ref() {
            if rule.is_enabled() {
                index_set.insert(RuleFilter::Rule(Self::GROUP_NAME, Self::GROUP_RULES[27]));
            }
        }
        if let Some(rule) = self.use_import_type.as_ref() {
            if rule.is_enabled() {
                index_set.insert(RuleFilter::Rule(Self::GROUP_NAME, Self::GROUP_RULES[28]));
            }
        }
        if let Some(rule) = self.use_literal_enum_members.as_ref() {
            if rule.is_enabled() {
                index_set.insert(RuleFilter::Rule(Self::GROUP_NAME, Self::GROUP_RULES[29]));
            }
        }
        if let Some(rule) = self.use_naming_convention.as_ref() {
            if rule.is_enabled() {
                index_set.insert(RuleFilter::Rule(Self::GROUP_NAME, Self::GROUP_RULES[30]));
            }
        }
        if let Some(rule) = self.use_node_assert_strict.as_ref() {
            if rule.is_enabled() {
                index_set.insert(RuleFilter::Rule(Self::GROUP_NAME, Self::GROUP_RULES[31]));
            }
        }
        if let Some(rule) = self.use_nodejs_import_protocol.as_ref() {
            if rule.is_enabled() {
                index_set.insert(RuleFilter::Rule(Self::GROUP_NAME, Self::GROUP_RULES[32]));
            }
        }
        if let Some(rule) = self.use_number_namespace.as_ref() {
            if rule.is_enabled() {
                index_set.insert(RuleFilter::Rule(Self::GROUP_NAME, Self::GROUP_RULES[33]));
            }
        }
        if let Some(rule) = self.use_numeric_literals.as_ref() {
            if rule.is_enabled() {
                index_set.insert(RuleFilter::Rule(Self::GROUP_NAME, Self::GROUP_RULES[34]));
            }
        }
        if let Some(rule) = self.use_self_closing_elements.as_ref() {
            if rule.is_enabled() {
                index_set.insert(RuleFilter::Rule(Self::GROUP_NAME, Self::GROUP_RULES[35]));
            }
        }
        if let Some(rule) = self.use_shorthand_array_type.as_ref() {
            if rule.is_enabled() {
                index_set.insert(RuleFilter::Rule(Self::GROUP_NAME, Self::GROUP_RULES[36]));
            }
        }
        if let Some(rule) = self.use_shorthand_assign.as_ref() {
            if rule.is_enabled() {
                index_set.insert(RuleFilter::Rule(Self::GROUP_NAME, Self::GROUP_RULES[37]));
            }
        }
        if let Some(rule) = self.use_shorthand_function_type.as_ref() {
            if rule.is_enabled() {
                index_set.insert(RuleFilter::Rule(Self::GROUP_NAME, Self::GROUP_RULES[38]));
            }
        }
        if let Some(rule) = self.use_single_case_statement.as_ref() {
            if rule.is_enabled() {
                index_set.insert(RuleFilter::Rule(Self::GROUP_NAME, Self::GROUP_RULES[39]));
            }
        }
        if let Some(rule) = self.use_single_var_declarator.as_ref() {
            if rule.is_enabled() {
                index_set.insert(RuleFilter::Rule(Self::GROUP_NAME, Self::GROUP_RULES[40]));
            }
        }
        if let Some(rule) = self.use_template.as_ref() {
            if rule.is_enabled() {
                index_set.insert(RuleFilter::Rule(Self::GROUP_NAME, Self::GROUP_RULES[41]));
            }
        }
        if let Some(rule) = self.use_while.as_ref() {
            if rule.is_enabled() {
                index_set.insert(RuleFilter::Rule(Self::GROUP_NAME, Self::GROUP_RULES[42]));
            }
        }
        index_set
    }
    pub(crate) fn get_disabled_rules(&self) -> FxHashSet<RuleFilter<'static>> {
        let mut index_set = FxHashSet::default();
        if let Some(rule) = self.no_arguments.as_ref() {
            if rule.is_disabled() {
                index_set.insert(RuleFilter::Rule(Self::GROUP_NAME, Self::GROUP_RULES[0]));
            }
        }
        if let Some(rule) = self.no_comma_operator.as_ref() {
            if rule.is_disabled() {
                index_set.insert(RuleFilter::Rule(Self::GROUP_NAME, Self::GROUP_RULES[1]));
            }
        }
        if let Some(rule) = self.no_default_export.as_ref() {
            if rule.is_disabled() {
                index_set.insert(RuleFilter::Rule(Self::GROUP_NAME, Self::GROUP_RULES[2]));
            }
        }
        if let Some(rule) = self.no_implicit_boolean.as_ref() {
            if rule.is_disabled() {
                index_set.insert(RuleFilter::Rule(Self::GROUP_NAME, Self::GROUP_RULES[3]));
            }
        }
        if let Some(rule) = self.no_inferrable_types.as_ref() {
            if rule.is_disabled() {
                index_set.insert(RuleFilter::Rule(Self::GROUP_NAME, Self::GROUP_RULES[4]));
            }
        }
        if let Some(rule) = self.no_namespace.as_ref() {
            if rule.is_disabled() {
                index_set.insert(RuleFilter::Rule(Self::GROUP_NAME, Self::GROUP_RULES[5]));
            }
        }
        if let Some(rule) = self.no_namespace_import.as_ref() {
            if rule.is_disabled() {
                index_set.insert(RuleFilter::Rule(Self::GROUP_NAME, Self::GROUP_RULES[6]));
            }
        }
        if let Some(rule) = self.no_negation_else.as_ref() {
            if rule.is_disabled() {
                index_set.insert(RuleFilter::Rule(Self::GROUP_NAME, Self::GROUP_RULES[7]));
            }
        }
        if let Some(rule) = self.no_non_null_assertion.as_ref() {
            if rule.is_disabled() {
                index_set.insert(RuleFilter::Rule(Self::GROUP_NAME, Self::GROUP_RULES[8]));
            }
        }
        if let Some(rule) = self.no_parameter_assign.as_ref() {
            if rule.is_disabled() {
                index_set.insert(RuleFilter::Rule(Self::GROUP_NAME, Self::GROUP_RULES[9]));
            }
        }
        if let Some(rule) = self.no_parameter_properties.as_ref() {
            if rule.is_disabled() {
                index_set.insert(RuleFilter::Rule(Self::GROUP_NAME, Self::GROUP_RULES[10]));
            }
        }
        if let Some(rule) = self.no_restricted_globals.as_ref() {
            if rule.is_disabled() {
                index_set.insert(RuleFilter::Rule(Self::GROUP_NAME, Self::GROUP_RULES[11]));
            }
        }
        if let Some(rule) = self.no_shouty_constants.as_ref() {
            if rule.is_disabled() {
                index_set.insert(RuleFilter::Rule(Self::GROUP_NAME, Self::GROUP_RULES[12]));
            }
        }
        if let Some(rule) = self.no_unused_template_literal.as_ref() {
            if rule.is_disabled() {
                index_set.insert(RuleFilter::Rule(Self::GROUP_NAME, Self::GROUP_RULES[13]));
            }
        }
        if let Some(rule) = self.no_useless_else.as_ref() {
            if rule.is_disabled() {
                index_set.insert(RuleFilter::Rule(Self::GROUP_NAME, Self::GROUP_RULES[14]));
            }
        }
        if let Some(rule) = self.no_var.as_ref() {
            if rule.is_disabled() {
                index_set.insert(RuleFilter::Rule(Self::GROUP_NAME, Self::GROUP_RULES[15]));
            }
        }
        if let Some(rule) = self.use_as_const_assertion.as_ref() {
            if rule.is_disabled() {
                index_set.insert(RuleFilter::Rule(Self::GROUP_NAME, Self::GROUP_RULES[16]));
            }
        }
        if let Some(rule) = self.use_block_statements.as_ref() {
            if rule.is_disabled() {
                index_set.insert(RuleFilter::Rule(Self::GROUP_NAME, Self::GROUP_RULES[17]));
            }
        }
        if let Some(rule) = self.use_collapsed_else_if.as_ref() {
            if rule.is_disabled() {
                index_set.insert(RuleFilter::Rule(Self::GROUP_NAME, Self::GROUP_RULES[18]));
            }
        }
        if let Some(rule) = self.use_consistent_array_type.as_ref() {
            if rule.is_disabled() {
                index_set.insert(RuleFilter::Rule(Self::GROUP_NAME, Self::GROUP_RULES[19]));
            }
        }
        if let Some(rule) = self.use_const.as_ref() {
            if rule.is_disabled() {
                index_set.insert(RuleFilter::Rule(Self::GROUP_NAME, Self::GROUP_RULES[20]));
            }
        }
        if let Some(rule) = self.use_default_parameter_last.as_ref() {
            if rule.is_disabled() {
                index_set.insert(RuleFilter::Rule(Self::GROUP_NAME, Self::GROUP_RULES[21]));
            }
        }
        if let Some(rule) = self.use_enum_initializers.as_ref() {
            if rule.is_disabled() {
                index_set.insert(RuleFilter::Rule(Self::GROUP_NAME, Self::GROUP_RULES[22]));
            }
        }
        if let Some(rule) = self.use_exponentiation_operator.as_ref() {
            if rule.is_disabled() {
                index_set.insert(RuleFilter::Rule(Self::GROUP_NAME, Self::GROUP_RULES[23]));
            }
        }
        if let Some(rule) = self.use_export_type.as_ref() {
            if rule.is_disabled() {
                index_set.insert(RuleFilter::Rule(Self::GROUP_NAME, Self::GROUP_RULES[24]));
            }
        }
        if let Some(rule) = self.use_filenaming_convention.as_ref() {
            if rule.is_disabled() {
                index_set.insert(RuleFilter::Rule(Self::GROUP_NAME, Self::GROUP_RULES[25]));
            }
        }
        if let Some(rule) = self.use_for_of.as_ref() {
            if rule.is_disabled() {
                index_set.insert(RuleFilter::Rule(Self::GROUP_NAME, Self::GROUP_RULES[26]));
            }
        }
        if let Some(rule) = self.use_fragment_syntax.as_ref() {
            if rule.is_disabled() {
                index_set.insert(RuleFilter::Rule(Self::GROUP_NAME, Self::GROUP_RULES[27]));
            }
        }
        if let Some(rule) = self.use_import_type.as_ref() {
            if rule.is_disabled() {
                index_set.insert(RuleFilter::Rule(Self::GROUP_NAME, Self::GROUP_RULES[28]));
            }
        }
        if let Some(rule) = self.use_literal_enum_members.as_ref() {
            if rule.is_disabled() {
                index_set.insert(RuleFilter::Rule(Self::GROUP_NAME, Self::GROUP_RULES[29]));
            }
        }
        if let Some(rule) = self.use_naming_convention.as_ref() {
            if rule.is_disabled() {
                index_set.insert(RuleFilter::Rule(Self::GROUP_NAME, Self::GROUP_RULES[30]));
            }
        }
        if let Some(rule) = self.use_node_assert_strict.as_ref() {
            if rule.is_disabled() {
                index_set.insert(RuleFilter::Rule(Self::GROUP_NAME, Self::GROUP_RULES[31]));
            }
        }
        if let Some(rule) = self.use_nodejs_import_protocol.as_ref() {
            if rule.is_disabled() {
                index_set.insert(RuleFilter::Rule(Self::GROUP_NAME, Self::GROUP_RULES[32]));
            }
        }
        if let Some(rule) = self.use_number_namespace.as_ref() {
            if rule.is_disabled() {
                index_set.insert(RuleFilter::Rule(Self::GROUP_NAME, Self::GROUP_RULES[33]));
            }
        }
        if let Some(rule) = self.use_numeric_literals.as_ref() {
            if rule.is_disabled() {
                index_set.insert(RuleFilter::Rule(Self::GROUP_NAME, Self::GROUP_RULES[34]));
            }
        }
        if let Some(rule) = self.use_self_closing_elements.as_ref() {
            if rule.is_disabled() {
                index_set.insert(RuleFilter::Rule(Self::GROUP_NAME, Self::GROUP_RULES[35]));
            }
        }
        if let Some(rule) = self.use_shorthand_array_type.as_ref() {
            if rule.is_disabled() {
                index_set.insert(RuleFilter::Rule(Self::GROUP_NAME, Self::GROUP_RULES[36]));
            }
        }
        if let Some(rule) = self.use_shorthand_assign.as_ref() {
            if rule.is_disabled() {
                index_set.insert(RuleFilter::Rule(Self::GROUP_NAME, Self::GROUP_RULES[37]));
            }
        }
        if let Some(rule) = self.use_shorthand_function_type.as_ref() {
            if rule.is_disabled() {
                index_set.insert(RuleFilter::Rule(Self::GROUP_NAME, Self::GROUP_RULES[38]));
            }
        }
        if let Some(rule) = self.use_single_case_statement.as_ref() {
            if rule.is_disabled() {
                index_set.insert(RuleFilter::Rule(Self::GROUP_NAME, Self::GROUP_RULES[39]));
            }
        }
        if let Some(rule) = self.use_single_var_declarator.as_ref() {
            if rule.is_disabled() {
                index_set.insert(RuleFilter::Rule(Self::GROUP_NAME, Self::GROUP_RULES[40]));
            }
        }
        if let Some(rule) = self.use_template.as_ref() {
            if rule.is_disabled() {
                index_set.insert(RuleFilter::Rule(Self::GROUP_NAME, Self::GROUP_RULES[41]));
            }
        }
        if let Some(rule) = self.use_while.as_ref() {
            if rule.is_disabled() {
                index_set.insert(RuleFilter::Rule(Self::GROUP_NAME, Self::GROUP_RULES[42]));
            }
        }
        index_set
    }
    #[doc = r" Checks if, given a rule name, matches one of the rules contained in this category"]
    pub(crate) fn has_rule(rule_name: &str) -> Option<&'static str> {
        Some(Self::GROUP_RULES[Self::GROUP_RULES.binary_search(&rule_name).ok()?])
    }
    #[doc = r" Checks if, given a rule name, it is marked as recommended"]
    pub(crate) fn is_recommended_rule(rule_name: &str) -> bool {
        Self::RECOMMENDED_RULES.contains(&rule_name)
    }
    pub(crate) fn recommended_rules_as_filters() -> &'static [RuleFilter<'static>] {
        Self::RECOMMENDED_RULES_AS_FILTERS
    }
    pub(crate) fn all_rules_as_filters() -> &'static [RuleFilter<'static>] {
        Self::ALL_RULES_AS_FILTERS
    }
    #[doc = r" Select preset rules"]
    pub(crate) fn collect_preset_rules(
        &self,
        parent_is_all: bool,
        parent_is_recommended: bool,
        enabled_rules: &mut FxHashSet<RuleFilter<'static>>,
    ) {
        if self.is_all_true() || self.is_all_unset() && parent_is_all {
            enabled_rules.extend(Self::all_rules_as_filters());
        } else if self.is_recommended_true()
            || self.is_recommended_unset() && self.is_all_unset() && parent_is_recommended
        {
            enabled_rules.extend(Self::recommended_rules_as_filters());
        }
    }
    pub(crate) fn get_rule_configuration(
        &self,
        rule_name: &str,
    ) -> Option<(RulePlainConfiguration, Option<RuleOptions>)> {
        match rule_name {
            "noArguments" => self
                .no_arguments
                .as_ref()
                .map(|conf| (conf.level(), conf.get_options())),
            "noCommaOperator" => self
                .no_comma_operator
                .as_ref()
                .map(|conf| (conf.level(), conf.get_options())),
            "noDefaultExport" => self
                .no_default_export
                .as_ref()
                .map(|conf| (conf.level(), conf.get_options())),
            "noImplicitBoolean" => self
                .no_implicit_boolean
                .as_ref()
                .map(|conf| (conf.level(), conf.get_options())),
            "noInferrableTypes" => self
                .no_inferrable_types
                .as_ref()
                .map(|conf| (conf.level(), conf.get_options())),
            "noNamespace" => self
                .no_namespace
                .as_ref()
                .map(|conf| (conf.level(), conf.get_options())),
            "noNamespaceImport" => self
                .no_namespace_import
                .as_ref()
                .map(|conf| (conf.level(), conf.get_options())),
            "noNegationElse" => self
                .no_negation_else
                .as_ref()
                .map(|conf| (conf.level(), conf.get_options())),
            "noNonNullAssertion" => self
                .no_non_null_assertion
                .as_ref()
                .map(|conf| (conf.level(), conf.get_options())),
            "noParameterAssign" => self
                .no_parameter_assign
                .as_ref()
                .map(|conf| (conf.level(), conf.get_options())),
            "noParameterProperties" => self
                .no_parameter_properties
                .as_ref()
                .map(|conf| (conf.level(), conf.get_options())),
            "noRestrictedGlobals" => self
                .no_restricted_globals
                .as_ref()
                .map(|conf| (conf.level(), conf.get_options())),
            "noShoutyConstants" => self
                .no_shouty_constants
                .as_ref()
                .map(|conf| (conf.level(), conf.get_options())),
            "noUnusedTemplateLiteral" => self
                .no_unused_template_literal
                .as_ref()
                .map(|conf| (conf.level(), conf.get_options())),
            "noUselessElse" => self
                .no_useless_else
                .as_ref()
                .map(|conf| (conf.level(), conf.get_options())),
            "noVar" => self
                .no_var
                .as_ref()
                .map(|conf| (conf.level(), conf.get_options())),
            "useAsConstAssertion" => self
                .use_as_const_assertion
                .as_ref()
                .map(|conf| (conf.level(), conf.get_options())),
            "useBlockStatements" => self
                .use_block_statements
                .as_ref()
                .map(|conf| (conf.level(), conf.get_options())),
            "useCollapsedElseIf" => self
                .use_collapsed_else_if
                .as_ref()
                .map(|conf| (conf.level(), conf.get_options())),
            "useConsistentArrayType" => self
                .use_consistent_array_type
                .as_ref()
                .map(|conf| (conf.level(), conf.get_options())),
            "useConst" => self
                .use_const
                .as_ref()
                .map(|conf| (conf.level(), conf.get_options())),
            "useDefaultParameterLast" => self
                .use_default_parameter_last
                .as_ref()
                .map(|conf| (conf.level(), conf.get_options())),
            "useEnumInitializers" => self
                .use_enum_initializers
                .as_ref()
                .map(|conf| (conf.level(), conf.get_options())),
            "useExponentiationOperator" => self
                .use_exponentiation_operator
                .as_ref()
                .map(|conf| (conf.level(), conf.get_options())),
            "useExportType" => self
                .use_export_type
                .as_ref()
                .map(|conf| (conf.level(), conf.get_options())),
            "useFilenamingConvention" => self
                .use_filenaming_convention
                .as_ref()
                .map(|conf| (conf.level(), conf.get_options())),
            "useForOf" => self
                .use_for_of
                .as_ref()
                .map(|conf| (conf.level(), conf.get_options())),
            "useFragmentSyntax" => self
                .use_fragment_syntax
                .as_ref()
                .map(|conf| (conf.level(), conf.get_options())),
            "useImportType" => self
                .use_import_type
                .as_ref()
                .map(|conf| (conf.level(), conf.get_options())),
            "useLiteralEnumMembers" => self
                .use_literal_enum_members
                .as_ref()
                .map(|conf| (conf.level(), conf.get_options())),
            "useNamingConvention" => self
                .use_naming_convention
                .as_ref()
                .map(|conf| (conf.level(), conf.get_options())),
            "useNodeAssertStrict" => self
                .use_node_assert_strict
                .as_ref()
                .map(|conf| (conf.level(), conf.get_options())),
            "useNodejsImportProtocol" => self
                .use_nodejs_import_protocol
                .as_ref()
                .map(|conf| (conf.level(), conf.get_options())),
            "useNumberNamespace" => self
                .use_number_namespace
                .as_ref()
                .map(|conf| (conf.level(), conf.get_options())),
            "useNumericLiterals" => self
                .use_numeric_literals
                .as_ref()
                .map(|conf| (conf.level(), conf.get_options())),
            "useSelfClosingElements" => self
                .use_self_closing_elements
                .as_ref()
                .map(|conf| (conf.level(), conf.get_options())),
            "useShorthandArrayType" => self
                .use_shorthand_array_type
                .as_ref()
                .map(|conf| (conf.level(), conf.get_options())),
            "useShorthandAssign" => self
                .use_shorthand_assign
                .as_ref()
                .map(|conf| (conf.level(), conf.get_options())),
            "useShorthandFunctionType" => self
                .use_shorthand_function_type
                .as_ref()
                .map(|conf| (conf.level(), conf.get_options())),
            "useSingleCaseStatement" => self
                .use_single_case_statement
                .as_ref()
                .map(|conf| (conf.level(), conf.get_options())),
            "useSingleVarDeclarator" => self
                .use_single_var_declarator
                .as_ref()
                .map(|conf| (conf.level(), conf.get_options())),
            "useTemplate" => self
                .use_template
                .as_ref()
                .map(|conf| (conf.level(), conf.get_options())),
            "useWhile" => self
                .use_while
                .as_ref()
                .map(|conf| (conf.level(), conf.get_options())),
            _ => None,
        }
    }
}
#[derive(Clone, Debug, Default, Deserialize, Deserializable, Eq, Merge, PartialEq, Serialize)]
#[deserializable(with_validator)]
#[cfg_attr(feature = "schema", derive(JsonSchema))]
#[serde(rename_all = "camelCase", default, deny_unknown_fields)]
#[doc = r" A list of rules that belong to this group"]
pub struct Suspicious {
    #[doc = r" It enables the recommended rules for this group"]
    #[serde(skip_serializing_if = "Option::is_none")]
    pub recommended: Option<bool>,
    #[doc = r" It enables ALL rules for this group."]
    #[serde(skip_serializing_if = "Option::is_none")]
    pub all: Option<bool>,
    #[doc = "Use standard constants instead of approximated literals."]
    #[serde(skip_serializing_if = "Option::is_none")]
    pub no_approximative_numeric_constant:
        Option<RuleFixConfiguration<NoApproximativeNumericConstant>>,
    #[doc = "Discourage the usage of Array index in keys."]
    #[serde(skip_serializing_if = "Option::is_none")]
    pub no_array_index_key: Option<RuleConfiguration<NoArrayIndexKey>>,
    #[doc = "Disallow assignments in expressions."]
    #[serde(skip_serializing_if = "Option::is_none")]
    pub no_assign_in_expressions: Option<RuleConfiguration<NoAssignInExpressions>>,
    #[doc = "Disallows using an async function as a Promise executor."]
    #[serde(skip_serializing_if = "Option::is_none")]
    pub no_async_promise_executor: Option<RuleConfiguration<NoAsyncPromiseExecutor>>,
    #[doc = "Disallow reassigning exceptions in catch clauses."]
    #[serde(skip_serializing_if = "Option::is_none")]
    pub no_catch_assign: Option<RuleConfiguration<NoCatchAssign>>,
    #[doc = "Disallow reassigning class members."]
    #[serde(skip_serializing_if = "Option::is_none")]
    pub no_class_assign: Option<RuleConfiguration<NoClassAssign>>,
    #[doc = "Prevent comments from being inserted as text nodes"]
    #[serde(skip_serializing_if = "Option::is_none")]
    pub no_comment_text: Option<RuleFixConfiguration<NoCommentText>>,
    #[doc = "Disallow comparing against -0"]
    #[serde(skip_serializing_if = "Option::is_none")]
    pub no_compare_neg_zero: Option<RuleFixConfiguration<NoCompareNegZero>>,
    #[doc = "Disallow labeled statements that are not loops."]
    #[serde(skip_serializing_if = "Option::is_none")]
    pub no_confusing_labels: Option<RuleConfiguration<NoConfusingLabels>>,
    #[doc = "Disallow void type outside of generic or return types."]
    #[serde(skip_serializing_if = "Option::is_none")]
    pub no_confusing_void_type: Option<RuleFixConfiguration<NoConfusingVoidType>>,
    #[doc = "Disallow the use of console.log"]
    #[serde(skip_serializing_if = "Option::is_none")]
    pub no_console_log: Option<RuleFixConfiguration<NoConsoleLog>>,
    #[doc = "Disallow TypeScript const enum"]
    #[serde(skip_serializing_if = "Option::is_none")]
    pub no_const_enum: Option<RuleFixConfiguration<NoConstEnum>>,
    #[doc = "Prevents from having control characters and some escape sequences that match control characters in regular expressions."]
    #[serde(skip_serializing_if = "Option::is_none")]
    pub no_control_characters_in_regex: Option<RuleConfiguration<NoControlCharactersInRegex>>,
    #[doc = "Disallow the use of debugger"]
    #[serde(skip_serializing_if = "Option::is_none")]
    pub no_debugger: Option<RuleFixConfiguration<NoDebugger>>,
    #[doc = "Require the use of === and !=="]
    #[serde(skip_serializing_if = "Option::is_none")]
    pub no_double_equals: Option<RuleFixConfiguration<NoDoubleEquals>>,
    #[doc = "Disallow duplicate case labels."]
    #[serde(skip_serializing_if = "Option::is_none")]
    pub no_duplicate_case: Option<RuleConfiguration<NoDuplicateCase>>,
    #[doc = "Disallow duplicate class members."]
    #[serde(skip_serializing_if = "Option::is_none")]
    pub no_duplicate_class_members: Option<RuleConfiguration<NoDuplicateClassMembers>>,
    #[doc = "Prevents JSX properties to be assigned multiple times."]
    #[serde(skip_serializing_if = "Option::is_none")]
    pub no_duplicate_jsx_props: Option<RuleConfiguration<NoDuplicateJsxProps>>,
    #[doc = "Prevents object literals having more than one property declaration for the same name."]
    #[serde(skip_serializing_if = "Option::is_none")]
    pub no_duplicate_object_keys: Option<RuleFixConfiguration<NoDuplicateObjectKeys>>,
    #[doc = "Disallow duplicate function parameter name."]
    #[serde(skip_serializing_if = "Option::is_none")]
    pub no_duplicate_parameters: Option<RuleConfiguration<NoDuplicateParameters>>,
    #[doc = "A describe block should not contain duplicate hooks."]
    #[serde(skip_serializing_if = "Option::is_none")]
    pub no_duplicate_test_hooks: Option<RuleConfiguration<NoDuplicateTestHooks>>,
    #[doc = "Disallow empty block statements and static blocks."]
    #[serde(skip_serializing_if = "Option::is_none")]
    pub no_empty_block_statements: Option<RuleConfiguration<NoEmptyBlockStatements>>,
    #[doc = "Disallow the declaration of empty interfaces."]
    #[serde(skip_serializing_if = "Option::is_none")]
    pub no_empty_interface: Option<RuleFixConfiguration<NoEmptyInterface>>,
    #[doc = "Disallow the any type usage."]
    #[serde(skip_serializing_if = "Option::is_none")]
    pub no_explicit_any: Option<RuleConfiguration<NoExplicitAny>>,
    #[doc = "Disallow using export or module.exports in files containing tests"]
    #[serde(skip_serializing_if = "Option::is_none")]
    pub no_exports_in_test: Option<RuleConfiguration<NoExportsInTest>>,
    #[doc = "Prevents the wrong usage of the non-null assertion operator (!) in TypeScript files."]
    #[serde(skip_serializing_if = "Option::is_none")]
    pub no_extra_non_null_assertion: Option<RuleFixConfiguration<NoExtraNonNullAssertion>>,
    #[doc = "Disallow fallthrough of switch clauses."]
    #[serde(skip_serializing_if = "Option::is_none")]
    pub no_fallthrough_switch_clause: Option<RuleConfiguration<NoFallthroughSwitchClause>>,
    #[doc = "Disallow focused tests."]
    #[serde(skip_serializing_if = "Option::is_none")]
    pub no_focused_tests: Option<RuleFixConfiguration<NoFocusedTests>>,
    #[doc = "Disallow reassigning function declarations."]
    #[serde(skip_serializing_if = "Option::is_none")]
    pub no_function_assign: Option<RuleConfiguration<NoFunctionAssign>>,
    #[doc = "Disallow assignments to native objects and read-only global variables."]
    #[serde(skip_serializing_if = "Option::is_none")]
    pub no_global_assign: Option<RuleConfiguration<NoGlobalAssign>>,
    #[doc = "Use Number.isFinite instead of global isFinite."]
    #[serde(skip_serializing_if = "Option::is_none")]
    pub no_global_is_finite: Option<RuleFixConfiguration<NoGlobalIsFinite>>,
    #[doc = "Use Number.isNaN instead of global isNaN."]
    #[serde(skip_serializing_if = "Option::is_none")]
    pub no_global_is_nan: Option<RuleFixConfiguration<NoGlobalIsNan>>,
    #[doc = "Disallow use of implicit any type on variable declarations."]
    #[serde(skip_serializing_if = "Option::is_none")]
    pub no_implicit_any_let: Option<RuleConfiguration<NoImplicitAnyLet>>,
    #[doc = "Disallow assigning to imported bindings"]
    #[serde(skip_serializing_if = "Option::is_none")]
    pub no_import_assign: Option<RuleConfiguration<NoImportAssign>>,
    #[doc = "Disallow labels that share a name with a variable"]
    #[serde(skip_serializing_if = "Option::is_none")]
    pub no_label_var: Option<RuleConfiguration<NoLabelVar>>,
    #[doc = "Disallow characters made with multiple code points in character class syntax."]
    #[serde(skip_serializing_if = "Option::is_none")]
    pub no_misleading_character_class: Option<RuleFixConfiguration<NoMisleadingCharacterClass>>,
    #[doc = "Enforce proper usage of new and constructor."]
    #[serde(skip_serializing_if = "Option::is_none")]
    pub no_misleading_instantiator: Option<RuleConfiguration<NoMisleadingInstantiator>>,
    #[doc = "Disallow shorthand assign when variable appears on both sides."]
    #[serde(skip_serializing_if = "Option::is_none")]
    pub no_misrefactored_shorthand_assign:
        Option<RuleFixConfiguration<NoMisrefactoredShorthandAssign>>,
    #[doc = "Disallow direct use of Object.prototype builtins."]
    #[serde(skip_serializing_if = "Option::is_none")]
    pub no_prototype_builtins: Option<RuleConfiguration<NoPrototypeBuiltins>>,
    #[doc = "Disallow variable, function, class, and type redeclarations in the same scope."]
    #[serde(skip_serializing_if = "Option::is_none")]
    pub no_redeclare: Option<RuleConfiguration<NoRedeclare>>,
    #[doc = "Prevents from having redundant \"use strict\"."]
    #[serde(skip_serializing_if = "Option::is_none")]
    pub no_redundant_use_strict: Option<RuleFixConfiguration<NoRedundantUseStrict>>,
    #[doc = "Disallow comparisons where both sides are exactly the same."]
    #[serde(skip_serializing_if = "Option::is_none")]
    pub no_self_compare: Option<RuleConfiguration<NoSelfCompare>>,
    #[doc = "Disallow identifiers from shadowing restricted names."]
    #[serde(skip_serializing_if = "Option::is_none")]
    pub no_shadow_restricted_names: Option<RuleConfiguration<NoShadowRestrictedNames>>,
    #[doc = "Disallow disabled tests."]
    #[serde(skip_serializing_if = "Option::is_none")]
    pub no_skipped_tests: Option<RuleFixConfiguration<NoSkippedTests>>,
    #[doc = "Disallow sparse arrays"]
    #[serde(skip_serializing_if = "Option::is_none")]
    pub no_sparse_array: Option<RuleFixConfiguration<NoSparseArray>>,
    #[doc = "It detects possible \"wrong\" semicolons inside JSX elements."]
    #[serde(skip_serializing_if = "Option::is_none")]
    pub no_suspicious_semicolon_in_jsx: Option<RuleConfiguration<NoSuspiciousSemicolonInJsx>>,
    #[doc = "Disallow then property."]
    #[serde(skip_serializing_if = "Option::is_none")]
    pub no_then_property: Option<RuleConfiguration<NoThenProperty>>,
    #[doc = "Disallow unsafe declaration merging between interfaces and classes."]
    #[serde(skip_serializing_if = "Option::is_none")]
    pub no_unsafe_declaration_merging: Option<RuleConfiguration<NoUnsafeDeclarationMerging>>,
    #[doc = "Disallow using unsafe negation."]
    #[serde(skip_serializing_if = "Option::is_none")]
    pub no_unsafe_negation: Option<RuleFixConfiguration<NoUnsafeNegation>>,
    #[doc = "Ensure async functions utilize await."]
    #[serde(skip_serializing_if = "Option::is_none")]
    pub use_await: Option<RuleConfiguration<UseAwait>>,
    #[doc = "Enforce default clauses in switch statements to be last"]
    #[serde(skip_serializing_if = "Option::is_none")]
    pub use_default_switch_clause_last: Option<RuleConfiguration<UseDefaultSwitchClauseLast>>,
    #[doc = "Enforce get methods to always return a value."]
    #[serde(skip_serializing_if = "Option::is_none")]
    pub use_getter_return: Option<RuleConfiguration<UseGetterReturn>>,
    #[doc = "Use Array.isArray() instead of instanceof Array."]
    #[serde(skip_serializing_if = "Option::is_none")]
    pub use_is_array: Option<RuleFixConfiguration<UseIsArray>>,
    #[doc = "Require using the namespace keyword over the module keyword to declare TypeScript namespaces."]
    #[serde(skip_serializing_if = "Option::is_none")]
    pub use_namespace_keyword: Option<RuleFixConfiguration<UseNamespaceKeyword>>,
    #[doc = "This rule verifies the result of typeof $expr unary expressions is being compared to valid values, either string literals containing valid type names or other typeof expressions"]
    #[serde(skip_serializing_if = "Option::is_none")]
    pub use_valid_typeof: Option<RuleFixConfiguration<UseValidTypeof>>,
}
impl DeserializableValidator for Suspicious {
    fn validate(
        &mut self,
        _name: &str,
        range: TextRange,
        diagnostics: &mut Vec<DeserializationDiagnostic>,
    ) -> bool {
        if self.recommended == Some(true) && self.all == Some(true) {
            diagnostics . push (DeserializationDiagnostic :: new (markup ! (< Emphasis > "'recommended'" < / Emphasis > " and " < Emphasis > "'all'" < / Emphasis > " can't be both " < Emphasis > "'true'" < / Emphasis > ". You should choose only one of them.")) . with_range (range) . with_note (markup ! ("Biome will fallback to its defaults for this section."))) ;
            return false;
        }
        true
    }
}
impl Suspicious {
    const GROUP_NAME: &'static str = "suspicious";
    pub(crate) const GROUP_RULES: &'static [&'static str] = &[
        "noApproximativeNumericConstant",
        "noArrayIndexKey",
        "noAssignInExpressions",
        "noAsyncPromiseExecutor",
        "noCatchAssign",
        "noClassAssign",
        "noCommentText",
        "noCompareNegZero",
        "noConfusingLabels",
        "noConfusingVoidType",
        "noConsoleLog",
        "noConstEnum",
        "noControlCharactersInRegex",
        "noDebugger",
        "noDoubleEquals",
        "noDuplicateCase",
        "noDuplicateClassMembers",
        "noDuplicateJsxProps",
        "noDuplicateObjectKeys",
        "noDuplicateParameters",
        "noDuplicateTestHooks",
        "noEmptyBlockStatements",
        "noEmptyInterface",
        "noExplicitAny",
        "noExportsInTest",
        "noExtraNonNullAssertion",
        "noFallthroughSwitchClause",
        "noFocusedTests",
        "noFunctionAssign",
        "noGlobalAssign",
        "noGlobalIsFinite",
        "noGlobalIsNan",
        "noImplicitAnyLet",
        "noImportAssign",
        "noLabelVar",
        "noMisleadingCharacterClass",
        "noMisleadingInstantiator",
        "noMisrefactoredShorthandAssign",
        "noPrototypeBuiltins",
        "noRedeclare",
        "noRedundantUseStrict",
        "noSelfCompare",
        "noShadowRestrictedNames",
        "noSkippedTests",
        "noSparseArray",
        "noSuspiciousSemicolonInJsx",
        "noThenProperty",
        "noUnsafeDeclarationMerging",
        "noUnsafeNegation",
        "useAwait",
        "useDefaultSwitchClauseLast",
        "useGetterReturn",
        "useIsArray",
        "useNamespaceKeyword",
        "useValidTypeof",
    ];
    const RECOMMENDED_RULES: &'static [&'static str] = &[
        "noApproximativeNumericConstant",
        "noArrayIndexKey",
        "noAssignInExpressions",
        "noAsyncPromiseExecutor",
        "noCatchAssign",
        "noClassAssign",
        "noCommentText",
        "noCompareNegZero",
        "noConfusingLabels",
        "noConfusingVoidType",
        "noConstEnum",
        "noControlCharactersInRegex",
        "noDebugger",
        "noDoubleEquals",
        "noDuplicateCase",
        "noDuplicateClassMembers",
        "noDuplicateJsxProps",
        "noDuplicateObjectKeys",
        "noDuplicateParameters",
        "noDuplicateTestHooks",
        "noEmptyInterface",
        "noExplicitAny",
        "noExportsInTest",
        "noExtraNonNullAssertion",
        "noFallthroughSwitchClause",
        "noFocusedTests",
        "noFunctionAssign",
        "noGlobalAssign",
        "noGlobalIsFinite",
        "noGlobalIsNan",
        "noImplicitAnyLet",
        "noImportAssign",
        "noLabelVar",
        "noMisleadingCharacterClass",
        "noMisleadingInstantiator",
        "noMisrefactoredShorthandAssign",
        "noPrototypeBuiltins",
        "noRedeclare",
        "noRedundantUseStrict",
        "noSelfCompare",
        "noShadowRestrictedNames",
        "noSparseArray",
        "noSuspiciousSemicolonInJsx",
        "noThenProperty",
        "noUnsafeDeclarationMerging",
        "noUnsafeNegation",
        "useDefaultSwitchClauseLast",
        "useGetterReturn",
        "useIsArray",
        "useNamespaceKeyword",
        "useValidTypeof",
    ];
    const RECOMMENDED_RULES_AS_FILTERS: &'static [RuleFilter<'static>] = &[
        RuleFilter::Rule(Self::GROUP_NAME, Self::GROUP_RULES[0]),
        RuleFilter::Rule(Self::GROUP_NAME, Self::GROUP_RULES[1]),
        RuleFilter::Rule(Self::GROUP_NAME, Self::GROUP_RULES[2]),
        RuleFilter::Rule(Self::GROUP_NAME, Self::GROUP_RULES[3]),
        RuleFilter::Rule(Self::GROUP_NAME, Self::GROUP_RULES[4]),
        RuleFilter::Rule(Self::GROUP_NAME, Self::GROUP_RULES[5]),
        RuleFilter::Rule(Self::GROUP_NAME, Self::GROUP_RULES[6]),
        RuleFilter::Rule(Self::GROUP_NAME, Self::GROUP_RULES[7]),
        RuleFilter::Rule(Self::GROUP_NAME, Self::GROUP_RULES[8]),
        RuleFilter::Rule(Self::GROUP_NAME, Self::GROUP_RULES[9]),
        RuleFilter::Rule(Self::GROUP_NAME, Self::GROUP_RULES[11]),
        RuleFilter::Rule(Self::GROUP_NAME, Self::GROUP_RULES[12]),
        RuleFilter::Rule(Self::GROUP_NAME, Self::GROUP_RULES[13]),
        RuleFilter::Rule(Self::GROUP_NAME, Self::GROUP_RULES[14]),
        RuleFilter::Rule(Self::GROUP_NAME, Self::GROUP_RULES[15]),
        RuleFilter::Rule(Self::GROUP_NAME, Self::GROUP_RULES[16]),
        RuleFilter::Rule(Self::GROUP_NAME, Self::GROUP_RULES[17]),
        RuleFilter::Rule(Self::GROUP_NAME, Self::GROUP_RULES[18]),
        RuleFilter::Rule(Self::GROUP_NAME, Self::GROUP_RULES[19]),
        RuleFilter::Rule(Self::GROUP_NAME, Self::GROUP_RULES[20]),
        RuleFilter::Rule(Self::GROUP_NAME, Self::GROUP_RULES[22]),
        RuleFilter::Rule(Self::GROUP_NAME, Self::GROUP_RULES[23]),
        RuleFilter::Rule(Self::GROUP_NAME, Self::GROUP_RULES[24]),
        RuleFilter::Rule(Self::GROUP_NAME, Self::GROUP_RULES[25]),
        RuleFilter::Rule(Self::GROUP_NAME, Self::GROUP_RULES[26]),
        RuleFilter::Rule(Self::GROUP_NAME, Self::GROUP_RULES[27]),
        RuleFilter::Rule(Self::GROUP_NAME, Self::GROUP_RULES[28]),
        RuleFilter::Rule(Self::GROUP_NAME, Self::GROUP_RULES[29]),
        RuleFilter::Rule(Self::GROUP_NAME, Self::GROUP_RULES[30]),
        RuleFilter::Rule(Self::GROUP_NAME, Self::GROUP_RULES[31]),
        RuleFilter::Rule(Self::GROUP_NAME, Self::GROUP_RULES[32]),
        RuleFilter::Rule(Self::GROUP_NAME, Self::GROUP_RULES[33]),
        RuleFilter::Rule(Self::GROUP_NAME, Self::GROUP_RULES[34]),
        RuleFilter::Rule(Self::GROUP_NAME, Self::GROUP_RULES[35]),
        RuleFilter::Rule(Self::GROUP_NAME, Self::GROUP_RULES[36]),
        RuleFilter::Rule(Self::GROUP_NAME, Self::GROUP_RULES[37]),
        RuleFilter::Rule(Self::GROUP_NAME, Self::GROUP_RULES[38]),
        RuleFilter::Rule(Self::GROUP_NAME, Self::GROUP_RULES[39]),
        RuleFilter::Rule(Self::GROUP_NAME, Self::GROUP_RULES[40]),
        RuleFilter::Rule(Self::GROUP_NAME, Self::GROUP_RULES[41]),
        RuleFilter::Rule(Self::GROUP_NAME, Self::GROUP_RULES[42]),
        RuleFilter::Rule(Self::GROUP_NAME, Self::GROUP_RULES[44]),
        RuleFilter::Rule(Self::GROUP_NAME, Self::GROUP_RULES[45]),
        RuleFilter::Rule(Self::GROUP_NAME, Self::GROUP_RULES[46]),
        RuleFilter::Rule(Self::GROUP_NAME, Self::GROUP_RULES[47]),
        RuleFilter::Rule(Self::GROUP_NAME, Self::GROUP_RULES[48]),
        RuleFilter::Rule(Self::GROUP_NAME, Self::GROUP_RULES[50]),
        RuleFilter::Rule(Self::GROUP_NAME, Self::GROUP_RULES[51]),
        RuleFilter::Rule(Self::GROUP_NAME, Self::GROUP_RULES[52]),
        RuleFilter::Rule(Self::GROUP_NAME, Self::GROUP_RULES[53]),
        RuleFilter::Rule(Self::GROUP_NAME, Self::GROUP_RULES[54]),
    ];
    const ALL_RULES_AS_FILTERS: &'static [RuleFilter<'static>] = &[
        RuleFilter::Rule(Self::GROUP_NAME, Self::GROUP_RULES[0]),
        RuleFilter::Rule(Self::GROUP_NAME, Self::GROUP_RULES[1]),
        RuleFilter::Rule(Self::GROUP_NAME, Self::GROUP_RULES[2]),
        RuleFilter::Rule(Self::GROUP_NAME, Self::GROUP_RULES[3]),
        RuleFilter::Rule(Self::GROUP_NAME, Self::GROUP_RULES[4]),
        RuleFilter::Rule(Self::GROUP_NAME, Self::GROUP_RULES[5]),
        RuleFilter::Rule(Self::GROUP_NAME, Self::GROUP_RULES[6]),
        RuleFilter::Rule(Self::GROUP_NAME, Self::GROUP_RULES[7]),
        RuleFilter::Rule(Self::GROUP_NAME, Self::GROUP_RULES[8]),
        RuleFilter::Rule(Self::GROUP_NAME, Self::GROUP_RULES[9]),
        RuleFilter::Rule(Self::GROUP_NAME, Self::GROUP_RULES[10]),
        RuleFilter::Rule(Self::GROUP_NAME, Self::GROUP_RULES[11]),
        RuleFilter::Rule(Self::GROUP_NAME, Self::GROUP_RULES[12]),
        RuleFilter::Rule(Self::GROUP_NAME, Self::GROUP_RULES[13]),
        RuleFilter::Rule(Self::GROUP_NAME, Self::GROUP_RULES[14]),
        RuleFilter::Rule(Self::GROUP_NAME, Self::GROUP_RULES[15]),
        RuleFilter::Rule(Self::GROUP_NAME, Self::GROUP_RULES[16]),
        RuleFilter::Rule(Self::GROUP_NAME, Self::GROUP_RULES[17]),
        RuleFilter::Rule(Self::GROUP_NAME, Self::GROUP_RULES[18]),
        RuleFilter::Rule(Self::GROUP_NAME, Self::GROUP_RULES[19]),
        RuleFilter::Rule(Self::GROUP_NAME, Self::GROUP_RULES[20]),
        RuleFilter::Rule(Self::GROUP_NAME, Self::GROUP_RULES[21]),
        RuleFilter::Rule(Self::GROUP_NAME, Self::GROUP_RULES[22]),
        RuleFilter::Rule(Self::GROUP_NAME, Self::GROUP_RULES[23]),
        RuleFilter::Rule(Self::GROUP_NAME, Self::GROUP_RULES[24]),
        RuleFilter::Rule(Self::GROUP_NAME, Self::GROUP_RULES[25]),
        RuleFilter::Rule(Self::GROUP_NAME, Self::GROUP_RULES[26]),
        RuleFilter::Rule(Self::GROUP_NAME, Self::GROUP_RULES[27]),
        RuleFilter::Rule(Self::GROUP_NAME, Self::GROUP_RULES[28]),
        RuleFilter::Rule(Self::GROUP_NAME, Self::GROUP_RULES[29]),
        RuleFilter::Rule(Self::GROUP_NAME, Self::GROUP_RULES[30]),
        RuleFilter::Rule(Self::GROUP_NAME, Self::GROUP_RULES[31]),
        RuleFilter::Rule(Self::GROUP_NAME, Self::GROUP_RULES[32]),
        RuleFilter::Rule(Self::GROUP_NAME, Self::GROUP_RULES[33]),
        RuleFilter::Rule(Self::GROUP_NAME, Self::GROUP_RULES[34]),
        RuleFilter::Rule(Self::GROUP_NAME, Self::GROUP_RULES[35]),
        RuleFilter::Rule(Self::GROUP_NAME, Self::GROUP_RULES[36]),
        RuleFilter::Rule(Self::GROUP_NAME, Self::GROUP_RULES[37]),
        RuleFilter::Rule(Self::GROUP_NAME, Self::GROUP_RULES[38]),
        RuleFilter::Rule(Self::GROUP_NAME, Self::GROUP_RULES[39]),
        RuleFilter::Rule(Self::GROUP_NAME, Self::GROUP_RULES[40]),
        RuleFilter::Rule(Self::GROUP_NAME, Self::GROUP_RULES[41]),
        RuleFilter::Rule(Self::GROUP_NAME, Self::GROUP_RULES[42]),
        RuleFilter::Rule(Self::GROUP_NAME, Self::GROUP_RULES[43]),
        RuleFilter::Rule(Self::GROUP_NAME, Self::GROUP_RULES[44]),
        RuleFilter::Rule(Self::GROUP_NAME, Self::GROUP_RULES[45]),
        RuleFilter::Rule(Self::GROUP_NAME, Self::GROUP_RULES[46]),
        RuleFilter::Rule(Self::GROUP_NAME, Self::GROUP_RULES[47]),
        RuleFilter::Rule(Self::GROUP_NAME, Self::GROUP_RULES[48]),
        RuleFilter::Rule(Self::GROUP_NAME, Self::GROUP_RULES[49]),
        RuleFilter::Rule(Self::GROUP_NAME, Self::GROUP_RULES[50]),
        RuleFilter::Rule(Self::GROUP_NAME, Self::GROUP_RULES[51]),
        RuleFilter::Rule(Self::GROUP_NAME, Self::GROUP_RULES[52]),
        RuleFilter::Rule(Self::GROUP_NAME, Self::GROUP_RULES[53]),
        RuleFilter::Rule(Self::GROUP_NAME, Self::GROUP_RULES[54]),
    ];
    #[doc = r" Retrieves the recommended rules"]
    pub(crate) fn is_recommended_true(&self) -> bool {
        matches!(self.recommended, Some(true))
    }
    pub(crate) fn is_recommended_unset(&self) -> bool {
        self.recommended.is_none()
    }
    pub(crate) fn is_all_true(&self) -> bool {
        matches!(self.all, Some(true))
    }
    pub(crate) fn is_all_unset(&self) -> bool {
        self.all.is_none()
    }
    pub(crate) fn get_enabled_rules(&self) -> FxHashSet<RuleFilter<'static>> {
        let mut index_set = FxHashSet::default();
        if let Some(rule) = self.no_approximative_numeric_constant.as_ref() {
            if rule.is_enabled() {
                index_set.insert(RuleFilter::Rule(Self::GROUP_NAME, Self::GROUP_RULES[0]));
            }
        }
        if let Some(rule) = self.no_array_index_key.as_ref() {
            if rule.is_enabled() {
                index_set.insert(RuleFilter::Rule(Self::GROUP_NAME, Self::GROUP_RULES[1]));
            }
        }
        if let Some(rule) = self.no_assign_in_expressions.as_ref() {
            if rule.is_enabled() {
                index_set.insert(RuleFilter::Rule(Self::GROUP_NAME, Self::GROUP_RULES[2]));
            }
        }
        if let Some(rule) = self.no_async_promise_executor.as_ref() {
            if rule.is_enabled() {
                index_set.insert(RuleFilter::Rule(Self::GROUP_NAME, Self::GROUP_RULES[3]));
            }
        }
        if let Some(rule) = self.no_catch_assign.as_ref() {
            if rule.is_enabled() {
                index_set.insert(RuleFilter::Rule(Self::GROUP_NAME, Self::GROUP_RULES[4]));
            }
        }
        if let Some(rule) = self.no_class_assign.as_ref() {
            if rule.is_enabled() {
                index_set.insert(RuleFilter::Rule(Self::GROUP_NAME, Self::GROUP_RULES[5]));
            }
        }
        if let Some(rule) = self.no_comment_text.as_ref() {
            if rule.is_enabled() {
                index_set.insert(RuleFilter::Rule(Self::GROUP_NAME, Self::GROUP_RULES[6]));
            }
        }
        if let Some(rule) = self.no_compare_neg_zero.as_ref() {
            if rule.is_enabled() {
                index_set.insert(RuleFilter::Rule(Self::GROUP_NAME, Self::GROUP_RULES[7]));
            }
        }
        if let Some(rule) = self.no_confusing_labels.as_ref() {
            if rule.is_enabled() {
                index_set.insert(RuleFilter::Rule(Self::GROUP_NAME, Self::GROUP_RULES[8]));
            }
        }
        if let Some(rule) = self.no_confusing_void_type.as_ref() {
            if rule.is_enabled() {
                index_set.insert(RuleFilter::Rule(Self::GROUP_NAME, Self::GROUP_RULES[9]));
            }
        }
        if let Some(rule) = self.no_console_log.as_ref() {
            if rule.is_enabled() {
                index_set.insert(RuleFilter::Rule(Self::GROUP_NAME, Self::GROUP_RULES[10]));
            }
        }
        if let Some(rule) = self.no_const_enum.as_ref() {
            if rule.is_enabled() {
                index_set.insert(RuleFilter::Rule(Self::GROUP_NAME, Self::GROUP_RULES[11]));
            }
        }
        if let Some(rule) = self.no_control_characters_in_regex.as_ref() {
            if rule.is_enabled() {
                index_set.insert(RuleFilter::Rule(Self::GROUP_NAME, Self::GROUP_RULES[12]));
            }
        }
        if let Some(rule) = self.no_debugger.as_ref() {
            if rule.is_enabled() {
                index_set.insert(RuleFilter::Rule(Self::GROUP_NAME, Self::GROUP_RULES[13]));
            }
        }
        if let Some(rule) = self.no_double_equals.as_ref() {
            if rule.is_enabled() {
                index_set.insert(RuleFilter::Rule(Self::GROUP_NAME, Self::GROUP_RULES[14]));
            }
        }
        if let Some(rule) = self.no_duplicate_case.as_ref() {
            if rule.is_enabled() {
                index_set.insert(RuleFilter::Rule(Self::GROUP_NAME, Self::GROUP_RULES[15]));
            }
        }
        if let Some(rule) = self.no_duplicate_class_members.as_ref() {
            if rule.is_enabled() {
                index_set.insert(RuleFilter::Rule(Self::GROUP_NAME, Self::GROUP_RULES[16]));
            }
        }
        if let Some(rule) = self.no_duplicate_jsx_props.as_ref() {
            if rule.is_enabled() {
                index_set.insert(RuleFilter::Rule(Self::GROUP_NAME, Self::GROUP_RULES[17]));
            }
        }
        if let Some(rule) = self.no_duplicate_object_keys.as_ref() {
            if rule.is_enabled() {
                index_set.insert(RuleFilter::Rule(Self::GROUP_NAME, Self::GROUP_RULES[18]));
            }
        }
        if let Some(rule) = self.no_duplicate_parameters.as_ref() {
            if rule.is_enabled() {
                index_set.insert(RuleFilter::Rule(Self::GROUP_NAME, Self::GROUP_RULES[19]));
            }
        }
        if let Some(rule) = self.no_duplicate_test_hooks.as_ref() {
            if rule.is_enabled() {
                index_set.insert(RuleFilter::Rule(Self::GROUP_NAME, Self::GROUP_RULES[20]));
            }
        }
        if let Some(rule) = self.no_empty_block_statements.as_ref() {
            if rule.is_enabled() {
                index_set.insert(RuleFilter::Rule(Self::GROUP_NAME, Self::GROUP_RULES[21]));
            }
        }
        if let Some(rule) = self.no_empty_interface.as_ref() {
            if rule.is_enabled() {
                index_set.insert(RuleFilter::Rule(Self::GROUP_NAME, Self::GROUP_RULES[22]));
            }
        }
        if let Some(rule) = self.no_explicit_any.as_ref() {
            if rule.is_enabled() {
                index_set.insert(RuleFilter::Rule(Self::GROUP_NAME, Self::GROUP_RULES[23]));
            }
        }
        if let Some(rule) = self.no_exports_in_test.as_ref() {
            if rule.is_enabled() {
                index_set.insert(RuleFilter::Rule(Self::GROUP_NAME, Self::GROUP_RULES[24]));
            }
        }
        if let Some(rule) = self.no_extra_non_null_assertion.as_ref() {
            if rule.is_enabled() {
                index_set.insert(RuleFilter::Rule(Self::GROUP_NAME, Self::GROUP_RULES[25]));
            }
        }
        if let Some(rule) = self.no_fallthrough_switch_clause.as_ref() {
            if rule.is_enabled() {
                index_set.insert(RuleFilter::Rule(Self::GROUP_NAME, Self::GROUP_RULES[26]));
            }
        }
        if let Some(rule) = self.no_focused_tests.as_ref() {
            if rule.is_enabled() {
                index_set.insert(RuleFilter::Rule(Self::GROUP_NAME, Self::GROUP_RULES[27]));
            }
        }
        if let Some(rule) = self.no_function_assign.as_ref() {
            if rule.is_enabled() {
                index_set.insert(RuleFilter::Rule(Self::GROUP_NAME, Self::GROUP_RULES[28]));
            }
        }
        if let Some(rule) = self.no_global_assign.as_ref() {
            if rule.is_enabled() {
                index_set.insert(RuleFilter::Rule(Self::GROUP_NAME, Self::GROUP_RULES[29]));
            }
        }
        if let Some(rule) = self.no_global_is_finite.as_ref() {
            if rule.is_enabled() {
                index_set.insert(RuleFilter::Rule(Self::GROUP_NAME, Self::GROUP_RULES[30]));
            }
        }
        if let Some(rule) = self.no_global_is_nan.as_ref() {
            if rule.is_enabled() {
                index_set.insert(RuleFilter::Rule(Self::GROUP_NAME, Self::GROUP_RULES[31]));
            }
        }
        if let Some(rule) = self.no_implicit_any_let.as_ref() {
            if rule.is_enabled() {
                index_set.insert(RuleFilter::Rule(Self::GROUP_NAME, Self::GROUP_RULES[32]));
            }
        }
        if let Some(rule) = self.no_import_assign.as_ref() {
            if rule.is_enabled() {
                index_set.insert(RuleFilter::Rule(Self::GROUP_NAME, Self::GROUP_RULES[33]));
            }
        }
        if let Some(rule) = self.no_label_var.as_ref() {
            if rule.is_enabled() {
                index_set.insert(RuleFilter::Rule(Self::GROUP_NAME, Self::GROUP_RULES[34]));
            }
        }
        if let Some(rule) = self.no_misleading_character_class.as_ref() {
            if rule.is_enabled() {
                index_set.insert(RuleFilter::Rule(Self::GROUP_NAME, Self::GROUP_RULES[35]));
            }
        }
        if let Some(rule) = self.no_misleading_instantiator.as_ref() {
            if rule.is_enabled() {
                index_set.insert(RuleFilter::Rule(Self::GROUP_NAME, Self::GROUP_RULES[36]));
            }
        }
        if let Some(rule) = self.no_misrefactored_shorthand_assign.as_ref() {
            if rule.is_enabled() {
                index_set.insert(RuleFilter::Rule(Self::GROUP_NAME, Self::GROUP_RULES[37]));
            }
        }
        if let Some(rule) = self.no_prototype_builtins.as_ref() {
            if rule.is_enabled() {
                index_set.insert(RuleFilter::Rule(Self::GROUP_NAME, Self::GROUP_RULES[38]));
            }
        }
        if let Some(rule) = self.no_redeclare.as_ref() {
            if rule.is_enabled() {
                index_set.insert(RuleFilter::Rule(Self::GROUP_NAME, Self::GROUP_RULES[39]));
            }
        }
        if let Some(rule) = self.no_redundant_use_strict.as_ref() {
            if rule.is_enabled() {
                index_set.insert(RuleFilter::Rule(Self::GROUP_NAME, Self::GROUP_RULES[40]));
            }
        }
        if let Some(rule) = self.no_self_compare.as_ref() {
            if rule.is_enabled() {
                index_set.insert(RuleFilter::Rule(Self::GROUP_NAME, Self::GROUP_RULES[41]));
            }
        }
        if let Some(rule) = self.no_shadow_restricted_names.as_ref() {
            if rule.is_enabled() {
                index_set.insert(RuleFilter::Rule(Self::GROUP_NAME, Self::GROUP_RULES[42]));
            }
        }
        if let Some(rule) = self.no_skipped_tests.as_ref() {
            if rule.is_enabled() {
                index_set.insert(RuleFilter::Rule(Self::GROUP_NAME, Self::GROUP_RULES[43]));
            }
        }
        if let Some(rule) = self.no_sparse_array.as_ref() {
            if rule.is_enabled() {
                index_set.insert(RuleFilter::Rule(Self::GROUP_NAME, Self::GROUP_RULES[44]));
            }
        }
        if let Some(rule) = self.no_suspicious_semicolon_in_jsx.as_ref() {
            if rule.is_enabled() {
                index_set.insert(RuleFilter::Rule(Self::GROUP_NAME, Self::GROUP_RULES[45]));
            }
        }
        if let Some(rule) = self.no_then_property.as_ref() {
            if rule.is_enabled() {
                index_set.insert(RuleFilter::Rule(Self::GROUP_NAME, Self::GROUP_RULES[46]));
            }
        }
        if let Some(rule) = self.no_unsafe_declaration_merging.as_ref() {
            if rule.is_enabled() {
                index_set.insert(RuleFilter::Rule(Self::GROUP_NAME, Self::GROUP_RULES[47]));
            }
        }
        if let Some(rule) = self.no_unsafe_negation.as_ref() {
            if rule.is_enabled() {
                index_set.insert(RuleFilter::Rule(Self::GROUP_NAME, Self::GROUP_RULES[48]));
            }
        }
        if let Some(rule) = self.use_await.as_ref() {
            if rule.is_enabled() {
                index_set.insert(RuleFilter::Rule(Self::GROUP_NAME, Self::GROUP_RULES[49]));
            }
        }
        if let Some(rule) = self.use_default_switch_clause_last.as_ref() {
            if rule.is_enabled() {
                index_set.insert(RuleFilter::Rule(Self::GROUP_NAME, Self::GROUP_RULES[50]));
            }
        }
        if let Some(rule) = self.use_getter_return.as_ref() {
            if rule.is_enabled() {
                index_set.insert(RuleFilter::Rule(Self::GROUP_NAME, Self::GROUP_RULES[51]));
            }
        }
        if let Some(rule) = self.use_is_array.as_ref() {
            if rule.is_enabled() {
                index_set.insert(RuleFilter::Rule(Self::GROUP_NAME, Self::GROUP_RULES[52]));
            }
        }
        if let Some(rule) = self.use_namespace_keyword.as_ref() {
            if rule.is_enabled() {
                index_set.insert(RuleFilter::Rule(Self::GROUP_NAME, Self::GROUP_RULES[53]));
            }
        }
        if let Some(rule) = self.use_valid_typeof.as_ref() {
            if rule.is_enabled() {
                index_set.insert(RuleFilter::Rule(Self::GROUP_NAME, Self::GROUP_RULES[54]));
            }
        }
        index_set
    }
    pub(crate) fn get_disabled_rules(&self) -> FxHashSet<RuleFilter<'static>> {
        let mut index_set = FxHashSet::default();
        if let Some(rule) = self.no_approximative_numeric_constant.as_ref() {
            if rule.is_disabled() {
                index_set.insert(RuleFilter::Rule(Self::GROUP_NAME, Self::GROUP_RULES[0]));
            }
        }
        if let Some(rule) = self.no_array_index_key.as_ref() {
            if rule.is_disabled() {
                index_set.insert(RuleFilter::Rule(Self::GROUP_NAME, Self::GROUP_RULES[1]));
            }
        }
        if let Some(rule) = self.no_assign_in_expressions.as_ref() {
            if rule.is_disabled() {
                index_set.insert(RuleFilter::Rule(Self::GROUP_NAME, Self::GROUP_RULES[2]));
            }
        }
        if let Some(rule) = self.no_async_promise_executor.as_ref() {
            if rule.is_disabled() {
                index_set.insert(RuleFilter::Rule(Self::GROUP_NAME, Self::GROUP_RULES[3]));
            }
        }
        if let Some(rule) = self.no_catch_assign.as_ref() {
            if rule.is_disabled() {
                index_set.insert(RuleFilter::Rule(Self::GROUP_NAME, Self::GROUP_RULES[4]));
            }
        }
        if let Some(rule) = self.no_class_assign.as_ref() {
            if rule.is_disabled() {
                index_set.insert(RuleFilter::Rule(Self::GROUP_NAME, Self::GROUP_RULES[5]));
            }
        }
        if let Some(rule) = self.no_comment_text.as_ref() {
            if rule.is_disabled() {
                index_set.insert(RuleFilter::Rule(Self::GROUP_NAME, Self::GROUP_RULES[6]));
            }
        }
        if let Some(rule) = self.no_compare_neg_zero.as_ref() {
            if rule.is_disabled() {
                index_set.insert(RuleFilter::Rule(Self::GROUP_NAME, Self::GROUP_RULES[7]));
            }
        }
        if let Some(rule) = self.no_confusing_labels.as_ref() {
            if rule.is_disabled() {
                index_set.insert(RuleFilter::Rule(Self::GROUP_NAME, Self::GROUP_RULES[8]));
            }
        }
        if let Some(rule) = self.no_confusing_void_type.as_ref() {
            if rule.is_disabled() {
                index_set.insert(RuleFilter::Rule(Self::GROUP_NAME, Self::GROUP_RULES[9]));
            }
        }
        if let Some(rule) = self.no_console_log.as_ref() {
            if rule.is_disabled() {
                index_set.insert(RuleFilter::Rule(Self::GROUP_NAME, Self::GROUP_RULES[10]));
            }
        }
        if let Some(rule) = self.no_const_enum.as_ref() {
            if rule.is_disabled() {
                index_set.insert(RuleFilter::Rule(Self::GROUP_NAME, Self::GROUP_RULES[11]));
            }
        }
        if let Some(rule) = self.no_control_characters_in_regex.as_ref() {
            if rule.is_disabled() {
                index_set.insert(RuleFilter::Rule(Self::GROUP_NAME, Self::GROUP_RULES[12]));
            }
        }
        if let Some(rule) = self.no_debugger.as_ref() {
            if rule.is_disabled() {
                index_set.insert(RuleFilter::Rule(Self::GROUP_NAME, Self::GROUP_RULES[13]));
            }
        }
        if let Some(rule) = self.no_double_equals.as_ref() {
            if rule.is_disabled() {
                index_set.insert(RuleFilter::Rule(Self::GROUP_NAME, Self::GROUP_RULES[14]));
            }
        }
        if let Some(rule) = self.no_duplicate_case.as_ref() {
            if rule.is_disabled() {
                index_set.insert(RuleFilter::Rule(Self::GROUP_NAME, Self::GROUP_RULES[15]));
            }
        }
        if let Some(rule) = self.no_duplicate_class_members.as_ref() {
            if rule.is_disabled() {
                index_set.insert(RuleFilter::Rule(Self::GROUP_NAME, Self::GROUP_RULES[16]));
            }
        }
        if let Some(rule) = self.no_duplicate_jsx_props.as_ref() {
            if rule.is_disabled() {
                index_set.insert(RuleFilter::Rule(Self::GROUP_NAME, Self::GROUP_RULES[17]));
            }
        }
        if let Some(rule) = self.no_duplicate_object_keys.as_ref() {
            if rule.is_disabled() {
                index_set.insert(RuleFilter::Rule(Self::GROUP_NAME, Self::GROUP_RULES[18]));
            }
        }
        if let Some(rule) = self.no_duplicate_parameters.as_ref() {
            if rule.is_disabled() {
                index_set.insert(RuleFilter::Rule(Self::GROUP_NAME, Self::GROUP_RULES[19]));
            }
        }
        if let Some(rule) = self.no_duplicate_test_hooks.as_ref() {
            if rule.is_disabled() {
                index_set.insert(RuleFilter::Rule(Self::GROUP_NAME, Self::GROUP_RULES[20]));
            }
        }
        if let Some(rule) = self.no_empty_block_statements.as_ref() {
            if rule.is_disabled() {
                index_set.insert(RuleFilter::Rule(Self::GROUP_NAME, Self::GROUP_RULES[21]));
            }
        }
        if let Some(rule) = self.no_empty_interface.as_ref() {
            if rule.is_disabled() {
                index_set.insert(RuleFilter::Rule(Self::GROUP_NAME, Self::GROUP_RULES[22]));
            }
        }
        if let Some(rule) = self.no_explicit_any.as_ref() {
            if rule.is_disabled() {
                index_set.insert(RuleFilter::Rule(Self::GROUP_NAME, Self::GROUP_RULES[23]));
            }
        }
        if let Some(rule) = self.no_exports_in_test.as_ref() {
            if rule.is_disabled() {
                index_set.insert(RuleFilter::Rule(Self::GROUP_NAME, Self::GROUP_RULES[24]));
            }
        }
        if let Some(rule) = self.no_extra_non_null_assertion.as_ref() {
            if rule.is_disabled() {
                index_set.insert(RuleFilter::Rule(Self::GROUP_NAME, Self::GROUP_RULES[25]));
            }
        }
        if let Some(rule) = self.no_fallthrough_switch_clause.as_ref() {
            if rule.is_disabled() {
                index_set.insert(RuleFilter::Rule(Self::GROUP_NAME, Self::GROUP_RULES[26]));
            }
        }
        if let Some(rule) = self.no_focused_tests.as_ref() {
            if rule.is_disabled() {
                index_set.insert(RuleFilter::Rule(Self::GROUP_NAME, Self::GROUP_RULES[27]));
            }
        }
        if let Some(rule) = self.no_function_assign.as_ref() {
            if rule.is_disabled() {
                index_set.insert(RuleFilter::Rule(Self::GROUP_NAME, Self::GROUP_RULES[28]));
            }
        }
        if let Some(rule) = self.no_global_assign.as_ref() {
            if rule.is_disabled() {
                index_set.insert(RuleFilter::Rule(Self::GROUP_NAME, Self::GROUP_RULES[29]));
            }
        }
        if let Some(rule) = self.no_global_is_finite.as_ref() {
            if rule.is_disabled() {
                index_set.insert(RuleFilter::Rule(Self::GROUP_NAME, Self::GROUP_RULES[30]));
            }
        }
        if let Some(rule) = self.no_global_is_nan.as_ref() {
            if rule.is_disabled() {
                index_set.insert(RuleFilter::Rule(Self::GROUP_NAME, Self::GROUP_RULES[31]));
            }
        }
        if let Some(rule) = self.no_implicit_any_let.as_ref() {
            if rule.is_disabled() {
                index_set.insert(RuleFilter::Rule(Self::GROUP_NAME, Self::GROUP_RULES[32]));
            }
        }
        if let Some(rule) = self.no_import_assign.as_ref() {
            if rule.is_disabled() {
                index_set.insert(RuleFilter::Rule(Self::GROUP_NAME, Self::GROUP_RULES[33]));
            }
        }
        if let Some(rule) = self.no_label_var.as_ref() {
            if rule.is_disabled() {
                index_set.insert(RuleFilter::Rule(Self::GROUP_NAME, Self::GROUP_RULES[34]));
            }
        }
        if let Some(rule) = self.no_misleading_character_class.as_ref() {
            if rule.is_disabled() {
                index_set.insert(RuleFilter::Rule(Self::GROUP_NAME, Self::GROUP_RULES[35]));
            }
        }
        if let Some(rule) = self.no_misleading_instantiator.as_ref() {
            if rule.is_disabled() {
                index_set.insert(RuleFilter::Rule(Self::GROUP_NAME, Self::GROUP_RULES[36]));
            }
        }
        if let Some(rule) = self.no_misrefactored_shorthand_assign.as_ref() {
            if rule.is_disabled() {
                index_set.insert(RuleFilter::Rule(Self::GROUP_NAME, Self::GROUP_RULES[37]));
            }
        }
        if let Some(rule) = self.no_prototype_builtins.as_ref() {
            if rule.is_disabled() {
                index_set.insert(RuleFilter::Rule(Self::GROUP_NAME, Self::GROUP_RULES[38]));
            }
        }
        if let Some(rule) = self.no_redeclare.as_ref() {
            if rule.is_disabled() {
                index_set.insert(RuleFilter::Rule(Self::GROUP_NAME, Self::GROUP_RULES[39]));
            }
        }
        if let Some(rule) = self.no_redundant_use_strict.as_ref() {
            if rule.is_disabled() {
                index_set.insert(RuleFilter::Rule(Self::GROUP_NAME, Self::GROUP_RULES[40]));
            }
        }
        if let Some(rule) = self.no_self_compare.as_ref() {
            if rule.is_disabled() {
                index_set.insert(RuleFilter::Rule(Self::GROUP_NAME, Self::GROUP_RULES[41]));
            }
        }
        if let Some(rule) = self.no_shadow_restricted_names.as_ref() {
            if rule.is_disabled() {
                index_set.insert(RuleFilter::Rule(Self::GROUP_NAME, Self::GROUP_RULES[42]));
            }
        }
        if let Some(rule) = self.no_skipped_tests.as_ref() {
            if rule.is_disabled() {
                index_set.insert(RuleFilter::Rule(Self::GROUP_NAME, Self::GROUP_RULES[43]));
            }
        }
        if let Some(rule) = self.no_sparse_array.as_ref() {
            if rule.is_disabled() {
                index_set.insert(RuleFilter::Rule(Self::GROUP_NAME, Self::GROUP_RULES[44]));
            }
        }
        if let Some(rule) = self.no_suspicious_semicolon_in_jsx.as_ref() {
            if rule.is_disabled() {
                index_set.insert(RuleFilter::Rule(Self::GROUP_NAME, Self::GROUP_RULES[45]));
            }
        }
        if let Some(rule) = self.no_then_property.as_ref() {
            if rule.is_disabled() {
                index_set.insert(RuleFilter::Rule(Self::GROUP_NAME, Self::GROUP_RULES[46]));
            }
        }
        if let Some(rule) = self.no_unsafe_declaration_merging.as_ref() {
            if rule.is_disabled() {
                index_set.insert(RuleFilter::Rule(Self::GROUP_NAME, Self::GROUP_RULES[47]));
            }
        }
        if let Some(rule) = self.no_unsafe_negation.as_ref() {
            if rule.is_disabled() {
                index_set.insert(RuleFilter::Rule(Self::GROUP_NAME, Self::GROUP_RULES[48]));
            }
        }
        if let Some(rule) = self.use_await.as_ref() {
            if rule.is_disabled() {
                index_set.insert(RuleFilter::Rule(Self::GROUP_NAME, Self::GROUP_RULES[49]));
            }
        }
        if let Some(rule) = self.use_default_switch_clause_last.as_ref() {
            if rule.is_disabled() {
                index_set.insert(RuleFilter::Rule(Self::GROUP_NAME, Self::GROUP_RULES[50]));
            }
        }
        if let Some(rule) = self.use_getter_return.as_ref() {
            if rule.is_disabled() {
                index_set.insert(RuleFilter::Rule(Self::GROUP_NAME, Self::GROUP_RULES[51]));
            }
        }
        if let Some(rule) = self.use_is_array.as_ref() {
            if rule.is_disabled() {
                index_set.insert(RuleFilter::Rule(Self::GROUP_NAME, Self::GROUP_RULES[52]));
            }
        }
        if let Some(rule) = self.use_namespace_keyword.as_ref() {
            if rule.is_disabled() {
                index_set.insert(RuleFilter::Rule(Self::GROUP_NAME, Self::GROUP_RULES[53]));
            }
        }
        if let Some(rule) = self.use_valid_typeof.as_ref() {
            if rule.is_disabled() {
                index_set.insert(RuleFilter::Rule(Self::GROUP_NAME, Self::GROUP_RULES[54]));
            }
        }
        index_set
    }
    #[doc = r" Checks if, given a rule name, matches one of the rules contained in this category"]
    pub(crate) fn has_rule(rule_name: &str) -> Option<&'static str> {
        Some(Self::GROUP_RULES[Self::GROUP_RULES.binary_search(&rule_name).ok()?])
    }
    #[doc = r" Checks if, given a rule name, it is marked as recommended"]
    pub(crate) fn is_recommended_rule(rule_name: &str) -> bool {
        Self::RECOMMENDED_RULES.contains(&rule_name)
    }
    pub(crate) fn recommended_rules_as_filters() -> &'static [RuleFilter<'static>] {
        Self::RECOMMENDED_RULES_AS_FILTERS
    }
    pub(crate) fn all_rules_as_filters() -> &'static [RuleFilter<'static>] {
        Self::ALL_RULES_AS_FILTERS
    }
    #[doc = r" Select preset rules"]
    pub(crate) fn collect_preset_rules(
        &self,
        parent_is_all: bool,
        parent_is_recommended: bool,
        enabled_rules: &mut FxHashSet<RuleFilter<'static>>,
    ) {
        if self.is_all_true() || self.is_all_unset() && parent_is_all {
            enabled_rules.extend(Self::all_rules_as_filters());
        } else if self.is_recommended_true()
            || self.is_recommended_unset() && self.is_all_unset() && parent_is_recommended
        {
            enabled_rules.extend(Self::recommended_rules_as_filters());
        }
    }
    pub(crate) fn get_rule_configuration(
        &self,
        rule_name: &str,
    ) -> Option<(RulePlainConfiguration, Option<RuleOptions>)> {
        match rule_name {
            "noApproximativeNumericConstant" => self
                .no_approximative_numeric_constant
                .as_ref()
                .map(|conf| (conf.level(), conf.get_options())),
            "noArrayIndexKey" => self
                .no_array_index_key
                .as_ref()
                .map(|conf| (conf.level(), conf.get_options())),
            "noAssignInExpressions" => self
                .no_assign_in_expressions
                .as_ref()
                .map(|conf| (conf.level(), conf.get_options())),
            "noAsyncPromiseExecutor" => self
                .no_async_promise_executor
                .as_ref()
                .map(|conf| (conf.level(), conf.get_options())),
            "noCatchAssign" => self
                .no_catch_assign
                .as_ref()
                .map(|conf| (conf.level(), conf.get_options())),
            "noClassAssign" => self
                .no_class_assign
                .as_ref()
                .map(|conf| (conf.level(), conf.get_options())),
            "noCommentText" => self
                .no_comment_text
                .as_ref()
                .map(|conf| (conf.level(), conf.get_options())),
            "noCompareNegZero" => self
                .no_compare_neg_zero
                .as_ref()
                .map(|conf| (conf.level(), conf.get_options())),
            "noConfusingLabels" => self
                .no_confusing_labels
                .as_ref()
                .map(|conf| (conf.level(), conf.get_options())),
            "noConfusingVoidType" => self
                .no_confusing_void_type
                .as_ref()
                .map(|conf| (conf.level(), conf.get_options())),
            "noConsoleLog" => self
                .no_console_log
                .as_ref()
                .map(|conf| (conf.level(), conf.get_options())),
            "noConstEnum" => self
                .no_const_enum
                .as_ref()
                .map(|conf| (conf.level(), conf.get_options())),
            "noControlCharactersInRegex" => self
                .no_control_characters_in_regex
                .as_ref()
                .map(|conf| (conf.level(), conf.get_options())),
            "noDebugger" => self
                .no_debugger
                .as_ref()
                .map(|conf| (conf.level(), conf.get_options())),
            "noDoubleEquals" => self
                .no_double_equals
                .as_ref()
                .map(|conf| (conf.level(), conf.get_options())),
            "noDuplicateCase" => self
                .no_duplicate_case
                .as_ref()
                .map(|conf| (conf.level(), conf.get_options())),
            "noDuplicateClassMembers" => self
                .no_duplicate_class_members
                .as_ref()
                .map(|conf| (conf.level(), conf.get_options())),
            "noDuplicateJsxProps" => self
                .no_duplicate_jsx_props
                .as_ref()
                .map(|conf| (conf.level(), conf.get_options())),
            "noDuplicateObjectKeys" => self
                .no_duplicate_object_keys
                .as_ref()
                .map(|conf| (conf.level(), conf.get_options())),
            "noDuplicateParameters" => self
                .no_duplicate_parameters
                .as_ref()
                .map(|conf| (conf.level(), conf.get_options())),
            "noDuplicateTestHooks" => self
                .no_duplicate_test_hooks
                .as_ref()
                .map(|conf| (conf.level(), conf.get_options())),
            "noEmptyBlockStatements" => self
                .no_empty_block_statements
                .as_ref()
                .map(|conf| (conf.level(), conf.get_options())),
            "noEmptyInterface" => self
                .no_empty_interface
                .as_ref()
                .map(|conf| (conf.level(), conf.get_options())),
            "noExplicitAny" => self
                .no_explicit_any
                .as_ref()
                .map(|conf| (conf.level(), conf.get_options())),
            "noExportsInTest" => self
                .no_exports_in_test
                .as_ref()
                .map(|conf| (conf.level(), conf.get_options())),
            "noExtraNonNullAssertion" => self
                .no_extra_non_null_assertion
                .as_ref()
                .map(|conf| (conf.level(), conf.get_options())),
            "noFallthroughSwitchClause" => self
                .no_fallthrough_switch_clause
                .as_ref()
                .map(|conf| (conf.level(), conf.get_options())),
            "noFocusedTests" => self
                .no_focused_tests
                .as_ref()
                .map(|conf| (conf.level(), conf.get_options())),
            "noFunctionAssign" => self
                .no_function_assign
                .as_ref()
                .map(|conf| (conf.level(), conf.get_options())),
            "noGlobalAssign" => self
                .no_global_assign
                .as_ref()
                .map(|conf| (conf.level(), conf.get_options())),
            "noGlobalIsFinite" => self
                .no_global_is_finite
                .as_ref()
                .map(|conf| (conf.level(), conf.get_options())),
            "noGlobalIsNan" => self
                .no_global_is_nan
                .as_ref()
                .map(|conf| (conf.level(), conf.get_options())),
            "noImplicitAnyLet" => self
                .no_implicit_any_let
                .as_ref()
                .map(|conf| (conf.level(), conf.get_options())),
            "noImportAssign" => self
                .no_import_assign
                .as_ref()
                .map(|conf| (conf.level(), conf.get_options())),
            "noLabelVar" => self
                .no_label_var
                .as_ref()
                .map(|conf| (conf.level(), conf.get_options())),
            "noMisleadingCharacterClass" => self
                .no_misleading_character_class
                .as_ref()
                .map(|conf| (conf.level(), conf.get_options())),
            "noMisleadingInstantiator" => self
                .no_misleading_instantiator
                .as_ref()
                .map(|conf| (conf.level(), conf.get_options())),
            "noMisrefactoredShorthandAssign" => self
                .no_misrefactored_shorthand_assign
                .as_ref()
                .map(|conf| (conf.level(), conf.get_options())),
            "noPrototypeBuiltins" => self
                .no_prototype_builtins
                .as_ref()
                .map(|conf| (conf.level(), conf.get_options())),
            "noRedeclare" => self
                .no_redeclare
                .as_ref()
                .map(|conf| (conf.level(), conf.get_options())),
            "noRedundantUseStrict" => self
                .no_redundant_use_strict
                .as_ref()
                .map(|conf| (conf.level(), conf.get_options())),
            "noSelfCompare" => self
                .no_self_compare
                .as_ref()
                .map(|conf| (conf.level(), conf.get_options())),
            "noShadowRestrictedNames" => self
                .no_shadow_restricted_names
                .as_ref()
                .map(|conf| (conf.level(), conf.get_options())),
            "noSkippedTests" => self
                .no_skipped_tests
                .as_ref()
                .map(|conf| (conf.level(), conf.get_options())),
            "noSparseArray" => self
                .no_sparse_array
                .as_ref()
                .map(|conf| (conf.level(), conf.get_options())),
            "noSuspiciousSemicolonInJsx" => self
                .no_suspicious_semicolon_in_jsx
                .as_ref()
                .map(|conf| (conf.level(), conf.get_options())),
            "noThenProperty" => self
                .no_then_property
                .as_ref()
                .map(|conf| (conf.level(), conf.get_options())),
            "noUnsafeDeclarationMerging" => self
                .no_unsafe_declaration_merging
                .as_ref()
                .map(|conf| (conf.level(), conf.get_options())),
            "noUnsafeNegation" => self
                .no_unsafe_negation
                .as_ref()
                .map(|conf| (conf.level(), conf.get_options())),
            "useAwait" => self
                .use_await
                .as_ref()
                .map(|conf| (conf.level(), conf.get_options())),
            "useDefaultSwitchClauseLast" => self
                .use_default_switch_clause_last
                .as_ref()
                .map(|conf| (conf.level(), conf.get_options())),
            "useGetterReturn" => self
                .use_getter_return
                .as_ref()
                .map(|conf| (conf.level(), conf.get_options())),
            "useIsArray" => self
                .use_is_array
                .as_ref()
                .map(|conf| (conf.level(), conf.get_options())),
            "useNamespaceKeyword" => self
                .use_namespace_keyword
                .as_ref()
                .map(|conf| (conf.level(), conf.get_options())),
            "useValidTypeof" => self
                .use_valid_typeof
                .as_ref()
                .map(|conf| (conf.level(), conf.get_options())),
            _ => None,
        }
    }
}
#[test]
fn test_order() {
    for items in A11y::GROUP_RULES.windows(2) {
        assert!(items[0] < items[1], "{} < {}", items[0], items[1]);
    }
    for items in Complexity::GROUP_RULES.windows(2) {
        assert!(items[0] < items[1], "{} < {}", items[0], items[1]);
    }
    for items in Correctness::GROUP_RULES.windows(2) {
        assert!(items[0] < items[1], "{} < {}", items[0], items[1]);
    }
    for items in Nursery::GROUP_RULES.windows(2) {
        assert!(items[0] < items[1], "{} < {}", items[0], items[1]);
    }
    for items in Performance::GROUP_RULES.windows(2) {
        assert!(items[0] < items[1], "{} < {}", items[0], items[1]);
    }
    for items in Security::GROUP_RULES.windows(2) {
        assert!(items[0] < items[1], "{} < {}", items[0], items[1]);
    }
    for items in Style::GROUP_RULES.windows(2) {
        assert!(items[0] < items[1], "{} < {}", items[0], items[1]);
    }
    for items in Suspicious::GROUP_RULES.windows(2) {
        assert!(items[0] < items[1], "{} < {}", items[0], items[1]);
    }
}<|MERGE_RESOLUTION|>--- conflicted
+++ resolved
@@ -2971,13 +2971,10 @@
         RuleFilter::Rule(Self::GROUP_NAME, Self::GROUP_RULES[19]),
         RuleFilter::Rule(Self::GROUP_NAME, Self::GROUP_RULES[22]),
         RuleFilter::Rule(Self::GROUP_NAME, Self::GROUP_RULES[23]),
-<<<<<<< HEAD
         RuleFilter::Rule(Self::GROUP_NAME, Self::GROUP_RULES[24]),
-=======
->>>>>>> fec262f1
-        RuleFilter::Rule(Self::GROUP_NAME, Self::GROUP_RULES[33]),
         RuleFilter::Rule(Self::GROUP_NAME, Self::GROUP_RULES[34]),
-        RuleFilter::Rule(Self::GROUP_NAME, Self::GROUP_RULES[38]),
+        RuleFilter::Rule(Self::GROUP_NAME, Self::GROUP_RULES[35]),
+        RuleFilter::Rule(Self::GROUP_NAME, Self::GROUP_RULES[39]),
     ];
     const ALL_RULES_AS_FILTERS: &'static [RuleFilter<'static>] = &[
         RuleFilter::Rule(Self::GROUP_NAME, Self::GROUP_RULES[0]),
@@ -3023,6 +3020,7 @@
         RuleFilter::Rule(Self::GROUP_NAME, Self::GROUP_RULES[40]),
         RuleFilter::Rule(Self::GROUP_NAME, Self::GROUP_RULES[41]),
         RuleFilter::Rule(Self::GROUP_NAME, Self::GROUP_RULES[42]),
+        RuleFilter::Rule(Self::GROUP_NAME, Self::GROUP_RULES[43]),
     ];
     #[doc = r" Retrieves the recommended rules"]
     pub(crate) fn is_recommended_true(&self) -> bool {
@@ -3194,68 +3192,69 @@
                 index_set.insert(RuleFilter::Rule(Self::GROUP_NAME, Self::GROUP_RULES[30]));
             }
         }
-<<<<<<< HEAD
         if let Some(rule) = self.use_default_switch_clause.as_ref() {
-=======
+            if rule.is_enabled() {
+                index_set.insert(RuleFilter::Rule(Self::GROUP_NAME, Self::GROUP_RULES[31]));
+            }
+        }
         if let Some(rule) = self.use_error_message.as_ref() {
->>>>>>> fec262f1
-            if rule.is_enabled() {
-                index_set.insert(RuleFilter::Rule(Self::GROUP_NAME, Self::GROUP_RULES[31]));
+            if rule.is_enabled() {
+                index_set.insert(RuleFilter::Rule(Self::GROUP_NAME, Self::GROUP_RULES[32]));
             }
         }
         if let Some(rule) = self.use_explicit_length_check.as_ref() {
             if rule.is_enabled() {
-                index_set.insert(RuleFilter::Rule(Self::GROUP_NAME, Self::GROUP_RULES[32]));
+                index_set.insert(RuleFilter::Rule(Self::GROUP_NAME, Self::GROUP_RULES[33]));
             }
         }
         if let Some(rule) = self.use_focusable_interactive.as_ref() {
             if rule.is_enabled() {
-                index_set.insert(RuleFilter::Rule(Self::GROUP_NAME, Self::GROUP_RULES[33]));
+                index_set.insert(RuleFilter::Rule(Self::GROUP_NAME, Self::GROUP_RULES[34]));
             }
         }
         if let Some(rule) = self.use_generic_font_names.as_ref() {
             if rule.is_enabled() {
-                index_set.insert(RuleFilter::Rule(Self::GROUP_NAME, Self::GROUP_RULES[34]));
+                index_set.insert(RuleFilter::Rule(Self::GROUP_NAME, Self::GROUP_RULES[35]));
             }
         }
         if let Some(rule) = self.use_import_extensions.as_ref() {
             if rule.is_enabled() {
-                index_set.insert(RuleFilter::Rule(Self::GROUP_NAME, Self::GROUP_RULES[35]));
+                index_set.insert(RuleFilter::Rule(Self::GROUP_NAME, Self::GROUP_RULES[36]));
             }
         }
         if let Some(rule) = self.use_import_restrictions.as_ref() {
             if rule.is_enabled() {
-                index_set.insert(RuleFilter::Rule(Self::GROUP_NAME, Self::GROUP_RULES[36]));
+                index_set.insert(RuleFilter::Rule(Self::GROUP_NAME, Self::GROUP_RULES[37]));
             }
         }
         if let Some(rule) = self.use_number_to_fixed_digits_argument.as_ref() {
             if rule.is_enabled() {
-                index_set.insert(RuleFilter::Rule(Self::GROUP_NAME, Self::GROUP_RULES[37]));
+                index_set.insert(RuleFilter::Rule(Self::GROUP_NAME, Self::GROUP_RULES[38]));
             }
         }
         if let Some(rule) = self.use_semantic_elements.as_ref() {
             if rule.is_enabled() {
-                index_set.insert(RuleFilter::Rule(Self::GROUP_NAME, Self::GROUP_RULES[38]));
+                index_set.insert(RuleFilter::Rule(Self::GROUP_NAME, Self::GROUP_RULES[39]));
             }
         }
         if let Some(rule) = self.use_sorted_classes.as_ref() {
             if rule.is_enabled() {
-                index_set.insert(RuleFilter::Rule(Self::GROUP_NAME, Self::GROUP_RULES[39]));
+                index_set.insert(RuleFilter::Rule(Self::GROUP_NAME, Self::GROUP_RULES[40]));
             }
         }
         if let Some(rule) = self.use_throw_new_error.as_ref() {
             if rule.is_enabled() {
-                index_set.insert(RuleFilter::Rule(Self::GROUP_NAME, Self::GROUP_RULES[40]));
+                index_set.insert(RuleFilter::Rule(Self::GROUP_NAME, Self::GROUP_RULES[41]));
             }
         }
         if let Some(rule) = self.use_throw_only_error.as_ref() {
             if rule.is_enabled() {
-                index_set.insert(RuleFilter::Rule(Self::GROUP_NAME, Self::GROUP_RULES[41]));
+                index_set.insert(RuleFilter::Rule(Self::GROUP_NAME, Self::GROUP_RULES[42]));
             }
         }
         if let Some(rule) = self.use_top_level_regex.as_ref() {
             if rule.is_enabled() {
-                index_set.insert(RuleFilter::Rule(Self::GROUP_NAME, Self::GROUP_RULES[42]));
+                index_set.insert(RuleFilter::Rule(Self::GROUP_NAME, Self::GROUP_RULES[43]));
             }
         }
         index_set
@@ -3417,68 +3416,69 @@
                 index_set.insert(RuleFilter::Rule(Self::GROUP_NAME, Self::GROUP_RULES[30]));
             }
         }
-<<<<<<< HEAD
         if let Some(rule) = self.use_default_switch_clause.as_ref() {
-=======
+            if rule.is_disabled() {
+                index_set.insert(RuleFilter::Rule(Self::GROUP_NAME, Self::GROUP_RULES[31]));
+            }
+        }
         if let Some(rule) = self.use_error_message.as_ref() {
->>>>>>> fec262f1
-            if rule.is_disabled() {
-                index_set.insert(RuleFilter::Rule(Self::GROUP_NAME, Self::GROUP_RULES[31]));
+            if rule.is_disabled() {
+                index_set.insert(RuleFilter::Rule(Self::GROUP_NAME, Self::GROUP_RULES[32]));
             }
         }
         if let Some(rule) = self.use_explicit_length_check.as_ref() {
             if rule.is_disabled() {
-                index_set.insert(RuleFilter::Rule(Self::GROUP_NAME, Self::GROUP_RULES[32]));
+                index_set.insert(RuleFilter::Rule(Self::GROUP_NAME, Self::GROUP_RULES[33]));
             }
         }
         if let Some(rule) = self.use_focusable_interactive.as_ref() {
             if rule.is_disabled() {
-                index_set.insert(RuleFilter::Rule(Self::GROUP_NAME, Self::GROUP_RULES[33]));
+                index_set.insert(RuleFilter::Rule(Self::GROUP_NAME, Self::GROUP_RULES[34]));
             }
         }
         if let Some(rule) = self.use_generic_font_names.as_ref() {
             if rule.is_disabled() {
-                index_set.insert(RuleFilter::Rule(Self::GROUP_NAME, Self::GROUP_RULES[34]));
+                index_set.insert(RuleFilter::Rule(Self::GROUP_NAME, Self::GROUP_RULES[35]));
             }
         }
         if let Some(rule) = self.use_import_extensions.as_ref() {
             if rule.is_disabled() {
-                index_set.insert(RuleFilter::Rule(Self::GROUP_NAME, Self::GROUP_RULES[35]));
+                index_set.insert(RuleFilter::Rule(Self::GROUP_NAME, Self::GROUP_RULES[36]));
             }
         }
         if let Some(rule) = self.use_import_restrictions.as_ref() {
             if rule.is_disabled() {
-                index_set.insert(RuleFilter::Rule(Self::GROUP_NAME, Self::GROUP_RULES[36]));
+                index_set.insert(RuleFilter::Rule(Self::GROUP_NAME, Self::GROUP_RULES[37]));
             }
         }
         if let Some(rule) = self.use_number_to_fixed_digits_argument.as_ref() {
             if rule.is_disabled() {
-                index_set.insert(RuleFilter::Rule(Self::GROUP_NAME, Self::GROUP_RULES[37]));
+                index_set.insert(RuleFilter::Rule(Self::GROUP_NAME, Self::GROUP_RULES[38]));
             }
         }
         if let Some(rule) = self.use_semantic_elements.as_ref() {
             if rule.is_disabled() {
-                index_set.insert(RuleFilter::Rule(Self::GROUP_NAME, Self::GROUP_RULES[38]));
+                index_set.insert(RuleFilter::Rule(Self::GROUP_NAME, Self::GROUP_RULES[39]));
             }
         }
         if let Some(rule) = self.use_sorted_classes.as_ref() {
             if rule.is_disabled() {
-                index_set.insert(RuleFilter::Rule(Self::GROUP_NAME, Self::GROUP_RULES[39]));
+                index_set.insert(RuleFilter::Rule(Self::GROUP_NAME, Self::GROUP_RULES[40]));
             }
         }
         if let Some(rule) = self.use_throw_new_error.as_ref() {
             if rule.is_disabled() {
-                index_set.insert(RuleFilter::Rule(Self::GROUP_NAME, Self::GROUP_RULES[40]));
+                index_set.insert(RuleFilter::Rule(Self::GROUP_NAME, Self::GROUP_RULES[41]));
             }
         }
         if let Some(rule) = self.use_throw_only_error.as_ref() {
             if rule.is_disabled() {
-                index_set.insert(RuleFilter::Rule(Self::GROUP_NAME, Self::GROUP_RULES[41]));
+                index_set.insert(RuleFilter::Rule(Self::GROUP_NAME, Self::GROUP_RULES[42]));
             }
         }
         if let Some(rule) = self.use_top_level_regex.as_ref() {
             if rule.is_disabled() {
-                index_set.insert(RuleFilter::Rule(Self::GROUP_NAME, Self::GROUP_RULES[42]));
+                index_set.insert(RuleFilter::Rule(Self::GROUP_NAME, Self::GROUP_RULES[43]));
             }
         }
         index_set
@@ -3696,229 +3696,6 @@
             _ => None,
         }
     }
-<<<<<<< HEAD
-    pub(crate) fn set_severity(&mut self, rule_name: &str, severity: RulePlainConfiguration) {
-        match rule_name {
-            "noConsole" => {
-                if let Some(rule_conf) = &mut self.no_console {
-                    rule_conf.set_level(severity);
-                }
-            }
-            "noConstantMathMinMaxClamp" => {
-                if let Some(rule_conf) = &mut self.no_constant_math_min_max_clamp {
-                    rule_conf.set_level(severity);
-                }
-            }
-            "noDoneCallback" => {
-                if let Some(rule_conf) = &mut self.no_done_callback {
-                    rule_conf.set_level(severity);
-                }
-            }
-            "noDuplicateAtImportRules" => {
-                if let Some(rule_conf) = &mut self.no_duplicate_at_import_rules {
-                    rule_conf.set_level(severity);
-                }
-            }
-            "noDuplicateElseIf" => {
-                if let Some(rule_conf) = &mut self.no_duplicate_else_if {
-                    rule_conf.set_level(severity);
-                }
-            }
-            "noDuplicateFontNames" => {
-                if let Some(rule_conf) = &mut self.no_duplicate_font_names {
-                    rule_conf.set_level(severity);
-                }
-            }
-            "noDuplicateJsonKeys" => {
-                if let Some(rule_conf) = &mut self.no_duplicate_json_keys {
-                    rule_conf.set_level(severity);
-                }
-            }
-            "noDuplicateSelectorsKeyframeBlock" => {
-                if let Some(rule_conf) = &mut self.no_duplicate_selectors_keyframe_block {
-                    rule_conf.set_level(severity);
-                }
-            }
-            "noEmptyBlock" => {
-                if let Some(rule_conf) = &mut self.no_empty_block {
-                    rule_conf.set_level(severity);
-                }
-            }
-            "noEvolvingAny" => {
-                if let Some(rule_conf) = &mut self.no_evolving_any {
-                    rule_conf.set_level(severity);
-                }
-            }
-            "noFlatMapIdentity" => {
-                if let Some(rule_conf) = &mut self.no_flat_map_identity {
-                    rule_conf.set_level(severity);
-                }
-            }
-            "noImportantInKeyframe" => {
-                if let Some(rule_conf) = &mut self.no_important_in_keyframe {
-                    rule_conf.set_level(severity);
-                }
-            }
-            "noInvalidDirectionInLinearGradient" => {
-                if let Some(rule_conf) = &mut self.no_invalid_direction_in_linear_gradient {
-                    rule_conf.set_level(severity);
-                }
-            }
-            "noInvalidPositionAtImportRule" => {
-                if let Some(rule_conf) = &mut self.no_invalid_position_at_import_rule {
-                    rule_conf.set_level(severity);
-                }
-            }
-            "noMisplacedAssertion" => {
-                if let Some(rule_conf) = &mut self.no_misplaced_assertion {
-                    rule_conf.set_level(severity);
-                }
-            }
-            "noNodejsModules" => {
-                if let Some(rule_conf) = &mut self.no_nodejs_modules {
-                    rule_conf.set_level(severity);
-                }
-            }
-            "noReactSpecificProps" => {
-                if let Some(rule_conf) = &mut self.no_react_specific_props {
-                    rule_conf.set_level(severity);
-                }
-            }
-            "noRestrictedImports" => {
-                if let Some(rule_conf) = &mut self.no_restricted_imports {
-                    rule_conf.set_level(severity);
-                }
-            }
-            "noUndeclaredDependencies" => {
-                if let Some(rule_conf) = &mut self.no_undeclared_dependencies {
-                    rule_conf.set_level(severity);
-                }
-            }
-            "noUnknownFunction" => {
-                if let Some(rule_conf) = &mut self.no_unknown_function {
-                    rule_conf.set_level(severity);
-                }
-            }
-            "noUnknownMediaFeatureName" => {
-                if let Some(rule_conf) = &mut self.no_unknown_media_feature_name {
-                    rule_conf.set_level(severity);
-                }
-            }
-            "noUnknownProperty" => {
-                if let Some(rule_conf) = &mut self.no_unknown_property {
-                    rule_conf.set_level(severity);
-                }
-            }
-            "noUnknownSelectorPseudoElement" => {
-                if let Some(rule_conf) = &mut self.no_unknown_selector_pseudo_element {
-                    rule_conf.set_level(severity);
-                }
-            }
-            "noUnknownUnit" => {
-                if let Some(rule_conf) = &mut self.no_unknown_unit {
-                    rule_conf.set_level(severity);
-                }
-            }
-            "noUnmatchableAnbSelector" => {
-                if let Some(rule_conf) = &mut self.no_unmatchable_anb_selector {
-                    rule_conf.set_level(severity);
-                }
-            }
-            "noUselessStringConcat" => {
-                if let Some(rule_conf) = &mut self.no_useless_string_concat {
-                    rule_conf.set_level(severity);
-                }
-            }
-            "noUselessUndefinedInitialization" => {
-                if let Some(rule_conf) = &mut self.no_useless_undefined_initialization {
-                    rule_conf.set_level(severity);
-                }
-            }
-            "noYodaExpression" => {
-                if let Some(rule_conf) = &mut self.no_yoda_expression {
-                    rule_conf.set_level(severity);
-                }
-            }
-            "useAdjacentOverloadSignatures" => {
-                if let Some(rule_conf) = &mut self.use_adjacent_overload_signatures {
-                    rule_conf.set_level(severity);
-                }
-            }
-            "useArrayLiterals" => {
-                if let Some(rule_conf) = &mut self.use_array_literals {
-                    rule_conf.set_level(severity);
-                }
-            }
-            "useConsistentBuiltinInstantiation" => {
-                if let Some(rule_conf) = &mut self.use_consistent_builtin_instantiation {
-                    rule_conf.set_level(severity);
-                }
-            }
-            "useDefaultSwitchClause" => {
-                if let Some(rule_conf) = &mut self.use_default_switch_clause {
-                    rule_conf.set_level(severity);
-                }
-            }
-            "useExplicitLengthCheck" => {
-                if let Some(rule_conf) = &mut self.use_explicit_length_check {
-                    rule_conf.set_level(severity);
-                }
-            }
-            "useFocusableInteractive" => {
-                if let Some(rule_conf) = &mut self.use_focusable_interactive {
-                    rule_conf.set_level(severity);
-                }
-            }
-            "useGenericFontNames" => {
-                if let Some(rule_conf) = &mut self.use_generic_font_names {
-                    rule_conf.set_level(severity);
-                }
-            }
-            "useImportExtensions" => {
-                if let Some(rule_conf) = &mut self.use_import_extensions {
-                    rule_conf.set_level(severity);
-                }
-            }
-            "useImportRestrictions" => {
-                if let Some(rule_conf) = &mut self.use_import_restrictions {
-                    rule_conf.set_level(severity);
-                }
-            }
-            "useNumberToFixedDigitsArgument" => {
-                if let Some(rule_conf) = &mut self.use_number_to_fixed_digits_argument {
-                    rule_conf.set_level(severity);
-                }
-            }
-            "useSemanticElements" => {
-                if let Some(rule_conf) = &mut self.use_semantic_elements {
-                    rule_conf.set_level(severity);
-                }
-            }
-            "useSortedClasses" => {
-                if let Some(rule_conf) = &mut self.use_sorted_classes {
-                    rule_conf.set_level(severity);
-                }
-            }
-            "useThrowNewError" => {
-                if let Some(rule_conf) = &mut self.use_throw_new_error {
-                    rule_conf.set_level(severity);
-                }
-            }
-            "useThrowOnlyError" => {
-                if let Some(rule_conf) = &mut self.use_throw_only_error {
-                    rule_conf.set_level(severity);
-                }
-            }
-            "useTopLevelRegex" => {
-                if let Some(rule_conf) = &mut self.use_top_level_regex {
-                    rule_conf.set_level(severity);
-                }
-            }
-            _ => {}
-        }
-    }
-=======
->>>>>>> fec262f1
 }
 #[derive(Clone, Debug, Default, Deserialize, Deserializable, Eq, Merge, PartialEq, Serialize)]
 #[deserializable(with_validator)]
