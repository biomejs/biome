//! Generated file, do not edit by hand, see `xtask/codegen`

use super::RulePlainConfiguration;
use crate::{RuleConfiguration, RuleFixConfiguration};
use biome_analyze::{options::RuleOptions, RuleFilter};
use biome_console::markup;
use biome_css_analyze::options::*;
use biome_deserialize::{DeserializableValidator, DeserializationDiagnostic};
use biome_deserialize_macros::{Deserializable, Merge};
use biome_diagnostics::{Category, Severity};
use biome_js_analyze::options::*;
use biome_json_analyze::options::*;
use biome_rowan::TextRange;
use rustc_hash::FxHashSet;
#[cfg(feature = "schema")]
use schemars::JsonSchema;
use serde::{Deserialize, Serialize};
#[derive(
    Clone,
    Copy,
    Debug,
    Deserializable,
    Eq,
    Hash,
    Merge,
    Ord,
    PartialEq,
    PartialOrd,
    serde :: Deserialize,
    serde :: Serialize,
)]
#[cfg_attr(feature = "schema", derive(JsonSchema))]
#[serde(rename_all = "camelCase")]
pub enum RuleGroup {
    A11y,
    Complexity,
    Correctness,
    Nursery,
    Performance,
    Security,
    Style,
    Suspicious,
}
impl RuleGroup {
    pub const fn as_str(self) -> &'static str {
        match self {
            Self::A11y => A11y::GROUP_NAME,
            Self::Complexity => Complexity::GROUP_NAME,
            Self::Correctness => Correctness::GROUP_NAME,
            Self::Nursery => Nursery::GROUP_NAME,
            Self::Performance => Performance::GROUP_NAME,
            Self::Security => Security::GROUP_NAME,
            Self::Style => Style::GROUP_NAME,
            Self::Suspicious => Suspicious::GROUP_NAME,
        }
    }
}
impl std::str::FromStr for RuleGroup {
    type Err = &'static str;
    fn from_str(s: &str) -> Result<Self, Self::Err> {
        match s {
            A11y::GROUP_NAME => Ok(Self::A11y),
            Complexity::GROUP_NAME => Ok(Self::Complexity),
            Correctness::GROUP_NAME => Ok(Self::Correctness),
            Nursery::GROUP_NAME => Ok(Self::Nursery),
            Performance::GROUP_NAME => Ok(Self::Performance),
            Security::GROUP_NAME => Ok(Self::Security),
            Style::GROUP_NAME => Ok(Self::Style),
            Suspicious::GROUP_NAME => Ok(Self::Suspicious),
            _ => Err("This rule group doesn't exist."),
        }
    }
}
#[derive(Clone, Debug, Default, Deserialize, Deserializable, Eq, Merge, PartialEq, Serialize)]
#[deserializable(with_validator)]
#[cfg_attr(feature = "schema", derive(JsonSchema))]
#[serde(rename_all = "camelCase", deny_unknown_fields)]
pub struct Rules {
    #[doc = r" It enables the lint rules recommended by Biome. `true` by default."]
    #[serde(skip_serializing_if = "Option::is_none")]
    pub recommended: Option<bool>,
    #[doc = r" It enables ALL rules. The rules that belong to `nursery` won't be enabled."]
    #[serde(skip_serializing_if = "Option::is_none")]
    pub all: Option<bool>,
    #[deserializable(rename = "a11y")]
    #[serde(skip_serializing_if = "Option::is_none")]
    pub a11y: Option<A11y>,
    #[deserializable(rename = "complexity")]
    #[serde(skip_serializing_if = "Option::is_none")]
    pub complexity: Option<Complexity>,
    #[deserializable(rename = "correctness")]
    #[serde(skip_serializing_if = "Option::is_none")]
    pub correctness: Option<Correctness>,
    #[deserializable(rename = "nursery")]
    #[serde(skip_serializing_if = "Option::is_none")]
    pub nursery: Option<Nursery>,
    #[deserializable(rename = "performance")]
    #[serde(skip_serializing_if = "Option::is_none")]
    pub performance: Option<Performance>,
    #[deserializable(rename = "security")]
    #[serde(skip_serializing_if = "Option::is_none")]
    pub security: Option<Security>,
    #[deserializable(rename = "style")]
    #[serde(skip_serializing_if = "Option::is_none")]
    pub style: Option<Style>,
    #[deserializable(rename = "suspicious")]
    #[serde(skip_serializing_if = "Option::is_none")]
    pub suspicious: Option<Suspicious>,
}
impl DeserializableValidator for Rules {
    fn validate(
        &mut self,
        _name: &str,
        range: TextRange,
        diagnostics: &mut Vec<DeserializationDiagnostic>,
    ) -> bool {
        if self.recommended == Some(true) && self.all == Some(true) {
            diagnostics . push (DeserializationDiagnostic :: new (markup ! (< Emphasis > "'recommended'" < / Emphasis > " and " < Emphasis > "'all'" < / Emphasis > " can't be both " < Emphasis > "'true'" < / Emphasis > ". You should choose only one of them.")) . with_range (range) . with_note (markup ! ("Biome will fallback to its defaults for this section."))) ;
            return false;
        }
        true
    }
}
impl Rules {
    #[doc = r" Checks if the code coming from [biome_diagnostics::Diagnostic] corresponds to a rule."]
    #[doc = r" Usually the code is built like {group}/{rule_name}"]
    pub fn has_rule(group: RuleGroup, rule_name: &str) -> Option<&'static str> {
        match group {
            RuleGroup::A11y => A11y::has_rule(rule_name),
            RuleGroup::Complexity => Complexity::has_rule(rule_name),
            RuleGroup::Correctness => Correctness::has_rule(rule_name),
            RuleGroup::Nursery => Nursery::has_rule(rule_name),
            RuleGroup::Performance => Performance::has_rule(rule_name),
            RuleGroup::Security => Security::has_rule(rule_name),
            RuleGroup::Style => Style::has_rule(rule_name),
            RuleGroup::Suspicious => Suspicious::has_rule(rule_name),
        }
    }
    #[doc = r" Given a category coming from [Diagnostic](biome_diagnostics::Diagnostic), this function returns"]
    #[doc = r" the [Severity](biome_diagnostics::Severity) associated to the rule, if the configuration changed it."]
    #[doc = r" If the severity is off or not set, then the function returns the default severity of the rule:"]
    #[doc = r" [Severity::Error] for recommended rules and [Severity::Warning] for other rules."]
    #[doc = r""]
    #[doc = r" If not, the function returns [None]."]
    pub fn get_severity_from_code(&self, category: &Category) -> Option<Severity> {
        let mut split_code = category.name().split('/');
        let _lint = split_code.next();
        debug_assert_eq!(_lint, Some("lint"));
        let group = <RuleGroup as std::str::FromStr>::from_str(split_code.next()?).ok()?;
        let rule_name = split_code.next()?;
        let rule_name = Self::has_rule(group, rule_name)?;
        let severity = match group {
            RuleGroup::A11y => self
                .a11y
                .as_ref()
                .and_then(|group| group.get_rule_configuration(rule_name))
                .filter(|(level, _)| !matches!(level, RulePlainConfiguration::Off))
                .map_or_else(
                    || {
                        if A11y::is_recommended_rule(rule_name) {
                            Severity::Error
                        } else {
                            Severity::Warning
                        }
                    },
                    |(level, _)| level.into(),
                ),
            RuleGroup::Complexity => self
                .complexity
                .as_ref()
                .and_then(|group| group.get_rule_configuration(rule_name))
                .filter(|(level, _)| !matches!(level, RulePlainConfiguration::Off))
                .map_or_else(
                    || {
                        if Complexity::is_recommended_rule(rule_name) {
                            Severity::Error
                        } else {
                            Severity::Warning
                        }
                    },
                    |(level, _)| level.into(),
                ),
            RuleGroup::Correctness => self
                .correctness
                .as_ref()
                .and_then(|group| group.get_rule_configuration(rule_name))
                .filter(|(level, _)| !matches!(level, RulePlainConfiguration::Off))
                .map_or_else(
                    || {
                        if Correctness::is_recommended_rule(rule_name) {
                            Severity::Error
                        } else {
                            Severity::Warning
                        }
                    },
                    |(level, _)| level.into(),
                ),
            RuleGroup::Nursery => self
                .nursery
                .as_ref()
                .and_then(|group| group.get_rule_configuration(rule_name))
                .filter(|(level, _)| !matches!(level, RulePlainConfiguration::Off))
                .map_or_else(
                    || {
                        if Nursery::is_recommended_rule(rule_name) {
                            Severity::Error
                        } else {
                            Severity::Warning
                        }
                    },
                    |(level, _)| level.into(),
                ),
            RuleGroup::Performance => self
                .performance
                .as_ref()
                .and_then(|group| group.get_rule_configuration(rule_name))
                .filter(|(level, _)| !matches!(level, RulePlainConfiguration::Off))
                .map_or_else(
                    || {
                        if Performance::is_recommended_rule(rule_name) {
                            Severity::Error
                        } else {
                            Severity::Warning
                        }
                    },
                    |(level, _)| level.into(),
                ),
            RuleGroup::Security => self
                .security
                .as_ref()
                .and_then(|group| group.get_rule_configuration(rule_name))
                .filter(|(level, _)| !matches!(level, RulePlainConfiguration::Off))
                .map_or_else(
                    || {
                        if Security::is_recommended_rule(rule_name) {
                            Severity::Error
                        } else {
                            Severity::Warning
                        }
                    },
                    |(level, _)| level.into(),
                ),
            RuleGroup::Style => self
                .style
                .as_ref()
                .and_then(|group| group.get_rule_configuration(rule_name))
                .filter(|(level, _)| !matches!(level, RulePlainConfiguration::Off))
                .map_or_else(
                    || {
                        if Style::is_recommended_rule(rule_name) {
                            Severity::Error
                        } else {
                            Severity::Warning
                        }
                    },
                    |(level, _)| level.into(),
                ),
            RuleGroup::Suspicious => self
                .suspicious
                .as_ref()
                .and_then(|group| group.get_rule_configuration(rule_name))
                .filter(|(level, _)| !matches!(level, RulePlainConfiguration::Off))
                .map_or_else(
                    || {
                        if Suspicious::is_recommended_rule(rule_name) {
                            Severity::Error
                        } else {
                            Severity::Warning
                        }
                    },
                    |(level, _)| level.into(),
                ),
        };
        Some(severity)
    }
    #[doc = r" Ensure that `recommended` is set to `true` or implied."]
    pub fn set_recommended(&mut self) {
        if self.all != Some(true) && self.recommended == Some(false) {
            self.recommended = Some(true)
        }
        if let Some(group) = &mut self.a11y {
            group.recommended = None;
        }
        if let Some(group) = &mut self.complexity {
            group.recommended = None;
        }
        if let Some(group) = &mut self.correctness {
            group.recommended = None;
        }
        if let Some(group) = &mut self.nursery {
            group.recommended = None;
        }
        if let Some(group) = &mut self.performance {
            group.recommended = None;
        }
        if let Some(group) = &mut self.security {
            group.recommended = None;
        }
        if let Some(group) = &mut self.style {
            group.recommended = None;
        }
        if let Some(group) = &mut self.suspicious {
            group.recommended = None;
        }
    }
    pub(crate) const fn is_recommended_false(&self) -> bool {
        matches!(self.recommended, Some(false))
    }
    pub(crate) const fn is_all_true(&self) -> bool {
        matches!(self.all, Some(true))
    }
    #[doc = r" It returns the enabled rules by default."]
    #[doc = r""]
    #[doc = r" The enabled rules are calculated from the difference with the disabled rules."]
    pub fn as_enabled_rules(&self) -> FxHashSet<RuleFilter<'static>> {
        let mut enabled_rules = FxHashSet::default();
        let mut disabled_rules = FxHashSet::default();
        if let Some(group) = self.a11y.as_ref() {
            group.collect_preset_rules(
                self.is_all_true(),
                !self.is_recommended_false(),
                &mut enabled_rules,
            );
            enabled_rules.extend(&group.get_enabled_rules());
            disabled_rules.extend(&group.get_disabled_rules());
        } else if self.is_all_true() {
            enabled_rules.extend(A11y::all_rules_as_filters());
        } else if !self.is_recommended_false() {
            enabled_rules.extend(A11y::recommended_rules_as_filters());
        }
        if let Some(group) = self.complexity.as_ref() {
            group.collect_preset_rules(
                self.is_all_true(),
                !self.is_recommended_false(),
                &mut enabled_rules,
            );
            enabled_rules.extend(&group.get_enabled_rules());
            disabled_rules.extend(&group.get_disabled_rules());
        } else if self.is_all_true() {
            enabled_rules.extend(Complexity::all_rules_as_filters());
        } else if !self.is_recommended_false() {
            enabled_rules.extend(Complexity::recommended_rules_as_filters());
        }
        if let Some(group) = self.correctness.as_ref() {
            group.collect_preset_rules(
                self.is_all_true(),
                !self.is_recommended_false(),
                &mut enabled_rules,
            );
            enabled_rules.extend(&group.get_enabled_rules());
            disabled_rules.extend(&group.get_disabled_rules());
        } else if self.is_all_true() {
            enabled_rules.extend(Correctness::all_rules_as_filters());
        } else if !self.is_recommended_false() {
            enabled_rules.extend(Correctness::recommended_rules_as_filters());
        }
        if let Some(group) = self.nursery.as_ref() {
            group.collect_preset_rules(
                self.is_all_true() && biome_flags::is_unstable(),
                !self.is_recommended_false() && biome_flags::is_unstable(),
                &mut enabled_rules,
            );
            enabled_rules.extend(&group.get_enabled_rules());
            disabled_rules.extend(&group.get_disabled_rules());
        } else if self.is_all_true() && biome_flags::is_unstable() {
            enabled_rules.extend(Nursery::all_rules_as_filters());
        } else if !self.is_recommended_false() && biome_flags::is_unstable() {
            enabled_rules.extend(Nursery::recommended_rules_as_filters());
        }
        if let Some(group) = self.performance.as_ref() {
            group.collect_preset_rules(
                self.is_all_true(),
                !self.is_recommended_false(),
                &mut enabled_rules,
            );
            enabled_rules.extend(&group.get_enabled_rules());
            disabled_rules.extend(&group.get_disabled_rules());
        } else if self.is_all_true() {
            enabled_rules.extend(Performance::all_rules_as_filters());
        } else if !self.is_recommended_false() {
            enabled_rules.extend(Performance::recommended_rules_as_filters());
        }
        if let Some(group) = self.security.as_ref() {
            group.collect_preset_rules(
                self.is_all_true(),
                !self.is_recommended_false(),
                &mut enabled_rules,
            );
            enabled_rules.extend(&group.get_enabled_rules());
            disabled_rules.extend(&group.get_disabled_rules());
        } else if self.is_all_true() {
            enabled_rules.extend(Security::all_rules_as_filters());
        } else if !self.is_recommended_false() {
            enabled_rules.extend(Security::recommended_rules_as_filters());
        }
        if let Some(group) = self.style.as_ref() {
            group.collect_preset_rules(
                self.is_all_true(),
                !self.is_recommended_false(),
                &mut enabled_rules,
            );
            enabled_rules.extend(&group.get_enabled_rules());
            disabled_rules.extend(&group.get_disabled_rules());
        } else if self.is_all_true() {
            enabled_rules.extend(Style::all_rules_as_filters());
        } else if !self.is_recommended_false() {
            enabled_rules.extend(Style::recommended_rules_as_filters());
        }
        if let Some(group) = self.suspicious.as_ref() {
            group.collect_preset_rules(
                self.is_all_true(),
                !self.is_recommended_false(),
                &mut enabled_rules,
            );
            enabled_rules.extend(&group.get_enabled_rules());
            disabled_rules.extend(&group.get_disabled_rules());
        } else if self.is_all_true() {
            enabled_rules.extend(Suspicious::all_rules_as_filters());
        } else if !self.is_recommended_false() {
            enabled_rules.extend(Suspicious::recommended_rules_as_filters());
        }
        enabled_rules.difference(&disabled_rules).copied().collect()
    }
}
#[derive(Clone, Debug, Default, Deserialize, Deserializable, Eq, Merge, PartialEq, Serialize)]
#[deserializable(with_validator)]
#[cfg_attr(feature = "schema", derive(JsonSchema))]
#[serde(rename_all = "camelCase", default, deny_unknown_fields)]
#[doc = r" A list of rules that belong to this group"]
pub struct A11y {
    #[doc = r" It enables the recommended rules for this group"]
    #[serde(skip_serializing_if = "Option::is_none")]
    pub recommended: Option<bool>,
    #[doc = r" It enables ALL rules for this group."]
    #[serde(skip_serializing_if = "Option::is_none")]
    pub all: Option<bool>,
    #[doc = "Enforce that the accessKey attribute is not used on any HTML element."]
    #[serde(skip_serializing_if = "Option::is_none")]
    pub no_access_key: Option<RuleFixConfiguration<NoAccessKey>>,
    #[doc = "Enforce that aria-hidden=\"true\" is not set on focusable elements."]
    #[serde(skip_serializing_if = "Option::is_none")]
    pub no_aria_hidden_on_focusable: Option<RuleFixConfiguration<NoAriaHiddenOnFocusable>>,
    #[doc = "Enforce that elements that do not support ARIA roles, states, and properties do not have those attributes."]
    #[serde(skip_serializing_if = "Option::is_none")]
    pub no_aria_unsupported_elements: Option<RuleFixConfiguration<NoAriaUnsupportedElements>>,
    #[doc = "Enforce that autoFocus prop is not used on elements."]
    #[serde(skip_serializing_if = "Option::is_none")]
    pub no_autofocus: Option<RuleFixConfiguration<NoAutofocus>>,
    #[doc = "Disallow target=\"_blank\" attribute without rel=\"noreferrer\""]
    #[serde(skip_serializing_if = "Option::is_none")]
    pub no_blank_target: Option<RuleFixConfiguration<NoBlankTarget>>,
    #[doc = "Enforces that no distracting elements are used."]
    #[serde(skip_serializing_if = "Option::is_none")]
    pub no_distracting_elements: Option<RuleFixConfiguration<NoDistractingElements>>,
    #[doc = "The scope prop should be used only on \\<th> elements."]
    #[serde(skip_serializing_if = "Option::is_none")]
    pub no_header_scope: Option<RuleFixConfiguration<NoHeaderScope>>,
    #[doc = "Enforce that non-interactive ARIA roles are not assigned to interactive HTML elements."]
    #[serde(skip_serializing_if = "Option::is_none")]
    pub no_interactive_element_to_noninteractive_role:
        Option<RuleFixConfiguration<NoInteractiveElementToNoninteractiveRole>>,
    #[doc = "Enforce that interactive ARIA roles are not assigned to non-interactive HTML elements."]
    #[serde(skip_serializing_if = "Option::is_none")]
    pub no_noninteractive_element_to_interactive_role:
        Option<RuleFixConfiguration<NoNoninteractiveElementToInteractiveRole>>,
    #[doc = "Enforce that tabIndex is not assigned to non-interactive HTML elements."]
    #[serde(skip_serializing_if = "Option::is_none")]
    pub no_noninteractive_tabindex: Option<RuleFixConfiguration<NoNoninteractiveTabindex>>,
    #[doc = "Prevent the usage of positive integers on tabIndex property"]
    #[serde(skip_serializing_if = "Option::is_none")]
    pub no_positive_tabindex: Option<RuleFixConfiguration<NoPositiveTabindex>>,
    #[doc = "Enforce img alt prop does not contain the word \"image\", \"picture\", or \"photo\"."]
    #[serde(skip_serializing_if = "Option::is_none")]
    pub no_redundant_alt: Option<RuleConfiguration<NoRedundantAlt>>,
    #[doc = "Enforce explicit role property is not the same as implicit/default role property on an element."]
    #[serde(skip_serializing_if = "Option::is_none")]
    pub no_redundant_roles: Option<RuleFixConfiguration<NoRedundantRoles>>,
    #[doc = "Enforces the usage of the title element for the svg element."]
    #[serde(skip_serializing_if = "Option::is_none")]
    pub no_svg_without_title: Option<RuleConfiguration<NoSvgWithoutTitle>>,
    #[doc = "Enforce that all elements that require alternative text have meaningful information to relay back to the end user."]
    #[serde(skip_serializing_if = "Option::is_none")]
    pub use_alt_text: Option<RuleConfiguration<UseAltText>>,
    #[doc = "Enforce that anchors have content and that the content is accessible to screen readers."]
    #[serde(skip_serializing_if = "Option::is_none")]
    pub use_anchor_content: Option<RuleFixConfiguration<UseAnchorContent>>,
    #[doc = "Enforce that tabIndex is assigned to non-interactive HTML elements with aria-activedescendant."]
    #[serde(skip_serializing_if = "Option::is_none")]
    pub use_aria_activedescendant_with_tabindex:
        Option<RuleFixConfiguration<UseAriaActivedescendantWithTabindex>>,
    #[doc = "Enforce that elements with ARIA roles must have all required ARIA attributes for that role."]
    #[serde(skip_serializing_if = "Option::is_none")]
    pub use_aria_props_for_role: Option<RuleConfiguration<UseAriaPropsForRole>>,
    #[doc = "Enforces the usage of the attribute type for the element button"]
    #[serde(skip_serializing_if = "Option::is_none")]
    pub use_button_type: Option<RuleConfiguration<UseButtonType>>,
    #[doc = "Enforce that heading elements (h1, h2, etc.) have content and that the content is accessible to screen readers. Accessible means that it is not hidden using the aria-hidden prop."]
    #[serde(skip_serializing_if = "Option::is_none")]
    pub use_heading_content: Option<RuleConfiguration<UseHeadingContent>>,
    #[doc = "Enforce that html element has lang attribute."]
    #[serde(skip_serializing_if = "Option::is_none")]
    pub use_html_lang: Option<RuleConfiguration<UseHtmlLang>>,
    #[doc = "Enforces the usage of the attribute title for the element iframe."]
    #[serde(skip_serializing_if = "Option::is_none")]
    pub use_iframe_title: Option<RuleConfiguration<UseIframeTitle>>,
    #[doc = "Enforce onClick is accompanied by at least one of the following: onKeyUp, onKeyDown, onKeyPress."]
    #[serde(skip_serializing_if = "Option::is_none")]
    pub use_key_with_click_events: Option<RuleConfiguration<UseKeyWithClickEvents>>,
    #[doc = "Enforce onMouseOver / onMouseOut are accompanied by onFocus / onBlur."]
    #[serde(skip_serializing_if = "Option::is_none")]
    pub use_key_with_mouse_events: Option<RuleConfiguration<UseKeyWithMouseEvents>>,
    #[doc = "Enforces that audio and video elements must have a track for captions."]
    #[serde(skip_serializing_if = "Option::is_none")]
    pub use_media_caption: Option<RuleConfiguration<UseMediaCaption>>,
    #[doc = "Enforce that all anchors are valid, and they are navigable elements."]
    #[serde(skip_serializing_if = "Option::is_none")]
    pub use_valid_anchor: Option<RuleConfiguration<UseValidAnchor>>,
    #[doc = "Ensures that ARIA properties aria-* are all valid."]
    #[serde(skip_serializing_if = "Option::is_none")]
    pub use_valid_aria_props: Option<RuleFixConfiguration<UseValidAriaProps>>,
    #[doc = "Elements with ARIA roles must use a valid, non-abstract ARIA role."]
    #[serde(skip_serializing_if = "Option::is_none")]
    pub use_valid_aria_role: Option<RuleFixConfiguration<UseValidAriaRole>>,
    #[doc = "Enforce that ARIA state and property values are valid."]
    #[serde(skip_serializing_if = "Option::is_none")]
    pub use_valid_aria_values: Option<RuleConfiguration<UseValidAriaValues>>,
    #[doc = "Ensure that the attribute passed to the lang attribute is a correct ISO language and/or country."]
    #[serde(skip_serializing_if = "Option::is_none")]
    pub use_valid_lang: Option<RuleConfiguration<UseValidLang>>,
}
impl DeserializableValidator for A11y {
    fn validate(
        &mut self,
        _name: &str,
        range: TextRange,
        diagnostics: &mut Vec<DeserializationDiagnostic>,
    ) -> bool {
        if self.recommended == Some(true) && self.all == Some(true) {
            diagnostics . push (DeserializationDiagnostic :: new (markup ! (< Emphasis > "'recommended'" < / Emphasis > " and " < Emphasis > "'all'" < / Emphasis > " can't be both " < Emphasis > "'true'" < / Emphasis > ". You should choose only one of them.")) . with_range (range) . with_note (markup ! ("Biome will fallback to its defaults for this section."))) ;
            return false;
        }
        true
    }
}
impl A11y {
    const GROUP_NAME: &'static str = "a11y";
    pub(crate) const GROUP_RULES: &'static [&'static str] = &[
        "noAccessKey",
        "noAriaHiddenOnFocusable",
        "noAriaUnsupportedElements",
        "noAutofocus",
        "noBlankTarget",
        "noDistractingElements",
        "noHeaderScope",
        "noInteractiveElementToNoninteractiveRole",
        "noNoninteractiveElementToInteractiveRole",
        "noNoninteractiveTabindex",
        "noPositiveTabindex",
        "noRedundantAlt",
        "noRedundantRoles",
        "noSvgWithoutTitle",
        "useAltText",
        "useAnchorContent",
        "useAriaActivedescendantWithTabindex",
        "useAriaPropsForRole",
        "useButtonType",
        "useHeadingContent",
        "useHtmlLang",
        "useIframeTitle",
        "useKeyWithClickEvents",
        "useKeyWithMouseEvents",
        "useMediaCaption",
        "useValidAnchor",
        "useValidAriaProps",
        "useValidAriaRole",
        "useValidAriaValues",
        "useValidLang",
    ];
    const RECOMMENDED_RULES: &'static [&'static str] = &[
        "noAccessKey",
        "noAriaHiddenOnFocusable",
        "noAriaUnsupportedElements",
        "noAutofocus",
        "noBlankTarget",
        "noDistractingElements",
        "noHeaderScope",
        "noInteractiveElementToNoninteractiveRole",
        "noNoninteractiveElementToInteractiveRole",
        "noNoninteractiveTabindex",
        "noPositiveTabindex",
        "noRedundantAlt",
        "noRedundantRoles",
        "noSvgWithoutTitle",
        "useAltText",
        "useAnchorContent",
        "useAriaActivedescendantWithTabindex",
        "useAriaPropsForRole",
        "useButtonType",
        "useHeadingContent",
        "useHtmlLang",
        "useIframeTitle",
        "useKeyWithClickEvents",
        "useKeyWithMouseEvents",
        "useMediaCaption",
        "useValidAnchor",
        "useValidAriaProps",
        "useValidAriaRole",
        "useValidAriaValues",
        "useValidLang",
    ];
    const RECOMMENDED_RULES_AS_FILTERS: &'static [RuleFilter<'static>] = &[
        RuleFilter::Rule(Self::GROUP_NAME, Self::GROUP_RULES[0]),
        RuleFilter::Rule(Self::GROUP_NAME, Self::GROUP_RULES[1]),
        RuleFilter::Rule(Self::GROUP_NAME, Self::GROUP_RULES[2]),
        RuleFilter::Rule(Self::GROUP_NAME, Self::GROUP_RULES[3]),
        RuleFilter::Rule(Self::GROUP_NAME, Self::GROUP_RULES[4]),
        RuleFilter::Rule(Self::GROUP_NAME, Self::GROUP_RULES[5]),
        RuleFilter::Rule(Self::GROUP_NAME, Self::GROUP_RULES[6]),
        RuleFilter::Rule(Self::GROUP_NAME, Self::GROUP_RULES[7]),
        RuleFilter::Rule(Self::GROUP_NAME, Self::GROUP_RULES[8]),
        RuleFilter::Rule(Self::GROUP_NAME, Self::GROUP_RULES[9]),
        RuleFilter::Rule(Self::GROUP_NAME, Self::GROUP_RULES[10]),
        RuleFilter::Rule(Self::GROUP_NAME, Self::GROUP_RULES[11]),
        RuleFilter::Rule(Self::GROUP_NAME, Self::GROUP_RULES[12]),
        RuleFilter::Rule(Self::GROUP_NAME, Self::GROUP_RULES[13]),
        RuleFilter::Rule(Self::GROUP_NAME, Self::GROUP_RULES[14]),
        RuleFilter::Rule(Self::GROUP_NAME, Self::GROUP_RULES[15]),
        RuleFilter::Rule(Self::GROUP_NAME, Self::GROUP_RULES[16]),
        RuleFilter::Rule(Self::GROUP_NAME, Self::GROUP_RULES[17]),
        RuleFilter::Rule(Self::GROUP_NAME, Self::GROUP_RULES[18]),
        RuleFilter::Rule(Self::GROUP_NAME, Self::GROUP_RULES[19]),
        RuleFilter::Rule(Self::GROUP_NAME, Self::GROUP_RULES[20]),
        RuleFilter::Rule(Self::GROUP_NAME, Self::GROUP_RULES[21]),
        RuleFilter::Rule(Self::GROUP_NAME, Self::GROUP_RULES[22]),
        RuleFilter::Rule(Self::GROUP_NAME, Self::GROUP_RULES[23]),
        RuleFilter::Rule(Self::GROUP_NAME, Self::GROUP_RULES[24]),
        RuleFilter::Rule(Self::GROUP_NAME, Self::GROUP_RULES[25]),
        RuleFilter::Rule(Self::GROUP_NAME, Self::GROUP_RULES[26]),
        RuleFilter::Rule(Self::GROUP_NAME, Self::GROUP_RULES[27]),
        RuleFilter::Rule(Self::GROUP_NAME, Self::GROUP_RULES[28]),
        RuleFilter::Rule(Self::GROUP_NAME, Self::GROUP_RULES[29]),
    ];
    const ALL_RULES_AS_FILTERS: &'static [RuleFilter<'static>] = &[
        RuleFilter::Rule(Self::GROUP_NAME, Self::GROUP_RULES[0]),
        RuleFilter::Rule(Self::GROUP_NAME, Self::GROUP_RULES[1]),
        RuleFilter::Rule(Self::GROUP_NAME, Self::GROUP_RULES[2]),
        RuleFilter::Rule(Self::GROUP_NAME, Self::GROUP_RULES[3]),
        RuleFilter::Rule(Self::GROUP_NAME, Self::GROUP_RULES[4]),
        RuleFilter::Rule(Self::GROUP_NAME, Self::GROUP_RULES[5]),
        RuleFilter::Rule(Self::GROUP_NAME, Self::GROUP_RULES[6]),
        RuleFilter::Rule(Self::GROUP_NAME, Self::GROUP_RULES[7]),
        RuleFilter::Rule(Self::GROUP_NAME, Self::GROUP_RULES[8]),
        RuleFilter::Rule(Self::GROUP_NAME, Self::GROUP_RULES[9]),
        RuleFilter::Rule(Self::GROUP_NAME, Self::GROUP_RULES[10]),
        RuleFilter::Rule(Self::GROUP_NAME, Self::GROUP_RULES[11]),
        RuleFilter::Rule(Self::GROUP_NAME, Self::GROUP_RULES[12]),
        RuleFilter::Rule(Self::GROUP_NAME, Self::GROUP_RULES[13]),
        RuleFilter::Rule(Self::GROUP_NAME, Self::GROUP_RULES[14]),
        RuleFilter::Rule(Self::GROUP_NAME, Self::GROUP_RULES[15]),
        RuleFilter::Rule(Self::GROUP_NAME, Self::GROUP_RULES[16]),
        RuleFilter::Rule(Self::GROUP_NAME, Self::GROUP_RULES[17]),
        RuleFilter::Rule(Self::GROUP_NAME, Self::GROUP_RULES[18]),
        RuleFilter::Rule(Self::GROUP_NAME, Self::GROUP_RULES[19]),
        RuleFilter::Rule(Self::GROUP_NAME, Self::GROUP_RULES[20]),
        RuleFilter::Rule(Self::GROUP_NAME, Self::GROUP_RULES[21]),
        RuleFilter::Rule(Self::GROUP_NAME, Self::GROUP_RULES[22]),
        RuleFilter::Rule(Self::GROUP_NAME, Self::GROUP_RULES[23]),
        RuleFilter::Rule(Self::GROUP_NAME, Self::GROUP_RULES[24]),
        RuleFilter::Rule(Self::GROUP_NAME, Self::GROUP_RULES[25]),
        RuleFilter::Rule(Self::GROUP_NAME, Self::GROUP_RULES[26]),
        RuleFilter::Rule(Self::GROUP_NAME, Self::GROUP_RULES[27]),
        RuleFilter::Rule(Self::GROUP_NAME, Self::GROUP_RULES[28]),
        RuleFilter::Rule(Self::GROUP_NAME, Self::GROUP_RULES[29]),
    ];
    #[doc = r" Retrieves the recommended rules"]
    pub(crate) fn is_recommended_true(&self) -> bool {
        matches!(self.recommended, Some(true))
    }
    pub(crate) fn is_recommended_unset(&self) -> bool {
        self.recommended.is_none()
    }
    pub(crate) fn is_all_true(&self) -> bool {
        matches!(self.all, Some(true))
    }
    pub(crate) fn is_all_unset(&self) -> bool {
        self.all.is_none()
    }
    pub(crate) fn get_enabled_rules(&self) -> FxHashSet<RuleFilter<'static>> {
        let mut index_set = FxHashSet::default();
        if let Some(rule) = self.no_access_key.as_ref() {
            if rule.is_enabled() {
                index_set.insert(RuleFilter::Rule(Self::GROUP_NAME, Self::GROUP_RULES[0]));
            }
        }
        if let Some(rule) = self.no_aria_hidden_on_focusable.as_ref() {
            if rule.is_enabled() {
                index_set.insert(RuleFilter::Rule(Self::GROUP_NAME, Self::GROUP_RULES[1]));
            }
        }
        if let Some(rule) = self.no_aria_unsupported_elements.as_ref() {
            if rule.is_enabled() {
                index_set.insert(RuleFilter::Rule(Self::GROUP_NAME, Self::GROUP_RULES[2]));
            }
        }
        if let Some(rule) = self.no_autofocus.as_ref() {
            if rule.is_enabled() {
                index_set.insert(RuleFilter::Rule(Self::GROUP_NAME, Self::GROUP_RULES[3]));
            }
        }
        if let Some(rule) = self.no_blank_target.as_ref() {
            if rule.is_enabled() {
                index_set.insert(RuleFilter::Rule(Self::GROUP_NAME, Self::GROUP_RULES[4]));
            }
        }
        if let Some(rule) = self.no_distracting_elements.as_ref() {
            if rule.is_enabled() {
                index_set.insert(RuleFilter::Rule(Self::GROUP_NAME, Self::GROUP_RULES[5]));
            }
        }
        if let Some(rule) = self.no_header_scope.as_ref() {
            if rule.is_enabled() {
                index_set.insert(RuleFilter::Rule(Self::GROUP_NAME, Self::GROUP_RULES[6]));
            }
        }
        if let Some(rule) = self.no_interactive_element_to_noninteractive_role.as_ref() {
            if rule.is_enabled() {
                index_set.insert(RuleFilter::Rule(Self::GROUP_NAME, Self::GROUP_RULES[7]));
            }
        }
        if let Some(rule) = self.no_noninteractive_element_to_interactive_role.as_ref() {
            if rule.is_enabled() {
                index_set.insert(RuleFilter::Rule(Self::GROUP_NAME, Self::GROUP_RULES[8]));
            }
        }
        if let Some(rule) = self.no_noninteractive_tabindex.as_ref() {
            if rule.is_enabled() {
                index_set.insert(RuleFilter::Rule(Self::GROUP_NAME, Self::GROUP_RULES[9]));
            }
        }
        if let Some(rule) = self.no_positive_tabindex.as_ref() {
            if rule.is_enabled() {
                index_set.insert(RuleFilter::Rule(Self::GROUP_NAME, Self::GROUP_RULES[10]));
            }
        }
        if let Some(rule) = self.no_redundant_alt.as_ref() {
            if rule.is_enabled() {
                index_set.insert(RuleFilter::Rule(Self::GROUP_NAME, Self::GROUP_RULES[11]));
            }
        }
        if let Some(rule) = self.no_redundant_roles.as_ref() {
            if rule.is_enabled() {
                index_set.insert(RuleFilter::Rule(Self::GROUP_NAME, Self::GROUP_RULES[12]));
            }
        }
        if let Some(rule) = self.no_svg_without_title.as_ref() {
            if rule.is_enabled() {
                index_set.insert(RuleFilter::Rule(Self::GROUP_NAME, Self::GROUP_RULES[13]));
            }
        }
        if let Some(rule) = self.use_alt_text.as_ref() {
            if rule.is_enabled() {
                index_set.insert(RuleFilter::Rule(Self::GROUP_NAME, Self::GROUP_RULES[14]));
            }
        }
        if let Some(rule) = self.use_anchor_content.as_ref() {
            if rule.is_enabled() {
                index_set.insert(RuleFilter::Rule(Self::GROUP_NAME, Self::GROUP_RULES[15]));
            }
        }
        if let Some(rule) = self.use_aria_activedescendant_with_tabindex.as_ref() {
            if rule.is_enabled() {
                index_set.insert(RuleFilter::Rule(Self::GROUP_NAME, Self::GROUP_RULES[16]));
            }
        }
        if let Some(rule) = self.use_aria_props_for_role.as_ref() {
            if rule.is_enabled() {
                index_set.insert(RuleFilter::Rule(Self::GROUP_NAME, Self::GROUP_RULES[17]));
            }
        }
        if let Some(rule) = self.use_button_type.as_ref() {
            if rule.is_enabled() {
                index_set.insert(RuleFilter::Rule(Self::GROUP_NAME, Self::GROUP_RULES[18]));
            }
        }
        if let Some(rule) = self.use_heading_content.as_ref() {
            if rule.is_enabled() {
                index_set.insert(RuleFilter::Rule(Self::GROUP_NAME, Self::GROUP_RULES[19]));
            }
        }
        if let Some(rule) = self.use_html_lang.as_ref() {
            if rule.is_enabled() {
                index_set.insert(RuleFilter::Rule(Self::GROUP_NAME, Self::GROUP_RULES[20]));
            }
        }
        if let Some(rule) = self.use_iframe_title.as_ref() {
            if rule.is_enabled() {
                index_set.insert(RuleFilter::Rule(Self::GROUP_NAME, Self::GROUP_RULES[21]));
            }
        }
        if let Some(rule) = self.use_key_with_click_events.as_ref() {
            if rule.is_enabled() {
                index_set.insert(RuleFilter::Rule(Self::GROUP_NAME, Self::GROUP_RULES[22]));
            }
        }
        if let Some(rule) = self.use_key_with_mouse_events.as_ref() {
            if rule.is_enabled() {
                index_set.insert(RuleFilter::Rule(Self::GROUP_NAME, Self::GROUP_RULES[23]));
            }
        }
        if let Some(rule) = self.use_media_caption.as_ref() {
            if rule.is_enabled() {
                index_set.insert(RuleFilter::Rule(Self::GROUP_NAME, Self::GROUP_RULES[24]));
            }
        }
        if let Some(rule) = self.use_valid_anchor.as_ref() {
            if rule.is_enabled() {
                index_set.insert(RuleFilter::Rule(Self::GROUP_NAME, Self::GROUP_RULES[25]));
            }
        }
        if let Some(rule) = self.use_valid_aria_props.as_ref() {
            if rule.is_enabled() {
                index_set.insert(RuleFilter::Rule(Self::GROUP_NAME, Self::GROUP_RULES[26]));
            }
        }
        if let Some(rule) = self.use_valid_aria_role.as_ref() {
            if rule.is_enabled() {
                index_set.insert(RuleFilter::Rule(Self::GROUP_NAME, Self::GROUP_RULES[27]));
            }
        }
        if let Some(rule) = self.use_valid_aria_values.as_ref() {
            if rule.is_enabled() {
                index_set.insert(RuleFilter::Rule(Self::GROUP_NAME, Self::GROUP_RULES[28]));
            }
        }
        if let Some(rule) = self.use_valid_lang.as_ref() {
            if rule.is_enabled() {
                index_set.insert(RuleFilter::Rule(Self::GROUP_NAME, Self::GROUP_RULES[29]));
            }
        }
        index_set
    }
    pub(crate) fn get_disabled_rules(&self) -> FxHashSet<RuleFilter<'static>> {
        let mut index_set = FxHashSet::default();
        if let Some(rule) = self.no_access_key.as_ref() {
            if rule.is_disabled() {
                index_set.insert(RuleFilter::Rule(Self::GROUP_NAME, Self::GROUP_RULES[0]));
            }
        }
        if let Some(rule) = self.no_aria_hidden_on_focusable.as_ref() {
            if rule.is_disabled() {
                index_set.insert(RuleFilter::Rule(Self::GROUP_NAME, Self::GROUP_RULES[1]));
            }
        }
        if let Some(rule) = self.no_aria_unsupported_elements.as_ref() {
            if rule.is_disabled() {
                index_set.insert(RuleFilter::Rule(Self::GROUP_NAME, Self::GROUP_RULES[2]));
            }
        }
        if let Some(rule) = self.no_autofocus.as_ref() {
            if rule.is_disabled() {
                index_set.insert(RuleFilter::Rule(Self::GROUP_NAME, Self::GROUP_RULES[3]));
            }
        }
        if let Some(rule) = self.no_blank_target.as_ref() {
            if rule.is_disabled() {
                index_set.insert(RuleFilter::Rule(Self::GROUP_NAME, Self::GROUP_RULES[4]));
            }
        }
        if let Some(rule) = self.no_distracting_elements.as_ref() {
            if rule.is_disabled() {
                index_set.insert(RuleFilter::Rule(Self::GROUP_NAME, Self::GROUP_RULES[5]));
            }
        }
        if let Some(rule) = self.no_header_scope.as_ref() {
            if rule.is_disabled() {
                index_set.insert(RuleFilter::Rule(Self::GROUP_NAME, Self::GROUP_RULES[6]));
            }
        }
        if let Some(rule) = self.no_interactive_element_to_noninteractive_role.as_ref() {
            if rule.is_disabled() {
                index_set.insert(RuleFilter::Rule(Self::GROUP_NAME, Self::GROUP_RULES[7]));
            }
        }
        if let Some(rule) = self.no_noninteractive_element_to_interactive_role.as_ref() {
            if rule.is_disabled() {
                index_set.insert(RuleFilter::Rule(Self::GROUP_NAME, Self::GROUP_RULES[8]));
            }
        }
        if let Some(rule) = self.no_noninteractive_tabindex.as_ref() {
            if rule.is_disabled() {
                index_set.insert(RuleFilter::Rule(Self::GROUP_NAME, Self::GROUP_RULES[9]));
            }
        }
        if let Some(rule) = self.no_positive_tabindex.as_ref() {
            if rule.is_disabled() {
                index_set.insert(RuleFilter::Rule(Self::GROUP_NAME, Self::GROUP_RULES[10]));
            }
        }
        if let Some(rule) = self.no_redundant_alt.as_ref() {
            if rule.is_disabled() {
                index_set.insert(RuleFilter::Rule(Self::GROUP_NAME, Self::GROUP_RULES[11]));
            }
        }
        if let Some(rule) = self.no_redundant_roles.as_ref() {
            if rule.is_disabled() {
                index_set.insert(RuleFilter::Rule(Self::GROUP_NAME, Self::GROUP_RULES[12]));
            }
        }
        if let Some(rule) = self.no_svg_without_title.as_ref() {
            if rule.is_disabled() {
                index_set.insert(RuleFilter::Rule(Self::GROUP_NAME, Self::GROUP_RULES[13]));
            }
        }
        if let Some(rule) = self.use_alt_text.as_ref() {
            if rule.is_disabled() {
                index_set.insert(RuleFilter::Rule(Self::GROUP_NAME, Self::GROUP_RULES[14]));
            }
        }
        if let Some(rule) = self.use_anchor_content.as_ref() {
            if rule.is_disabled() {
                index_set.insert(RuleFilter::Rule(Self::GROUP_NAME, Self::GROUP_RULES[15]));
            }
        }
        if let Some(rule) = self.use_aria_activedescendant_with_tabindex.as_ref() {
            if rule.is_disabled() {
                index_set.insert(RuleFilter::Rule(Self::GROUP_NAME, Self::GROUP_RULES[16]));
            }
        }
        if let Some(rule) = self.use_aria_props_for_role.as_ref() {
            if rule.is_disabled() {
                index_set.insert(RuleFilter::Rule(Self::GROUP_NAME, Self::GROUP_RULES[17]));
            }
        }
        if let Some(rule) = self.use_button_type.as_ref() {
            if rule.is_disabled() {
                index_set.insert(RuleFilter::Rule(Self::GROUP_NAME, Self::GROUP_RULES[18]));
            }
        }
        if let Some(rule) = self.use_heading_content.as_ref() {
            if rule.is_disabled() {
                index_set.insert(RuleFilter::Rule(Self::GROUP_NAME, Self::GROUP_RULES[19]));
            }
        }
        if let Some(rule) = self.use_html_lang.as_ref() {
            if rule.is_disabled() {
                index_set.insert(RuleFilter::Rule(Self::GROUP_NAME, Self::GROUP_RULES[20]));
            }
        }
        if let Some(rule) = self.use_iframe_title.as_ref() {
            if rule.is_disabled() {
                index_set.insert(RuleFilter::Rule(Self::GROUP_NAME, Self::GROUP_RULES[21]));
            }
        }
        if let Some(rule) = self.use_key_with_click_events.as_ref() {
            if rule.is_disabled() {
                index_set.insert(RuleFilter::Rule(Self::GROUP_NAME, Self::GROUP_RULES[22]));
            }
        }
        if let Some(rule) = self.use_key_with_mouse_events.as_ref() {
            if rule.is_disabled() {
                index_set.insert(RuleFilter::Rule(Self::GROUP_NAME, Self::GROUP_RULES[23]));
            }
        }
        if let Some(rule) = self.use_media_caption.as_ref() {
            if rule.is_disabled() {
                index_set.insert(RuleFilter::Rule(Self::GROUP_NAME, Self::GROUP_RULES[24]));
            }
        }
        if let Some(rule) = self.use_valid_anchor.as_ref() {
            if rule.is_disabled() {
                index_set.insert(RuleFilter::Rule(Self::GROUP_NAME, Self::GROUP_RULES[25]));
            }
        }
        if let Some(rule) = self.use_valid_aria_props.as_ref() {
            if rule.is_disabled() {
                index_set.insert(RuleFilter::Rule(Self::GROUP_NAME, Self::GROUP_RULES[26]));
            }
        }
        if let Some(rule) = self.use_valid_aria_role.as_ref() {
            if rule.is_disabled() {
                index_set.insert(RuleFilter::Rule(Self::GROUP_NAME, Self::GROUP_RULES[27]));
            }
        }
        if let Some(rule) = self.use_valid_aria_values.as_ref() {
            if rule.is_disabled() {
                index_set.insert(RuleFilter::Rule(Self::GROUP_NAME, Self::GROUP_RULES[28]));
            }
        }
        if let Some(rule) = self.use_valid_lang.as_ref() {
            if rule.is_disabled() {
                index_set.insert(RuleFilter::Rule(Self::GROUP_NAME, Self::GROUP_RULES[29]));
            }
        }
        index_set
    }
    #[doc = r" Checks if, given a rule name, matches one of the rules contained in this category"]
    pub(crate) fn has_rule(rule_name: &str) -> Option<&'static str> {
        Some(Self::GROUP_RULES[Self::GROUP_RULES.binary_search(&rule_name).ok()?])
    }
    #[doc = r" Checks if, given a rule name, it is marked as recommended"]
    pub(crate) fn is_recommended_rule(rule_name: &str) -> bool {
        Self::RECOMMENDED_RULES.contains(&rule_name)
    }
    pub(crate) fn recommended_rules_as_filters() -> &'static [RuleFilter<'static>] {
        Self::RECOMMENDED_RULES_AS_FILTERS
    }
    pub(crate) fn all_rules_as_filters() -> &'static [RuleFilter<'static>] {
        Self::ALL_RULES_AS_FILTERS
    }
    #[doc = r" Select preset rules"]
    pub(crate) fn collect_preset_rules(
        &self,
        parent_is_all: bool,
        parent_is_recommended: bool,
        enabled_rules: &mut FxHashSet<RuleFilter<'static>>,
    ) {
        if self.is_all_true() || self.is_all_unset() && parent_is_all {
            enabled_rules.extend(Self::all_rules_as_filters());
        } else if self.is_recommended_true()
            || self.is_recommended_unset() && self.is_all_unset() && parent_is_recommended
        {
            enabled_rules.extend(Self::recommended_rules_as_filters());
        }
    }
    pub(crate) fn get_rule_configuration(
        &self,
        rule_name: &str,
    ) -> Option<(RulePlainConfiguration, Option<RuleOptions>)> {
        match rule_name {
            "noAccessKey" => self
                .no_access_key
                .as_ref()
                .map(|conf| (conf.level(), conf.get_options())),
            "noAriaHiddenOnFocusable" => self
                .no_aria_hidden_on_focusable
                .as_ref()
                .map(|conf| (conf.level(), conf.get_options())),
            "noAriaUnsupportedElements" => self
                .no_aria_unsupported_elements
                .as_ref()
                .map(|conf| (conf.level(), conf.get_options())),
            "noAutofocus" => self
                .no_autofocus
                .as_ref()
                .map(|conf| (conf.level(), conf.get_options())),
            "noBlankTarget" => self
                .no_blank_target
                .as_ref()
                .map(|conf| (conf.level(), conf.get_options())),
            "noDistractingElements" => self
                .no_distracting_elements
                .as_ref()
                .map(|conf| (conf.level(), conf.get_options())),
            "noHeaderScope" => self
                .no_header_scope
                .as_ref()
                .map(|conf| (conf.level(), conf.get_options())),
            "noInteractiveElementToNoninteractiveRole" => self
                .no_interactive_element_to_noninteractive_role
                .as_ref()
                .map(|conf| (conf.level(), conf.get_options())),
            "noNoninteractiveElementToInteractiveRole" => self
                .no_noninteractive_element_to_interactive_role
                .as_ref()
                .map(|conf| (conf.level(), conf.get_options())),
            "noNoninteractiveTabindex" => self
                .no_noninteractive_tabindex
                .as_ref()
                .map(|conf| (conf.level(), conf.get_options())),
            "noPositiveTabindex" => self
                .no_positive_tabindex
                .as_ref()
                .map(|conf| (conf.level(), conf.get_options())),
            "noRedundantAlt" => self
                .no_redundant_alt
                .as_ref()
                .map(|conf| (conf.level(), conf.get_options())),
            "noRedundantRoles" => self
                .no_redundant_roles
                .as_ref()
                .map(|conf| (conf.level(), conf.get_options())),
            "noSvgWithoutTitle" => self
                .no_svg_without_title
                .as_ref()
                .map(|conf| (conf.level(), conf.get_options())),
            "useAltText" => self
                .use_alt_text
                .as_ref()
                .map(|conf| (conf.level(), conf.get_options())),
            "useAnchorContent" => self
                .use_anchor_content
                .as_ref()
                .map(|conf| (conf.level(), conf.get_options())),
            "useAriaActivedescendantWithTabindex" => self
                .use_aria_activedescendant_with_tabindex
                .as_ref()
                .map(|conf| (conf.level(), conf.get_options())),
            "useAriaPropsForRole" => self
                .use_aria_props_for_role
                .as_ref()
                .map(|conf| (conf.level(), conf.get_options())),
            "useButtonType" => self
                .use_button_type
                .as_ref()
                .map(|conf| (conf.level(), conf.get_options())),
            "useHeadingContent" => self
                .use_heading_content
                .as_ref()
                .map(|conf| (conf.level(), conf.get_options())),
            "useHtmlLang" => self
                .use_html_lang
                .as_ref()
                .map(|conf| (conf.level(), conf.get_options())),
            "useIframeTitle" => self
                .use_iframe_title
                .as_ref()
                .map(|conf| (conf.level(), conf.get_options())),
            "useKeyWithClickEvents" => self
                .use_key_with_click_events
                .as_ref()
                .map(|conf| (conf.level(), conf.get_options())),
            "useKeyWithMouseEvents" => self
                .use_key_with_mouse_events
                .as_ref()
                .map(|conf| (conf.level(), conf.get_options())),
            "useMediaCaption" => self
                .use_media_caption
                .as_ref()
                .map(|conf| (conf.level(), conf.get_options())),
            "useValidAnchor" => self
                .use_valid_anchor
                .as_ref()
                .map(|conf| (conf.level(), conf.get_options())),
            "useValidAriaProps" => self
                .use_valid_aria_props
                .as_ref()
                .map(|conf| (conf.level(), conf.get_options())),
            "useValidAriaRole" => self
                .use_valid_aria_role
                .as_ref()
                .map(|conf| (conf.level(), conf.get_options())),
            "useValidAriaValues" => self
                .use_valid_aria_values
                .as_ref()
                .map(|conf| (conf.level(), conf.get_options())),
            "useValidLang" => self
                .use_valid_lang
                .as_ref()
                .map(|conf| (conf.level(), conf.get_options())),
            _ => None,
        }
    }
}
#[derive(Clone, Debug, Default, Deserialize, Deserializable, Eq, Merge, PartialEq, Serialize)]
#[deserializable(with_validator)]
#[cfg_attr(feature = "schema", derive(JsonSchema))]
#[serde(rename_all = "camelCase", default, deny_unknown_fields)]
#[doc = r" A list of rules that belong to this group"]
pub struct Complexity {
    #[doc = r" It enables the recommended rules for this group"]
    #[serde(skip_serializing_if = "Option::is_none")]
    pub recommended: Option<bool>,
    #[doc = r" It enables ALL rules for this group."]
    #[serde(skip_serializing_if = "Option::is_none")]
    pub all: Option<bool>,
    #[doc = "Disallow primitive type aliases and misleading types."]
    #[serde(skip_serializing_if = "Option::is_none")]
    pub no_banned_types: Option<RuleFixConfiguration<NoBannedTypes>>,
    #[doc = "Disallow empty type parameters in type aliases and interfaces."]
    #[serde(skip_serializing_if = "Option::is_none")]
    pub no_empty_type_parameters: Option<RuleConfiguration<NoEmptyTypeParameters>>,
    #[doc = "Disallow functions that exceed a given Cognitive Complexity score."]
    #[serde(skip_serializing_if = "Option::is_none")]
    pub no_excessive_cognitive_complexity:
        Option<RuleConfiguration<NoExcessiveCognitiveComplexity>>,
    #[doc = "This rule enforces a maximum depth to nested describe() in test files."]
    #[serde(skip_serializing_if = "Option::is_none")]
    pub no_excessive_nested_test_suites: Option<RuleConfiguration<NoExcessiveNestedTestSuites>>,
    #[doc = "Disallow unnecessary boolean casts"]
    #[serde(skip_serializing_if = "Option::is_none")]
    pub no_extra_boolean_cast: Option<RuleFixConfiguration<NoExtraBooleanCast>>,
    #[doc = "Prefer for...of statement instead of Array.forEach."]
    #[serde(skip_serializing_if = "Option::is_none")]
    pub no_for_each: Option<RuleConfiguration<NoForEach>>,
    #[doc = "Disallow unclear usage of consecutive space characters in regular expression literals"]
    #[serde(skip_serializing_if = "Option::is_none")]
    pub no_multiple_spaces_in_regular_expression_literals:
        Option<RuleFixConfiguration<NoMultipleSpacesInRegularExpressionLiterals>>,
    #[doc = "This rule reports when a class has no non-static members, such as for a class used exclusively as a static namespace."]
    #[serde(skip_serializing_if = "Option::is_none")]
    pub no_static_only_class: Option<RuleConfiguration<NoStaticOnlyClass>>,
    #[doc = "Disallow this and super in static contexts."]
    #[serde(skip_serializing_if = "Option::is_none")]
    pub no_this_in_static: Option<RuleFixConfiguration<NoThisInStatic>>,
    #[doc = "Disallow unnecessary catch clauses."]
    #[serde(skip_serializing_if = "Option::is_none")]
    pub no_useless_catch: Option<RuleConfiguration<NoUselessCatch>>,
    #[doc = "Disallow unnecessary constructors."]
    #[serde(skip_serializing_if = "Option::is_none")]
    pub no_useless_constructor: Option<RuleFixConfiguration<NoUselessConstructor>>,
    #[doc = "Disallow empty exports that don't change anything in a module file."]
    #[serde(skip_serializing_if = "Option::is_none")]
    pub no_useless_empty_export: Option<RuleFixConfiguration<NoUselessEmptyExport>>,
    #[doc = "Disallow unnecessary fragments"]
    #[serde(skip_serializing_if = "Option::is_none")]
    pub no_useless_fragments: Option<RuleFixConfiguration<NoUselessFragments>>,
    #[doc = "Disallow unnecessary labels."]
    #[serde(skip_serializing_if = "Option::is_none")]
    pub no_useless_label: Option<RuleFixConfiguration<NoUselessLabel>>,
    #[doc = "Disallow unnecessary nested block statements."]
    #[serde(skip_serializing_if = "Option::is_none")]
    pub no_useless_lone_block_statements:
        Option<RuleFixConfiguration<NoUselessLoneBlockStatements>>,
    #[doc = "Disallow renaming import, export, and destructured assignments to the same name."]
    #[serde(skip_serializing_if = "Option::is_none")]
    pub no_useless_rename: Option<RuleFixConfiguration<NoUselessRename>>,
    #[doc = "Disallow useless case in switch statements."]
    #[serde(skip_serializing_if = "Option::is_none")]
    pub no_useless_switch_case: Option<RuleFixConfiguration<NoUselessSwitchCase>>,
    #[doc = "Disallow ternary operators when simpler alternatives exist."]
    #[serde(skip_serializing_if = "Option::is_none")]
    pub no_useless_ternary: Option<RuleFixConfiguration<NoUselessTernary>>,
    #[doc = "Disallow useless this aliasing."]
    #[serde(skip_serializing_if = "Option::is_none")]
    pub no_useless_this_alias: Option<RuleFixConfiguration<NoUselessThisAlias>>,
    #[doc = "Disallow using any or unknown as type constraint."]
    #[serde(skip_serializing_if = "Option::is_none")]
    pub no_useless_type_constraint: Option<RuleFixConfiguration<NoUselessTypeConstraint>>,
    #[doc = "Disallow the use of void operators, which is not a familiar operator."]
    #[serde(skip_serializing_if = "Option::is_none")]
    pub no_void: Option<RuleConfiguration<NoVoid>>,
    #[doc = "Disallow with statements in non-strict contexts."]
    #[serde(skip_serializing_if = "Option::is_none")]
    pub no_with: Option<RuleConfiguration<NoWith>>,
    #[doc = "Use arrow functions over function expressions."]
    #[serde(skip_serializing_if = "Option::is_none")]
    pub use_arrow_function: Option<RuleFixConfiguration<UseArrowFunction>>,
    #[doc = "Promotes the use of .flatMap() when map().flat() are used together."]
    #[serde(skip_serializing_if = "Option::is_none")]
    pub use_flat_map: Option<RuleFixConfiguration<UseFlatMap>>,
    #[doc = "Enforce the usage of a literal access to properties over computed property access."]
    #[serde(skip_serializing_if = "Option::is_none")]
    pub use_literal_keys: Option<RuleFixConfiguration<UseLiteralKeys>>,
    #[doc = "Enforce using concise optional chain instead of chained logical expressions."]
    #[serde(skip_serializing_if = "Option::is_none")]
    pub use_optional_chain: Option<RuleFixConfiguration<UseOptionalChain>>,
    #[doc = "Enforce the use of the regular expression literals instead of the RegExp constructor if possible."]
    #[serde(skip_serializing_if = "Option::is_none")]
    pub use_regex_literals: Option<RuleFixConfiguration<UseRegexLiterals>>,
    #[doc = "Disallow number literal object member names which are not base10 or uses underscore as separator"]
    #[serde(skip_serializing_if = "Option::is_none")]
    pub use_simple_number_keys: Option<RuleFixConfiguration<UseSimpleNumberKeys>>,
    #[doc = "Discard redundant terms from logical expressions."]
    #[serde(skip_serializing_if = "Option::is_none")]
    pub use_simplified_logic_expression: Option<RuleFixConfiguration<UseSimplifiedLogicExpression>>,
}
impl DeserializableValidator for Complexity {
    fn validate(
        &mut self,
        _name: &str,
        range: TextRange,
        diagnostics: &mut Vec<DeserializationDiagnostic>,
    ) -> bool {
        if self.recommended == Some(true) && self.all == Some(true) {
            diagnostics . push (DeserializationDiagnostic :: new (markup ! (< Emphasis > "'recommended'" < / Emphasis > " and " < Emphasis > "'all'" < / Emphasis > " can't be both " < Emphasis > "'true'" < / Emphasis > ". You should choose only one of them.")) . with_range (range) . with_note (markup ! ("Biome will fallback to its defaults for this section."))) ;
            return false;
        }
        true
    }
}
impl Complexity {
    const GROUP_NAME: &'static str = "complexity";
    pub(crate) const GROUP_RULES: &'static [&'static str] = &[
        "noBannedTypes",
        "noEmptyTypeParameters",
        "noExcessiveCognitiveComplexity",
        "noExcessiveNestedTestSuites",
        "noExtraBooleanCast",
        "noForEach",
        "noMultipleSpacesInRegularExpressionLiterals",
        "noStaticOnlyClass",
        "noThisInStatic",
        "noUselessCatch",
        "noUselessConstructor",
        "noUselessEmptyExport",
        "noUselessFragments",
        "noUselessLabel",
        "noUselessLoneBlockStatements",
        "noUselessRename",
        "noUselessSwitchCase",
        "noUselessTernary",
        "noUselessThisAlias",
        "noUselessTypeConstraint",
        "noVoid",
        "noWith",
        "useArrowFunction",
        "useFlatMap",
        "useLiteralKeys",
        "useOptionalChain",
        "useRegexLiterals",
        "useSimpleNumberKeys",
        "useSimplifiedLogicExpression",
    ];
    const RECOMMENDED_RULES: &'static [&'static str] = &[
        "noBannedTypes",
        "noEmptyTypeParameters",
        "noExcessiveNestedTestSuites",
        "noExtraBooleanCast",
        "noForEach",
        "noMultipleSpacesInRegularExpressionLiterals",
        "noStaticOnlyClass",
        "noThisInStatic",
        "noUselessCatch",
        "noUselessConstructor",
        "noUselessEmptyExport",
        "noUselessFragments",
        "noUselessLabel",
        "noUselessLoneBlockStatements",
        "noUselessRename",
        "noUselessSwitchCase",
        "noUselessTernary",
        "noUselessThisAlias",
        "noUselessTypeConstraint",
        "noWith",
        "useArrowFunction",
        "useFlatMap",
        "useLiteralKeys",
        "useOptionalChain",
        "useRegexLiterals",
        "useSimpleNumberKeys",
    ];
    const RECOMMENDED_RULES_AS_FILTERS: &'static [RuleFilter<'static>] = &[
        RuleFilter::Rule(Self::GROUP_NAME, Self::GROUP_RULES[0]),
        RuleFilter::Rule(Self::GROUP_NAME, Self::GROUP_RULES[1]),
        RuleFilter::Rule(Self::GROUP_NAME, Self::GROUP_RULES[3]),
        RuleFilter::Rule(Self::GROUP_NAME, Self::GROUP_RULES[4]),
        RuleFilter::Rule(Self::GROUP_NAME, Self::GROUP_RULES[5]),
        RuleFilter::Rule(Self::GROUP_NAME, Self::GROUP_RULES[6]),
        RuleFilter::Rule(Self::GROUP_NAME, Self::GROUP_RULES[7]),
        RuleFilter::Rule(Self::GROUP_NAME, Self::GROUP_RULES[8]),
        RuleFilter::Rule(Self::GROUP_NAME, Self::GROUP_RULES[9]),
        RuleFilter::Rule(Self::GROUP_NAME, Self::GROUP_RULES[10]),
        RuleFilter::Rule(Self::GROUP_NAME, Self::GROUP_RULES[11]),
        RuleFilter::Rule(Self::GROUP_NAME, Self::GROUP_RULES[12]),
        RuleFilter::Rule(Self::GROUP_NAME, Self::GROUP_RULES[13]),
        RuleFilter::Rule(Self::GROUP_NAME, Self::GROUP_RULES[14]),
        RuleFilter::Rule(Self::GROUP_NAME, Self::GROUP_RULES[15]),
        RuleFilter::Rule(Self::GROUP_NAME, Self::GROUP_RULES[16]),
        RuleFilter::Rule(Self::GROUP_NAME, Self::GROUP_RULES[17]),
        RuleFilter::Rule(Self::GROUP_NAME, Self::GROUP_RULES[18]),
        RuleFilter::Rule(Self::GROUP_NAME, Self::GROUP_RULES[19]),
        RuleFilter::Rule(Self::GROUP_NAME, Self::GROUP_RULES[21]),
        RuleFilter::Rule(Self::GROUP_NAME, Self::GROUP_RULES[22]),
        RuleFilter::Rule(Self::GROUP_NAME, Self::GROUP_RULES[23]),
        RuleFilter::Rule(Self::GROUP_NAME, Self::GROUP_RULES[24]),
        RuleFilter::Rule(Self::GROUP_NAME, Self::GROUP_RULES[25]),
        RuleFilter::Rule(Self::GROUP_NAME, Self::GROUP_RULES[26]),
        RuleFilter::Rule(Self::GROUP_NAME, Self::GROUP_RULES[27]),
    ];
    const ALL_RULES_AS_FILTERS: &'static [RuleFilter<'static>] = &[
        RuleFilter::Rule(Self::GROUP_NAME, Self::GROUP_RULES[0]),
        RuleFilter::Rule(Self::GROUP_NAME, Self::GROUP_RULES[1]),
        RuleFilter::Rule(Self::GROUP_NAME, Self::GROUP_RULES[2]),
        RuleFilter::Rule(Self::GROUP_NAME, Self::GROUP_RULES[3]),
        RuleFilter::Rule(Self::GROUP_NAME, Self::GROUP_RULES[4]),
        RuleFilter::Rule(Self::GROUP_NAME, Self::GROUP_RULES[5]),
        RuleFilter::Rule(Self::GROUP_NAME, Self::GROUP_RULES[6]),
        RuleFilter::Rule(Self::GROUP_NAME, Self::GROUP_RULES[7]),
        RuleFilter::Rule(Self::GROUP_NAME, Self::GROUP_RULES[8]),
        RuleFilter::Rule(Self::GROUP_NAME, Self::GROUP_RULES[9]),
        RuleFilter::Rule(Self::GROUP_NAME, Self::GROUP_RULES[10]),
        RuleFilter::Rule(Self::GROUP_NAME, Self::GROUP_RULES[11]),
        RuleFilter::Rule(Self::GROUP_NAME, Self::GROUP_RULES[12]),
        RuleFilter::Rule(Self::GROUP_NAME, Self::GROUP_RULES[13]),
        RuleFilter::Rule(Self::GROUP_NAME, Self::GROUP_RULES[14]),
        RuleFilter::Rule(Self::GROUP_NAME, Self::GROUP_RULES[15]),
        RuleFilter::Rule(Self::GROUP_NAME, Self::GROUP_RULES[16]),
        RuleFilter::Rule(Self::GROUP_NAME, Self::GROUP_RULES[17]),
        RuleFilter::Rule(Self::GROUP_NAME, Self::GROUP_RULES[18]),
        RuleFilter::Rule(Self::GROUP_NAME, Self::GROUP_RULES[19]),
        RuleFilter::Rule(Self::GROUP_NAME, Self::GROUP_RULES[20]),
        RuleFilter::Rule(Self::GROUP_NAME, Self::GROUP_RULES[21]),
        RuleFilter::Rule(Self::GROUP_NAME, Self::GROUP_RULES[22]),
        RuleFilter::Rule(Self::GROUP_NAME, Self::GROUP_RULES[23]),
        RuleFilter::Rule(Self::GROUP_NAME, Self::GROUP_RULES[24]),
        RuleFilter::Rule(Self::GROUP_NAME, Self::GROUP_RULES[25]),
        RuleFilter::Rule(Self::GROUP_NAME, Self::GROUP_RULES[26]),
        RuleFilter::Rule(Self::GROUP_NAME, Self::GROUP_RULES[27]),
        RuleFilter::Rule(Self::GROUP_NAME, Self::GROUP_RULES[28]),
    ];
    #[doc = r" Retrieves the recommended rules"]
    pub(crate) fn is_recommended_true(&self) -> bool {
        matches!(self.recommended, Some(true))
    }
    pub(crate) fn is_recommended_unset(&self) -> bool {
        self.recommended.is_none()
    }
    pub(crate) fn is_all_true(&self) -> bool {
        matches!(self.all, Some(true))
    }
    pub(crate) fn is_all_unset(&self) -> bool {
        self.all.is_none()
    }
    pub(crate) fn get_enabled_rules(&self) -> FxHashSet<RuleFilter<'static>> {
        let mut index_set = FxHashSet::default();
        if let Some(rule) = self.no_banned_types.as_ref() {
            if rule.is_enabled() {
                index_set.insert(RuleFilter::Rule(Self::GROUP_NAME, Self::GROUP_RULES[0]));
            }
        }
        if let Some(rule) = self.no_empty_type_parameters.as_ref() {
            if rule.is_enabled() {
                index_set.insert(RuleFilter::Rule(Self::GROUP_NAME, Self::GROUP_RULES[1]));
            }
        }
        if let Some(rule) = self.no_excessive_cognitive_complexity.as_ref() {
            if rule.is_enabled() {
                index_set.insert(RuleFilter::Rule(Self::GROUP_NAME, Self::GROUP_RULES[2]));
            }
        }
        if let Some(rule) = self.no_excessive_nested_test_suites.as_ref() {
            if rule.is_enabled() {
                index_set.insert(RuleFilter::Rule(Self::GROUP_NAME, Self::GROUP_RULES[3]));
            }
        }
        if let Some(rule) = self.no_extra_boolean_cast.as_ref() {
            if rule.is_enabled() {
                index_set.insert(RuleFilter::Rule(Self::GROUP_NAME, Self::GROUP_RULES[4]));
            }
        }
        if let Some(rule) = self.no_for_each.as_ref() {
            if rule.is_enabled() {
                index_set.insert(RuleFilter::Rule(Self::GROUP_NAME, Self::GROUP_RULES[5]));
            }
        }
        if let Some(rule) = self
            .no_multiple_spaces_in_regular_expression_literals
            .as_ref()
        {
            if rule.is_enabled() {
                index_set.insert(RuleFilter::Rule(Self::GROUP_NAME, Self::GROUP_RULES[6]));
            }
        }
        if let Some(rule) = self.no_static_only_class.as_ref() {
            if rule.is_enabled() {
                index_set.insert(RuleFilter::Rule(Self::GROUP_NAME, Self::GROUP_RULES[7]));
            }
        }
        if let Some(rule) = self.no_this_in_static.as_ref() {
            if rule.is_enabled() {
                index_set.insert(RuleFilter::Rule(Self::GROUP_NAME, Self::GROUP_RULES[8]));
            }
        }
        if let Some(rule) = self.no_useless_catch.as_ref() {
            if rule.is_enabled() {
                index_set.insert(RuleFilter::Rule(Self::GROUP_NAME, Self::GROUP_RULES[9]));
            }
        }
        if let Some(rule) = self.no_useless_constructor.as_ref() {
            if rule.is_enabled() {
                index_set.insert(RuleFilter::Rule(Self::GROUP_NAME, Self::GROUP_RULES[10]));
            }
        }
        if let Some(rule) = self.no_useless_empty_export.as_ref() {
            if rule.is_enabled() {
                index_set.insert(RuleFilter::Rule(Self::GROUP_NAME, Self::GROUP_RULES[11]));
            }
        }
        if let Some(rule) = self.no_useless_fragments.as_ref() {
            if rule.is_enabled() {
                index_set.insert(RuleFilter::Rule(Self::GROUP_NAME, Self::GROUP_RULES[12]));
            }
        }
        if let Some(rule) = self.no_useless_label.as_ref() {
            if rule.is_enabled() {
                index_set.insert(RuleFilter::Rule(Self::GROUP_NAME, Self::GROUP_RULES[13]));
            }
        }
        if let Some(rule) = self.no_useless_lone_block_statements.as_ref() {
            if rule.is_enabled() {
                index_set.insert(RuleFilter::Rule(Self::GROUP_NAME, Self::GROUP_RULES[14]));
            }
        }
        if let Some(rule) = self.no_useless_rename.as_ref() {
            if rule.is_enabled() {
                index_set.insert(RuleFilter::Rule(Self::GROUP_NAME, Self::GROUP_RULES[15]));
            }
        }
        if let Some(rule) = self.no_useless_switch_case.as_ref() {
            if rule.is_enabled() {
                index_set.insert(RuleFilter::Rule(Self::GROUP_NAME, Self::GROUP_RULES[16]));
            }
        }
        if let Some(rule) = self.no_useless_ternary.as_ref() {
            if rule.is_enabled() {
                index_set.insert(RuleFilter::Rule(Self::GROUP_NAME, Self::GROUP_RULES[17]));
            }
        }
        if let Some(rule) = self.no_useless_this_alias.as_ref() {
            if rule.is_enabled() {
                index_set.insert(RuleFilter::Rule(Self::GROUP_NAME, Self::GROUP_RULES[18]));
            }
        }
        if let Some(rule) = self.no_useless_type_constraint.as_ref() {
            if rule.is_enabled() {
                index_set.insert(RuleFilter::Rule(Self::GROUP_NAME, Self::GROUP_RULES[19]));
            }
        }
        if let Some(rule) = self.no_void.as_ref() {
            if rule.is_enabled() {
                index_set.insert(RuleFilter::Rule(Self::GROUP_NAME, Self::GROUP_RULES[20]));
            }
        }
        if let Some(rule) = self.no_with.as_ref() {
            if rule.is_enabled() {
                index_set.insert(RuleFilter::Rule(Self::GROUP_NAME, Self::GROUP_RULES[21]));
            }
        }
        if let Some(rule) = self.use_arrow_function.as_ref() {
            if rule.is_enabled() {
                index_set.insert(RuleFilter::Rule(Self::GROUP_NAME, Self::GROUP_RULES[22]));
            }
        }
        if let Some(rule) = self.use_flat_map.as_ref() {
            if rule.is_enabled() {
                index_set.insert(RuleFilter::Rule(Self::GROUP_NAME, Self::GROUP_RULES[23]));
            }
        }
        if let Some(rule) = self.use_literal_keys.as_ref() {
            if rule.is_enabled() {
                index_set.insert(RuleFilter::Rule(Self::GROUP_NAME, Self::GROUP_RULES[24]));
            }
        }
        if let Some(rule) = self.use_optional_chain.as_ref() {
            if rule.is_enabled() {
                index_set.insert(RuleFilter::Rule(Self::GROUP_NAME, Self::GROUP_RULES[25]));
            }
        }
        if let Some(rule) = self.use_regex_literals.as_ref() {
            if rule.is_enabled() {
                index_set.insert(RuleFilter::Rule(Self::GROUP_NAME, Self::GROUP_RULES[26]));
            }
        }
        if let Some(rule) = self.use_simple_number_keys.as_ref() {
            if rule.is_enabled() {
                index_set.insert(RuleFilter::Rule(Self::GROUP_NAME, Self::GROUP_RULES[27]));
            }
        }
        if let Some(rule) = self.use_simplified_logic_expression.as_ref() {
            if rule.is_enabled() {
                index_set.insert(RuleFilter::Rule(Self::GROUP_NAME, Self::GROUP_RULES[28]));
            }
        }
        index_set
    }
    pub(crate) fn get_disabled_rules(&self) -> FxHashSet<RuleFilter<'static>> {
        let mut index_set = FxHashSet::default();
        if let Some(rule) = self.no_banned_types.as_ref() {
            if rule.is_disabled() {
                index_set.insert(RuleFilter::Rule(Self::GROUP_NAME, Self::GROUP_RULES[0]));
            }
        }
        if let Some(rule) = self.no_empty_type_parameters.as_ref() {
            if rule.is_disabled() {
                index_set.insert(RuleFilter::Rule(Self::GROUP_NAME, Self::GROUP_RULES[1]));
            }
        }
        if let Some(rule) = self.no_excessive_cognitive_complexity.as_ref() {
            if rule.is_disabled() {
                index_set.insert(RuleFilter::Rule(Self::GROUP_NAME, Self::GROUP_RULES[2]));
            }
        }
        if let Some(rule) = self.no_excessive_nested_test_suites.as_ref() {
            if rule.is_disabled() {
                index_set.insert(RuleFilter::Rule(Self::GROUP_NAME, Self::GROUP_RULES[3]));
            }
        }
        if let Some(rule) = self.no_extra_boolean_cast.as_ref() {
            if rule.is_disabled() {
                index_set.insert(RuleFilter::Rule(Self::GROUP_NAME, Self::GROUP_RULES[4]));
            }
        }
        if let Some(rule) = self.no_for_each.as_ref() {
            if rule.is_disabled() {
                index_set.insert(RuleFilter::Rule(Self::GROUP_NAME, Self::GROUP_RULES[5]));
            }
        }
        if let Some(rule) = self
            .no_multiple_spaces_in_regular_expression_literals
            .as_ref()
        {
            if rule.is_disabled() {
                index_set.insert(RuleFilter::Rule(Self::GROUP_NAME, Self::GROUP_RULES[6]));
            }
        }
        if let Some(rule) = self.no_static_only_class.as_ref() {
            if rule.is_disabled() {
                index_set.insert(RuleFilter::Rule(Self::GROUP_NAME, Self::GROUP_RULES[7]));
            }
        }
        if let Some(rule) = self.no_this_in_static.as_ref() {
            if rule.is_disabled() {
                index_set.insert(RuleFilter::Rule(Self::GROUP_NAME, Self::GROUP_RULES[8]));
            }
        }
        if let Some(rule) = self.no_useless_catch.as_ref() {
            if rule.is_disabled() {
                index_set.insert(RuleFilter::Rule(Self::GROUP_NAME, Self::GROUP_RULES[9]));
            }
        }
        if let Some(rule) = self.no_useless_constructor.as_ref() {
            if rule.is_disabled() {
                index_set.insert(RuleFilter::Rule(Self::GROUP_NAME, Self::GROUP_RULES[10]));
            }
        }
        if let Some(rule) = self.no_useless_empty_export.as_ref() {
            if rule.is_disabled() {
                index_set.insert(RuleFilter::Rule(Self::GROUP_NAME, Self::GROUP_RULES[11]));
            }
        }
        if let Some(rule) = self.no_useless_fragments.as_ref() {
            if rule.is_disabled() {
                index_set.insert(RuleFilter::Rule(Self::GROUP_NAME, Self::GROUP_RULES[12]));
            }
        }
        if let Some(rule) = self.no_useless_label.as_ref() {
            if rule.is_disabled() {
                index_set.insert(RuleFilter::Rule(Self::GROUP_NAME, Self::GROUP_RULES[13]));
            }
        }
        if let Some(rule) = self.no_useless_lone_block_statements.as_ref() {
            if rule.is_disabled() {
                index_set.insert(RuleFilter::Rule(Self::GROUP_NAME, Self::GROUP_RULES[14]));
            }
        }
        if let Some(rule) = self.no_useless_rename.as_ref() {
            if rule.is_disabled() {
                index_set.insert(RuleFilter::Rule(Self::GROUP_NAME, Self::GROUP_RULES[15]));
            }
        }
        if let Some(rule) = self.no_useless_switch_case.as_ref() {
            if rule.is_disabled() {
                index_set.insert(RuleFilter::Rule(Self::GROUP_NAME, Self::GROUP_RULES[16]));
            }
        }
        if let Some(rule) = self.no_useless_ternary.as_ref() {
            if rule.is_disabled() {
                index_set.insert(RuleFilter::Rule(Self::GROUP_NAME, Self::GROUP_RULES[17]));
            }
        }
        if let Some(rule) = self.no_useless_this_alias.as_ref() {
            if rule.is_disabled() {
                index_set.insert(RuleFilter::Rule(Self::GROUP_NAME, Self::GROUP_RULES[18]));
            }
        }
        if let Some(rule) = self.no_useless_type_constraint.as_ref() {
            if rule.is_disabled() {
                index_set.insert(RuleFilter::Rule(Self::GROUP_NAME, Self::GROUP_RULES[19]));
            }
        }
        if let Some(rule) = self.no_void.as_ref() {
            if rule.is_disabled() {
                index_set.insert(RuleFilter::Rule(Self::GROUP_NAME, Self::GROUP_RULES[20]));
            }
        }
        if let Some(rule) = self.no_with.as_ref() {
            if rule.is_disabled() {
                index_set.insert(RuleFilter::Rule(Self::GROUP_NAME, Self::GROUP_RULES[21]));
            }
        }
        if let Some(rule) = self.use_arrow_function.as_ref() {
            if rule.is_disabled() {
                index_set.insert(RuleFilter::Rule(Self::GROUP_NAME, Self::GROUP_RULES[22]));
            }
        }
        if let Some(rule) = self.use_flat_map.as_ref() {
            if rule.is_disabled() {
                index_set.insert(RuleFilter::Rule(Self::GROUP_NAME, Self::GROUP_RULES[23]));
            }
        }
        if let Some(rule) = self.use_literal_keys.as_ref() {
            if rule.is_disabled() {
                index_set.insert(RuleFilter::Rule(Self::GROUP_NAME, Self::GROUP_RULES[24]));
            }
        }
        if let Some(rule) = self.use_optional_chain.as_ref() {
            if rule.is_disabled() {
                index_set.insert(RuleFilter::Rule(Self::GROUP_NAME, Self::GROUP_RULES[25]));
            }
        }
        if let Some(rule) = self.use_regex_literals.as_ref() {
            if rule.is_disabled() {
                index_set.insert(RuleFilter::Rule(Self::GROUP_NAME, Self::GROUP_RULES[26]));
            }
        }
        if let Some(rule) = self.use_simple_number_keys.as_ref() {
            if rule.is_disabled() {
                index_set.insert(RuleFilter::Rule(Self::GROUP_NAME, Self::GROUP_RULES[27]));
            }
        }
        if let Some(rule) = self.use_simplified_logic_expression.as_ref() {
            if rule.is_disabled() {
                index_set.insert(RuleFilter::Rule(Self::GROUP_NAME, Self::GROUP_RULES[28]));
            }
        }
        index_set
    }
    #[doc = r" Checks if, given a rule name, matches one of the rules contained in this category"]
    pub(crate) fn has_rule(rule_name: &str) -> Option<&'static str> {
        Some(Self::GROUP_RULES[Self::GROUP_RULES.binary_search(&rule_name).ok()?])
    }
    #[doc = r" Checks if, given a rule name, it is marked as recommended"]
    pub(crate) fn is_recommended_rule(rule_name: &str) -> bool {
        Self::RECOMMENDED_RULES.contains(&rule_name)
    }
    pub(crate) fn recommended_rules_as_filters() -> &'static [RuleFilter<'static>] {
        Self::RECOMMENDED_RULES_AS_FILTERS
    }
    pub(crate) fn all_rules_as_filters() -> &'static [RuleFilter<'static>] {
        Self::ALL_RULES_AS_FILTERS
    }
    #[doc = r" Select preset rules"]
    pub(crate) fn collect_preset_rules(
        &self,
        parent_is_all: bool,
        parent_is_recommended: bool,
        enabled_rules: &mut FxHashSet<RuleFilter<'static>>,
    ) {
        if self.is_all_true() || self.is_all_unset() && parent_is_all {
            enabled_rules.extend(Self::all_rules_as_filters());
        } else if self.is_recommended_true()
            || self.is_recommended_unset() && self.is_all_unset() && parent_is_recommended
        {
            enabled_rules.extend(Self::recommended_rules_as_filters());
        }
    }
    pub(crate) fn get_rule_configuration(
        &self,
        rule_name: &str,
    ) -> Option<(RulePlainConfiguration, Option<RuleOptions>)> {
        match rule_name {
            "noBannedTypes" => self
                .no_banned_types
                .as_ref()
                .map(|conf| (conf.level(), conf.get_options())),
            "noEmptyTypeParameters" => self
                .no_empty_type_parameters
                .as_ref()
                .map(|conf| (conf.level(), conf.get_options())),
            "noExcessiveCognitiveComplexity" => self
                .no_excessive_cognitive_complexity
                .as_ref()
                .map(|conf| (conf.level(), conf.get_options())),
            "noExcessiveNestedTestSuites" => self
                .no_excessive_nested_test_suites
                .as_ref()
                .map(|conf| (conf.level(), conf.get_options())),
            "noExtraBooleanCast" => self
                .no_extra_boolean_cast
                .as_ref()
                .map(|conf| (conf.level(), conf.get_options())),
            "noForEach" => self
                .no_for_each
                .as_ref()
                .map(|conf| (conf.level(), conf.get_options())),
            "noMultipleSpacesInRegularExpressionLiterals" => self
                .no_multiple_spaces_in_regular_expression_literals
                .as_ref()
                .map(|conf| (conf.level(), conf.get_options())),
            "noStaticOnlyClass" => self
                .no_static_only_class
                .as_ref()
                .map(|conf| (conf.level(), conf.get_options())),
            "noThisInStatic" => self
                .no_this_in_static
                .as_ref()
                .map(|conf| (conf.level(), conf.get_options())),
            "noUselessCatch" => self
                .no_useless_catch
                .as_ref()
                .map(|conf| (conf.level(), conf.get_options())),
            "noUselessConstructor" => self
                .no_useless_constructor
                .as_ref()
                .map(|conf| (conf.level(), conf.get_options())),
            "noUselessEmptyExport" => self
                .no_useless_empty_export
                .as_ref()
                .map(|conf| (conf.level(), conf.get_options())),
            "noUselessFragments" => self
                .no_useless_fragments
                .as_ref()
                .map(|conf| (conf.level(), conf.get_options())),
            "noUselessLabel" => self
                .no_useless_label
                .as_ref()
                .map(|conf| (conf.level(), conf.get_options())),
            "noUselessLoneBlockStatements" => self
                .no_useless_lone_block_statements
                .as_ref()
                .map(|conf| (conf.level(), conf.get_options())),
            "noUselessRename" => self
                .no_useless_rename
                .as_ref()
                .map(|conf| (conf.level(), conf.get_options())),
            "noUselessSwitchCase" => self
                .no_useless_switch_case
                .as_ref()
                .map(|conf| (conf.level(), conf.get_options())),
            "noUselessTernary" => self
                .no_useless_ternary
                .as_ref()
                .map(|conf| (conf.level(), conf.get_options())),
            "noUselessThisAlias" => self
                .no_useless_this_alias
                .as_ref()
                .map(|conf| (conf.level(), conf.get_options())),
            "noUselessTypeConstraint" => self
                .no_useless_type_constraint
                .as_ref()
                .map(|conf| (conf.level(), conf.get_options())),
            "noVoid" => self
                .no_void
                .as_ref()
                .map(|conf| (conf.level(), conf.get_options())),
            "noWith" => self
                .no_with
                .as_ref()
                .map(|conf| (conf.level(), conf.get_options())),
            "useArrowFunction" => self
                .use_arrow_function
                .as_ref()
                .map(|conf| (conf.level(), conf.get_options())),
            "useFlatMap" => self
                .use_flat_map
                .as_ref()
                .map(|conf| (conf.level(), conf.get_options())),
            "useLiteralKeys" => self
                .use_literal_keys
                .as_ref()
                .map(|conf| (conf.level(), conf.get_options())),
            "useOptionalChain" => self
                .use_optional_chain
                .as_ref()
                .map(|conf| (conf.level(), conf.get_options())),
            "useRegexLiterals" => self
                .use_regex_literals
                .as_ref()
                .map(|conf| (conf.level(), conf.get_options())),
            "useSimpleNumberKeys" => self
                .use_simple_number_keys
                .as_ref()
                .map(|conf| (conf.level(), conf.get_options())),
            "useSimplifiedLogicExpression" => self
                .use_simplified_logic_expression
                .as_ref()
                .map(|conf| (conf.level(), conf.get_options())),
            _ => None,
        }
    }
}
#[derive(Clone, Debug, Default, Deserialize, Deserializable, Eq, Merge, PartialEq, Serialize)]
#[deserializable(with_validator)]
#[cfg_attr(feature = "schema", derive(JsonSchema))]
#[serde(rename_all = "camelCase", default, deny_unknown_fields)]
#[doc = r" A list of rules that belong to this group"]
pub struct Correctness {
    #[doc = r" It enables the recommended rules for this group"]
    #[serde(skip_serializing_if = "Option::is_none")]
    pub recommended: Option<bool>,
    #[doc = r" It enables ALL rules for this group."]
    #[serde(skip_serializing_if = "Option::is_none")]
    pub all: Option<bool>,
    #[doc = "Prevent passing of children as props."]
    #[serde(skip_serializing_if = "Option::is_none")]
    pub no_children_prop: Option<RuleConfiguration<NoChildrenProp>>,
    #[doc = "Prevents from having const variables being re-assigned."]
    #[serde(skip_serializing_if = "Option::is_none")]
    pub no_const_assign: Option<RuleFixConfiguration<NoConstAssign>>,
    #[doc = "Disallow constant expressions in conditions"]
    #[serde(skip_serializing_if = "Option::is_none")]
    pub no_constant_condition: Option<RuleConfiguration<NoConstantCondition>>,
    #[doc = "Disallow the use of Math.min and Math.max to clamp a value where the result itself is constant."]
    #[serde(skip_serializing_if = "Option::is_none")]
    pub no_constant_math_min_max_clamp: Option<RuleFixConfiguration<NoConstantMathMinMaxClamp>>,
    #[doc = "Disallow returning a value from a constructor."]
    #[serde(skip_serializing_if = "Option::is_none")]
    pub no_constructor_return: Option<RuleConfiguration<NoConstructorReturn>>,
    #[doc = "Disallow empty character classes in regular expression literals."]
    #[serde(skip_serializing_if = "Option::is_none")]
    pub no_empty_character_class_in_regex: Option<RuleConfiguration<NoEmptyCharacterClassInRegex>>,
    #[doc = "Disallows empty destructuring patterns."]
    #[serde(skip_serializing_if = "Option::is_none")]
    pub no_empty_pattern: Option<RuleConfiguration<NoEmptyPattern>>,
    #[doc = "Disallow to use unnecessary callback on flatMap."]
    #[serde(skip_serializing_if = "Option::is_none")]
    pub no_flat_map_identity: Option<RuleFixConfiguration<NoFlatMapIdentity>>,
    #[doc = "Disallow calling global object properties as functions"]
    #[serde(skip_serializing_if = "Option::is_none")]
    pub no_global_object_calls: Option<RuleConfiguration<NoGlobalObjectCalls>>,
    #[doc = "Disallow function and var declarations that are accessible outside their block."]
    #[serde(skip_serializing_if = "Option::is_none")]
    pub no_inner_declarations: Option<RuleConfiguration<NoInnerDeclarations>>,
    #[doc = "Prevents the incorrect use of super() inside classes. It also checks whether a call super() is missing from classes that extends other constructors."]
    #[serde(skip_serializing_if = "Option::is_none")]
    pub no_invalid_constructor_super: Option<RuleConfiguration<NoInvalidConstructorSuper>>,
    #[doc = "Disallow new operators with global non-constructor functions."]
    #[serde(skip_serializing_if = "Option::is_none")]
    pub no_invalid_new_builtin: Option<RuleFixConfiguration<NoInvalidNewBuiltin>>,
    #[doc = "Disallow the use of variables and function parameters before their declaration"]
    #[serde(skip_serializing_if = "Option::is_none")]
    pub no_invalid_use_before_declaration: Option<RuleConfiguration<NoInvalidUseBeforeDeclaration>>,
    #[doc = "Disallow new operators with the Symbol object."]
    #[serde(skip_serializing_if = "Option::is_none")]
    pub no_new_symbol: Option<RuleFixConfiguration<NoNewSymbol>>,
    #[doc = "Forbid the use of Node.js builtin modules."]
    #[serde(skip_serializing_if = "Option::is_none")]
    pub no_nodejs_modules: Option<RuleConfiguration<NoNodejsModules>>,
    #[doc = "Disallow \\8 and \\9 escape sequences in string literals."]
    #[serde(skip_serializing_if = "Option::is_none")]
    pub no_nonoctal_decimal_escape: Option<RuleFixConfiguration<NoNonoctalDecimalEscape>>,
    #[doc = "Disallow literal numbers that lose precision"]
    #[serde(skip_serializing_if = "Option::is_none")]
    pub no_precision_loss: Option<RuleConfiguration<NoPrecisionLoss>>,
    #[doc = "Prevent the usage of the return value of React.render."]
    #[serde(skip_serializing_if = "Option::is_none")]
    pub no_render_return_value: Option<RuleConfiguration<NoRenderReturnValue>>,
    #[doc = "Disallow assignments where both sides are exactly the same."]
    #[serde(skip_serializing_if = "Option::is_none")]
    pub no_self_assign: Option<RuleConfiguration<NoSelfAssign>>,
    #[doc = "Disallow returning a value from a setter"]
    #[serde(skip_serializing_if = "Option::is_none")]
    pub no_setter_return: Option<RuleConfiguration<NoSetterReturn>>,
    #[doc = "Disallow comparison of expressions modifying the string case with non-compliant value."]
    #[serde(skip_serializing_if = "Option::is_none")]
    pub no_string_case_mismatch: Option<RuleFixConfiguration<NoStringCaseMismatch>>,
    #[doc = "Disallow lexical declarations in switch clauses."]
    #[serde(skip_serializing_if = "Option::is_none")]
    pub no_switch_declarations: Option<RuleFixConfiguration<NoSwitchDeclarations>>,
    #[doc = "Prevents the usage of variables that haven't been declared inside the document."]
    #[serde(skip_serializing_if = "Option::is_none")]
    pub no_undeclared_variables: Option<RuleConfiguration<NoUndeclaredVariables>>,
    #[doc = "Avoid using unnecessary continue."]
    #[serde(skip_serializing_if = "Option::is_none")]
    pub no_unnecessary_continue: Option<RuleFixConfiguration<NoUnnecessaryContinue>>,
    #[doc = "Disallow unreachable code"]
    #[serde(skip_serializing_if = "Option::is_none")]
    pub no_unreachable: Option<RuleConfiguration<NoUnreachable>>,
    #[doc = "Ensures the super() constructor is called exactly once on every code  path in a class constructor before this is accessed if the class has a superclass"]
    #[serde(skip_serializing_if = "Option::is_none")]
    pub no_unreachable_super: Option<RuleConfiguration<NoUnreachableSuper>>,
    #[doc = "Disallow control flow statements in finally blocks."]
    #[serde(skip_serializing_if = "Option::is_none")]
    pub no_unsafe_finally: Option<RuleConfiguration<NoUnsafeFinally>>,
    #[doc = "Disallow the use of optional chaining in contexts where the undefined value is not allowed."]
    #[serde(skip_serializing_if = "Option::is_none")]
    pub no_unsafe_optional_chaining: Option<RuleConfiguration<NoUnsafeOptionalChaining>>,
    #[doc = "Disallow unused imports."]
    #[serde(skip_serializing_if = "Option::is_none")]
    pub no_unused_imports: Option<RuleFixConfiguration<NoUnusedImports>>,
    #[doc = "Disallow unused labels."]
    #[serde(skip_serializing_if = "Option::is_none")]
    pub no_unused_labels: Option<RuleFixConfiguration<NoUnusedLabels>>,
    #[doc = "Disallow unused private class members"]
    #[serde(skip_serializing_if = "Option::is_none")]
    pub no_unused_private_class_members: Option<RuleFixConfiguration<NoUnusedPrivateClassMembers>>,
    #[doc = "Disallow unused variables."]
    #[serde(skip_serializing_if = "Option::is_none")]
    pub no_unused_variables: Option<RuleFixConfiguration<NoUnusedVariables>>,
    #[doc = "This rules prevents void elements (AKA self-closing elements) from having children."]
    #[serde(skip_serializing_if = "Option::is_none")]
    pub no_void_elements_with_children: Option<RuleFixConfiguration<NoVoidElementsWithChildren>>,
    #[doc = "Disallow returning a value from a function with the return type 'void'"]
    #[serde(skip_serializing_if = "Option::is_none")]
    pub no_void_type_return: Option<RuleConfiguration<NoVoidTypeReturn>>,
    #[doc = "Disallow Array constructors."]
    #[serde(skip_serializing_if = "Option::is_none")]
    pub use_array_literals: Option<RuleFixConfiguration<UseArrayLiterals>>,
    #[doc = "Enforce all dependencies are correctly specified in a React hook."]
    #[serde(skip_serializing_if = "Option::is_none")]
    pub use_exhaustive_dependencies: Option<RuleConfiguration<UseExhaustiveDependencies>>,
    #[doc = "Enforce that all React hooks are being called from the Top Level component functions."]
    #[serde(skip_serializing_if = "Option::is_none")]
    pub use_hook_at_top_level: Option<RuleConfiguration<UseHookAtTopLevel>>,
    #[doc = "Require calls to isNaN() when checking for NaN."]
    #[serde(skip_serializing_if = "Option::is_none")]
    pub use_is_nan: Option<RuleFixConfiguration<UseIsNan>>,
    #[doc = "Disallow missing key props in iterators/collection literals."]
    #[serde(skip_serializing_if = "Option::is_none")]
    pub use_jsx_key_in_iterable: Option<RuleConfiguration<UseJsxKeyInIterable>>,
    #[doc = "Enforce \"for\" loop update clause moving the counter in the right direction."]
    #[serde(skip_serializing_if = "Option::is_none")]
    pub use_valid_for_direction: Option<RuleConfiguration<UseValidForDirection>>,
    #[doc = "Require generator functions to contain yield."]
    #[serde(skip_serializing_if = "Option::is_none")]
    pub use_yield: Option<RuleConfiguration<UseYield>>,
}
impl DeserializableValidator for Correctness {
    fn validate(
        &mut self,
        _name: &str,
        range: TextRange,
        diagnostics: &mut Vec<DeserializationDiagnostic>,
    ) -> bool {
        if self.recommended == Some(true) && self.all == Some(true) {
            diagnostics . push (DeserializationDiagnostic :: new (markup ! (< Emphasis > "'recommended'" < / Emphasis > " and " < Emphasis > "'all'" < / Emphasis > " can't be both " < Emphasis > "'true'" < / Emphasis > ". You should choose only one of them.")) . with_range (range) . with_note (markup ! ("Biome will fallback to its defaults for this section."))) ;
            return false;
        }
        true
    }
}
impl Correctness {
    const GROUP_NAME: &'static str = "correctness";
    pub(crate) const GROUP_RULES: &'static [&'static str] = &[
        "noChildrenProp",
        "noConstAssign",
        "noConstantCondition",
        "noConstantMathMinMaxClamp",
        "noConstructorReturn",
        "noEmptyCharacterClassInRegex",
        "noEmptyPattern",
        "noFlatMapIdentity",
        "noGlobalObjectCalls",
        "noInnerDeclarations",
        "noInvalidConstructorSuper",
        "noInvalidNewBuiltin",
        "noInvalidUseBeforeDeclaration",
        "noNewSymbol",
        "noNodejsModules",
        "noNonoctalDecimalEscape",
        "noPrecisionLoss",
        "noRenderReturnValue",
        "noSelfAssign",
        "noSetterReturn",
        "noStringCaseMismatch",
        "noSwitchDeclarations",
        "noUndeclaredVariables",
        "noUnnecessaryContinue",
        "noUnreachable",
        "noUnreachableSuper",
        "noUnsafeFinally",
        "noUnsafeOptionalChaining",
        "noUnusedImports",
        "noUnusedLabels",
        "noUnusedPrivateClassMembers",
        "noUnusedVariables",
        "noVoidElementsWithChildren",
        "noVoidTypeReturn",
        "useArrayLiterals",
        "useExhaustiveDependencies",
        "useHookAtTopLevel",
        "useIsNan",
        "useJsxKeyInIterable",
        "useValidForDirection",
        "useYield",
    ];
    const RECOMMENDED_RULES: &'static [&'static str] = &[
        "noChildrenProp",
        "noConstAssign",
        "noConstantCondition",
        "noConstructorReturn",
        "noEmptyCharacterClassInRegex",
        "noEmptyPattern",
        "noFlatMapIdentity",
        "noGlobalObjectCalls",
        "noInnerDeclarations",
        "noInvalidConstructorSuper",
        "noInvalidNewBuiltin",
        "noInvalidUseBeforeDeclaration",
        "noNonoctalDecimalEscape",
        "noPrecisionLoss",
        "noRenderReturnValue",
        "noSelfAssign",
        "noSetterReturn",
        "noStringCaseMismatch",
        "noSwitchDeclarations",
        "noUnnecessaryContinue",
        "noUnreachable",
        "noUnreachableSuper",
        "noUnsafeFinally",
        "noUnsafeOptionalChaining",
        "noUnusedLabels",
        "noVoidElementsWithChildren",
        "noVoidTypeReturn",
        "useExhaustiveDependencies",
        "useIsNan",
        "useJsxKeyInIterable",
        "useValidForDirection",
        "useYield",
    ];
    const RECOMMENDED_RULES_AS_FILTERS: &'static [RuleFilter<'static>] = &[
        RuleFilter::Rule(Self::GROUP_NAME, Self::GROUP_RULES[0]),
        RuleFilter::Rule(Self::GROUP_NAME, Self::GROUP_RULES[1]),
        RuleFilter::Rule(Self::GROUP_NAME, Self::GROUP_RULES[2]),
        RuleFilter::Rule(Self::GROUP_NAME, Self::GROUP_RULES[4]),
        RuleFilter::Rule(Self::GROUP_NAME, Self::GROUP_RULES[5]),
        RuleFilter::Rule(Self::GROUP_NAME, Self::GROUP_RULES[6]),
        RuleFilter::Rule(Self::GROUP_NAME, Self::GROUP_RULES[7]),
        RuleFilter::Rule(Self::GROUP_NAME, Self::GROUP_RULES[8]),
        RuleFilter::Rule(Self::GROUP_NAME, Self::GROUP_RULES[9]),
        RuleFilter::Rule(Self::GROUP_NAME, Self::GROUP_RULES[10]),
        RuleFilter::Rule(Self::GROUP_NAME, Self::GROUP_RULES[11]),
        RuleFilter::Rule(Self::GROUP_NAME, Self::GROUP_RULES[12]),
        RuleFilter::Rule(Self::GROUP_NAME, Self::GROUP_RULES[15]),
        RuleFilter::Rule(Self::GROUP_NAME, Self::GROUP_RULES[16]),
        RuleFilter::Rule(Self::GROUP_NAME, Self::GROUP_RULES[17]),
        RuleFilter::Rule(Self::GROUP_NAME, Self::GROUP_RULES[18]),
        RuleFilter::Rule(Self::GROUP_NAME, Self::GROUP_RULES[19]),
        RuleFilter::Rule(Self::GROUP_NAME, Self::GROUP_RULES[20]),
        RuleFilter::Rule(Self::GROUP_NAME, Self::GROUP_RULES[21]),
        RuleFilter::Rule(Self::GROUP_NAME, Self::GROUP_RULES[23]),
        RuleFilter::Rule(Self::GROUP_NAME, Self::GROUP_RULES[24]),
        RuleFilter::Rule(Self::GROUP_NAME, Self::GROUP_RULES[25]),
        RuleFilter::Rule(Self::GROUP_NAME, Self::GROUP_RULES[26]),
        RuleFilter::Rule(Self::GROUP_NAME, Self::GROUP_RULES[27]),
        RuleFilter::Rule(Self::GROUP_NAME, Self::GROUP_RULES[29]),
        RuleFilter::Rule(Self::GROUP_NAME, Self::GROUP_RULES[32]),
        RuleFilter::Rule(Self::GROUP_NAME, Self::GROUP_RULES[33]),
        RuleFilter::Rule(Self::GROUP_NAME, Self::GROUP_RULES[35]),
        RuleFilter::Rule(Self::GROUP_NAME, Self::GROUP_RULES[37]),
        RuleFilter::Rule(Self::GROUP_NAME, Self::GROUP_RULES[38]),
        RuleFilter::Rule(Self::GROUP_NAME, Self::GROUP_RULES[39]),
        RuleFilter::Rule(Self::GROUP_NAME, Self::GROUP_RULES[40]),
    ];
    const ALL_RULES_AS_FILTERS: &'static [RuleFilter<'static>] = &[
        RuleFilter::Rule(Self::GROUP_NAME, Self::GROUP_RULES[0]),
        RuleFilter::Rule(Self::GROUP_NAME, Self::GROUP_RULES[1]),
        RuleFilter::Rule(Self::GROUP_NAME, Self::GROUP_RULES[2]),
        RuleFilter::Rule(Self::GROUP_NAME, Self::GROUP_RULES[3]),
        RuleFilter::Rule(Self::GROUP_NAME, Self::GROUP_RULES[4]),
        RuleFilter::Rule(Self::GROUP_NAME, Self::GROUP_RULES[5]),
        RuleFilter::Rule(Self::GROUP_NAME, Self::GROUP_RULES[6]),
        RuleFilter::Rule(Self::GROUP_NAME, Self::GROUP_RULES[7]),
        RuleFilter::Rule(Self::GROUP_NAME, Self::GROUP_RULES[8]),
        RuleFilter::Rule(Self::GROUP_NAME, Self::GROUP_RULES[9]),
        RuleFilter::Rule(Self::GROUP_NAME, Self::GROUP_RULES[10]),
        RuleFilter::Rule(Self::GROUP_NAME, Self::GROUP_RULES[11]),
        RuleFilter::Rule(Self::GROUP_NAME, Self::GROUP_RULES[12]),
        RuleFilter::Rule(Self::GROUP_NAME, Self::GROUP_RULES[13]),
        RuleFilter::Rule(Self::GROUP_NAME, Self::GROUP_RULES[14]),
        RuleFilter::Rule(Self::GROUP_NAME, Self::GROUP_RULES[15]),
        RuleFilter::Rule(Self::GROUP_NAME, Self::GROUP_RULES[16]),
        RuleFilter::Rule(Self::GROUP_NAME, Self::GROUP_RULES[17]),
        RuleFilter::Rule(Self::GROUP_NAME, Self::GROUP_RULES[18]),
        RuleFilter::Rule(Self::GROUP_NAME, Self::GROUP_RULES[19]),
        RuleFilter::Rule(Self::GROUP_NAME, Self::GROUP_RULES[20]),
        RuleFilter::Rule(Self::GROUP_NAME, Self::GROUP_RULES[21]),
        RuleFilter::Rule(Self::GROUP_NAME, Self::GROUP_RULES[22]),
        RuleFilter::Rule(Self::GROUP_NAME, Self::GROUP_RULES[23]),
        RuleFilter::Rule(Self::GROUP_NAME, Self::GROUP_RULES[24]),
        RuleFilter::Rule(Self::GROUP_NAME, Self::GROUP_RULES[25]),
        RuleFilter::Rule(Self::GROUP_NAME, Self::GROUP_RULES[26]),
        RuleFilter::Rule(Self::GROUP_NAME, Self::GROUP_RULES[27]),
        RuleFilter::Rule(Self::GROUP_NAME, Self::GROUP_RULES[28]),
        RuleFilter::Rule(Self::GROUP_NAME, Self::GROUP_RULES[29]),
        RuleFilter::Rule(Self::GROUP_NAME, Self::GROUP_RULES[30]),
        RuleFilter::Rule(Self::GROUP_NAME, Self::GROUP_RULES[31]),
        RuleFilter::Rule(Self::GROUP_NAME, Self::GROUP_RULES[32]),
        RuleFilter::Rule(Self::GROUP_NAME, Self::GROUP_RULES[33]),
        RuleFilter::Rule(Self::GROUP_NAME, Self::GROUP_RULES[34]),
        RuleFilter::Rule(Self::GROUP_NAME, Self::GROUP_RULES[35]),
        RuleFilter::Rule(Self::GROUP_NAME, Self::GROUP_RULES[36]),
        RuleFilter::Rule(Self::GROUP_NAME, Self::GROUP_RULES[37]),
        RuleFilter::Rule(Self::GROUP_NAME, Self::GROUP_RULES[38]),
        RuleFilter::Rule(Self::GROUP_NAME, Self::GROUP_RULES[39]),
        RuleFilter::Rule(Self::GROUP_NAME, Self::GROUP_RULES[40]),
    ];
    #[doc = r" Retrieves the recommended rules"]
    pub(crate) fn is_recommended_true(&self) -> bool {
        matches!(self.recommended, Some(true))
    }
    pub(crate) fn is_recommended_unset(&self) -> bool {
        self.recommended.is_none()
    }
    pub(crate) fn is_all_true(&self) -> bool {
        matches!(self.all, Some(true))
    }
    pub(crate) fn is_all_unset(&self) -> bool {
        self.all.is_none()
    }
    pub(crate) fn get_enabled_rules(&self) -> FxHashSet<RuleFilter<'static>> {
        let mut index_set = FxHashSet::default();
        if let Some(rule) = self.no_children_prop.as_ref() {
            if rule.is_enabled() {
                index_set.insert(RuleFilter::Rule(Self::GROUP_NAME, Self::GROUP_RULES[0]));
            }
        }
        if let Some(rule) = self.no_const_assign.as_ref() {
            if rule.is_enabled() {
                index_set.insert(RuleFilter::Rule(Self::GROUP_NAME, Self::GROUP_RULES[1]));
            }
        }
        if let Some(rule) = self.no_constant_condition.as_ref() {
            if rule.is_enabled() {
                index_set.insert(RuleFilter::Rule(Self::GROUP_NAME, Self::GROUP_RULES[2]));
            }
        }
        if let Some(rule) = self.no_constant_math_min_max_clamp.as_ref() {
            if rule.is_enabled() {
                index_set.insert(RuleFilter::Rule(Self::GROUP_NAME, Self::GROUP_RULES[3]));
            }
        }
        if let Some(rule) = self.no_constructor_return.as_ref() {
            if rule.is_enabled() {
                index_set.insert(RuleFilter::Rule(Self::GROUP_NAME, Self::GROUP_RULES[4]));
            }
        }
        if let Some(rule) = self.no_empty_character_class_in_regex.as_ref() {
            if rule.is_enabled() {
                index_set.insert(RuleFilter::Rule(Self::GROUP_NAME, Self::GROUP_RULES[5]));
            }
        }
        if let Some(rule) = self.no_empty_pattern.as_ref() {
            if rule.is_enabled() {
                index_set.insert(RuleFilter::Rule(Self::GROUP_NAME, Self::GROUP_RULES[6]));
            }
        }
        if let Some(rule) = self.no_flat_map_identity.as_ref() {
            if rule.is_enabled() {
                index_set.insert(RuleFilter::Rule(Self::GROUP_NAME, Self::GROUP_RULES[7]));
            }
        }
        if let Some(rule) = self.no_global_object_calls.as_ref() {
            if rule.is_enabled() {
                index_set.insert(RuleFilter::Rule(Self::GROUP_NAME, Self::GROUP_RULES[8]));
            }
        }
        if let Some(rule) = self.no_inner_declarations.as_ref() {
            if rule.is_enabled() {
                index_set.insert(RuleFilter::Rule(Self::GROUP_NAME, Self::GROUP_RULES[9]));
            }
        }
        if let Some(rule) = self.no_invalid_constructor_super.as_ref() {
            if rule.is_enabled() {
                index_set.insert(RuleFilter::Rule(Self::GROUP_NAME, Self::GROUP_RULES[10]));
            }
        }
        if let Some(rule) = self.no_invalid_new_builtin.as_ref() {
            if rule.is_enabled() {
                index_set.insert(RuleFilter::Rule(Self::GROUP_NAME, Self::GROUP_RULES[11]));
            }
        }
        if let Some(rule) = self.no_invalid_use_before_declaration.as_ref() {
            if rule.is_enabled() {
                index_set.insert(RuleFilter::Rule(Self::GROUP_NAME, Self::GROUP_RULES[12]));
            }
        }
        if let Some(rule) = self.no_new_symbol.as_ref() {
            if rule.is_enabled() {
                index_set.insert(RuleFilter::Rule(Self::GROUP_NAME, Self::GROUP_RULES[13]));
            }
        }
        if let Some(rule) = self.no_nodejs_modules.as_ref() {
            if rule.is_enabled() {
                index_set.insert(RuleFilter::Rule(Self::GROUP_NAME, Self::GROUP_RULES[14]));
            }
        }
        if let Some(rule) = self.no_nonoctal_decimal_escape.as_ref() {
            if rule.is_enabled() {
                index_set.insert(RuleFilter::Rule(Self::GROUP_NAME, Self::GROUP_RULES[15]));
            }
        }
        if let Some(rule) = self.no_precision_loss.as_ref() {
            if rule.is_enabled() {
                index_set.insert(RuleFilter::Rule(Self::GROUP_NAME, Self::GROUP_RULES[16]));
            }
        }
        if let Some(rule) = self.no_render_return_value.as_ref() {
            if rule.is_enabled() {
                index_set.insert(RuleFilter::Rule(Self::GROUP_NAME, Self::GROUP_RULES[17]));
            }
        }
        if let Some(rule) = self.no_self_assign.as_ref() {
            if rule.is_enabled() {
                index_set.insert(RuleFilter::Rule(Self::GROUP_NAME, Self::GROUP_RULES[18]));
            }
        }
        if let Some(rule) = self.no_setter_return.as_ref() {
            if rule.is_enabled() {
                index_set.insert(RuleFilter::Rule(Self::GROUP_NAME, Self::GROUP_RULES[19]));
            }
        }
        if let Some(rule) = self.no_string_case_mismatch.as_ref() {
            if rule.is_enabled() {
                index_set.insert(RuleFilter::Rule(Self::GROUP_NAME, Self::GROUP_RULES[20]));
            }
        }
        if let Some(rule) = self.no_switch_declarations.as_ref() {
            if rule.is_enabled() {
                index_set.insert(RuleFilter::Rule(Self::GROUP_NAME, Self::GROUP_RULES[21]));
            }
        }
        if let Some(rule) = self.no_undeclared_variables.as_ref() {
            if rule.is_enabled() {
                index_set.insert(RuleFilter::Rule(Self::GROUP_NAME, Self::GROUP_RULES[22]));
            }
        }
        if let Some(rule) = self.no_unnecessary_continue.as_ref() {
            if rule.is_enabled() {
                index_set.insert(RuleFilter::Rule(Self::GROUP_NAME, Self::GROUP_RULES[23]));
            }
        }
        if let Some(rule) = self.no_unreachable.as_ref() {
            if rule.is_enabled() {
                index_set.insert(RuleFilter::Rule(Self::GROUP_NAME, Self::GROUP_RULES[24]));
            }
        }
        if let Some(rule) = self.no_unreachable_super.as_ref() {
            if rule.is_enabled() {
                index_set.insert(RuleFilter::Rule(Self::GROUP_NAME, Self::GROUP_RULES[25]));
            }
        }
        if let Some(rule) = self.no_unsafe_finally.as_ref() {
            if rule.is_enabled() {
                index_set.insert(RuleFilter::Rule(Self::GROUP_NAME, Self::GROUP_RULES[26]));
            }
        }
        if let Some(rule) = self.no_unsafe_optional_chaining.as_ref() {
            if rule.is_enabled() {
                index_set.insert(RuleFilter::Rule(Self::GROUP_NAME, Self::GROUP_RULES[27]));
            }
        }
        if let Some(rule) = self.no_unused_imports.as_ref() {
            if rule.is_enabled() {
                index_set.insert(RuleFilter::Rule(Self::GROUP_NAME, Self::GROUP_RULES[28]));
            }
        }
        if let Some(rule) = self.no_unused_labels.as_ref() {
            if rule.is_enabled() {
                index_set.insert(RuleFilter::Rule(Self::GROUP_NAME, Self::GROUP_RULES[29]));
            }
        }
        if let Some(rule) = self.no_unused_private_class_members.as_ref() {
            if rule.is_enabled() {
                index_set.insert(RuleFilter::Rule(Self::GROUP_NAME, Self::GROUP_RULES[30]));
            }
        }
        if let Some(rule) = self.no_unused_variables.as_ref() {
            if rule.is_enabled() {
                index_set.insert(RuleFilter::Rule(Self::GROUP_NAME, Self::GROUP_RULES[31]));
            }
        }
        if let Some(rule) = self.no_void_elements_with_children.as_ref() {
            if rule.is_enabled() {
                index_set.insert(RuleFilter::Rule(Self::GROUP_NAME, Self::GROUP_RULES[32]));
            }
        }
        if let Some(rule) = self.no_void_type_return.as_ref() {
            if rule.is_enabled() {
                index_set.insert(RuleFilter::Rule(Self::GROUP_NAME, Self::GROUP_RULES[33]));
            }
        }
        if let Some(rule) = self.use_array_literals.as_ref() {
            if rule.is_enabled() {
                index_set.insert(RuleFilter::Rule(Self::GROUP_NAME, Self::GROUP_RULES[34]));
            }
        }
        if let Some(rule) = self.use_exhaustive_dependencies.as_ref() {
            if rule.is_enabled() {
                index_set.insert(RuleFilter::Rule(Self::GROUP_NAME, Self::GROUP_RULES[35]));
            }
        }
        if let Some(rule) = self.use_hook_at_top_level.as_ref() {
            if rule.is_enabled() {
                index_set.insert(RuleFilter::Rule(Self::GROUP_NAME, Self::GROUP_RULES[36]));
            }
        }
        if let Some(rule) = self.use_is_nan.as_ref() {
            if rule.is_enabled() {
                index_set.insert(RuleFilter::Rule(Self::GROUP_NAME, Self::GROUP_RULES[37]));
            }
        }
        if let Some(rule) = self.use_jsx_key_in_iterable.as_ref() {
            if rule.is_enabled() {
                index_set.insert(RuleFilter::Rule(Self::GROUP_NAME, Self::GROUP_RULES[38]));
            }
        }
        if let Some(rule) = self.use_valid_for_direction.as_ref() {
            if rule.is_enabled() {
                index_set.insert(RuleFilter::Rule(Self::GROUP_NAME, Self::GROUP_RULES[39]));
            }
        }
        if let Some(rule) = self.use_yield.as_ref() {
            if rule.is_enabled() {
                index_set.insert(RuleFilter::Rule(Self::GROUP_NAME, Self::GROUP_RULES[40]));
            }
        }
        index_set
    }
    pub(crate) fn get_disabled_rules(&self) -> FxHashSet<RuleFilter<'static>> {
        let mut index_set = FxHashSet::default();
        if let Some(rule) = self.no_children_prop.as_ref() {
            if rule.is_disabled() {
                index_set.insert(RuleFilter::Rule(Self::GROUP_NAME, Self::GROUP_RULES[0]));
            }
        }
        if let Some(rule) = self.no_const_assign.as_ref() {
            if rule.is_disabled() {
                index_set.insert(RuleFilter::Rule(Self::GROUP_NAME, Self::GROUP_RULES[1]));
            }
        }
        if let Some(rule) = self.no_constant_condition.as_ref() {
            if rule.is_disabled() {
                index_set.insert(RuleFilter::Rule(Self::GROUP_NAME, Self::GROUP_RULES[2]));
            }
        }
        if let Some(rule) = self.no_constant_math_min_max_clamp.as_ref() {
            if rule.is_disabled() {
                index_set.insert(RuleFilter::Rule(Self::GROUP_NAME, Self::GROUP_RULES[3]));
            }
        }
        if let Some(rule) = self.no_constructor_return.as_ref() {
            if rule.is_disabled() {
                index_set.insert(RuleFilter::Rule(Self::GROUP_NAME, Self::GROUP_RULES[4]));
            }
        }
        if let Some(rule) = self.no_empty_character_class_in_regex.as_ref() {
            if rule.is_disabled() {
                index_set.insert(RuleFilter::Rule(Self::GROUP_NAME, Self::GROUP_RULES[5]));
            }
        }
        if let Some(rule) = self.no_empty_pattern.as_ref() {
            if rule.is_disabled() {
                index_set.insert(RuleFilter::Rule(Self::GROUP_NAME, Self::GROUP_RULES[6]));
            }
        }
        if let Some(rule) = self.no_flat_map_identity.as_ref() {
            if rule.is_disabled() {
                index_set.insert(RuleFilter::Rule(Self::GROUP_NAME, Self::GROUP_RULES[7]));
            }
        }
        if let Some(rule) = self.no_global_object_calls.as_ref() {
            if rule.is_disabled() {
                index_set.insert(RuleFilter::Rule(Self::GROUP_NAME, Self::GROUP_RULES[8]));
            }
        }
        if let Some(rule) = self.no_inner_declarations.as_ref() {
            if rule.is_disabled() {
                index_set.insert(RuleFilter::Rule(Self::GROUP_NAME, Self::GROUP_RULES[9]));
            }
        }
        if let Some(rule) = self.no_invalid_constructor_super.as_ref() {
            if rule.is_disabled() {
                index_set.insert(RuleFilter::Rule(Self::GROUP_NAME, Self::GROUP_RULES[10]));
            }
        }
        if let Some(rule) = self.no_invalid_new_builtin.as_ref() {
            if rule.is_disabled() {
                index_set.insert(RuleFilter::Rule(Self::GROUP_NAME, Self::GROUP_RULES[11]));
            }
        }
        if let Some(rule) = self.no_invalid_use_before_declaration.as_ref() {
            if rule.is_disabled() {
                index_set.insert(RuleFilter::Rule(Self::GROUP_NAME, Self::GROUP_RULES[12]));
            }
        }
        if let Some(rule) = self.no_new_symbol.as_ref() {
            if rule.is_disabled() {
                index_set.insert(RuleFilter::Rule(Self::GROUP_NAME, Self::GROUP_RULES[13]));
            }
        }
        if let Some(rule) = self.no_nodejs_modules.as_ref() {
            if rule.is_disabled() {
                index_set.insert(RuleFilter::Rule(Self::GROUP_NAME, Self::GROUP_RULES[14]));
            }
        }
        if let Some(rule) = self.no_nonoctal_decimal_escape.as_ref() {
            if rule.is_disabled() {
                index_set.insert(RuleFilter::Rule(Self::GROUP_NAME, Self::GROUP_RULES[15]));
            }
        }
        if let Some(rule) = self.no_precision_loss.as_ref() {
            if rule.is_disabled() {
                index_set.insert(RuleFilter::Rule(Self::GROUP_NAME, Self::GROUP_RULES[16]));
            }
        }
        if let Some(rule) = self.no_render_return_value.as_ref() {
            if rule.is_disabled() {
                index_set.insert(RuleFilter::Rule(Self::GROUP_NAME, Self::GROUP_RULES[17]));
            }
        }
        if let Some(rule) = self.no_self_assign.as_ref() {
            if rule.is_disabled() {
                index_set.insert(RuleFilter::Rule(Self::GROUP_NAME, Self::GROUP_RULES[18]));
            }
        }
        if let Some(rule) = self.no_setter_return.as_ref() {
            if rule.is_disabled() {
                index_set.insert(RuleFilter::Rule(Self::GROUP_NAME, Self::GROUP_RULES[19]));
            }
        }
        if let Some(rule) = self.no_string_case_mismatch.as_ref() {
            if rule.is_disabled() {
                index_set.insert(RuleFilter::Rule(Self::GROUP_NAME, Self::GROUP_RULES[20]));
            }
        }
        if let Some(rule) = self.no_switch_declarations.as_ref() {
            if rule.is_disabled() {
                index_set.insert(RuleFilter::Rule(Self::GROUP_NAME, Self::GROUP_RULES[21]));
            }
        }
        if let Some(rule) = self.no_undeclared_variables.as_ref() {
            if rule.is_disabled() {
                index_set.insert(RuleFilter::Rule(Self::GROUP_NAME, Self::GROUP_RULES[22]));
            }
        }
        if let Some(rule) = self.no_unnecessary_continue.as_ref() {
            if rule.is_disabled() {
                index_set.insert(RuleFilter::Rule(Self::GROUP_NAME, Self::GROUP_RULES[23]));
            }
        }
        if let Some(rule) = self.no_unreachable.as_ref() {
            if rule.is_disabled() {
                index_set.insert(RuleFilter::Rule(Self::GROUP_NAME, Self::GROUP_RULES[24]));
            }
        }
        if let Some(rule) = self.no_unreachable_super.as_ref() {
            if rule.is_disabled() {
                index_set.insert(RuleFilter::Rule(Self::GROUP_NAME, Self::GROUP_RULES[25]));
            }
        }
        if let Some(rule) = self.no_unsafe_finally.as_ref() {
            if rule.is_disabled() {
                index_set.insert(RuleFilter::Rule(Self::GROUP_NAME, Self::GROUP_RULES[26]));
            }
        }
        if let Some(rule) = self.no_unsafe_optional_chaining.as_ref() {
            if rule.is_disabled() {
                index_set.insert(RuleFilter::Rule(Self::GROUP_NAME, Self::GROUP_RULES[27]));
            }
        }
        if let Some(rule) = self.no_unused_imports.as_ref() {
            if rule.is_disabled() {
                index_set.insert(RuleFilter::Rule(Self::GROUP_NAME, Self::GROUP_RULES[28]));
            }
        }
        if let Some(rule) = self.no_unused_labels.as_ref() {
            if rule.is_disabled() {
                index_set.insert(RuleFilter::Rule(Self::GROUP_NAME, Self::GROUP_RULES[29]));
            }
        }
        if let Some(rule) = self.no_unused_private_class_members.as_ref() {
            if rule.is_disabled() {
                index_set.insert(RuleFilter::Rule(Self::GROUP_NAME, Self::GROUP_RULES[30]));
            }
        }
        if let Some(rule) = self.no_unused_variables.as_ref() {
            if rule.is_disabled() {
                index_set.insert(RuleFilter::Rule(Self::GROUP_NAME, Self::GROUP_RULES[31]));
            }
        }
        if let Some(rule) = self.no_void_elements_with_children.as_ref() {
            if rule.is_disabled() {
                index_set.insert(RuleFilter::Rule(Self::GROUP_NAME, Self::GROUP_RULES[32]));
            }
        }
        if let Some(rule) = self.no_void_type_return.as_ref() {
            if rule.is_disabled() {
                index_set.insert(RuleFilter::Rule(Self::GROUP_NAME, Self::GROUP_RULES[33]));
            }
        }
        if let Some(rule) = self.use_array_literals.as_ref() {
            if rule.is_disabled() {
                index_set.insert(RuleFilter::Rule(Self::GROUP_NAME, Self::GROUP_RULES[34]));
            }
        }
        if let Some(rule) = self.use_exhaustive_dependencies.as_ref() {
            if rule.is_disabled() {
                index_set.insert(RuleFilter::Rule(Self::GROUP_NAME, Self::GROUP_RULES[35]));
            }
        }
        if let Some(rule) = self.use_hook_at_top_level.as_ref() {
            if rule.is_disabled() {
                index_set.insert(RuleFilter::Rule(Self::GROUP_NAME, Self::GROUP_RULES[36]));
            }
        }
        if let Some(rule) = self.use_is_nan.as_ref() {
            if rule.is_disabled() {
                index_set.insert(RuleFilter::Rule(Self::GROUP_NAME, Self::GROUP_RULES[37]));
            }
        }
        if let Some(rule) = self.use_jsx_key_in_iterable.as_ref() {
            if rule.is_disabled() {
                index_set.insert(RuleFilter::Rule(Self::GROUP_NAME, Self::GROUP_RULES[38]));
            }
        }
        if let Some(rule) = self.use_valid_for_direction.as_ref() {
            if rule.is_disabled() {
                index_set.insert(RuleFilter::Rule(Self::GROUP_NAME, Self::GROUP_RULES[39]));
            }
        }
        if let Some(rule) = self.use_yield.as_ref() {
            if rule.is_disabled() {
                index_set.insert(RuleFilter::Rule(Self::GROUP_NAME, Self::GROUP_RULES[40]));
            }
        }
        index_set
    }
    #[doc = r" Checks if, given a rule name, matches one of the rules contained in this category"]
    pub(crate) fn has_rule(rule_name: &str) -> Option<&'static str> {
        Some(Self::GROUP_RULES[Self::GROUP_RULES.binary_search(&rule_name).ok()?])
    }
    #[doc = r" Checks if, given a rule name, it is marked as recommended"]
    pub(crate) fn is_recommended_rule(rule_name: &str) -> bool {
        Self::RECOMMENDED_RULES.contains(&rule_name)
    }
    pub(crate) fn recommended_rules_as_filters() -> &'static [RuleFilter<'static>] {
        Self::RECOMMENDED_RULES_AS_FILTERS
    }
    pub(crate) fn all_rules_as_filters() -> &'static [RuleFilter<'static>] {
        Self::ALL_RULES_AS_FILTERS
    }
    #[doc = r" Select preset rules"]
    pub(crate) fn collect_preset_rules(
        &self,
        parent_is_all: bool,
        parent_is_recommended: bool,
        enabled_rules: &mut FxHashSet<RuleFilter<'static>>,
    ) {
        if self.is_all_true() || self.is_all_unset() && parent_is_all {
            enabled_rules.extend(Self::all_rules_as_filters());
        } else if self.is_recommended_true()
            || self.is_recommended_unset() && self.is_all_unset() && parent_is_recommended
        {
            enabled_rules.extend(Self::recommended_rules_as_filters());
        }
    }
    pub(crate) fn get_rule_configuration(
        &self,
        rule_name: &str,
    ) -> Option<(RulePlainConfiguration, Option<RuleOptions>)> {
        match rule_name {
            "noChildrenProp" => self
                .no_children_prop
                .as_ref()
                .map(|conf| (conf.level(), conf.get_options())),
            "noConstAssign" => self
                .no_const_assign
                .as_ref()
                .map(|conf| (conf.level(), conf.get_options())),
            "noConstantCondition" => self
                .no_constant_condition
                .as_ref()
                .map(|conf| (conf.level(), conf.get_options())),
            "noConstantMathMinMaxClamp" => self
                .no_constant_math_min_max_clamp
                .as_ref()
                .map(|conf| (conf.level(), conf.get_options())),
            "noConstructorReturn" => self
                .no_constructor_return
                .as_ref()
                .map(|conf| (conf.level(), conf.get_options())),
            "noEmptyCharacterClassInRegex" => self
                .no_empty_character_class_in_regex
                .as_ref()
                .map(|conf| (conf.level(), conf.get_options())),
            "noEmptyPattern" => self
                .no_empty_pattern
                .as_ref()
                .map(|conf| (conf.level(), conf.get_options())),
            "noFlatMapIdentity" => self
                .no_flat_map_identity
                .as_ref()
                .map(|conf| (conf.level(), conf.get_options())),
            "noGlobalObjectCalls" => self
                .no_global_object_calls
                .as_ref()
                .map(|conf| (conf.level(), conf.get_options())),
            "noInnerDeclarations" => self
                .no_inner_declarations
                .as_ref()
                .map(|conf| (conf.level(), conf.get_options())),
            "noInvalidConstructorSuper" => self
                .no_invalid_constructor_super
                .as_ref()
                .map(|conf| (conf.level(), conf.get_options())),
            "noInvalidNewBuiltin" => self
                .no_invalid_new_builtin
                .as_ref()
                .map(|conf| (conf.level(), conf.get_options())),
            "noInvalidUseBeforeDeclaration" => self
                .no_invalid_use_before_declaration
                .as_ref()
                .map(|conf| (conf.level(), conf.get_options())),
            "noNewSymbol" => self
                .no_new_symbol
                .as_ref()
                .map(|conf| (conf.level(), conf.get_options())),
            "noNodejsModules" => self
                .no_nodejs_modules
                .as_ref()
                .map(|conf| (conf.level(), conf.get_options())),
            "noNonoctalDecimalEscape" => self
                .no_nonoctal_decimal_escape
                .as_ref()
                .map(|conf| (conf.level(), conf.get_options())),
            "noPrecisionLoss" => self
                .no_precision_loss
                .as_ref()
                .map(|conf| (conf.level(), conf.get_options())),
            "noRenderReturnValue" => self
                .no_render_return_value
                .as_ref()
                .map(|conf| (conf.level(), conf.get_options())),
            "noSelfAssign" => self
                .no_self_assign
                .as_ref()
                .map(|conf| (conf.level(), conf.get_options())),
            "noSetterReturn" => self
                .no_setter_return
                .as_ref()
                .map(|conf| (conf.level(), conf.get_options())),
            "noStringCaseMismatch" => self
                .no_string_case_mismatch
                .as_ref()
                .map(|conf| (conf.level(), conf.get_options())),
            "noSwitchDeclarations" => self
                .no_switch_declarations
                .as_ref()
                .map(|conf| (conf.level(), conf.get_options())),
            "noUndeclaredVariables" => self
                .no_undeclared_variables
                .as_ref()
                .map(|conf| (conf.level(), conf.get_options())),
            "noUnnecessaryContinue" => self
                .no_unnecessary_continue
                .as_ref()
                .map(|conf| (conf.level(), conf.get_options())),
            "noUnreachable" => self
                .no_unreachable
                .as_ref()
                .map(|conf| (conf.level(), conf.get_options())),
            "noUnreachableSuper" => self
                .no_unreachable_super
                .as_ref()
                .map(|conf| (conf.level(), conf.get_options())),
            "noUnsafeFinally" => self
                .no_unsafe_finally
                .as_ref()
                .map(|conf| (conf.level(), conf.get_options())),
            "noUnsafeOptionalChaining" => self
                .no_unsafe_optional_chaining
                .as_ref()
                .map(|conf| (conf.level(), conf.get_options())),
            "noUnusedImports" => self
                .no_unused_imports
                .as_ref()
                .map(|conf| (conf.level(), conf.get_options())),
            "noUnusedLabels" => self
                .no_unused_labels
                .as_ref()
                .map(|conf| (conf.level(), conf.get_options())),
            "noUnusedPrivateClassMembers" => self
                .no_unused_private_class_members
                .as_ref()
                .map(|conf| (conf.level(), conf.get_options())),
            "noUnusedVariables" => self
                .no_unused_variables
                .as_ref()
                .map(|conf| (conf.level(), conf.get_options())),
            "noVoidElementsWithChildren" => self
                .no_void_elements_with_children
                .as_ref()
                .map(|conf| (conf.level(), conf.get_options())),
            "noVoidTypeReturn" => self
                .no_void_type_return
                .as_ref()
                .map(|conf| (conf.level(), conf.get_options())),
            "useArrayLiterals" => self
                .use_array_literals
                .as_ref()
                .map(|conf| (conf.level(), conf.get_options())),
            "useExhaustiveDependencies" => self
                .use_exhaustive_dependencies
                .as_ref()
                .map(|conf| (conf.level(), conf.get_options())),
            "useHookAtTopLevel" => self
                .use_hook_at_top_level
                .as_ref()
                .map(|conf| (conf.level(), conf.get_options())),
            "useIsNan" => self
                .use_is_nan
                .as_ref()
                .map(|conf| (conf.level(), conf.get_options())),
            "useJsxKeyInIterable" => self
                .use_jsx_key_in_iterable
                .as_ref()
                .map(|conf| (conf.level(), conf.get_options())),
            "useValidForDirection" => self
                .use_valid_for_direction
                .as_ref()
                .map(|conf| (conf.level(), conf.get_options())),
            "useYield" => self
                .use_yield
                .as_ref()
                .map(|conf| (conf.level(), conf.get_options())),
            _ => None,
        }
    }
}
#[derive(Clone, Debug, Default, Deserialize, Deserializable, Eq, Merge, PartialEq, Serialize)]
#[deserializable(with_validator)]
#[cfg_attr(feature = "schema", derive(JsonSchema))]
#[serde(rename_all = "camelCase", default, deny_unknown_fields)]
#[doc = r" A list of rules that belong to this group"]
pub struct Nursery {
    #[doc = r" It enables the recommended rules for this group"]
    #[serde(skip_serializing_if = "Option::is_none")]
    pub recommended: Option<bool>,
    #[doc = r" It enables ALL rules for this group."]
    #[serde(skip_serializing_if = "Option::is_none")]
    pub all: Option<bool>,
    #[doc = "Disallow the use of console."]
    #[serde(skip_serializing_if = "Option::is_none")]
    pub no_console: Option<RuleFixConfiguration<NoConsole>>,
    #[doc = "Disallow using a callback in asynchronous tests and hooks."]
    #[serde(skip_serializing_if = "Option::is_none")]
    pub no_done_callback: Option<RuleConfiguration<NoDoneCallback>>,
    #[doc = "Disallow duplicate @import rules."]
    #[serde(skip_serializing_if = "Option::is_none")]
    pub no_duplicate_at_import_rules: Option<RuleConfiguration<NoDuplicateAtImportRules>>,
    #[doc = "Disallow duplicate conditions in if-else-if chains"]
    #[serde(skip_serializing_if = "Option::is_none")]
    pub no_duplicate_else_if: Option<RuleConfiguration<NoDuplicateElseIf>>,
    #[doc = "Disallow duplicate names within font families."]
    #[serde(skip_serializing_if = "Option::is_none")]
    pub no_duplicate_font_names: Option<RuleConfiguration<NoDuplicateFontNames>>,
    #[doc = "Disallow two keys with the same name inside a JSON object."]
    #[serde(skip_serializing_if = "Option::is_none")]
    pub no_duplicate_json_keys: Option<RuleConfiguration<NoDuplicateJsonKeys>>,
    #[doc = "Disallow duplicate selectors within keyframe blocks."]
    #[serde(skip_serializing_if = "Option::is_none")]
    pub no_duplicate_selectors_keyframe_block:
        Option<RuleConfiguration<NoDuplicateSelectorsKeyframeBlock>>,
    #[doc = "Disallow CSS empty blocks."]
    #[serde(skip_serializing_if = "Option::is_none")]
    pub no_empty_block: Option<RuleConfiguration<NoEmptyBlock>>,
    #[doc = "Disallow variables from evolving into any type through reassignments."]
    #[serde(skip_serializing_if = "Option::is_none")]
    pub no_evolving_types: Option<RuleConfiguration<NoEvolvingTypes>>,
    #[doc = "Disallow invalid !important within keyframe declarations"]
    #[serde(skip_serializing_if = "Option::is_none")]
    pub no_important_in_keyframe: Option<RuleConfiguration<NoImportantInKeyframe>>,
    #[doc = "Disallow the use of @import at-rules in invalid positions."]
    #[serde(skip_serializing_if = "Option::is_none")]
    pub no_invalid_position_at_import_rule:
        Option<RuleConfiguration<NoInvalidPositionAtImportRule>>,
    #[doc = "Enforce that a label element or component has a text label and an associated input."]
    #[serde(skip_serializing_if = "Option::is_none")]
    pub no_label_without_control: Option<RuleConfiguration<NoLabelWithoutControl>>,
    #[doc = "Checks that the assertion function, for example expect, is placed inside an it() function call."]
    #[serde(skip_serializing_if = "Option::is_none")]
    pub no_misplaced_assertion: Option<RuleConfiguration<NoMisplacedAssertion>>,
    #[doc = "Prevents React-specific JSX properties from being used."]
    #[serde(skip_serializing_if = "Option::is_none")]
    pub no_react_specific_props: Option<RuleFixConfiguration<NoReactSpecificProps>>,
    #[doc = "Disallow specified modules when loaded by import or require."]
    #[serde(skip_serializing_if = "Option::is_none")]
    pub no_restricted_imports: Option<RuleConfiguration<NoRestrictedImports>>,
    #[doc = "Disallow shorthand properties that override related longhand properties."]
    #[serde(skip_serializing_if = "Option::is_none")]
    pub no_shorthand_property_overrides: Option<RuleConfiguration<NoShorthandPropertyOverrides>>,
    #[doc = "Enforce the use of String.slice() over String.substr() and String.substring()."]
    #[serde(skip_serializing_if = "Option::is_none")]
    pub no_substr: Option<RuleFixConfiguration<NoSubstr>>,
    #[doc = "Disallow the use of dependencies that aren't specified in the package.json."]
    #[serde(skip_serializing_if = "Option::is_none")]
    pub no_undeclared_dependencies: Option<RuleConfiguration<NoUndeclaredDependencies>>,
    #[doc = "Disallow unknown CSS value functions."]
    #[serde(skip_serializing_if = "Option::is_none")]
    pub no_unknown_function: Option<RuleConfiguration<NoUnknownFunction>>,
    #[doc = "Disallow unknown media feature names."]
    #[serde(skip_serializing_if = "Option::is_none")]
    pub no_unknown_media_feature_name: Option<RuleConfiguration<NoUnknownMediaFeatureName>>,
    #[doc = "Disallow unknown properties."]
    #[serde(skip_serializing_if = "Option::is_none")]
    pub no_unknown_property: Option<RuleConfiguration<NoUnknownProperty>>,
    #[doc = "Disallow unknown pseudo-class selectors."]
    #[serde(skip_serializing_if = "Option::is_none")]
    pub no_unknown_pseudo_class_selector: Option<RuleConfiguration<NoUnknownPseudoClassSelector>>,
    #[doc = "Disallow unknown pseudo-element selectors."]
    #[serde(skip_serializing_if = "Option::is_none")]
    pub no_unknown_selector_pseudo_element:
        Option<RuleConfiguration<NoUnknownSelectorPseudoElement>>,
    #[doc = "Disallow unknown CSS units."]
    #[serde(skip_serializing_if = "Option::is_none")]
    pub no_unknown_unit: Option<RuleConfiguration<NoUnknownUnit>>,
    #[doc = "Disallow unmatchable An+B selectors."]
    #[serde(skip_serializing_if = "Option::is_none")]
    pub no_unmatchable_anb_selector: Option<RuleConfiguration<NoUnmatchableAnbSelector>>,
    #[doc = "Disallow unused function parameters."]
    #[serde(skip_serializing_if = "Option::is_none")]
    pub no_unused_function_parameters: Option<RuleFixConfiguration<NoUnusedFunctionParameters>>,
    #[doc = "Disallow unnecessary concatenation of string or template literals."]
    #[serde(skip_serializing_if = "Option::is_none")]
    pub no_useless_string_concat: Option<RuleFixConfiguration<NoUselessStringConcat>>,
    #[doc = "Disallow initializing variables to undefined."]
    #[serde(skip_serializing_if = "Option::is_none")]
    pub no_useless_undefined_initialization:
        Option<RuleFixConfiguration<NoUselessUndefinedInitialization>>,
    #[doc = "Disallow the use of yoda expressions."]
    #[serde(skip_serializing_if = "Option::is_none")]
    pub no_yoda_expression: Option<RuleFixConfiguration<NoYodaExpression>>,
    #[doc = "Disallow the use of overload signatures that are not next to each other."]
    #[serde(skip_serializing_if = "Option::is_none")]
    pub use_adjacent_overload_signatures: Option<RuleConfiguration<UseAdjacentOverloadSignatures>>,
    #[doc = "Enforce the use of new for all builtins, except String, Number, Boolean, Symbol and BigInt."]
    #[serde(skip_serializing_if = "Option::is_none")]
    pub use_consistent_builtin_instantiation:
        Option<RuleFixConfiguration<UseConsistentBuiltinInstantiation>>,
    #[doc = "Disallows invalid named grid areas in CSS Grid Layouts."]
    #[serde(skip_serializing_if = "Option::is_none")]
    pub use_consistent_grid_areas: Option<RuleConfiguration<UseConsistentGridAreas>>,
    #[doc = "Use Date.now() to get the number of milliseconds since the Unix Epoch."]
    #[serde(skip_serializing_if = "Option::is_none")]
    pub use_date_now: Option<RuleFixConfiguration<UseDateNow>>,
    #[doc = "Require the default clause in switch statements."]
    #[serde(skip_serializing_if = "Option::is_none")]
    pub use_default_switch_clause: Option<RuleConfiguration<UseDefaultSwitchClause>>,
    #[doc = "Enforce passing a message value when creating a built-in error."]
    #[serde(skip_serializing_if = "Option::is_none")]
    pub use_error_message: Option<RuleConfiguration<UseErrorMessage>>,
    #[doc = "Enforce explicitly comparing the length, size, byteLength or byteOffset property of a value."]
    #[serde(skip_serializing_if = "Option::is_none")]
    pub use_explicit_length_check: Option<RuleFixConfiguration<UseExplicitLengthCheck>>,
    #[doc = "Elements with an interactive role and interaction handlers must be focusable."]
    #[serde(skip_serializing_if = "Option::is_none")]
    pub use_focusable_interactive: Option<RuleConfiguration<UseFocusableInteractive>>,
    #[doc = "Disallow a missing generic family keyword within font families."]
    #[serde(skip_serializing_if = "Option::is_none")]
    pub use_generic_font_names: Option<RuleConfiguration<UseGenericFontNames>>,
    #[doc = "Enforce file extensions for relative imports."]
    #[serde(skip_serializing_if = "Option::is_none")]
    pub use_import_extensions: Option<RuleFixConfiguration<UseImportExtensions>>,
    #[doc = "Disallows package private imports."]
    #[serde(skip_serializing_if = "Option::is_none")]
    pub use_import_restrictions: Option<RuleConfiguration<UseImportRestrictions>>,
    #[doc = "Enforce using the digits argument with Number#toFixed()."]
    #[serde(skip_serializing_if = "Option::is_none")]
    pub use_number_to_fixed_digits_argument:
        Option<RuleFixConfiguration<UseNumberToFixedDigitsArgument>>,
    #[doc = "It detects the use of role attributes in JSX elements and suggests using semantic elements instead."]
    #[serde(skip_serializing_if = "Option::is_none")]
    pub use_semantic_elements: Option<RuleConfiguration<UseSemanticElements>>,
    #[doc = "Enforce the sorting of CSS utility classes."]
    #[serde(skip_serializing_if = "Option::is_none")]
    pub use_sorted_classes: Option<RuleFixConfiguration<UseSortedClasses>>,
    #[doc = "Require new when throwing an error."]
    #[serde(skip_serializing_if = "Option::is_none")]
    pub use_throw_new_error: Option<RuleFixConfiguration<UseThrowNewError>>,
    #[doc = "Disallow throwing non-Error values."]
    #[serde(skip_serializing_if = "Option::is_none")]
    pub use_throw_only_error: Option<RuleConfiguration<UseThrowOnlyError>>,
    #[doc = "Require regex literals to be declared at the top level."]
    #[serde(skip_serializing_if = "Option::is_none")]
    pub use_top_level_regex: Option<RuleConfiguration<UseTopLevelRegex>>,
    #[doc = "Use valid values for the autocomplete attribute on input elements."]
    #[serde(skip_serializing_if = "Option::is_none")]
    pub use_valid_autocomplete: Option<RuleConfiguration<UseValidAutocomplete>>,
}
impl DeserializableValidator for Nursery {
    fn validate(
        &mut self,
        _name: &str,
        range: TextRange,
        diagnostics: &mut Vec<DeserializationDiagnostic>,
    ) -> bool {
        if self.recommended == Some(true) && self.all == Some(true) {
            diagnostics . push (DeserializationDiagnostic :: new (markup ! (< Emphasis > "'recommended'" < / Emphasis > " and " < Emphasis > "'all'" < / Emphasis > " can't be both " < Emphasis > "'true'" < / Emphasis > ". You should choose only one of them.")) . with_range (range) . with_note (markup ! ("Biome will fallback to its defaults for this section."))) ;
            return false;
        }
        true
    }
}
impl Nursery {
    const GROUP_NAME: &'static str = "nursery";
    pub(crate) const GROUP_RULES: &'static [&'static str] = &[
        "noConsole",
        "noDoneCallback",
        "noDuplicateAtImportRules",
        "noDuplicateElseIf",
        "noDuplicateFontNames",
        "noDuplicateJsonKeys",
        "noDuplicateSelectorsKeyframeBlock",
        "noEmptyBlock",
        "noEvolvingTypes",
        "noImportantInKeyframe",
        "noInvalidPositionAtImportRule",
        "noLabelWithoutControl",
        "noMisplacedAssertion",
        "noReactSpecificProps",
        "noRestrictedImports",
        "noShorthandPropertyOverrides",
        "noSubstr",
        "noUndeclaredDependencies",
        "noUnknownFunction",
        "noUnknownMediaFeatureName",
        "noUnknownProperty",
        "noUnknownPseudoClassSelector",
        "noUnknownSelectorPseudoElement",
        "noUnknownUnit",
        "noUnmatchableAnbSelector",
        "noUnusedFunctionParameters",
        "noUselessStringConcat",
        "noUselessUndefinedInitialization",
        "noYodaExpression",
        "useAdjacentOverloadSignatures",
        "useConsistentBuiltinInstantiation",
        "useConsistentGridAreas",
        "useDateNow",
        "useDefaultSwitchClause",
        "useErrorMessage",
        "useExplicitLengthCheck",
        "useFocusableInteractive",
        "useGenericFontNames",
        "useImportExtensions",
        "useImportRestrictions",
        "useNumberToFixedDigitsArgument",
        "useSemanticElements",
        "useSortedClasses",
        "useThrowNewError",
        "useThrowOnlyError",
        "useTopLevelRegex",
        "useValidAutocomplete",
    ];
    const RECOMMENDED_RULES: &'static [&'static str] = &[
        "noDoneCallback",
        "noDuplicateAtImportRules",
        "noDuplicateElseIf",
        "noDuplicateFontNames",
        "noDuplicateJsonKeys",
        "noDuplicateSelectorsKeyframeBlock",
        "noEmptyBlock",
        "noImportantInKeyframe",
        "noInvalidPositionAtImportRule",
        "noLabelWithoutControl",
        "noShorthandPropertyOverrides",
        "noUnknownFunction",
        "noUnknownPseudoClassSelector",
        "noUnknownSelectorPseudoElement",
        "noUnknownUnit",
        "noUnmatchableAnbSelector",
        "useFocusableInteractive",
        "useGenericFontNames",
        "useSemanticElements",
    ];
    const RECOMMENDED_RULES_AS_FILTERS: &'static [RuleFilter<'static>] = &[
        RuleFilter::Rule(Self::GROUP_NAME, Self::GROUP_RULES[1]),
        RuleFilter::Rule(Self::GROUP_NAME, Self::GROUP_RULES[2]),
        RuleFilter::Rule(Self::GROUP_NAME, Self::GROUP_RULES[3]),
        RuleFilter::Rule(Self::GROUP_NAME, Self::GROUP_RULES[4]),
        RuleFilter::Rule(Self::GROUP_NAME, Self::GROUP_RULES[5]),
        RuleFilter::Rule(Self::GROUP_NAME, Self::GROUP_RULES[6]),
        RuleFilter::Rule(Self::GROUP_NAME, Self::GROUP_RULES[7]),
        RuleFilter::Rule(Self::GROUP_NAME, Self::GROUP_RULES[9]),
        RuleFilter::Rule(Self::GROUP_NAME, Self::GROUP_RULES[10]),
        RuleFilter::Rule(Self::GROUP_NAME, Self::GROUP_RULES[11]),
        RuleFilter::Rule(Self::GROUP_NAME, Self::GROUP_RULES[15]),
        RuleFilter::Rule(Self::GROUP_NAME, Self::GROUP_RULES[18]),
        RuleFilter::Rule(Self::GROUP_NAME, Self::GROUP_RULES[21]),
        RuleFilter::Rule(Self::GROUP_NAME, Self::GROUP_RULES[22]),
        RuleFilter::Rule(Self::GROUP_NAME, Self::GROUP_RULES[23]),
        RuleFilter::Rule(Self::GROUP_NAME, Self::GROUP_RULES[24]),
        RuleFilter::Rule(Self::GROUP_NAME, Self::GROUP_RULES[36]),
        RuleFilter::Rule(Self::GROUP_NAME, Self::GROUP_RULES[37]),
        RuleFilter::Rule(Self::GROUP_NAME, Self::GROUP_RULES[41]),
    ];
    const ALL_RULES_AS_FILTERS: &'static [RuleFilter<'static>] = &[
        RuleFilter::Rule(Self::GROUP_NAME, Self::GROUP_RULES[0]),
        RuleFilter::Rule(Self::GROUP_NAME, Self::GROUP_RULES[1]),
        RuleFilter::Rule(Self::GROUP_NAME, Self::GROUP_RULES[2]),
        RuleFilter::Rule(Self::GROUP_NAME, Self::GROUP_RULES[3]),
        RuleFilter::Rule(Self::GROUP_NAME, Self::GROUP_RULES[4]),
        RuleFilter::Rule(Self::GROUP_NAME, Self::GROUP_RULES[5]),
        RuleFilter::Rule(Self::GROUP_NAME, Self::GROUP_RULES[6]),
        RuleFilter::Rule(Self::GROUP_NAME, Self::GROUP_RULES[7]),
        RuleFilter::Rule(Self::GROUP_NAME, Self::GROUP_RULES[8]),
        RuleFilter::Rule(Self::GROUP_NAME, Self::GROUP_RULES[9]),
        RuleFilter::Rule(Self::GROUP_NAME, Self::GROUP_RULES[10]),
        RuleFilter::Rule(Self::GROUP_NAME, Self::GROUP_RULES[11]),
        RuleFilter::Rule(Self::GROUP_NAME, Self::GROUP_RULES[12]),
        RuleFilter::Rule(Self::GROUP_NAME, Self::GROUP_RULES[13]),
        RuleFilter::Rule(Self::GROUP_NAME, Self::GROUP_RULES[14]),
        RuleFilter::Rule(Self::GROUP_NAME, Self::GROUP_RULES[15]),
        RuleFilter::Rule(Self::GROUP_NAME, Self::GROUP_RULES[16]),
        RuleFilter::Rule(Self::GROUP_NAME, Self::GROUP_RULES[17]),
        RuleFilter::Rule(Self::GROUP_NAME, Self::GROUP_RULES[18]),
        RuleFilter::Rule(Self::GROUP_NAME, Self::GROUP_RULES[19]),
        RuleFilter::Rule(Self::GROUP_NAME, Self::GROUP_RULES[20]),
        RuleFilter::Rule(Self::GROUP_NAME, Self::GROUP_RULES[21]),
        RuleFilter::Rule(Self::GROUP_NAME, Self::GROUP_RULES[22]),
        RuleFilter::Rule(Self::GROUP_NAME, Self::GROUP_RULES[23]),
        RuleFilter::Rule(Self::GROUP_NAME, Self::GROUP_RULES[24]),
        RuleFilter::Rule(Self::GROUP_NAME, Self::GROUP_RULES[25]),
        RuleFilter::Rule(Self::GROUP_NAME, Self::GROUP_RULES[26]),
        RuleFilter::Rule(Self::GROUP_NAME, Self::GROUP_RULES[27]),
        RuleFilter::Rule(Self::GROUP_NAME, Self::GROUP_RULES[28]),
        RuleFilter::Rule(Self::GROUP_NAME, Self::GROUP_RULES[29]),
        RuleFilter::Rule(Self::GROUP_NAME, Self::GROUP_RULES[30]),
        RuleFilter::Rule(Self::GROUP_NAME, Self::GROUP_RULES[31]),
        RuleFilter::Rule(Self::GROUP_NAME, Self::GROUP_RULES[32]),
        RuleFilter::Rule(Self::GROUP_NAME, Self::GROUP_RULES[33]),
        RuleFilter::Rule(Self::GROUP_NAME, Self::GROUP_RULES[34]),
        RuleFilter::Rule(Self::GROUP_NAME, Self::GROUP_RULES[35]),
        RuleFilter::Rule(Self::GROUP_NAME, Self::GROUP_RULES[36]),
        RuleFilter::Rule(Self::GROUP_NAME, Self::GROUP_RULES[37]),
        RuleFilter::Rule(Self::GROUP_NAME, Self::GROUP_RULES[38]),
        RuleFilter::Rule(Self::GROUP_NAME, Self::GROUP_RULES[39]),
        RuleFilter::Rule(Self::GROUP_NAME, Self::GROUP_RULES[40]),
        RuleFilter::Rule(Self::GROUP_NAME, Self::GROUP_RULES[41]),
        RuleFilter::Rule(Self::GROUP_NAME, Self::GROUP_RULES[42]),
        RuleFilter::Rule(Self::GROUP_NAME, Self::GROUP_RULES[43]),
        RuleFilter::Rule(Self::GROUP_NAME, Self::GROUP_RULES[44]),
        RuleFilter::Rule(Self::GROUP_NAME, Self::GROUP_RULES[45]),
    ];
    #[doc = r" Retrieves the recommended rules"]
    pub(crate) fn is_recommended_true(&self) -> bool {
        matches!(self.recommended, Some(true))
    }
    pub(crate) fn is_recommended_unset(&self) -> bool {
        self.recommended.is_none()
    }
    pub(crate) fn is_all_true(&self) -> bool {
        matches!(self.all, Some(true))
    }
    pub(crate) fn is_all_unset(&self) -> bool {
        self.all.is_none()
    }
    pub(crate) fn get_enabled_rules(&self) -> FxHashSet<RuleFilter<'static>> {
        let mut index_set = FxHashSet::default();
        if let Some(rule) = self.no_console.as_ref() {
            if rule.is_enabled() {
                index_set.insert(RuleFilter::Rule(Self::GROUP_NAME, Self::GROUP_RULES[0]));
            }
        }
        if let Some(rule) = self.no_done_callback.as_ref() {
            if rule.is_enabled() {
                index_set.insert(RuleFilter::Rule(Self::GROUP_NAME, Self::GROUP_RULES[1]));
            }
        }
        if let Some(rule) = self.no_duplicate_at_import_rules.as_ref() {
            if rule.is_enabled() {
                index_set.insert(RuleFilter::Rule(Self::GROUP_NAME, Self::GROUP_RULES[2]));
            }
        }
        if let Some(rule) = self.no_duplicate_else_if.as_ref() {
            if rule.is_enabled() {
                index_set.insert(RuleFilter::Rule(Self::GROUP_NAME, Self::GROUP_RULES[3]));
            }
        }
        if let Some(rule) = self.no_duplicate_font_names.as_ref() {
            if rule.is_enabled() {
                index_set.insert(RuleFilter::Rule(Self::GROUP_NAME, Self::GROUP_RULES[4]));
            }
        }
        if let Some(rule) = self.no_duplicate_json_keys.as_ref() {
            if rule.is_enabled() {
                index_set.insert(RuleFilter::Rule(Self::GROUP_NAME, Self::GROUP_RULES[5]));
            }
        }
        if let Some(rule) = self.no_duplicate_selectors_keyframe_block.as_ref() {
            if rule.is_enabled() {
                index_set.insert(RuleFilter::Rule(Self::GROUP_NAME, Self::GROUP_RULES[6]));
            }
        }
        if let Some(rule) = self.no_empty_block.as_ref() {
            if rule.is_enabled() {
                index_set.insert(RuleFilter::Rule(Self::GROUP_NAME, Self::GROUP_RULES[7]));
            }
        }
        if let Some(rule) = self.no_evolving_types.as_ref() {
            if rule.is_enabled() {
                index_set.insert(RuleFilter::Rule(Self::GROUP_NAME, Self::GROUP_RULES[8]));
            }
        }
        if let Some(rule) = self.no_important_in_keyframe.as_ref() {
            if rule.is_enabled() {
                index_set.insert(RuleFilter::Rule(Self::GROUP_NAME, Self::GROUP_RULES[9]));
            }
        }
        if let Some(rule) = self.no_invalid_position_at_import_rule.as_ref() {
            if rule.is_enabled() {
                index_set.insert(RuleFilter::Rule(Self::GROUP_NAME, Self::GROUP_RULES[10]));
            }
        }
        if let Some(rule) = self.no_label_without_control.as_ref() {
            if rule.is_enabled() {
                index_set.insert(RuleFilter::Rule(Self::GROUP_NAME, Self::GROUP_RULES[11]));
            }
        }
        if let Some(rule) = self.no_misplaced_assertion.as_ref() {
            if rule.is_enabled() {
                index_set.insert(RuleFilter::Rule(Self::GROUP_NAME, Self::GROUP_RULES[12]));
            }
        }
        if let Some(rule) = self.no_react_specific_props.as_ref() {
            if rule.is_enabled() {
                index_set.insert(RuleFilter::Rule(Self::GROUP_NAME, Self::GROUP_RULES[13]));
            }
        }
        if let Some(rule) = self.no_restricted_imports.as_ref() {
            if rule.is_enabled() {
                index_set.insert(RuleFilter::Rule(Self::GROUP_NAME, Self::GROUP_RULES[14]));
            }
        }
        if let Some(rule) = self.no_shorthand_property_overrides.as_ref() {
            if rule.is_enabled() {
                index_set.insert(RuleFilter::Rule(Self::GROUP_NAME, Self::GROUP_RULES[15]));
            }
        }
        if let Some(rule) = self.no_substr.as_ref() {
            if rule.is_enabled() {
                index_set.insert(RuleFilter::Rule(Self::GROUP_NAME, Self::GROUP_RULES[16]));
            }
        }
        if let Some(rule) = self.no_undeclared_dependencies.as_ref() {
            if rule.is_enabled() {
                index_set.insert(RuleFilter::Rule(Self::GROUP_NAME, Self::GROUP_RULES[17]));
            }
        }
        if let Some(rule) = self.no_unknown_function.as_ref() {
            if rule.is_enabled() {
                index_set.insert(RuleFilter::Rule(Self::GROUP_NAME, Self::GROUP_RULES[18]));
            }
        }
        if let Some(rule) = self.no_unknown_media_feature_name.as_ref() {
            if rule.is_enabled() {
                index_set.insert(RuleFilter::Rule(Self::GROUP_NAME, Self::GROUP_RULES[19]));
            }
        }
        if let Some(rule) = self.no_unknown_property.as_ref() {
            if rule.is_enabled() {
                index_set.insert(RuleFilter::Rule(Self::GROUP_NAME, Self::GROUP_RULES[20]));
            }
        }
        if let Some(rule) = self.no_unknown_pseudo_class_selector.as_ref() {
            if rule.is_enabled() {
                index_set.insert(RuleFilter::Rule(Self::GROUP_NAME, Self::GROUP_RULES[21]));
            }
        }
        if let Some(rule) = self.no_unknown_selector_pseudo_element.as_ref() {
            if rule.is_enabled() {
                index_set.insert(RuleFilter::Rule(Self::GROUP_NAME, Self::GROUP_RULES[22]));
            }
        }
        if let Some(rule) = self.no_unknown_unit.as_ref() {
            if rule.is_enabled() {
                index_set.insert(RuleFilter::Rule(Self::GROUP_NAME, Self::GROUP_RULES[23]));
            }
        }
        if let Some(rule) = self.no_unmatchable_anb_selector.as_ref() {
            if rule.is_enabled() {
                index_set.insert(RuleFilter::Rule(Self::GROUP_NAME, Self::GROUP_RULES[24]));
            }
        }
        if let Some(rule) = self.no_unused_function_parameters.as_ref() {
            if rule.is_enabled() {
                index_set.insert(RuleFilter::Rule(Self::GROUP_NAME, Self::GROUP_RULES[25]));
            }
        }
        if let Some(rule) = self.no_useless_string_concat.as_ref() {
            if rule.is_enabled() {
                index_set.insert(RuleFilter::Rule(Self::GROUP_NAME, Self::GROUP_RULES[26]));
            }
        }
        if let Some(rule) = self.no_useless_undefined_initialization.as_ref() {
            if rule.is_enabled() {
                index_set.insert(RuleFilter::Rule(Self::GROUP_NAME, Self::GROUP_RULES[27]));
            }
        }
        if let Some(rule) = self.no_yoda_expression.as_ref() {
            if rule.is_enabled() {
                index_set.insert(RuleFilter::Rule(Self::GROUP_NAME, Self::GROUP_RULES[28]));
            }
        }
        if let Some(rule) = self.use_adjacent_overload_signatures.as_ref() {
            if rule.is_enabled() {
                index_set.insert(RuleFilter::Rule(Self::GROUP_NAME, Self::GROUP_RULES[29]));
            }
        }
        if let Some(rule) = self.use_consistent_builtin_instantiation.as_ref() {
            if rule.is_enabled() {
                index_set.insert(RuleFilter::Rule(Self::GROUP_NAME, Self::GROUP_RULES[30]));
            }
        }
        if let Some(rule) = self.use_consistent_grid_areas.as_ref() {
            if rule.is_enabled() {
                index_set.insert(RuleFilter::Rule(Self::GROUP_NAME, Self::GROUP_RULES[31]));
            }
        }
        if let Some(rule) = self.use_date_now.as_ref() {
            if rule.is_enabled() {
                index_set.insert(RuleFilter::Rule(Self::GROUP_NAME, Self::GROUP_RULES[32]));
            }
        }
        if let Some(rule) = self.use_default_switch_clause.as_ref() {
            if rule.is_enabled() {
                index_set.insert(RuleFilter::Rule(Self::GROUP_NAME, Self::GROUP_RULES[33]));
            }
        }
        if let Some(rule) = self.use_error_message.as_ref() {
            if rule.is_enabled() {
                index_set.insert(RuleFilter::Rule(Self::GROUP_NAME, Self::GROUP_RULES[34]));
            }
        }
        if let Some(rule) = self.use_explicit_length_check.as_ref() {
            if rule.is_enabled() {
                index_set.insert(RuleFilter::Rule(Self::GROUP_NAME, Self::GROUP_RULES[35]));
            }
        }
        if let Some(rule) = self.use_focusable_interactive.as_ref() {
            if rule.is_enabled() {
                index_set.insert(RuleFilter::Rule(Self::GROUP_NAME, Self::GROUP_RULES[36]));
            }
        }
        if let Some(rule) = self.use_generic_font_names.as_ref() {
            if rule.is_enabled() {
                index_set.insert(RuleFilter::Rule(Self::GROUP_NAME, Self::GROUP_RULES[37]));
            }
        }
        if let Some(rule) = self.use_import_extensions.as_ref() {
            if rule.is_enabled() {
                index_set.insert(RuleFilter::Rule(Self::GROUP_NAME, Self::GROUP_RULES[38]));
            }
        }
        if let Some(rule) = self.use_import_restrictions.as_ref() {
            if rule.is_enabled() {
                index_set.insert(RuleFilter::Rule(Self::GROUP_NAME, Self::GROUP_RULES[39]));
            }
        }
        if let Some(rule) = self.use_number_to_fixed_digits_argument.as_ref() {
            if rule.is_enabled() {
                index_set.insert(RuleFilter::Rule(Self::GROUP_NAME, Self::GROUP_RULES[40]));
            }
        }
        if let Some(rule) = self.use_semantic_elements.as_ref() {
            if rule.is_enabled() {
                index_set.insert(RuleFilter::Rule(Self::GROUP_NAME, Self::GROUP_RULES[41]));
            }
        }
        if let Some(rule) = self.use_sorted_classes.as_ref() {
            if rule.is_enabled() {
                index_set.insert(RuleFilter::Rule(Self::GROUP_NAME, Self::GROUP_RULES[42]));
            }
        }
        if let Some(rule) = self.use_throw_new_error.as_ref() {
            if rule.is_enabled() {
                index_set.insert(RuleFilter::Rule(Self::GROUP_NAME, Self::GROUP_RULES[43]));
            }
        }
        if let Some(rule) = self.use_throw_only_error.as_ref() {
            if rule.is_enabled() {
                index_set.insert(RuleFilter::Rule(Self::GROUP_NAME, Self::GROUP_RULES[44]));
            }
        }
<<<<<<< HEAD
        if let Some(rule) = self.use_valid_autocomplete.as_ref() {
=======
        if let Some(rule) = self.use_top_level_regex.as_ref() {
>>>>>>> e7975999
            if rule.is_enabled() {
                index_set.insert(RuleFilter::Rule(Self::GROUP_NAME, Self::GROUP_RULES[45]));
            }
        }
        index_set
    }
    pub(crate) fn get_disabled_rules(&self) -> FxHashSet<RuleFilter<'static>> {
        let mut index_set = FxHashSet::default();
        if let Some(rule) = self.no_console.as_ref() {
            if rule.is_disabled() {
                index_set.insert(RuleFilter::Rule(Self::GROUP_NAME, Self::GROUP_RULES[0]));
            }
        }
        if let Some(rule) = self.no_done_callback.as_ref() {
            if rule.is_disabled() {
                index_set.insert(RuleFilter::Rule(Self::GROUP_NAME, Self::GROUP_RULES[1]));
            }
        }
        if let Some(rule) = self.no_duplicate_at_import_rules.as_ref() {
            if rule.is_disabled() {
                index_set.insert(RuleFilter::Rule(Self::GROUP_NAME, Self::GROUP_RULES[2]));
            }
        }
        if let Some(rule) = self.no_duplicate_else_if.as_ref() {
            if rule.is_disabled() {
                index_set.insert(RuleFilter::Rule(Self::GROUP_NAME, Self::GROUP_RULES[3]));
            }
        }
        if let Some(rule) = self.no_duplicate_font_names.as_ref() {
            if rule.is_disabled() {
                index_set.insert(RuleFilter::Rule(Self::GROUP_NAME, Self::GROUP_RULES[4]));
            }
        }
        if let Some(rule) = self.no_duplicate_json_keys.as_ref() {
            if rule.is_disabled() {
                index_set.insert(RuleFilter::Rule(Self::GROUP_NAME, Self::GROUP_RULES[5]));
            }
        }
        if let Some(rule) = self.no_duplicate_selectors_keyframe_block.as_ref() {
            if rule.is_disabled() {
                index_set.insert(RuleFilter::Rule(Self::GROUP_NAME, Self::GROUP_RULES[6]));
            }
        }
        if let Some(rule) = self.no_empty_block.as_ref() {
            if rule.is_disabled() {
                index_set.insert(RuleFilter::Rule(Self::GROUP_NAME, Self::GROUP_RULES[7]));
            }
        }
        if let Some(rule) = self.no_evolving_types.as_ref() {
            if rule.is_disabled() {
                index_set.insert(RuleFilter::Rule(Self::GROUP_NAME, Self::GROUP_RULES[8]));
            }
        }
        if let Some(rule) = self.no_important_in_keyframe.as_ref() {
            if rule.is_disabled() {
                index_set.insert(RuleFilter::Rule(Self::GROUP_NAME, Self::GROUP_RULES[9]));
            }
        }
        if let Some(rule) = self.no_invalid_position_at_import_rule.as_ref() {
            if rule.is_disabled() {
                index_set.insert(RuleFilter::Rule(Self::GROUP_NAME, Self::GROUP_RULES[10]));
            }
        }
        if let Some(rule) = self.no_label_without_control.as_ref() {
            if rule.is_disabled() {
                index_set.insert(RuleFilter::Rule(Self::GROUP_NAME, Self::GROUP_RULES[11]));
            }
        }
        if let Some(rule) = self.no_misplaced_assertion.as_ref() {
            if rule.is_disabled() {
                index_set.insert(RuleFilter::Rule(Self::GROUP_NAME, Self::GROUP_RULES[12]));
            }
        }
        if let Some(rule) = self.no_react_specific_props.as_ref() {
            if rule.is_disabled() {
                index_set.insert(RuleFilter::Rule(Self::GROUP_NAME, Self::GROUP_RULES[13]));
            }
        }
        if let Some(rule) = self.no_restricted_imports.as_ref() {
            if rule.is_disabled() {
                index_set.insert(RuleFilter::Rule(Self::GROUP_NAME, Self::GROUP_RULES[14]));
            }
        }
        if let Some(rule) = self.no_shorthand_property_overrides.as_ref() {
            if rule.is_disabled() {
                index_set.insert(RuleFilter::Rule(Self::GROUP_NAME, Self::GROUP_RULES[15]));
            }
        }
        if let Some(rule) = self.no_substr.as_ref() {
            if rule.is_disabled() {
                index_set.insert(RuleFilter::Rule(Self::GROUP_NAME, Self::GROUP_RULES[16]));
            }
        }
        if let Some(rule) = self.no_undeclared_dependencies.as_ref() {
            if rule.is_disabled() {
                index_set.insert(RuleFilter::Rule(Self::GROUP_NAME, Self::GROUP_RULES[17]));
            }
        }
        if let Some(rule) = self.no_unknown_function.as_ref() {
            if rule.is_disabled() {
                index_set.insert(RuleFilter::Rule(Self::GROUP_NAME, Self::GROUP_RULES[18]));
            }
        }
        if let Some(rule) = self.no_unknown_media_feature_name.as_ref() {
            if rule.is_disabled() {
                index_set.insert(RuleFilter::Rule(Self::GROUP_NAME, Self::GROUP_RULES[19]));
            }
        }
        if let Some(rule) = self.no_unknown_property.as_ref() {
            if rule.is_disabled() {
                index_set.insert(RuleFilter::Rule(Self::GROUP_NAME, Self::GROUP_RULES[20]));
            }
        }
        if let Some(rule) = self.no_unknown_pseudo_class_selector.as_ref() {
            if rule.is_disabled() {
                index_set.insert(RuleFilter::Rule(Self::GROUP_NAME, Self::GROUP_RULES[21]));
            }
        }
        if let Some(rule) = self.no_unknown_selector_pseudo_element.as_ref() {
            if rule.is_disabled() {
                index_set.insert(RuleFilter::Rule(Self::GROUP_NAME, Self::GROUP_RULES[22]));
            }
        }
        if let Some(rule) = self.no_unknown_unit.as_ref() {
            if rule.is_disabled() {
                index_set.insert(RuleFilter::Rule(Self::GROUP_NAME, Self::GROUP_RULES[23]));
            }
        }
        if let Some(rule) = self.no_unmatchable_anb_selector.as_ref() {
            if rule.is_disabled() {
                index_set.insert(RuleFilter::Rule(Self::GROUP_NAME, Self::GROUP_RULES[24]));
            }
        }
        if let Some(rule) = self.no_unused_function_parameters.as_ref() {
            if rule.is_disabled() {
                index_set.insert(RuleFilter::Rule(Self::GROUP_NAME, Self::GROUP_RULES[25]));
            }
        }
        if let Some(rule) = self.no_useless_string_concat.as_ref() {
            if rule.is_disabled() {
                index_set.insert(RuleFilter::Rule(Self::GROUP_NAME, Self::GROUP_RULES[26]));
            }
        }
        if let Some(rule) = self.no_useless_undefined_initialization.as_ref() {
            if rule.is_disabled() {
                index_set.insert(RuleFilter::Rule(Self::GROUP_NAME, Self::GROUP_RULES[27]));
            }
        }
        if let Some(rule) = self.no_yoda_expression.as_ref() {
            if rule.is_disabled() {
                index_set.insert(RuleFilter::Rule(Self::GROUP_NAME, Self::GROUP_RULES[28]));
            }
        }
        if let Some(rule) = self.use_adjacent_overload_signatures.as_ref() {
            if rule.is_disabled() {
                index_set.insert(RuleFilter::Rule(Self::GROUP_NAME, Self::GROUP_RULES[29]));
            }
        }
        if let Some(rule) = self.use_consistent_builtin_instantiation.as_ref() {
            if rule.is_disabled() {
                index_set.insert(RuleFilter::Rule(Self::GROUP_NAME, Self::GROUP_RULES[30]));
            }
        }
        if let Some(rule) = self.use_consistent_grid_areas.as_ref() {
            if rule.is_disabled() {
                index_set.insert(RuleFilter::Rule(Self::GROUP_NAME, Self::GROUP_RULES[31]));
            }
        }
        if let Some(rule) = self.use_date_now.as_ref() {
            if rule.is_disabled() {
                index_set.insert(RuleFilter::Rule(Self::GROUP_NAME, Self::GROUP_RULES[32]));
            }
        }
        if let Some(rule) = self.use_default_switch_clause.as_ref() {
            if rule.is_disabled() {
                index_set.insert(RuleFilter::Rule(Self::GROUP_NAME, Self::GROUP_RULES[33]));
            }
        }
        if let Some(rule) = self.use_error_message.as_ref() {
            if rule.is_disabled() {
                index_set.insert(RuleFilter::Rule(Self::GROUP_NAME, Self::GROUP_RULES[34]));
            }
        }
        if let Some(rule) = self.use_explicit_length_check.as_ref() {
            if rule.is_disabled() {
                index_set.insert(RuleFilter::Rule(Self::GROUP_NAME, Self::GROUP_RULES[35]));
            }
        }
        if let Some(rule) = self.use_focusable_interactive.as_ref() {
            if rule.is_disabled() {
                index_set.insert(RuleFilter::Rule(Self::GROUP_NAME, Self::GROUP_RULES[36]));
            }
        }
        if let Some(rule) = self.use_generic_font_names.as_ref() {
            if rule.is_disabled() {
                index_set.insert(RuleFilter::Rule(Self::GROUP_NAME, Self::GROUP_RULES[37]));
            }
        }
        if let Some(rule) = self.use_import_extensions.as_ref() {
            if rule.is_disabled() {
                index_set.insert(RuleFilter::Rule(Self::GROUP_NAME, Self::GROUP_RULES[38]));
            }
        }
        if let Some(rule) = self.use_import_restrictions.as_ref() {
            if rule.is_disabled() {
                index_set.insert(RuleFilter::Rule(Self::GROUP_NAME, Self::GROUP_RULES[39]));
            }
        }
        if let Some(rule) = self.use_number_to_fixed_digits_argument.as_ref() {
            if rule.is_disabled() {
                index_set.insert(RuleFilter::Rule(Self::GROUP_NAME, Self::GROUP_RULES[40]));
            }
        }
        if let Some(rule) = self.use_semantic_elements.as_ref() {
            if rule.is_disabled() {
                index_set.insert(RuleFilter::Rule(Self::GROUP_NAME, Self::GROUP_RULES[41]));
            }
        }
        if let Some(rule) = self.use_sorted_classes.as_ref() {
            if rule.is_disabled() {
                index_set.insert(RuleFilter::Rule(Self::GROUP_NAME, Self::GROUP_RULES[42]));
            }
        }
        if let Some(rule) = self.use_throw_new_error.as_ref() {
            if rule.is_disabled() {
                index_set.insert(RuleFilter::Rule(Self::GROUP_NAME, Self::GROUP_RULES[43]));
            }
        }
        if let Some(rule) = self.use_throw_only_error.as_ref() {
            if rule.is_disabled() {
                index_set.insert(RuleFilter::Rule(Self::GROUP_NAME, Self::GROUP_RULES[44]));
            }
        }
<<<<<<< HEAD
        if let Some(rule) = self.use_valid_autocomplete.as_ref() {
=======
        if let Some(rule) = self.use_top_level_regex.as_ref() {
>>>>>>> e7975999
            if rule.is_disabled() {
                index_set.insert(RuleFilter::Rule(Self::GROUP_NAME, Self::GROUP_RULES[45]));
            }
        }
        index_set
    }
    #[doc = r" Checks if, given a rule name, matches one of the rules contained in this category"]
    pub(crate) fn has_rule(rule_name: &str) -> Option<&'static str> {
        Some(Self::GROUP_RULES[Self::GROUP_RULES.binary_search(&rule_name).ok()?])
    }
    #[doc = r" Checks if, given a rule name, it is marked as recommended"]
    pub(crate) fn is_recommended_rule(rule_name: &str) -> bool {
        Self::RECOMMENDED_RULES.contains(&rule_name)
    }
    pub(crate) fn recommended_rules_as_filters() -> &'static [RuleFilter<'static>] {
        Self::RECOMMENDED_RULES_AS_FILTERS
    }
    pub(crate) fn all_rules_as_filters() -> &'static [RuleFilter<'static>] {
        Self::ALL_RULES_AS_FILTERS
    }
    #[doc = r" Select preset rules"]
    pub(crate) fn collect_preset_rules(
        &self,
        parent_is_all: bool,
        parent_is_recommended: bool,
        enabled_rules: &mut FxHashSet<RuleFilter<'static>>,
    ) {
        if self.is_all_true() || self.is_all_unset() && parent_is_all {
            enabled_rules.extend(Self::all_rules_as_filters());
        } else if self.is_recommended_true()
            || self.is_recommended_unset() && self.is_all_unset() && parent_is_recommended
        {
            enabled_rules.extend(Self::recommended_rules_as_filters());
        }
    }
    pub(crate) fn get_rule_configuration(
        &self,
        rule_name: &str,
    ) -> Option<(RulePlainConfiguration, Option<RuleOptions>)> {
        match rule_name {
            "noConsole" => self
                .no_console
                .as_ref()
                .map(|conf| (conf.level(), conf.get_options())),
            "noDoneCallback" => self
                .no_done_callback
                .as_ref()
                .map(|conf| (conf.level(), conf.get_options())),
            "noDuplicateAtImportRules" => self
                .no_duplicate_at_import_rules
                .as_ref()
                .map(|conf| (conf.level(), conf.get_options())),
            "noDuplicateElseIf" => self
                .no_duplicate_else_if
                .as_ref()
                .map(|conf| (conf.level(), conf.get_options())),
            "noDuplicateFontNames" => self
                .no_duplicate_font_names
                .as_ref()
                .map(|conf| (conf.level(), conf.get_options())),
            "noDuplicateJsonKeys" => self
                .no_duplicate_json_keys
                .as_ref()
                .map(|conf| (conf.level(), conf.get_options())),
            "noDuplicateSelectorsKeyframeBlock" => self
                .no_duplicate_selectors_keyframe_block
                .as_ref()
                .map(|conf| (conf.level(), conf.get_options())),
            "noEmptyBlock" => self
                .no_empty_block
                .as_ref()
                .map(|conf| (conf.level(), conf.get_options())),
            "noEvolvingTypes" => self
                .no_evolving_types
                .as_ref()
                .map(|conf| (conf.level(), conf.get_options())),
            "noImportantInKeyframe" => self
                .no_important_in_keyframe
                .as_ref()
                .map(|conf| (conf.level(), conf.get_options())),
            "noInvalidPositionAtImportRule" => self
                .no_invalid_position_at_import_rule
                .as_ref()
                .map(|conf| (conf.level(), conf.get_options())),
            "noLabelWithoutControl" => self
                .no_label_without_control
                .as_ref()
                .map(|conf| (conf.level(), conf.get_options())),
            "noMisplacedAssertion" => self
                .no_misplaced_assertion
                .as_ref()
                .map(|conf| (conf.level(), conf.get_options())),
            "noReactSpecificProps" => self
                .no_react_specific_props
                .as_ref()
                .map(|conf| (conf.level(), conf.get_options())),
            "noRestrictedImports" => self
                .no_restricted_imports
                .as_ref()
                .map(|conf| (conf.level(), conf.get_options())),
            "noShorthandPropertyOverrides" => self
                .no_shorthand_property_overrides
                .as_ref()
                .map(|conf| (conf.level(), conf.get_options())),
            "noSubstr" => self
                .no_substr
                .as_ref()
                .map(|conf| (conf.level(), conf.get_options())),
            "noUndeclaredDependencies" => self
                .no_undeclared_dependencies
                .as_ref()
                .map(|conf| (conf.level(), conf.get_options())),
            "noUnknownFunction" => self
                .no_unknown_function
                .as_ref()
                .map(|conf| (conf.level(), conf.get_options())),
            "noUnknownMediaFeatureName" => self
                .no_unknown_media_feature_name
                .as_ref()
                .map(|conf| (conf.level(), conf.get_options())),
            "noUnknownProperty" => self
                .no_unknown_property
                .as_ref()
                .map(|conf| (conf.level(), conf.get_options())),
            "noUnknownPseudoClassSelector" => self
                .no_unknown_pseudo_class_selector
                .as_ref()
                .map(|conf| (conf.level(), conf.get_options())),
            "noUnknownSelectorPseudoElement" => self
                .no_unknown_selector_pseudo_element
                .as_ref()
                .map(|conf| (conf.level(), conf.get_options())),
            "noUnknownUnit" => self
                .no_unknown_unit
                .as_ref()
                .map(|conf| (conf.level(), conf.get_options())),
            "noUnmatchableAnbSelector" => self
                .no_unmatchable_anb_selector
                .as_ref()
                .map(|conf| (conf.level(), conf.get_options())),
            "noUnusedFunctionParameters" => self
                .no_unused_function_parameters
                .as_ref()
                .map(|conf| (conf.level(), conf.get_options())),
            "noUselessStringConcat" => self
                .no_useless_string_concat
                .as_ref()
                .map(|conf| (conf.level(), conf.get_options())),
            "noUselessUndefinedInitialization" => self
                .no_useless_undefined_initialization
                .as_ref()
                .map(|conf| (conf.level(), conf.get_options())),
            "noYodaExpression" => self
                .no_yoda_expression
                .as_ref()
                .map(|conf| (conf.level(), conf.get_options())),
            "useAdjacentOverloadSignatures" => self
                .use_adjacent_overload_signatures
                .as_ref()
                .map(|conf| (conf.level(), conf.get_options())),
            "useConsistentBuiltinInstantiation" => self
                .use_consistent_builtin_instantiation
                .as_ref()
                .map(|conf| (conf.level(), conf.get_options())),
            "useConsistentGridAreas" => self
                .use_consistent_grid_areas
                .as_ref()
                .map(|conf| (conf.level(), conf.get_options())),
            "useDateNow" => self
                .use_date_now
                .as_ref()
                .map(|conf| (conf.level(), conf.get_options())),
            "useDefaultSwitchClause" => self
                .use_default_switch_clause
                .as_ref()
                .map(|conf| (conf.level(), conf.get_options())),
            "useErrorMessage" => self
                .use_error_message
                .as_ref()
                .map(|conf| (conf.level(), conf.get_options())),
            "useExplicitLengthCheck" => self
                .use_explicit_length_check
                .as_ref()
                .map(|conf| (conf.level(), conf.get_options())),
            "useFocusableInteractive" => self
                .use_focusable_interactive
                .as_ref()
                .map(|conf| (conf.level(), conf.get_options())),
            "useGenericFontNames" => self
                .use_generic_font_names
                .as_ref()
                .map(|conf| (conf.level(), conf.get_options())),
            "useImportExtensions" => self
                .use_import_extensions
                .as_ref()
                .map(|conf| (conf.level(), conf.get_options())),
            "useImportRestrictions" => self
                .use_import_restrictions
                .as_ref()
                .map(|conf| (conf.level(), conf.get_options())),
            "useNumberToFixedDigitsArgument" => self
                .use_number_to_fixed_digits_argument
                .as_ref()
                .map(|conf| (conf.level(), conf.get_options())),
            "useSemanticElements" => self
                .use_semantic_elements
                .as_ref()
                .map(|conf| (conf.level(), conf.get_options())),
            "useSortedClasses" => self
                .use_sorted_classes
                .as_ref()
                .map(|conf| (conf.level(), conf.get_options())),
            "useThrowNewError" => self
                .use_throw_new_error
                .as_ref()
                .map(|conf| (conf.level(), conf.get_options())),
            "useThrowOnlyError" => self
                .use_throw_only_error
                .as_ref()
                .map(|conf| (conf.level(), conf.get_options())),
            "useTopLevelRegex" => self
                .use_top_level_regex
                .as_ref()
                .map(|conf| (conf.level(), conf.get_options())),
            "useValidAutocomplete" => self
                .use_valid_autocomplete
                .as_ref()
                .map(|conf| (conf.level(), conf.get_options())),
            _ => None,
        }
    }
}
#[derive(Clone, Debug, Default, Deserialize, Deserializable, Eq, Merge, PartialEq, Serialize)]
#[deserializable(with_validator)]
#[cfg_attr(feature = "schema", derive(JsonSchema))]
#[serde(rename_all = "camelCase", default, deny_unknown_fields)]
#[doc = r" A list of rules that belong to this group"]
pub struct Performance {
    #[doc = r" It enables the recommended rules for this group"]
    #[serde(skip_serializing_if = "Option::is_none")]
    pub recommended: Option<bool>,
    #[doc = r" It enables ALL rules for this group."]
    #[serde(skip_serializing_if = "Option::is_none")]
    pub all: Option<bool>,
    #[doc = "Disallow the use of spread (...) syntax on accumulators."]
    #[serde(skip_serializing_if = "Option::is_none")]
    pub no_accumulating_spread: Option<RuleConfiguration<NoAccumulatingSpread>>,
    #[doc = "Disallow the use of barrel file."]
    #[serde(skip_serializing_if = "Option::is_none")]
    pub no_barrel_file: Option<RuleConfiguration<NoBarrelFile>>,
    #[doc = "Disallow the use of the delete operator."]
    #[serde(skip_serializing_if = "Option::is_none")]
    pub no_delete: Option<RuleFixConfiguration<NoDelete>>,
    #[doc = "Avoid re-export all."]
    #[serde(skip_serializing_if = "Option::is_none")]
    pub no_re_export_all: Option<RuleConfiguration<NoReExportAll>>,
}
impl DeserializableValidator for Performance {
    fn validate(
        &mut self,
        _name: &str,
        range: TextRange,
        diagnostics: &mut Vec<DeserializationDiagnostic>,
    ) -> bool {
        if self.recommended == Some(true) && self.all == Some(true) {
            diagnostics . push (DeserializationDiagnostic :: new (markup ! (< Emphasis > "'recommended'" < / Emphasis > " and " < Emphasis > "'all'" < / Emphasis > " can't be both " < Emphasis > "'true'" < / Emphasis > ". You should choose only one of them.")) . with_range (range) . with_note (markup ! ("Biome will fallback to its defaults for this section."))) ;
            return false;
        }
        true
    }
}
impl Performance {
    const GROUP_NAME: &'static str = "performance";
    pub(crate) const GROUP_RULES: &'static [&'static str] = &[
        "noAccumulatingSpread",
        "noBarrelFile",
        "noDelete",
        "noReExportAll",
    ];
    const RECOMMENDED_RULES: &'static [&'static str] = &["noAccumulatingSpread", "noDelete"];
    const RECOMMENDED_RULES_AS_FILTERS: &'static [RuleFilter<'static>] = &[
        RuleFilter::Rule(Self::GROUP_NAME, Self::GROUP_RULES[0]),
        RuleFilter::Rule(Self::GROUP_NAME, Self::GROUP_RULES[2]),
    ];
    const ALL_RULES_AS_FILTERS: &'static [RuleFilter<'static>] = &[
        RuleFilter::Rule(Self::GROUP_NAME, Self::GROUP_RULES[0]),
        RuleFilter::Rule(Self::GROUP_NAME, Self::GROUP_RULES[1]),
        RuleFilter::Rule(Self::GROUP_NAME, Self::GROUP_RULES[2]),
        RuleFilter::Rule(Self::GROUP_NAME, Self::GROUP_RULES[3]),
    ];
    #[doc = r" Retrieves the recommended rules"]
    pub(crate) fn is_recommended_true(&self) -> bool {
        matches!(self.recommended, Some(true))
    }
    pub(crate) fn is_recommended_unset(&self) -> bool {
        self.recommended.is_none()
    }
    pub(crate) fn is_all_true(&self) -> bool {
        matches!(self.all, Some(true))
    }
    pub(crate) fn is_all_unset(&self) -> bool {
        self.all.is_none()
    }
    pub(crate) fn get_enabled_rules(&self) -> FxHashSet<RuleFilter<'static>> {
        let mut index_set = FxHashSet::default();
        if let Some(rule) = self.no_accumulating_spread.as_ref() {
            if rule.is_enabled() {
                index_set.insert(RuleFilter::Rule(Self::GROUP_NAME, Self::GROUP_RULES[0]));
            }
        }
        if let Some(rule) = self.no_barrel_file.as_ref() {
            if rule.is_enabled() {
                index_set.insert(RuleFilter::Rule(Self::GROUP_NAME, Self::GROUP_RULES[1]));
            }
        }
        if let Some(rule) = self.no_delete.as_ref() {
            if rule.is_enabled() {
                index_set.insert(RuleFilter::Rule(Self::GROUP_NAME, Self::GROUP_RULES[2]));
            }
        }
        if let Some(rule) = self.no_re_export_all.as_ref() {
            if rule.is_enabled() {
                index_set.insert(RuleFilter::Rule(Self::GROUP_NAME, Self::GROUP_RULES[3]));
            }
        }
        index_set
    }
    pub(crate) fn get_disabled_rules(&self) -> FxHashSet<RuleFilter<'static>> {
        let mut index_set = FxHashSet::default();
        if let Some(rule) = self.no_accumulating_spread.as_ref() {
            if rule.is_disabled() {
                index_set.insert(RuleFilter::Rule(Self::GROUP_NAME, Self::GROUP_RULES[0]));
            }
        }
        if let Some(rule) = self.no_barrel_file.as_ref() {
            if rule.is_disabled() {
                index_set.insert(RuleFilter::Rule(Self::GROUP_NAME, Self::GROUP_RULES[1]));
            }
        }
        if let Some(rule) = self.no_delete.as_ref() {
            if rule.is_disabled() {
                index_set.insert(RuleFilter::Rule(Self::GROUP_NAME, Self::GROUP_RULES[2]));
            }
        }
        if let Some(rule) = self.no_re_export_all.as_ref() {
            if rule.is_disabled() {
                index_set.insert(RuleFilter::Rule(Self::GROUP_NAME, Self::GROUP_RULES[3]));
            }
        }
        index_set
    }
    #[doc = r" Checks if, given a rule name, matches one of the rules contained in this category"]
    pub(crate) fn has_rule(rule_name: &str) -> Option<&'static str> {
        Some(Self::GROUP_RULES[Self::GROUP_RULES.binary_search(&rule_name).ok()?])
    }
    #[doc = r" Checks if, given a rule name, it is marked as recommended"]
    pub(crate) fn is_recommended_rule(rule_name: &str) -> bool {
        Self::RECOMMENDED_RULES.contains(&rule_name)
    }
    pub(crate) fn recommended_rules_as_filters() -> &'static [RuleFilter<'static>] {
        Self::RECOMMENDED_RULES_AS_FILTERS
    }
    pub(crate) fn all_rules_as_filters() -> &'static [RuleFilter<'static>] {
        Self::ALL_RULES_AS_FILTERS
    }
    #[doc = r" Select preset rules"]
    pub(crate) fn collect_preset_rules(
        &self,
        parent_is_all: bool,
        parent_is_recommended: bool,
        enabled_rules: &mut FxHashSet<RuleFilter<'static>>,
    ) {
        if self.is_all_true() || self.is_all_unset() && parent_is_all {
            enabled_rules.extend(Self::all_rules_as_filters());
        } else if self.is_recommended_true()
            || self.is_recommended_unset() && self.is_all_unset() && parent_is_recommended
        {
            enabled_rules.extend(Self::recommended_rules_as_filters());
        }
    }
    pub(crate) fn get_rule_configuration(
        &self,
        rule_name: &str,
    ) -> Option<(RulePlainConfiguration, Option<RuleOptions>)> {
        match rule_name {
            "noAccumulatingSpread" => self
                .no_accumulating_spread
                .as_ref()
                .map(|conf| (conf.level(), conf.get_options())),
            "noBarrelFile" => self
                .no_barrel_file
                .as_ref()
                .map(|conf| (conf.level(), conf.get_options())),
            "noDelete" => self
                .no_delete
                .as_ref()
                .map(|conf| (conf.level(), conf.get_options())),
            "noReExportAll" => self
                .no_re_export_all
                .as_ref()
                .map(|conf| (conf.level(), conf.get_options())),
            _ => None,
        }
    }
}
#[derive(Clone, Debug, Default, Deserialize, Deserializable, Eq, Merge, PartialEq, Serialize)]
#[deserializable(with_validator)]
#[cfg_attr(feature = "schema", derive(JsonSchema))]
#[serde(rename_all = "camelCase", default, deny_unknown_fields)]
#[doc = r" A list of rules that belong to this group"]
pub struct Security {
    #[doc = r" It enables the recommended rules for this group"]
    #[serde(skip_serializing_if = "Option::is_none")]
    pub recommended: Option<bool>,
    #[doc = r" It enables ALL rules for this group."]
    #[serde(skip_serializing_if = "Option::is_none")]
    pub all: Option<bool>,
    #[doc = "Prevent the usage of dangerous JSX props"]
    #[serde(skip_serializing_if = "Option::is_none")]
    pub no_dangerously_set_inner_html: Option<RuleConfiguration<NoDangerouslySetInnerHtml>>,
    #[doc = "Report when a DOM element or a component uses both children and dangerouslySetInnerHTML prop."]
    #[serde(skip_serializing_if = "Option::is_none")]
    pub no_dangerously_set_inner_html_with_children:
        Option<RuleConfiguration<NoDangerouslySetInnerHtmlWithChildren>>,
    #[doc = "Disallow the use of global eval()."]
    #[serde(skip_serializing_if = "Option::is_none")]
    pub no_global_eval: Option<RuleConfiguration<NoGlobalEval>>,
}
impl DeserializableValidator for Security {
    fn validate(
        &mut self,
        _name: &str,
        range: TextRange,
        diagnostics: &mut Vec<DeserializationDiagnostic>,
    ) -> bool {
        if self.recommended == Some(true) && self.all == Some(true) {
            diagnostics . push (DeserializationDiagnostic :: new (markup ! (< Emphasis > "'recommended'" < / Emphasis > " and " < Emphasis > "'all'" < / Emphasis > " can't be both " < Emphasis > "'true'" < / Emphasis > ". You should choose only one of them.")) . with_range (range) . with_note (markup ! ("Biome will fallback to its defaults for this section."))) ;
            return false;
        }
        true
    }
}
impl Security {
    const GROUP_NAME: &'static str = "security";
    pub(crate) const GROUP_RULES: &'static [&'static str] = &[
        "noDangerouslySetInnerHtml",
        "noDangerouslySetInnerHtmlWithChildren",
        "noGlobalEval",
    ];
    const RECOMMENDED_RULES: &'static [&'static str] = &[
        "noDangerouslySetInnerHtml",
        "noDangerouslySetInnerHtmlWithChildren",
        "noGlobalEval",
    ];
    const RECOMMENDED_RULES_AS_FILTERS: &'static [RuleFilter<'static>] = &[
        RuleFilter::Rule(Self::GROUP_NAME, Self::GROUP_RULES[0]),
        RuleFilter::Rule(Self::GROUP_NAME, Self::GROUP_RULES[1]),
        RuleFilter::Rule(Self::GROUP_NAME, Self::GROUP_RULES[2]),
    ];
    const ALL_RULES_AS_FILTERS: &'static [RuleFilter<'static>] = &[
        RuleFilter::Rule(Self::GROUP_NAME, Self::GROUP_RULES[0]),
        RuleFilter::Rule(Self::GROUP_NAME, Self::GROUP_RULES[1]),
        RuleFilter::Rule(Self::GROUP_NAME, Self::GROUP_RULES[2]),
    ];
    #[doc = r" Retrieves the recommended rules"]
    pub(crate) fn is_recommended_true(&self) -> bool {
        matches!(self.recommended, Some(true))
    }
    pub(crate) fn is_recommended_unset(&self) -> bool {
        self.recommended.is_none()
    }
    pub(crate) fn is_all_true(&self) -> bool {
        matches!(self.all, Some(true))
    }
    pub(crate) fn is_all_unset(&self) -> bool {
        self.all.is_none()
    }
    pub(crate) fn get_enabled_rules(&self) -> FxHashSet<RuleFilter<'static>> {
        let mut index_set = FxHashSet::default();
        if let Some(rule) = self.no_dangerously_set_inner_html.as_ref() {
            if rule.is_enabled() {
                index_set.insert(RuleFilter::Rule(Self::GROUP_NAME, Self::GROUP_RULES[0]));
            }
        }
        if let Some(rule) = self.no_dangerously_set_inner_html_with_children.as_ref() {
            if rule.is_enabled() {
                index_set.insert(RuleFilter::Rule(Self::GROUP_NAME, Self::GROUP_RULES[1]));
            }
        }
        if let Some(rule) = self.no_global_eval.as_ref() {
            if rule.is_enabled() {
                index_set.insert(RuleFilter::Rule(Self::GROUP_NAME, Self::GROUP_RULES[2]));
            }
        }
        index_set
    }
    pub(crate) fn get_disabled_rules(&self) -> FxHashSet<RuleFilter<'static>> {
        let mut index_set = FxHashSet::default();
        if let Some(rule) = self.no_dangerously_set_inner_html.as_ref() {
            if rule.is_disabled() {
                index_set.insert(RuleFilter::Rule(Self::GROUP_NAME, Self::GROUP_RULES[0]));
            }
        }
        if let Some(rule) = self.no_dangerously_set_inner_html_with_children.as_ref() {
            if rule.is_disabled() {
                index_set.insert(RuleFilter::Rule(Self::GROUP_NAME, Self::GROUP_RULES[1]));
            }
        }
        if let Some(rule) = self.no_global_eval.as_ref() {
            if rule.is_disabled() {
                index_set.insert(RuleFilter::Rule(Self::GROUP_NAME, Self::GROUP_RULES[2]));
            }
        }
        index_set
    }
    #[doc = r" Checks if, given a rule name, matches one of the rules contained in this category"]
    pub(crate) fn has_rule(rule_name: &str) -> Option<&'static str> {
        Some(Self::GROUP_RULES[Self::GROUP_RULES.binary_search(&rule_name).ok()?])
    }
    #[doc = r" Checks if, given a rule name, it is marked as recommended"]
    pub(crate) fn is_recommended_rule(rule_name: &str) -> bool {
        Self::RECOMMENDED_RULES.contains(&rule_name)
    }
    pub(crate) fn recommended_rules_as_filters() -> &'static [RuleFilter<'static>] {
        Self::RECOMMENDED_RULES_AS_FILTERS
    }
    pub(crate) fn all_rules_as_filters() -> &'static [RuleFilter<'static>] {
        Self::ALL_RULES_AS_FILTERS
    }
    #[doc = r" Select preset rules"]
    pub(crate) fn collect_preset_rules(
        &self,
        parent_is_all: bool,
        parent_is_recommended: bool,
        enabled_rules: &mut FxHashSet<RuleFilter<'static>>,
    ) {
        if self.is_all_true() || self.is_all_unset() && parent_is_all {
            enabled_rules.extend(Self::all_rules_as_filters());
        } else if self.is_recommended_true()
            || self.is_recommended_unset() && self.is_all_unset() && parent_is_recommended
        {
            enabled_rules.extend(Self::recommended_rules_as_filters());
        }
    }
    pub(crate) fn get_rule_configuration(
        &self,
        rule_name: &str,
    ) -> Option<(RulePlainConfiguration, Option<RuleOptions>)> {
        match rule_name {
            "noDangerouslySetInnerHtml" => self
                .no_dangerously_set_inner_html
                .as_ref()
                .map(|conf| (conf.level(), conf.get_options())),
            "noDangerouslySetInnerHtmlWithChildren" => self
                .no_dangerously_set_inner_html_with_children
                .as_ref()
                .map(|conf| (conf.level(), conf.get_options())),
            "noGlobalEval" => self
                .no_global_eval
                .as_ref()
                .map(|conf| (conf.level(), conf.get_options())),
            _ => None,
        }
    }
}
#[derive(Clone, Debug, Default, Deserialize, Deserializable, Eq, Merge, PartialEq, Serialize)]
#[deserializable(with_validator)]
#[cfg_attr(feature = "schema", derive(JsonSchema))]
#[serde(rename_all = "camelCase", default, deny_unknown_fields)]
#[doc = r" A list of rules that belong to this group"]
pub struct Style {
    #[doc = r" It enables the recommended rules for this group"]
    #[serde(skip_serializing_if = "Option::is_none")]
    pub recommended: Option<bool>,
    #[doc = r" It enables ALL rules for this group."]
    #[serde(skip_serializing_if = "Option::is_none")]
    pub all: Option<bool>,
    #[doc = "Disallow the use of arguments."]
    #[serde(skip_serializing_if = "Option::is_none")]
    pub no_arguments: Option<RuleConfiguration<NoArguments>>,
    #[doc = "Disallow comma operator."]
    #[serde(skip_serializing_if = "Option::is_none")]
    pub no_comma_operator: Option<RuleConfiguration<NoCommaOperator>>,
    #[doc = "Disallow default exports."]
    #[serde(skip_serializing_if = "Option::is_none")]
    pub no_default_export: Option<RuleConfiguration<NoDefaultExport>>,
    #[doc = "Disallow implicit true values on JSX boolean attributes"]
    #[serde(skip_serializing_if = "Option::is_none")]
    pub no_implicit_boolean: Option<RuleFixConfiguration<NoImplicitBoolean>>,
    #[doc = "Disallow type annotations for variables, parameters, and class properties initialized with a literal expression."]
    #[serde(skip_serializing_if = "Option::is_none")]
    pub no_inferrable_types: Option<RuleFixConfiguration<NoInferrableTypes>>,
    #[doc = "Disallow the use of TypeScript's namespaces."]
    #[serde(skip_serializing_if = "Option::is_none")]
    pub no_namespace: Option<RuleConfiguration<NoNamespace>>,
    #[doc = "Disallow the use of namespace imports."]
    #[serde(skip_serializing_if = "Option::is_none")]
    pub no_namespace_import: Option<RuleConfiguration<NoNamespaceImport>>,
    #[doc = "Disallow negation in the condition of an if statement if it has an else clause."]
    #[serde(skip_serializing_if = "Option::is_none")]
    pub no_negation_else: Option<RuleFixConfiguration<NoNegationElse>>,
    #[doc = "Disallow non-null assertions using the ! postfix operator."]
    #[serde(skip_serializing_if = "Option::is_none")]
    pub no_non_null_assertion: Option<RuleFixConfiguration<NoNonNullAssertion>>,
    #[doc = "Disallow reassigning function parameters."]
    #[serde(skip_serializing_if = "Option::is_none")]
    pub no_parameter_assign: Option<RuleConfiguration<NoParameterAssign>>,
    #[doc = "Disallow the use of parameter properties in class constructors."]
    #[serde(skip_serializing_if = "Option::is_none")]
    pub no_parameter_properties: Option<RuleConfiguration<NoParameterProperties>>,
    #[doc = "This rule allows you to specify global variable names that you don’t want to use in your application."]
    #[serde(skip_serializing_if = "Option::is_none")]
    pub no_restricted_globals: Option<RuleConfiguration<NoRestrictedGlobals>>,
    #[doc = "Disallow the use of constants which its value is the upper-case version of its name."]
    #[serde(skip_serializing_if = "Option::is_none")]
    pub no_shouty_constants: Option<RuleFixConfiguration<NoShoutyConstants>>,
    #[doc = "Disallow template literals if interpolation and special-character handling are not needed"]
    #[serde(skip_serializing_if = "Option::is_none")]
    pub no_unused_template_literal: Option<RuleFixConfiguration<NoUnusedTemplateLiteral>>,
    #[doc = "Disallow else block when the if block breaks early."]
    #[serde(skip_serializing_if = "Option::is_none")]
    pub no_useless_else: Option<RuleFixConfiguration<NoUselessElse>>,
    #[doc = "Disallow the use of var"]
    #[serde(skip_serializing_if = "Option::is_none")]
    pub no_var: Option<RuleFixConfiguration<NoVar>>,
    #[doc = "Enforce the use of as const over literal type and type annotation."]
    #[serde(skip_serializing_if = "Option::is_none")]
    pub use_as_const_assertion: Option<RuleFixConfiguration<UseAsConstAssertion>>,
    #[doc = "Requires following curly brace conventions."]
    #[serde(skip_serializing_if = "Option::is_none")]
    pub use_block_statements: Option<RuleFixConfiguration<UseBlockStatements>>,
    #[doc = "Enforce using else if instead of nested if in else clauses."]
    #[serde(skip_serializing_if = "Option::is_none")]
    pub use_collapsed_else_if: Option<RuleFixConfiguration<UseCollapsedElseIf>>,
    #[doc = "Require consistently using either T\\[] or Array\\<T>"]
    #[serde(skip_serializing_if = "Option::is_none")]
    pub use_consistent_array_type: Option<RuleFixConfiguration<UseConsistentArrayType>>,
    #[doc = "Require const declarations for variables that are only assigned once."]
    #[serde(skip_serializing_if = "Option::is_none")]
    pub use_const: Option<RuleFixConfiguration<UseConst>>,
    #[doc = "Enforce default function parameters and optional function parameters to be last."]
    #[serde(skip_serializing_if = "Option::is_none")]
    pub use_default_parameter_last: Option<RuleFixConfiguration<UseDefaultParameterLast>>,
    #[doc = "Require that each enum member value be explicitly initialized."]
    #[serde(skip_serializing_if = "Option::is_none")]
    pub use_enum_initializers: Option<RuleFixConfiguration<UseEnumInitializers>>,
    #[doc = "Disallow the use of Math.pow in favor of the ** operator."]
    #[serde(skip_serializing_if = "Option::is_none")]
    pub use_exponentiation_operator: Option<RuleFixConfiguration<UseExponentiationOperator>>,
    #[doc = "Promotes the use of export type for types."]
    #[serde(skip_serializing_if = "Option::is_none")]
    pub use_export_type: Option<RuleFixConfiguration<UseExportType>>,
    #[doc = "Enforce naming conventions for JavaScript and TypeScript filenames."]
    #[serde(skip_serializing_if = "Option::is_none")]
    pub use_filenaming_convention: Option<RuleConfiguration<UseFilenamingConvention>>,
    #[doc = "This rule recommends a for-of loop when in a for loop, the index used to extract an item from the iterated array."]
    #[serde(skip_serializing_if = "Option::is_none")]
    pub use_for_of: Option<RuleConfiguration<UseForOf>>,
    #[doc = "This rule enforces the use of \\<>...\\</> over \\<Fragment>...\\</Fragment>."]
    #[serde(skip_serializing_if = "Option::is_none")]
    pub use_fragment_syntax: Option<RuleFixConfiguration<UseFragmentSyntax>>,
    #[doc = "Promotes the use of import type for types."]
    #[serde(skip_serializing_if = "Option::is_none")]
    pub use_import_type: Option<RuleFixConfiguration<UseImportType>>,
    #[doc = "Require all enum members to be literal values."]
    #[serde(skip_serializing_if = "Option::is_none")]
    pub use_literal_enum_members: Option<RuleConfiguration<UseLiteralEnumMembers>>,
    #[doc = "Enforce naming conventions for everything across a codebase."]
    #[serde(skip_serializing_if = "Option::is_none")]
    pub use_naming_convention: Option<RuleFixConfiguration<UseNamingConvention>>,
    #[doc = "Promotes the usage of node:assert/strict over node:assert."]
    #[serde(skip_serializing_if = "Option::is_none")]
    pub use_node_assert_strict: Option<RuleFixConfiguration<UseNodeAssertStrict>>,
    #[doc = "Enforces using the node: protocol for Node.js builtin modules."]
    #[serde(skip_serializing_if = "Option::is_none")]
    pub use_nodejs_import_protocol: Option<RuleFixConfiguration<UseNodejsImportProtocol>>,
    #[doc = "Use the Number properties instead of global ones."]
    #[serde(skip_serializing_if = "Option::is_none")]
    pub use_number_namespace: Option<RuleFixConfiguration<UseNumberNamespace>>,
    #[doc = "Disallow parseInt() and Number.parseInt() in favor of binary, octal, and hexadecimal literals"]
    #[serde(skip_serializing_if = "Option::is_none")]
    pub use_numeric_literals: Option<RuleFixConfiguration<UseNumericLiterals>>,
    #[doc = "Prevent extra closing tags for components without children"]
    #[serde(skip_serializing_if = "Option::is_none")]
    pub use_self_closing_elements: Option<RuleFixConfiguration<UseSelfClosingElements>>,
    #[doc = "When expressing array types, this rule promotes the usage of T\\[] shorthand instead of Array\\<T>."]
    #[serde(skip_serializing_if = "Option::is_none")]
    pub use_shorthand_array_type: Option<RuleFixConfiguration<UseShorthandArrayType>>,
    #[doc = "Require assignment operator shorthand where possible."]
    #[serde(skip_serializing_if = "Option::is_none")]
    pub use_shorthand_assign: Option<RuleFixConfiguration<UseShorthandAssign>>,
    #[doc = "Enforce using function types instead of object type with call signatures."]
    #[serde(skip_serializing_if = "Option::is_none")]
    pub use_shorthand_function_type: Option<RuleFixConfiguration<UseShorthandFunctionType>>,
    #[doc = "Enforces switch clauses have a single statement, emits a quick fix wrapping the statements in a block."]
    #[serde(skip_serializing_if = "Option::is_none")]
    pub use_single_case_statement: Option<RuleFixConfiguration<UseSingleCaseStatement>>,
    #[doc = "Disallow multiple variable declarations in the same variable statement"]
    #[serde(skip_serializing_if = "Option::is_none")]
    pub use_single_var_declarator: Option<RuleFixConfiguration<UseSingleVarDeclarator>>,
    #[doc = "Prefer template literals over string concatenation."]
    #[serde(skip_serializing_if = "Option::is_none")]
    pub use_template: Option<RuleFixConfiguration<UseTemplate>>,
    #[doc = "Enforce the use of while loops instead of for loops when the initializer and update expressions are not needed."]
    #[serde(skip_serializing_if = "Option::is_none")]
    pub use_while: Option<RuleFixConfiguration<UseWhile>>,
}
impl DeserializableValidator for Style {
    fn validate(
        &mut self,
        _name: &str,
        range: TextRange,
        diagnostics: &mut Vec<DeserializationDiagnostic>,
    ) -> bool {
        if self.recommended == Some(true) && self.all == Some(true) {
            diagnostics . push (DeserializationDiagnostic :: new (markup ! (< Emphasis > "'recommended'" < / Emphasis > " and " < Emphasis > "'all'" < / Emphasis > " can't be both " < Emphasis > "'true'" < / Emphasis > ". You should choose only one of them.")) . with_range (range) . with_note (markup ! ("Biome will fallback to its defaults for this section."))) ;
            return false;
        }
        true
    }
}
impl Style {
    const GROUP_NAME: &'static str = "style";
    pub(crate) const GROUP_RULES: &'static [&'static str] = &[
        "noArguments",
        "noCommaOperator",
        "noDefaultExport",
        "noImplicitBoolean",
        "noInferrableTypes",
        "noNamespace",
        "noNamespaceImport",
        "noNegationElse",
        "noNonNullAssertion",
        "noParameterAssign",
        "noParameterProperties",
        "noRestrictedGlobals",
        "noShoutyConstants",
        "noUnusedTemplateLiteral",
        "noUselessElse",
        "noVar",
        "useAsConstAssertion",
        "useBlockStatements",
        "useCollapsedElseIf",
        "useConsistentArrayType",
        "useConst",
        "useDefaultParameterLast",
        "useEnumInitializers",
        "useExponentiationOperator",
        "useExportType",
        "useFilenamingConvention",
        "useForOf",
        "useFragmentSyntax",
        "useImportType",
        "useLiteralEnumMembers",
        "useNamingConvention",
        "useNodeAssertStrict",
        "useNodejsImportProtocol",
        "useNumberNamespace",
        "useNumericLiterals",
        "useSelfClosingElements",
        "useShorthandArrayType",
        "useShorthandAssign",
        "useShorthandFunctionType",
        "useSingleCaseStatement",
        "useSingleVarDeclarator",
        "useTemplate",
        "useWhile",
    ];
    const RECOMMENDED_RULES: &'static [&'static str] = &[
        "noArguments",
        "noCommaOperator",
        "noInferrableTypes",
        "noNonNullAssertion",
        "noParameterAssign",
        "noUnusedTemplateLiteral",
        "noUselessElse",
        "noVar",
        "useAsConstAssertion",
        "useConst",
        "useDefaultParameterLast",
        "useEnumInitializers",
        "useExponentiationOperator",
        "useExportType",
        "useImportType",
        "useLiteralEnumMembers",
        "useNodejsImportProtocol",
        "useNumberNamespace",
        "useNumericLiterals",
        "useSelfClosingElements",
        "useShorthandFunctionType",
        "useSingleVarDeclarator",
        "useTemplate",
        "useWhile",
    ];
    const RECOMMENDED_RULES_AS_FILTERS: &'static [RuleFilter<'static>] = &[
        RuleFilter::Rule(Self::GROUP_NAME, Self::GROUP_RULES[0]),
        RuleFilter::Rule(Self::GROUP_NAME, Self::GROUP_RULES[1]),
        RuleFilter::Rule(Self::GROUP_NAME, Self::GROUP_RULES[4]),
        RuleFilter::Rule(Self::GROUP_NAME, Self::GROUP_RULES[8]),
        RuleFilter::Rule(Self::GROUP_NAME, Self::GROUP_RULES[9]),
        RuleFilter::Rule(Self::GROUP_NAME, Self::GROUP_RULES[13]),
        RuleFilter::Rule(Self::GROUP_NAME, Self::GROUP_RULES[14]),
        RuleFilter::Rule(Self::GROUP_NAME, Self::GROUP_RULES[15]),
        RuleFilter::Rule(Self::GROUP_NAME, Self::GROUP_RULES[16]),
        RuleFilter::Rule(Self::GROUP_NAME, Self::GROUP_RULES[20]),
        RuleFilter::Rule(Self::GROUP_NAME, Self::GROUP_RULES[21]),
        RuleFilter::Rule(Self::GROUP_NAME, Self::GROUP_RULES[22]),
        RuleFilter::Rule(Self::GROUP_NAME, Self::GROUP_RULES[23]),
        RuleFilter::Rule(Self::GROUP_NAME, Self::GROUP_RULES[24]),
        RuleFilter::Rule(Self::GROUP_NAME, Self::GROUP_RULES[28]),
        RuleFilter::Rule(Self::GROUP_NAME, Self::GROUP_RULES[29]),
        RuleFilter::Rule(Self::GROUP_NAME, Self::GROUP_RULES[32]),
        RuleFilter::Rule(Self::GROUP_NAME, Self::GROUP_RULES[33]),
        RuleFilter::Rule(Self::GROUP_NAME, Self::GROUP_RULES[34]),
        RuleFilter::Rule(Self::GROUP_NAME, Self::GROUP_RULES[35]),
        RuleFilter::Rule(Self::GROUP_NAME, Self::GROUP_RULES[38]),
        RuleFilter::Rule(Self::GROUP_NAME, Self::GROUP_RULES[40]),
        RuleFilter::Rule(Self::GROUP_NAME, Self::GROUP_RULES[41]),
        RuleFilter::Rule(Self::GROUP_NAME, Self::GROUP_RULES[42]),
    ];
    const ALL_RULES_AS_FILTERS: &'static [RuleFilter<'static>] = &[
        RuleFilter::Rule(Self::GROUP_NAME, Self::GROUP_RULES[0]),
        RuleFilter::Rule(Self::GROUP_NAME, Self::GROUP_RULES[1]),
        RuleFilter::Rule(Self::GROUP_NAME, Self::GROUP_RULES[2]),
        RuleFilter::Rule(Self::GROUP_NAME, Self::GROUP_RULES[3]),
        RuleFilter::Rule(Self::GROUP_NAME, Self::GROUP_RULES[4]),
        RuleFilter::Rule(Self::GROUP_NAME, Self::GROUP_RULES[5]),
        RuleFilter::Rule(Self::GROUP_NAME, Self::GROUP_RULES[6]),
        RuleFilter::Rule(Self::GROUP_NAME, Self::GROUP_RULES[7]),
        RuleFilter::Rule(Self::GROUP_NAME, Self::GROUP_RULES[8]),
        RuleFilter::Rule(Self::GROUP_NAME, Self::GROUP_RULES[9]),
        RuleFilter::Rule(Self::GROUP_NAME, Self::GROUP_RULES[10]),
        RuleFilter::Rule(Self::GROUP_NAME, Self::GROUP_RULES[11]),
        RuleFilter::Rule(Self::GROUP_NAME, Self::GROUP_RULES[12]),
        RuleFilter::Rule(Self::GROUP_NAME, Self::GROUP_RULES[13]),
        RuleFilter::Rule(Self::GROUP_NAME, Self::GROUP_RULES[14]),
        RuleFilter::Rule(Self::GROUP_NAME, Self::GROUP_RULES[15]),
        RuleFilter::Rule(Self::GROUP_NAME, Self::GROUP_RULES[16]),
        RuleFilter::Rule(Self::GROUP_NAME, Self::GROUP_RULES[17]),
        RuleFilter::Rule(Self::GROUP_NAME, Self::GROUP_RULES[18]),
        RuleFilter::Rule(Self::GROUP_NAME, Self::GROUP_RULES[19]),
        RuleFilter::Rule(Self::GROUP_NAME, Self::GROUP_RULES[20]),
        RuleFilter::Rule(Self::GROUP_NAME, Self::GROUP_RULES[21]),
        RuleFilter::Rule(Self::GROUP_NAME, Self::GROUP_RULES[22]),
        RuleFilter::Rule(Self::GROUP_NAME, Self::GROUP_RULES[23]),
        RuleFilter::Rule(Self::GROUP_NAME, Self::GROUP_RULES[24]),
        RuleFilter::Rule(Self::GROUP_NAME, Self::GROUP_RULES[25]),
        RuleFilter::Rule(Self::GROUP_NAME, Self::GROUP_RULES[26]),
        RuleFilter::Rule(Self::GROUP_NAME, Self::GROUP_RULES[27]),
        RuleFilter::Rule(Self::GROUP_NAME, Self::GROUP_RULES[28]),
        RuleFilter::Rule(Self::GROUP_NAME, Self::GROUP_RULES[29]),
        RuleFilter::Rule(Self::GROUP_NAME, Self::GROUP_RULES[30]),
        RuleFilter::Rule(Self::GROUP_NAME, Self::GROUP_RULES[31]),
        RuleFilter::Rule(Self::GROUP_NAME, Self::GROUP_RULES[32]),
        RuleFilter::Rule(Self::GROUP_NAME, Self::GROUP_RULES[33]),
        RuleFilter::Rule(Self::GROUP_NAME, Self::GROUP_RULES[34]),
        RuleFilter::Rule(Self::GROUP_NAME, Self::GROUP_RULES[35]),
        RuleFilter::Rule(Self::GROUP_NAME, Self::GROUP_RULES[36]),
        RuleFilter::Rule(Self::GROUP_NAME, Self::GROUP_RULES[37]),
        RuleFilter::Rule(Self::GROUP_NAME, Self::GROUP_RULES[38]),
        RuleFilter::Rule(Self::GROUP_NAME, Self::GROUP_RULES[39]),
        RuleFilter::Rule(Self::GROUP_NAME, Self::GROUP_RULES[40]),
        RuleFilter::Rule(Self::GROUP_NAME, Self::GROUP_RULES[41]),
        RuleFilter::Rule(Self::GROUP_NAME, Self::GROUP_RULES[42]),
    ];
    #[doc = r" Retrieves the recommended rules"]
    pub(crate) fn is_recommended_true(&self) -> bool {
        matches!(self.recommended, Some(true))
    }
    pub(crate) fn is_recommended_unset(&self) -> bool {
        self.recommended.is_none()
    }
    pub(crate) fn is_all_true(&self) -> bool {
        matches!(self.all, Some(true))
    }
    pub(crate) fn is_all_unset(&self) -> bool {
        self.all.is_none()
    }
    pub(crate) fn get_enabled_rules(&self) -> FxHashSet<RuleFilter<'static>> {
        let mut index_set = FxHashSet::default();
        if let Some(rule) = self.no_arguments.as_ref() {
            if rule.is_enabled() {
                index_set.insert(RuleFilter::Rule(Self::GROUP_NAME, Self::GROUP_RULES[0]));
            }
        }
        if let Some(rule) = self.no_comma_operator.as_ref() {
            if rule.is_enabled() {
                index_set.insert(RuleFilter::Rule(Self::GROUP_NAME, Self::GROUP_RULES[1]));
            }
        }
        if let Some(rule) = self.no_default_export.as_ref() {
            if rule.is_enabled() {
                index_set.insert(RuleFilter::Rule(Self::GROUP_NAME, Self::GROUP_RULES[2]));
            }
        }
        if let Some(rule) = self.no_implicit_boolean.as_ref() {
            if rule.is_enabled() {
                index_set.insert(RuleFilter::Rule(Self::GROUP_NAME, Self::GROUP_RULES[3]));
            }
        }
        if let Some(rule) = self.no_inferrable_types.as_ref() {
            if rule.is_enabled() {
                index_set.insert(RuleFilter::Rule(Self::GROUP_NAME, Self::GROUP_RULES[4]));
            }
        }
        if let Some(rule) = self.no_namespace.as_ref() {
            if rule.is_enabled() {
                index_set.insert(RuleFilter::Rule(Self::GROUP_NAME, Self::GROUP_RULES[5]));
            }
        }
        if let Some(rule) = self.no_namespace_import.as_ref() {
            if rule.is_enabled() {
                index_set.insert(RuleFilter::Rule(Self::GROUP_NAME, Self::GROUP_RULES[6]));
            }
        }
        if let Some(rule) = self.no_negation_else.as_ref() {
            if rule.is_enabled() {
                index_set.insert(RuleFilter::Rule(Self::GROUP_NAME, Self::GROUP_RULES[7]));
            }
        }
        if let Some(rule) = self.no_non_null_assertion.as_ref() {
            if rule.is_enabled() {
                index_set.insert(RuleFilter::Rule(Self::GROUP_NAME, Self::GROUP_RULES[8]));
            }
        }
        if let Some(rule) = self.no_parameter_assign.as_ref() {
            if rule.is_enabled() {
                index_set.insert(RuleFilter::Rule(Self::GROUP_NAME, Self::GROUP_RULES[9]));
            }
        }
        if let Some(rule) = self.no_parameter_properties.as_ref() {
            if rule.is_enabled() {
                index_set.insert(RuleFilter::Rule(Self::GROUP_NAME, Self::GROUP_RULES[10]));
            }
        }
        if let Some(rule) = self.no_restricted_globals.as_ref() {
            if rule.is_enabled() {
                index_set.insert(RuleFilter::Rule(Self::GROUP_NAME, Self::GROUP_RULES[11]));
            }
        }
        if let Some(rule) = self.no_shouty_constants.as_ref() {
            if rule.is_enabled() {
                index_set.insert(RuleFilter::Rule(Self::GROUP_NAME, Self::GROUP_RULES[12]));
            }
        }
        if let Some(rule) = self.no_unused_template_literal.as_ref() {
            if rule.is_enabled() {
                index_set.insert(RuleFilter::Rule(Self::GROUP_NAME, Self::GROUP_RULES[13]));
            }
        }
        if let Some(rule) = self.no_useless_else.as_ref() {
            if rule.is_enabled() {
                index_set.insert(RuleFilter::Rule(Self::GROUP_NAME, Self::GROUP_RULES[14]));
            }
        }
        if let Some(rule) = self.no_var.as_ref() {
            if rule.is_enabled() {
                index_set.insert(RuleFilter::Rule(Self::GROUP_NAME, Self::GROUP_RULES[15]));
            }
        }
        if let Some(rule) = self.use_as_const_assertion.as_ref() {
            if rule.is_enabled() {
                index_set.insert(RuleFilter::Rule(Self::GROUP_NAME, Self::GROUP_RULES[16]));
            }
        }
        if let Some(rule) = self.use_block_statements.as_ref() {
            if rule.is_enabled() {
                index_set.insert(RuleFilter::Rule(Self::GROUP_NAME, Self::GROUP_RULES[17]));
            }
        }
        if let Some(rule) = self.use_collapsed_else_if.as_ref() {
            if rule.is_enabled() {
                index_set.insert(RuleFilter::Rule(Self::GROUP_NAME, Self::GROUP_RULES[18]));
            }
        }
        if let Some(rule) = self.use_consistent_array_type.as_ref() {
            if rule.is_enabled() {
                index_set.insert(RuleFilter::Rule(Self::GROUP_NAME, Self::GROUP_RULES[19]));
            }
        }
        if let Some(rule) = self.use_const.as_ref() {
            if rule.is_enabled() {
                index_set.insert(RuleFilter::Rule(Self::GROUP_NAME, Self::GROUP_RULES[20]));
            }
        }
        if let Some(rule) = self.use_default_parameter_last.as_ref() {
            if rule.is_enabled() {
                index_set.insert(RuleFilter::Rule(Self::GROUP_NAME, Self::GROUP_RULES[21]));
            }
        }
        if let Some(rule) = self.use_enum_initializers.as_ref() {
            if rule.is_enabled() {
                index_set.insert(RuleFilter::Rule(Self::GROUP_NAME, Self::GROUP_RULES[22]));
            }
        }
        if let Some(rule) = self.use_exponentiation_operator.as_ref() {
            if rule.is_enabled() {
                index_set.insert(RuleFilter::Rule(Self::GROUP_NAME, Self::GROUP_RULES[23]));
            }
        }
        if let Some(rule) = self.use_export_type.as_ref() {
            if rule.is_enabled() {
                index_set.insert(RuleFilter::Rule(Self::GROUP_NAME, Self::GROUP_RULES[24]));
            }
        }
        if let Some(rule) = self.use_filenaming_convention.as_ref() {
            if rule.is_enabled() {
                index_set.insert(RuleFilter::Rule(Self::GROUP_NAME, Self::GROUP_RULES[25]));
            }
        }
        if let Some(rule) = self.use_for_of.as_ref() {
            if rule.is_enabled() {
                index_set.insert(RuleFilter::Rule(Self::GROUP_NAME, Self::GROUP_RULES[26]));
            }
        }
        if let Some(rule) = self.use_fragment_syntax.as_ref() {
            if rule.is_enabled() {
                index_set.insert(RuleFilter::Rule(Self::GROUP_NAME, Self::GROUP_RULES[27]));
            }
        }
        if let Some(rule) = self.use_import_type.as_ref() {
            if rule.is_enabled() {
                index_set.insert(RuleFilter::Rule(Self::GROUP_NAME, Self::GROUP_RULES[28]));
            }
        }
        if let Some(rule) = self.use_literal_enum_members.as_ref() {
            if rule.is_enabled() {
                index_set.insert(RuleFilter::Rule(Self::GROUP_NAME, Self::GROUP_RULES[29]));
            }
        }
        if let Some(rule) = self.use_naming_convention.as_ref() {
            if rule.is_enabled() {
                index_set.insert(RuleFilter::Rule(Self::GROUP_NAME, Self::GROUP_RULES[30]));
            }
        }
        if let Some(rule) = self.use_node_assert_strict.as_ref() {
            if rule.is_enabled() {
                index_set.insert(RuleFilter::Rule(Self::GROUP_NAME, Self::GROUP_RULES[31]));
            }
        }
        if let Some(rule) = self.use_nodejs_import_protocol.as_ref() {
            if rule.is_enabled() {
                index_set.insert(RuleFilter::Rule(Self::GROUP_NAME, Self::GROUP_RULES[32]));
            }
        }
        if let Some(rule) = self.use_number_namespace.as_ref() {
            if rule.is_enabled() {
                index_set.insert(RuleFilter::Rule(Self::GROUP_NAME, Self::GROUP_RULES[33]));
            }
        }
        if let Some(rule) = self.use_numeric_literals.as_ref() {
            if rule.is_enabled() {
                index_set.insert(RuleFilter::Rule(Self::GROUP_NAME, Self::GROUP_RULES[34]));
            }
        }
        if let Some(rule) = self.use_self_closing_elements.as_ref() {
            if rule.is_enabled() {
                index_set.insert(RuleFilter::Rule(Self::GROUP_NAME, Self::GROUP_RULES[35]));
            }
        }
        if let Some(rule) = self.use_shorthand_array_type.as_ref() {
            if rule.is_enabled() {
                index_set.insert(RuleFilter::Rule(Self::GROUP_NAME, Self::GROUP_RULES[36]));
            }
        }
        if let Some(rule) = self.use_shorthand_assign.as_ref() {
            if rule.is_enabled() {
                index_set.insert(RuleFilter::Rule(Self::GROUP_NAME, Self::GROUP_RULES[37]));
            }
        }
        if let Some(rule) = self.use_shorthand_function_type.as_ref() {
            if rule.is_enabled() {
                index_set.insert(RuleFilter::Rule(Self::GROUP_NAME, Self::GROUP_RULES[38]));
            }
        }
        if let Some(rule) = self.use_single_case_statement.as_ref() {
            if rule.is_enabled() {
                index_set.insert(RuleFilter::Rule(Self::GROUP_NAME, Self::GROUP_RULES[39]));
            }
        }
        if let Some(rule) = self.use_single_var_declarator.as_ref() {
            if rule.is_enabled() {
                index_set.insert(RuleFilter::Rule(Self::GROUP_NAME, Self::GROUP_RULES[40]));
            }
        }
        if let Some(rule) = self.use_template.as_ref() {
            if rule.is_enabled() {
                index_set.insert(RuleFilter::Rule(Self::GROUP_NAME, Self::GROUP_RULES[41]));
            }
        }
        if let Some(rule) = self.use_while.as_ref() {
            if rule.is_enabled() {
                index_set.insert(RuleFilter::Rule(Self::GROUP_NAME, Self::GROUP_RULES[42]));
            }
        }
        index_set
    }
    pub(crate) fn get_disabled_rules(&self) -> FxHashSet<RuleFilter<'static>> {
        let mut index_set = FxHashSet::default();
        if let Some(rule) = self.no_arguments.as_ref() {
            if rule.is_disabled() {
                index_set.insert(RuleFilter::Rule(Self::GROUP_NAME, Self::GROUP_RULES[0]));
            }
        }
        if let Some(rule) = self.no_comma_operator.as_ref() {
            if rule.is_disabled() {
                index_set.insert(RuleFilter::Rule(Self::GROUP_NAME, Self::GROUP_RULES[1]));
            }
        }
        if let Some(rule) = self.no_default_export.as_ref() {
            if rule.is_disabled() {
                index_set.insert(RuleFilter::Rule(Self::GROUP_NAME, Self::GROUP_RULES[2]));
            }
        }
        if let Some(rule) = self.no_implicit_boolean.as_ref() {
            if rule.is_disabled() {
                index_set.insert(RuleFilter::Rule(Self::GROUP_NAME, Self::GROUP_RULES[3]));
            }
        }
        if let Some(rule) = self.no_inferrable_types.as_ref() {
            if rule.is_disabled() {
                index_set.insert(RuleFilter::Rule(Self::GROUP_NAME, Self::GROUP_RULES[4]));
            }
        }
        if let Some(rule) = self.no_namespace.as_ref() {
            if rule.is_disabled() {
                index_set.insert(RuleFilter::Rule(Self::GROUP_NAME, Self::GROUP_RULES[5]));
            }
        }
        if let Some(rule) = self.no_namespace_import.as_ref() {
            if rule.is_disabled() {
                index_set.insert(RuleFilter::Rule(Self::GROUP_NAME, Self::GROUP_RULES[6]));
            }
        }
        if let Some(rule) = self.no_negation_else.as_ref() {
            if rule.is_disabled() {
                index_set.insert(RuleFilter::Rule(Self::GROUP_NAME, Self::GROUP_RULES[7]));
            }
        }
        if let Some(rule) = self.no_non_null_assertion.as_ref() {
            if rule.is_disabled() {
                index_set.insert(RuleFilter::Rule(Self::GROUP_NAME, Self::GROUP_RULES[8]));
            }
        }
        if let Some(rule) = self.no_parameter_assign.as_ref() {
            if rule.is_disabled() {
                index_set.insert(RuleFilter::Rule(Self::GROUP_NAME, Self::GROUP_RULES[9]));
            }
        }
        if let Some(rule) = self.no_parameter_properties.as_ref() {
            if rule.is_disabled() {
                index_set.insert(RuleFilter::Rule(Self::GROUP_NAME, Self::GROUP_RULES[10]));
            }
        }
        if let Some(rule) = self.no_restricted_globals.as_ref() {
            if rule.is_disabled() {
                index_set.insert(RuleFilter::Rule(Self::GROUP_NAME, Self::GROUP_RULES[11]));
            }
        }
        if let Some(rule) = self.no_shouty_constants.as_ref() {
            if rule.is_disabled() {
                index_set.insert(RuleFilter::Rule(Self::GROUP_NAME, Self::GROUP_RULES[12]));
            }
        }
        if let Some(rule) = self.no_unused_template_literal.as_ref() {
            if rule.is_disabled() {
                index_set.insert(RuleFilter::Rule(Self::GROUP_NAME, Self::GROUP_RULES[13]));
            }
        }
        if let Some(rule) = self.no_useless_else.as_ref() {
            if rule.is_disabled() {
                index_set.insert(RuleFilter::Rule(Self::GROUP_NAME, Self::GROUP_RULES[14]));
            }
        }
        if let Some(rule) = self.no_var.as_ref() {
            if rule.is_disabled() {
                index_set.insert(RuleFilter::Rule(Self::GROUP_NAME, Self::GROUP_RULES[15]));
            }
        }
        if let Some(rule) = self.use_as_const_assertion.as_ref() {
            if rule.is_disabled() {
                index_set.insert(RuleFilter::Rule(Self::GROUP_NAME, Self::GROUP_RULES[16]));
            }
        }
        if let Some(rule) = self.use_block_statements.as_ref() {
            if rule.is_disabled() {
                index_set.insert(RuleFilter::Rule(Self::GROUP_NAME, Self::GROUP_RULES[17]));
            }
        }
        if let Some(rule) = self.use_collapsed_else_if.as_ref() {
            if rule.is_disabled() {
                index_set.insert(RuleFilter::Rule(Self::GROUP_NAME, Self::GROUP_RULES[18]));
            }
        }
        if let Some(rule) = self.use_consistent_array_type.as_ref() {
            if rule.is_disabled() {
                index_set.insert(RuleFilter::Rule(Self::GROUP_NAME, Self::GROUP_RULES[19]));
            }
        }
        if let Some(rule) = self.use_const.as_ref() {
            if rule.is_disabled() {
                index_set.insert(RuleFilter::Rule(Self::GROUP_NAME, Self::GROUP_RULES[20]));
            }
        }
        if let Some(rule) = self.use_default_parameter_last.as_ref() {
            if rule.is_disabled() {
                index_set.insert(RuleFilter::Rule(Self::GROUP_NAME, Self::GROUP_RULES[21]));
            }
        }
        if let Some(rule) = self.use_enum_initializers.as_ref() {
            if rule.is_disabled() {
                index_set.insert(RuleFilter::Rule(Self::GROUP_NAME, Self::GROUP_RULES[22]));
            }
        }
        if let Some(rule) = self.use_exponentiation_operator.as_ref() {
            if rule.is_disabled() {
                index_set.insert(RuleFilter::Rule(Self::GROUP_NAME, Self::GROUP_RULES[23]));
            }
        }
        if let Some(rule) = self.use_export_type.as_ref() {
            if rule.is_disabled() {
                index_set.insert(RuleFilter::Rule(Self::GROUP_NAME, Self::GROUP_RULES[24]));
            }
        }
        if let Some(rule) = self.use_filenaming_convention.as_ref() {
            if rule.is_disabled() {
                index_set.insert(RuleFilter::Rule(Self::GROUP_NAME, Self::GROUP_RULES[25]));
            }
        }
        if let Some(rule) = self.use_for_of.as_ref() {
            if rule.is_disabled() {
                index_set.insert(RuleFilter::Rule(Self::GROUP_NAME, Self::GROUP_RULES[26]));
            }
        }
        if let Some(rule) = self.use_fragment_syntax.as_ref() {
            if rule.is_disabled() {
                index_set.insert(RuleFilter::Rule(Self::GROUP_NAME, Self::GROUP_RULES[27]));
            }
        }
        if let Some(rule) = self.use_import_type.as_ref() {
            if rule.is_disabled() {
                index_set.insert(RuleFilter::Rule(Self::GROUP_NAME, Self::GROUP_RULES[28]));
            }
        }
        if let Some(rule) = self.use_literal_enum_members.as_ref() {
            if rule.is_disabled() {
                index_set.insert(RuleFilter::Rule(Self::GROUP_NAME, Self::GROUP_RULES[29]));
            }
        }
        if let Some(rule) = self.use_naming_convention.as_ref() {
            if rule.is_disabled() {
                index_set.insert(RuleFilter::Rule(Self::GROUP_NAME, Self::GROUP_RULES[30]));
            }
        }
        if let Some(rule) = self.use_node_assert_strict.as_ref() {
            if rule.is_disabled() {
                index_set.insert(RuleFilter::Rule(Self::GROUP_NAME, Self::GROUP_RULES[31]));
            }
        }
        if let Some(rule) = self.use_nodejs_import_protocol.as_ref() {
            if rule.is_disabled() {
                index_set.insert(RuleFilter::Rule(Self::GROUP_NAME, Self::GROUP_RULES[32]));
            }
        }
        if let Some(rule) = self.use_number_namespace.as_ref() {
            if rule.is_disabled() {
                index_set.insert(RuleFilter::Rule(Self::GROUP_NAME, Self::GROUP_RULES[33]));
            }
        }
        if let Some(rule) = self.use_numeric_literals.as_ref() {
            if rule.is_disabled() {
                index_set.insert(RuleFilter::Rule(Self::GROUP_NAME, Self::GROUP_RULES[34]));
            }
        }
        if let Some(rule) = self.use_self_closing_elements.as_ref() {
            if rule.is_disabled() {
                index_set.insert(RuleFilter::Rule(Self::GROUP_NAME, Self::GROUP_RULES[35]));
            }
        }
        if let Some(rule) = self.use_shorthand_array_type.as_ref() {
            if rule.is_disabled() {
                index_set.insert(RuleFilter::Rule(Self::GROUP_NAME, Self::GROUP_RULES[36]));
            }
        }
        if let Some(rule) = self.use_shorthand_assign.as_ref() {
            if rule.is_disabled() {
                index_set.insert(RuleFilter::Rule(Self::GROUP_NAME, Self::GROUP_RULES[37]));
            }
        }
        if let Some(rule) = self.use_shorthand_function_type.as_ref() {
            if rule.is_disabled() {
                index_set.insert(RuleFilter::Rule(Self::GROUP_NAME, Self::GROUP_RULES[38]));
            }
        }
        if let Some(rule) = self.use_single_case_statement.as_ref() {
            if rule.is_disabled() {
                index_set.insert(RuleFilter::Rule(Self::GROUP_NAME, Self::GROUP_RULES[39]));
            }
        }
        if let Some(rule) = self.use_single_var_declarator.as_ref() {
            if rule.is_disabled() {
                index_set.insert(RuleFilter::Rule(Self::GROUP_NAME, Self::GROUP_RULES[40]));
            }
        }
        if let Some(rule) = self.use_template.as_ref() {
            if rule.is_disabled() {
                index_set.insert(RuleFilter::Rule(Self::GROUP_NAME, Self::GROUP_RULES[41]));
            }
        }
        if let Some(rule) = self.use_while.as_ref() {
            if rule.is_disabled() {
                index_set.insert(RuleFilter::Rule(Self::GROUP_NAME, Self::GROUP_RULES[42]));
            }
        }
        index_set
    }
    #[doc = r" Checks if, given a rule name, matches one of the rules contained in this category"]
    pub(crate) fn has_rule(rule_name: &str) -> Option<&'static str> {
        Some(Self::GROUP_RULES[Self::GROUP_RULES.binary_search(&rule_name).ok()?])
    }
    #[doc = r" Checks if, given a rule name, it is marked as recommended"]
    pub(crate) fn is_recommended_rule(rule_name: &str) -> bool {
        Self::RECOMMENDED_RULES.contains(&rule_name)
    }
    pub(crate) fn recommended_rules_as_filters() -> &'static [RuleFilter<'static>] {
        Self::RECOMMENDED_RULES_AS_FILTERS
    }
    pub(crate) fn all_rules_as_filters() -> &'static [RuleFilter<'static>] {
        Self::ALL_RULES_AS_FILTERS
    }
    #[doc = r" Select preset rules"]
    pub(crate) fn collect_preset_rules(
        &self,
        parent_is_all: bool,
        parent_is_recommended: bool,
        enabled_rules: &mut FxHashSet<RuleFilter<'static>>,
    ) {
        if self.is_all_true() || self.is_all_unset() && parent_is_all {
            enabled_rules.extend(Self::all_rules_as_filters());
        } else if self.is_recommended_true()
            || self.is_recommended_unset() && self.is_all_unset() && parent_is_recommended
        {
            enabled_rules.extend(Self::recommended_rules_as_filters());
        }
    }
    pub(crate) fn get_rule_configuration(
        &self,
        rule_name: &str,
    ) -> Option<(RulePlainConfiguration, Option<RuleOptions>)> {
        match rule_name {
            "noArguments" => self
                .no_arguments
                .as_ref()
                .map(|conf| (conf.level(), conf.get_options())),
            "noCommaOperator" => self
                .no_comma_operator
                .as_ref()
                .map(|conf| (conf.level(), conf.get_options())),
            "noDefaultExport" => self
                .no_default_export
                .as_ref()
                .map(|conf| (conf.level(), conf.get_options())),
            "noImplicitBoolean" => self
                .no_implicit_boolean
                .as_ref()
                .map(|conf| (conf.level(), conf.get_options())),
            "noInferrableTypes" => self
                .no_inferrable_types
                .as_ref()
                .map(|conf| (conf.level(), conf.get_options())),
            "noNamespace" => self
                .no_namespace
                .as_ref()
                .map(|conf| (conf.level(), conf.get_options())),
            "noNamespaceImport" => self
                .no_namespace_import
                .as_ref()
                .map(|conf| (conf.level(), conf.get_options())),
            "noNegationElse" => self
                .no_negation_else
                .as_ref()
                .map(|conf| (conf.level(), conf.get_options())),
            "noNonNullAssertion" => self
                .no_non_null_assertion
                .as_ref()
                .map(|conf| (conf.level(), conf.get_options())),
            "noParameterAssign" => self
                .no_parameter_assign
                .as_ref()
                .map(|conf| (conf.level(), conf.get_options())),
            "noParameterProperties" => self
                .no_parameter_properties
                .as_ref()
                .map(|conf| (conf.level(), conf.get_options())),
            "noRestrictedGlobals" => self
                .no_restricted_globals
                .as_ref()
                .map(|conf| (conf.level(), conf.get_options())),
            "noShoutyConstants" => self
                .no_shouty_constants
                .as_ref()
                .map(|conf| (conf.level(), conf.get_options())),
            "noUnusedTemplateLiteral" => self
                .no_unused_template_literal
                .as_ref()
                .map(|conf| (conf.level(), conf.get_options())),
            "noUselessElse" => self
                .no_useless_else
                .as_ref()
                .map(|conf| (conf.level(), conf.get_options())),
            "noVar" => self
                .no_var
                .as_ref()
                .map(|conf| (conf.level(), conf.get_options())),
            "useAsConstAssertion" => self
                .use_as_const_assertion
                .as_ref()
                .map(|conf| (conf.level(), conf.get_options())),
            "useBlockStatements" => self
                .use_block_statements
                .as_ref()
                .map(|conf| (conf.level(), conf.get_options())),
            "useCollapsedElseIf" => self
                .use_collapsed_else_if
                .as_ref()
                .map(|conf| (conf.level(), conf.get_options())),
            "useConsistentArrayType" => self
                .use_consistent_array_type
                .as_ref()
                .map(|conf| (conf.level(), conf.get_options())),
            "useConst" => self
                .use_const
                .as_ref()
                .map(|conf| (conf.level(), conf.get_options())),
            "useDefaultParameterLast" => self
                .use_default_parameter_last
                .as_ref()
                .map(|conf| (conf.level(), conf.get_options())),
            "useEnumInitializers" => self
                .use_enum_initializers
                .as_ref()
                .map(|conf| (conf.level(), conf.get_options())),
            "useExponentiationOperator" => self
                .use_exponentiation_operator
                .as_ref()
                .map(|conf| (conf.level(), conf.get_options())),
            "useExportType" => self
                .use_export_type
                .as_ref()
                .map(|conf| (conf.level(), conf.get_options())),
            "useFilenamingConvention" => self
                .use_filenaming_convention
                .as_ref()
                .map(|conf| (conf.level(), conf.get_options())),
            "useForOf" => self
                .use_for_of
                .as_ref()
                .map(|conf| (conf.level(), conf.get_options())),
            "useFragmentSyntax" => self
                .use_fragment_syntax
                .as_ref()
                .map(|conf| (conf.level(), conf.get_options())),
            "useImportType" => self
                .use_import_type
                .as_ref()
                .map(|conf| (conf.level(), conf.get_options())),
            "useLiteralEnumMembers" => self
                .use_literal_enum_members
                .as_ref()
                .map(|conf| (conf.level(), conf.get_options())),
            "useNamingConvention" => self
                .use_naming_convention
                .as_ref()
                .map(|conf| (conf.level(), conf.get_options())),
            "useNodeAssertStrict" => self
                .use_node_assert_strict
                .as_ref()
                .map(|conf| (conf.level(), conf.get_options())),
            "useNodejsImportProtocol" => self
                .use_nodejs_import_protocol
                .as_ref()
                .map(|conf| (conf.level(), conf.get_options())),
            "useNumberNamespace" => self
                .use_number_namespace
                .as_ref()
                .map(|conf| (conf.level(), conf.get_options())),
            "useNumericLiterals" => self
                .use_numeric_literals
                .as_ref()
                .map(|conf| (conf.level(), conf.get_options())),
            "useSelfClosingElements" => self
                .use_self_closing_elements
                .as_ref()
                .map(|conf| (conf.level(), conf.get_options())),
            "useShorthandArrayType" => self
                .use_shorthand_array_type
                .as_ref()
                .map(|conf| (conf.level(), conf.get_options())),
            "useShorthandAssign" => self
                .use_shorthand_assign
                .as_ref()
                .map(|conf| (conf.level(), conf.get_options())),
            "useShorthandFunctionType" => self
                .use_shorthand_function_type
                .as_ref()
                .map(|conf| (conf.level(), conf.get_options())),
            "useSingleCaseStatement" => self
                .use_single_case_statement
                .as_ref()
                .map(|conf| (conf.level(), conf.get_options())),
            "useSingleVarDeclarator" => self
                .use_single_var_declarator
                .as_ref()
                .map(|conf| (conf.level(), conf.get_options())),
            "useTemplate" => self
                .use_template
                .as_ref()
                .map(|conf| (conf.level(), conf.get_options())),
            "useWhile" => self
                .use_while
                .as_ref()
                .map(|conf| (conf.level(), conf.get_options())),
            _ => None,
        }
    }
}
#[derive(Clone, Debug, Default, Deserialize, Deserializable, Eq, Merge, PartialEq, Serialize)]
#[deserializable(with_validator)]
#[cfg_attr(feature = "schema", derive(JsonSchema))]
#[serde(rename_all = "camelCase", default, deny_unknown_fields)]
#[doc = r" A list of rules that belong to this group"]
pub struct Suspicious {
    #[doc = r" It enables the recommended rules for this group"]
    #[serde(skip_serializing_if = "Option::is_none")]
    pub recommended: Option<bool>,
    #[doc = r" It enables ALL rules for this group."]
    #[serde(skip_serializing_if = "Option::is_none")]
    pub all: Option<bool>,
    #[doc = "Use standard constants instead of approximated literals."]
    #[serde(skip_serializing_if = "Option::is_none")]
    pub no_approximative_numeric_constant:
        Option<RuleFixConfiguration<NoApproximativeNumericConstant>>,
    #[doc = "Discourage the usage of Array index in keys."]
    #[serde(skip_serializing_if = "Option::is_none")]
    pub no_array_index_key: Option<RuleConfiguration<NoArrayIndexKey>>,
    #[doc = "Disallow assignments in expressions."]
    #[serde(skip_serializing_if = "Option::is_none")]
    pub no_assign_in_expressions: Option<RuleConfiguration<NoAssignInExpressions>>,
    #[doc = "Disallows using an async function as a Promise executor."]
    #[serde(skip_serializing_if = "Option::is_none")]
    pub no_async_promise_executor: Option<RuleConfiguration<NoAsyncPromiseExecutor>>,
    #[doc = "Disallow reassigning exceptions in catch clauses."]
    #[serde(skip_serializing_if = "Option::is_none")]
    pub no_catch_assign: Option<RuleConfiguration<NoCatchAssign>>,
    #[doc = "Disallow reassigning class members."]
    #[serde(skip_serializing_if = "Option::is_none")]
    pub no_class_assign: Option<RuleConfiguration<NoClassAssign>>,
    #[doc = "Prevent comments from being inserted as text nodes"]
    #[serde(skip_serializing_if = "Option::is_none")]
    pub no_comment_text: Option<RuleFixConfiguration<NoCommentText>>,
    #[doc = "Disallow comparing against -0"]
    #[serde(skip_serializing_if = "Option::is_none")]
    pub no_compare_neg_zero: Option<RuleFixConfiguration<NoCompareNegZero>>,
    #[doc = "Disallow labeled statements that are not loops."]
    #[serde(skip_serializing_if = "Option::is_none")]
    pub no_confusing_labels: Option<RuleConfiguration<NoConfusingLabels>>,
    #[doc = "Disallow void type outside of generic or return types."]
    #[serde(skip_serializing_if = "Option::is_none")]
    pub no_confusing_void_type: Option<RuleFixConfiguration<NoConfusingVoidType>>,
    #[doc = "Disallow the use of console.log"]
    #[serde(skip_serializing_if = "Option::is_none")]
    pub no_console_log: Option<RuleFixConfiguration<NoConsoleLog>>,
    #[doc = "Disallow TypeScript const enum"]
    #[serde(skip_serializing_if = "Option::is_none")]
    pub no_const_enum: Option<RuleFixConfiguration<NoConstEnum>>,
    #[doc = "Prevents from having control characters and some escape sequences that match control characters in regular expressions."]
    #[serde(skip_serializing_if = "Option::is_none")]
    pub no_control_characters_in_regex: Option<RuleConfiguration<NoControlCharactersInRegex>>,
    #[doc = "Disallow the use of debugger"]
    #[serde(skip_serializing_if = "Option::is_none")]
    pub no_debugger: Option<RuleFixConfiguration<NoDebugger>>,
    #[doc = "Require the use of === and !=="]
    #[serde(skip_serializing_if = "Option::is_none")]
    pub no_double_equals: Option<RuleFixConfiguration<NoDoubleEquals>>,
    #[doc = "Disallow duplicate case labels."]
    #[serde(skip_serializing_if = "Option::is_none")]
    pub no_duplicate_case: Option<RuleConfiguration<NoDuplicateCase>>,
    #[doc = "Disallow duplicate class members."]
    #[serde(skip_serializing_if = "Option::is_none")]
    pub no_duplicate_class_members: Option<RuleConfiguration<NoDuplicateClassMembers>>,
    #[doc = "Prevents JSX properties to be assigned multiple times."]
    #[serde(skip_serializing_if = "Option::is_none")]
    pub no_duplicate_jsx_props: Option<RuleConfiguration<NoDuplicateJsxProps>>,
    #[doc = "Prevents object literals having more than one property declaration for the same name."]
    #[serde(skip_serializing_if = "Option::is_none")]
    pub no_duplicate_object_keys: Option<RuleFixConfiguration<NoDuplicateObjectKeys>>,
    #[doc = "Disallow duplicate function parameter name."]
    #[serde(skip_serializing_if = "Option::is_none")]
    pub no_duplicate_parameters: Option<RuleConfiguration<NoDuplicateParameters>>,
    #[doc = "A describe block should not contain duplicate hooks."]
    #[serde(skip_serializing_if = "Option::is_none")]
    pub no_duplicate_test_hooks: Option<RuleConfiguration<NoDuplicateTestHooks>>,
    #[doc = "Disallow empty block statements and static blocks."]
    #[serde(skip_serializing_if = "Option::is_none")]
    pub no_empty_block_statements: Option<RuleConfiguration<NoEmptyBlockStatements>>,
    #[doc = "Disallow the declaration of empty interfaces."]
    #[serde(skip_serializing_if = "Option::is_none")]
    pub no_empty_interface: Option<RuleFixConfiguration<NoEmptyInterface>>,
    #[doc = "Disallow the any type usage."]
    #[serde(skip_serializing_if = "Option::is_none")]
    pub no_explicit_any: Option<RuleConfiguration<NoExplicitAny>>,
    #[doc = "Disallow using export or module.exports in files containing tests"]
    #[serde(skip_serializing_if = "Option::is_none")]
    pub no_exports_in_test: Option<RuleConfiguration<NoExportsInTest>>,
    #[doc = "Prevents the wrong usage of the non-null assertion operator (!) in TypeScript files."]
    #[serde(skip_serializing_if = "Option::is_none")]
    pub no_extra_non_null_assertion: Option<RuleFixConfiguration<NoExtraNonNullAssertion>>,
    #[doc = "Disallow fallthrough of switch clauses."]
    #[serde(skip_serializing_if = "Option::is_none")]
    pub no_fallthrough_switch_clause: Option<RuleConfiguration<NoFallthroughSwitchClause>>,
    #[doc = "Disallow focused tests."]
    #[serde(skip_serializing_if = "Option::is_none")]
    pub no_focused_tests: Option<RuleFixConfiguration<NoFocusedTests>>,
    #[doc = "Disallow reassigning function declarations."]
    #[serde(skip_serializing_if = "Option::is_none")]
    pub no_function_assign: Option<RuleConfiguration<NoFunctionAssign>>,
    #[doc = "Disallow assignments to native objects and read-only global variables."]
    #[serde(skip_serializing_if = "Option::is_none")]
    pub no_global_assign: Option<RuleConfiguration<NoGlobalAssign>>,
    #[doc = "Use Number.isFinite instead of global isFinite."]
    #[serde(skip_serializing_if = "Option::is_none")]
    pub no_global_is_finite: Option<RuleFixConfiguration<NoGlobalIsFinite>>,
    #[doc = "Use Number.isNaN instead of global isNaN."]
    #[serde(skip_serializing_if = "Option::is_none")]
    pub no_global_is_nan: Option<RuleFixConfiguration<NoGlobalIsNan>>,
    #[doc = "Disallow use of implicit any type on variable declarations."]
    #[serde(skip_serializing_if = "Option::is_none")]
    pub no_implicit_any_let: Option<RuleConfiguration<NoImplicitAnyLet>>,
    #[doc = "Disallow assigning to imported bindings"]
    #[serde(skip_serializing_if = "Option::is_none")]
    pub no_import_assign: Option<RuleConfiguration<NoImportAssign>>,
    #[doc = "Disallow labels that share a name with a variable"]
    #[serde(skip_serializing_if = "Option::is_none")]
    pub no_label_var: Option<RuleConfiguration<NoLabelVar>>,
    #[doc = "Disallow characters made with multiple code points in character class syntax."]
    #[serde(skip_serializing_if = "Option::is_none")]
    pub no_misleading_character_class: Option<RuleFixConfiguration<NoMisleadingCharacterClass>>,
    #[doc = "Enforce proper usage of new and constructor."]
    #[serde(skip_serializing_if = "Option::is_none")]
    pub no_misleading_instantiator: Option<RuleConfiguration<NoMisleadingInstantiator>>,
    #[doc = "Disallow shorthand assign when variable appears on both sides."]
    #[serde(skip_serializing_if = "Option::is_none")]
    pub no_misrefactored_shorthand_assign:
        Option<RuleFixConfiguration<NoMisrefactoredShorthandAssign>>,
    #[doc = "Disallow direct use of Object.prototype builtins."]
    #[serde(skip_serializing_if = "Option::is_none")]
    pub no_prototype_builtins: Option<RuleConfiguration<NoPrototypeBuiltins>>,
    #[doc = "Disallow variable, function, class, and type redeclarations in the same scope."]
    #[serde(skip_serializing_if = "Option::is_none")]
    pub no_redeclare: Option<RuleConfiguration<NoRedeclare>>,
    #[doc = "Prevents from having redundant \"use strict\"."]
    #[serde(skip_serializing_if = "Option::is_none")]
    pub no_redundant_use_strict: Option<RuleFixConfiguration<NoRedundantUseStrict>>,
    #[doc = "Disallow comparisons where both sides are exactly the same."]
    #[serde(skip_serializing_if = "Option::is_none")]
    pub no_self_compare: Option<RuleConfiguration<NoSelfCompare>>,
    #[doc = "Disallow identifiers from shadowing restricted names."]
    #[serde(skip_serializing_if = "Option::is_none")]
    pub no_shadow_restricted_names: Option<RuleConfiguration<NoShadowRestrictedNames>>,
    #[doc = "Disallow disabled tests."]
    #[serde(skip_serializing_if = "Option::is_none")]
    pub no_skipped_tests: Option<RuleFixConfiguration<NoSkippedTests>>,
    #[doc = "Disallow sparse arrays"]
    #[serde(skip_serializing_if = "Option::is_none")]
    pub no_sparse_array: Option<RuleFixConfiguration<NoSparseArray>>,
    #[doc = "It detects possible \"wrong\" semicolons inside JSX elements."]
    #[serde(skip_serializing_if = "Option::is_none")]
    pub no_suspicious_semicolon_in_jsx: Option<RuleConfiguration<NoSuspiciousSemicolonInJsx>>,
    #[doc = "Disallow then property."]
    #[serde(skip_serializing_if = "Option::is_none")]
    pub no_then_property: Option<RuleConfiguration<NoThenProperty>>,
    #[doc = "Disallow unsafe declaration merging between interfaces and classes."]
    #[serde(skip_serializing_if = "Option::is_none")]
    pub no_unsafe_declaration_merging: Option<RuleConfiguration<NoUnsafeDeclarationMerging>>,
    #[doc = "Disallow using unsafe negation."]
    #[serde(skip_serializing_if = "Option::is_none")]
    pub no_unsafe_negation: Option<RuleFixConfiguration<NoUnsafeNegation>>,
    #[doc = "Ensure async functions utilize await."]
    #[serde(skip_serializing_if = "Option::is_none")]
    pub use_await: Option<RuleConfiguration<UseAwait>>,
    #[doc = "Enforce default clauses in switch statements to be last"]
    #[serde(skip_serializing_if = "Option::is_none")]
    pub use_default_switch_clause_last: Option<RuleConfiguration<UseDefaultSwitchClauseLast>>,
    #[doc = "Enforce get methods to always return a value."]
    #[serde(skip_serializing_if = "Option::is_none")]
    pub use_getter_return: Option<RuleConfiguration<UseGetterReturn>>,
    #[doc = "Use Array.isArray() instead of instanceof Array."]
    #[serde(skip_serializing_if = "Option::is_none")]
    pub use_is_array: Option<RuleFixConfiguration<UseIsArray>>,
    #[doc = "Require using the namespace keyword over the module keyword to declare TypeScript namespaces."]
    #[serde(skip_serializing_if = "Option::is_none")]
    pub use_namespace_keyword: Option<RuleFixConfiguration<UseNamespaceKeyword>>,
    #[doc = "This rule verifies the result of typeof $expr unary expressions is being compared to valid values, either string literals containing valid type names or other typeof expressions"]
    #[serde(skip_serializing_if = "Option::is_none")]
    pub use_valid_typeof: Option<RuleFixConfiguration<UseValidTypeof>>,
}
impl DeserializableValidator for Suspicious {
    fn validate(
        &mut self,
        _name: &str,
        range: TextRange,
        diagnostics: &mut Vec<DeserializationDiagnostic>,
    ) -> bool {
        if self.recommended == Some(true) && self.all == Some(true) {
            diagnostics . push (DeserializationDiagnostic :: new (markup ! (< Emphasis > "'recommended'" < / Emphasis > " and " < Emphasis > "'all'" < / Emphasis > " can't be both " < Emphasis > "'true'" < / Emphasis > ". You should choose only one of them.")) . with_range (range) . with_note (markup ! ("Biome will fallback to its defaults for this section."))) ;
            return false;
        }
        true
    }
}
impl Suspicious {
    const GROUP_NAME: &'static str = "suspicious";
    pub(crate) const GROUP_RULES: &'static [&'static str] = &[
        "noApproximativeNumericConstant",
        "noArrayIndexKey",
        "noAssignInExpressions",
        "noAsyncPromiseExecutor",
        "noCatchAssign",
        "noClassAssign",
        "noCommentText",
        "noCompareNegZero",
        "noConfusingLabels",
        "noConfusingVoidType",
        "noConsoleLog",
        "noConstEnum",
        "noControlCharactersInRegex",
        "noDebugger",
        "noDoubleEquals",
        "noDuplicateCase",
        "noDuplicateClassMembers",
        "noDuplicateJsxProps",
        "noDuplicateObjectKeys",
        "noDuplicateParameters",
        "noDuplicateTestHooks",
        "noEmptyBlockStatements",
        "noEmptyInterface",
        "noExplicitAny",
        "noExportsInTest",
        "noExtraNonNullAssertion",
        "noFallthroughSwitchClause",
        "noFocusedTests",
        "noFunctionAssign",
        "noGlobalAssign",
        "noGlobalIsFinite",
        "noGlobalIsNan",
        "noImplicitAnyLet",
        "noImportAssign",
        "noLabelVar",
        "noMisleadingCharacterClass",
        "noMisleadingInstantiator",
        "noMisrefactoredShorthandAssign",
        "noPrototypeBuiltins",
        "noRedeclare",
        "noRedundantUseStrict",
        "noSelfCompare",
        "noShadowRestrictedNames",
        "noSkippedTests",
        "noSparseArray",
        "noSuspiciousSemicolonInJsx",
        "noThenProperty",
        "noUnsafeDeclarationMerging",
        "noUnsafeNegation",
        "useAwait",
        "useDefaultSwitchClauseLast",
        "useGetterReturn",
        "useIsArray",
        "useNamespaceKeyword",
        "useValidTypeof",
    ];
    const RECOMMENDED_RULES: &'static [&'static str] = &[
        "noApproximativeNumericConstant",
        "noArrayIndexKey",
        "noAssignInExpressions",
        "noAsyncPromiseExecutor",
        "noCatchAssign",
        "noClassAssign",
        "noCommentText",
        "noCompareNegZero",
        "noConfusingLabels",
        "noConfusingVoidType",
        "noConstEnum",
        "noControlCharactersInRegex",
        "noDebugger",
        "noDoubleEquals",
        "noDuplicateCase",
        "noDuplicateClassMembers",
        "noDuplicateJsxProps",
        "noDuplicateObjectKeys",
        "noDuplicateParameters",
        "noDuplicateTestHooks",
        "noEmptyInterface",
        "noExplicitAny",
        "noExportsInTest",
        "noExtraNonNullAssertion",
        "noFallthroughSwitchClause",
        "noFocusedTests",
        "noFunctionAssign",
        "noGlobalAssign",
        "noGlobalIsFinite",
        "noGlobalIsNan",
        "noImplicitAnyLet",
        "noImportAssign",
        "noLabelVar",
        "noMisleadingCharacterClass",
        "noMisleadingInstantiator",
        "noMisrefactoredShorthandAssign",
        "noPrototypeBuiltins",
        "noRedeclare",
        "noRedundantUseStrict",
        "noSelfCompare",
        "noShadowRestrictedNames",
        "noSparseArray",
        "noSuspiciousSemicolonInJsx",
        "noThenProperty",
        "noUnsafeDeclarationMerging",
        "noUnsafeNegation",
        "useDefaultSwitchClauseLast",
        "useGetterReturn",
        "useIsArray",
        "useNamespaceKeyword",
        "useValidTypeof",
    ];
    const RECOMMENDED_RULES_AS_FILTERS: &'static [RuleFilter<'static>] = &[
        RuleFilter::Rule(Self::GROUP_NAME, Self::GROUP_RULES[0]),
        RuleFilter::Rule(Self::GROUP_NAME, Self::GROUP_RULES[1]),
        RuleFilter::Rule(Self::GROUP_NAME, Self::GROUP_RULES[2]),
        RuleFilter::Rule(Self::GROUP_NAME, Self::GROUP_RULES[3]),
        RuleFilter::Rule(Self::GROUP_NAME, Self::GROUP_RULES[4]),
        RuleFilter::Rule(Self::GROUP_NAME, Self::GROUP_RULES[5]),
        RuleFilter::Rule(Self::GROUP_NAME, Self::GROUP_RULES[6]),
        RuleFilter::Rule(Self::GROUP_NAME, Self::GROUP_RULES[7]),
        RuleFilter::Rule(Self::GROUP_NAME, Self::GROUP_RULES[8]),
        RuleFilter::Rule(Self::GROUP_NAME, Self::GROUP_RULES[9]),
        RuleFilter::Rule(Self::GROUP_NAME, Self::GROUP_RULES[11]),
        RuleFilter::Rule(Self::GROUP_NAME, Self::GROUP_RULES[12]),
        RuleFilter::Rule(Self::GROUP_NAME, Self::GROUP_RULES[13]),
        RuleFilter::Rule(Self::GROUP_NAME, Self::GROUP_RULES[14]),
        RuleFilter::Rule(Self::GROUP_NAME, Self::GROUP_RULES[15]),
        RuleFilter::Rule(Self::GROUP_NAME, Self::GROUP_RULES[16]),
        RuleFilter::Rule(Self::GROUP_NAME, Self::GROUP_RULES[17]),
        RuleFilter::Rule(Self::GROUP_NAME, Self::GROUP_RULES[18]),
        RuleFilter::Rule(Self::GROUP_NAME, Self::GROUP_RULES[19]),
        RuleFilter::Rule(Self::GROUP_NAME, Self::GROUP_RULES[20]),
        RuleFilter::Rule(Self::GROUP_NAME, Self::GROUP_RULES[22]),
        RuleFilter::Rule(Self::GROUP_NAME, Self::GROUP_RULES[23]),
        RuleFilter::Rule(Self::GROUP_NAME, Self::GROUP_RULES[24]),
        RuleFilter::Rule(Self::GROUP_NAME, Self::GROUP_RULES[25]),
        RuleFilter::Rule(Self::GROUP_NAME, Self::GROUP_RULES[26]),
        RuleFilter::Rule(Self::GROUP_NAME, Self::GROUP_RULES[27]),
        RuleFilter::Rule(Self::GROUP_NAME, Self::GROUP_RULES[28]),
        RuleFilter::Rule(Self::GROUP_NAME, Self::GROUP_RULES[29]),
        RuleFilter::Rule(Self::GROUP_NAME, Self::GROUP_RULES[30]),
        RuleFilter::Rule(Self::GROUP_NAME, Self::GROUP_RULES[31]),
        RuleFilter::Rule(Self::GROUP_NAME, Self::GROUP_RULES[32]),
        RuleFilter::Rule(Self::GROUP_NAME, Self::GROUP_RULES[33]),
        RuleFilter::Rule(Self::GROUP_NAME, Self::GROUP_RULES[34]),
        RuleFilter::Rule(Self::GROUP_NAME, Self::GROUP_RULES[35]),
        RuleFilter::Rule(Self::GROUP_NAME, Self::GROUP_RULES[36]),
        RuleFilter::Rule(Self::GROUP_NAME, Self::GROUP_RULES[37]),
        RuleFilter::Rule(Self::GROUP_NAME, Self::GROUP_RULES[38]),
        RuleFilter::Rule(Self::GROUP_NAME, Self::GROUP_RULES[39]),
        RuleFilter::Rule(Self::GROUP_NAME, Self::GROUP_RULES[40]),
        RuleFilter::Rule(Self::GROUP_NAME, Self::GROUP_RULES[41]),
        RuleFilter::Rule(Self::GROUP_NAME, Self::GROUP_RULES[42]),
        RuleFilter::Rule(Self::GROUP_NAME, Self::GROUP_RULES[44]),
        RuleFilter::Rule(Self::GROUP_NAME, Self::GROUP_RULES[45]),
        RuleFilter::Rule(Self::GROUP_NAME, Self::GROUP_RULES[46]),
        RuleFilter::Rule(Self::GROUP_NAME, Self::GROUP_RULES[47]),
        RuleFilter::Rule(Self::GROUP_NAME, Self::GROUP_RULES[48]),
        RuleFilter::Rule(Self::GROUP_NAME, Self::GROUP_RULES[50]),
        RuleFilter::Rule(Self::GROUP_NAME, Self::GROUP_RULES[51]),
        RuleFilter::Rule(Self::GROUP_NAME, Self::GROUP_RULES[52]),
        RuleFilter::Rule(Self::GROUP_NAME, Self::GROUP_RULES[53]),
        RuleFilter::Rule(Self::GROUP_NAME, Self::GROUP_RULES[54]),
    ];
    const ALL_RULES_AS_FILTERS: &'static [RuleFilter<'static>] = &[
        RuleFilter::Rule(Self::GROUP_NAME, Self::GROUP_RULES[0]),
        RuleFilter::Rule(Self::GROUP_NAME, Self::GROUP_RULES[1]),
        RuleFilter::Rule(Self::GROUP_NAME, Self::GROUP_RULES[2]),
        RuleFilter::Rule(Self::GROUP_NAME, Self::GROUP_RULES[3]),
        RuleFilter::Rule(Self::GROUP_NAME, Self::GROUP_RULES[4]),
        RuleFilter::Rule(Self::GROUP_NAME, Self::GROUP_RULES[5]),
        RuleFilter::Rule(Self::GROUP_NAME, Self::GROUP_RULES[6]),
        RuleFilter::Rule(Self::GROUP_NAME, Self::GROUP_RULES[7]),
        RuleFilter::Rule(Self::GROUP_NAME, Self::GROUP_RULES[8]),
        RuleFilter::Rule(Self::GROUP_NAME, Self::GROUP_RULES[9]),
        RuleFilter::Rule(Self::GROUP_NAME, Self::GROUP_RULES[10]),
        RuleFilter::Rule(Self::GROUP_NAME, Self::GROUP_RULES[11]),
        RuleFilter::Rule(Self::GROUP_NAME, Self::GROUP_RULES[12]),
        RuleFilter::Rule(Self::GROUP_NAME, Self::GROUP_RULES[13]),
        RuleFilter::Rule(Self::GROUP_NAME, Self::GROUP_RULES[14]),
        RuleFilter::Rule(Self::GROUP_NAME, Self::GROUP_RULES[15]),
        RuleFilter::Rule(Self::GROUP_NAME, Self::GROUP_RULES[16]),
        RuleFilter::Rule(Self::GROUP_NAME, Self::GROUP_RULES[17]),
        RuleFilter::Rule(Self::GROUP_NAME, Self::GROUP_RULES[18]),
        RuleFilter::Rule(Self::GROUP_NAME, Self::GROUP_RULES[19]),
        RuleFilter::Rule(Self::GROUP_NAME, Self::GROUP_RULES[20]),
        RuleFilter::Rule(Self::GROUP_NAME, Self::GROUP_RULES[21]),
        RuleFilter::Rule(Self::GROUP_NAME, Self::GROUP_RULES[22]),
        RuleFilter::Rule(Self::GROUP_NAME, Self::GROUP_RULES[23]),
        RuleFilter::Rule(Self::GROUP_NAME, Self::GROUP_RULES[24]),
        RuleFilter::Rule(Self::GROUP_NAME, Self::GROUP_RULES[25]),
        RuleFilter::Rule(Self::GROUP_NAME, Self::GROUP_RULES[26]),
        RuleFilter::Rule(Self::GROUP_NAME, Self::GROUP_RULES[27]),
        RuleFilter::Rule(Self::GROUP_NAME, Self::GROUP_RULES[28]),
        RuleFilter::Rule(Self::GROUP_NAME, Self::GROUP_RULES[29]),
        RuleFilter::Rule(Self::GROUP_NAME, Self::GROUP_RULES[30]),
        RuleFilter::Rule(Self::GROUP_NAME, Self::GROUP_RULES[31]),
        RuleFilter::Rule(Self::GROUP_NAME, Self::GROUP_RULES[32]),
        RuleFilter::Rule(Self::GROUP_NAME, Self::GROUP_RULES[33]),
        RuleFilter::Rule(Self::GROUP_NAME, Self::GROUP_RULES[34]),
        RuleFilter::Rule(Self::GROUP_NAME, Self::GROUP_RULES[35]),
        RuleFilter::Rule(Self::GROUP_NAME, Self::GROUP_RULES[36]),
        RuleFilter::Rule(Self::GROUP_NAME, Self::GROUP_RULES[37]),
        RuleFilter::Rule(Self::GROUP_NAME, Self::GROUP_RULES[38]),
        RuleFilter::Rule(Self::GROUP_NAME, Self::GROUP_RULES[39]),
        RuleFilter::Rule(Self::GROUP_NAME, Self::GROUP_RULES[40]),
        RuleFilter::Rule(Self::GROUP_NAME, Self::GROUP_RULES[41]),
        RuleFilter::Rule(Self::GROUP_NAME, Self::GROUP_RULES[42]),
        RuleFilter::Rule(Self::GROUP_NAME, Self::GROUP_RULES[43]),
        RuleFilter::Rule(Self::GROUP_NAME, Self::GROUP_RULES[44]),
        RuleFilter::Rule(Self::GROUP_NAME, Self::GROUP_RULES[45]),
        RuleFilter::Rule(Self::GROUP_NAME, Self::GROUP_RULES[46]),
        RuleFilter::Rule(Self::GROUP_NAME, Self::GROUP_RULES[47]),
        RuleFilter::Rule(Self::GROUP_NAME, Self::GROUP_RULES[48]),
        RuleFilter::Rule(Self::GROUP_NAME, Self::GROUP_RULES[49]),
        RuleFilter::Rule(Self::GROUP_NAME, Self::GROUP_RULES[50]),
        RuleFilter::Rule(Self::GROUP_NAME, Self::GROUP_RULES[51]),
        RuleFilter::Rule(Self::GROUP_NAME, Self::GROUP_RULES[52]),
        RuleFilter::Rule(Self::GROUP_NAME, Self::GROUP_RULES[53]),
        RuleFilter::Rule(Self::GROUP_NAME, Self::GROUP_RULES[54]),
    ];
    #[doc = r" Retrieves the recommended rules"]
    pub(crate) fn is_recommended_true(&self) -> bool {
        matches!(self.recommended, Some(true))
    }
    pub(crate) fn is_recommended_unset(&self) -> bool {
        self.recommended.is_none()
    }
    pub(crate) fn is_all_true(&self) -> bool {
        matches!(self.all, Some(true))
    }
    pub(crate) fn is_all_unset(&self) -> bool {
        self.all.is_none()
    }
    pub(crate) fn get_enabled_rules(&self) -> FxHashSet<RuleFilter<'static>> {
        let mut index_set = FxHashSet::default();
        if let Some(rule) = self.no_approximative_numeric_constant.as_ref() {
            if rule.is_enabled() {
                index_set.insert(RuleFilter::Rule(Self::GROUP_NAME, Self::GROUP_RULES[0]));
            }
        }
        if let Some(rule) = self.no_array_index_key.as_ref() {
            if rule.is_enabled() {
                index_set.insert(RuleFilter::Rule(Self::GROUP_NAME, Self::GROUP_RULES[1]));
            }
        }
        if let Some(rule) = self.no_assign_in_expressions.as_ref() {
            if rule.is_enabled() {
                index_set.insert(RuleFilter::Rule(Self::GROUP_NAME, Self::GROUP_RULES[2]));
            }
        }
        if let Some(rule) = self.no_async_promise_executor.as_ref() {
            if rule.is_enabled() {
                index_set.insert(RuleFilter::Rule(Self::GROUP_NAME, Self::GROUP_RULES[3]));
            }
        }
        if let Some(rule) = self.no_catch_assign.as_ref() {
            if rule.is_enabled() {
                index_set.insert(RuleFilter::Rule(Self::GROUP_NAME, Self::GROUP_RULES[4]));
            }
        }
        if let Some(rule) = self.no_class_assign.as_ref() {
            if rule.is_enabled() {
                index_set.insert(RuleFilter::Rule(Self::GROUP_NAME, Self::GROUP_RULES[5]));
            }
        }
        if let Some(rule) = self.no_comment_text.as_ref() {
            if rule.is_enabled() {
                index_set.insert(RuleFilter::Rule(Self::GROUP_NAME, Self::GROUP_RULES[6]));
            }
        }
        if let Some(rule) = self.no_compare_neg_zero.as_ref() {
            if rule.is_enabled() {
                index_set.insert(RuleFilter::Rule(Self::GROUP_NAME, Self::GROUP_RULES[7]));
            }
        }
        if let Some(rule) = self.no_confusing_labels.as_ref() {
            if rule.is_enabled() {
                index_set.insert(RuleFilter::Rule(Self::GROUP_NAME, Self::GROUP_RULES[8]));
            }
        }
        if let Some(rule) = self.no_confusing_void_type.as_ref() {
            if rule.is_enabled() {
                index_set.insert(RuleFilter::Rule(Self::GROUP_NAME, Self::GROUP_RULES[9]));
            }
        }
        if let Some(rule) = self.no_console_log.as_ref() {
            if rule.is_enabled() {
                index_set.insert(RuleFilter::Rule(Self::GROUP_NAME, Self::GROUP_RULES[10]));
            }
        }
        if let Some(rule) = self.no_const_enum.as_ref() {
            if rule.is_enabled() {
                index_set.insert(RuleFilter::Rule(Self::GROUP_NAME, Self::GROUP_RULES[11]));
            }
        }
        if let Some(rule) = self.no_control_characters_in_regex.as_ref() {
            if rule.is_enabled() {
                index_set.insert(RuleFilter::Rule(Self::GROUP_NAME, Self::GROUP_RULES[12]));
            }
        }
        if let Some(rule) = self.no_debugger.as_ref() {
            if rule.is_enabled() {
                index_set.insert(RuleFilter::Rule(Self::GROUP_NAME, Self::GROUP_RULES[13]));
            }
        }
        if let Some(rule) = self.no_double_equals.as_ref() {
            if rule.is_enabled() {
                index_set.insert(RuleFilter::Rule(Self::GROUP_NAME, Self::GROUP_RULES[14]));
            }
        }
        if let Some(rule) = self.no_duplicate_case.as_ref() {
            if rule.is_enabled() {
                index_set.insert(RuleFilter::Rule(Self::GROUP_NAME, Self::GROUP_RULES[15]));
            }
        }
        if let Some(rule) = self.no_duplicate_class_members.as_ref() {
            if rule.is_enabled() {
                index_set.insert(RuleFilter::Rule(Self::GROUP_NAME, Self::GROUP_RULES[16]));
            }
        }
        if let Some(rule) = self.no_duplicate_jsx_props.as_ref() {
            if rule.is_enabled() {
                index_set.insert(RuleFilter::Rule(Self::GROUP_NAME, Self::GROUP_RULES[17]));
            }
        }
        if let Some(rule) = self.no_duplicate_object_keys.as_ref() {
            if rule.is_enabled() {
                index_set.insert(RuleFilter::Rule(Self::GROUP_NAME, Self::GROUP_RULES[18]));
            }
        }
        if let Some(rule) = self.no_duplicate_parameters.as_ref() {
            if rule.is_enabled() {
                index_set.insert(RuleFilter::Rule(Self::GROUP_NAME, Self::GROUP_RULES[19]));
            }
        }
        if let Some(rule) = self.no_duplicate_test_hooks.as_ref() {
            if rule.is_enabled() {
                index_set.insert(RuleFilter::Rule(Self::GROUP_NAME, Self::GROUP_RULES[20]));
            }
        }
        if let Some(rule) = self.no_empty_block_statements.as_ref() {
            if rule.is_enabled() {
                index_set.insert(RuleFilter::Rule(Self::GROUP_NAME, Self::GROUP_RULES[21]));
            }
        }
        if let Some(rule) = self.no_empty_interface.as_ref() {
            if rule.is_enabled() {
                index_set.insert(RuleFilter::Rule(Self::GROUP_NAME, Self::GROUP_RULES[22]));
            }
        }
        if let Some(rule) = self.no_explicit_any.as_ref() {
            if rule.is_enabled() {
                index_set.insert(RuleFilter::Rule(Self::GROUP_NAME, Self::GROUP_RULES[23]));
            }
        }
        if let Some(rule) = self.no_exports_in_test.as_ref() {
            if rule.is_enabled() {
                index_set.insert(RuleFilter::Rule(Self::GROUP_NAME, Self::GROUP_RULES[24]));
            }
        }
        if let Some(rule) = self.no_extra_non_null_assertion.as_ref() {
            if rule.is_enabled() {
                index_set.insert(RuleFilter::Rule(Self::GROUP_NAME, Self::GROUP_RULES[25]));
            }
        }
        if let Some(rule) = self.no_fallthrough_switch_clause.as_ref() {
            if rule.is_enabled() {
                index_set.insert(RuleFilter::Rule(Self::GROUP_NAME, Self::GROUP_RULES[26]));
            }
        }
        if let Some(rule) = self.no_focused_tests.as_ref() {
            if rule.is_enabled() {
                index_set.insert(RuleFilter::Rule(Self::GROUP_NAME, Self::GROUP_RULES[27]));
            }
        }
        if let Some(rule) = self.no_function_assign.as_ref() {
            if rule.is_enabled() {
                index_set.insert(RuleFilter::Rule(Self::GROUP_NAME, Self::GROUP_RULES[28]));
            }
        }
        if let Some(rule) = self.no_global_assign.as_ref() {
            if rule.is_enabled() {
                index_set.insert(RuleFilter::Rule(Self::GROUP_NAME, Self::GROUP_RULES[29]));
            }
        }
        if let Some(rule) = self.no_global_is_finite.as_ref() {
            if rule.is_enabled() {
                index_set.insert(RuleFilter::Rule(Self::GROUP_NAME, Self::GROUP_RULES[30]));
            }
        }
        if let Some(rule) = self.no_global_is_nan.as_ref() {
            if rule.is_enabled() {
                index_set.insert(RuleFilter::Rule(Self::GROUP_NAME, Self::GROUP_RULES[31]));
            }
        }
        if let Some(rule) = self.no_implicit_any_let.as_ref() {
            if rule.is_enabled() {
                index_set.insert(RuleFilter::Rule(Self::GROUP_NAME, Self::GROUP_RULES[32]));
            }
        }
        if let Some(rule) = self.no_import_assign.as_ref() {
            if rule.is_enabled() {
                index_set.insert(RuleFilter::Rule(Self::GROUP_NAME, Self::GROUP_RULES[33]));
            }
        }
        if let Some(rule) = self.no_label_var.as_ref() {
            if rule.is_enabled() {
                index_set.insert(RuleFilter::Rule(Self::GROUP_NAME, Self::GROUP_RULES[34]));
            }
        }
        if let Some(rule) = self.no_misleading_character_class.as_ref() {
            if rule.is_enabled() {
                index_set.insert(RuleFilter::Rule(Self::GROUP_NAME, Self::GROUP_RULES[35]));
            }
        }
        if let Some(rule) = self.no_misleading_instantiator.as_ref() {
            if rule.is_enabled() {
                index_set.insert(RuleFilter::Rule(Self::GROUP_NAME, Self::GROUP_RULES[36]));
            }
        }
        if let Some(rule) = self.no_misrefactored_shorthand_assign.as_ref() {
            if rule.is_enabled() {
                index_set.insert(RuleFilter::Rule(Self::GROUP_NAME, Self::GROUP_RULES[37]));
            }
        }
        if let Some(rule) = self.no_prototype_builtins.as_ref() {
            if rule.is_enabled() {
                index_set.insert(RuleFilter::Rule(Self::GROUP_NAME, Self::GROUP_RULES[38]));
            }
        }
        if let Some(rule) = self.no_redeclare.as_ref() {
            if rule.is_enabled() {
                index_set.insert(RuleFilter::Rule(Self::GROUP_NAME, Self::GROUP_RULES[39]));
            }
        }
        if let Some(rule) = self.no_redundant_use_strict.as_ref() {
            if rule.is_enabled() {
                index_set.insert(RuleFilter::Rule(Self::GROUP_NAME, Self::GROUP_RULES[40]));
            }
        }
        if let Some(rule) = self.no_self_compare.as_ref() {
            if rule.is_enabled() {
                index_set.insert(RuleFilter::Rule(Self::GROUP_NAME, Self::GROUP_RULES[41]));
            }
        }
        if let Some(rule) = self.no_shadow_restricted_names.as_ref() {
            if rule.is_enabled() {
                index_set.insert(RuleFilter::Rule(Self::GROUP_NAME, Self::GROUP_RULES[42]));
            }
        }
        if let Some(rule) = self.no_skipped_tests.as_ref() {
            if rule.is_enabled() {
                index_set.insert(RuleFilter::Rule(Self::GROUP_NAME, Self::GROUP_RULES[43]));
            }
        }
        if let Some(rule) = self.no_sparse_array.as_ref() {
            if rule.is_enabled() {
                index_set.insert(RuleFilter::Rule(Self::GROUP_NAME, Self::GROUP_RULES[44]));
            }
        }
        if let Some(rule) = self.no_suspicious_semicolon_in_jsx.as_ref() {
            if rule.is_enabled() {
                index_set.insert(RuleFilter::Rule(Self::GROUP_NAME, Self::GROUP_RULES[45]));
            }
        }
        if let Some(rule) = self.no_then_property.as_ref() {
            if rule.is_enabled() {
                index_set.insert(RuleFilter::Rule(Self::GROUP_NAME, Self::GROUP_RULES[46]));
            }
        }
        if let Some(rule) = self.no_unsafe_declaration_merging.as_ref() {
            if rule.is_enabled() {
                index_set.insert(RuleFilter::Rule(Self::GROUP_NAME, Self::GROUP_RULES[47]));
            }
        }
        if let Some(rule) = self.no_unsafe_negation.as_ref() {
            if rule.is_enabled() {
                index_set.insert(RuleFilter::Rule(Self::GROUP_NAME, Self::GROUP_RULES[48]));
            }
        }
        if let Some(rule) = self.use_await.as_ref() {
            if rule.is_enabled() {
                index_set.insert(RuleFilter::Rule(Self::GROUP_NAME, Self::GROUP_RULES[49]));
            }
        }
        if let Some(rule) = self.use_default_switch_clause_last.as_ref() {
            if rule.is_enabled() {
                index_set.insert(RuleFilter::Rule(Self::GROUP_NAME, Self::GROUP_RULES[50]));
            }
        }
        if let Some(rule) = self.use_getter_return.as_ref() {
            if rule.is_enabled() {
                index_set.insert(RuleFilter::Rule(Self::GROUP_NAME, Self::GROUP_RULES[51]));
            }
        }
        if let Some(rule) = self.use_is_array.as_ref() {
            if rule.is_enabled() {
                index_set.insert(RuleFilter::Rule(Self::GROUP_NAME, Self::GROUP_RULES[52]));
            }
        }
        if let Some(rule) = self.use_namespace_keyword.as_ref() {
            if rule.is_enabled() {
                index_set.insert(RuleFilter::Rule(Self::GROUP_NAME, Self::GROUP_RULES[53]));
            }
        }
        if let Some(rule) = self.use_valid_typeof.as_ref() {
            if rule.is_enabled() {
                index_set.insert(RuleFilter::Rule(Self::GROUP_NAME, Self::GROUP_RULES[54]));
            }
        }
        index_set
    }
    pub(crate) fn get_disabled_rules(&self) -> FxHashSet<RuleFilter<'static>> {
        let mut index_set = FxHashSet::default();
        if let Some(rule) = self.no_approximative_numeric_constant.as_ref() {
            if rule.is_disabled() {
                index_set.insert(RuleFilter::Rule(Self::GROUP_NAME, Self::GROUP_RULES[0]));
            }
        }
        if let Some(rule) = self.no_array_index_key.as_ref() {
            if rule.is_disabled() {
                index_set.insert(RuleFilter::Rule(Self::GROUP_NAME, Self::GROUP_RULES[1]));
            }
        }
        if let Some(rule) = self.no_assign_in_expressions.as_ref() {
            if rule.is_disabled() {
                index_set.insert(RuleFilter::Rule(Self::GROUP_NAME, Self::GROUP_RULES[2]));
            }
        }
        if let Some(rule) = self.no_async_promise_executor.as_ref() {
            if rule.is_disabled() {
                index_set.insert(RuleFilter::Rule(Self::GROUP_NAME, Self::GROUP_RULES[3]));
            }
        }
        if let Some(rule) = self.no_catch_assign.as_ref() {
            if rule.is_disabled() {
                index_set.insert(RuleFilter::Rule(Self::GROUP_NAME, Self::GROUP_RULES[4]));
            }
        }
        if let Some(rule) = self.no_class_assign.as_ref() {
            if rule.is_disabled() {
                index_set.insert(RuleFilter::Rule(Self::GROUP_NAME, Self::GROUP_RULES[5]));
            }
        }
        if let Some(rule) = self.no_comment_text.as_ref() {
            if rule.is_disabled() {
                index_set.insert(RuleFilter::Rule(Self::GROUP_NAME, Self::GROUP_RULES[6]));
            }
        }
        if let Some(rule) = self.no_compare_neg_zero.as_ref() {
            if rule.is_disabled() {
                index_set.insert(RuleFilter::Rule(Self::GROUP_NAME, Self::GROUP_RULES[7]));
            }
        }
        if let Some(rule) = self.no_confusing_labels.as_ref() {
            if rule.is_disabled() {
                index_set.insert(RuleFilter::Rule(Self::GROUP_NAME, Self::GROUP_RULES[8]));
            }
        }
        if let Some(rule) = self.no_confusing_void_type.as_ref() {
            if rule.is_disabled() {
                index_set.insert(RuleFilter::Rule(Self::GROUP_NAME, Self::GROUP_RULES[9]));
            }
        }
        if let Some(rule) = self.no_console_log.as_ref() {
            if rule.is_disabled() {
                index_set.insert(RuleFilter::Rule(Self::GROUP_NAME, Self::GROUP_RULES[10]));
            }
        }
        if let Some(rule) = self.no_const_enum.as_ref() {
            if rule.is_disabled() {
                index_set.insert(RuleFilter::Rule(Self::GROUP_NAME, Self::GROUP_RULES[11]));
            }
        }
        if let Some(rule) = self.no_control_characters_in_regex.as_ref() {
            if rule.is_disabled() {
                index_set.insert(RuleFilter::Rule(Self::GROUP_NAME, Self::GROUP_RULES[12]));
            }
        }
        if let Some(rule) = self.no_debugger.as_ref() {
            if rule.is_disabled() {
                index_set.insert(RuleFilter::Rule(Self::GROUP_NAME, Self::GROUP_RULES[13]));
            }
        }
        if let Some(rule) = self.no_double_equals.as_ref() {
            if rule.is_disabled() {
                index_set.insert(RuleFilter::Rule(Self::GROUP_NAME, Self::GROUP_RULES[14]));
            }
        }
        if let Some(rule) = self.no_duplicate_case.as_ref() {
            if rule.is_disabled() {
                index_set.insert(RuleFilter::Rule(Self::GROUP_NAME, Self::GROUP_RULES[15]));
            }
        }
        if let Some(rule) = self.no_duplicate_class_members.as_ref() {
            if rule.is_disabled() {
                index_set.insert(RuleFilter::Rule(Self::GROUP_NAME, Self::GROUP_RULES[16]));
            }
        }
        if let Some(rule) = self.no_duplicate_jsx_props.as_ref() {
            if rule.is_disabled() {
                index_set.insert(RuleFilter::Rule(Self::GROUP_NAME, Self::GROUP_RULES[17]));
            }
        }
        if let Some(rule) = self.no_duplicate_object_keys.as_ref() {
            if rule.is_disabled() {
                index_set.insert(RuleFilter::Rule(Self::GROUP_NAME, Self::GROUP_RULES[18]));
            }
        }
        if let Some(rule) = self.no_duplicate_parameters.as_ref() {
            if rule.is_disabled() {
                index_set.insert(RuleFilter::Rule(Self::GROUP_NAME, Self::GROUP_RULES[19]));
            }
        }
        if let Some(rule) = self.no_duplicate_test_hooks.as_ref() {
            if rule.is_disabled() {
                index_set.insert(RuleFilter::Rule(Self::GROUP_NAME, Self::GROUP_RULES[20]));
            }
        }
        if let Some(rule) = self.no_empty_block_statements.as_ref() {
            if rule.is_disabled() {
                index_set.insert(RuleFilter::Rule(Self::GROUP_NAME, Self::GROUP_RULES[21]));
            }
        }
        if let Some(rule) = self.no_empty_interface.as_ref() {
            if rule.is_disabled() {
                index_set.insert(RuleFilter::Rule(Self::GROUP_NAME, Self::GROUP_RULES[22]));
            }
        }
        if let Some(rule) = self.no_explicit_any.as_ref() {
            if rule.is_disabled() {
                index_set.insert(RuleFilter::Rule(Self::GROUP_NAME, Self::GROUP_RULES[23]));
            }
        }
        if let Some(rule) = self.no_exports_in_test.as_ref() {
            if rule.is_disabled() {
                index_set.insert(RuleFilter::Rule(Self::GROUP_NAME, Self::GROUP_RULES[24]));
            }
        }
        if let Some(rule) = self.no_extra_non_null_assertion.as_ref() {
            if rule.is_disabled() {
                index_set.insert(RuleFilter::Rule(Self::GROUP_NAME, Self::GROUP_RULES[25]));
            }
        }
        if let Some(rule) = self.no_fallthrough_switch_clause.as_ref() {
            if rule.is_disabled() {
                index_set.insert(RuleFilter::Rule(Self::GROUP_NAME, Self::GROUP_RULES[26]));
            }
        }
        if let Some(rule) = self.no_focused_tests.as_ref() {
            if rule.is_disabled() {
                index_set.insert(RuleFilter::Rule(Self::GROUP_NAME, Self::GROUP_RULES[27]));
            }
        }
        if let Some(rule) = self.no_function_assign.as_ref() {
            if rule.is_disabled() {
                index_set.insert(RuleFilter::Rule(Self::GROUP_NAME, Self::GROUP_RULES[28]));
            }
        }
        if let Some(rule) = self.no_global_assign.as_ref() {
            if rule.is_disabled() {
                index_set.insert(RuleFilter::Rule(Self::GROUP_NAME, Self::GROUP_RULES[29]));
            }
        }
        if let Some(rule) = self.no_global_is_finite.as_ref() {
            if rule.is_disabled() {
                index_set.insert(RuleFilter::Rule(Self::GROUP_NAME, Self::GROUP_RULES[30]));
            }
        }
        if let Some(rule) = self.no_global_is_nan.as_ref() {
            if rule.is_disabled() {
                index_set.insert(RuleFilter::Rule(Self::GROUP_NAME, Self::GROUP_RULES[31]));
            }
        }
        if let Some(rule) = self.no_implicit_any_let.as_ref() {
            if rule.is_disabled() {
                index_set.insert(RuleFilter::Rule(Self::GROUP_NAME, Self::GROUP_RULES[32]));
            }
        }
        if let Some(rule) = self.no_import_assign.as_ref() {
            if rule.is_disabled() {
                index_set.insert(RuleFilter::Rule(Self::GROUP_NAME, Self::GROUP_RULES[33]));
            }
        }
        if let Some(rule) = self.no_label_var.as_ref() {
            if rule.is_disabled() {
                index_set.insert(RuleFilter::Rule(Self::GROUP_NAME, Self::GROUP_RULES[34]));
            }
        }
        if let Some(rule) = self.no_misleading_character_class.as_ref() {
            if rule.is_disabled() {
                index_set.insert(RuleFilter::Rule(Self::GROUP_NAME, Self::GROUP_RULES[35]));
            }
        }
        if let Some(rule) = self.no_misleading_instantiator.as_ref() {
            if rule.is_disabled() {
                index_set.insert(RuleFilter::Rule(Self::GROUP_NAME, Self::GROUP_RULES[36]));
            }
        }
        if let Some(rule) = self.no_misrefactored_shorthand_assign.as_ref() {
            if rule.is_disabled() {
                index_set.insert(RuleFilter::Rule(Self::GROUP_NAME, Self::GROUP_RULES[37]));
            }
        }
        if let Some(rule) = self.no_prototype_builtins.as_ref() {
            if rule.is_disabled() {
                index_set.insert(RuleFilter::Rule(Self::GROUP_NAME, Self::GROUP_RULES[38]));
            }
        }
        if let Some(rule) = self.no_redeclare.as_ref() {
            if rule.is_disabled() {
                index_set.insert(RuleFilter::Rule(Self::GROUP_NAME, Self::GROUP_RULES[39]));
            }
        }
        if let Some(rule) = self.no_redundant_use_strict.as_ref() {
            if rule.is_disabled() {
                index_set.insert(RuleFilter::Rule(Self::GROUP_NAME, Self::GROUP_RULES[40]));
            }
        }
        if let Some(rule) = self.no_self_compare.as_ref() {
            if rule.is_disabled() {
                index_set.insert(RuleFilter::Rule(Self::GROUP_NAME, Self::GROUP_RULES[41]));
            }
        }
        if let Some(rule) = self.no_shadow_restricted_names.as_ref() {
            if rule.is_disabled() {
                index_set.insert(RuleFilter::Rule(Self::GROUP_NAME, Self::GROUP_RULES[42]));
            }
        }
        if let Some(rule) = self.no_skipped_tests.as_ref() {
            if rule.is_disabled() {
                index_set.insert(RuleFilter::Rule(Self::GROUP_NAME, Self::GROUP_RULES[43]));
            }
        }
        if let Some(rule) = self.no_sparse_array.as_ref() {
            if rule.is_disabled() {
                index_set.insert(RuleFilter::Rule(Self::GROUP_NAME, Self::GROUP_RULES[44]));
            }
        }
        if let Some(rule) = self.no_suspicious_semicolon_in_jsx.as_ref() {
            if rule.is_disabled() {
                index_set.insert(RuleFilter::Rule(Self::GROUP_NAME, Self::GROUP_RULES[45]));
            }
        }
        if let Some(rule) = self.no_then_property.as_ref() {
            if rule.is_disabled() {
                index_set.insert(RuleFilter::Rule(Self::GROUP_NAME, Self::GROUP_RULES[46]));
            }
        }
        if let Some(rule) = self.no_unsafe_declaration_merging.as_ref() {
            if rule.is_disabled() {
                index_set.insert(RuleFilter::Rule(Self::GROUP_NAME, Self::GROUP_RULES[47]));
            }
        }
        if let Some(rule) = self.no_unsafe_negation.as_ref() {
            if rule.is_disabled() {
                index_set.insert(RuleFilter::Rule(Self::GROUP_NAME, Self::GROUP_RULES[48]));
            }
        }
        if let Some(rule) = self.use_await.as_ref() {
            if rule.is_disabled() {
                index_set.insert(RuleFilter::Rule(Self::GROUP_NAME, Self::GROUP_RULES[49]));
            }
        }
        if let Some(rule) = self.use_default_switch_clause_last.as_ref() {
            if rule.is_disabled() {
                index_set.insert(RuleFilter::Rule(Self::GROUP_NAME, Self::GROUP_RULES[50]));
            }
        }
        if let Some(rule) = self.use_getter_return.as_ref() {
            if rule.is_disabled() {
                index_set.insert(RuleFilter::Rule(Self::GROUP_NAME, Self::GROUP_RULES[51]));
            }
        }
        if let Some(rule) = self.use_is_array.as_ref() {
            if rule.is_disabled() {
                index_set.insert(RuleFilter::Rule(Self::GROUP_NAME, Self::GROUP_RULES[52]));
            }
        }
        if let Some(rule) = self.use_namespace_keyword.as_ref() {
            if rule.is_disabled() {
                index_set.insert(RuleFilter::Rule(Self::GROUP_NAME, Self::GROUP_RULES[53]));
            }
        }
        if let Some(rule) = self.use_valid_typeof.as_ref() {
            if rule.is_disabled() {
                index_set.insert(RuleFilter::Rule(Self::GROUP_NAME, Self::GROUP_RULES[54]));
            }
        }
        index_set
    }
    #[doc = r" Checks if, given a rule name, matches one of the rules contained in this category"]
    pub(crate) fn has_rule(rule_name: &str) -> Option<&'static str> {
        Some(Self::GROUP_RULES[Self::GROUP_RULES.binary_search(&rule_name).ok()?])
    }
    #[doc = r" Checks if, given a rule name, it is marked as recommended"]
    pub(crate) fn is_recommended_rule(rule_name: &str) -> bool {
        Self::RECOMMENDED_RULES.contains(&rule_name)
    }
    pub(crate) fn recommended_rules_as_filters() -> &'static [RuleFilter<'static>] {
        Self::RECOMMENDED_RULES_AS_FILTERS
    }
    pub(crate) fn all_rules_as_filters() -> &'static [RuleFilter<'static>] {
        Self::ALL_RULES_AS_FILTERS
    }
    #[doc = r" Select preset rules"]
    pub(crate) fn collect_preset_rules(
        &self,
        parent_is_all: bool,
        parent_is_recommended: bool,
        enabled_rules: &mut FxHashSet<RuleFilter<'static>>,
    ) {
        if self.is_all_true() || self.is_all_unset() && parent_is_all {
            enabled_rules.extend(Self::all_rules_as_filters());
        } else if self.is_recommended_true()
            || self.is_recommended_unset() && self.is_all_unset() && parent_is_recommended
        {
            enabled_rules.extend(Self::recommended_rules_as_filters());
        }
    }
    pub(crate) fn get_rule_configuration(
        &self,
        rule_name: &str,
    ) -> Option<(RulePlainConfiguration, Option<RuleOptions>)> {
        match rule_name {
            "noApproximativeNumericConstant" => self
                .no_approximative_numeric_constant
                .as_ref()
                .map(|conf| (conf.level(), conf.get_options())),
            "noArrayIndexKey" => self
                .no_array_index_key
                .as_ref()
                .map(|conf| (conf.level(), conf.get_options())),
            "noAssignInExpressions" => self
                .no_assign_in_expressions
                .as_ref()
                .map(|conf| (conf.level(), conf.get_options())),
            "noAsyncPromiseExecutor" => self
                .no_async_promise_executor
                .as_ref()
                .map(|conf| (conf.level(), conf.get_options())),
            "noCatchAssign" => self
                .no_catch_assign
                .as_ref()
                .map(|conf| (conf.level(), conf.get_options())),
            "noClassAssign" => self
                .no_class_assign
                .as_ref()
                .map(|conf| (conf.level(), conf.get_options())),
            "noCommentText" => self
                .no_comment_text
                .as_ref()
                .map(|conf| (conf.level(), conf.get_options())),
            "noCompareNegZero" => self
                .no_compare_neg_zero
                .as_ref()
                .map(|conf| (conf.level(), conf.get_options())),
            "noConfusingLabels" => self
                .no_confusing_labels
                .as_ref()
                .map(|conf| (conf.level(), conf.get_options())),
            "noConfusingVoidType" => self
                .no_confusing_void_type
                .as_ref()
                .map(|conf| (conf.level(), conf.get_options())),
            "noConsoleLog" => self
                .no_console_log
                .as_ref()
                .map(|conf| (conf.level(), conf.get_options())),
            "noConstEnum" => self
                .no_const_enum
                .as_ref()
                .map(|conf| (conf.level(), conf.get_options())),
            "noControlCharactersInRegex" => self
                .no_control_characters_in_regex
                .as_ref()
                .map(|conf| (conf.level(), conf.get_options())),
            "noDebugger" => self
                .no_debugger
                .as_ref()
                .map(|conf| (conf.level(), conf.get_options())),
            "noDoubleEquals" => self
                .no_double_equals
                .as_ref()
                .map(|conf| (conf.level(), conf.get_options())),
            "noDuplicateCase" => self
                .no_duplicate_case
                .as_ref()
                .map(|conf| (conf.level(), conf.get_options())),
            "noDuplicateClassMembers" => self
                .no_duplicate_class_members
                .as_ref()
                .map(|conf| (conf.level(), conf.get_options())),
            "noDuplicateJsxProps" => self
                .no_duplicate_jsx_props
                .as_ref()
                .map(|conf| (conf.level(), conf.get_options())),
            "noDuplicateObjectKeys" => self
                .no_duplicate_object_keys
                .as_ref()
                .map(|conf| (conf.level(), conf.get_options())),
            "noDuplicateParameters" => self
                .no_duplicate_parameters
                .as_ref()
                .map(|conf| (conf.level(), conf.get_options())),
            "noDuplicateTestHooks" => self
                .no_duplicate_test_hooks
                .as_ref()
                .map(|conf| (conf.level(), conf.get_options())),
            "noEmptyBlockStatements" => self
                .no_empty_block_statements
                .as_ref()
                .map(|conf| (conf.level(), conf.get_options())),
            "noEmptyInterface" => self
                .no_empty_interface
                .as_ref()
                .map(|conf| (conf.level(), conf.get_options())),
            "noExplicitAny" => self
                .no_explicit_any
                .as_ref()
                .map(|conf| (conf.level(), conf.get_options())),
            "noExportsInTest" => self
                .no_exports_in_test
                .as_ref()
                .map(|conf| (conf.level(), conf.get_options())),
            "noExtraNonNullAssertion" => self
                .no_extra_non_null_assertion
                .as_ref()
                .map(|conf| (conf.level(), conf.get_options())),
            "noFallthroughSwitchClause" => self
                .no_fallthrough_switch_clause
                .as_ref()
                .map(|conf| (conf.level(), conf.get_options())),
            "noFocusedTests" => self
                .no_focused_tests
                .as_ref()
                .map(|conf| (conf.level(), conf.get_options())),
            "noFunctionAssign" => self
                .no_function_assign
                .as_ref()
                .map(|conf| (conf.level(), conf.get_options())),
            "noGlobalAssign" => self
                .no_global_assign
                .as_ref()
                .map(|conf| (conf.level(), conf.get_options())),
            "noGlobalIsFinite" => self
                .no_global_is_finite
                .as_ref()
                .map(|conf| (conf.level(), conf.get_options())),
            "noGlobalIsNan" => self
                .no_global_is_nan
                .as_ref()
                .map(|conf| (conf.level(), conf.get_options())),
            "noImplicitAnyLet" => self
                .no_implicit_any_let
                .as_ref()
                .map(|conf| (conf.level(), conf.get_options())),
            "noImportAssign" => self
                .no_import_assign
                .as_ref()
                .map(|conf| (conf.level(), conf.get_options())),
            "noLabelVar" => self
                .no_label_var
                .as_ref()
                .map(|conf| (conf.level(), conf.get_options())),
            "noMisleadingCharacterClass" => self
                .no_misleading_character_class
                .as_ref()
                .map(|conf| (conf.level(), conf.get_options())),
            "noMisleadingInstantiator" => self
                .no_misleading_instantiator
                .as_ref()
                .map(|conf| (conf.level(), conf.get_options())),
            "noMisrefactoredShorthandAssign" => self
                .no_misrefactored_shorthand_assign
                .as_ref()
                .map(|conf| (conf.level(), conf.get_options())),
            "noPrototypeBuiltins" => self
                .no_prototype_builtins
                .as_ref()
                .map(|conf| (conf.level(), conf.get_options())),
            "noRedeclare" => self
                .no_redeclare
                .as_ref()
                .map(|conf| (conf.level(), conf.get_options())),
            "noRedundantUseStrict" => self
                .no_redundant_use_strict
                .as_ref()
                .map(|conf| (conf.level(), conf.get_options())),
            "noSelfCompare" => self
                .no_self_compare
                .as_ref()
                .map(|conf| (conf.level(), conf.get_options())),
            "noShadowRestrictedNames" => self
                .no_shadow_restricted_names
                .as_ref()
                .map(|conf| (conf.level(), conf.get_options())),
            "noSkippedTests" => self
                .no_skipped_tests
                .as_ref()
                .map(|conf| (conf.level(), conf.get_options())),
            "noSparseArray" => self
                .no_sparse_array
                .as_ref()
                .map(|conf| (conf.level(), conf.get_options())),
            "noSuspiciousSemicolonInJsx" => self
                .no_suspicious_semicolon_in_jsx
                .as_ref()
                .map(|conf| (conf.level(), conf.get_options())),
            "noThenProperty" => self
                .no_then_property
                .as_ref()
                .map(|conf| (conf.level(), conf.get_options())),
            "noUnsafeDeclarationMerging" => self
                .no_unsafe_declaration_merging
                .as_ref()
                .map(|conf| (conf.level(), conf.get_options())),
            "noUnsafeNegation" => self
                .no_unsafe_negation
                .as_ref()
                .map(|conf| (conf.level(), conf.get_options())),
            "useAwait" => self
                .use_await
                .as_ref()
                .map(|conf| (conf.level(), conf.get_options())),
            "useDefaultSwitchClauseLast" => self
                .use_default_switch_clause_last
                .as_ref()
                .map(|conf| (conf.level(), conf.get_options())),
            "useGetterReturn" => self
                .use_getter_return
                .as_ref()
                .map(|conf| (conf.level(), conf.get_options())),
            "useIsArray" => self
                .use_is_array
                .as_ref()
                .map(|conf| (conf.level(), conf.get_options())),
            "useNamespaceKeyword" => self
                .use_namespace_keyword
                .as_ref()
                .map(|conf| (conf.level(), conf.get_options())),
            "useValidTypeof" => self
                .use_valid_typeof
                .as_ref()
                .map(|conf| (conf.level(), conf.get_options())),
            _ => None,
        }
    }
}
#[test]
fn test_order() {
    for items in A11y::GROUP_RULES.windows(2) {
        assert!(items[0] < items[1], "{} < {}", items[0], items[1]);
    }
    for items in Complexity::GROUP_RULES.windows(2) {
        assert!(items[0] < items[1], "{} < {}", items[0], items[1]);
    }
    for items in Correctness::GROUP_RULES.windows(2) {
        assert!(items[0] < items[1], "{} < {}", items[0], items[1]);
    }
    for items in Nursery::GROUP_RULES.windows(2) {
        assert!(items[0] < items[1], "{} < {}", items[0], items[1]);
    }
    for items in Performance::GROUP_RULES.windows(2) {
        assert!(items[0] < items[1], "{} < {}", items[0], items[1]);
    }
    for items in Security::GROUP_RULES.windows(2) {
        assert!(items[0] < items[1], "{} < {}", items[0], items[1]);
    }
    for items in Style::GROUP_RULES.windows(2) {
        assert!(items[0] < items[1], "{} < {}", items[0], items[1]);
    }
    for items in Suspicious::GROUP_RULES.windows(2) {
        assert!(items[0] < items[1], "{} < {}", items[0], items[1]);
    }
}<|MERGE_RESOLUTION|>--- conflicted
+++ resolved
@@ -3353,13 +3353,14 @@
                 index_set.insert(RuleFilter::Rule(Self::GROUP_NAME, Self::GROUP_RULES[44]));
             }
         }
-<<<<<<< HEAD
         if let Some(rule) = self.use_valid_autocomplete.as_ref() {
-=======
+          if rule.is_enabled() {
+                index_set.insert(RuleFilter::Rule(Self::GROUP_NAME, Self::GROUP_RULES[45]));
+          }
+        }
         if let Some(rule) = self.use_top_level_regex.as_ref() {
->>>>>>> e7975999
-            if rule.is_enabled() {
-                index_set.insert(RuleFilter::Rule(Self::GROUP_NAME, Self::GROUP_RULES[45]));
+            if rule.is_enabled() {
+                index_set.insert(RuleFilter::Rule(Self::GROUP_NAME, Self::GROUP_RULES[46]));
             }
         }
         index_set
@@ -3591,13 +3592,14 @@
                 index_set.insert(RuleFilter::Rule(Self::GROUP_NAME, Self::GROUP_RULES[44]));
             }
         }
-<<<<<<< HEAD
         if let Some(rule) = self.use_valid_autocomplete.as_ref() {
-=======
+          if rule.is_disabled() {
+                index_set.insert(RuleFilter::Rule(Self::GROUP_NAME, Self::GROUP_RULES[45]));
+            }
+        }
         if let Some(rule) = self.use_top_level_regex.as_ref() {
->>>>>>> e7975999
-            if rule.is_disabled() {
-                index_set.insert(RuleFilter::Rule(Self::GROUP_NAME, Self::GROUP_RULES[45]));
+            if rule.is_disabled() {
+                index_set.insert(RuleFilter::Rule(Self::GROUP_NAME, Self::GROUP_RULES[46]));
             }
         }
         index_set
