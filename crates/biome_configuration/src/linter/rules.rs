//! Generated file, do not edit by hand, see `xtask/codegen`

use super::RulePlainConfiguration;
use crate::RuleConfiguration;
use biome_analyze::{options::RuleOptions, RuleFilter};
use biome_console::markup;
use biome_css_analyze::options::*;
use biome_deserialize::{DeserializableValidator, DeserializationDiagnostic};
use biome_deserialize_macros::{Deserializable, Merge};
use biome_diagnostics::{Category, Severity};
use biome_js_analyze::options::*;
use biome_json_analyze::options::*;
use biome_rowan::TextRange;
use indexmap::IndexSet;
#[cfg(feature = "schema")]
use schemars::JsonSchema;
use serde::{Deserialize, Serialize};
#[derive(Clone, Debug, Default, Deserialize, Deserializable, Eq, Merge, PartialEq, Serialize)]
#[deserializable(with_validator)]
#[cfg_attr(feature = "schema", derive(JsonSchema))]
#[serde(rename_all = "camelCase", deny_unknown_fields)]
pub struct Rules {
    #[doc = r" It enables the lint rules recommended by Biome. `true` by default."]
    #[serde(skip_serializing_if = "Option::is_none")]
    pub recommended: Option<bool>,
    #[doc = r" It enables ALL rules. The rules that belong to `nursery` won't be enabled."]
    #[serde(skip_serializing_if = "Option::is_none")]
    pub all: Option<bool>,
    #[deserializable(rename = "a11y")]
    #[serde(skip_serializing_if = "Option::is_none")]
    pub a11y: Option<A11y>,
    #[deserializable(rename = "complexity")]
    #[serde(skip_serializing_if = "Option::is_none")]
    pub complexity: Option<Complexity>,
    #[deserializable(rename = "correctness")]
    #[serde(skip_serializing_if = "Option::is_none")]
    pub correctness: Option<Correctness>,
    #[deserializable(rename = "nursery")]
    #[serde(skip_serializing_if = "Option::is_none")]
    pub nursery: Option<Nursery>,
    #[deserializable(rename = "performance")]
    #[serde(skip_serializing_if = "Option::is_none")]
    pub performance: Option<Performance>,
    #[deserializable(rename = "security")]
    #[serde(skip_serializing_if = "Option::is_none")]
    pub security: Option<Security>,
    #[deserializable(rename = "style")]
    #[serde(skip_serializing_if = "Option::is_none")]
    pub style: Option<Style>,
    #[deserializable(rename = "suspicious")]
    #[serde(skip_serializing_if = "Option::is_none")]
    pub suspicious: Option<Suspicious>,
}
impl DeserializableValidator for Rules {
    fn validate(
        &mut self,
        _name: &str,
        range: TextRange,
        diagnostics: &mut Vec<DeserializationDiagnostic>,
    ) -> bool {
        if self.recommended == Some(true) && self.all == Some(true) {
            diagnostics . push (DeserializationDiagnostic :: new (markup ! (< Emphasis > "'recommended'" < / Emphasis > " and " < Emphasis > "'all'" < / Emphasis > " can't be both " < Emphasis > "'true'" < / Emphasis > ". You should choose only one of them.")) . with_range (range) . with_note (markup ! ("Biome will fallback to its defaults for this section."))) ;
            return false;
        }
        true
    }
}
impl Rules {
    #[doc = r" Checks if the code coming from [biome_diagnostics::Diagnostic] corresponds to a rule."]
    #[doc = r" Usually the code is built like {category}/{rule_name}"]
    pub fn matches_diagnostic_code<'a>(
        &self,
        category: Option<&'a str>,
        rule_name: Option<&'a str>,
    ) -> Option<(&'a str, &'a str)> {
        match (category, rule_name) {
            (Some(category), Some(rule_name)) => match category {
                "a11y" => A11y::has_rule(rule_name).then_some((category, rule_name)),
                "complexity" => Complexity::has_rule(rule_name).then_some((category, rule_name)),
                "correctness" => Correctness::has_rule(rule_name).then_some((category, rule_name)),
                "nursery" => Nursery::has_rule(rule_name).then_some((category, rule_name)),
                "performance" => Performance::has_rule(rule_name).then_some((category, rule_name)),
                "security" => Security::has_rule(rule_name).then_some((category, rule_name)),
                "style" => Style::has_rule(rule_name).then_some((category, rule_name)),
                "suspicious" => Suspicious::has_rule(rule_name).then_some((category, rule_name)),
                _ => None,
            },
            _ => None,
        }
    }
    #[doc = r" Given a category coming from [Diagnostic](biome_diagnostics::Diagnostic), this function returns"]
    #[doc = r" the [Severity](biome_diagnostics::Severity) associated to the rule, if the configuration changed it."]
    #[doc = r""]
    #[doc = r" If not, the function returns [None]."]
    pub fn get_severity_from_code(&self, category: &Category) -> Option<Severity> {
        let mut split_code = category.name().split('/');
        let _lint = split_code.next();
        debug_assert_eq!(_lint, Some("lint"));
        let group = split_code.next();
        let rule_name = split_code.next();
        if let Some((group, rule_name)) = self.matches_diagnostic_code(group, rule_name) {
            let severity = match group {
                "a11y" => self
                    .a11y
                    .as_ref()
                    .and_then(|a11y| a11y.get_rule_configuration(rule_name))
                    .map_or_else(
                        || {
                            if A11y::is_recommended_rule(rule_name) {
                                Severity::Error
                            } else {
                                Severity::Warning
                            }
                        },
                        |(level, _)| level.into(),
                    ),
                "complexity" => self
                    .complexity
                    .as_ref()
                    .and_then(|complexity| complexity.get_rule_configuration(rule_name))
                    .map_or_else(
                        || {
                            if Complexity::is_recommended_rule(rule_name) {
                                Severity::Error
                            } else {
                                Severity::Warning
                            }
                        },
                        |(level, _)| level.into(),
                    ),
                "correctness" => self
                    .correctness
                    .as_ref()
                    .and_then(|correctness| correctness.get_rule_configuration(rule_name))
                    .map_or_else(
                        || {
                            if Correctness::is_recommended_rule(rule_name) {
                                Severity::Error
                            } else {
                                Severity::Warning
                            }
                        },
                        |(level, _)| level.into(),
                    ),
                "nursery" => self
                    .nursery
                    .as_ref()
                    .and_then(|nursery| nursery.get_rule_configuration(rule_name))
                    .map_or_else(
                        || {
                            if Nursery::is_recommended_rule(rule_name) {
                                Severity::Error
                            } else {
                                Severity::Warning
                            }
                        },
                        |(level, _)| level.into(),
                    ),
                "performance" => self
                    .performance
                    .as_ref()
                    .and_then(|performance| performance.get_rule_configuration(rule_name))
                    .map_or_else(
                        || {
                            if Performance::is_recommended_rule(rule_name) {
                                Severity::Error
                            } else {
                                Severity::Warning
                            }
                        },
                        |(level, _)| level.into(),
                    ),
                "security" => self
                    .security
                    .as_ref()
                    .and_then(|security| security.get_rule_configuration(rule_name))
                    .map_or_else(
                        || {
                            if Security::is_recommended_rule(rule_name) {
                                Severity::Error
                            } else {
                                Severity::Warning
                            }
                        },
                        |(level, _)| level.into(),
                    ),
                "style" => self
                    .style
                    .as_ref()
                    .and_then(|style| style.get_rule_configuration(rule_name))
                    .map_or_else(
                        || {
                            if Style::is_recommended_rule(rule_name) {
                                Severity::Error
                            } else {
                                Severity::Warning
                            }
                        },
                        |(level, _)| level.into(),
                    ),
                "suspicious" => self
                    .suspicious
                    .as_ref()
                    .and_then(|suspicious| suspicious.get_rule_configuration(rule_name))
                    .map_or_else(
                        || {
                            if Suspicious::is_recommended_rule(rule_name) {
                                Severity::Error
                            } else {
                                Severity::Warning
                            }
                        },
                        |(level, _)| level.into(),
                    ),
                _ => unreachable!("this group should not exist, found {}", group),
            };
            Some(severity)
        } else {
            None
        }
    }
    pub(crate) const fn is_recommended_false(&self) -> bool {
        matches!(self.recommended, Some(false))
    }
    pub(crate) const fn is_all_true(&self) -> bool {
        matches!(self.all, Some(true))
    }
    #[doc = r" It returns the enabled rules by default."]
    #[doc = r""]
    #[doc = r" The enabled rules are calculated from the difference with the disabled rules."]
    pub fn as_enabled_rules(&self) -> IndexSet<RuleFilter> {
        let mut enabled_rules = IndexSet::new();
        let mut disabled_rules = IndexSet::new();
        if let Some(group) = self.a11y.as_ref() {
            group.collect_preset_rules(
                self.is_all_true(),
                !self.is_recommended_false(),
                &mut enabled_rules,
            );
            enabled_rules.extend(&group.get_enabled_rules());
            disabled_rules.extend(&group.get_disabled_rules());
        } else if self.is_all_true() {
            enabled_rules.extend(A11y::all_rules_as_filters());
        } else if !self.is_recommended_false() {
            enabled_rules.extend(A11y::recommended_rules_as_filters());
        }
        if let Some(group) = self.complexity.as_ref() {
            group.collect_preset_rules(
                self.is_all_true(),
                !self.is_recommended_false(),
                &mut enabled_rules,
            );
            enabled_rules.extend(&group.get_enabled_rules());
            disabled_rules.extend(&group.get_disabled_rules());
        } else if self.is_all_true() {
            enabled_rules.extend(Complexity::all_rules_as_filters());
        } else if !self.is_recommended_false() {
            enabled_rules.extend(Complexity::recommended_rules_as_filters());
        }
        if let Some(group) = self.correctness.as_ref() {
            group.collect_preset_rules(
                self.is_all_true(),
                !self.is_recommended_false(),
                &mut enabled_rules,
            );
            enabled_rules.extend(&group.get_enabled_rules());
            disabled_rules.extend(&group.get_disabled_rules());
        } else if self.is_all_true() {
            enabled_rules.extend(Correctness::all_rules_as_filters());
        } else if !self.is_recommended_false() {
            enabled_rules.extend(Correctness::recommended_rules_as_filters());
        }
        if let Some(group) = self.nursery.as_ref() {
            group.collect_preset_rules(
                self.is_all_true() && biome_flags::is_unstable(),
                !self.is_recommended_false() && biome_flags::is_unstable(),
                &mut enabled_rules,
            );
            enabled_rules.extend(&group.get_enabled_rules());
            disabled_rules.extend(&group.get_disabled_rules());
        } else if self.is_all_true() && biome_flags::is_unstable() {
            enabled_rules.extend(Nursery::all_rules_as_filters());
        } else if !self.is_recommended_false() && biome_flags::is_unstable() {
            enabled_rules.extend(Nursery::recommended_rules_as_filters());
        }
        if let Some(group) = self.performance.as_ref() {
            group.collect_preset_rules(
                self.is_all_true(),
                !self.is_recommended_false(),
                &mut enabled_rules,
            );
            enabled_rules.extend(&group.get_enabled_rules());
            disabled_rules.extend(&group.get_disabled_rules());
        } else if self.is_all_true() {
            enabled_rules.extend(Performance::all_rules_as_filters());
        } else if !self.is_recommended_false() {
            enabled_rules.extend(Performance::recommended_rules_as_filters());
        }
        if let Some(group) = self.security.as_ref() {
            group.collect_preset_rules(
                self.is_all_true(),
                !self.is_recommended_false(),
                &mut enabled_rules,
            );
            enabled_rules.extend(&group.get_enabled_rules());
            disabled_rules.extend(&group.get_disabled_rules());
        } else if self.is_all_true() {
            enabled_rules.extend(Security::all_rules_as_filters());
        } else if !self.is_recommended_false() {
            enabled_rules.extend(Security::recommended_rules_as_filters());
        }
        if let Some(group) = self.style.as_ref() {
            group.collect_preset_rules(
                self.is_all_true(),
                !self.is_recommended_false(),
                &mut enabled_rules,
            );
            enabled_rules.extend(&group.get_enabled_rules());
            disabled_rules.extend(&group.get_disabled_rules());
        } else if self.is_all_true() {
            enabled_rules.extend(Style::all_rules_as_filters());
        } else if !self.is_recommended_false() {
            enabled_rules.extend(Style::recommended_rules_as_filters());
        }
        if let Some(group) = self.suspicious.as_ref() {
            group.collect_preset_rules(
                self.is_all_true(),
                !self.is_recommended_false(),
                &mut enabled_rules,
            );
            enabled_rules.extend(&group.get_enabled_rules());
            disabled_rules.extend(&group.get_disabled_rules());
        } else if self.is_all_true() {
            enabled_rules.extend(Suspicious::all_rules_as_filters());
        } else if !self.is_recommended_false() {
            enabled_rules.extend(Suspicious::recommended_rules_as_filters());
        }
        enabled_rules.difference(&disabled_rules).copied().collect()
    }
}
#[derive(Clone, Debug, Default, Deserialize, Deserializable, Eq, Merge, PartialEq, Serialize)]
#[deserializable(with_validator)]
#[cfg_attr(feature = "schema", derive(JsonSchema))]
#[serde(rename_all = "camelCase", default, deny_unknown_fields)]
#[doc = r" A list of rules that belong to this group"]
pub struct A11y {
    #[doc = r" It enables the recommended rules for this group"]
    #[serde(skip_serializing_if = "Option::is_none")]
    pub recommended: Option<bool>,
    #[doc = r" It enables ALL rules for this group."]
    #[serde(skip_serializing_if = "Option::is_none")]
    pub all: Option<bool>,
    #[doc = "Enforce that the accessKey attribute is not used on any HTML element."]
    #[serde(skip_serializing_if = "Option::is_none")]
    pub no_access_key: Option<RuleConfiguration<NoAccessKey>>,
    #[doc = "Enforce that aria-hidden=\"true\" is not set on focusable elements."]
    #[serde(skip_serializing_if = "Option::is_none")]
    pub no_aria_hidden_on_focusable: Option<RuleConfiguration<NoAriaHiddenOnFocusable>>,
    #[doc = "Enforce that elements that do not support ARIA roles, states, and properties do not have those attributes."]
    #[serde(skip_serializing_if = "Option::is_none")]
    pub no_aria_unsupported_elements: Option<RuleConfiguration<NoAriaUnsupportedElements>>,
    #[doc = "Enforce that autoFocus prop is not used on elements."]
    #[serde(skip_serializing_if = "Option::is_none")]
    pub no_autofocus: Option<RuleConfiguration<NoAutofocus>>,
    #[doc = "Disallow target=\"_blank\" attribute without rel=\"noreferrer\""]
    #[serde(skip_serializing_if = "Option::is_none")]
    pub no_blank_target: Option<RuleConfiguration<NoBlankTarget>>,
    #[doc = "Enforces that no distracting elements are used."]
    #[serde(skip_serializing_if = "Option::is_none")]
    pub no_distracting_elements: Option<RuleConfiguration<NoDistractingElements>>,
    #[doc = "The scope prop should be used only on \\<th> elements."]
    #[serde(skip_serializing_if = "Option::is_none")]
    pub no_header_scope: Option<RuleConfiguration<NoHeaderScope>>,
    #[doc = "Enforce that non-interactive ARIA roles are not assigned to interactive HTML elements."]
    #[serde(skip_serializing_if = "Option::is_none")]
    pub no_interactive_element_to_noninteractive_role:
        Option<RuleConfiguration<NoInteractiveElementToNoninteractiveRole>>,
    #[doc = "Enforce that interactive ARIA roles are not assigned to non-interactive HTML elements."]
    #[serde(skip_serializing_if = "Option::is_none")]
    pub no_noninteractive_element_to_interactive_role:
        Option<RuleConfiguration<NoNoninteractiveElementToInteractiveRole>>,
    #[doc = "Enforce that tabIndex is not assigned to non-interactive HTML elements."]
    #[serde(skip_serializing_if = "Option::is_none")]
    pub no_noninteractive_tabindex: Option<RuleConfiguration<NoNoninteractiveTabindex>>,
    #[doc = "Prevent the usage of positive integers on tabIndex property"]
    #[serde(skip_serializing_if = "Option::is_none")]
    pub no_positive_tabindex: Option<RuleConfiguration<NoPositiveTabindex>>,
    #[doc = "Enforce img alt prop does not contain the word \"image\", \"picture\", or \"photo\"."]
    #[serde(skip_serializing_if = "Option::is_none")]
    pub no_redundant_alt: Option<RuleConfiguration<NoRedundantAlt>>,
    #[doc = "Enforce explicit role property is not the same as implicit/default role property on an element."]
    #[serde(skip_serializing_if = "Option::is_none")]
    pub no_redundant_roles: Option<RuleConfiguration<NoRedundantRoles>>,
    #[doc = "Enforces the usage of the title element for the svg element."]
    #[serde(skip_serializing_if = "Option::is_none")]
    pub no_svg_without_title: Option<RuleConfiguration<NoSvgWithoutTitle>>,
    #[doc = "Enforce that all elements that require alternative text have meaningful information to relay back to the end user."]
    #[serde(skip_serializing_if = "Option::is_none")]
    pub use_alt_text: Option<RuleConfiguration<UseAltText>>,
    #[doc = "Enforce that anchors have content and that the content is accessible to screen readers."]
    #[serde(skip_serializing_if = "Option::is_none")]
    pub use_anchor_content: Option<RuleConfiguration<UseAnchorContent>>,
    #[doc = "Enforce that tabIndex is assigned to non-interactive HTML elements with aria-activedescendant."]
    #[serde(skip_serializing_if = "Option::is_none")]
    pub use_aria_activedescendant_with_tabindex:
        Option<RuleConfiguration<UseAriaActivedescendantWithTabindex>>,
    #[doc = "Enforce that elements with ARIA roles must have all required ARIA attributes for that role."]
    #[serde(skip_serializing_if = "Option::is_none")]
    pub use_aria_props_for_role: Option<RuleConfiguration<UseAriaPropsForRole>>,
    #[doc = "Enforces the usage of the attribute type for the element button"]
    #[serde(skip_serializing_if = "Option::is_none")]
    pub use_button_type: Option<RuleConfiguration<UseButtonType>>,
    #[doc = "Enforce that heading elements (h1, h2, etc.) have content and that the content is accessible to screen readers. Accessible means that it is not hidden using the aria-hidden prop."]
    #[serde(skip_serializing_if = "Option::is_none")]
    pub use_heading_content: Option<RuleConfiguration<UseHeadingContent>>,
    #[doc = "Enforce that html element has lang attribute."]
    #[serde(skip_serializing_if = "Option::is_none")]
    pub use_html_lang: Option<RuleConfiguration<UseHtmlLang>>,
    #[doc = "Enforces the usage of the attribute title for the element iframe."]
    #[serde(skip_serializing_if = "Option::is_none")]
    pub use_iframe_title: Option<RuleConfiguration<UseIframeTitle>>,
    #[doc = "Enforce onClick is accompanied by at least one of the following: onKeyUp, onKeyDown, onKeyPress."]
    #[serde(skip_serializing_if = "Option::is_none")]
    pub use_key_with_click_events: Option<RuleConfiguration<UseKeyWithClickEvents>>,
    #[doc = "Enforce onMouseOver / onMouseOut are accompanied by onFocus / onBlur."]
    #[serde(skip_serializing_if = "Option::is_none")]
    pub use_key_with_mouse_events: Option<RuleConfiguration<UseKeyWithMouseEvents>>,
    #[doc = "Enforces that audio and video elements must have a track for captions."]
    #[serde(skip_serializing_if = "Option::is_none")]
    pub use_media_caption: Option<RuleConfiguration<UseMediaCaption>>,
    #[doc = "Enforce that all anchors are valid, and they are navigable elements."]
    #[serde(skip_serializing_if = "Option::is_none")]
    pub use_valid_anchor: Option<RuleConfiguration<UseValidAnchor>>,
    #[doc = "Ensures that ARIA properties aria-* are all valid."]
    #[serde(skip_serializing_if = "Option::is_none")]
    pub use_valid_aria_props: Option<RuleConfiguration<UseValidAriaProps>>,
    #[doc = "Elements with ARIA roles must use a valid, non-abstract ARIA role."]
    #[serde(skip_serializing_if = "Option::is_none")]
    pub use_valid_aria_role: Option<RuleConfiguration<UseValidAriaRole>>,
    #[doc = "Enforce that ARIA state and property values are valid."]
    #[serde(skip_serializing_if = "Option::is_none")]
    pub use_valid_aria_values: Option<RuleConfiguration<UseValidAriaValues>>,
    #[doc = "Ensure that the attribute passed to the lang attribute is a correct ISO language and/or country."]
    #[serde(skip_serializing_if = "Option::is_none")]
    pub use_valid_lang: Option<RuleConfiguration<UseValidLang>>,
}
impl DeserializableValidator for A11y {
    fn validate(
        &mut self,
        _name: &str,
        range: TextRange,
        diagnostics: &mut Vec<DeserializationDiagnostic>,
    ) -> bool {
        if self.recommended == Some(true) && self.all == Some(true) {
            diagnostics . push (DeserializationDiagnostic :: new (markup ! (< Emphasis > "'recommended'" < / Emphasis > " and " < Emphasis > "'all'" < / Emphasis > " can't be both " < Emphasis > "'true'" < / Emphasis > ". You should choose only one of them.")) . with_range (range) . with_note (markup ! ("Biome will fallback to its defaults for this section."))) ;
            return false;
        }
        true
    }
}
impl A11y {
    const GROUP_NAME: &'static str = "a11y";
    pub(crate) const GROUP_RULES: &'static [&'static str] = &[
        "noAccessKey",
        "noAriaHiddenOnFocusable",
        "noAriaUnsupportedElements",
        "noAutofocus",
        "noBlankTarget",
        "noDistractingElements",
        "noHeaderScope",
        "noInteractiveElementToNoninteractiveRole",
        "noNoninteractiveElementToInteractiveRole",
        "noNoninteractiveTabindex",
        "noPositiveTabindex",
        "noRedundantAlt",
        "noRedundantRoles",
        "noSvgWithoutTitle",
        "useAltText",
        "useAnchorContent",
        "useAriaActivedescendantWithTabindex",
        "useAriaPropsForRole",
        "useButtonType",
        "useHeadingContent",
        "useHtmlLang",
        "useIframeTitle",
        "useKeyWithClickEvents",
        "useKeyWithMouseEvents",
        "useMediaCaption",
        "useValidAnchor",
        "useValidAriaProps",
        "useValidAriaRole",
        "useValidAriaValues",
        "useValidLang",
    ];
    const RECOMMENDED_RULES: &'static [&'static str] = &[
        "noAccessKey",
        "noAriaHiddenOnFocusable",
        "noAriaUnsupportedElements",
        "noAutofocus",
        "noBlankTarget",
        "noDistractingElements",
        "noHeaderScope",
        "noInteractiveElementToNoninteractiveRole",
        "noNoninteractiveElementToInteractiveRole",
        "noNoninteractiveTabindex",
        "noPositiveTabindex",
        "noRedundantAlt",
        "noRedundantRoles",
        "noSvgWithoutTitle",
        "useAltText",
        "useAnchorContent",
        "useAriaActivedescendantWithTabindex",
        "useAriaPropsForRole",
        "useButtonType",
        "useHeadingContent",
        "useHtmlLang",
        "useIframeTitle",
        "useKeyWithClickEvents",
        "useKeyWithMouseEvents",
        "useMediaCaption",
        "useValidAnchor",
        "useValidAriaProps",
        "useValidAriaRole",
        "useValidAriaValues",
        "useValidLang",
    ];
    const RECOMMENDED_RULES_AS_FILTERS: &'static [RuleFilter<'static>] = &[
        RuleFilter::Rule(Self::GROUP_NAME, Self::GROUP_RULES[0]),
        RuleFilter::Rule(Self::GROUP_NAME, Self::GROUP_RULES[1]),
        RuleFilter::Rule(Self::GROUP_NAME, Self::GROUP_RULES[2]),
        RuleFilter::Rule(Self::GROUP_NAME, Self::GROUP_RULES[3]),
        RuleFilter::Rule(Self::GROUP_NAME, Self::GROUP_RULES[4]),
        RuleFilter::Rule(Self::GROUP_NAME, Self::GROUP_RULES[5]),
        RuleFilter::Rule(Self::GROUP_NAME, Self::GROUP_RULES[6]),
        RuleFilter::Rule(Self::GROUP_NAME, Self::GROUP_RULES[7]),
        RuleFilter::Rule(Self::GROUP_NAME, Self::GROUP_RULES[8]),
        RuleFilter::Rule(Self::GROUP_NAME, Self::GROUP_RULES[9]),
        RuleFilter::Rule(Self::GROUP_NAME, Self::GROUP_RULES[10]),
        RuleFilter::Rule(Self::GROUP_NAME, Self::GROUP_RULES[11]),
        RuleFilter::Rule(Self::GROUP_NAME, Self::GROUP_RULES[12]),
        RuleFilter::Rule(Self::GROUP_NAME, Self::GROUP_RULES[13]),
        RuleFilter::Rule(Self::GROUP_NAME, Self::GROUP_RULES[14]),
        RuleFilter::Rule(Self::GROUP_NAME, Self::GROUP_RULES[15]),
        RuleFilter::Rule(Self::GROUP_NAME, Self::GROUP_RULES[16]),
        RuleFilter::Rule(Self::GROUP_NAME, Self::GROUP_RULES[17]),
        RuleFilter::Rule(Self::GROUP_NAME, Self::GROUP_RULES[18]),
        RuleFilter::Rule(Self::GROUP_NAME, Self::GROUP_RULES[19]),
        RuleFilter::Rule(Self::GROUP_NAME, Self::GROUP_RULES[20]),
        RuleFilter::Rule(Self::GROUP_NAME, Self::GROUP_RULES[21]),
        RuleFilter::Rule(Self::GROUP_NAME, Self::GROUP_RULES[22]),
        RuleFilter::Rule(Self::GROUP_NAME, Self::GROUP_RULES[23]),
        RuleFilter::Rule(Self::GROUP_NAME, Self::GROUP_RULES[24]),
        RuleFilter::Rule(Self::GROUP_NAME, Self::GROUP_RULES[25]),
        RuleFilter::Rule(Self::GROUP_NAME, Self::GROUP_RULES[26]),
        RuleFilter::Rule(Self::GROUP_NAME, Self::GROUP_RULES[27]),
        RuleFilter::Rule(Self::GROUP_NAME, Self::GROUP_RULES[28]),
        RuleFilter::Rule(Self::GROUP_NAME, Self::GROUP_RULES[29]),
    ];
    const ALL_RULES_AS_FILTERS: &'static [RuleFilter<'static>] = &[
        RuleFilter::Rule(Self::GROUP_NAME, Self::GROUP_RULES[0]),
        RuleFilter::Rule(Self::GROUP_NAME, Self::GROUP_RULES[1]),
        RuleFilter::Rule(Self::GROUP_NAME, Self::GROUP_RULES[2]),
        RuleFilter::Rule(Self::GROUP_NAME, Self::GROUP_RULES[3]),
        RuleFilter::Rule(Self::GROUP_NAME, Self::GROUP_RULES[4]),
        RuleFilter::Rule(Self::GROUP_NAME, Self::GROUP_RULES[5]),
        RuleFilter::Rule(Self::GROUP_NAME, Self::GROUP_RULES[6]),
        RuleFilter::Rule(Self::GROUP_NAME, Self::GROUP_RULES[7]),
        RuleFilter::Rule(Self::GROUP_NAME, Self::GROUP_RULES[8]),
        RuleFilter::Rule(Self::GROUP_NAME, Self::GROUP_RULES[9]),
        RuleFilter::Rule(Self::GROUP_NAME, Self::GROUP_RULES[10]),
        RuleFilter::Rule(Self::GROUP_NAME, Self::GROUP_RULES[11]),
        RuleFilter::Rule(Self::GROUP_NAME, Self::GROUP_RULES[12]),
        RuleFilter::Rule(Self::GROUP_NAME, Self::GROUP_RULES[13]),
        RuleFilter::Rule(Self::GROUP_NAME, Self::GROUP_RULES[14]),
        RuleFilter::Rule(Self::GROUP_NAME, Self::GROUP_RULES[15]),
        RuleFilter::Rule(Self::GROUP_NAME, Self::GROUP_RULES[16]),
        RuleFilter::Rule(Self::GROUP_NAME, Self::GROUP_RULES[17]),
        RuleFilter::Rule(Self::GROUP_NAME, Self::GROUP_RULES[18]),
        RuleFilter::Rule(Self::GROUP_NAME, Self::GROUP_RULES[19]),
        RuleFilter::Rule(Self::GROUP_NAME, Self::GROUP_RULES[20]),
        RuleFilter::Rule(Self::GROUP_NAME, Self::GROUP_RULES[21]),
        RuleFilter::Rule(Self::GROUP_NAME, Self::GROUP_RULES[22]),
        RuleFilter::Rule(Self::GROUP_NAME, Self::GROUP_RULES[23]),
        RuleFilter::Rule(Self::GROUP_NAME, Self::GROUP_RULES[24]),
        RuleFilter::Rule(Self::GROUP_NAME, Self::GROUP_RULES[25]),
        RuleFilter::Rule(Self::GROUP_NAME, Self::GROUP_RULES[26]),
        RuleFilter::Rule(Self::GROUP_NAME, Self::GROUP_RULES[27]),
        RuleFilter::Rule(Self::GROUP_NAME, Self::GROUP_RULES[28]),
        RuleFilter::Rule(Self::GROUP_NAME, Self::GROUP_RULES[29]),
    ];
    #[doc = r" Retrieves the recommended rules"]
    pub(crate) fn is_recommended_true(&self) -> bool {
        matches!(self.recommended, Some(true))
    }
    pub(crate) fn is_recommended_unset(&self) -> bool {
        self.recommended.is_none()
    }
    pub(crate) fn is_all_true(&self) -> bool {
        matches!(self.all, Some(true))
    }
    pub(crate) fn is_all_unset(&self) -> bool {
        self.all.is_none()
    }
    pub(crate) fn get_enabled_rules(&self) -> IndexSet<RuleFilter> {
        let mut index_set = IndexSet::new();
        if let Some(rule) = self.no_access_key.as_ref() {
            if rule.is_enabled() {
                index_set.insert(RuleFilter::Rule(Self::GROUP_NAME, Self::GROUP_RULES[0]));
            }
        }
        if let Some(rule) = self.no_aria_hidden_on_focusable.as_ref() {
            if rule.is_enabled() {
                index_set.insert(RuleFilter::Rule(Self::GROUP_NAME, Self::GROUP_RULES[1]));
            }
        }
        if let Some(rule) = self.no_aria_unsupported_elements.as_ref() {
            if rule.is_enabled() {
                index_set.insert(RuleFilter::Rule(Self::GROUP_NAME, Self::GROUP_RULES[2]));
            }
        }
        if let Some(rule) = self.no_autofocus.as_ref() {
            if rule.is_enabled() {
                index_set.insert(RuleFilter::Rule(Self::GROUP_NAME, Self::GROUP_RULES[3]));
            }
        }
        if let Some(rule) = self.no_blank_target.as_ref() {
            if rule.is_enabled() {
                index_set.insert(RuleFilter::Rule(Self::GROUP_NAME, Self::GROUP_RULES[4]));
            }
        }
        if let Some(rule) = self.no_distracting_elements.as_ref() {
            if rule.is_enabled() {
                index_set.insert(RuleFilter::Rule(Self::GROUP_NAME, Self::GROUP_RULES[5]));
            }
        }
        if let Some(rule) = self.no_header_scope.as_ref() {
            if rule.is_enabled() {
                index_set.insert(RuleFilter::Rule(Self::GROUP_NAME, Self::GROUP_RULES[6]));
            }
        }
        if let Some(rule) = self.no_interactive_element_to_noninteractive_role.as_ref() {
            if rule.is_enabled() {
                index_set.insert(RuleFilter::Rule(Self::GROUP_NAME, Self::GROUP_RULES[7]));
            }
        }
        if let Some(rule) = self.no_noninteractive_element_to_interactive_role.as_ref() {
            if rule.is_enabled() {
                index_set.insert(RuleFilter::Rule(Self::GROUP_NAME, Self::GROUP_RULES[8]));
            }
        }
        if let Some(rule) = self.no_noninteractive_tabindex.as_ref() {
            if rule.is_enabled() {
                index_set.insert(RuleFilter::Rule(Self::GROUP_NAME, Self::GROUP_RULES[9]));
            }
        }
        if let Some(rule) = self.no_positive_tabindex.as_ref() {
            if rule.is_enabled() {
                index_set.insert(RuleFilter::Rule(Self::GROUP_NAME, Self::GROUP_RULES[10]));
            }
        }
        if let Some(rule) = self.no_redundant_alt.as_ref() {
            if rule.is_enabled() {
                index_set.insert(RuleFilter::Rule(Self::GROUP_NAME, Self::GROUP_RULES[11]));
            }
        }
        if let Some(rule) = self.no_redundant_roles.as_ref() {
            if rule.is_enabled() {
                index_set.insert(RuleFilter::Rule(Self::GROUP_NAME, Self::GROUP_RULES[12]));
            }
        }
        if let Some(rule) = self.no_svg_without_title.as_ref() {
            if rule.is_enabled() {
                index_set.insert(RuleFilter::Rule(Self::GROUP_NAME, Self::GROUP_RULES[13]));
            }
        }
        if let Some(rule) = self.use_alt_text.as_ref() {
            if rule.is_enabled() {
                index_set.insert(RuleFilter::Rule(Self::GROUP_NAME, Self::GROUP_RULES[14]));
            }
        }
        if let Some(rule) = self.use_anchor_content.as_ref() {
            if rule.is_enabled() {
                index_set.insert(RuleFilter::Rule(Self::GROUP_NAME, Self::GROUP_RULES[15]));
            }
        }
        if let Some(rule) = self.use_aria_activedescendant_with_tabindex.as_ref() {
            if rule.is_enabled() {
                index_set.insert(RuleFilter::Rule(Self::GROUP_NAME, Self::GROUP_RULES[16]));
            }
        }
        if let Some(rule) = self.use_aria_props_for_role.as_ref() {
            if rule.is_enabled() {
                index_set.insert(RuleFilter::Rule(Self::GROUP_NAME, Self::GROUP_RULES[17]));
            }
        }
        if let Some(rule) = self.use_button_type.as_ref() {
            if rule.is_enabled() {
                index_set.insert(RuleFilter::Rule(Self::GROUP_NAME, Self::GROUP_RULES[18]));
            }
        }
        if let Some(rule) = self.use_heading_content.as_ref() {
            if rule.is_enabled() {
                index_set.insert(RuleFilter::Rule(Self::GROUP_NAME, Self::GROUP_RULES[19]));
            }
        }
        if let Some(rule) = self.use_html_lang.as_ref() {
            if rule.is_enabled() {
                index_set.insert(RuleFilter::Rule(Self::GROUP_NAME, Self::GROUP_RULES[20]));
            }
        }
        if let Some(rule) = self.use_iframe_title.as_ref() {
            if rule.is_enabled() {
                index_set.insert(RuleFilter::Rule(Self::GROUP_NAME, Self::GROUP_RULES[21]));
            }
        }
        if let Some(rule) = self.use_key_with_click_events.as_ref() {
            if rule.is_enabled() {
                index_set.insert(RuleFilter::Rule(Self::GROUP_NAME, Self::GROUP_RULES[22]));
            }
        }
        if let Some(rule) = self.use_key_with_mouse_events.as_ref() {
            if rule.is_enabled() {
                index_set.insert(RuleFilter::Rule(Self::GROUP_NAME, Self::GROUP_RULES[23]));
            }
        }
        if let Some(rule) = self.use_media_caption.as_ref() {
            if rule.is_enabled() {
                index_set.insert(RuleFilter::Rule(Self::GROUP_NAME, Self::GROUP_RULES[24]));
            }
        }
        if let Some(rule) = self.use_valid_anchor.as_ref() {
            if rule.is_enabled() {
                index_set.insert(RuleFilter::Rule(Self::GROUP_NAME, Self::GROUP_RULES[25]));
            }
        }
        if let Some(rule) = self.use_valid_aria_props.as_ref() {
            if rule.is_enabled() {
                index_set.insert(RuleFilter::Rule(Self::GROUP_NAME, Self::GROUP_RULES[26]));
            }
        }
        if let Some(rule) = self.use_valid_aria_role.as_ref() {
            if rule.is_enabled() {
                index_set.insert(RuleFilter::Rule(Self::GROUP_NAME, Self::GROUP_RULES[27]));
            }
        }
        if let Some(rule) = self.use_valid_aria_values.as_ref() {
            if rule.is_enabled() {
                index_set.insert(RuleFilter::Rule(Self::GROUP_NAME, Self::GROUP_RULES[28]));
            }
        }
        if let Some(rule) = self.use_valid_lang.as_ref() {
            if rule.is_enabled() {
                index_set.insert(RuleFilter::Rule(Self::GROUP_NAME, Self::GROUP_RULES[29]));
            }
        }
        index_set
    }
    pub(crate) fn get_disabled_rules(&self) -> IndexSet<RuleFilter> {
        let mut index_set = IndexSet::new();
        if let Some(rule) = self.no_access_key.as_ref() {
            if rule.is_disabled() {
                index_set.insert(RuleFilter::Rule(Self::GROUP_NAME, Self::GROUP_RULES[0]));
            }
        }
        if let Some(rule) = self.no_aria_hidden_on_focusable.as_ref() {
            if rule.is_disabled() {
                index_set.insert(RuleFilter::Rule(Self::GROUP_NAME, Self::GROUP_RULES[1]));
            }
        }
        if let Some(rule) = self.no_aria_unsupported_elements.as_ref() {
            if rule.is_disabled() {
                index_set.insert(RuleFilter::Rule(Self::GROUP_NAME, Self::GROUP_RULES[2]));
            }
        }
        if let Some(rule) = self.no_autofocus.as_ref() {
            if rule.is_disabled() {
                index_set.insert(RuleFilter::Rule(Self::GROUP_NAME, Self::GROUP_RULES[3]));
            }
        }
        if let Some(rule) = self.no_blank_target.as_ref() {
            if rule.is_disabled() {
                index_set.insert(RuleFilter::Rule(Self::GROUP_NAME, Self::GROUP_RULES[4]));
            }
        }
        if let Some(rule) = self.no_distracting_elements.as_ref() {
            if rule.is_disabled() {
                index_set.insert(RuleFilter::Rule(Self::GROUP_NAME, Self::GROUP_RULES[5]));
            }
        }
        if let Some(rule) = self.no_header_scope.as_ref() {
            if rule.is_disabled() {
                index_set.insert(RuleFilter::Rule(Self::GROUP_NAME, Self::GROUP_RULES[6]));
            }
        }
        if let Some(rule) = self.no_interactive_element_to_noninteractive_role.as_ref() {
            if rule.is_disabled() {
                index_set.insert(RuleFilter::Rule(Self::GROUP_NAME, Self::GROUP_RULES[7]));
            }
        }
        if let Some(rule) = self.no_noninteractive_element_to_interactive_role.as_ref() {
            if rule.is_disabled() {
                index_set.insert(RuleFilter::Rule(Self::GROUP_NAME, Self::GROUP_RULES[8]));
            }
        }
        if let Some(rule) = self.no_noninteractive_tabindex.as_ref() {
            if rule.is_disabled() {
                index_set.insert(RuleFilter::Rule(Self::GROUP_NAME, Self::GROUP_RULES[9]));
            }
        }
        if let Some(rule) = self.no_positive_tabindex.as_ref() {
            if rule.is_disabled() {
                index_set.insert(RuleFilter::Rule(Self::GROUP_NAME, Self::GROUP_RULES[10]));
            }
        }
        if let Some(rule) = self.no_redundant_alt.as_ref() {
            if rule.is_disabled() {
                index_set.insert(RuleFilter::Rule(Self::GROUP_NAME, Self::GROUP_RULES[11]));
            }
        }
        if let Some(rule) = self.no_redundant_roles.as_ref() {
            if rule.is_disabled() {
                index_set.insert(RuleFilter::Rule(Self::GROUP_NAME, Self::GROUP_RULES[12]));
            }
        }
        if let Some(rule) = self.no_svg_without_title.as_ref() {
            if rule.is_disabled() {
                index_set.insert(RuleFilter::Rule(Self::GROUP_NAME, Self::GROUP_RULES[13]));
            }
        }
        if let Some(rule) = self.use_alt_text.as_ref() {
            if rule.is_disabled() {
                index_set.insert(RuleFilter::Rule(Self::GROUP_NAME, Self::GROUP_RULES[14]));
            }
        }
        if let Some(rule) = self.use_anchor_content.as_ref() {
            if rule.is_disabled() {
                index_set.insert(RuleFilter::Rule(Self::GROUP_NAME, Self::GROUP_RULES[15]));
            }
        }
        if let Some(rule) = self.use_aria_activedescendant_with_tabindex.as_ref() {
            if rule.is_disabled() {
                index_set.insert(RuleFilter::Rule(Self::GROUP_NAME, Self::GROUP_RULES[16]));
            }
        }
        if let Some(rule) = self.use_aria_props_for_role.as_ref() {
            if rule.is_disabled() {
                index_set.insert(RuleFilter::Rule(Self::GROUP_NAME, Self::GROUP_RULES[17]));
            }
        }
        if let Some(rule) = self.use_button_type.as_ref() {
            if rule.is_disabled() {
                index_set.insert(RuleFilter::Rule(Self::GROUP_NAME, Self::GROUP_RULES[18]));
            }
        }
        if let Some(rule) = self.use_heading_content.as_ref() {
            if rule.is_disabled() {
                index_set.insert(RuleFilter::Rule(Self::GROUP_NAME, Self::GROUP_RULES[19]));
            }
        }
        if let Some(rule) = self.use_html_lang.as_ref() {
            if rule.is_disabled() {
                index_set.insert(RuleFilter::Rule(Self::GROUP_NAME, Self::GROUP_RULES[20]));
            }
        }
        if let Some(rule) = self.use_iframe_title.as_ref() {
            if rule.is_disabled() {
                index_set.insert(RuleFilter::Rule(Self::GROUP_NAME, Self::GROUP_RULES[21]));
            }
        }
        if let Some(rule) = self.use_key_with_click_events.as_ref() {
            if rule.is_disabled() {
                index_set.insert(RuleFilter::Rule(Self::GROUP_NAME, Self::GROUP_RULES[22]));
            }
        }
        if let Some(rule) = self.use_key_with_mouse_events.as_ref() {
            if rule.is_disabled() {
                index_set.insert(RuleFilter::Rule(Self::GROUP_NAME, Self::GROUP_RULES[23]));
            }
        }
        if let Some(rule) = self.use_media_caption.as_ref() {
            if rule.is_disabled() {
                index_set.insert(RuleFilter::Rule(Self::GROUP_NAME, Self::GROUP_RULES[24]));
            }
        }
        if let Some(rule) = self.use_valid_anchor.as_ref() {
            if rule.is_disabled() {
                index_set.insert(RuleFilter::Rule(Self::GROUP_NAME, Self::GROUP_RULES[25]));
            }
        }
        if let Some(rule) = self.use_valid_aria_props.as_ref() {
            if rule.is_disabled() {
                index_set.insert(RuleFilter::Rule(Self::GROUP_NAME, Self::GROUP_RULES[26]));
            }
        }
        if let Some(rule) = self.use_valid_aria_role.as_ref() {
            if rule.is_disabled() {
                index_set.insert(RuleFilter::Rule(Self::GROUP_NAME, Self::GROUP_RULES[27]));
            }
        }
        if let Some(rule) = self.use_valid_aria_values.as_ref() {
            if rule.is_disabled() {
                index_set.insert(RuleFilter::Rule(Self::GROUP_NAME, Self::GROUP_RULES[28]));
            }
        }
        if let Some(rule) = self.use_valid_lang.as_ref() {
            if rule.is_disabled() {
                index_set.insert(RuleFilter::Rule(Self::GROUP_NAME, Self::GROUP_RULES[29]));
            }
        }
        index_set
    }
    #[doc = r" Checks if, given a rule name, matches one of the rules contained in this category"]
    pub(crate) fn has_rule(rule_name: &str) -> bool {
        Self::GROUP_RULES.contains(&rule_name)
    }
    #[doc = r" Checks if, given a rule name, it is marked as recommended"]
    pub(crate) fn is_recommended_rule(rule_name: &str) -> bool {
        Self::RECOMMENDED_RULES.contains(&rule_name)
    }
    pub(crate) fn recommended_rules_as_filters() -> &'static [RuleFilter<'static>] {
        Self::RECOMMENDED_RULES_AS_FILTERS
    }
    pub(crate) fn all_rules_as_filters() -> &'static [RuleFilter<'static>] {
        Self::ALL_RULES_AS_FILTERS
    }
    #[doc = r" Select preset rules"]
    pub(crate) fn collect_preset_rules(
        &self,
        parent_is_all: bool,
        parent_is_recommended: bool,
        enabled_rules: &mut IndexSet<RuleFilter>,
    ) {
        if self.is_all_true() || self.is_all_unset() && parent_is_all {
            enabled_rules.extend(Self::all_rules_as_filters());
        } else if self.is_recommended_true()
            || self.is_recommended_unset() && self.is_all_unset() && parent_is_recommended
        {
            enabled_rules.extend(Self::recommended_rules_as_filters());
        }
    }
    pub(crate) fn get_rule_configuration(
        &self,
        rule_name: &str,
    ) -> Option<(RulePlainConfiguration, Option<RuleOptions>)> {
        match rule_name {
            "noAccessKey" => self
                .no_access_key
                .as_ref()
                .map(|conf| (conf.level(), conf.get_options())),
            "noAriaHiddenOnFocusable" => self
                .no_aria_hidden_on_focusable
                .as_ref()
                .map(|conf| (conf.level(), conf.get_options())),
            "noAriaUnsupportedElements" => self
                .no_aria_unsupported_elements
                .as_ref()
                .map(|conf| (conf.level(), conf.get_options())),
            "noAutofocus" => self
                .no_autofocus
                .as_ref()
                .map(|conf| (conf.level(), conf.get_options())),
            "noBlankTarget" => self
                .no_blank_target
                .as_ref()
                .map(|conf| (conf.level(), conf.get_options())),
            "noDistractingElements" => self
                .no_distracting_elements
                .as_ref()
                .map(|conf| (conf.level(), conf.get_options())),
            "noHeaderScope" => self
                .no_header_scope
                .as_ref()
                .map(|conf| (conf.level(), conf.get_options())),
            "noInteractiveElementToNoninteractiveRole" => self
                .no_interactive_element_to_noninteractive_role
                .as_ref()
                .map(|conf| (conf.level(), conf.get_options())),
            "noNoninteractiveElementToInteractiveRole" => self
                .no_noninteractive_element_to_interactive_role
                .as_ref()
                .map(|conf| (conf.level(), conf.get_options())),
            "noNoninteractiveTabindex" => self
                .no_noninteractive_tabindex
                .as_ref()
                .map(|conf| (conf.level(), conf.get_options())),
            "noPositiveTabindex" => self
                .no_positive_tabindex
                .as_ref()
                .map(|conf| (conf.level(), conf.get_options())),
            "noRedundantAlt" => self
                .no_redundant_alt
                .as_ref()
                .map(|conf| (conf.level(), conf.get_options())),
            "noRedundantRoles" => self
                .no_redundant_roles
                .as_ref()
                .map(|conf| (conf.level(), conf.get_options())),
            "noSvgWithoutTitle" => self
                .no_svg_without_title
                .as_ref()
                .map(|conf| (conf.level(), conf.get_options())),
            "useAltText" => self
                .use_alt_text
                .as_ref()
                .map(|conf| (conf.level(), conf.get_options())),
            "useAnchorContent" => self
                .use_anchor_content
                .as_ref()
                .map(|conf| (conf.level(), conf.get_options())),
            "useAriaActivedescendantWithTabindex" => self
                .use_aria_activedescendant_with_tabindex
                .as_ref()
                .map(|conf| (conf.level(), conf.get_options())),
            "useAriaPropsForRole" => self
                .use_aria_props_for_role
                .as_ref()
                .map(|conf| (conf.level(), conf.get_options())),
            "useButtonType" => self
                .use_button_type
                .as_ref()
                .map(|conf| (conf.level(), conf.get_options())),
            "useHeadingContent" => self
                .use_heading_content
                .as_ref()
                .map(|conf| (conf.level(), conf.get_options())),
            "useHtmlLang" => self
                .use_html_lang
                .as_ref()
                .map(|conf| (conf.level(), conf.get_options())),
            "useIframeTitle" => self
                .use_iframe_title
                .as_ref()
                .map(|conf| (conf.level(), conf.get_options())),
            "useKeyWithClickEvents" => self
                .use_key_with_click_events
                .as_ref()
                .map(|conf| (conf.level(), conf.get_options())),
            "useKeyWithMouseEvents" => self
                .use_key_with_mouse_events
                .as_ref()
                .map(|conf| (conf.level(), conf.get_options())),
            "useMediaCaption" => self
                .use_media_caption
                .as_ref()
                .map(|conf| (conf.level(), conf.get_options())),
            "useValidAnchor" => self
                .use_valid_anchor
                .as_ref()
                .map(|conf| (conf.level(), conf.get_options())),
            "useValidAriaProps" => self
                .use_valid_aria_props
                .as_ref()
                .map(|conf| (conf.level(), conf.get_options())),
            "useValidAriaRole" => self
                .use_valid_aria_role
                .as_ref()
                .map(|conf| (conf.level(), conf.get_options())),
            "useValidAriaValues" => self
                .use_valid_aria_values
                .as_ref()
                .map(|conf| (conf.level(), conf.get_options())),
            "useValidLang" => self
                .use_valid_lang
                .as_ref()
                .map(|conf| (conf.level(), conf.get_options())),
            _ => None,
        }
    }
}
#[derive(Clone, Debug, Default, Deserialize, Deserializable, Eq, Merge, PartialEq, Serialize)]
#[deserializable(with_validator)]
#[cfg_attr(feature = "schema", derive(JsonSchema))]
#[serde(rename_all = "camelCase", default, deny_unknown_fields)]
#[doc = r" A list of rules that belong to this group"]
pub struct Complexity {
    #[doc = r" It enables the recommended rules for this group"]
    #[serde(skip_serializing_if = "Option::is_none")]
    pub recommended: Option<bool>,
    #[doc = r" It enables ALL rules for this group."]
    #[serde(skip_serializing_if = "Option::is_none")]
    pub all: Option<bool>,
    #[doc = "Disallow primitive type aliases and misleading types."]
    #[serde(skip_serializing_if = "Option::is_none")]
    pub no_banned_types: Option<RuleConfiguration<NoBannedTypes>>,
    #[doc = "Disallow empty type parameters in type aliases and interfaces."]
    #[serde(skip_serializing_if = "Option::is_none")]
    pub no_empty_type_parameters: Option<RuleConfiguration<NoEmptyTypeParameters>>,
    #[doc = "Disallow functions that exceed a given Cognitive Complexity score."]
    #[serde(skip_serializing_if = "Option::is_none")]
    pub no_excessive_cognitive_complexity:
        Option<RuleConfiguration<NoExcessiveCognitiveComplexity>>,
    #[doc = "This rule enforces a maximum depth to nested describe() in test files."]
    #[serde(skip_serializing_if = "Option::is_none")]
    pub no_excessive_nested_test_suites: Option<RuleConfiguration<NoExcessiveNestedTestSuites>>,
    #[doc = "Disallow unnecessary boolean casts"]
    #[serde(skip_serializing_if = "Option::is_none")]
    pub no_extra_boolean_cast: Option<RuleConfiguration<NoExtraBooleanCast>>,
    #[doc = "Prefer for...of statement instead of Array.forEach."]
    #[serde(skip_serializing_if = "Option::is_none")]
    pub no_for_each: Option<RuleConfiguration<NoForEach>>,
    #[doc = "Disallow unclear usage of consecutive space characters in regular expression literals"]
    #[serde(skip_serializing_if = "Option::is_none")]
    pub no_multiple_spaces_in_regular_expression_literals:
        Option<RuleConfiguration<NoMultipleSpacesInRegularExpressionLiterals>>,
    #[doc = "This rule reports when a class has no non-static members, such as for a class used exclusively as a static namespace."]
    #[serde(skip_serializing_if = "Option::is_none")]
    pub no_static_only_class: Option<RuleConfiguration<NoStaticOnlyClass>>,
    #[doc = "Disallow this and super in static contexts."]
    #[serde(skip_serializing_if = "Option::is_none")]
    pub no_this_in_static: Option<RuleConfiguration<NoThisInStatic>>,
    #[doc = "Disallow unnecessary catch clauses."]
    #[serde(skip_serializing_if = "Option::is_none")]
    pub no_useless_catch: Option<RuleConfiguration<NoUselessCatch>>,
    #[doc = "Disallow unnecessary constructors."]
    #[serde(skip_serializing_if = "Option::is_none")]
    pub no_useless_constructor: Option<RuleConfiguration<NoUselessConstructor>>,
    #[doc = "Disallow empty exports that don't change anything in a module file."]
    #[serde(skip_serializing_if = "Option::is_none")]
    pub no_useless_empty_export: Option<RuleConfiguration<NoUselessEmptyExport>>,
    #[doc = "Disallow unnecessary fragments"]
    #[serde(skip_serializing_if = "Option::is_none")]
    pub no_useless_fragments: Option<RuleConfiguration<NoUselessFragments>>,
    #[doc = "Disallow unnecessary labels."]
    #[serde(skip_serializing_if = "Option::is_none")]
    pub no_useless_label: Option<RuleConfiguration<NoUselessLabel>>,
    #[doc = "Disallow unnecessary nested block statements."]
    #[serde(skip_serializing_if = "Option::is_none")]
    pub no_useless_lone_block_statements: Option<RuleConfiguration<NoUselessLoneBlockStatements>>,
    #[doc = "Disallow renaming import, export, and destructured assignments to the same name."]
    #[serde(skip_serializing_if = "Option::is_none")]
    pub no_useless_rename: Option<RuleConfiguration<NoUselessRename>>,
    #[doc = "Disallow useless case in switch statements."]
    #[serde(skip_serializing_if = "Option::is_none")]
    pub no_useless_switch_case: Option<RuleConfiguration<NoUselessSwitchCase>>,
    #[doc = "Disallow ternary operators when simpler alternatives exist."]
    #[serde(skip_serializing_if = "Option::is_none")]
    pub no_useless_ternary: Option<RuleConfiguration<NoUselessTernary>>,
    #[doc = "Disallow useless this aliasing."]
    #[serde(skip_serializing_if = "Option::is_none")]
    pub no_useless_this_alias: Option<RuleConfiguration<NoUselessThisAlias>>,
    #[doc = "Disallow using any or unknown as type constraint."]
    #[serde(skip_serializing_if = "Option::is_none")]
    pub no_useless_type_constraint: Option<RuleConfiguration<NoUselessTypeConstraint>>,
    #[doc = "Disallow the use of void operators, which is not a familiar operator."]
    #[serde(skip_serializing_if = "Option::is_none")]
    pub no_void: Option<RuleConfiguration<NoVoid>>,
    #[doc = "Disallow with statements in non-strict contexts."]
    #[serde(skip_serializing_if = "Option::is_none")]
    pub no_with: Option<RuleConfiguration<NoWith>>,
    #[doc = "Use arrow functions over function expressions."]
    #[serde(skip_serializing_if = "Option::is_none")]
    pub use_arrow_function: Option<RuleConfiguration<UseArrowFunction>>,
    #[doc = "Promotes the use of .flatMap() when map().flat() are used together."]
    #[serde(skip_serializing_if = "Option::is_none")]
    pub use_flat_map: Option<RuleConfiguration<UseFlatMap>>,
    #[doc = "Enforce the usage of a literal access to properties over computed property access."]
    #[serde(skip_serializing_if = "Option::is_none")]
    pub use_literal_keys: Option<RuleConfiguration<UseLiteralKeys>>,
    #[doc = "Enforce using concise optional chain instead of chained logical expressions."]
    #[serde(skip_serializing_if = "Option::is_none")]
    pub use_optional_chain: Option<RuleConfiguration<UseOptionalChain>>,
    #[doc = "Enforce the use of the regular expression literals instead of the RegExp constructor if possible."]
    #[serde(skip_serializing_if = "Option::is_none")]
    pub use_regex_literals: Option<RuleConfiguration<UseRegexLiterals>>,
    #[doc = "Disallow number literal object member names which are not base10 or uses underscore as separator"]
    #[serde(skip_serializing_if = "Option::is_none")]
    pub use_simple_number_keys: Option<RuleConfiguration<UseSimpleNumberKeys>>,
    #[doc = "Discard redundant terms from logical expressions."]
    #[serde(skip_serializing_if = "Option::is_none")]
    pub use_simplified_logic_expression: Option<RuleConfiguration<UseSimplifiedLogicExpression>>,
}
impl DeserializableValidator for Complexity {
    fn validate(
        &mut self,
        _name: &str,
        range: TextRange,
        diagnostics: &mut Vec<DeserializationDiagnostic>,
    ) -> bool {
        if self.recommended == Some(true) && self.all == Some(true) {
            diagnostics . push (DeserializationDiagnostic :: new (markup ! (< Emphasis > "'recommended'" < / Emphasis > " and " < Emphasis > "'all'" < / Emphasis > " can't be both " < Emphasis > "'true'" < / Emphasis > ". You should choose only one of them.")) . with_range (range) . with_note (markup ! ("Biome will fallback to its defaults for this section."))) ;
            return false;
        }
        true
    }
}
impl Complexity {
    const GROUP_NAME: &'static str = "complexity";
    pub(crate) const GROUP_RULES: &'static [&'static str] = &[
        "noBannedTypes",
        "noEmptyTypeParameters",
        "noExcessiveCognitiveComplexity",
        "noExcessiveNestedTestSuites",
        "noExtraBooleanCast",
        "noForEach",
        "noMultipleSpacesInRegularExpressionLiterals",
        "noStaticOnlyClass",
        "noThisInStatic",
        "noUselessCatch",
        "noUselessConstructor",
        "noUselessEmptyExport",
        "noUselessFragments",
        "noUselessLabel",
        "noUselessLoneBlockStatements",
        "noUselessRename",
        "noUselessSwitchCase",
        "noUselessTernary",
        "noUselessThisAlias",
        "noUselessTypeConstraint",
        "noVoid",
        "noWith",
        "useArrowFunction",
        "useFlatMap",
        "useLiteralKeys",
        "useOptionalChain",
        "useRegexLiterals",
        "useSimpleNumberKeys",
        "useSimplifiedLogicExpression",
    ];
    const RECOMMENDED_RULES: &'static [&'static str] = &[
        "noBannedTypes",
        "noEmptyTypeParameters",
        "noExcessiveNestedTestSuites",
        "noExtraBooleanCast",
        "noForEach",
        "noMultipleSpacesInRegularExpressionLiterals",
        "noStaticOnlyClass",
        "noThisInStatic",
        "noUselessCatch",
        "noUselessConstructor",
        "noUselessEmptyExport",
        "noUselessFragments",
        "noUselessLabel",
        "noUselessLoneBlockStatements",
        "noUselessRename",
        "noUselessSwitchCase",
        "noUselessTernary",
        "noUselessThisAlias",
        "noUselessTypeConstraint",
        "noWith",
        "useArrowFunction",
        "useFlatMap",
        "useLiteralKeys",
        "useOptionalChain",
        "useRegexLiterals",
        "useSimpleNumberKeys",
    ];
    const RECOMMENDED_RULES_AS_FILTERS: &'static [RuleFilter<'static>] = &[
        RuleFilter::Rule(Self::GROUP_NAME, Self::GROUP_RULES[0]),
        RuleFilter::Rule(Self::GROUP_NAME, Self::GROUP_RULES[1]),
        RuleFilter::Rule(Self::GROUP_NAME, Self::GROUP_RULES[3]),
        RuleFilter::Rule(Self::GROUP_NAME, Self::GROUP_RULES[4]),
        RuleFilter::Rule(Self::GROUP_NAME, Self::GROUP_RULES[5]),
        RuleFilter::Rule(Self::GROUP_NAME, Self::GROUP_RULES[6]),
        RuleFilter::Rule(Self::GROUP_NAME, Self::GROUP_RULES[7]),
        RuleFilter::Rule(Self::GROUP_NAME, Self::GROUP_RULES[8]),
        RuleFilter::Rule(Self::GROUP_NAME, Self::GROUP_RULES[9]),
        RuleFilter::Rule(Self::GROUP_NAME, Self::GROUP_RULES[10]),
        RuleFilter::Rule(Self::GROUP_NAME, Self::GROUP_RULES[11]),
        RuleFilter::Rule(Self::GROUP_NAME, Self::GROUP_RULES[12]),
        RuleFilter::Rule(Self::GROUP_NAME, Self::GROUP_RULES[13]),
        RuleFilter::Rule(Self::GROUP_NAME, Self::GROUP_RULES[14]),
        RuleFilter::Rule(Self::GROUP_NAME, Self::GROUP_RULES[15]),
        RuleFilter::Rule(Self::GROUP_NAME, Self::GROUP_RULES[16]),
        RuleFilter::Rule(Self::GROUP_NAME, Self::GROUP_RULES[17]),
        RuleFilter::Rule(Self::GROUP_NAME, Self::GROUP_RULES[18]),
        RuleFilter::Rule(Self::GROUP_NAME, Self::GROUP_RULES[19]),
        RuleFilter::Rule(Self::GROUP_NAME, Self::GROUP_RULES[21]),
        RuleFilter::Rule(Self::GROUP_NAME, Self::GROUP_RULES[22]),
        RuleFilter::Rule(Self::GROUP_NAME, Self::GROUP_RULES[23]),
        RuleFilter::Rule(Self::GROUP_NAME, Self::GROUP_RULES[24]),
        RuleFilter::Rule(Self::GROUP_NAME, Self::GROUP_RULES[25]),
        RuleFilter::Rule(Self::GROUP_NAME, Self::GROUP_RULES[26]),
        RuleFilter::Rule(Self::GROUP_NAME, Self::GROUP_RULES[27]),
    ];
    const ALL_RULES_AS_FILTERS: &'static [RuleFilter<'static>] = &[
        RuleFilter::Rule(Self::GROUP_NAME, Self::GROUP_RULES[0]),
        RuleFilter::Rule(Self::GROUP_NAME, Self::GROUP_RULES[1]),
        RuleFilter::Rule(Self::GROUP_NAME, Self::GROUP_RULES[2]),
        RuleFilter::Rule(Self::GROUP_NAME, Self::GROUP_RULES[3]),
        RuleFilter::Rule(Self::GROUP_NAME, Self::GROUP_RULES[4]),
        RuleFilter::Rule(Self::GROUP_NAME, Self::GROUP_RULES[5]),
        RuleFilter::Rule(Self::GROUP_NAME, Self::GROUP_RULES[6]),
        RuleFilter::Rule(Self::GROUP_NAME, Self::GROUP_RULES[7]),
        RuleFilter::Rule(Self::GROUP_NAME, Self::GROUP_RULES[8]),
        RuleFilter::Rule(Self::GROUP_NAME, Self::GROUP_RULES[9]),
        RuleFilter::Rule(Self::GROUP_NAME, Self::GROUP_RULES[10]),
        RuleFilter::Rule(Self::GROUP_NAME, Self::GROUP_RULES[11]),
        RuleFilter::Rule(Self::GROUP_NAME, Self::GROUP_RULES[12]),
        RuleFilter::Rule(Self::GROUP_NAME, Self::GROUP_RULES[13]),
        RuleFilter::Rule(Self::GROUP_NAME, Self::GROUP_RULES[14]),
        RuleFilter::Rule(Self::GROUP_NAME, Self::GROUP_RULES[15]),
        RuleFilter::Rule(Self::GROUP_NAME, Self::GROUP_RULES[16]),
        RuleFilter::Rule(Self::GROUP_NAME, Self::GROUP_RULES[17]),
        RuleFilter::Rule(Self::GROUP_NAME, Self::GROUP_RULES[18]),
        RuleFilter::Rule(Self::GROUP_NAME, Self::GROUP_RULES[19]),
        RuleFilter::Rule(Self::GROUP_NAME, Self::GROUP_RULES[20]),
        RuleFilter::Rule(Self::GROUP_NAME, Self::GROUP_RULES[21]),
        RuleFilter::Rule(Self::GROUP_NAME, Self::GROUP_RULES[22]),
        RuleFilter::Rule(Self::GROUP_NAME, Self::GROUP_RULES[23]),
        RuleFilter::Rule(Self::GROUP_NAME, Self::GROUP_RULES[24]),
        RuleFilter::Rule(Self::GROUP_NAME, Self::GROUP_RULES[25]),
        RuleFilter::Rule(Self::GROUP_NAME, Self::GROUP_RULES[26]),
        RuleFilter::Rule(Self::GROUP_NAME, Self::GROUP_RULES[27]),
        RuleFilter::Rule(Self::GROUP_NAME, Self::GROUP_RULES[28]),
    ];
    #[doc = r" Retrieves the recommended rules"]
    pub(crate) fn is_recommended_true(&self) -> bool {
        matches!(self.recommended, Some(true))
    }
    pub(crate) fn is_recommended_unset(&self) -> bool {
        self.recommended.is_none()
    }
    pub(crate) fn is_all_true(&self) -> bool {
        matches!(self.all, Some(true))
    }
    pub(crate) fn is_all_unset(&self) -> bool {
        self.all.is_none()
    }
    pub(crate) fn get_enabled_rules(&self) -> IndexSet<RuleFilter> {
        let mut index_set = IndexSet::new();
        if let Some(rule) = self.no_banned_types.as_ref() {
            if rule.is_enabled() {
                index_set.insert(RuleFilter::Rule(Self::GROUP_NAME, Self::GROUP_RULES[0]));
            }
        }
        if let Some(rule) = self.no_empty_type_parameters.as_ref() {
            if rule.is_enabled() {
                index_set.insert(RuleFilter::Rule(Self::GROUP_NAME, Self::GROUP_RULES[1]));
            }
        }
        if let Some(rule) = self.no_excessive_cognitive_complexity.as_ref() {
            if rule.is_enabled() {
                index_set.insert(RuleFilter::Rule(Self::GROUP_NAME, Self::GROUP_RULES[2]));
            }
        }
        if let Some(rule) = self.no_excessive_nested_test_suites.as_ref() {
            if rule.is_enabled() {
                index_set.insert(RuleFilter::Rule(Self::GROUP_NAME, Self::GROUP_RULES[3]));
            }
        }
        if let Some(rule) = self.no_extra_boolean_cast.as_ref() {
            if rule.is_enabled() {
                index_set.insert(RuleFilter::Rule(Self::GROUP_NAME, Self::GROUP_RULES[4]));
            }
        }
        if let Some(rule) = self.no_for_each.as_ref() {
            if rule.is_enabled() {
                index_set.insert(RuleFilter::Rule(Self::GROUP_NAME, Self::GROUP_RULES[5]));
            }
        }
        if let Some(rule) = self
            .no_multiple_spaces_in_regular_expression_literals
            .as_ref()
        {
            if rule.is_enabled() {
                index_set.insert(RuleFilter::Rule(Self::GROUP_NAME, Self::GROUP_RULES[6]));
            }
        }
        if let Some(rule) = self.no_static_only_class.as_ref() {
            if rule.is_enabled() {
                index_set.insert(RuleFilter::Rule(Self::GROUP_NAME, Self::GROUP_RULES[7]));
            }
        }
        if let Some(rule) = self.no_this_in_static.as_ref() {
            if rule.is_enabled() {
                index_set.insert(RuleFilter::Rule(Self::GROUP_NAME, Self::GROUP_RULES[8]));
            }
        }
        if let Some(rule) = self.no_useless_catch.as_ref() {
            if rule.is_enabled() {
                index_set.insert(RuleFilter::Rule(Self::GROUP_NAME, Self::GROUP_RULES[9]));
            }
        }
        if let Some(rule) = self.no_useless_constructor.as_ref() {
            if rule.is_enabled() {
                index_set.insert(RuleFilter::Rule(Self::GROUP_NAME, Self::GROUP_RULES[10]));
            }
        }
        if let Some(rule) = self.no_useless_empty_export.as_ref() {
            if rule.is_enabled() {
                index_set.insert(RuleFilter::Rule(Self::GROUP_NAME, Self::GROUP_RULES[11]));
            }
        }
        if let Some(rule) = self.no_useless_fragments.as_ref() {
            if rule.is_enabled() {
                index_set.insert(RuleFilter::Rule(Self::GROUP_NAME, Self::GROUP_RULES[12]));
            }
        }
        if let Some(rule) = self.no_useless_label.as_ref() {
            if rule.is_enabled() {
                index_set.insert(RuleFilter::Rule(Self::GROUP_NAME, Self::GROUP_RULES[13]));
            }
        }
        if let Some(rule) = self.no_useless_lone_block_statements.as_ref() {
            if rule.is_enabled() {
                index_set.insert(RuleFilter::Rule(Self::GROUP_NAME, Self::GROUP_RULES[14]));
            }
        }
        if let Some(rule) = self.no_useless_rename.as_ref() {
            if rule.is_enabled() {
                index_set.insert(RuleFilter::Rule(Self::GROUP_NAME, Self::GROUP_RULES[15]));
            }
        }
        if let Some(rule) = self.no_useless_switch_case.as_ref() {
            if rule.is_enabled() {
                index_set.insert(RuleFilter::Rule(Self::GROUP_NAME, Self::GROUP_RULES[16]));
            }
        }
        if let Some(rule) = self.no_useless_ternary.as_ref() {
            if rule.is_enabled() {
                index_set.insert(RuleFilter::Rule(Self::GROUP_NAME, Self::GROUP_RULES[17]));
            }
        }
        if let Some(rule) = self.no_useless_this_alias.as_ref() {
            if rule.is_enabled() {
                index_set.insert(RuleFilter::Rule(Self::GROUP_NAME, Self::GROUP_RULES[18]));
            }
        }
        if let Some(rule) = self.no_useless_type_constraint.as_ref() {
            if rule.is_enabled() {
                index_set.insert(RuleFilter::Rule(Self::GROUP_NAME, Self::GROUP_RULES[19]));
            }
        }
        if let Some(rule) = self.no_void.as_ref() {
            if rule.is_enabled() {
                index_set.insert(RuleFilter::Rule(Self::GROUP_NAME, Self::GROUP_RULES[20]));
            }
        }
        if let Some(rule) = self.no_with.as_ref() {
            if rule.is_enabled() {
                index_set.insert(RuleFilter::Rule(Self::GROUP_NAME, Self::GROUP_RULES[21]));
            }
        }
        if let Some(rule) = self.use_arrow_function.as_ref() {
            if rule.is_enabled() {
                index_set.insert(RuleFilter::Rule(Self::GROUP_NAME, Self::GROUP_RULES[22]));
            }
        }
        if let Some(rule) = self.use_flat_map.as_ref() {
            if rule.is_enabled() {
                index_set.insert(RuleFilter::Rule(Self::GROUP_NAME, Self::GROUP_RULES[23]));
            }
        }
        if let Some(rule) = self.use_literal_keys.as_ref() {
            if rule.is_enabled() {
                index_set.insert(RuleFilter::Rule(Self::GROUP_NAME, Self::GROUP_RULES[24]));
            }
        }
        if let Some(rule) = self.use_optional_chain.as_ref() {
            if rule.is_enabled() {
                index_set.insert(RuleFilter::Rule(Self::GROUP_NAME, Self::GROUP_RULES[25]));
            }
        }
        if let Some(rule) = self.use_regex_literals.as_ref() {
            if rule.is_enabled() {
                index_set.insert(RuleFilter::Rule(Self::GROUP_NAME, Self::GROUP_RULES[26]));
            }
        }
        if let Some(rule) = self.use_simple_number_keys.as_ref() {
            if rule.is_enabled() {
                index_set.insert(RuleFilter::Rule(Self::GROUP_NAME, Self::GROUP_RULES[27]));
            }
        }
        if let Some(rule) = self.use_simplified_logic_expression.as_ref() {
            if rule.is_enabled() {
                index_set.insert(RuleFilter::Rule(Self::GROUP_NAME, Self::GROUP_RULES[28]));
            }
        }
        index_set
    }
    pub(crate) fn get_disabled_rules(&self) -> IndexSet<RuleFilter> {
        let mut index_set = IndexSet::new();
        if let Some(rule) = self.no_banned_types.as_ref() {
            if rule.is_disabled() {
                index_set.insert(RuleFilter::Rule(Self::GROUP_NAME, Self::GROUP_RULES[0]));
            }
        }
        if let Some(rule) = self.no_empty_type_parameters.as_ref() {
            if rule.is_disabled() {
                index_set.insert(RuleFilter::Rule(Self::GROUP_NAME, Self::GROUP_RULES[1]));
            }
        }
        if let Some(rule) = self.no_excessive_cognitive_complexity.as_ref() {
            if rule.is_disabled() {
                index_set.insert(RuleFilter::Rule(Self::GROUP_NAME, Self::GROUP_RULES[2]));
            }
        }
        if let Some(rule) = self.no_excessive_nested_test_suites.as_ref() {
            if rule.is_disabled() {
                index_set.insert(RuleFilter::Rule(Self::GROUP_NAME, Self::GROUP_RULES[3]));
            }
        }
        if let Some(rule) = self.no_extra_boolean_cast.as_ref() {
            if rule.is_disabled() {
                index_set.insert(RuleFilter::Rule(Self::GROUP_NAME, Self::GROUP_RULES[4]));
            }
        }
        if let Some(rule) = self.no_for_each.as_ref() {
            if rule.is_disabled() {
                index_set.insert(RuleFilter::Rule(Self::GROUP_NAME, Self::GROUP_RULES[5]));
            }
        }
        if let Some(rule) = self
            .no_multiple_spaces_in_regular_expression_literals
            .as_ref()
        {
            if rule.is_disabled() {
                index_set.insert(RuleFilter::Rule(Self::GROUP_NAME, Self::GROUP_RULES[6]));
            }
        }
        if let Some(rule) = self.no_static_only_class.as_ref() {
            if rule.is_disabled() {
                index_set.insert(RuleFilter::Rule(Self::GROUP_NAME, Self::GROUP_RULES[7]));
            }
        }
        if let Some(rule) = self.no_this_in_static.as_ref() {
            if rule.is_disabled() {
                index_set.insert(RuleFilter::Rule(Self::GROUP_NAME, Self::GROUP_RULES[8]));
            }
        }
        if let Some(rule) = self.no_useless_catch.as_ref() {
            if rule.is_disabled() {
                index_set.insert(RuleFilter::Rule(Self::GROUP_NAME, Self::GROUP_RULES[9]));
            }
        }
        if let Some(rule) = self.no_useless_constructor.as_ref() {
            if rule.is_disabled() {
                index_set.insert(RuleFilter::Rule(Self::GROUP_NAME, Self::GROUP_RULES[10]));
            }
        }
        if let Some(rule) = self.no_useless_empty_export.as_ref() {
            if rule.is_disabled() {
                index_set.insert(RuleFilter::Rule(Self::GROUP_NAME, Self::GROUP_RULES[11]));
            }
        }
        if let Some(rule) = self.no_useless_fragments.as_ref() {
            if rule.is_disabled() {
                index_set.insert(RuleFilter::Rule(Self::GROUP_NAME, Self::GROUP_RULES[12]));
            }
        }
        if let Some(rule) = self.no_useless_label.as_ref() {
            if rule.is_disabled() {
                index_set.insert(RuleFilter::Rule(Self::GROUP_NAME, Self::GROUP_RULES[13]));
            }
        }
        if let Some(rule) = self.no_useless_lone_block_statements.as_ref() {
            if rule.is_disabled() {
                index_set.insert(RuleFilter::Rule(Self::GROUP_NAME, Self::GROUP_RULES[14]));
            }
        }
        if let Some(rule) = self.no_useless_rename.as_ref() {
            if rule.is_disabled() {
                index_set.insert(RuleFilter::Rule(Self::GROUP_NAME, Self::GROUP_RULES[15]));
            }
        }
        if let Some(rule) = self.no_useless_switch_case.as_ref() {
            if rule.is_disabled() {
                index_set.insert(RuleFilter::Rule(Self::GROUP_NAME, Self::GROUP_RULES[16]));
            }
        }
        if let Some(rule) = self.no_useless_ternary.as_ref() {
            if rule.is_disabled() {
                index_set.insert(RuleFilter::Rule(Self::GROUP_NAME, Self::GROUP_RULES[17]));
            }
        }
        if let Some(rule) = self.no_useless_this_alias.as_ref() {
            if rule.is_disabled() {
                index_set.insert(RuleFilter::Rule(Self::GROUP_NAME, Self::GROUP_RULES[18]));
            }
        }
        if let Some(rule) = self.no_useless_type_constraint.as_ref() {
            if rule.is_disabled() {
                index_set.insert(RuleFilter::Rule(Self::GROUP_NAME, Self::GROUP_RULES[19]));
            }
        }
        if let Some(rule) = self.no_void.as_ref() {
            if rule.is_disabled() {
                index_set.insert(RuleFilter::Rule(Self::GROUP_NAME, Self::GROUP_RULES[20]));
            }
        }
        if let Some(rule) = self.no_with.as_ref() {
            if rule.is_disabled() {
                index_set.insert(RuleFilter::Rule(Self::GROUP_NAME, Self::GROUP_RULES[21]));
            }
        }
        if let Some(rule) = self.use_arrow_function.as_ref() {
            if rule.is_disabled() {
                index_set.insert(RuleFilter::Rule(Self::GROUP_NAME, Self::GROUP_RULES[22]));
            }
        }
        if let Some(rule) = self.use_flat_map.as_ref() {
            if rule.is_disabled() {
                index_set.insert(RuleFilter::Rule(Self::GROUP_NAME, Self::GROUP_RULES[23]));
            }
        }
        if let Some(rule) = self.use_literal_keys.as_ref() {
            if rule.is_disabled() {
                index_set.insert(RuleFilter::Rule(Self::GROUP_NAME, Self::GROUP_RULES[24]));
            }
        }
        if let Some(rule) = self.use_optional_chain.as_ref() {
            if rule.is_disabled() {
                index_set.insert(RuleFilter::Rule(Self::GROUP_NAME, Self::GROUP_RULES[25]));
            }
        }
        if let Some(rule) = self.use_regex_literals.as_ref() {
            if rule.is_disabled() {
                index_set.insert(RuleFilter::Rule(Self::GROUP_NAME, Self::GROUP_RULES[26]));
            }
        }
        if let Some(rule) = self.use_simple_number_keys.as_ref() {
            if rule.is_disabled() {
                index_set.insert(RuleFilter::Rule(Self::GROUP_NAME, Self::GROUP_RULES[27]));
            }
        }
        if let Some(rule) = self.use_simplified_logic_expression.as_ref() {
            if rule.is_disabled() {
                index_set.insert(RuleFilter::Rule(Self::GROUP_NAME, Self::GROUP_RULES[28]));
            }
        }
        index_set
    }
    #[doc = r" Checks if, given a rule name, matches one of the rules contained in this category"]
    pub(crate) fn has_rule(rule_name: &str) -> bool {
        Self::GROUP_RULES.contains(&rule_name)
    }
    #[doc = r" Checks if, given a rule name, it is marked as recommended"]
    pub(crate) fn is_recommended_rule(rule_name: &str) -> bool {
        Self::RECOMMENDED_RULES.contains(&rule_name)
    }
    pub(crate) fn recommended_rules_as_filters() -> &'static [RuleFilter<'static>] {
        Self::RECOMMENDED_RULES_AS_FILTERS
    }
    pub(crate) fn all_rules_as_filters() -> &'static [RuleFilter<'static>] {
        Self::ALL_RULES_AS_FILTERS
    }
    #[doc = r" Select preset rules"]
    pub(crate) fn collect_preset_rules(
        &self,
        parent_is_all: bool,
        parent_is_recommended: bool,
        enabled_rules: &mut IndexSet<RuleFilter>,
    ) {
        if self.is_all_true() || self.is_all_unset() && parent_is_all {
            enabled_rules.extend(Self::all_rules_as_filters());
        } else if self.is_recommended_true()
            || self.is_recommended_unset() && self.is_all_unset() && parent_is_recommended
        {
            enabled_rules.extend(Self::recommended_rules_as_filters());
        }
    }
    pub(crate) fn get_rule_configuration(
        &self,
        rule_name: &str,
    ) -> Option<(RulePlainConfiguration, Option<RuleOptions>)> {
        match rule_name {
            "noBannedTypes" => self
                .no_banned_types
                .as_ref()
                .map(|conf| (conf.level(), conf.get_options())),
            "noEmptyTypeParameters" => self
                .no_empty_type_parameters
                .as_ref()
                .map(|conf| (conf.level(), conf.get_options())),
            "noExcessiveCognitiveComplexity" => self
                .no_excessive_cognitive_complexity
                .as_ref()
                .map(|conf| (conf.level(), conf.get_options())),
            "noExcessiveNestedTestSuites" => self
                .no_excessive_nested_test_suites
                .as_ref()
                .map(|conf| (conf.level(), conf.get_options())),
            "noExtraBooleanCast" => self
                .no_extra_boolean_cast
                .as_ref()
                .map(|conf| (conf.level(), conf.get_options())),
            "noForEach" => self
                .no_for_each
                .as_ref()
                .map(|conf| (conf.level(), conf.get_options())),
            "noMultipleSpacesInRegularExpressionLiterals" => self
                .no_multiple_spaces_in_regular_expression_literals
                .as_ref()
                .map(|conf| (conf.level(), conf.get_options())),
            "noStaticOnlyClass" => self
                .no_static_only_class
                .as_ref()
                .map(|conf| (conf.level(), conf.get_options())),
            "noThisInStatic" => self
                .no_this_in_static
                .as_ref()
                .map(|conf| (conf.level(), conf.get_options())),
            "noUselessCatch" => self
                .no_useless_catch
                .as_ref()
                .map(|conf| (conf.level(), conf.get_options())),
            "noUselessConstructor" => self
                .no_useless_constructor
                .as_ref()
                .map(|conf| (conf.level(), conf.get_options())),
            "noUselessEmptyExport" => self
                .no_useless_empty_export
                .as_ref()
                .map(|conf| (conf.level(), conf.get_options())),
            "noUselessFragments" => self
                .no_useless_fragments
                .as_ref()
                .map(|conf| (conf.level(), conf.get_options())),
            "noUselessLabel" => self
                .no_useless_label
                .as_ref()
                .map(|conf| (conf.level(), conf.get_options())),
            "noUselessLoneBlockStatements" => self
                .no_useless_lone_block_statements
                .as_ref()
                .map(|conf| (conf.level(), conf.get_options())),
            "noUselessRename" => self
                .no_useless_rename
                .as_ref()
                .map(|conf| (conf.level(), conf.get_options())),
            "noUselessSwitchCase" => self
                .no_useless_switch_case
                .as_ref()
                .map(|conf| (conf.level(), conf.get_options())),
            "noUselessTernary" => self
                .no_useless_ternary
                .as_ref()
                .map(|conf| (conf.level(), conf.get_options())),
            "noUselessThisAlias" => self
                .no_useless_this_alias
                .as_ref()
                .map(|conf| (conf.level(), conf.get_options())),
            "noUselessTypeConstraint" => self
                .no_useless_type_constraint
                .as_ref()
                .map(|conf| (conf.level(), conf.get_options())),
            "noVoid" => self
                .no_void
                .as_ref()
                .map(|conf| (conf.level(), conf.get_options())),
            "noWith" => self
                .no_with
                .as_ref()
                .map(|conf| (conf.level(), conf.get_options())),
            "useArrowFunction" => self
                .use_arrow_function
                .as_ref()
                .map(|conf| (conf.level(), conf.get_options())),
            "useFlatMap" => self
                .use_flat_map
                .as_ref()
                .map(|conf| (conf.level(), conf.get_options())),
            "useLiteralKeys" => self
                .use_literal_keys
                .as_ref()
                .map(|conf| (conf.level(), conf.get_options())),
            "useOptionalChain" => self
                .use_optional_chain
                .as_ref()
                .map(|conf| (conf.level(), conf.get_options())),
            "useRegexLiterals" => self
                .use_regex_literals
                .as_ref()
                .map(|conf| (conf.level(), conf.get_options())),
            "useSimpleNumberKeys" => self
                .use_simple_number_keys
                .as_ref()
                .map(|conf| (conf.level(), conf.get_options())),
            "useSimplifiedLogicExpression" => self
                .use_simplified_logic_expression
                .as_ref()
                .map(|conf| (conf.level(), conf.get_options())),
            _ => None,
        }
    }
}
#[derive(Clone, Debug, Default, Deserialize, Deserializable, Eq, Merge, PartialEq, Serialize)]
#[deserializable(with_validator)]
#[cfg_attr(feature = "schema", derive(JsonSchema))]
#[serde(rename_all = "camelCase", default, deny_unknown_fields)]
#[doc = r" A list of rules that belong to this group"]
pub struct Correctness {
    #[doc = r" It enables the recommended rules for this group"]
    #[serde(skip_serializing_if = "Option::is_none")]
    pub recommended: Option<bool>,
    #[doc = r" It enables ALL rules for this group."]
    #[serde(skip_serializing_if = "Option::is_none")]
    pub all: Option<bool>,
    #[doc = "Prevent passing of children as props."]
    #[serde(skip_serializing_if = "Option::is_none")]
    pub no_children_prop: Option<RuleConfiguration<NoChildrenProp>>,
    #[doc = "Prevents from having const variables being re-assigned."]
    #[serde(skip_serializing_if = "Option::is_none")]
    pub no_const_assign: Option<RuleConfiguration<NoConstAssign>>,
    #[doc = "Disallow constant expressions in conditions"]
    #[serde(skip_serializing_if = "Option::is_none")]
    pub no_constant_condition: Option<RuleConfiguration<NoConstantCondition>>,
    #[doc = "Disallow returning a value from a constructor."]
    #[serde(skip_serializing_if = "Option::is_none")]
    pub no_constructor_return: Option<RuleConfiguration<NoConstructorReturn>>,
    #[doc = "Disallow empty character classes in regular expression literals."]
    #[serde(skip_serializing_if = "Option::is_none")]
    pub no_empty_character_class_in_regex: Option<RuleConfiguration<NoEmptyCharacterClassInRegex>>,
    #[doc = "Disallows empty destructuring patterns."]
    #[serde(skip_serializing_if = "Option::is_none")]
    pub no_empty_pattern: Option<RuleConfiguration<NoEmptyPattern>>,
    #[doc = "Disallow calling global object properties as functions"]
    #[serde(skip_serializing_if = "Option::is_none")]
    pub no_global_object_calls: Option<RuleConfiguration<NoGlobalObjectCalls>>,
    #[doc = "Disallow function and var declarations that are accessible outside their block."]
    #[serde(skip_serializing_if = "Option::is_none")]
    pub no_inner_declarations: Option<RuleConfiguration<NoInnerDeclarations>>,
    #[doc = "Prevents the incorrect use of super() inside classes. It also checks whether a call super() is missing from classes that extends other constructors."]
    #[serde(skip_serializing_if = "Option::is_none")]
    pub no_invalid_constructor_super: Option<RuleConfiguration<NoInvalidConstructorSuper>>,
    #[doc = "Disallow new operators with global non-constructor functions."]
    #[serde(skip_serializing_if = "Option::is_none")]
    pub no_invalid_new_builtin: Option<RuleConfiguration<NoInvalidNewBuiltin>>,
    #[doc = "Disallow the use of variables and function parameters before their declaration"]
    #[serde(skip_serializing_if = "Option::is_none")]
    pub no_invalid_use_before_declaration: Option<RuleConfiguration<NoInvalidUseBeforeDeclaration>>,
    #[doc = "Disallow new operators with the Symbol object."]
    #[serde(skip_serializing_if = "Option::is_none")]
    pub no_new_symbol: Option<RuleConfiguration<NoNewSymbol>>,
    #[doc = "Disallow \\8 and \\9 escape sequences in string literals."]
    #[serde(skip_serializing_if = "Option::is_none")]
    pub no_nonoctal_decimal_escape: Option<RuleConfiguration<NoNonoctalDecimalEscape>>,
    #[doc = "Disallow literal numbers that lose precision"]
    #[serde(skip_serializing_if = "Option::is_none")]
    pub no_precision_loss: Option<RuleConfiguration<NoPrecisionLoss>>,
    #[doc = "Prevent the usage of the return value of React.render."]
    #[serde(skip_serializing_if = "Option::is_none")]
    pub no_render_return_value: Option<RuleConfiguration<NoRenderReturnValue>>,
    #[doc = "Disallow assignments where both sides are exactly the same."]
    #[serde(skip_serializing_if = "Option::is_none")]
    pub no_self_assign: Option<RuleConfiguration<NoSelfAssign>>,
    #[doc = "Disallow returning a value from a setter"]
    #[serde(skip_serializing_if = "Option::is_none")]
    pub no_setter_return: Option<RuleConfiguration<NoSetterReturn>>,
    #[doc = "Disallow comparison of expressions modifying the string case with non-compliant value."]
    #[serde(skip_serializing_if = "Option::is_none")]
    pub no_string_case_mismatch: Option<RuleConfiguration<NoStringCaseMismatch>>,
    #[doc = "Disallow lexical declarations in switch clauses."]
    #[serde(skip_serializing_if = "Option::is_none")]
    pub no_switch_declarations: Option<RuleConfiguration<NoSwitchDeclarations>>,
    #[doc = "Prevents the usage of variables that haven't been declared inside the document."]
    #[serde(skip_serializing_if = "Option::is_none")]
    pub no_undeclared_variables: Option<RuleConfiguration<NoUndeclaredVariables>>,
    #[doc = "Avoid using unnecessary continue."]
    #[serde(skip_serializing_if = "Option::is_none")]
    pub no_unnecessary_continue: Option<RuleConfiguration<NoUnnecessaryContinue>>,
    #[doc = "Disallow unreachable code"]
    #[serde(skip_serializing_if = "Option::is_none")]
    pub no_unreachable: Option<RuleConfiguration<NoUnreachable>>,
    #[doc = "Ensures the super() constructor is called exactly once on every code  path in a class constructor before this is accessed if the class has a superclass"]
    #[serde(skip_serializing_if = "Option::is_none")]
    pub no_unreachable_super: Option<RuleConfiguration<NoUnreachableSuper>>,
    #[doc = "Disallow control flow statements in finally blocks."]
    #[serde(skip_serializing_if = "Option::is_none")]
    pub no_unsafe_finally: Option<RuleConfiguration<NoUnsafeFinally>>,
    #[doc = "Disallow the use of optional chaining in contexts where the undefined value is not allowed."]
    #[serde(skip_serializing_if = "Option::is_none")]
    pub no_unsafe_optional_chaining: Option<RuleConfiguration<NoUnsafeOptionalChaining>>,
    #[doc = "Disallow unused imports."]
    #[serde(skip_serializing_if = "Option::is_none")]
    pub no_unused_imports: Option<RuleConfiguration<NoUnusedImports>>,
    #[doc = "Disallow unused labels."]
    #[serde(skip_serializing_if = "Option::is_none")]
    pub no_unused_labels: Option<RuleConfiguration<NoUnusedLabels>>,
    #[doc = "Disallow unused private class members"]
    #[serde(skip_serializing_if = "Option::is_none")]
    pub no_unused_private_class_members: Option<RuleConfiguration<NoUnusedPrivateClassMembers>>,
    #[doc = "Disallow unused variables."]
    #[serde(skip_serializing_if = "Option::is_none")]
    pub no_unused_variables: Option<RuleConfiguration<NoUnusedVariables>>,
    #[doc = "This rules prevents void elements (AKA self-closing elements) from having children."]
    #[serde(skip_serializing_if = "Option::is_none")]
    pub no_void_elements_with_children: Option<RuleConfiguration<NoVoidElementsWithChildren>>,
    #[doc = "Disallow returning a value from a function with the return type 'void'"]
    #[serde(skip_serializing_if = "Option::is_none")]
    pub no_void_type_return: Option<RuleConfiguration<NoVoidTypeReturn>>,
    #[doc = "Enforce all dependencies are correctly specified in a React hook."]
    #[serde(skip_serializing_if = "Option::is_none")]
    pub use_exhaustive_dependencies: Option<RuleConfiguration<UseExhaustiveDependencies>>,
    #[doc = "Enforce that all React hooks are being called from the Top Level component functions."]
    #[serde(skip_serializing_if = "Option::is_none")]
    pub use_hook_at_top_level: Option<RuleConfiguration<UseHookAtTopLevel>>,
    #[doc = "Require calls to isNaN() when checking for NaN."]
    #[serde(skip_serializing_if = "Option::is_none")]
    pub use_is_nan: Option<RuleConfiguration<UseIsNan>>,
    #[doc = "Disallow missing key props in iterators/collection literals."]
    #[serde(skip_serializing_if = "Option::is_none")]
    pub use_jsx_key_in_iterable: Option<RuleConfiguration<UseJsxKeyInIterable>>,
    #[doc = "Enforce \"for\" loop update clause moving the counter in the right direction."]
    #[serde(skip_serializing_if = "Option::is_none")]
    pub use_valid_for_direction: Option<RuleConfiguration<UseValidForDirection>>,
    #[doc = "Require generator functions to contain yield."]
    #[serde(skip_serializing_if = "Option::is_none")]
    pub use_yield: Option<RuleConfiguration<UseYield>>,
}
impl DeserializableValidator for Correctness {
    fn validate(
        &mut self,
        _name: &str,
        range: TextRange,
        diagnostics: &mut Vec<DeserializationDiagnostic>,
    ) -> bool {
        if self.recommended == Some(true) && self.all == Some(true) {
            diagnostics . push (DeserializationDiagnostic :: new (markup ! (< Emphasis > "'recommended'" < / Emphasis > " and " < Emphasis > "'all'" < / Emphasis > " can't be both " < Emphasis > "'true'" < / Emphasis > ". You should choose only one of them.")) . with_range (range) . with_note (markup ! ("Biome will fallback to its defaults for this section."))) ;
            return false;
        }
        true
    }
}
impl Correctness {
    const GROUP_NAME: &'static str = "correctness";
    pub(crate) const GROUP_RULES: &'static [&'static str] = &[
        "noChildrenProp",
        "noConstAssign",
        "noConstantCondition",
        "noConstructorReturn",
        "noEmptyCharacterClassInRegex",
        "noEmptyPattern",
        "noGlobalObjectCalls",
        "noInnerDeclarations",
        "noInvalidConstructorSuper",
        "noInvalidNewBuiltin",
        "noInvalidUseBeforeDeclaration",
        "noNewSymbol",
        "noNonoctalDecimalEscape",
        "noPrecisionLoss",
        "noRenderReturnValue",
        "noSelfAssign",
        "noSetterReturn",
        "noStringCaseMismatch",
        "noSwitchDeclarations",
        "noUndeclaredVariables",
        "noUnnecessaryContinue",
        "noUnreachable",
        "noUnreachableSuper",
        "noUnsafeFinally",
        "noUnsafeOptionalChaining",
        "noUnusedImports",
        "noUnusedLabels",
        "noUnusedPrivateClassMembers",
        "noUnusedVariables",
        "noVoidElementsWithChildren",
        "noVoidTypeReturn",
        "useExhaustiveDependencies",
        "useHookAtTopLevel",
        "useIsNan",
        "useJsxKeyInIterable",
        "useValidForDirection",
        "useYield",
    ];
    const RECOMMENDED_RULES: &'static [&'static str] = &[
        "noChildrenProp",
        "noConstAssign",
        "noConstantCondition",
        "noConstructorReturn",
        "noEmptyCharacterClassInRegex",
        "noEmptyPattern",
        "noGlobalObjectCalls",
        "noInnerDeclarations",
        "noInvalidConstructorSuper",
        "noInvalidNewBuiltin",
        "noInvalidUseBeforeDeclaration",
        "noNonoctalDecimalEscape",
        "noPrecisionLoss",
        "noRenderReturnValue",
        "noSelfAssign",
        "noSetterReturn",
        "noStringCaseMismatch",
        "noSwitchDeclarations",
        "noUnnecessaryContinue",
        "noUnreachable",
        "noUnreachableSuper",
        "noUnsafeFinally",
        "noUnsafeOptionalChaining",
        "noUnusedLabels",
        "noVoidElementsWithChildren",
        "noVoidTypeReturn",
        "useExhaustiveDependencies",
        "useIsNan",
        "useJsxKeyInIterable",
        "useValidForDirection",
        "useYield",
    ];
    const RECOMMENDED_RULES_AS_FILTERS: &'static [RuleFilter<'static>] = &[
        RuleFilter::Rule(Self::GROUP_NAME, Self::GROUP_RULES[0]),
        RuleFilter::Rule(Self::GROUP_NAME, Self::GROUP_RULES[1]),
        RuleFilter::Rule(Self::GROUP_NAME, Self::GROUP_RULES[2]),
        RuleFilter::Rule(Self::GROUP_NAME, Self::GROUP_RULES[3]),
        RuleFilter::Rule(Self::GROUP_NAME, Self::GROUP_RULES[4]),
        RuleFilter::Rule(Self::GROUP_NAME, Self::GROUP_RULES[5]),
        RuleFilter::Rule(Self::GROUP_NAME, Self::GROUP_RULES[6]),
        RuleFilter::Rule(Self::GROUP_NAME, Self::GROUP_RULES[7]),
        RuleFilter::Rule(Self::GROUP_NAME, Self::GROUP_RULES[8]),
        RuleFilter::Rule(Self::GROUP_NAME, Self::GROUP_RULES[9]),
        RuleFilter::Rule(Self::GROUP_NAME, Self::GROUP_RULES[10]),
        RuleFilter::Rule(Self::GROUP_NAME, Self::GROUP_RULES[12]),
        RuleFilter::Rule(Self::GROUP_NAME, Self::GROUP_RULES[13]),
        RuleFilter::Rule(Self::GROUP_NAME, Self::GROUP_RULES[14]),
        RuleFilter::Rule(Self::GROUP_NAME, Self::GROUP_RULES[15]),
        RuleFilter::Rule(Self::GROUP_NAME, Self::GROUP_RULES[16]),
        RuleFilter::Rule(Self::GROUP_NAME, Self::GROUP_RULES[17]),
        RuleFilter::Rule(Self::GROUP_NAME, Self::GROUP_RULES[18]),
        RuleFilter::Rule(Self::GROUP_NAME, Self::GROUP_RULES[20]),
        RuleFilter::Rule(Self::GROUP_NAME, Self::GROUP_RULES[21]),
        RuleFilter::Rule(Self::GROUP_NAME, Self::GROUP_RULES[22]),
        RuleFilter::Rule(Self::GROUP_NAME, Self::GROUP_RULES[23]),
        RuleFilter::Rule(Self::GROUP_NAME, Self::GROUP_RULES[24]),
        RuleFilter::Rule(Self::GROUP_NAME, Self::GROUP_RULES[26]),
        RuleFilter::Rule(Self::GROUP_NAME, Self::GROUP_RULES[29]),
        RuleFilter::Rule(Self::GROUP_NAME, Self::GROUP_RULES[30]),
        RuleFilter::Rule(Self::GROUP_NAME, Self::GROUP_RULES[31]),
        RuleFilter::Rule(Self::GROUP_NAME, Self::GROUP_RULES[33]),
        RuleFilter::Rule(Self::GROUP_NAME, Self::GROUP_RULES[34]),
        RuleFilter::Rule(Self::GROUP_NAME, Self::GROUP_RULES[35]),
        RuleFilter::Rule(Self::GROUP_NAME, Self::GROUP_RULES[36]),
    ];
    const ALL_RULES_AS_FILTERS: &'static [RuleFilter<'static>] = &[
        RuleFilter::Rule(Self::GROUP_NAME, Self::GROUP_RULES[0]),
        RuleFilter::Rule(Self::GROUP_NAME, Self::GROUP_RULES[1]),
        RuleFilter::Rule(Self::GROUP_NAME, Self::GROUP_RULES[2]),
        RuleFilter::Rule(Self::GROUP_NAME, Self::GROUP_RULES[3]),
        RuleFilter::Rule(Self::GROUP_NAME, Self::GROUP_RULES[4]),
        RuleFilter::Rule(Self::GROUP_NAME, Self::GROUP_RULES[5]),
        RuleFilter::Rule(Self::GROUP_NAME, Self::GROUP_RULES[6]),
        RuleFilter::Rule(Self::GROUP_NAME, Self::GROUP_RULES[7]),
        RuleFilter::Rule(Self::GROUP_NAME, Self::GROUP_RULES[8]),
        RuleFilter::Rule(Self::GROUP_NAME, Self::GROUP_RULES[9]),
        RuleFilter::Rule(Self::GROUP_NAME, Self::GROUP_RULES[10]),
        RuleFilter::Rule(Self::GROUP_NAME, Self::GROUP_RULES[11]),
        RuleFilter::Rule(Self::GROUP_NAME, Self::GROUP_RULES[12]),
        RuleFilter::Rule(Self::GROUP_NAME, Self::GROUP_RULES[13]),
        RuleFilter::Rule(Self::GROUP_NAME, Self::GROUP_RULES[14]),
        RuleFilter::Rule(Self::GROUP_NAME, Self::GROUP_RULES[15]),
        RuleFilter::Rule(Self::GROUP_NAME, Self::GROUP_RULES[16]),
        RuleFilter::Rule(Self::GROUP_NAME, Self::GROUP_RULES[17]),
        RuleFilter::Rule(Self::GROUP_NAME, Self::GROUP_RULES[18]),
        RuleFilter::Rule(Self::GROUP_NAME, Self::GROUP_RULES[19]),
        RuleFilter::Rule(Self::GROUP_NAME, Self::GROUP_RULES[20]),
        RuleFilter::Rule(Self::GROUP_NAME, Self::GROUP_RULES[21]),
        RuleFilter::Rule(Self::GROUP_NAME, Self::GROUP_RULES[22]),
        RuleFilter::Rule(Self::GROUP_NAME, Self::GROUP_RULES[23]),
        RuleFilter::Rule(Self::GROUP_NAME, Self::GROUP_RULES[24]),
        RuleFilter::Rule(Self::GROUP_NAME, Self::GROUP_RULES[25]),
        RuleFilter::Rule(Self::GROUP_NAME, Self::GROUP_RULES[26]),
        RuleFilter::Rule(Self::GROUP_NAME, Self::GROUP_RULES[27]),
        RuleFilter::Rule(Self::GROUP_NAME, Self::GROUP_RULES[28]),
        RuleFilter::Rule(Self::GROUP_NAME, Self::GROUP_RULES[29]),
        RuleFilter::Rule(Self::GROUP_NAME, Self::GROUP_RULES[30]),
        RuleFilter::Rule(Self::GROUP_NAME, Self::GROUP_RULES[31]),
        RuleFilter::Rule(Self::GROUP_NAME, Self::GROUP_RULES[32]),
        RuleFilter::Rule(Self::GROUP_NAME, Self::GROUP_RULES[33]),
        RuleFilter::Rule(Self::GROUP_NAME, Self::GROUP_RULES[34]),
        RuleFilter::Rule(Self::GROUP_NAME, Self::GROUP_RULES[35]),
        RuleFilter::Rule(Self::GROUP_NAME, Self::GROUP_RULES[36]),
    ];
    #[doc = r" Retrieves the recommended rules"]
    pub(crate) fn is_recommended_true(&self) -> bool {
        matches!(self.recommended, Some(true))
    }
    pub(crate) fn is_recommended_unset(&self) -> bool {
        self.recommended.is_none()
    }
    pub(crate) fn is_all_true(&self) -> bool {
        matches!(self.all, Some(true))
    }
    pub(crate) fn is_all_unset(&self) -> bool {
        self.all.is_none()
    }
    pub(crate) fn get_enabled_rules(&self) -> IndexSet<RuleFilter> {
        let mut index_set = IndexSet::new();
        if let Some(rule) = self.no_children_prop.as_ref() {
            if rule.is_enabled() {
                index_set.insert(RuleFilter::Rule(Self::GROUP_NAME, Self::GROUP_RULES[0]));
            }
        }
        if let Some(rule) = self.no_const_assign.as_ref() {
            if rule.is_enabled() {
                index_set.insert(RuleFilter::Rule(Self::GROUP_NAME, Self::GROUP_RULES[1]));
            }
        }
        if let Some(rule) = self.no_constant_condition.as_ref() {
            if rule.is_enabled() {
                index_set.insert(RuleFilter::Rule(Self::GROUP_NAME, Self::GROUP_RULES[2]));
            }
        }
        if let Some(rule) = self.no_constructor_return.as_ref() {
            if rule.is_enabled() {
                index_set.insert(RuleFilter::Rule(Self::GROUP_NAME, Self::GROUP_RULES[3]));
            }
        }
        if let Some(rule) = self.no_empty_character_class_in_regex.as_ref() {
            if rule.is_enabled() {
                index_set.insert(RuleFilter::Rule(Self::GROUP_NAME, Self::GROUP_RULES[4]));
            }
        }
        if let Some(rule) = self.no_empty_pattern.as_ref() {
            if rule.is_enabled() {
                index_set.insert(RuleFilter::Rule(Self::GROUP_NAME, Self::GROUP_RULES[5]));
            }
        }
        if let Some(rule) = self.no_global_object_calls.as_ref() {
            if rule.is_enabled() {
                index_set.insert(RuleFilter::Rule(Self::GROUP_NAME, Self::GROUP_RULES[6]));
            }
        }
        if let Some(rule) = self.no_inner_declarations.as_ref() {
            if rule.is_enabled() {
                index_set.insert(RuleFilter::Rule(Self::GROUP_NAME, Self::GROUP_RULES[7]));
            }
        }
        if let Some(rule) = self.no_invalid_constructor_super.as_ref() {
            if rule.is_enabled() {
                index_set.insert(RuleFilter::Rule(Self::GROUP_NAME, Self::GROUP_RULES[8]));
            }
        }
        if let Some(rule) = self.no_invalid_new_builtin.as_ref() {
            if rule.is_enabled() {
                index_set.insert(RuleFilter::Rule(Self::GROUP_NAME, Self::GROUP_RULES[9]));
            }
        }
        if let Some(rule) = self.no_invalid_use_before_declaration.as_ref() {
            if rule.is_enabled() {
                index_set.insert(RuleFilter::Rule(Self::GROUP_NAME, Self::GROUP_RULES[10]));
            }
        }
        if let Some(rule) = self.no_new_symbol.as_ref() {
            if rule.is_enabled() {
                index_set.insert(RuleFilter::Rule(Self::GROUP_NAME, Self::GROUP_RULES[11]));
            }
        }
        if let Some(rule) = self.no_nonoctal_decimal_escape.as_ref() {
            if rule.is_enabled() {
                index_set.insert(RuleFilter::Rule(Self::GROUP_NAME, Self::GROUP_RULES[12]));
            }
        }
        if let Some(rule) = self.no_precision_loss.as_ref() {
            if rule.is_enabled() {
                index_set.insert(RuleFilter::Rule(Self::GROUP_NAME, Self::GROUP_RULES[13]));
            }
        }
        if let Some(rule) = self.no_render_return_value.as_ref() {
            if rule.is_enabled() {
                index_set.insert(RuleFilter::Rule(Self::GROUP_NAME, Self::GROUP_RULES[14]));
            }
        }
        if let Some(rule) = self.no_self_assign.as_ref() {
            if rule.is_enabled() {
                index_set.insert(RuleFilter::Rule(Self::GROUP_NAME, Self::GROUP_RULES[15]));
            }
        }
        if let Some(rule) = self.no_setter_return.as_ref() {
            if rule.is_enabled() {
                index_set.insert(RuleFilter::Rule(Self::GROUP_NAME, Self::GROUP_RULES[16]));
            }
        }
        if let Some(rule) = self.no_string_case_mismatch.as_ref() {
            if rule.is_enabled() {
                index_set.insert(RuleFilter::Rule(Self::GROUP_NAME, Self::GROUP_RULES[17]));
            }
        }
        if let Some(rule) = self.no_switch_declarations.as_ref() {
            if rule.is_enabled() {
                index_set.insert(RuleFilter::Rule(Self::GROUP_NAME, Self::GROUP_RULES[18]));
            }
        }
        if let Some(rule) = self.no_undeclared_variables.as_ref() {
            if rule.is_enabled() {
                index_set.insert(RuleFilter::Rule(Self::GROUP_NAME, Self::GROUP_RULES[19]));
            }
        }
        if let Some(rule) = self.no_unnecessary_continue.as_ref() {
            if rule.is_enabled() {
                index_set.insert(RuleFilter::Rule(Self::GROUP_NAME, Self::GROUP_RULES[20]));
            }
        }
        if let Some(rule) = self.no_unreachable.as_ref() {
            if rule.is_enabled() {
                index_set.insert(RuleFilter::Rule(Self::GROUP_NAME, Self::GROUP_RULES[21]));
            }
        }
        if let Some(rule) = self.no_unreachable_super.as_ref() {
            if rule.is_enabled() {
                index_set.insert(RuleFilter::Rule(Self::GROUP_NAME, Self::GROUP_RULES[22]));
            }
        }
        if let Some(rule) = self.no_unsafe_finally.as_ref() {
            if rule.is_enabled() {
                index_set.insert(RuleFilter::Rule(Self::GROUP_NAME, Self::GROUP_RULES[23]));
            }
        }
        if let Some(rule) = self.no_unsafe_optional_chaining.as_ref() {
            if rule.is_enabled() {
                index_set.insert(RuleFilter::Rule(Self::GROUP_NAME, Self::GROUP_RULES[24]));
            }
        }
        if let Some(rule) = self.no_unused_imports.as_ref() {
            if rule.is_enabled() {
                index_set.insert(RuleFilter::Rule(Self::GROUP_NAME, Self::GROUP_RULES[25]));
            }
        }
        if let Some(rule) = self.no_unused_labels.as_ref() {
            if rule.is_enabled() {
                index_set.insert(RuleFilter::Rule(Self::GROUP_NAME, Self::GROUP_RULES[26]));
            }
        }
        if let Some(rule) = self.no_unused_private_class_members.as_ref() {
            if rule.is_enabled() {
                index_set.insert(RuleFilter::Rule(Self::GROUP_NAME, Self::GROUP_RULES[27]));
            }
        }
        if let Some(rule) = self.no_unused_variables.as_ref() {
            if rule.is_enabled() {
                index_set.insert(RuleFilter::Rule(Self::GROUP_NAME, Self::GROUP_RULES[28]));
            }
        }
        if let Some(rule) = self.no_void_elements_with_children.as_ref() {
            if rule.is_enabled() {
                index_set.insert(RuleFilter::Rule(Self::GROUP_NAME, Self::GROUP_RULES[29]));
            }
        }
        if let Some(rule) = self.no_void_type_return.as_ref() {
            if rule.is_enabled() {
                index_set.insert(RuleFilter::Rule(Self::GROUP_NAME, Self::GROUP_RULES[30]));
            }
        }
        if let Some(rule) = self.use_exhaustive_dependencies.as_ref() {
            if rule.is_enabled() {
                index_set.insert(RuleFilter::Rule(Self::GROUP_NAME, Self::GROUP_RULES[31]));
            }
        }
        if let Some(rule) = self.use_hook_at_top_level.as_ref() {
            if rule.is_enabled() {
                index_set.insert(RuleFilter::Rule(Self::GROUP_NAME, Self::GROUP_RULES[32]));
            }
        }
        if let Some(rule) = self.use_is_nan.as_ref() {
            if rule.is_enabled() {
                index_set.insert(RuleFilter::Rule(Self::GROUP_NAME, Self::GROUP_RULES[33]));
            }
        }
        if let Some(rule) = self.use_jsx_key_in_iterable.as_ref() {
            if rule.is_enabled() {
                index_set.insert(RuleFilter::Rule(Self::GROUP_NAME, Self::GROUP_RULES[34]));
            }
        }
        if let Some(rule) = self.use_valid_for_direction.as_ref() {
            if rule.is_enabled() {
                index_set.insert(RuleFilter::Rule(Self::GROUP_NAME, Self::GROUP_RULES[35]));
            }
        }
        if let Some(rule) = self.use_yield.as_ref() {
            if rule.is_enabled() {
                index_set.insert(RuleFilter::Rule(Self::GROUP_NAME, Self::GROUP_RULES[36]));
            }
        }
        index_set
    }
    pub(crate) fn get_disabled_rules(&self) -> IndexSet<RuleFilter> {
        let mut index_set = IndexSet::new();
        if let Some(rule) = self.no_children_prop.as_ref() {
            if rule.is_disabled() {
                index_set.insert(RuleFilter::Rule(Self::GROUP_NAME, Self::GROUP_RULES[0]));
            }
        }
        if let Some(rule) = self.no_const_assign.as_ref() {
            if rule.is_disabled() {
                index_set.insert(RuleFilter::Rule(Self::GROUP_NAME, Self::GROUP_RULES[1]));
            }
        }
        if let Some(rule) = self.no_constant_condition.as_ref() {
            if rule.is_disabled() {
                index_set.insert(RuleFilter::Rule(Self::GROUP_NAME, Self::GROUP_RULES[2]));
            }
        }
        if let Some(rule) = self.no_constructor_return.as_ref() {
            if rule.is_disabled() {
                index_set.insert(RuleFilter::Rule(Self::GROUP_NAME, Self::GROUP_RULES[3]));
            }
        }
        if let Some(rule) = self.no_empty_character_class_in_regex.as_ref() {
            if rule.is_disabled() {
                index_set.insert(RuleFilter::Rule(Self::GROUP_NAME, Self::GROUP_RULES[4]));
            }
        }
        if let Some(rule) = self.no_empty_pattern.as_ref() {
            if rule.is_disabled() {
                index_set.insert(RuleFilter::Rule(Self::GROUP_NAME, Self::GROUP_RULES[5]));
            }
        }
        if let Some(rule) = self.no_global_object_calls.as_ref() {
            if rule.is_disabled() {
                index_set.insert(RuleFilter::Rule(Self::GROUP_NAME, Self::GROUP_RULES[6]));
            }
        }
        if let Some(rule) = self.no_inner_declarations.as_ref() {
            if rule.is_disabled() {
                index_set.insert(RuleFilter::Rule(Self::GROUP_NAME, Self::GROUP_RULES[7]));
            }
        }
        if let Some(rule) = self.no_invalid_constructor_super.as_ref() {
            if rule.is_disabled() {
                index_set.insert(RuleFilter::Rule(Self::GROUP_NAME, Self::GROUP_RULES[8]));
            }
        }
        if let Some(rule) = self.no_invalid_new_builtin.as_ref() {
            if rule.is_disabled() {
                index_set.insert(RuleFilter::Rule(Self::GROUP_NAME, Self::GROUP_RULES[9]));
            }
        }
        if let Some(rule) = self.no_invalid_use_before_declaration.as_ref() {
            if rule.is_disabled() {
                index_set.insert(RuleFilter::Rule(Self::GROUP_NAME, Self::GROUP_RULES[10]));
            }
        }
        if let Some(rule) = self.no_new_symbol.as_ref() {
            if rule.is_disabled() {
                index_set.insert(RuleFilter::Rule(Self::GROUP_NAME, Self::GROUP_RULES[11]));
            }
        }
        if let Some(rule) = self.no_nonoctal_decimal_escape.as_ref() {
            if rule.is_disabled() {
                index_set.insert(RuleFilter::Rule(Self::GROUP_NAME, Self::GROUP_RULES[12]));
            }
        }
        if let Some(rule) = self.no_precision_loss.as_ref() {
            if rule.is_disabled() {
                index_set.insert(RuleFilter::Rule(Self::GROUP_NAME, Self::GROUP_RULES[13]));
            }
        }
        if let Some(rule) = self.no_render_return_value.as_ref() {
            if rule.is_disabled() {
                index_set.insert(RuleFilter::Rule(Self::GROUP_NAME, Self::GROUP_RULES[14]));
            }
        }
        if let Some(rule) = self.no_self_assign.as_ref() {
            if rule.is_disabled() {
                index_set.insert(RuleFilter::Rule(Self::GROUP_NAME, Self::GROUP_RULES[15]));
            }
        }
        if let Some(rule) = self.no_setter_return.as_ref() {
            if rule.is_disabled() {
                index_set.insert(RuleFilter::Rule(Self::GROUP_NAME, Self::GROUP_RULES[16]));
            }
        }
        if let Some(rule) = self.no_string_case_mismatch.as_ref() {
            if rule.is_disabled() {
                index_set.insert(RuleFilter::Rule(Self::GROUP_NAME, Self::GROUP_RULES[17]));
            }
        }
        if let Some(rule) = self.no_switch_declarations.as_ref() {
            if rule.is_disabled() {
                index_set.insert(RuleFilter::Rule(Self::GROUP_NAME, Self::GROUP_RULES[18]));
            }
        }
        if let Some(rule) = self.no_undeclared_variables.as_ref() {
            if rule.is_disabled() {
                index_set.insert(RuleFilter::Rule(Self::GROUP_NAME, Self::GROUP_RULES[19]));
            }
        }
        if let Some(rule) = self.no_unnecessary_continue.as_ref() {
            if rule.is_disabled() {
                index_set.insert(RuleFilter::Rule(Self::GROUP_NAME, Self::GROUP_RULES[20]));
            }
        }
        if let Some(rule) = self.no_unreachable.as_ref() {
            if rule.is_disabled() {
                index_set.insert(RuleFilter::Rule(Self::GROUP_NAME, Self::GROUP_RULES[21]));
            }
        }
        if let Some(rule) = self.no_unreachable_super.as_ref() {
            if rule.is_disabled() {
                index_set.insert(RuleFilter::Rule(Self::GROUP_NAME, Self::GROUP_RULES[22]));
            }
        }
        if let Some(rule) = self.no_unsafe_finally.as_ref() {
            if rule.is_disabled() {
                index_set.insert(RuleFilter::Rule(Self::GROUP_NAME, Self::GROUP_RULES[23]));
            }
        }
        if let Some(rule) = self.no_unsafe_optional_chaining.as_ref() {
            if rule.is_disabled() {
                index_set.insert(RuleFilter::Rule(Self::GROUP_NAME, Self::GROUP_RULES[24]));
            }
        }
        if let Some(rule) = self.no_unused_imports.as_ref() {
            if rule.is_disabled() {
                index_set.insert(RuleFilter::Rule(Self::GROUP_NAME, Self::GROUP_RULES[25]));
            }
        }
        if let Some(rule) = self.no_unused_labels.as_ref() {
            if rule.is_disabled() {
                index_set.insert(RuleFilter::Rule(Self::GROUP_NAME, Self::GROUP_RULES[26]));
            }
        }
        if let Some(rule) = self.no_unused_private_class_members.as_ref() {
            if rule.is_disabled() {
                index_set.insert(RuleFilter::Rule(Self::GROUP_NAME, Self::GROUP_RULES[27]));
            }
        }
        if let Some(rule) = self.no_unused_variables.as_ref() {
            if rule.is_disabled() {
                index_set.insert(RuleFilter::Rule(Self::GROUP_NAME, Self::GROUP_RULES[28]));
            }
        }
        if let Some(rule) = self.no_void_elements_with_children.as_ref() {
            if rule.is_disabled() {
                index_set.insert(RuleFilter::Rule(Self::GROUP_NAME, Self::GROUP_RULES[29]));
            }
        }
        if let Some(rule) = self.no_void_type_return.as_ref() {
            if rule.is_disabled() {
                index_set.insert(RuleFilter::Rule(Self::GROUP_NAME, Self::GROUP_RULES[30]));
            }
        }
        if let Some(rule) = self.use_exhaustive_dependencies.as_ref() {
            if rule.is_disabled() {
                index_set.insert(RuleFilter::Rule(Self::GROUP_NAME, Self::GROUP_RULES[31]));
            }
        }
        if let Some(rule) = self.use_hook_at_top_level.as_ref() {
            if rule.is_disabled() {
                index_set.insert(RuleFilter::Rule(Self::GROUP_NAME, Self::GROUP_RULES[32]));
            }
        }
        if let Some(rule) = self.use_is_nan.as_ref() {
            if rule.is_disabled() {
                index_set.insert(RuleFilter::Rule(Self::GROUP_NAME, Self::GROUP_RULES[33]));
            }
        }
        if let Some(rule) = self.use_jsx_key_in_iterable.as_ref() {
            if rule.is_disabled() {
                index_set.insert(RuleFilter::Rule(Self::GROUP_NAME, Self::GROUP_RULES[34]));
            }
        }
        if let Some(rule) = self.use_valid_for_direction.as_ref() {
            if rule.is_disabled() {
                index_set.insert(RuleFilter::Rule(Self::GROUP_NAME, Self::GROUP_RULES[35]));
            }
        }
        if let Some(rule) = self.use_yield.as_ref() {
            if rule.is_disabled() {
                index_set.insert(RuleFilter::Rule(Self::GROUP_NAME, Self::GROUP_RULES[36]));
            }
        }
        index_set
    }
    #[doc = r" Checks if, given a rule name, matches one of the rules contained in this category"]
    pub(crate) fn has_rule(rule_name: &str) -> bool {
        Self::GROUP_RULES.contains(&rule_name)
    }
    #[doc = r" Checks if, given a rule name, it is marked as recommended"]
    pub(crate) fn is_recommended_rule(rule_name: &str) -> bool {
        Self::RECOMMENDED_RULES.contains(&rule_name)
    }
    pub(crate) fn recommended_rules_as_filters() -> &'static [RuleFilter<'static>] {
        Self::RECOMMENDED_RULES_AS_FILTERS
    }
    pub(crate) fn all_rules_as_filters() -> &'static [RuleFilter<'static>] {
        Self::ALL_RULES_AS_FILTERS
    }
    #[doc = r" Select preset rules"]
    pub(crate) fn collect_preset_rules(
        &self,
        parent_is_all: bool,
        parent_is_recommended: bool,
        enabled_rules: &mut IndexSet<RuleFilter>,
    ) {
        if self.is_all_true() || self.is_all_unset() && parent_is_all {
            enabled_rules.extend(Self::all_rules_as_filters());
        } else if self.is_recommended_true()
            || self.is_recommended_unset() && self.is_all_unset() && parent_is_recommended
        {
            enabled_rules.extend(Self::recommended_rules_as_filters());
        }
    }
    pub(crate) fn get_rule_configuration(
        &self,
        rule_name: &str,
    ) -> Option<(RulePlainConfiguration, Option<RuleOptions>)> {
        match rule_name {
            "noChildrenProp" => self
                .no_children_prop
                .as_ref()
                .map(|conf| (conf.level(), conf.get_options())),
            "noConstAssign" => self
                .no_const_assign
                .as_ref()
                .map(|conf| (conf.level(), conf.get_options())),
            "noConstantCondition" => self
                .no_constant_condition
                .as_ref()
                .map(|conf| (conf.level(), conf.get_options())),
            "noConstructorReturn" => self
                .no_constructor_return
                .as_ref()
                .map(|conf| (conf.level(), conf.get_options())),
            "noEmptyCharacterClassInRegex" => self
                .no_empty_character_class_in_regex
                .as_ref()
                .map(|conf| (conf.level(), conf.get_options())),
            "noEmptyPattern" => self
                .no_empty_pattern
                .as_ref()
                .map(|conf| (conf.level(), conf.get_options())),
            "noGlobalObjectCalls" => self
                .no_global_object_calls
                .as_ref()
                .map(|conf| (conf.level(), conf.get_options())),
            "noInnerDeclarations" => self
                .no_inner_declarations
                .as_ref()
                .map(|conf| (conf.level(), conf.get_options())),
            "noInvalidConstructorSuper" => self
                .no_invalid_constructor_super
                .as_ref()
                .map(|conf| (conf.level(), conf.get_options())),
            "noInvalidNewBuiltin" => self
                .no_invalid_new_builtin
                .as_ref()
                .map(|conf| (conf.level(), conf.get_options())),
            "noInvalidUseBeforeDeclaration" => self
                .no_invalid_use_before_declaration
                .as_ref()
                .map(|conf| (conf.level(), conf.get_options())),
            "noNewSymbol" => self
                .no_new_symbol
                .as_ref()
                .map(|conf| (conf.level(), conf.get_options())),
            "noNonoctalDecimalEscape" => self
                .no_nonoctal_decimal_escape
                .as_ref()
                .map(|conf| (conf.level(), conf.get_options())),
            "noPrecisionLoss" => self
                .no_precision_loss
                .as_ref()
                .map(|conf| (conf.level(), conf.get_options())),
            "noRenderReturnValue" => self
                .no_render_return_value
                .as_ref()
                .map(|conf| (conf.level(), conf.get_options())),
            "noSelfAssign" => self
                .no_self_assign
                .as_ref()
                .map(|conf| (conf.level(), conf.get_options())),
            "noSetterReturn" => self
                .no_setter_return
                .as_ref()
                .map(|conf| (conf.level(), conf.get_options())),
            "noStringCaseMismatch" => self
                .no_string_case_mismatch
                .as_ref()
                .map(|conf| (conf.level(), conf.get_options())),
            "noSwitchDeclarations" => self
                .no_switch_declarations
                .as_ref()
                .map(|conf| (conf.level(), conf.get_options())),
            "noUndeclaredVariables" => self
                .no_undeclared_variables
                .as_ref()
                .map(|conf| (conf.level(), conf.get_options())),
            "noUnnecessaryContinue" => self
                .no_unnecessary_continue
                .as_ref()
                .map(|conf| (conf.level(), conf.get_options())),
            "noUnreachable" => self
                .no_unreachable
                .as_ref()
                .map(|conf| (conf.level(), conf.get_options())),
            "noUnreachableSuper" => self
                .no_unreachable_super
                .as_ref()
                .map(|conf| (conf.level(), conf.get_options())),
            "noUnsafeFinally" => self
                .no_unsafe_finally
                .as_ref()
                .map(|conf| (conf.level(), conf.get_options())),
            "noUnsafeOptionalChaining" => self
                .no_unsafe_optional_chaining
                .as_ref()
                .map(|conf| (conf.level(), conf.get_options())),
            "noUnusedImports" => self
                .no_unused_imports
                .as_ref()
                .map(|conf| (conf.level(), conf.get_options())),
            "noUnusedLabels" => self
                .no_unused_labels
                .as_ref()
                .map(|conf| (conf.level(), conf.get_options())),
            "noUnusedPrivateClassMembers" => self
                .no_unused_private_class_members
                .as_ref()
                .map(|conf| (conf.level(), conf.get_options())),
            "noUnusedVariables" => self
                .no_unused_variables
                .as_ref()
                .map(|conf| (conf.level(), conf.get_options())),
            "noVoidElementsWithChildren" => self
                .no_void_elements_with_children
                .as_ref()
                .map(|conf| (conf.level(), conf.get_options())),
            "noVoidTypeReturn" => self
                .no_void_type_return
                .as_ref()
                .map(|conf| (conf.level(), conf.get_options())),
            "useExhaustiveDependencies" => self
                .use_exhaustive_dependencies
                .as_ref()
                .map(|conf| (conf.level(), conf.get_options())),
            "useHookAtTopLevel" => self
                .use_hook_at_top_level
                .as_ref()
                .map(|conf| (conf.level(), conf.get_options())),
            "useIsNan" => self
                .use_is_nan
                .as_ref()
                .map(|conf| (conf.level(), conf.get_options())),
            "useJsxKeyInIterable" => self
                .use_jsx_key_in_iterable
                .as_ref()
                .map(|conf| (conf.level(), conf.get_options())),
            "useValidForDirection" => self
                .use_valid_for_direction
                .as_ref()
                .map(|conf| (conf.level(), conf.get_options())),
            "useYield" => self
                .use_yield
                .as_ref()
                .map(|conf| (conf.level(), conf.get_options())),
            _ => None,
        }
    }
}
#[derive(Clone, Debug, Default, Deserialize, Deserializable, Eq, Merge, PartialEq, Serialize)]
#[deserializable(with_validator)]
#[cfg_attr(feature = "schema", derive(JsonSchema))]
#[serde(rename_all = "camelCase", default, deny_unknown_fields)]
#[doc = r" A list of rules that belong to this group"]
pub struct Nursery {
    #[doc = r" It enables the recommended rules for this group"]
    #[serde(skip_serializing_if = "Option::is_none")]
    pub recommended: Option<bool>,
    #[doc = r" It enables ALL rules for this group."]
    #[serde(skip_serializing_if = "Option::is_none")]
    pub all: Option<bool>,
    #[doc = "WIP: This rule hasn't been implemented yet."]
    #[serde(skip_serializing_if = "Option::is_none")]
    pub no_color_invalid_hex: Option<RuleConfiguration<NoColorInvalidHex>>,
    #[doc = "Disallow the use of console."]
    #[serde(skip_serializing_if = "Option::is_none")]
    pub no_console: Option<RuleConfiguration<NoConsole>>,
    #[doc = "Disallow the use of Math.min and Math.max to clamp a value where the result itself is constant."]
    #[serde(skip_serializing_if = "Option::is_none")]
    pub no_constant_math_min_max_clamp: Option<RuleConfiguration<NoConstantMathMinMaxClamp>>,
    #[doc = "Disallow CSS empty blocks."]
    #[serde(skip_serializing_if = "Option::is_none")]
    pub no_css_empty_block: Option<RuleConfiguration<NoCssEmptyBlock>>,
    #[doc = "Disallow using a callback in asynchronous tests and hooks."]
    #[serde(skip_serializing_if = "Option::is_none")]
    pub no_done_callback: Option<RuleConfiguration<NoDoneCallback>>,
    #[doc = "Disallow duplicate conditions in if-else-if chains"]
    #[serde(skip_serializing_if = "Option::is_none")]
    pub no_duplicate_else_if: Option<RuleConfiguration<NoDuplicateElseIf>>,
    #[doc = "Disallow duplicate names within font families."]
    #[serde(skip_serializing_if = "Option::is_none")]
    pub no_duplicate_font_names: Option<RuleConfiguration<NoDuplicateFontNames>>,
    #[doc = "Disallow two keys with the same name inside a JSON object."]
    #[serde(skip_serializing_if = "Option::is_none")]
    pub no_duplicate_json_keys: Option<RuleConfiguration<NoDuplicateJsonKeys>>,
    #[doc = "Disallow duplicate selectors within keyframe blocks."]
    #[serde(skip_serializing_if = "Option::is_none")]
    pub no_duplicate_selectors_keyframe_block:
        Option<RuleConfiguration<NoDuplicateSelectorsKeyframeBlock>>,
    #[doc = "Disallow variables from evolving into any type through reassignments."]
    #[serde(skip_serializing_if = "Option::is_none")]
    pub no_evolving_any: Option<RuleConfiguration<NoEvolvingAny>>,
    #[doc = "Disallow to use unnecessary callback on flatMap."]
    #[serde(skip_serializing_if = "Option::is_none")]
    pub no_flat_map_identity: Option<RuleConfiguration<NoFlatMapIdentity>>,
    #[doc = "Disallow invalid !important within keyframe declarations"]
    #[serde(skip_serializing_if = "Option::is_none")]
    pub no_important_in_keyframe: Option<RuleConfiguration<NoImportantInKeyframe>>,
    #[doc = "Checks that the assertion function, for example expect, is placed inside an it() function call."]
    #[serde(skip_serializing_if = "Option::is_none")]
    pub no_misplaced_assertion: Option<RuleConfiguration<NoMisplacedAssertion>>,
    #[doc = "Forbid the use of Node.js builtin modules."]
    #[serde(skip_serializing_if = "Option::is_none")]
    pub no_nodejs_modules: Option<RuleConfiguration<NoNodejsModules>>,
    #[doc = "Prevents React-specific JSX properties from being used."]
    #[serde(skip_serializing_if = "Option::is_none")]
    pub no_react_specific_props: Option<RuleConfiguration<NoReactSpecificProps>>,
    #[doc = "Disallow specified modules when loaded by import or require."]
    #[serde(skip_serializing_if = "Option::is_none")]
    pub no_restricted_imports: Option<RuleConfiguration<NoRestrictedImports>>,
    #[doc = "Disallow the use of dependencies that aren't specified in the package.json."]
    #[serde(skip_serializing_if = "Option::is_none")]
    pub no_undeclared_dependencies: Option<RuleConfiguration<NoUndeclaredDependencies>>,
    #[doc = "Disallow unknown CSS value functions."]
    #[serde(skip_serializing_if = "Option::is_none")]
    pub no_unknown_function: Option<RuleConfiguration<NoUnknownFunction>>,
    #[doc = "Disallow unknown CSS units."]
    #[serde(skip_serializing_if = "Option::is_none")]
    pub no_unknown_unit: Option<RuleConfiguration<NoUnknownUnit>>,
    #[doc = "Disallow initializing variables to undefined."]
    #[serde(skip_serializing_if = "Option::is_none")]
    pub no_useless_undefined_initialization:
        Option<RuleConfiguration<NoUselessUndefinedInitialization>>,
    #[doc = "Disallow Array constructors."]
    #[serde(skip_serializing_if = "Option::is_none")]
    pub use_array_literals: Option<RuleConfiguration<UseArrayLiterals>>,
    #[doc = "Enforce the use of new for all builtins, except String, Number, Boolean, Symbol and BigInt."]
    #[serde(skip_serializing_if = "Option::is_none")]
    pub use_consistent_builtin_instatiation:
        Option<RuleConfiguration<UseConsistentBuiltinInstatiation>>,
    #[doc = "Require the default clause in switch statements."]
    #[serde(skip_serializing_if = "Option::is_none")]
    pub use_default_switch_clause: Option<RuleConfiguration<UseDefaultSwitchClause>>,
    #[doc = "Enforce explicitly comparing the length, size, byteLength or byteOffset property of a value."]
    #[serde(skip_serializing_if = "Option::is_none")]
    pub use_explicit_length_check: Option<RuleConfiguration<UseExplicitLengthCheck>>,
    #[doc = "Disallow a missing generic family keyword within font families."]
    #[serde(skip_serializing_if = "Option::is_none")]
    pub use_generic_font_names: Option<RuleConfiguration<UseGenericFontNames>>,
    #[doc = "Disallows package private imports."]
    #[serde(skip_serializing_if = "Option::is_none")]
    pub use_import_restrictions: Option<RuleConfiguration<UseImportRestrictions>>,
    #[doc = "Enforce the sorting of CSS utility classes."]
    #[serde(skip_serializing_if = "Option::is_none")]
    pub use_sorted_classes: Option<RuleConfiguration<UseSortedClasses>>,
}
impl DeserializableValidator for Nursery {
    fn validate(
        &mut self,
        _name: &str,
        range: TextRange,
        diagnostics: &mut Vec<DeserializationDiagnostic>,
    ) -> bool {
        if self.recommended == Some(true) && self.all == Some(true) {
            diagnostics . push (DeserializationDiagnostic :: new (markup ! (< Emphasis > "'recommended'" < / Emphasis > " and " < Emphasis > "'all'" < / Emphasis > " can't be both " < Emphasis > "'true'" < / Emphasis > ". You should choose only one of them.")) . with_range (range) . with_note (markup ! ("Biome will fallback to its defaults for this section."))) ;
            return false;
        }
        true
    }
}
impl Nursery {
    const GROUP_NAME: &'static str = "nursery";
    pub(crate) const GROUP_RULES: &'static [&'static str] = &[
        "noColorInvalidHex",
        "noConsole",
        "noConstantMathMinMaxClamp",
        "noCssEmptyBlock",
        "noDoneCallback",
        "noDuplicateElseIf",
        "noDuplicateFontNames",
        "noDuplicateJsonKeys",
        "noDuplicateSelectorsKeyframeBlock",
        "noEvolvingAny",
        "noFlatMapIdentity",
        "noImportantInKeyframe",
        "noMisplacedAssertion",
        "noNodejsModules",
        "noReactSpecificProps",
        "noRestrictedImports",
        "noUndeclaredDependencies",
        "noUnknownFunction",
        "noUnknownUnit",
        "noUselessUndefinedInitialization",
        "useArrayLiterals",
        "useConsistentBuiltinInstatiation",
        "useDefaultSwitchClause",
        "useExplicitLengthCheck",
        "useGenericFontNames",
        "useImportRestrictions",
        "useSortedClasses",
    ];
    const RECOMMENDED_RULES: &'static [&'static str] = &[
        "noCssEmptyBlock",
        "noDoneCallback",
        "noDuplicateElseIf",
        "noDuplicateFontNames",
        "noDuplicateJsonKeys",
        "noDuplicateSelectorsKeyframeBlock",
        "noEvolvingAny",
        "noFlatMapIdentity",
        "noImportantInKeyframe",
        "noUnknownFunction",
        "noUnknownUnit",
        "useGenericFontNames",
    ];
    const RECOMMENDED_RULES_AS_FILTERS: &'static [RuleFilter<'static>] = &[
        RuleFilter::Rule(Self::GROUP_NAME, Self::GROUP_RULES[3]),
        RuleFilter::Rule(Self::GROUP_NAME, Self::GROUP_RULES[4]),
        RuleFilter::Rule(Self::GROUP_NAME, Self::GROUP_RULES[5]),
        RuleFilter::Rule(Self::GROUP_NAME, Self::GROUP_RULES[6]),
        RuleFilter::Rule(Self::GROUP_NAME, Self::GROUP_RULES[7]),
        RuleFilter::Rule(Self::GROUP_NAME, Self::GROUP_RULES[8]),
        RuleFilter::Rule(Self::GROUP_NAME, Self::GROUP_RULES[9]),
        RuleFilter::Rule(Self::GROUP_NAME, Self::GROUP_RULES[10]),
        RuleFilter::Rule(Self::GROUP_NAME, Self::GROUP_RULES[11]),
        RuleFilter::Rule(Self::GROUP_NAME, Self::GROUP_RULES[17]),
<<<<<<< HEAD
=======
        RuleFilter::Rule(Self::GROUP_NAME, Self::GROUP_RULES[18]),
>>>>>>> e86df469
        RuleFilter::Rule(Self::GROUP_NAME, Self::GROUP_RULES[23]),
    ];
    const ALL_RULES_AS_FILTERS: &'static [RuleFilter<'static>] = &[
        RuleFilter::Rule(Self::GROUP_NAME, Self::GROUP_RULES[0]),
        RuleFilter::Rule(Self::GROUP_NAME, Self::GROUP_RULES[1]),
        RuleFilter::Rule(Self::GROUP_NAME, Self::GROUP_RULES[2]),
        RuleFilter::Rule(Self::GROUP_NAME, Self::GROUP_RULES[3]),
        RuleFilter::Rule(Self::GROUP_NAME, Self::GROUP_RULES[4]),
        RuleFilter::Rule(Self::GROUP_NAME, Self::GROUP_RULES[5]),
        RuleFilter::Rule(Self::GROUP_NAME, Self::GROUP_RULES[6]),
        RuleFilter::Rule(Self::GROUP_NAME, Self::GROUP_RULES[7]),
        RuleFilter::Rule(Self::GROUP_NAME, Self::GROUP_RULES[8]),
        RuleFilter::Rule(Self::GROUP_NAME, Self::GROUP_RULES[9]),
        RuleFilter::Rule(Self::GROUP_NAME, Self::GROUP_RULES[10]),
        RuleFilter::Rule(Self::GROUP_NAME, Self::GROUP_RULES[11]),
        RuleFilter::Rule(Self::GROUP_NAME, Self::GROUP_RULES[12]),
        RuleFilter::Rule(Self::GROUP_NAME, Self::GROUP_RULES[13]),
        RuleFilter::Rule(Self::GROUP_NAME, Self::GROUP_RULES[14]),
        RuleFilter::Rule(Self::GROUP_NAME, Self::GROUP_RULES[15]),
        RuleFilter::Rule(Self::GROUP_NAME, Self::GROUP_RULES[16]),
        RuleFilter::Rule(Self::GROUP_NAME, Self::GROUP_RULES[17]),
        RuleFilter::Rule(Self::GROUP_NAME, Self::GROUP_RULES[18]),
        RuleFilter::Rule(Self::GROUP_NAME, Self::GROUP_RULES[19]),
        RuleFilter::Rule(Self::GROUP_NAME, Self::GROUP_RULES[20]),
        RuleFilter::Rule(Self::GROUP_NAME, Self::GROUP_RULES[21]),
        RuleFilter::Rule(Self::GROUP_NAME, Self::GROUP_RULES[22]),
        RuleFilter::Rule(Self::GROUP_NAME, Self::GROUP_RULES[23]),
        RuleFilter::Rule(Self::GROUP_NAME, Self::GROUP_RULES[24]),
        RuleFilter::Rule(Self::GROUP_NAME, Self::GROUP_RULES[25]),
    ];
    #[doc = r" Retrieves the recommended rules"]
    pub(crate) fn is_recommended_true(&self) -> bool {
        matches!(self.recommended, Some(true))
    }
    pub(crate) fn is_recommended_unset(&self) -> bool {
        self.recommended.is_none()
    }
    pub(crate) fn is_all_true(&self) -> bool {
        matches!(self.all, Some(true))
    }
    pub(crate) fn is_all_unset(&self) -> bool {
        self.all.is_none()
    }
    pub(crate) fn get_enabled_rules(&self) -> IndexSet<RuleFilter> {
        let mut index_set = IndexSet::new();
        if let Some(rule) = self.no_color_invalid_hex.as_ref() {
            if rule.is_enabled() {
                index_set.insert(RuleFilter::Rule(Self::GROUP_NAME, Self::GROUP_RULES[0]));
            }
        }
        if let Some(rule) = self.no_console.as_ref() {
            if rule.is_enabled() {
                index_set.insert(RuleFilter::Rule(Self::GROUP_NAME, Self::GROUP_RULES[1]));
            }
        }
        if let Some(rule) = self.no_constant_math_min_max_clamp.as_ref() {
            if rule.is_enabled() {
                index_set.insert(RuleFilter::Rule(Self::GROUP_NAME, Self::GROUP_RULES[2]));
            }
        }
        if let Some(rule) = self.no_css_empty_block.as_ref() {
            if rule.is_enabled() {
                index_set.insert(RuleFilter::Rule(Self::GROUP_NAME, Self::GROUP_RULES[3]));
            }
        }
        if let Some(rule) = self.no_done_callback.as_ref() {
            if rule.is_enabled() {
                index_set.insert(RuleFilter::Rule(Self::GROUP_NAME, Self::GROUP_RULES[4]));
            }
        }
        if let Some(rule) = self.no_duplicate_else_if.as_ref() {
            if rule.is_enabled() {
                index_set.insert(RuleFilter::Rule(Self::GROUP_NAME, Self::GROUP_RULES[5]));
            }
        }
        if let Some(rule) = self.no_duplicate_font_names.as_ref() {
            if rule.is_enabled() {
                index_set.insert(RuleFilter::Rule(Self::GROUP_NAME, Self::GROUP_RULES[6]));
            }
        }
        if let Some(rule) = self.no_duplicate_json_keys.as_ref() {
            if rule.is_enabled() {
                index_set.insert(RuleFilter::Rule(Self::GROUP_NAME, Self::GROUP_RULES[7]));
            }
        }
        if let Some(rule) = self.no_duplicate_selectors_keyframe_block.as_ref() {
            if rule.is_enabled() {
                index_set.insert(RuleFilter::Rule(Self::GROUP_NAME, Self::GROUP_RULES[8]));
            }
        }
        if let Some(rule) = self.no_evolving_any.as_ref() {
            if rule.is_enabled() {
                index_set.insert(RuleFilter::Rule(Self::GROUP_NAME, Self::GROUP_RULES[9]));
            }
        }
        if let Some(rule) = self.no_flat_map_identity.as_ref() {
            if rule.is_enabled() {
                index_set.insert(RuleFilter::Rule(Self::GROUP_NAME, Self::GROUP_RULES[10]));
            }
        }
        if let Some(rule) = self.no_important_in_keyframe.as_ref() {
            if rule.is_enabled() {
                index_set.insert(RuleFilter::Rule(Self::GROUP_NAME, Self::GROUP_RULES[11]));
            }
        }
        if let Some(rule) = self.no_misplaced_assertion.as_ref() {
            if rule.is_enabled() {
                index_set.insert(RuleFilter::Rule(Self::GROUP_NAME, Self::GROUP_RULES[12]));
            }
        }
        if let Some(rule) = self.no_nodejs_modules.as_ref() {
            if rule.is_enabled() {
                index_set.insert(RuleFilter::Rule(Self::GROUP_NAME, Self::GROUP_RULES[13]));
            }
        }
        if let Some(rule) = self.no_react_specific_props.as_ref() {
            if rule.is_enabled() {
                index_set.insert(RuleFilter::Rule(Self::GROUP_NAME, Self::GROUP_RULES[14]));
            }
        }
        if let Some(rule) = self.no_restricted_imports.as_ref() {
            if rule.is_enabled() {
                index_set.insert(RuleFilter::Rule(Self::GROUP_NAME, Self::GROUP_RULES[15]));
            }
        }
        if let Some(rule) = self.no_undeclared_dependencies.as_ref() {
            if rule.is_enabled() {
                index_set.insert(RuleFilter::Rule(Self::GROUP_NAME, Self::GROUP_RULES[16]));
            }
        }
        if let Some(rule) = self.no_unknown_function.as_ref() {
            if rule.is_enabled() {
                index_set.insert(RuleFilter::Rule(Self::GROUP_NAME, Self::GROUP_RULES[17]));
            }
        }
        if let Some(rule) = self.no_unknown_unit.as_ref() {
            if rule.is_enabled() {
                index_set.insert(RuleFilter::Rule(Self::GROUP_NAME, Self::GROUP_RULES[18]));
            }
        }
        if let Some(rule) = self.no_useless_undefined_initialization.as_ref() {
            if rule.is_enabled() {
                index_set.insert(RuleFilter::Rule(Self::GROUP_NAME, Self::GROUP_RULES[19]));
            }
        }
        if let Some(rule) = self.use_array_literals.as_ref() {
            if rule.is_enabled() {
                index_set.insert(RuleFilter::Rule(Self::GROUP_NAME, Self::GROUP_RULES[20]));
            }
        }
        if let Some(rule) = self.use_consistent_builtin_instatiation.as_ref() {
            if rule.is_enabled() {
                index_set.insert(RuleFilter::Rule(Self::GROUP_NAME, Self::GROUP_RULES[21]));
            }
        }
<<<<<<< HEAD
        if let Some(rule) = self.use_explicit_length_check.as_ref() {
=======
        if let Some(rule) = self.use_default_switch_clause.as_ref() {
>>>>>>> e86df469
            if rule.is_enabled() {
                index_set.insert(RuleFilter::Rule(Self::GROUP_NAME, Self::GROUP_RULES[22]));
            }
        }
        if let Some(rule) = self.use_generic_font_names.as_ref() {
            if rule.is_enabled() {
                index_set.insert(RuleFilter::Rule(Self::GROUP_NAME, Self::GROUP_RULES[23]));
            }
        }
        if let Some(rule) = self.use_import_restrictions.as_ref() {
            if rule.is_enabled() {
                index_set.insert(RuleFilter::Rule(Self::GROUP_NAME, Self::GROUP_RULES[24]));
            }
        }
        if let Some(rule) = self.use_sorted_classes.as_ref() {
            if rule.is_enabled() {
                index_set.insert(RuleFilter::Rule(Self::GROUP_NAME, Self::GROUP_RULES[25]));
            }
        }
        index_set
    }
    pub(crate) fn get_disabled_rules(&self) -> IndexSet<RuleFilter> {
        let mut index_set = IndexSet::new();
        if let Some(rule) = self.no_color_invalid_hex.as_ref() {
            if rule.is_disabled() {
                index_set.insert(RuleFilter::Rule(Self::GROUP_NAME, Self::GROUP_RULES[0]));
            }
        }
        if let Some(rule) = self.no_console.as_ref() {
            if rule.is_disabled() {
                index_set.insert(RuleFilter::Rule(Self::GROUP_NAME, Self::GROUP_RULES[1]));
            }
        }
        if let Some(rule) = self.no_constant_math_min_max_clamp.as_ref() {
            if rule.is_disabled() {
                index_set.insert(RuleFilter::Rule(Self::GROUP_NAME, Self::GROUP_RULES[2]));
            }
        }
        if let Some(rule) = self.no_css_empty_block.as_ref() {
            if rule.is_disabled() {
                index_set.insert(RuleFilter::Rule(Self::GROUP_NAME, Self::GROUP_RULES[3]));
            }
        }
        if let Some(rule) = self.no_done_callback.as_ref() {
            if rule.is_disabled() {
                index_set.insert(RuleFilter::Rule(Self::GROUP_NAME, Self::GROUP_RULES[4]));
            }
        }
        if let Some(rule) = self.no_duplicate_else_if.as_ref() {
            if rule.is_disabled() {
                index_set.insert(RuleFilter::Rule(Self::GROUP_NAME, Self::GROUP_RULES[5]));
            }
        }
        if let Some(rule) = self.no_duplicate_font_names.as_ref() {
            if rule.is_disabled() {
                index_set.insert(RuleFilter::Rule(Self::GROUP_NAME, Self::GROUP_RULES[6]));
            }
        }
        if let Some(rule) = self.no_duplicate_json_keys.as_ref() {
            if rule.is_disabled() {
                index_set.insert(RuleFilter::Rule(Self::GROUP_NAME, Self::GROUP_RULES[7]));
            }
        }
        if let Some(rule) = self.no_duplicate_selectors_keyframe_block.as_ref() {
            if rule.is_disabled() {
                index_set.insert(RuleFilter::Rule(Self::GROUP_NAME, Self::GROUP_RULES[8]));
            }
        }
        if let Some(rule) = self.no_evolving_any.as_ref() {
            if rule.is_disabled() {
                index_set.insert(RuleFilter::Rule(Self::GROUP_NAME, Self::GROUP_RULES[9]));
            }
        }
        if let Some(rule) = self.no_flat_map_identity.as_ref() {
            if rule.is_disabled() {
                index_set.insert(RuleFilter::Rule(Self::GROUP_NAME, Self::GROUP_RULES[10]));
            }
        }
        if let Some(rule) = self.no_important_in_keyframe.as_ref() {
            if rule.is_disabled() {
                index_set.insert(RuleFilter::Rule(Self::GROUP_NAME, Self::GROUP_RULES[11]));
            }
        }
        if let Some(rule) = self.no_misplaced_assertion.as_ref() {
            if rule.is_disabled() {
                index_set.insert(RuleFilter::Rule(Self::GROUP_NAME, Self::GROUP_RULES[12]));
            }
        }
        if let Some(rule) = self.no_nodejs_modules.as_ref() {
            if rule.is_disabled() {
                index_set.insert(RuleFilter::Rule(Self::GROUP_NAME, Self::GROUP_RULES[13]));
            }
        }
        if let Some(rule) = self.no_react_specific_props.as_ref() {
            if rule.is_disabled() {
                index_set.insert(RuleFilter::Rule(Self::GROUP_NAME, Self::GROUP_RULES[14]));
            }
        }
        if let Some(rule) = self.no_restricted_imports.as_ref() {
            if rule.is_disabled() {
                index_set.insert(RuleFilter::Rule(Self::GROUP_NAME, Self::GROUP_RULES[15]));
            }
        }
        if let Some(rule) = self.no_undeclared_dependencies.as_ref() {
            if rule.is_disabled() {
                index_set.insert(RuleFilter::Rule(Self::GROUP_NAME, Self::GROUP_RULES[16]));
            }
        }
        if let Some(rule) = self.no_unknown_function.as_ref() {
            if rule.is_disabled() {
                index_set.insert(RuleFilter::Rule(Self::GROUP_NAME, Self::GROUP_RULES[17]));
            }
        }
        if let Some(rule) = self.no_unknown_unit.as_ref() {
            if rule.is_disabled() {
                index_set.insert(RuleFilter::Rule(Self::GROUP_NAME, Self::GROUP_RULES[18]));
            }
        }
        if let Some(rule) = self.no_useless_undefined_initialization.as_ref() {
            if rule.is_disabled() {
                index_set.insert(RuleFilter::Rule(Self::GROUP_NAME, Self::GROUP_RULES[19]));
            }
        }
        if let Some(rule) = self.use_array_literals.as_ref() {
            if rule.is_disabled() {
                index_set.insert(RuleFilter::Rule(Self::GROUP_NAME, Self::GROUP_RULES[20]));
            }
        }
        if let Some(rule) = self.use_consistent_builtin_instatiation.as_ref() {
            if rule.is_disabled() {
                index_set.insert(RuleFilter::Rule(Self::GROUP_NAME, Self::GROUP_RULES[21]));
            }
        }
<<<<<<< HEAD
        if let Some(rule) = self.use_explicit_length_check.as_ref() {
=======
        if let Some(rule) = self.use_default_switch_clause.as_ref() {
>>>>>>> e86df469
            if rule.is_disabled() {
                index_set.insert(RuleFilter::Rule(Self::GROUP_NAME, Self::GROUP_RULES[22]));
            }
        }
        if let Some(rule) = self.use_generic_font_names.as_ref() {
            if rule.is_disabled() {
                index_set.insert(RuleFilter::Rule(Self::GROUP_NAME, Self::GROUP_RULES[23]));
            }
        }
        if let Some(rule) = self.use_import_restrictions.as_ref() {
            if rule.is_disabled() {
                index_set.insert(RuleFilter::Rule(Self::GROUP_NAME, Self::GROUP_RULES[24]));
            }
        }
        if let Some(rule) = self.use_sorted_classes.as_ref() {
            if rule.is_disabled() {
                index_set.insert(RuleFilter::Rule(Self::GROUP_NAME, Self::GROUP_RULES[25]));
            }
        }
        index_set
    }
    #[doc = r" Checks if, given a rule name, matches one of the rules contained in this category"]
    pub(crate) fn has_rule(rule_name: &str) -> bool {
        Self::GROUP_RULES.contains(&rule_name)
    }
    #[doc = r" Checks if, given a rule name, it is marked as recommended"]
    pub(crate) fn is_recommended_rule(rule_name: &str) -> bool {
        Self::RECOMMENDED_RULES.contains(&rule_name)
    }
    pub(crate) fn recommended_rules_as_filters() -> &'static [RuleFilter<'static>] {
        Self::RECOMMENDED_RULES_AS_FILTERS
    }
    pub(crate) fn all_rules_as_filters() -> &'static [RuleFilter<'static>] {
        Self::ALL_RULES_AS_FILTERS
    }
    #[doc = r" Select preset rules"]
    pub(crate) fn collect_preset_rules(
        &self,
        parent_is_all: bool,
        parent_is_recommended: bool,
        enabled_rules: &mut IndexSet<RuleFilter>,
    ) {
        if self.is_all_true() || self.is_all_unset() && parent_is_all {
            enabled_rules.extend(Self::all_rules_as_filters());
        } else if self.is_recommended_true()
            || self.is_recommended_unset() && self.is_all_unset() && parent_is_recommended
        {
            enabled_rules.extend(Self::recommended_rules_as_filters());
        }
    }
    pub(crate) fn get_rule_configuration(
        &self,
        rule_name: &str,
    ) -> Option<(RulePlainConfiguration, Option<RuleOptions>)> {
        match rule_name {
            "noColorInvalidHex" => self
                .no_color_invalid_hex
                .as_ref()
                .map(|conf| (conf.level(), conf.get_options())),
            "noConsole" => self
                .no_console
                .as_ref()
                .map(|conf| (conf.level(), conf.get_options())),
            "noConstantMathMinMaxClamp" => self
                .no_constant_math_min_max_clamp
                .as_ref()
                .map(|conf| (conf.level(), conf.get_options())),
            "noCssEmptyBlock" => self
                .no_css_empty_block
                .as_ref()
                .map(|conf| (conf.level(), conf.get_options())),
            "noDoneCallback" => self
                .no_done_callback
                .as_ref()
                .map(|conf| (conf.level(), conf.get_options())),
            "noDuplicateElseIf" => self
                .no_duplicate_else_if
                .as_ref()
                .map(|conf| (conf.level(), conf.get_options())),
            "noDuplicateFontNames" => self
                .no_duplicate_font_names
                .as_ref()
                .map(|conf| (conf.level(), conf.get_options())),
            "noDuplicateJsonKeys" => self
                .no_duplicate_json_keys
                .as_ref()
                .map(|conf| (conf.level(), conf.get_options())),
            "noDuplicateSelectorsKeyframeBlock" => self
                .no_duplicate_selectors_keyframe_block
                .as_ref()
                .map(|conf| (conf.level(), conf.get_options())),
            "noEvolvingAny" => self
                .no_evolving_any
                .as_ref()
                .map(|conf| (conf.level(), conf.get_options())),
            "noFlatMapIdentity" => self
                .no_flat_map_identity
                .as_ref()
                .map(|conf| (conf.level(), conf.get_options())),
            "noImportantInKeyframe" => self
                .no_important_in_keyframe
                .as_ref()
                .map(|conf| (conf.level(), conf.get_options())),
            "noMisplacedAssertion" => self
                .no_misplaced_assertion
                .as_ref()
                .map(|conf| (conf.level(), conf.get_options())),
            "noNodejsModules" => self
                .no_nodejs_modules
                .as_ref()
                .map(|conf| (conf.level(), conf.get_options())),
            "noReactSpecificProps" => self
                .no_react_specific_props
                .as_ref()
                .map(|conf| (conf.level(), conf.get_options())),
            "noRestrictedImports" => self
                .no_restricted_imports
                .as_ref()
                .map(|conf| (conf.level(), conf.get_options())),
            "noUndeclaredDependencies" => self
                .no_undeclared_dependencies
                .as_ref()
                .map(|conf| (conf.level(), conf.get_options())),
            "noUnknownFunction" => self
                .no_unknown_function
                .as_ref()
                .map(|conf| (conf.level(), conf.get_options())),
            "noUnknownUnit" => self
                .no_unknown_unit
                .as_ref()
                .map(|conf| (conf.level(), conf.get_options())),
            "noUselessUndefinedInitialization" => self
                .no_useless_undefined_initialization
                .as_ref()
                .map(|conf| (conf.level(), conf.get_options())),
            "useArrayLiterals" => self
                .use_array_literals
                .as_ref()
                .map(|conf| (conf.level(), conf.get_options())),
            "useConsistentBuiltinInstatiation" => self
                .use_consistent_builtin_instatiation
                .as_ref()
                .map(|conf| (conf.level(), conf.get_options())),
            "useDefaultSwitchClause" => self
                .use_default_switch_clause
                .as_ref()
                .map(|conf| (conf.level(), conf.get_options())),
            "useExplicitLengthCheck" => self
                .use_explicit_length_check
                .as_ref()
                .map(|conf| (conf.level(), conf.get_options())),
            "useGenericFontNames" => self
                .use_generic_font_names
                .as_ref()
                .map(|conf| (conf.level(), conf.get_options())),
            "useImportRestrictions" => self
                .use_import_restrictions
                .as_ref()
                .map(|conf| (conf.level(), conf.get_options())),
            "useSortedClasses" => self
                .use_sorted_classes
                .as_ref()
                .map(|conf| (conf.level(), conf.get_options())),
            _ => None,
        }
    }
}
#[derive(Clone, Debug, Default, Deserialize, Deserializable, Eq, Merge, PartialEq, Serialize)]
#[deserializable(with_validator)]
#[cfg_attr(feature = "schema", derive(JsonSchema))]
#[serde(rename_all = "camelCase", default, deny_unknown_fields)]
#[doc = r" A list of rules that belong to this group"]
pub struct Performance {
    #[doc = r" It enables the recommended rules for this group"]
    #[serde(skip_serializing_if = "Option::is_none")]
    pub recommended: Option<bool>,
    #[doc = r" It enables ALL rules for this group."]
    #[serde(skip_serializing_if = "Option::is_none")]
    pub all: Option<bool>,
    #[doc = "Disallow the use of spread (...) syntax on accumulators."]
    #[serde(skip_serializing_if = "Option::is_none")]
    pub no_accumulating_spread: Option<RuleConfiguration<NoAccumulatingSpread>>,
    #[doc = "Disallow the use of barrel file."]
    #[serde(skip_serializing_if = "Option::is_none")]
    pub no_barrel_file: Option<RuleConfiguration<NoBarrelFile>>,
    #[doc = "Disallow the use of the delete operator."]
    #[serde(skip_serializing_if = "Option::is_none")]
    pub no_delete: Option<RuleConfiguration<NoDelete>>,
    #[doc = "Avoid re-export all."]
    #[serde(skip_serializing_if = "Option::is_none")]
    pub no_re_export_all: Option<RuleConfiguration<NoReExportAll>>,
}
impl DeserializableValidator for Performance {
    fn validate(
        &mut self,
        _name: &str,
        range: TextRange,
        diagnostics: &mut Vec<DeserializationDiagnostic>,
    ) -> bool {
        if self.recommended == Some(true) && self.all == Some(true) {
            diagnostics . push (DeserializationDiagnostic :: new (markup ! (< Emphasis > "'recommended'" < / Emphasis > " and " < Emphasis > "'all'" < / Emphasis > " can't be both " < Emphasis > "'true'" < / Emphasis > ". You should choose only one of them.")) . with_range (range) . with_note (markup ! ("Biome will fallback to its defaults for this section."))) ;
            return false;
        }
        true
    }
}
impl Performance {
    const GROUP_NAME: &'static str = "performance";
    pub(crate) const GROUP_RULES: &'static [&'static str] = &[
        "noAccumulatingSpread",
        "noBarrelFile",
        "noDelete",
        "noReExportAll",
    ];
    const RECOMMENDED_RULES: &'static [&'static str] = &["noAccumulatingSpread", "noDelete"];
    const RECOMMENDED_RULES_AS_FILTERS: &'static [RuleFilter<'static>] = &[
        RuleFilter::Rule(Self::GROUP_NAME, Self::GROUP_RULES[0]),
        RuleFilter::Rule(Self::GROUP_NAME, Self::GROUP_RULES[2]),
    ];
    const ALL_RULES_AS_FILTERS: &'static [RuleFilter<'static>] = &[
        RuleFilter::Rule(Self::GROUP_NAME, Self::GROUP_RULES[0]),
        RuleFilter::Rule(Self::GROUP_NAME, Self::GROUP_RULES[1]),
        RuleFilter::Rule(Self::GROUP_NAME, Self::GROUP_RULES[2]),
        RuleFilter::Rule(Self::GROUP_NAME, Self::GROUP_RULES[3]),
    ];
    #[doc = r" Retrieves the recommended rules"]
    pub(crate) fn is_recommended_true(&self) -> bool {
        matches!(self.recommended, Some(true))
    }
    pub(crate) fn is_recommended_unset(&self) -> bool {
        self.recommended.is_none()
    }
    pub(crate) fn is_all_true(&self) -> bool {
        matches!(self.all, Some(true))
    }
    pub(crate) fn is_all_unset(&self) -> bool {
        self.all.is_none()
    }
    pub(crate) fn get_enabled_rules(&self) -> IndexSet<RuleFilter> {
        let mut index_set = IndexSet::new();
        if let Some(rule) = self.no_accumulating_spread.as_ref() {
            if rule.is_enabled() {
                index_set.insert(RuleFilter::Rule(Self::GROUP_NAME, Self::GROUP_RULES[0]));
            }
        }
        if let Some(rule) = self.no_barrel_file.as_ref() {
            if rule.is_enabled() {
                index_set.insert(RuleFilter::Rule(Self::GROUP_NAME, Self::GROUP_RULES[1]));
            }
        }
        if let Some(rule) = self.no_delete.as_ref() {
            if rule.is_enabled() {
                index_set.insert(RuleFilter::Rule(Self::GROUP_NAME, Self::GROUP_RULES[2]));
            }
        }
        if let Some(rule) = self.no_re_export_all.as_ref() {
            if rule.is_enabled() {
                index_set.insert(RuleFilter::Rule(Self::GROUP_NAME, Self::GROUP_RULES[3]));
            }
        }
        index_set
    }
    pub(crate) fn get_disabled_rules(&self) -> IndexSet<RuleFilter> {
        let mut index_set = IndexSet::new();
        if let Some(rule) = self.no_accumulating_spread.as_ref() {
            if rule.is_disabled() {
                index_set.insert(RuleFilter::Rule(Self::GROUP_NAME, Self::GROUP_RULES[0]));
            }
        }
        if let Some(rule) = self.no_barrel_file.as_ref() {
            if rule.is_disabled() {
                index_set.insert(RuleFilter::Rule(Self::GROUP_NAME, Self::GROUP_RULES[1]));
            }
        }
        if let Some(rule) = self.no_delete.as_ref() {
            if rule.is_disabled() {
                index_set.insert(RuleFilter::Rule(Self::GROUP_NAME, Self::GROUP_RULES[2]));
            }
        }
        if let Some(rule) = self.no_re_export_all.as_ref() {
            if rule.is_disabled() {
                index_set.insert(RuleFilter::Rule(Self::GROUP_NAME, Self::GROUP_RULES[3]));
            }
        }
        index_set
    }
    #[doc = r" Checks if, given a rule name, matches one of the rules contained in this category"]
    pub(crate) fn has_rule(rule_name: &str) -> bool {
        Self::GROUP_RULES.contains(&rule_name)
    }
    #[doc = r" Checks if, given a rule name, it is marked as recommended"]
    pub(crate) fn is_recommended_rule(rule_name: &str) -> bool {
        Self::RECOMMENDED_RULES.contains(&rule_name)
    }
    pub(crate) fn recommended_rules_as_filters() -> &'static [RuleFilter<'static>] {
        Self::RECOMMENDED_RULES_AS_FILTERS
    }
    pub(crate) fn all_rules_as_filters() -> &'static [RuleFilter<'static>] {
        Self::ALL_RULES_AS_FILTERS
    }
    #[doc = r" Select preset rules"]
    pub(crate) fn collect_preset_rules(
        &self,
        parent_is_all: bool,
        parent_is_recommended: bool,
        enabled_rules: &mut IndexSet<RuleFilter>,
    ) {
        if self.is_all_true() || self.is_all_unset() && parent_is_all {
            enabled_rules.extend(Self::all_rules_as_filters());
        } else if self.is_recommended_true()
            || self.is_recommended_unset() && self.is_all_unset() && parent_is_recommended
        {
            enabled_rules.extend(Self::recommended_rules_as_filters());
        }
    }
    pub(crate) fn get_rule_configuration(
        &self,
        rule_name: &str,
    ) -> Option<(RulePlainConfiguration, Option<RuleOptions>)> {
        match rule_name {
            "noAccumulatingSpread" => self
                .no_accumulating_spread
                .as_ref()
                .map(|conf| (conf.level(), conf.get_options())),
            "noBarrelFile" => self
                .no_barrel_file
                .as_ref()
                .map(|conf| (conf.level(), conf.get_options())),
            "noDelete" => self
                .no_delete
                .as_ref()
                .map(|conf| (conf.level(), conf.get_options())),
            "noReExportAll" => self
                .no_re_export_all
                .as_ref()
                .map(|conf| (conf.level(), conf.get_options())),
            _ => None,
        }
    }
}
#[derive(Clone, Debug, Default, Deserialize, Deserializable, Eq, Merge, PartialEq, Serialize)]
#[deserializable(with_validator)]
#[cfg_attr(feature = "schema", derive(JsonSchema))]
#[serde(rename_all = "camelCase", default, deny_unknown_fields)]
#[doc = r" A list of rules that belong to this group"]
pub struct Security {
    #[doc = r" It enables the recommended rules for this group"]
    #[serde(skip_serializing_if = "Option::is_none")]
    pub recommended: Option<bool>,
    #[doc = r" It enables ALL rules for this group."]
    #[serde(skip_serializing_if = "Option::is_none")]
    pub all: Option<bool>,
    #[doc = "Prevent the usage of dangerous JSX props"]
    #[serde(skip_serializing_if = "Option::is_none")]
    pub no_dangerously_set_inner_html: Option<RuleConfiguration<NoDangerouslySetInnerHtml>>,
    #[doc = "Report when a DOM element or a component uses both children and dangerouslySetInnerHTML prop."]
    #[serde(skip_serializing_if = "Option::is_none")]
    pub no_dangerously_set_inner_html_with_children:
        Option<RuleConfiguration<NoDangerouslySetInnerHtmlWithChildren>>,
    #[doc = "Disallow the use of global eval()."]
    #[serde(skip_serializing_if = "Option::is_none")]
    pub no_global_eval: Option<RuleConfiguration<NoGlobalEval>>,
}
impl DeserializableValidator for Security {
    fn validate(
        &mut self,
        _name: &str,
        range: TextRange,
        diagnostics: &mut Vec<DeserializationDiagnostic>,
    ) -> bool {
        if self.recommended == Some(true) && self.all == Some(true) {
            diagnostics . push (DeserializationDiagnostic :: new (markup ! (< Emphasis > "'recommended'" < / Emphasis > " and " < Emphasis > "'all'" < / Emphasis > " can't be both " < Emphasis > "'true'" < / Emphasis > ". You should choose only one of them.")) . with_range (range) . with_note (markup ! ("Biome will fallback to its defaults for this section."))) ;
            return false;
        }
        true
    }
}
impl Security {
    const GROUP_NAME: &'static str = "security";
    pub(crate) const GROUP_RULES: &'static [&'static str] = &[
        "noDangerouslySetInnerHtml",
        "noDangerouslySetInnerHtmlWithChildren",
        "noGlobalEval",
    ];
    const RECOMMENDED_RULES: &'static [&'static str] = &[
        "noDangerouslySetInnerHtml",
        "noDangerouslySetInnerHtmlWithChildren",
        "noGlobalEval",
    ];
    const RECOMMENDED_RULES_AS_FILTERS: &'static [RuleFilter<'static>] = &[
        RuleFilter::Rule(Self::GROUP_NAME, Self::GROUP_RULES[0]),
        RuleFilter::Rule(Self::GROUP_NAME, Self::GROUP_RULES[1]),
        RuleFilter::Rule(Self::GROUP_NAME, Self::GROUP_RULES[2]),
    ];
    const ALL_RULES_AS_FILTERS: &'static [RuleFilter<'static>] = &[
        RuleFilter::Rule(Self::GROUP_NAME, Self::GROUP_RULES[0]),
        RuleFilter::Rule(Self::GROUP_NAME, Self::GROUP_RULES[1]),
        RuleFilter::Rule(Self::GROUP_NAME, Self::GROUP_RULES[2]),
    ];
    #[doc = r" Retrieves the recommended rules"]
    pub(crate) fn is_recommended_true(&self) -> bool {
        matches!(self.recommended, Some(true))
    }
    pub(crate) fn is_recommended_unset(&self) -> bool {
        self.recommended.is_none()
    }
    pub(crate) fn is_all_true(&self) -> bool {
        matches!(self.all, Some(true))
    }
    pub(crate) fn is_all_unset(&self) -> bool {
        self.all.is_none()
    }
    pub(crate) fn get_enabled_rules(&self) -> IndexSet<RuleFilter> {
        let mut index_set = IndexSet::new();
        if let Some(rule) = self.no_dangerously_set_inner_html.as_ref() {
            if rule.is_enabled() {
                index_set.insert(RuleFilter::Rule(Self::GROUP_NAME, Self::GROUP_RULES[0]));
            }
        }
        if let Some(rule) = self.no_dangerously_set_inner_html_with_children.as_ref() {
            if rule.is_enabled() {
                index_set.insert(RuleFilter::Rule(Self::GROUP_NAME, Self::GROUP_RULES[1]));
            }
        }
        if let Some(rule) = self.no_global_eval.as_ref() {
            if rule.is_enabled() {
                index_set.insert(RuleFilter::Rule(Self::GROUP_NAME, Self::GROUP_RULES[2]));
            }
        }
        index_set
    }
    pub(crate) fn get_disabled_rules(&self) -> IndexSet<RuleFilter> {
        let mut index_set = IndexSet::new();
        if let Some(rule) = self.no_dangerously_set_inner_html.as_ref() {
            if rule.is_disabled() {
                index_set.insert(RuleFilter::Rule(Self::GROUP_NAME, Self::GROUP_RULES[0]));
            }
        }
        if let Some(rule) = self.no_dangerously_set_inner_html_with_children.as_ref() {
            if rule.is_disabled() {
                index_set.insert(RuleFilter::Rule(Self::GROUP_NAME, Self::GROUP_RULES[1]));
            }
        }
        if let Some(rule) = self.no_global_eval.as_ref() {
            if rule.is_disabled() {
                index_set.insert(RuleFilter::Rule(Self::GROUP_NAME, Self::GROUP_RULES[2]));
            }
        }
        index_set
    }
    #[doc = r" Checks if, given a rule name, matches one of the rules contained in this category"]
    pub(crate) fn has_rule(rule_name: &str) -> bool {
        Self::GROUP_RULES.contains(&rule_name)
    }
    #[doc = r" Checks if, given a rule name, it is marked as recommended"]
    pub(crate) fn is_recommended_rule(rule_name: &str) -> bool {
        Self::RECOMMENDED_RULES.contains(&rule_name)
    }
    pub(crate) fn recommended_rules_as_filters() -> &'static [RuleFilter<'static>] {
        Self::RECOMMENDED_RULES_AS_FILTERS
    }
    pub(crate) fn all_rules_as_filters() -> &'static [RuleFilter<'static>] {
        Self::ALL_RULES_AS_FILTERS
    }
    #[doc = r" Select preset rules"]
    pub(crate) fn collect_preset_rules(
        &self,
        parent_is_all: bool,
        parent_is_recommended: bool,
        enabled_rules: &mut IndexSet<RuleFilter>,
    ) {
        if self.is_all_true() || self.is_all_unset() && parent_is_all {
            enabled_rules.extend(Self::all_rules_as_filters());
        } else if self.is_recommended_true()
            || self.is_recommended_unset() && self.is_all_unset() && parent_is_recommended
        {
            enabled_rules.extend(Self::recommended_rules_as_filters());
        }
    }
    pub(crate) fn get_rule_configuration(
        &self,
        rule_name: &str,
    ) -> Option<(RulePlainConfiguration, Option<RuleOptions>)> {
        match rule_name {
            "noDangerouslySetInnerHtml" => self
                .no_dangerously_set_inner_html
                .as_ref()
                .map(|conf| (conf.level(), conf.get_options())),
            "noDangerouslySetInnerHtmlWithChildren" => self
                .no_dangerously_set_inner_html_with_children
                .as_ref()
                .map(|conf| (conf.level(), conf.get_options())),
            "noGlobalEval" => self
                .no_global_eval
                .as_ref()
                .map(|conf| (conf.level(), conf.get_options())),
            _ => None,
        }
    }
}
#[derive(Clone, Debug, Default, Deserialize, Deserializable, Eq, Merge, PartialEq, Serialize)]
#[deserializable(with_validator)]
#[cfg_attr(feature = "schema", derive(JsonSchema))]
#[serde(rename_all = "camelCase", default, deny_unknown_fields)]
#[doc = r" A list of rules that belong to this group"]
pub struct Style {
    #[doc = r" It enables the recommended rules for this group"]
    #[serde(skip_serializing_if = "Option::is_none")]
    pub recommended: Option<bool>,
    #[doc = r" It enables ALL rules for this group."]
    #[serde(skip_serializing_if = "Option::is_none")]
    pub all: Option<bool>,
    #[doc = "Disallow the use of arguments."]
    #[serde(skip_serializing_if = "Option::is_none")]
    pub no_arguments: Option<RuleConfiguration<NoArguments>>,
    #[doc = "Disallow comma operator."]
    #[serde(skip_serializing_if = "Option::is_none")]
    pub no_comma_operator: Option<RuleConfiguration<NoCommaOperator>>,
    #[doc = "Disallow default exports."]
    #[serde(skip_serializing_if = "Option::is_none")]
    pub no_default_export: Option<RuleConfiguration<NoDefaultExport>>,
    #[doc = "Disallow implicit true values on JSX boolean attributes"]
    #[serde(skip_serializing_if = "Option::is_none")]
    pub no_implicit_boolean: Option<RuleConfiguration<NoImplicitBoolean>>,
    #[doc = "Disallow type annotations for variables, parameters, and class properties initialized with a literal expression."]
    #[serde(skip_serializing_if = "Option::is_none")]
    pub no_inferrable_types: Option<RuleConfiguration<NoInferrableTypes>>,
    #[doc = "Disallow the use of TypeScript's namespaces."]
    #[serde(skip_serializing_if = "Option::is_none")]
    pub no_namespace: Option<RuleConfiguration<NoNamespace>>,
    #[doc = "Disallow the use of namespace imports."]
    #[serde(skip_serializing_if = "Option::is_none")]
    pub no_namespace_import: Option<RuleConfiguration<NoNamespaceImport>>,
    #[doc = "Disallow negation in the condition of an if statement if it has an else clause."]
    #[serde(skip_serializing_if = "Option::is_none")]
    pub no_negation_else: Option<RuleConfiguration<NoNegationElse>>,
    #[doc = "Disallow non-null assertions using the ! postfix operator."]
    #[serde(skip_serializing_if = "Option::is_none")]
    pub no_non_null_assertion: Option<RuleConfiguration<NoNonNullAssertion>>,
    #[doc = "Disallow reassigning function parameters."]
    #[serde(skip_serializing_if = "Option::is_none")]
    pub no_parameter_assign: Option<RuleConfiguration<NoParameterAssign>>,
    #[doc = "Disallow the use of parameter properties in class constructors."]
    #[serde(skip_serializing_if = "Option::is_none")]
    pub no_parameter_properties: Option<RuleConfiguration<NoParameterProperties>>,
    #[doc = "This rule allows you to specify global variable names that you don’t want to use in your application."]
    #[serde(skip_serializing_if = "Option::is_none")]
    pub no_restricted_globals: Option<RuleConfiguration<NoRestrictedGlobals>>,
    #[doc = "Disallow the use of constants which its value is the upper-case version of its name."]
    #[serde(skip_serializing_if = "Option::is_none")]
    pub no_shouty_constants: Option<RuleConfiguration<NoShoutyConstants>>,
    #[doc = "Disallow template literals if interpolation and special-character handling are not needed"]
    #[serde(skip_serializing_if = "Option::is_none")]
    pub no_unused_template_literal: Option<RuleConfiguration<NoUnusedTemplateLiteral>>,
    #[doc = "Disallow else block when the if block breaks early."]
    #[serde(skip_serializing_if = "Option::is_none")]
    pub no_useless_else: Option<RuleConfiguration<NoUselessElse>>,
    #[doc = "Disallow the use of var"]
    #[serde(skip_serializing_if = "Option::is_none")]
    pub no_var: Option<RuleConfiguration<NoVar>>,
    #[doc = "Enforce the use of as const over literal type and type annotation."]
    #[serde(skip_serializing_if = "Option::is_none")]
    pub use_as_const_assertion: Option<RuleConfiguration<UseAsConstAssertion>>,
    #[doc = "Requires following curly brace conventions."]
    #[serde(skip_serializing_if = "Option::is_none")]
    pub use_block_statements: Option<RuleConfiguration<UseBlockStatements>>,
    #[doc = "Enforce using else if instead of nested if in else clauses."]
    #[serde(skip_serializing_if = "Option::is_none")]
    pub use_collapsed_else_if: Option<RuleConfiguration<UseCollapsedElseIf>>,
    #[doc = "Require consistently using either T\\[] or Array\\<T>"]
    #[serde(skip_serializing_if = "Option::is_none")]
    pub use_consistent_array_type: Option<RuleConfiguration<UseConsistentArrayType>>,
    #[doc = "Require const declarations for variables that are only assigned once."]
    #[serde(skip_serializing_if = "Option::is_none")]
    pub use_const: Option<RuleConfiguration<UseConst>>,
    #[doc = "Enforce default function parameters and optional function parameters to be last."]
    #[serde(skip_serializing_if = "Option::is_none")]
    pub use_default_parameter_last: Option<RuleConfiguration<UseDefaultParameterLast>>,
    #[doc = "Require that each enum member value be explicitly initialized."]
    #[serde(skip_serializing_if = "Option::is_none")]
    pub use_enum_initializers: Option<RuleConfiguration<UseEnumInitializers>>,
    #[doc = "Disallow the use of Math.pow in favor of the ** operator."]
    #[serde(skip_serializing_if = "Option::is_none")]
    pub use_exponentiation_operator: Option<RuleConfiguration<UseExponentiationOperator>>,
    #[doc = "Promotes the use of export type for types."]
    #[serde(skip_serializing_if = "Option::is_none")]
    pub use_export_type: Option<RuleConfiguration<UseExportType>>,
    #[doc = "Enforce naming conventions for JavaScript and TypeScript filenames."]
    #[serde(skip_serializing_if = "Option::is_none")]
    pub use_filenaming_convention: Option<RuleConfiguration<UseFilenamingConvention>>,
    #[doc = "This rule recommends a for-of loop when in a for loop, the index used to extract an item from the iterated array."]
    #[serde(skip_serializing_if = "Option::is_none")]
    pub use_for_of: Option<RuleConfiguration<UseForOf>>,
    #[doc = "This rule enforces the use of \\<>...\\</> over \\<Fragment>...\\</Fragment>."]
    #[serde(skip_serializing_if = "Option::is_none")]
    pub use_fragment_syntax: Option<RuleConfiguration<UseFragmentSyntax>>,
    #[doc = "Promotes the use of import type for types."]
    #[serde(skip_serializing_if = "Option::is_none")]
    pub use_import_type: Option<RuleConfiguration<UseImportType>>,
    #[doc = "Require all enum members to be literal values."]
    #[serde(skip_serializing_if = "Option::is_none")]
    pub use_literal_enum_members: Option<RuleConfiguration<UseLiteralEnumMembers>>,
    #[doc = "Enforce naming conventions for everything across a codebase."]
    #[serde(skip_serializing_if = "Option::is_none")]
    pub use_naming_convention: Option<RuleConfiguration<UseNamingConvention>>,
    #[doc = "Promotes the usage of node:assert/strict over node:assert."]
    #[serde(skip_serializing_if = "Option::is_none")]
    pub use_node_assert_strict: Option<RuleConfiguration<UseNodeAssertStrict>>,
    #[doc = "Enforces using the node: protocol for Node.js builtin modules."]
    #[serde(skip_serializing_if = "Option::is_none")]
    pub use_nodejs_import_protocol: Option<RuleConfiguration<UseNodejsImportProtocol>>,
    #[doc = "Use the Number properties instead of global ones."]
    #[serde(skip_serializing_if = "Option::is_none")]
    pub use_number_namespace: Option<RuleConfiguration<UseNumberNamespace>>,
    #[doc = "Disallow parseInt() and Number.parseInt() in favor of binary, octal, and hexadecimal literals"]
    #[serde(skip_serializing_if = "Option::is_none")]
    pub use_numeric_literals: Option<RuleConfiguration<UseNumericLiterals>>,
    #[doc = "Prevent extra closing tags for components without children"]
    #[serde(skip_serializing_if = "Option::is_none")]
    pub use_self_closing_elements: Option<RuleConfiguration<UseSelfClosingElements>>,
    #[doc = "When expressing array types, this rule promotes the usage of T\\[] shorthand instead of Array\\<T>."]
    #[serde(skip_serializing_if = "Option::is_none")]
    pub use_shorthand_array_type: Option<RuleConfiguration<UseShorthandArrayType>>,
    #[doc = "Require assignment operator shorthand where possible."]
    #[serde(skip_serializing_if = "Option::is_none")]
    pub use_shorthand_assign: Option<RuleConfiguration<UseShorthandAssign>>,
    #[doc = "Enforce using function types instead of object type with call signatures."]
    #[serde(skip_serializing_if = "Option::is_none")]
    pub use_shorthand_function_type: Option<RuleConfiguration<UseShorthandFunctionType>>,
    #[doc = "Enforces switch clauses have a single statement, emits a quick fix wrapping the statements in a block."]
    #[serde(skip_serializing_if = "Option::is_none")]
    pub use_single_case_statement: Option<RuleConfiguration<UseSingleCaseStatement>>,
    #[doc = "Disallow multiple variable declarations in the same variable statement"]
    #[serde(skip_serializing_if = "Option::is_none")]
    pub use_single_var_declarator: Option<RuleConfiguration<UseSingleVarDeclarator>>,
    #[doc = "Prefer template literals over string concatenation."]
    #[serde(skip_serializing_if = "Option::is_none")]
    pub use_template: Option<RuleConfiguration<UseTemplate>>,
    #[doc = "Enforce the use of while loops instead of for loops when the initializer and update expressions are not needed."]
    #[serde(skip_serializing_if = "Option::is_none")]
    pub use_while: Option<RuleConfiguration<UseWhile>>,
}
impl DeserializableValidator for Style {
    fn validate(
        &mut self,
        _name: &str,
        range: TextRange,
        diagnostics: &mut Vec<DeserializationDiagnostic>,
    ) -> bool {
        if self.recommended == Some(true) && self.all == Some(true) {
            diagnostics . push (DeserializationDiagnostic :: new (markup ! (< Emphasis > "'recommended'" < / Emphasis > " and " < Emphasis > "'all'" < / Emphasis > " can't be both " < Emphasis > "'true'" < / Emphasis > ". You should choose only one of them.")) . with_range (range) . with_note (markup ! ("Biome will fallback to its defaults for this section."))) ;
            return false;
        }
        true
    }
}
impl Style {
    const GROUP_NAME: &'static str = "style";
    pub(crate) const GROUP_RULES: &'static [&'static str] = &[
        "noArguments",
        "noCommaOperator",
        "noDefaultExport",
        "noImplicitBoolean",
        "noInferrableTypes",
        "noNamespace",
        "noNamespaceImport",
        "noNegationElse",
        "noNonNullAssertion",
        "noParameterAssign",
        "noParameterProperties",
        "noRestrictedGlobals",
        "noShoutyConstants",
        "noUnusedTemplateLiteral",
        "noUselessElse",
        "noVar",
        "useAsConstAssertion",
        "useBlockStatements",
        "useCollapsedElseIf",
        "useConsistentArrayType",
        "useConst",
        "useDefaultParameterLast",
        "useEnumInitializers",
        "useExponentiationOperator",
        "useExportType",
        "useFilenamingConvention",
        "useForOf",
        "useFragmentSyntax",
        "useImportType",
        "useLiteralEnumMembers",
        "useNamingConvention",
        "useNodeAssertStrict",
        "useNodejsImportProtocol",
        "useNumberNamespace",
        "useNumericLiterals",
        "useSelfClosingElements",
        "useShorthandArrayType",
        "useShorthandAssign",
        "useShorthandFunctionType",
        "useSingleCaseStatement",
        "useSingleVarDeclarator",
        "useTemplate",
        "useWhile",
    ];
    const RECOMMENDED_RULES: &'static [&'static str] = &[
        "noArguments",
        "noCommaOperator",
        "noInferrableTypes",
        "noNonNullAssertion",
        "noParameterAssign",
        "noUnusedTemplateLiteral",
        "noUselessElse",
        "noVar",
        "useAsConstAssertion",
        "useConst",
        "useDefaultParameterLast",
        "useEnumInitializers",
        "useExponentiationOperator",
        "useExportType",
        "useImportType",
        "useLiteralEnumMembers",
        "useNodejsImportProtocol",
        "useNumberNamespace",
        "useNumericLiterals",
        "useSelfClosingElements",
        "useShorthandFunctionType",
        "useSingleVarDeclarator",
        "useTemplate",
        "useWhile",
    ];
    const RECOMMENDED_RULES_AS_FILTERS: &'static [RuleFilter<'static>] = &[
        RuleFilter::Rule(Self::GROUP_NAME, Self::GROUP_RULES[0]),
        RuleFilter::Rule(Self::GROUP_NAME, Self::GROUP_RULES[1]),
        RuleFilter::Rule(Self::GROUP_NAME, Self::GROUP_RULES[4]),
        RuleFilter::Rule(Self::GROUP_NAME, Self::GROUP_RULES[8]),
        RuleFilter::Rule(Self::GROUP_NAME, Self::GROUP_RULES[9]),
        RuleFilter::Rule(Self::GROUP_NAME, Self::GROUP_RULES[13]),
        RuleFilter::Rule(Self::GROUP_NAME, Self::GROUP_RULES[14]),
        RuleFilter::Rule(Self::GROUP_NAME, Self::GROUP_RULES[15]),
        RuleFilter::Rule(Self::GROUP_NAME, Self::GROUP_RULES[16]),
        RuleFilter::Rule(Self::GROUP_NAME, Self::GROUP_RULES[20]),
        RuleFilter::Rule(Self::GROUP_NAME, Self::GROUP_RULES[21]),
        RuleFilter::Rule(Self::GROUP_NAME, Self::GROUP_RULES[22]),
        RuleFilter::Rule(Self::GROUP_NAME, Self::GROUP_RULES[23]),
        RuleFilter::Rule(Self::GROUP_NAME, Self::GROUP_RULES[24]),
        RuleFilter::Rule(Self::GROUP_NAME, Self::GROUP_RULES[28]),
        RuleFilter::Rule(Self::GROUP_NAME, Self::GROUP_RULES[29]),
        RuleFilter::Rule(Self::GROUP_NAME, Self::GROUP_RULES[32]),
        RuleFilter::Rule(Self::GROUP_NAME, Self::GROUP_RULES[33]),
        RuleFilter::Rule(Self::GROUP_NAME, Self::GROUP_RULES[34]),
        RuleFilter::Rule(Self::GROUP_NAME, Self::GROUP_RULES[35]),
        RuleFilter::Rule(Self::GROUP_NAME, Self::GROUP_RULES[38]),
        RuleFilter::Rule(Self::GROUP_NAME, Self::GROUP_RULES[40]),
        RuleFilter::Rule(Self::GROUP_NAME, Self::GROUP_RULES[41]),
        RuleFilter::Rule(Self::GROUP_NAME, Self::GROUP_RULES[42]),
    ];
    const ALL_RULES_AS_FILTERS: &'static [RuleFilter<'static>] = &[
        RuleFilter::Rule(Self::GROUP_NAME, Self::GROUP_RULES[0]),
        RuleFilter::Rule(Self::GROUP_NAME, Self::GROUP_RULES[1]),
        RuleFilter::Rule(Self::GROUP_NAME, Self::GROUP_RULES[2]),
        RuleFilter::Rule(Self::GROUP_NAME, Self::GROUP_RULES[3]),
        RuleFilter::Rule(Self::GROUP_NAME, Self::GROUP_RULES[4]),
        RuleFilter::Rule(Self::GROUP_NAME, Self::GROUP_RULES[5]),
        RuleFilter::Rule(Self::GROUP_NAME, Self::GROUP_RULES[6]),
        RuleFilter::Rule(Self::GROUP_NAME, Self::GROUP_RULES[7]),
        RuleFilter::Rule(Self::GROUP_NAME, Self::GROUP_RULES[8]),
        RuleFilter::Rule(Self::GROUP_NAME, Self::GROUP_RULES[9]),
        RuleFilter::Rule(Self::GROUP_NAME, Self::GROUP_RULES[10]),
        RuleFilter::Rule(Self::GROUP_NAME, Self::GROUP_RULES[11]),
        RuleFilter::Rule(Self::GROUP_NAME, Self::GROUP_RULES[12]),
        RuleFilter::Rule(Self::GROUP_NAME, Self::GROUP_RULES[13]),
        RuleFilter::Rule(Self::GROUP_NAME, Self::GROUP_RULES[14]),
        RuleFilter::Rule(Self::GROUP_NAME, Self::GROUP_RULES[15]),
        RuleFilter::Rule(Self::GROUP_NAME, Self::GROUP_RULES[16]),
        RuleFilter::Rule(Self::GROUP_NAME, Self::GROUP_RULES[17]),
        RuleFilter::Rule(Self::GROUP_NAME, Self::GROUP_RULES[18]),
        RuleFilter::Rule(Self::GROUP_NAME, Self::GROUP_RULES[19]),
        RuleFilter::Rule(Self::GROUP_NAME, Self::GROUP_RULES[20]),
        RuleFilter::Rule(Self::GROUP_NAME, Self::GROUP_RULES[21]),
        RuleFilter::Rule(Self::GROUP_NAME, Self::GROUP_RULES[22]),
        RuleFilter::Rule(Self::GROUP_NAME, Self::GROUP_RULES[23]),
        RuleFilter::Rule(Self::GROUP_NAME, Self::GROUP_RULES[24]),
        RuleFilter::Rule(Self::GROUP_NAME, Self::GROUP_RULES[25]),
        RuleFilter::Rule(Self::GROUP_NAME, Self::GROUP_RULES[26]),
        RuleFilter::Rule(Self::GROUP_NAME, Self::GROUP_RULES[27]),
        RuleFilter::Rule(Self::GROUP_NAME, Self::GROUP_RULES[28]),
        RuleFilter::Rule(Self::GROUP_NAME, Self::GROUP_RULES[29]),
        RuleFilter::Rule(Self::GROUP_NAME, Self::GROUP_RULES[30]),
        RuleFilter::Rule(Self::GROUP_NAME, Self::GROUP_RULES[31]),
        RuleFilter::Rule(Self::GROUP_NAME, Self::GROUP_RULES[32]),
        RuleFilter::Rule(Self::GROUP_NAME, Self::GROUP_RULES[33]),
        RuleFilter::Rule(Self::GROUP_NAME, Self::GROUP_RULES[34]),
        RuleFilter::Rule(Self::GROUP_NAME, Self::GROUP_RULES[35]),
        RuleFilter::Rule(Self::GROUP_NAME, Self::GROUP_RULES[36]),
        RuleFilter::Rule(Self::GROUP_NAME, Self::GROUP_RULES[37]),
        RuleFilter::Rule(Self::GROUP_NAME, Self::GROUP_RULES[38]),
        RuleFilter::Rule(Self::GROUP_NAME, Self::GROUP_RULES[39]),
        RuleFilter::Rule(Self::GROUP_NAME, Self::GROUP_RULES[40]),
        RuleFilter::Rule(Self::GROUP_NAME, Self::GROUP_RULES[41]),
        RuleFilter::Rule(Self::GROUP_NAME, Self::GROUP_RULES[42]),
    ];
    #[doc = r" Retrieves the recommended rules"]
    pub(crate) fn is_recommended_true(&self) -> bool {
        matches!(self.recommended, Some(true))
    }
    pub(crate) fn is_recommended_unset(&self) -> bool {
        self.recommended.is_none()
    }
    pub(crate) fn is_all_true(&self) -> bool {
        matches!(self.all, Some(true))
    }
    pub(crate) fn is_all_unset(&self) -> bool {
        self.all.is_none()
    }
    pub(crate) fn get_enabled_rules(&self) -> IndexSet<RuleFilter> {
        let mut index_set = IndexSet::new();
        if let Some(rule) = self.no_arguments.as_ref() {
            if rule.is_enabled() {
                index_set.insert(RuleFilter::Rule(Self::GROUP_NAME, Self::GROUP_RULES[0]));
            }
        }
        if let Some(rule) = self.no_comma_operator.as_ref() {
            if rule.is_enabled() {
                index_set.insert(RuleFilter::Rule(Self::GROUP_NAME, Self::GROUP_RULES[1]));
            }
        }
        if let Some(rule) = self.no_default_export.as_ref() {
            if rule.is_enabled() {
                index_set.insert(RuleFilter::Rule(Self::GROUP_NAME, Self::GROUP_RULES[2]));
            }
        }
        if let Some(rule) = self.no_implicit_boolean.as_ref() {
            if rule.is_enabled() {
                index_set.insert(RuleFilter::Rule(Self::GROUP_NAME, Self::GROUP_RULES[3]));
            }
        }
        if let Some(rule) = self.no_inferrable_types.as_ref() {
            if rule.is_enabled() {
                index_set.insert(RuleFilter::Rule(Self::GROUP_NAME, Self::GROUP_RULES[4]));
            }
        }
        if let Some(rule) = self.no_namespace.as_ref() {
            if rule.is_enabled() {
                index_set.insert(RuleFilter::Rule(Self::GROUP_NAME, Self::GROUP_RULES[5]));
            }
        }
        if let Some(rule) = self.no_namespace_import.as_ref() {
            if rule.is_enabled() {
                index_set.insert(RuleFilter::Rule(Self::GROUP_NAME, Self::GROUP_RULES[6]));
            }
        }
        if let Some(rule) = self.no_negation_else.as_ref() {
            if rule.is_enabled() {
                index_set.insert(RuleFilter::Rule(Self::GROUP_NAME, Self::GROUP_RULES[7]));
            }
        }
        if let Some(rule) = self.no_non_null_assertion.as_ref() {
            if rule.is_enabled() {
                index_set.insert(RuleFilter::Rule(Self::GROUP_NAME, Self::GROUP_RULES[8]));
            }
        }
        if let Some(rule) = self.no_parameter_assign.as_ref() {
            if rule.is_enabled() {
                index_set.insert(RuleFilter::Rule(Self::GROUP_NAME, Self::GROUP_RULES[9]));
            }
        }
        if let Some(rule) = self.no_parameter_properties.as_ref() {
            if rule.is_enabled() {
                index_set.insert(RuleFilter::Rule(Self::GROUP_NAME, Self::GROUP_RULES[10]));
            }
        }
        if let Some(rule) = self.no_restricted_globals.as_ref() {
            if rule.is_enabled() {
                index_set.insert(RuleFilter::Rule(Self::GROUP_NAME, Self::GROUP_RULES[11]));
            }
        }
        if let Some(rule) = self.no_shouty_constants.as_ref() {
            if rule.is_enabled() {
                index_set.insert(RuleFilter::Rule(Self::GROUP_NAME, Self::GROUP_RULES[12]));
            }
        }
        if let Some(rule) = self.no_unused_template_literal.as_ref() {
            if rule.is_enabled() {
                index_set.insert(RuleFilter::Rule(Self::GROUP_NAME, Self::GROUP_RULES[13]));
            }
        }
        if let Some(rule) = self.no_useless_else.as_ref() {
            if rule.is_enabled() {
                index_set.insert(RuleFilter::Rule(Self::GROUP_NAME, Self::GROUP_RULES[14]));
            }
        }
        if let Some(rule) = self.no_var.as_ref() {
            if rule.is_enabled() {
                index_set.insert(RuleFilter::Rule(Self::GROUP_NAME, Self::GROUP_RULES[15]));
            }
        }
        if let Some(rule) = self.use_as_const_assertion.as_ref() {
            if rule.is_enabled() {
                index_set.insert(RuleFilter::Rule(Self::GROUP_NAME, Self::GROUP_RULES[16]));
            }
        }
        if let Some(rule) = self.use_block_statements.as_ref() {
            if rule.is_enabled() {
                index_set.insert(RuleFilter::Rule(Self::GROUP_NAME, Self::GROUP_RULES[17]));
            }
        }
        if let Some(rule) = self.use_collapsed_else_if.as_ref() {
            if rule.is_enabled() {
                index_set.insert(RuleFilter::Rule(Self::GROUP_NAME, Self::GROUP_RULES[18]));
            }
        }
        if let Some(rule) = self.use_consistent_array_type.as_ref() {
            if rule.is_enabled() {
                index_set.insert(RuleFilter::Rule(Self::GROUP_NAME, Self::GROUP_RULES[19]));
            }
        }
        if let Some(rule) = self.use_const.as_ref() {
            if rule.is_enabled() {
                index_set.insert(RuleFilter::Rule(Self::GROUP_NAME, Self::GROUP_RULES[20]));
            }
        }
        if let Some(rule) = self.use_default_parameter_last.as_ref() {
            if rule.is_enabled() {
                index_set.insert(RuleFilter::Rule(Self::GROUP_NAME, Self::GROUP_RULES[21]));
            }
        }
        if let Some(rule) = self.use_enum_initializers.as_ref() {
            if rule.is_enabled() {
                index_set.insert(RuleFilter::Rule(Self::GROUP_NAME, Self::GROUP_RULES[22]));
            }
        }
        if let Some(rule) = self.use_exponentiation_operator.as_ref() {
            if rule.is_enabled() {
                index_set.insert(RuleFilter::Rule(Self::GROUP_NAME, Self::GROUP_RULES[23]));
            }
        }
        if let Some(rule) = self.use_export_type.as_ref() {
            if rule.is_enabled() {
                index_set.insert(RuleFilter::Rule(Self::GROUP_NAME, Self::GROUP_RULES[24]));
            }
        }
        if let Some(rule) = self.use_filenaming_convention.as_ref() {
            if rule.is_enabled() {
                index_set.insert(RuleFilter::Rule(Self::GROUP_NAME, Self::GROUP_RULES[25]));
            }
        }
        if let Some(rule) = self.use_for_of.as_ref() {
            if rule.is_enabled() {
                index_set.insert(RuleFilter::Rule(Self::GROUP_NAME, Self::GROUP_RULES[26]));
            }
        }
        if let Some(rule) = self.use_fragment_syntax.as_ref() {
            if rule.is_enabled() {
                index_set.insert(RuleFilter::Rule(Self::GROUP_NAME, Self::GROUP_RULES[27]));
            }
        }
        if let Some(rule) = self.use_import_type.as_ref() {
            if rule.is_enabled() {
                index_set.insert(RuleFilter::Rule(Self::GROUP_NAME, Self::GROUP_RULES[28]));
            }
        }
        if let Some(rule) = self.use_literal_enum_members.as_ref() {
            if rule.is_enabled() {
                index_set.insert(RuleFilter::Rule(Self::GROUP_NAME, Self::GROUP_RULES[29]));
            }
        }
        if let Some(rule) = self.use_naming_convention.as_ref() {
            if rule.is_enabled() {
                index_set.insert(RuleFilter::Rule(Self::GROUP_NAME, Self::GROUP_RULES[30]));
            }
        }
        if let Some(rule) = self.use_node_assert_strict.as_ref() {
            if rule.is_enabled() {
                index_set.insert(RuleFilter::Rule(Self::GROUP_NAME, Self::GROUP_RULES[31]));
            }
        }
        if let Some(rule) = self.use_nodejs_import_protocol.as_ref() {
            if rule.is_enabled() {
                index_set.insert(RuleFilter::Rule(Self::GROUP_NAME, Self::GROUP_RULES[32]));
            }
        }
        if let Some(rule) = self.use_number_namespace.as_ref() {
            if rule.is_enabled() {
                index_set.insert(RuleFilter::Rule(Self::GROUP_NAME, Self::GROUP_RULES[33]));
            }
        }
        if let Some(rule) = self.use_numeric_literals.as_ref() {
            if rule.is_enabled() {
                index_set.insert(RuleFilter::Rule(Self::GROUP_NAME, Self::GROUP_RULES[34]));
            }
        }
        if let Some(rule) = self.use_self_closing_elements.as_ref() {
            if rule.is_enabled() {
                index_set.insert(RuleFilter::Rule(Self::GROUP_NAME, Self::GROUP_RULES[35]));
            }
        }
        if let Some(rule) = self.use_shorthand_array_type.as_ref() {
            if rule.is_enabled() {
                index_set.insert(RuleFilter::Rule(Self::GROUP_NAME, Self::GROUP_RULES[36]));
            }
        }
        if let Some(rule) = self.use_shorthand_assign.as_ref() {
            if rule.is_enabled() {
                index_set.insert(RuleFilter::Rule(Self::GROUP_NAME, Self::GROUP_RULES[37]));
            }
        }
        if let Some(rule) = self.use_shorthand_function_type.as_ref() {
            if rule.is_enabled() {
                index_set.insert(RuleFilter::Rule(Self::GROUP_NAME, Self::GROUP_RULES[38]));
            }
        }
        if let Some(rule) = self.use_single_case_statement.as_ref() {
            if rule.is_enabled() {
                index_set.insert(RuleFilter::Rule(Self::GROUP_NAME, Self::GROUP_RULES[39]));
            }
        }
        if let Some(rule) = self.use_single_var_declarator.as_ref() {
            if rule.is_enabled() {
                index_set.insert(RuleFilter::Rule(Self::GROUP_NAME, Self::GROUP_RULES[40]));
            }
        }
        if let Some(rule) = self.use_template.as_ref() {
            if rule.is_enabled() {
                index_set.insert(RuleFilter::Rule(Self::GROUP_NAME, Self::GROUP_RULES[41]));
            }
        }
        if let Some(rule) = self.use_while.as_ref() {
            if rule.is_enabled() {
                index_set.insert(RuleFilter::Rule(Self::GROUP_NAME, Self::GROUP_RULES[42]));
            }
        }
        index_set
    }
    pub(crate) fn get_disabled_rules(&self) -> IndexSet<RuleFilter> {
        let mut index_set = IndexSet::new();
        if let Some(rule) = self.no_arguments.as_ref() {
            if rule.is_disabled() {
                index_set.insert(RuleFilter::Rule(Self::GROUP_NAME, Self::GROUP_RULES[0]));
            }
        }
        if let Some(rule) = self.no_comma_operator.as_ref() {
            if rule.is_disabled() {
                index_set.insert(RuleFilter::Rule(Self::GROUP_NAME, Self::GROUP_RULES[1]));
            }
        }
        if let Some(rule) = self.no_default_export.as_ref() {
            if rule.is_disabled() {
                index_set.insert(RuleFilter::Rule(Self::GROUP_NAME, Self::GROUP_RULES[2]));
            }
        }
        if let Some(rule) = self.no_implicit_boolean.as_ref() {
            if rule.is_disabled() {
                index_set.insert(RuleFilter::Rule(Self::GROUP_NAME, Self::GROUP_RULES[3]));
            }
        }
        if let Some(rule) = self.no_inferrable_types.as_ref() {
            if rule.is_disabled() {
                index_set.insert(RuleFilter::Rule(Self::GROUP_NAME, Self::GROUP_RULES[4]));
            }
        }
        if let Some(rule) = self.no_namespace.as_ref() {
            if rule.is_disabled() {
                index_set.insert(RuleFilter::Rule(Self::GROUP_NAME, Self::GROUP_RULES[5]));
            }
        }
        if let Some(rule) = self.no_namespace_import.as_ref() {
            if rule.is_disabled() {
                index_set.insert(RuleFilter::Rule(Self::GROUP_NAME, Self::GROUP_RULES[6]));
            }
        }
        if let Some(rule) = self.no_negation_else.as_ref() {
            if rule.is_disabled() {
                index_set.insert(RuleFilter::Rule(Self::GROUP_NAME, Self::GROUP_RULES[7]));
            }
        }
        if let Some(rule) = self.no_non_null_assertion.as_ref() {
            if rule.is_disabled() {
                index_set.insert(RuleFilter::Rule(Self::GROUP_NAME, Self::GROUP_RULES[8]));
            }
        }
        if let Some(rule) = self.no_parameter_assign.as_ref() {
            if rule.is_disabled() {
                index_set.insert(RuleFilter::Rule(Self::GROUP_NAME, Self::GROUP_RULES[9]));
            }
        }
        if let Some(rule) = self.no_parameter_properties.as_ref() {
            if rule.is_disabled() {
                index_set.insert(RuleFilter::Rule(Self::GROUP_NAME, Self::GROUP_RULES[10]));
            }
        }
        if let Some(rule) = self.no_restricted_globals.as_ref() {
            if rule.is_disabled() {
                index_set.insert(RuleFilter::Rule(Self::GROUP_NAME, Self::GROUP_RULES[11]));
            }
        }
        if let Some(rule) = self.no_shouty_constants.as_ref() {
            if rule.is_disabled() {
                index_set.insert(RuleFilter::Rule(Self::GROUP_NAME, Self::GROUP_RULES[12]));
            }
        }
        if let Some(rule) = self.no_unused_template_literal.as_ref() {
            if rule.is_disabled() {
                index_set.insert(RuleFilter::Rule(Self::GROUP_NAME, Self::GROUP_RULES[13]));
            }
        }
        if let Some(rule) = self.no_useless_else.as_ref() {
            if rule.is_disabled() {
                index_set.insert(RuleFilter::Rule(Self::GROUP_NAME, Self::GROUP_RULES[14]));
            }
        }
        if let Some(rule) = self.no_var.as_ref() {
            if rule.is_disabled() {
                index_set.insert(RuleFilter::Rule(Self::GROUP_NAME, Self::GROUP_RULES[15]));
            }
        }
        if let Some(rule) = self.use_as_const_assertion.as_ref() {
            if rule.is_disabled() {
                index_set.insert(RuleFilter::Rule(Self::GROUP_NAME, Self::GROUP_RULES[16]));
            }
        }
        if let Some(rule) = self.use_block_statements.as_ref() {
            if rule.is_disabled() {
                index_set.insert(RuleFilter::Rule(Self::GROUP_NAME, Self::GROUP_RULES[17]));
            }
        }
        if let Some(rule) = self.use_collapsed_else_if.as_ref() {
            if rule.is_disabled() {
                index_set.insert(RuleFilter::Rule(Self::GROUP_NAME, Self::GROUP_RULES[18]));
            }
        }
        if let Some(rule) = self.use_consistent_array_type.as_ref() {
            if rule.is_disabled() {
                index_set.insert(RuleFilter::Rule(Self::GROUP_NAME, Self::GROUP_RULES[19]));
            }
        }
        if let Some(rule) = self.use_const.as_ref() {
            if rule.is_disabled() {
                index_set.insert(RuleFilter::Rule(Self::GROUP_NAME, Self::GROUP_RULES[20]));
            }
        }
        if let Some(rule) = self.use_default_parameter_last.as_ref() {
            if rule.is_disabled() {
                index_set.insert(RuleFilter::Rule(Self::GROUP_NAME, Self::GROUP_RULES[21]));
            }
        }
        if let Some(rule) = self.use_enum_initializers.as_ref() {
            if rule.is_disabled() {
                index_set.insert(RuleFilter::Rule(Self::GROUP_NAME, Self::GROUP_RULES[22]));
            }
        }
        if let Some(rule) = self.use_exponentiation_operator.as_ref() {
            if rule.is_disabled() {
                index_set.insert(RuleFilter::Rule(Self::GROUP_NAME, Self::GROUP_RULES[23]));
            }
        }
        if let Some(rule) = self.use_export_type.as_ref() {
            if rule.is_disabled() {
                index_set.insert(RuleFilter::Rule(Self::GROUP_NAME, Self::GROUP_RULES[24]));
            }
        }
        if let Some(rule) = self.use_filenaming_convention.as_ref() {
            if rule.is_disabled() {
                index_set.insert(RuleFilter::Rule(Self::GROUP_NAME, Self::GROUP_RULES[25]));
            }
        }
        if let Some(rule) = self.use_for_of.as_ref() {
            if rule.is_disabled() {
                index_set.insert(RuleFilter::Rule(Self::GROUP_NAME, Self::GROUP_RULES[26]));
            }
        }
        if let Some(rule) = self.use_fragment_syntax.as_ref() {
            if rule.is_disabled() {
                index_set.insert(RuleFilter::Rule(Self::GROUP_NAME, Self::GROUP_RULES[27]));
            }
        }
        if let Some(rule) = self.use_import_type.as_ref() {
            if rule.is_disabled() {
                index_set.insert(RuleFilter::Rule(Self::GROUP_NAME, Self::GROUP_RULES[28]));
            }
        }
        if let Some(rule) = self.use_literal_enum_members.as_ref() {
            if rule.is_disabled() {
                index_set.insert(RuleFilter::Rule(Self::GROUP_NAME, Self::GROUP_RULES[29]));
            }
        }
        if let Some(rule) = self.use_naming_convention.as_ref() {
            if rule.is_disabled() {
                index_set.insert(RuleFilter::Rule(Self::GROUP_NAME, Self::GROUP_RULES[30]));
            }
        }
        if let Some(rule) = self.use_node_assert_strict.as_ref() {
            if rule.is_disabled() {
                index_set.insert(RuleFilter::Rule(Self::GROUP_NAME, Self::GROUP_RULES[31]));
            }
        }
        if let Some(rule) = self.use_nodejs_import_protocol.as_ref() {
            if rule.is_disabled() {
                index_set.insert(RuleFilter::Rule(Self::GROUP_NAME, Self::GROUP_RULES[32]));
            }
        }
        if let Some(rule) = self.use_number_namespace.as_ref() {
            if rule.is_disabled() {
                index_set.insert(RuleFilter::Rule(Self::GROUP_NAME, Self::GROUP_RULES[33]));
            }
        }
        if let Some(rule) = self.use_numeric_literals.as_ref() {
            if rule.is_disabled() {
                index_set.insert(RuleFilter::Rule(Self::GROUP_NAME, Self::GROUP_RULES[34]));
            }
        }
        if let Some(rule) = self.use_self_closing_elements.as_ref() {
            if rule.is_disabled() {
                index_set.insert(RuleFilter::Rule(Self::GROUP_NAME, Self::GROUP_RULES[35]));
            }
        }
        if let Some(rule) = self.use_shorthand_array_type.as_ref() {
            if rule.is_disabled() {
                index_set.insert(RuleFilter::Rule(Self::GROUP_NAME, Self::GROUP_RULES[36]));
            }
        }
        if let Some(rule) = self.use_shorthand_assign.as_ref() {
            if rule.is_disabled() {
                index_set.insert(RuleFilter::Rule(Self::GROUP_NAME, Self::GROUP_RULES[37]));
            }
        }
        if let Some(rule) = self.use_shorthand_function_type.as_ref() {
            if rule.is_disabled() {
                index_set.insert(RuleFilter::Rule(Self::GROUP_NAME, Self::GROUP_RULES[38]));
            }
        }
        if let Some(rule) = self.use_single_case_statement.as_ref() {
            if rule.is_disabled() {
                index_set.insert(RuleFilter::Rule(Self::GROUP_NAME, Self::GROUP_RULES[39]));
            }
        }
        if let Some(rule) = self.use_single_var_declarator.as_ref() {
            if rule.is_disabled() {
                index_set.insert(RuleFilter::Rule(Self::GROUP_NAME, Self::GROUP_RULES[40]));
            }
        }
        if let Some(rule) = self.use_template.as_ref() {
            if rule.is_disabled() {
                index_set.insert(RuleFilter::Rule(Self::GROUP_NAME, Self::GROUP_RULES[41]));
            }
        }
        if let Some(rule) = self.use_while.as_ref() {
            if rule.is_disabled() {
                index_set.insert(RuleFilter::Rule(Self::GROUP_NAME, Self::GROUP_RULES[42]));
            }
        }
        index_set
    }
    #[doc = r" Checks if, given a rule name, matches one of the rules contained in this category"]
    pub(crate) fn has_rule(rule_name: &str) -> bool {
        Self::GROUP_RULES.contains(&rule_name)
    }
    #[doc = r" Checks if, given a rule name, it is marked as recommended"]
    pub(crate) fn is_recommended_rule(rule_name: &str) -> bool {
        Self::RECOMMENDED_RULES.contains(&rule_name)
    }
    pub(crate) fn recommended_rules_as_filters() -> &'static [RuleFilter<'static>] {
        Self::RECOMMENDED_RULES_AS_FILTERS
    }
    pub(crate) fn all_rules_as_filters() -> &'static [RuleFilter<'static>] {
        Self::ALL_RULES_AS_FILTERS
    }
    #[doc = r" Select preset rules"]
    pub(crate) fn collect_preset_rules(
        &self,
        parent_is_all: bool,
        parent_is_recommended: bool,
        enabled_rules: &mut IndexSet<RuleFilter>,
    ) {
        if self.is_all_true() || self.is_all_unset() && parent_is_all {
            enabled_rules.extend(Self::all_rules_as_filters());
        } else if self.is_recommended_true()
            || self.is_recommended_unset() && self.is_all_unset() && parent_is_recommended
        {
            enabled_rules.extend(Self::recommended_rules_as_filters());
        }
    }
    pub(crate) fn get_rule_configuration(
        &self,
        rule_name: &str,
    ) -> Option<(RulePlainConfiguration, Option<RuleOptions>)> {
        match rule_name {
            "noArguments" => self
                .no_arguments
                .as_ref()
                .map(|conf| (conf.level(), conf.get_options())),
            "noCommaOperator" => self
                .no_comma_operator
                .as_ref()
                .map(|conf| (conf.level(), conf.get_options())),
            "noDefaultExport" => self
                .no_default_export
                .as_ref()
                .map(|conf| (conf.level(), conf.get_options())),
            "noImplicitBoolean" => self
                .no_implicit_boolean
                .as_ref()
                .map(|conf| (conf.level(), conf.get_options())),
            "noInferrableTypes" => self
                .no_inferrable_types
                .as_ref()
                .map(|conf| (conf.level(), conf.get_options())),
            "noNamespace" => self
                .no_namespace
                .as_ref()
                .map(|conf| (conf.level(), conf.get_options())),
            "noNamespaceImport" => self
                .no_namespace_import
                .as_ref()
                .map(|conf| (conf.level(), conf.get_options())),
            "noNegationElse" => self
                .no_negation_else
                .as_ref()
                .map(|conf| (conf.level(), conf.get_options())),
            "noNonNullAssertion" => self
                .no_non_null_assertion
                .as_ref()
                .map(|conf| (conf.level(), conf.get_options())),
            "noParameterAssign" => self
                .no_parameter_assign
                .as_ref()
                .map(|conf| (conf.level(), conf.get_options())),
            "noParameterProperties" => self
                .no_parameter_properties
                .as_ref()
                .map(|conf| (conf.level(), conf.get_options())),
            "noRestrictedGlobals" => self
                .no_restricted_globals
                .as_ref()
                .map(|conf| (conf.level(), conf.get_options())),
            "noShoutyConstants" => self
                .no_shouty_constants
                .as_ref()
                .map(|conf| (conf.level(), conf.get_options())),
            "noUnusedTemplateLiteral" => self
                .no_unused_template_literal
                .as_ref()
                .map(|conf| (conf.level(), conf.get_options())),
            "noUselessElse" => self
                .no_useless_else
                .as_ref()
                .map(|conf| (conf.level(), conf.get_options())),
            "noVar" => self
                .no_var
                .as_ref()
                .map(|conf| (conf.level(), conf.get_options())),
            "useAsConstAssertion" => self
                .use_as_const_assertion
                .as_ref()
                .map(|conf| (conf.level(), conf.get_options())),
            "useBlockStatements" => self
                .use_block_statements
                .as_ref()
                .map(|conf| (conf.level(), conf.get_options())),
            "useCollapsedElseIf" => self
                .use_collapsed_else_if
                .as_ref()
                .map(|conf| (conf.level(), conf.get_options())),
            "useConsistentArrayType" => self
                .use_consistent_array_type
                .as_ref()
                .map(|conf| (conf.level(), conf.get_options())),
            "useConst" => self
                .use_const
                .as_ref()
                .map(|conf| (conf.level(), conf.get_options())),
            "useDefaultParameterLast" => self
                .use_default_parameter_last
                .as_ref()
                .map(|conf| (conf.level(), conf.get_options())),
            "useEnumInitializers" => self
                .use_enum_initializers
                .as_ref()
                .map(|conf| (conf.level(), conf.get_options())),
            "useExponentiationOperator" => self
                .use_exponentiation_operator
                .as_ref()
                .map(|conf| (conf.level(), conf.get_options())),
            "useExportType" => self
                .use_export_type
                .as_ref()
                .map(|conf| (conf.level(), conf.get_options())),
            "useFilenamingConvention" => self
                .use_filenaming_convention
                .as_ref()
                .map(|conf| (conf.level(), conf.get_options())),
            "useForOf" => self
                .use_for_of
                .as_ref()
                .map(|conf| (conf.level(), conf.get_options())),
            "useFragmentSyntax" => self
                .use_fragment_syntax
                .as_ref()
                .map(|conf| (conf.level(), conf.get_options())),
            "useImportType" => self
                .use_import_type
                .as_ref()
                .map(|conf| (conf.level(), conf.get_options())),
            "useLiteralEnumMembers" => self
                .use_literal_enum_members
                .as_ref()
                .map(|conf| (conf.level(), conf.get_options())),
            "useNamingConvention" => self
                .use_naming_convention
                .as_ref()
                .map(|conf| (conf.level(), conf.get_options())),
            "useNodeAssertStrict" => self
                .use_node_assert_strict
                .as_ref()
                .map(|conf| (conf.level(), conf.get_options())),
            "useNodejsImportProtocol" => self
                .use_nodejs_import_protocol
                .as_ref()
                .map(|conf| (conf.level(), conf.get_options())),
            "useNumberNamespace" => self
                .use_number_namespace
                .as_ref()
                .map(|conf| (conf.level(), conf.get_options())),
            "useNumericLiterals" => self
                .use_numeric_literals
                .as_ref()
                .map(|conf| (conf.level(), conf.get_options())),
            "useSelfClosingElements" => self
                .use_self_closing_elements
                .as_ref()
                .map(|conf| (conf.level(), conf.get_options())),
            "useShorthandArrayType" => self
                .use_shorthand_array_type
                .as_ref()
                .map(|conf| (conf.level(), conf.get_options())),
            "useShorthandAssign" => self
                .use_shorthand_assign
                .as_ref()
                .map(|conf| (conf.level(), conf.get_options())),
            "useShorthandFunctionType" => self
                .use_shorthand_function_type
                .as_ref()
                .map(|conf| (conf.level(), conf.get_options())),
            "useSingleCaseStatement" => self
                .use_single_case_statement
                .as_ref()
                .map(|conf| (conf.level(), conf.get_options())),
            "useSingleVarDeclarator" => self
                .use_single_var_declarator
                .as_ref()
                .map(|conf| (conf.level(), conf.get_options())),
            "useTemplate" => self
                .use_template
                .as_ref()
                .map(|conf| (conf.level(), conf.get_options())),
            "useWhile" => self
                .use_while
                .as_ref()
                .map(|conf| (conf.level(), conf.get_options())),
            _ => None,
        }
    }
}
#[derive(Clone, Debug, Default, Deserialize, Deserializable, Eq, Merge, PartialEq, Serialize)]
#[deserializable(with_validator)]
#[cfg_attr(feature = "schema", derive(JsonSchema))]
#[serde(rename_all = "camelCase", default, deny_unknown_fields)]
#[doc = r" A list of rules that belong to this group"]
pub struct Suspicious {
    #[doc = r" It enables the recommended rules for this group"]
    #[serde(skip_serializing_if = "Option::is_none")]
    pub recommended: Option<bool>,
    #[doc = r" It enables ALL rules for this group."]
    #[serde(skip_serializing_if = "Option::is_none")]
    pub all: Option<bool>,
    #[doc = "Use standard constants instead of approximated literals."]
    #[serde(skip_serializing_if = "Option::is_none")]
    pub no_approximative_numeric_constant:
        Option<RuleConfiguration<NoApproximativeNumericConstant>>,
    #[doc = "Discourage the usage of Array index in keys."]
    #[serde(skip_serializing_if = "Option::is_none")]
    pub no_array_index_key: Option<RuleConfiguration<NoArrayIndexKey>>,
    #[doc = "Disallow assignments in expressions."]
    #[serde(skip_serializing_if = "Option::is_none")]
    pub no_assign_in_expressions: Option<RuleConfiguration<NoAssignInExpressions>>,
    #[doc = "Disallows using an async function as a Promise executor."]
    #[serde(skip_serializing_if = "Option::is_none")]
    pub no_async_promise_executor: Option<RuleConfiguration<NoAsyncPromiseExecutor>>,
    #[doc = "Disallow reassigning exceptions in catch clauses."]
    #[serde(skip_serializing_if = "Option::is_none")]
    pub no_catch_assign: Option<RuleConfiguration<NoCatchAssign>>,
    #[doc = "Disallow reassigning class members."]
    #[serde(skip_serializing_if = "Option::is_none")]
    pub no_class_assign: Option<RuleConfiguration<NoClassAssign>>,
    #[doc = "Prevent comments from being inserted as text nodes"]
    #[serde(skip_serializing_if = "Option::is_none")]
    pub no_comment_text: Option<RuleConfiguration<NoCommentText>>,
    #[doc = "Disallow comparing against -0"]
    #[serde(skip_serializing_if = "Option::is_none")]
    pub no_compare_neg_zero: Option<RuleConfiguration<NoCompareNegZero>>,
    #[doc = "Disallow labeled statements that are not loops."]
    #[serde(skip_serializing_if = "Option::is_none")]
    pub no_confusing_labels: Option<RuleConfiguration<NoConfusingLabels>>,
    #[doc = "Disallow void type outside of generic or return types."]
    #[serde(skip_serializing_if = "Option::is_none")]
    pub no_confusing_void_type: Option<RuleConfiguration<NoConfusingVoidType>>,
    #[doc = "Disallow the use of console.log"]
    #[serde(skip_serializing_if = "Option::is_none")]
    pub no_console_log: Option<RuleConfiguration<NoConsoleLog>>,
    #[doc = "Disallow TypeScript const enum"]
    #[serde(skip_serializing_if = "Option::is_none")]
    pub no_const_enum: Option<RuleConfiguration<NoConstEnum>>,
    #[doc = "Prevents from having control characters and some escape sequences that match control characters in regular expressions."]
    #[serde(skip_serializing_if = "Option::is_none")]
    pub no_control_characters_in_regex: Option<RuleConfiguration<NoControlCharactersInRegex>>,
    #[doc = "Disallow the use of debugger"]
    #[serde(skip_serializing_if = "Option::is_none")]
    pub no_debugger: Option<RuleConfiguration<NoDebugger>>,
    #[doc = "Require the use of === and !=="]
    #[serde(skip_serializing_if = "Option::is_none")]
    pub no_double_equals: Option<RuleConfiguration<NoDoubleEquals>>,
    #[doc = "Disallow duplicate case labels."]
    #[serde(skip_serializing_if = "Option::is_none")]
    pub no_duplicate_case: Option<RuleConfiguration<NoDuplicateCase>>,
    #[doc = "Disallow duplicate class members."]
    #[serde(skip_serializing_if = "Option::is_none")]
    pub no_duplicate_class_members: Option<RuleConfiguration<NoDuplicateClassMembers>>,
    #[doc = "Prevents JSX properties to be assigned multiple times."]
    #[serde(skip_serializing_if = "Option::is_none")]
    pub no_duplicate_jsx_props: Option<RuleConfiguration<NoDuplicateJsxProps>>,
    #[doc = "Prevents object literals having more than one property declaration for the same name."]
    #[serde(skip_serializing_if = "Option::is_none")]
    pub no_duplicate_object_keys: Option<RuleConfiguration<NoDuplicateObjectKeys>>,
    #[doc = "Disallow duplicate function parameter name."]
    #[serde(skip_serializing_if = "Option::is_none")]
    pub no_duplicate_parameters: Option<RuleConfiguration<NoDuplicateParameters>>,
    #[doc = "A describe block should not contain duplicate hooks."]
    #[serde(skip_serializing_if = "Option::is_none")]
    pub no_duplicate_test_hooks: Option<RuleConfiguration<NoDuplicateTestHooks>>,
    #[doc = "Disallow empty block statements and static blocks."]
    #[serde(skip_serializing_if = "Option::is_none")]
    pub no_empty_block_statements: Option<RuleConfiguration<NoEmptyBlockStatements>>,
    #[doc = "Disallow the declaration of empty interfaces."]
    #[serde(skip_serializing_if = "Option::is_none")]
    pub no_empty_interface: Option<RuleConfiguration<NoEmptyInterface>>,
    #[doc = "Disallow the any type usage."]
    #[serde(skip_serializing_if = "Option::is_none")]
    pub no_explicit_any: Option<RuleConfiguration<NoExplicitAny>>,
    #[doc = "Disallow using export or module.exports in files containing tests"]
    #[serde(skip_serializing_if = "Option::is_none")]
    pub no_exports_in_test: Option<RuleConfiguration<NoExportsInTest>>,
    #[doc = "Prevents the wrong usage of the non-null assertion operator (!) in TypeScript files."]
    #[serde(skip_serializing_if = "Option::is_none")]
    pub no_extra_non_null_assertion: Option<RuleConfiguration<NoExtraNonNullAssertion>>,
    #[doc = "Disallow fallthrough of switch clauses."]
    #[serde(skip_serializing_if = "Option::is_none")]
    pub no_fallthrough_switch_clause: Option<RuleConfiguration<NoFallthroughSwitchClause>>,
    #[doc = "Disallow focused tests."]
    #[serde(skip_serializing_if = "Option::is_none")]
    pub no_focused_tests: Option<RuleConfiguration<NoFocusedTests>>,
    #[doc = "Disallow reassigning function declarations."]
    #[serde(skip_serializing_if = "Option::is_none")]
    pub no_function_assign: Option<RuleConfiguration<NoFunctionAssign>>,
    #[doc = "Disallow assignments to native objects and read-only global variables."]
    #[serde(skip_serializing_if = "Option::is_none")]
    pub no_global_assign: Option<RuleConfiguration<NoGlobalAssign>>,
    #[doc = "Use Number.isFinite instead of global isFinite."]
    #[serde(skip_serializing_if = "Option::is_none")]
    pub no_global_is_finite: Option<RuleConfiguration<NoGlobalIsFinite>>,
    #[doc = "Use Number.isNaN instead of global isNaN."]
    #[serde(skip_serializing_if = "Option::is_none")]
    pub no_global_is_nan: Option<RuleConfiguration<NoGlobalIsNan>>,
    #[doc = "Disallow use of implicit any type on variable declarations."]
    #[serde(skip_serializing_if = "Option::is_none")]
    pub no_implicit_any_let: Option<RuleConfiguration<NoImplicitAnyLet>>,
    #[doc = "Disallow assigning to imported bindings"]
    #[serde(skip_serializing_if = "Option::is_none")]
    pub no_import_assign: Option<RuleConfiguration<NoImportAssign>>,
    #[doc = "Disallow labels that share a name with a variable"]
    #[serde(skip_serializing_if = "Option::is_none")]
    pub no_label_var: Option<RuleConfiguration<NoLabelVar>>,
    #[doc = "Disallow characters made with multiple code points in character class syntax."]
    #[serde(skip_serializing_if = "Option::is_none")]
    pub no_misleading_character_class: Option<RuleConfiguration<NoMisleadingCharacterClass>>,
    #[doc = "Enforce proper usage of new and constructor."]
    #[serde(skip_serializing_if = "Option::is_none")]
    pub no_misleading_instantiator: Option<RuleConfiguration<NoMisleadingInstantiator>>,
    #[doc = "Disallow shorthand assign when variable appears on both sides."]
    #[serde(skip_serializing_if = "Option::is_none")]
    pub no_misrefactored_shorthand_assign:
        Option<RuleConfiguration<NoMisrefactoredShorthandAssign>>,
    #[doc = "Disallow direct use of Object.prototype builtins."]
    #[serde(skip_serializing_if = "Option::is_none")]
    pub no_prototype_builtins: Option<RuleConfiguration<NoPrototypeBuiltins>>,
    #[doc = "Disallow variable, function, class, and type redeclarations in the same scope."]
    #[serde(skip_serializing_if = "Option::is_none")]
    pub no_redeclare: Option<RuleConfiguration<NoRedeclare>>,
    #[doc = "Prevents from having redundant \"use strict\"."]
    #[serde(skip_serializing_if = "Option::is_none")]
    pub no_redundant_use_strict: Option<RuleConfiguration<NoRedundantUseStrict>>,
    #[doc = "Disallow comparisons where both sides are exactly the same."]
    #[serde(skip_serializing_if = "Option::is_none")]
    pub no_self_compare: Option<RuleConfiguration<NoSelfCompare>>,
    #[doc = "Disallow identifiers from shadowing restricted names."]
    #[serde(skip_serializing_if = "Option::is_none")]
    pub no_shadow_restricted_names: Option<RuleConfiguration<NoShadowRestrictedNames>>,
    #[doc = "Disallow disabled tests."]
    #[serde(skip_serializing_if = "Option::is_none")]
    pub no_skipped_tests: Option<RuleConfiguration<NoSkippedTests>>,
    #[doc = "Disallow sparse arrays"]
    #[serde(skip_serializing_if = "Option::is_none")]
    pub no_sparse_array: Option<RuleConfiguration<NoSparseArray>>,
    #[doc = "It detects possible \"wrong\" semicolons inside JSX elements."]
    #[serde(skip_serializing_if = "Option::is_none")]
    pub no_suspicious_semicolon_in_jsx: Option<RuleConfiguration<NoSuspiciousSemicolonInJsx>>,
    #[doc = "Disallow then property."]
    #[serde(skip_serializing_if = "Option::is_none")]
    pub no_then_property: Option<RuleConfiguration<NoThenProperty>>,
    #[doc = "Disallow unsafe declaration merging between interfaces and classes."]
    #[serde(skip_serializing_if = "Option::is_none")]
    pub no_unsafe_declaration_merging: Option<RuleConfiguration<NoUnsafeDeclarationMerging>>,
    #[doc = "Disallow using unsafe negation."]
    #[serde(skip_serializing_if = "Option::is_none")]
    pub no_unsafe_negation: Option<RuleConfiguration<NoUnsafeNegation>>,
    #[doc = "Ensure async functions utilize await."]
    #[serde(skip_serializing_if = "Option::is_none")]
    pub use_await: Option<RuleConfiguration<UseAwait>>,
    #[doc = "Enforce default clauses in switch statements to be last"]
    #[serde(skip_serializing_if = "Option::is_none")]
    pub use_default_switch_clause_last: Option<RuleConfiguration<UseDefaultSwitchClauseLast>>,
    #[doc = "Enforce get methods to always return a value."]
    #[serde(skip_serializing_if = "Option::is_none")]
    pub use_getter_return: Option<RuleConfiguration<UseGetterReturn>>,
    #[doc = "Use Array.isArray() instead of instanceof Array."]
    #[serde(skip_serializing_if = "Option::is_none")]
    pub use_is_array: Option<RuleConfiguration<UseIsArray>>,
    #[doc = "Require using the namespace keyword over the module keyword to declare TypeScript namespaces."]
    #[serde(skip_serializing_if = "Option::is_none")]
    pub use_namespace_keyword: Option<RuleConfiguration<UseNamespaceKeyword>>,
    #[doc = "This rule verifies the result of typeof $expr unary expressions is being compared to valid values, either string literals containing valid type names or other typeof expressions"]
    #[serde(skip_serializing_if = "Option::is_none")]
    pub use_valid_typeof: Option<RuleConfiguration<UseValidTypeof>>,
}
impl DeserializableValidator for Suspicious {
    fn validate(
        &mut self,
        _name: &str,
        range: TextRange,
        diagnostics: &mut Vec<DeserializationDiagnostic>,
    ) -> bool {
        if self.recommended == Some(true) && self.all == Some(true) {
            diagnostics . push (DeserializationDiagnostic :: new (markup ! (< Emphasis > "'recommended'" < / Emphasis > " and " < Emphasis > "'all'" < / Emphasis > " can't be both " < Emphasis > "'true'" < / Emphasis > ". You should choose only one of them.")) . with_range (range) . with_note (markup ! ("Biome will fallback to its defaults for this section."))) ;
            return false;
        }
        true
    }
}
impl Suspicious {
    const GROUP_NAME: &'static str = "suspicious";
    pub(crate) const GROUP_RULES: &'static [&'static str] = &[
        "noApproximativeNumericConstant",
        "noArrayIndexKey",
        "noAssignInExpressions",
        "noAsyncPromiseExecutor",
        "noCatchAssign",
        "noClassAssign",
        "noCommentText",
        "noCompareNegZero",
        "noConfusingLabels",
        "noConfusingVoidType",
        "noConsoleLog",
        "noConstEnum",
        "noControlCharactersInRegex",
        "noDebugger",
        "noDoubleEquals",
        "noDuplicateCase",
        "noDuplicateClassMembers",
        "noDuplicateJsxProps",
        "noDuplicateObjectKeys",
        "noDuplicateParameters",
        "noDuplicateTestHooks",
        "noEmptyBlockStatements",
        "noEmptyInterface",
        "noExplicitAny",
        "noExportsInTest",
        "noExtraNonNullAssertion",
        "noFallthroughSwitchClause",
        "noFocusedTests",
        "noFunctionAssign",
        "noGlobalAssign",
        "noGlobalIsFinite",
        "noGlobalIsNan",
        "noImplicitAnyLet",
        "noImportAssign",
        "noLabelVar",
        "noMisleadingCharacterClass",
        "noMisleadingInstantiator",
        "noMisrefactoredShorthandAssign",
        "noPrototypeBuiltins",
        "noRedeclare",
        "noRedundantUseStrict",
        "noSelfCompare",
        "noShadowRestrictedNames",
        "noSkippedTests",
        "noSparseArray",
        "noSuspiciousSemicolonInJsx",
        "noThenProperty",
        "noUnsafeDeclarationMerging",
        "noUnsafeNegation",
        "useAwait",
        "useDefaultSwitchClauseLast",
        "useGetterReturn",
        "useIsArray",
        "useNamespaceKeyword",
        "useValidTypeof",
    ];
    const RECOMMENDED_RULES: &'static [&'static str] = &[
        "noApproximativeNumericConstant",
        "noArrayIndexKey",
        "noAssignInExpressions",
        "noAsyncPromiseExecutor",
        "noCatchAssign",
        "noClassAssign",
        "noCommentText",
        "noCompareNegZero",
        "noConfusingLabels",
        "noConfusingVoidType",
        "noConstEnum",
        "noControlCharactersInRegex",
        "noDebugger",
        "noDoubleEquals",
        "noDuplicateCase",
        "noDuplicateClassMembers",
        "noDuplicateJsxProps",
        "noDuplicateObjectKeys",
        "noDuplicateParameters",
        "noDuplicateTestHooks",
        "noEmptyInterface",
        "noExplicitAny",
        "noExportsInTest",
        "noExtraNonNullAssertion",
        "noFallthroughSwitchClause",
        "noFocusedTests",
        "noFunctionAssign",
        "noGlobalAssign",
        "noGlobalIsFinite",
        "noGlobalIsNan",
        "noImplicitAnyLet",
        "noImportAssign",
        "noLabelVar",
        "noMisleadingCharacterClass",
        "noMisleadingInstantiator",
        "noMisrefactoredShorthandAssign",
        "noPrototypeBuiltins",
        "noRedeclare",
        "noRedundantUseStrict",
        "noSelfCompare",
        "noShadowRestrictedNames",
        "noSparseArray",
        "noSuspiciousSemicolonInJsx",
        "noThenProperty",
        "noUnsafeDeclarationMerging",
        "noUnsafeNegation",
        "useDefaultSwitchClauseLast",
        "useGetterReturn",
        "useIsArray",
        "useNamespaceKeyword",
        "useValidTypeof",
    ];
    const RECOMMENDED_RULES_AS_FILTERS: &'static [RuleFilter<'static>] = &[
        RuleFilter::Rule(Self::GROUP_NAME, Self::GROUP_RULES[0]),
        RuleFilter::Rule(Self::GROUP_NAME, Self::GROUP_RULES[1]),
        RuleFilter::Rule(Self::GROUP_NAME, Self::GROUP_RULES[2]),
        RuleFilter::Rule(Self::GROUP_NAME, Self::GROUP_RULES[3]),
        RuleFilter::Rule(Self::GROUP_NAME, Self::GROUP_RULES[4]),
        RuleFilter::Rule(Self::GROUP_NAME, Self::GROUP_RULES[5]),
        RuleFilter::Rule(Self::GROUP_NAME, Self::GROUP_RULES[6]),
        RuleFilter::Rule(Self::GROUP_NAME, Self::GROUP_RULES[7]),
        RuleFilter::Rule(Self::GROUP_NAME, Self::GROUP_RULES[8]),
        RuleFilter::Rule(Self::GROUP_NAME, Self::GROUP_RULES[9]),
        RuleFilter::Rule(Self::GROUP_NAME, Self::GROUP_RULES[11]),
        RuleFilter::Rule(Self::GROUP_NAME, Self::GROUP_RULES[12]),
        RuleFilter::Rule(Self::GROUP_NAME, Self::GROUP_RULES[13]),
        RuleFilter::Rule(Self::GROUP_NAME, Self::GROUP_RULES[14]),
        RuleFilter::Rule(Self::GROUP_NAME, Self::GROUP_RULES[15]),
        RuleFilter::Rule(Self::GROUP_NAME, Self::GROUP_RULES[16]),
        RuleFilter::Rule(Self::GROUP_NAME, Self::GROUP_RULES[17]),
        RuleFilter::Rule(Self::GROUP_NAME, Self::GROUP_RULES[18]),
        RuleFilter::Rule(Self::GROUP_NAME, Self::GROUP_RULES[19]),
        RuleFilter::Rule(Self::GROUP_NAME, Self::GROUP_RULES[20]),
        RuleFilter::Rule(Self::GROUP_NAME, Self::GROUP_RULES[22]),
        RuleFilter::Rule(Self::GROUP_NAME, Self::GROUP_RULES[23]),
        RuleFilter::Rule(Self::GROUP_NAME, Self::GROUP_RULES[24]),
        RuleFilter::Rule(Self::GROUP_NAME, Self::GROUP_RULES[25]),
        RuleFilter::Rule(Self::GROUP_NAME, Self::GROUP_RULES[26]),
        RuleFilter::Rule(Self::GROUP_NAME, Self::GROUP_RULES[27]),
        RuleFilter::Rule(Self::GROUP_NAME, Self::GROUP_RULES[28]),
        RuleFilter::Rule(Self::GROUP_NAME, Self::GROUP_RULES[29]),
        RuleFilter::Rule(Self::GROUP_NAME, Self::GROUP_RULES[30]),
        RuleFilter::Rule(Self::GROUP_NAME, Self::GROUP_RULES[31]),
        RuleFilter::Rule(Self::GROUP_NAME, Self::GROUP_RULES[32]),
        RuleFilter::Rule(Self::GROUP_NAME, Self::GROUP_RULES[33]),
        RuleFilter::Rule(Self::GROUP_NAME, Self::GROUP_RULES[34]),
        RuleFilter::Rule(Self::GROUP_NAME, Self::GROUP_RULES[35]),
        RuleFilter::Rule(Self::GROUP_NAME, Self::GROUP_RULES[36]),
        RuleFilter::Rule(Self::GROUP_NAME, Self::GROUP_RULES[37]),
        RuleFilter::Rule(Self::GROUP_NAME, Self::GROUP_RULES[38]),
        RuleFilter::Rule(Self::GROUP_NAME, Self::GROUP_RULES[39]),
        RuleFilter::Rule(Self::GROUP_NAME, Self::GROUP_RULES[40]),
        RuleFilter::Rule(Self::GROUP_NAME, Self::GROUP_RULES[41]),
        RuleFilter::Rule(Self::GROUP_NAME, Self::GROUP_RULES[42]),
        RuleFilter::Rule(Self::GROUP_NAME, Self::GROUP_RULES[44]),
        RuleFilter::Rule(Self::GROUP_NAME, Self::GROUP_RULES[45]),
        RuleFilter::Rule(Self::GROUP_NAME, Self::GROUP_RULES[46]),
        RuleFilter::Rule(Self::GROUP_NAME, Self::GROUP_RULES[47]),
        RuleFilter::Rule(Self::GROUP_NAME, Self::GROUP_RULES[48]),
        RuleFilter::Rule(Self::GROUP_NAME, Self::GROUP_RULES[50]),
        RuleFilter::Rule(Self::GROUP_NAME, Self::GROUP_RULES[51]),
        RuleFilter::Rule(Self::GROUP_NAME, Self::GROUP_RULES[52]),
        RuleFilter::Rule(Self::GROUP_NAME, Self::GROUP_RULES[53]),
        RuleFilter::Rule(Self::GROUP_NAME, Self::GROUP_RULES[54]),
    ];
    const ALL_RULES_AS_FILTERS: &'static [RuleFilter<'static>] = &[
        RuleFilter::Rule(Self::GROUP_NAME, Self::GROUP_RULES[0]),
        RuleFilter::Rule(Self::GROUP_NAME, Self::GROUP_RULES[1]),
        RuleFilter::Rule(Self::GROUP_NAME, Self::GROUP_RULES[2]),
        RuleFilter::Rule(Self::GROUP_NAME, Self::GROUP_RULES[3]),
        RuleFilter::Rule(Self::GROUP_NAME, Self::GROUP_RULES[4]),
        RuleFilter::Rule(Self::GROUP_NAME, Self::GROUP_RULES[5]),
        RuleFilter::Rule(Self::GROUP_NAME, Self::GROUP_RULES[6]),
        RuleFilter::Rule(Self::GROUP_NAME, Self::GROUP_RULES[7]),
        RuleFilter::Rule(Self::GROUP_NAME, Self::GROUP_RULES[8]),
        RuleFilter::Rule(Self::GROUP_NAME, Self::GROUP_RULES[9]),
        RuleFilter::Rule(Self::GROUP_NAME, Self::GROUP_RULES[10]),
        RuleFilter::Rule(Self::GROUP_NAME, Self::GROUP_RULES[11]),
        RuleFilter::Rule(Self::GROUP_NAME, Self::GROUP_RULES[12]),
        RuleFilter::Rule(Self::GROUP_NAME, Self::GROUP_RULES[13]),
        RuleFilter::Rule(Self::GROUP_NAME, Self::GROUP_RULES[14]),
        RuleFilter::Rule(Self::GROUP_NAME, Self::GROUP_RULES[15]),
        RuleFilter::Rule(Self::GROUP_NAME, Self::GROUP_RULES[16]),
        RuleFilter::Rule(Self::GROUP_NAME, Self::GROUP_RULES[17]),
        RuleFilter::Rule(Self::GROUP_NAME, Self::GROUP_RULES[18]),
        RuleFilter::Rule(Self::GROUP_NAME, Self::GROUP_RULES[19]),
        RuleFilter::Rule(Self::GROUP_NAME, Self::GROUP_RULES[20]),
        RuleFilter::Rule(Self::GROUP_NAME, Self::GROUP_RULES[21]),
        RuleFilter::Rule(Self::GROUP_NAME, Self::GROUP_RULES[22]),
        RuleFilter::Rule(Self::GROUP_NAME, Self::GROUP_RULES[23]),
        RuleFilter::Rule(Self::GROUP_NAME, Self::GROUP_RULES[24]),
        RuleFilter::Rule(Self::GROUP_NAME, Self::GROUP_RULES[25]),
        RuleFilter::Rule(Self::GROUP_NAME, Self::GROUP_RULES[26]),
        RuleFilter::Rule(Self::GROUP_NAME, Self::GROUP_RULES[27]),
        RuleFilter::Rule(Self::GROUP_NAME, Self::GROUP_RULES[28]),
        RuleFilter::Rule(Self::GROUP_NAME, Self::GROUP_RULES[29]),
        RuleFilter::Rule(Self::GROUP_NAME, Self::GROUP_RULES[30]),
        RuleFilter::Rule(Self::GROUP_NAME, Self::GROUP_RULES[31]),
        RuleFilter::Rule(Self::GROUP_NAME, Self::GROUP_RULES[32]),
        RuleFilter::Rule(Self::GROUP_NAME, Self::GROUP_RULES[33]),
        RuleFilter::Rule(Self::GROUP_NAME, Self::GROUP_RULES[34]),
        RuleFilter::Rule(Self::GROUP_NAME, Self::GROUP_RULES[35]),
        RuleFilter::Rule(Self::GROUP_NAME, Self::GROUP_RULES[36]),
        RuleFilter::Rule(Self::GROUP_NAME, Self::GROUP_RULES[37]),
        RuleFilter::Rule(Self::GROUP_NAME, Self::GROUP_RULES[38]),
        RuleFilter::Rule(Self::GROUP_NAME, Self::GROUP_RULES[39]),
        RuleFilter::Rule(Self::GROUP_NAME, Self::GROUP_RULES[40]),
        RuleFilter::Rule(Self::GROUP_NAME, Self::GROUP_RULES[41]),
        RuleFilter::Rule(Self::GROUP_NAME, Self::GROUP_RULES[42]),
        RuleFilter::Rule(Self::GROUP_NAME, Self::GROUP_RULES[43]),
        RuleFilter::Rule(Self::GROUP_NAME, Self::GROUP_RULES[44]),
        RuleFilter::Rule(Self::GROUP_NAME, Self::GROUP_RULES[45]),
        RuleFilter::Rule(Self::GROUP_NAME, Self::GROUP_RULES[46]),
        RuleFilter::Rule(Self::GROUP_NAME, Self::GROUP_RULES[47]),
        RuleFilter::Rule(Self::GROUP_NAME, Self::GROUP_RULES[48]),
        RuleFilter::Rule(Self::GROUP_NAME, Self::GROUP_RULES[49]),
        RuleFilter::Rule(Self::GROUP_NAME, Self::GROUP_RULES[50]),
        RuleFilter::Rule(Self::GROUP_NAME, Self::GROUP_RULES[51]),
        RuleFilter::Rule(Self::GROUP_NAME, Self::GROUP_RULES[52]),
        RuleFilter::Rule(Self::GROUP_NAME, Self::GROUP_RULES[53]),
        RuleFilter::Rule(Self::GROUP_NAME, Self::GROUP_RULES[54]),
    ];
    #[doc = r" Retrieves the recommended rules"]
    pub(crate) fn is_recommended_true(&self) -> bool {
        matches!(self.recommended, Some(true))
    }
    pub(crate) fn is_recommended_unset(&self) -> bool {
        self.recommended.is_none()
    }
    pub(crate) fn is_all_true(&self) -> bool {
        matches!(self.all, Some(true))
    }
    pub(crate) fn is_all_unset(&self) -> bool {
        self.all.is_none()
    }
    pub(crate) fn get_enabled_rules(&self) -> IndexSet<RuleFilter> {
        let mut index_set = IndexSet::new();
        if let Some(rule) = self.no_approximative_numeric_constant.as_ref() {
            if rule.is_enabled() {
                index_set.insert(RuleFilter::Rule(Self::GROUP_NAME, Self::GROUP_RULES[0]));
            }
        }
        if let Some(rule) = self.no_array_index_key.as_ref() {
            if rule.is_enabled() {
                index_set.insert(RuleFilter::Rule(Self::GROUP_NAME, Self::GROUP_RULES[1]));
            }
        }
        if let Some(rule) = self.no_assign_in_expressions.as_ref() {
            if rule.is_enabled() {
                index_set.insert(RuleFilter::Rule(Self::GROUP_NAME, Self::GROUP_RULES[2]));
            }
        }
        if let Some(rule) = self.no_async_promise_executor.as_ref() {
            if rule.is_enabled() {
                index_set.insert(RuleFilter::Rule(Self::GROUP_NAME, Self::GROUP_RULES[3]));
            }
        }
        if let Some(rule) = self.no_catch_assign.as_ref() {
            if rule.is_enabled() {
                index_set.insert(RuleFilter::Rule(Self::GROUP_NAME, Self::GROUP_RULES[4]));
            }
        }
        if let Some(rule) = self.no_class_assign.as_ref() {
            if rule.is_enabled() {
                index_set.insert(RuleFilter::Rule(Self::GROUP_NAME, Self::GROUP_RULES[5]));
            }
        }
        if let Some(rule) = self.no_comment_text.as_ref() {
            if rule.is_enabled() {
                index_set.insert(RuleFilter::Rule(Self::GROUP_NAME, Self::GROUP_RULES[6]));
            }
        }
        if let Some(rule) = self.no_compare_neg_zero.as_ref() {
            if rule.is_enabled() {
                index_set.insert(RuleFilter::Rule(Self::GROUP_NAME, Self::GROUP_RULES[7]));
            }
        }
        if let Some(rule) = self.no_confusing_labels.as_ref() {
            if rule.is_enabled() {
                index_set.insert(RuleFilter::Rule(Self::GROUP_NAME, Self::GROUP_RULES[8]));
            }
        }
        if let Some(rule) = self.no_confusing_void_type.as_ref() {
            if rule.is_enabled() {
                index_set.insert(RuleFilter::Rule(Self::GROUP_NAME, Self::GROUP_RULES[9]));
            }
        }
        if let Some(rule) = self.no_console_log.as_ref() {
            if rule.is_enabled() {
                index_set.insert(RuleFilter::Rule(Self::GROUP_NAME, Self::GROUP_RULES[10]));
            }
        }
        if let Some(rule) = self.no_const_enum.as_ref() {
            if rule.is_enabled() {
                index_set.insert(RuleFilter::Rule(Self::GROUP_NAME, Self::GROUP_RULES[11]));
            }
        }
        if let Some(rule) = self.no_control_characters_in_regex.as_ref() {
            if rule.is_enabled() {
                index_set.insert(RuleFilter::Rule(Self::GROUP_NAME, Self::GROUP_RULES[12]));
            }
        }
        if let Some(rule) = self.no_debugger.as_ref() {
            if rule.is_enabled() {
                index_set.insert(RuleFilter::Rule(Self::GROUP_NAME, Self::GROUP_RULES[13]));
            }
        }
        if let Some(rule) = self.no_double_equals.as_ref() {
            if rule.is_enabled() {
                index_set.insert(RuleFilter::Rule(Self::GROUP_NAME, Self::GROUP_RULES[14]));
            }
        }
        if let Some(rule) = self.no_duplicate_case.as_ref() {
            if rule.is_enabled() {
                index_set.insert(RuleFilter::Rule(Self::GROUP_NAME, Self::GROUP_RULES[15]));
            }
        }
        if let Some(rule) = self.no_duplicate_class_members.as_ref() {
            if rule.is_enabled() {
                index_set.insert(RuleFilter::Rule(Self::GROUP_NAME, Self::GROUP_RULES[16]));
            }
        }
        if let Some(rule) = self.no_duplicate_jsx_props.as_ref() {
            if rule.is_enabled() {
                index_set.insert(RuleFilter::Rule(Self::GROUP_NAME, Self::GROUP_RULES[17]));
            }
        }
        if let Some(rule) = self.no_duplicate_object_keys.as_ref() {
            if rule.is_enabled() {
                index_set.insert(RuleFilter::Rule(Self::GROUP_NAME, Self::GROUP_RULES[18]));
            }
        }
        if let Some(rule) = self.no_duplicate_parameters.as_ref() {
            if rule.is_enabled() {
                index_set.insert(RuleFilter::Rule(Self::GROUP_NAME, Self::GROUP_RULES[19]));
            }
        }
        if let Some(rule) = self.no_duplicate_test_hooks.as_ref() {
            if rule.is_enabled() {
                index_set.insert(RuleFilter::Rule(Self::GROUP_NAME, Self::GROUP_RULES[20]));
            }
        }
        if let Some(rule) = self.no_empty_block_statements.as_ref() {
            if rule.is_enabled() {
                index_set.insert(RuleFilter::Rule(Self::GROUP_NAME, Self::GROUP_RULES[21]));
            }
        }
        if let Some(rule) = self.no_empty_interface.as_ref() {
            if rule.is_enabled() {
                index_set.insert(RuleFilter::Rule(Self::GROUP_NAME, Self::GROUP_RULES[22]));
            }
        }
        if let Some(rule) = self.no_explicit_any.as_ref() {
            if rule.is_enabled() {
                index_set.insert(RuleFilter::Rule(Self::GROUP_NAME, Self::GROUP_RULES[23]));
            }
        }
        if let Some(rule) = self.no_exports_in_test.as_ref() {
            if rule.is_enabled() {
                index_set.insert(RuleFilter::Rule(Self::GROUP_NAME, Self::GROUP_RULES[24]));
            }
        }
        if let Some(rule) = self.no_extra_non_null_assertion.as_ref() {
            if rule.is_enabled() {
                index_set.insert(RuleFilter::Rule(Self::GROUP_NAME, Self::GROUP_RULES[25]));
            }
        }
        if let Some(rule) = self.no_fallthrough_switch_clause.as_ref() {
            if rule.is_enabled() {
                index_set.insert(RuleFilter::Rule(Self::GROUP_NAME, Self::GROUP_RULES[26]));
            }
        }
        if let Some(rule) = self.no_focused_tests.as_ref() {
            if rule.is_enabled() {
                index_set.insert(RuleFilter::Rule(Self::GROUP_NAME, Self::GROUP_RULES[27]));
            }
        }
        if let Some(rule) = self.no_function_assign.as_ref() {
            if rule.is_enabled() {
                index_set.insert(RuleFilter::Rule(Self::GROUP_NAME, Self::GROUP_RULES[28]));
            }
        }
        if let Some(rule) = self.no_global_assign.as_ref() {
            if rule.is_enabled() {
                index_set.insert(RuleFilter::Rule(Self::GROUP_NAME, Self::GROUP_RULES[29]));
            }
        }
        if let Some(rule) = self.no_global_is_finite.as_ref() {
            if rule.is_enabled() {
                index_set.insert(RuleFilter::Rule(Self::GROUP_NAME, Self::GROUP_RULES[30]));
            }
        }
        if let Some(rule) = self.no_global_is_nan.as_ref() {
            if rule.is_enabled() {
                index_set.insert(RuleFilter::Rule(Self::GROUP_NAME, Self::GROUP_RULES[31]));
            }
        }
        if let Some(rule) = self.no_implicit_any_let.as_ref() {
            if rule.is_enabled() {
                index_set.insert(RuleFilter::Rule(Self::GROUP_NAME, Self::GROUP_RULES[32]));
            }
        }
        if let Some(rule) = self.no_import_assign.as_ref() {
            if rule.is_enabled() {
                index_set.insert(RuleFilter::Rule(Self::GROUP_NAME, Self::GROUP_RULES[33]));
            }
        }
        if let Some(rule) = self.no_label_var.as_ref() {
            if rule.is_enabled() {
                index_set.insert(RuleFilter::Rule(Self::GROUP_NAME, Self::GROUP_RULES[34]));
            }
        }
        if let Some(rule) = self.no_misleading_character_class.as_ref() {
            if rule.is_enabled() {
                index_set.insert(RuleFilter::Rule(Self::GROUP_NAME, Self::GROUP_RULES[35]));
            }
        }
        if let Some(rule) = self.no_misleading_instantiator.as_ref() {
            if rule.is_enabled() {
                index_set.insert(RuleFilter::Rule(Self::GROUP_NAME, Self::GROUP_RULES[36]));
            }
        }
        if let Some(rule) = self.no_misrefactored_shorthand_assign.as_ref() {
            if rule.is_enabled() {
                index_set.insert(RuleFilter::Rule(Self::GROUP_NAME, Self::GROUP_RULES[37]));
            }
        }
        if let Some(rule) = self.no_prototype_builtins.as_ref() {
            if rule.is_enabled() {
                index_set.insert(RuleFilter::Rule(Self::GROUP_NAME, Self::GROUP_RULES[38]));
            }
        }
        if let Some(rule) = self.no_redeclare.as_ref() {
            if rule.is_enabled() {
                index_set.insert(RuleFilter::Rule(Self::GROUP_NAME, Self::GROUP_RULES[39]));
            }
        }
        if let Some(rule) = self.no_redundant_use_strict.as_ref() {
            if rule.is_enabled() {
                index_set.insert(RuleFilter::Rule(Self::GROUP_NAME, Self::GROUP_RULES[40]));
            }
        }
        if let Some(rule) = self.no_self_compare.as_ref() {
            if rule.is_enabled() {
                index_set.insert(RuleFilter::Rule(Self::GROUP_NAME, Self::GROUP_RULES[41]));
            }
        }
        if let Some(rule) = self.no_shadow_restricted_names.as_ref() {
            if rule.is_enabled() {
                index_set.insert(RuleFilter::Rule(Self::GROUP_NAME, Self::GROUP_RULES[42]));
            }
        }
        if let Some(rule) = self.no_skipped_tests.as_ref() {
            if rule.is_enabled() {
                index_set.insert(RuleFilter::Rule(Self::GROUP_NAME, Self::GROUP_RULES[43]));
            }
        }
        if let Some(rule) = self.no_sparse_array.as_ref() {
            if rule.is_enabled() {
                index_set.insert(RuleFilter::Rule(Self::GROUP_NAME, Self::GROUP_RULES[44]));
            }
        }
        if let Some(rule) = self.no_suspicious_semicolon_in_jsx.as_ref() {
            if rule.is_enabled() {
                index_set.insert(RuleFilter::Rule(Self::GROUP_NAME, Self::GROUP_RULES[45]));
            }
        }
        if let Some(rule) = self.no_then_property.as_ref() {
            if rule.is_enabled() {
                index_set.insert(RuleFilter::Rule(Self::GROUP_NAME, Self::GROUP_RULES[46]));
            }
        }
        if let Some(rule) = self.no_unsafe_declaration_merging.as_ref() {
            if rule.is_enabled() {
                index_set.insert(RuleFilter::Rule(Self::GROUP_NAME, Self::GROUP_RULES[47]));
            }
        }
        if let Some(rule) = self.no_unsafe_negation.as_ref() {
            if rule.is_enabled() {
                index_set.insert(RuleFilter::Rule(Self::GROUP_NAME, Self::GROUP_RULES[48]));
            }
        }
        if let Some(rule) = self.use_await.as_ref() {
            if rule.is_enabled() {
                index_set.insert(RuleFilter::Rule(Self::GROUP_NAME, Self::GROUP_RULES[49]));
            }
        }
        if let Some(rule) = self.use_default_switch_clause_last.as_ref() {
            if rule.is_enabled() {
                index_set.insert(RuleFilter::Rule(Self::GROUP_NAME, Self::GROUP_RULES[50]));
            }
        }
        if let Some(rule) = self.use_getter_return.as_ref() {
            if rule.is_enabled() {
                index_set.insert(RuleFilter::Rule(Self::GROUP_NAME, Self::GROUP_RULES[51]));
            }
        }
        if let Some(rule) = self.use_is_array.as_ref() {
            if rule.is_enabled() {
                index_set.insert(RuleFilter::Rule(Self::GROUP_NAME, Self::GROUP_RULES[52]));
            }
        }
        if let Some(rule) = self.use_namespace_keyword.as_ref() {
            if rule.is_enabled() {
                index_set.insert(RuleFilter::Rule(Self::GROUP_NAME, Self::GROUP_RULES[53]));
            }
        }
        if let Some(rule) = self.use_valid_typeof.as_ref() {
            if rule.is_enabled() {
                index_set.insert(RuleFilter::Rule(Self::GROUP_NAME, Self::GROUP_RULES[54]));
            }
        }
        index_set
    }
    pub(crate) fn get_disabled_rules(&self) -> IndexSet<RuleFilter> {
        let mut index_set = IndexSet::new();
        if let Some(rule) = self.no_approximative_numeric_constant.as_ref() {
            if rule.is_disabled() {
                index_set.insert(RuleFilter::Rule(Self::GROUP_NAME, Self::GROUP_RULES[0]));
            }
        }
        if let Some(rule) = self.no_array_index_key.as_ref() {
            if rule.is_disabled() {
                index_set.insert(RuleFilter::Rule(Self::GROUP_NAME, Self::GROUP_RULES[1]));
            }
        }
        if let Some(rule) = self.no_assign_in_expressions.as_ref() {
            if rule.is_disabled() {
                index_set.insert(RuleFilter::Rule(Self::GROUP_NAME, Self::GROUP_RULES[2]));
            }
        }
        if let Some(rule) = self.no_async_promise_executor.as_ref() {
            if rule.is_disabled() {
                index_set.insert(RuleFilter::Rule(Self::GROUP_NAME, Self::GROUP_RULES[3]));
            }
        }
        if let Some(rule) = self.no_catch_assign.as_ref() {
            if rule.is_disabled() {
                index_set.insert(RuleFilter::Rule(Self::GROUP_NAME, Self::GROUP_RULES[4]));
            }
        }
        if let Some(rule) = self.no_class_assign.as_ref() {
            if rule.is_disabled() {
                index_set.insert(RuleFilter::Rule(Self::GROUP_NAME, Self::GROUP_RULES[5]));
            }
        }
        if let Some(rule) = self.no_comment_text.as_ref() {
            if rule.is_disabled() {
                index_set.insert(RuleFilter::Rule(Self::GROUP_NAME, Self::GROUP_RULES[6]));
            }
        }
        if let Some(rule) = self.no_compare_neg_zero.as_ref() {
            if rule.is_disabled() {
                index_set.insert(RuleFilter::Rule(Self::GROUP_NAME, Self::GROUP_RULES[7]));
            }
        }
        if let Some(rule) = self.no_confusing_labels.as_ref() {
            if rule.is_disabled() {
                index_set.insert(RuleFilter::Rule(Self::GROUP_NAME, Self::GROUP_RULES[8]));
            }
        }
        if let Some(rule) = self.no_confusing_void_type.as_ref() {
            if rule.is_disabled() {
                index_set.insert(RuleFilter::Rule(Self::GROUP_NAME, Self::GROUP_RULES[9]));
            }
        }
        if let Some(rule) = self.no_console_log.as_ref() {
            if rule.is_disabled() {
                index_set.insert(RuleFilter::Rule(Self::GROUP_NAME, Self::GROUP_RULES[10]));
            }
        }
        if let Some(rule) = self.no_const_enum.as_ref() {
            if rule.is_disabled() {
                index_set.insert(RuleFilter::Rule(Self::GROUP_NAME, Self::GROUP_RULES[11]));
            }
        }
        if let Some(rule) = self.no_control_characters_in_regex.as_ref() {
            if rule.is_disabled() {
                index_set.insert(RuleFilter::Rule(Self::GROUP_NAME, Self::GROUP_RULES[12]));
            }
        }
        if let Some(rule) = self.no_debugger.as_ref() {
            if rule.is_disabled() {
                index_set.insert(RuleFilter::Rule(Self::GROUP_NAME, Self::GROUP_RULES[13]));
            }
        }
        if let Some(rule) = self.no_double_equals.as_ref() {
            if rule.is_disabled() {
                index_set.insert(RuleFilter::Rule(Self::GROUP_NAME, Self::GROUP_RULES[14]));
            }
        }
        if let Some(rule) = self.no_duplicate_case.as_ref() {
            if rule.is_disabled() {
                index_set.insert(RuleFilter::Rule(Self::GROUP_NAME, Self::GROUP_RULES[15]));
            }
        }
        if let Some(rule) = self.no_duplicate_class_members.as_ref() {
            if rule.is_disabled() {
                index_set.insert(RuleFilter::Rule(Self::GROUP_NAME, Self::GROUP_RULES[16]));
            }
        }
        if let Some(rule) = self.no_duplicate_jsx_props.as_ref() {
            if rule.is_disabled() {
                index_set.insert(RuleFilter::Rule(Self::GROUP_NAME, Self::GROUP_RULES[17]));
            }
        }
        if let Some(rule) = self.no_duplicate_object_keys.as_ref() {
            if rule.is_disabled() {
                index_set.insert(RuleFilter::Rule(Self::GROUP_NAME, Self::GROUP_RULES[18]));
            }
        }
        if let Some(rule) = self.no_duplicate_parameters.as_ref() {
            if rule.is_disabled() {
                index_set.insert(RuleFilter::Rule(Self::GROUP_NAME, Self::GROUP_RULES[19]));
            }
        }
        if let Some(rule) = self.no_duplicate_test_hooks.as_ref() {
            if rule.is_disabled() {
                index_set.insert(RuleFilter::Rule(Self::GROUP_NAME, Self::GROUP_RULES[20]));
            }
        }
        if let Some(rule) = self.no_empty_block_statements.as_ref() {
            if rule.is_disabled() {
                index_set.insert(RuleFilter::Rule(Self::GROUP_NAME, Self::GROUP_RULES[21]));
            }
        }
        if let Some(rule) = self.no_empty_interface.as_ref() {
            if rule.is_disabled() {
                index_set.insert(RuleFilter::Rule(Self::GROUP_NAME, Self::GROUP_RULES[22]));
            }
        }
        if let Some(rule) = self.no_explicit_any.as_ref() {
            if rule.is_disabled() {
                index_set.insert(RuleFilter::Rule(Self::GROUP_NAME, Self::GROUP_RULES[23]));
            }
        }
        if let Some(rule) = self.no_exports_in_test.as_ref() {
            if rule.is_disabled() {
                index_set.insert(RuleFilter::Rule(Self::GROUP_NAME, Self::GROUP_RULES[24]));
            }
        }
        if let Some(rule) = self.no_extra_non_null_assertion.as_ref() {
            if rule.is_disabled() {
                index_set.insert(RuleFilter::Rule(Self::GROUP_NAME, Self::GROUP_RULES[25]));
            }
        }
        if let Some(rule) = self.no_fallthrough_switch_clause.as_ref() {
            if rule.is_disabled() {
                index_set.insert(RuleFilter::Rule(Self::GROUP_NAME, Self::GROUP_RULES[26]));
            }
        }
        if let Some(rule) = self.no_focused_tests.as_ref() {
            if rule.is_disabled() {
                index_set.insert(RuleFilter::Rule(Self::GROUP_NAME, Self::GROUP_RULES[27]));
            }
        }
        if let Some(rule) = self.no_function_assign.as_ref() {
            if rule.is_disabled() {
                index_set.insert(RuleFilter::Rule(Self::GROUP_NAME, Self::GROUP_RULES[28]));
            }
        }
        if let Some(rule) = self.no_global_assign.as_ref() {
            if rule.is_disabled() {
                index_set.insert(RuleFilter::Rule(Self::GROUP_NAME, Self::GROUP_RULES[29]));
            }
        }
        if let Some(rule) = self.no_global_is_finite.as_ref() {
            if rule.is_disabled() {
                index_set.insert(RuleFilter::Rule(Self::GROUP_NAME, Self::GROUP_RULES[30]));
            }
        }
        if let Some(rule) = self.no_global_is_nan.as_ref() {
            if rule.is_disabled() {
                index_set.insert(RuleFilter::Rule(Self::GROUP_NAME, Self::GROUP_RULES[31]));
            }
        }
        if let Some(rule) = self.no_implicit_any_let.as_ref() {
            if rule.is_disabled() {
                index_set.insert(RuleFilter::Rule(Self::GROUP_NAME, Self::GROUP_RULES[32]));
            }
        }
        if let Some(rule) = self.no_import_assign.as_ref() {
            if rule.is_disabled() {
                index_set.insert(RuleFilter::Rule(Self::GROUP_NAME, Self::GROUP_RULES[33]));
            }
        }
        if let Some(rule) = self.no_label_var.as_ref() {
            if rule.is_disabled() {
                index_set.insert(RuleFilter::Rule(Self::GROUP_NAME, Self::GROUP_RULES[34]));
            }
        }
        if let Some(rule) = self.no_misleading_character_class.as_ref() {
            if rule.is_disabled() {
                index_set.insert(RuleFilter::Rule(Self::GROUP_NAME, Self::GROUP_RULES[35]));
            }
        }
        if let Some(rule) = self.no_misleading_instantiator.as_ref() {
            if rule.is_disabled() {
                index_set.insert(RuleFilter::Rule(Self::GROUP_NAME, Self::GROUP_RULES[36]));
            }
        }
        if let Some(rule) = self.no_misrefactored_shorthand_assign.as_ref() {
            if rule.is_disabled() {
                index_set.insert(RuleFilter::Rule(Self::GROUP_NAME, Self::GROUP_RULES[37]));
            }
        }
        if let Some(rule) = self.no_prototype_builtins.as_ref() {
            if rule.is_disabled() {
                index_set.insert(RuleFilter::Rule(Self::GROUP_NAME, Self::GROUP_RULES[38]));
            }
        }
        if let Some(rule) = self.no_redeclare.as_ref() {
            if rule.is_disabled() {
                index_set.insert(RuleFilter::Rule(Self::GROUP_NAME, Self::GROUP_RULES[39]));
            }
        }
        if let Some(rule) = self.no_redundant_use_strict.as_ref() {
            if rule.is_disabled() {
                index_set.insert(RuleFilter::Rule(Self::GROUP_NAME, Self::GROUP_RULES[40]));
            }
        }
        if let Some(rule) = self.no_self_compare.as_ref() {
            if rule.is_disabled() {
                index_set.insert(RuleFilter::Rule(Self::GROUP_NAME, Self::GROUP_RULES[41]));
            }
        }
        if let Some(rule) = self.no_shadow_restricted_names.as_ref() {
            if rule.is_disabled() {
                index_set.insert(RuleFilter::Rule(Self::GROUP_NAME, Self::GROUP_RULES[42]));
            }
        }
        if let Some(rule) = self.no_skipped_tests.as_ref() {
            if rule.is_disabled() {
                index_set.insert(RuleFilter::Rule(Self::GROUP_NAME, Self::GROUP_RULES[43]));
            }
        }
        if let Some(rule) = self.no_sparse_array.as_ref() {
            if rule.is_disabled() {
                index_set.insert(RuleFilter::Rule(Self::GROUP_NAME, Self::GROUP_RULES[44]));
            }
        }
        if let Some(rule) = self.no_suspicious_semicolon_in_jsx.as_ref() {
            if rule.is_disabled() {
                index_set.insert(RuleFilter::Rule(Self::GROUP_NAME, Self::GROUP_RULES[45]));
            }
        }
        if let Some(rule) = self.no_then_property.as_ref() {
            if rule.is_disabled() {
                index_set.insert(RuleFilter::Rule(Self::GROUP_NAME, Self::GROUP_RULES[46]));
            }
        }
        if let Some(rule) = self.no_unsafe_declaration_merging.as_ref() {
            if rule.is_disabled() {
                index_set.insert(RuleFilter::Rule(Self::GROUP_NAME, Self::GROUP_RULES[47]));
            }
        }
        if let Some(rule) = self.no_unsafe_negation.as_ref() {
            if rule.is_disabled() {
                index_set.insert(RuleFilter::Rule(Self::GROUP_NAME, Self::GROUP_RULES[48]));
            }
        }
        if let Some(rule) = self.use_await.as_ref() {
            if rule.is_disabled() {
                index_set.insert(RuleFilter::Rule(Self::GROUP_NAME, Self::GROUP_RULES[49]));
            }
        }
        if let Some(rule) = self.use_default_switch_clause_last.as_ref() {
            if rule.is_disabled() {
                index_set.insert(RuleFilter::Rule(Self::GROUP_NAME, Self::GROUP_RULES[50]));
            }
        }
        if let Some(rule) = self.use_getter_return.as_ref() {
            if rule.is_disabled() {
                index_set.insert(RuleFilter::Rule(Self::GROUP_NAME, Self::GROUP_RULES[51]));
            }
        }
        if let Some(rule) = self.use_is_array.as_ref() {
            if rule.is_disabled() {
                index_set.insert(RuleFilter::Rule(Self::GROUP_NAME, Self::GROUP_RULES[52]));
            }
        }
        if let Some(rule) = self.use_namespace_keyword.as_ref() {
            if rule.is_disabled() {
                index_set.insert(RuleFilter::Rule(Self::GROUP_NAME, Self::GROUP_RULES[53]));
            }
        }
        if let Some(rule) = self.use_valid_typeof.as_ref() {
            if rule.is_disabled() {
                index_set.insert(RuleFilter::Rule(Self::GROUP_NAME, Self::GROUP_RULES[54]));
            }
        }
        index_set
    }
    #[doc = r" Checks if, given a rule name, matches one of the rules contained in this category"]
    pub(crate) fn has_rule(rule_name: &str) -> bool {
        Self::GROUP_RULES.contains(&rule_name)
    }
    #[doc = r" Checks if, given a rule name, it is marked as recommended"]
    pub(crate) fn is_recommended_rule(rule_name: &str) -> bool {
        Self::RECOMMENDED_RULES.contains(&rule_name)
    }
    pub(crate) fn recommended_rules_as_filters() -> &'static [RuleFilter<'static>] {
        Self::RECOMMENDED_RULES_AS_FILTERS
    }
    pub(crate) fn all_rules_as_filters() -> &'static [RuleFilter<'static>] {
        Self::ALL_RULES_AS_FILTERS
    }
    #[doc = r" Select preset rules"]
    pub(crate) fn collect_preset_rules(
        &self,
        parent_is_all: bool,
        parent_is_recommended: bool,
        enabled_rules: &mut IndexSet<RuleFilter>,
    ) {
        if self.is_all_true() || self.is_all_unset() && parent_is_all {
            enabled_rules.extend(Self::all_rules_as_filters());
        } else if self.is_recommended_true()
            || self.is_recommended_unset() && self.is_all_unset() && parent_is_recommended
        {
            enabled_rules.extend(Self::recommended_rules_as_filters());
        }
    }
    pub(crate) fn get_rule_configuration(
        &self,
        rule_name: &str,
    ) -> Option<(RulePlainConfiguration, Option<RuleOptions>)> {
        match rule_name {
            "noApproximativeNumericConstant" => self
                .no_approximative_numeric_constant
                .as_ref()
                .map(|conf| (conf.level(), conf.get_options())),
            "noArrayIndexKey" => self
                .no_array_index_key
                .as_ref()
                .map(|conf| (conf.level(), conf.get_options())),
            "noAssignInExpressions" => self
                .no_assign_in_expressions
                .as_ref()
                .map(|conf| (conf.level(), conf.get_options())),
            "noAsyncPromiseExecutor" => self
                .no_async_promise_executor
                .as_ref()
                .map(|conf| (conf.level(), conf.get_options())),
            "noCatchAssign" => self
                .no_catch_assign
                .as_ref()
                .map(|conf| (conf.level(), conf.get_options())),
            "noClassAssign" => self
                .no_class_assign
                .as_ref()
                .map(|conf| (conf.level(), conf.get_options())),
            "noCommentText" => self
                .no_comment_text
                .as_ref()
                .map(|conf| (conf.level(), conf.get_options())),
            "noCompareNegZero" => self
                .no_compare_neg_zero
                .as_ref()
                .map(|conf| (conf.level(), conf.get_options())),
            "noConfusingLabels" => self
                .no_confusing_labels
                .as_ref()
                .map(|conf| (conf.level(), conf.get_options())),
            "noConfusingVoidType" => self
                .no_confusing_void_type
                .as_ref()
                .map(|conf| (conf.level(), conf.get_options())),
            "noConsoleLog" => self
                .no_console_log
                .as_ref()
                .map(|conf| (conf.level(), conf.get_options())),
            "noConstEnum" => self
                .no_const_enum
                .as_ref()
                .map(|conf| (conf.level(), conf.get_options())),
            "noControlCharactersInRegex" => self
                .no_control_characters_in_regex
                .as_ref()
                .map(|conf| (conf.level(), conf.get_options())),
            "noDebugger" => self
                .no_debugger
                .as_ref()
                .map(|conf| (conf.level(), conf.get_options())),
            "noDoubleEquals" => self
                .no_double_equals
                .as_ref()
                .map(|conf| (conf.level(), conf.get_options())),
            "noDuplicateCase" => self
                .no_duplicate_case
                .as_ref()
                .map(|conf| (conf.level(), conf.get_options())),
            "noDuplicateClassMembers" => self
                .no_duplicate_class_members
                .as_ref()
                .map(|conf| (conf.level(), conf.get_options())),
            "noDuplicateJsxProps" => self
                .no_duplicate_jsx_props
                .as_ref()
                .map(|conf| (conf.level(), conf.get_options())),
            "noDuplicateObjectKeys" => self
                .no_duplicate_object_keys
                .as_ref()
                .map(|conf| (conf.level(), conf.get_options())),
            "noDuplicateParameters" => self
                .no_duplicate_parameters
                .as_ref()
                .map(|conf| (conf.level(), conf.get_options())),
            "noDuplicateTestHooks" => self
                .no_duplicate_test_hooks
                .as_ref()
                .map(|conf| (conf.level(), conf.get_options())),
            "noEmptyBlockStatements" => self
                .no_empty_block_statements
                .as_ref()
                .map(|conf| (conf.level(), conf.get_options())),
            "noEmptyInterface" => self
                .no_empty_interface
                .as_ref()
                .map(|conf| (conf.level(), conf.get_options())),
            "noExplicitAny" => self
                .no_explicit_any
                .as_ref()
                .map(|conf| (conf.level(), conf.get_options())),
            "noExportsInTest" => self
                .no_exports_in_test
                .as_ref()
                .map(|conf| (conf.level(), conf.get_options())),
            "noExtraNonNullAssertion" => self
                .no_extra_non_null_assertion
                .as_ref()
                .map(|conf| (conf.level(), conf.get_options())),
            "noFallthroughSwitchClause" => self
                .no_fallthrough_switch_clause
                .as_ref()
                .map(|conf| (conf.level(), conf.get_options())),
            "noFocusedTests" => self
                .no_focused_tests
                .as_ref()
                .map(|conf| (conf.level(), conf.get_options())),
            "noFunctionAssign" => self
                .no_function_assign
                .as_ref()
                .map(|conf| (conf.level(), conf.get_options())),
            "noGlobalAssign" => self
                .no_global_assign
                .as_ref()
                .map(|conf| (conf.level(), conf.get_options())),
            "noGlobalIsFinite" => self
                .no_global_is_finite
                .as_ref()
                .map(|conf| (conf.level(), conf.get_options())),
            "noGlobalIsNan" => self
                .no_global_is_nan
                .as_ref()
                .map(|conf| (conf.level(), conf.get_options())),
            "noImplicitAnyLet" => self
                .no_implicit_any_let
                .as_ref()
                .map(|conf| (conf.level(), conf.get_options())),
            "noImportAssign" => self
                .no_import_assign
                .as_ref()
                .map(|conf| (conf.level(), conf.get_options())),
            "noLabelVar" => self
                .no_label_var
                .as_ref()
                .map(|conf| (conf.level(), conf.get_options())),
            "noMisleadingCharacterClass" => self
                .no_misleading_character_class
                .as_ref()
                .map(|conf| (conf.level(), conf.get_options())),
            "noMisleadingInstantiator" => self
                .no_misleading_instantiator
                .as_ref()
                .map(|conf| (conf.level(), conf.get_options())),
            "noMisrefactoredShorthandAssign" => self
                .no_misrefactored_shorthand_assign
                .as_ref()
                .map(|conf| (conf.level(), conf.get_options())),
            "noPrototypeBuiltins" => self
                .no_prototype_builtins
                .as_ref()
                .map(|conf| (conf.level(), conf.get_options())),
            "noRedeclare" => self
                .no_redeclare
                .as_ref()
                .map(|conf| (conf.level(), conf.get_options())),
            "noRedundantUseStrict" => self
                .no_redundant_use_strict
                .as_ref()
                .map(|conf| (conf.level(), conf.get_options())),
            "noSelfCompare" => self
                .no_self_compare
                .as_ref()
                .map(|conf| (conf.level(), conf.get_options())),
            "noShadowRestrictedNames" => self
                .no_shadow_restricted_names
                .as_ref()
                .map(|conf| (conf.level(), conf.get_options())),
            "noSkippedTests" => self
                .no_skipped_tests
                .as_ref()
                .map(|conf| (conf.level(), conf.get_options())),
            "noSparseArray" => self
                .no_sparse_array
                .as_ref()
                .map(|conf| (conf.level(), conf.get_options())),
            "noSuspiciousSemicolonInJsx" => self
                .no_suspicious_semicolon_in_jsx
                .as_ref()
                .map(|conf| (conf.level(), conf.get_options())),
            "noThenProperty" => self
                .no_then_property
                .as_ref()
                .map(|conf| (conf.level(), conf.get_options())),
            "noUnsafeDeclarationMerging" => self
                .no_unsafe_declaration_merging
                .as_ref()
                .map(|conf| (conf.level(), conf.get_options())),
            "noUnsafeNegation" => self
                .no_unsafe_negation
                .as_ref()
                .map(|conf| (conf.level(), conf.get_options())),
            "useAwait" => self
                .use_await
                .as_ref()
                .map(|conf| (conf.level(), conf.get_options())),
            "useDefaultSwitchClauseLast" => self
                .use_default_switch_clause_last
                .as_ref()
                .map(|conf| (conf.level(), conf.get_options())),
            "useGetterReturn" => self
                .use_getter_return
                .as_ref()
                .map(|conf| (conf.level(), conf.get_options())),
            "useIsArray" => self
                .use_is_array
                .as_ref()
                .map(|conf| (conf.level(), conf.get_options())),
            "useNamespaceKeyword" => self
                .use_namespace_keyword
                .as_ref()
                .map(|conf| (conf.level(), conf.get_options())),
            "useValidTypeof" => self
                .use_valid_typeof
                .as_ref()
                .map(|conf| (conf.level(), conf.get_options())),
            _ => None,
        }
    }
}<|MERGE_RESOLUTION|>--- conflicted
+++ resolved
@@ -2802,10 +2802,7 @@
         RuleFilter::Rule(Self::GROUP_NAME, Self::GROUP_RULES[10]),
         RuleFilter::Rule(Self::GROUP_NAME, Self::GROUP_RULES[11]),
         RuleFilter::Rule(Self::GROUP_NAME, Self::GROUP_RULES[17]),
-<<<<<<< HEAD
-=======
         RuleFilter::Rule(Self::GROUP_NAME, Self::GROUP_RULES[18]),
->>>>>>> e86df469
         RuleFilter::Rule(Self::GROUP_NAME, Self::GROUP_RULES[23]),
     ];
     const ALL_RULES_AS_FILTERS: &'static [RuleFilter<'static>] = &[
@@ -2961,11 +2958,7 @@
                 index_set.insert(RuleFilter::Rule(Self::GROUP_NAME, Self::GROUP_RULES[21]));
             }
         }
-<<<<<<< HEAD
-        if let Some(rule) = self.use_explicit_length_check.as_ref() {
-=======
         if let Some(rule) = self.use_default_switch_clause.as_ref() {
->>>>>>> e86df469
             if rule.is_enabled() {
                 index_set.insert(RuleFilter::Rule(Self::GROUP_NAME, Self::GROUP_RULES[22]));
             }
@@ -3099,11 +3092,7 @@
                 index_set.insert(RuleFilter::Rule(Self::GROUP_NAME, Self::GROUP_RULES[21]));
             }
         }
-<<<<<<< HEAD
-        if let Some(rule) = self.use_explicit_length_check.as_ref() {
-=======
         if let Some(rule) = self.use_default_switch_clause.as_ref() {
->>>>>>> e86df469
             if rule.is_disabled() {
                 index_set.insert(RuleFilter::Rule(Self::GROUP_NAME, Self::GROUP_RULES[22]));
             }
