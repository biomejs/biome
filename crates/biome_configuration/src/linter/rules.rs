--- conflicted
+++ resolved
@@ -3092,29 +3092,19 @@
         RuleFilter::Rule(Self::GROUP_NAME, Self::GROUP_RULES[12]),
         RuleFilter::Rule(Self::GROUP_NAME, Self::GROUP_RULES[13]),
         RuleFilter::Rule(Self::GROUP_NAME, Self::GROUP_RULES[14]),
-<<<<<<< HEAD
         RuleFilter::Rule(Self::GROUP_NAME, Self::GROUP_RULES[15]),
         RuleFilter::Rule(Self::GROUP_NAME, Self::GROUP_RULES[19]),
-=======
-        RuleFilter::Rule(Self::GROUP_NAME, Self::GROUP_RULES[18]),
->>>>>>> 201af4f7
         RuleFilter::Rule(Self::GROUP_NAME, Self::GROUP_RULES[22]),
         RuleFilter::Rule(Self::GROUP_NAME, Self::GROUP_RULES[24]),
         RuleFilter::Rule(Self::GROUP_NAME, Self::GROUP_RULES[25]),
         RuleFilter::Rule(Self::GROUP_NAME, Self::GROUP_RULES[26]),
         RuleFilter::Rule(Self::GROUP_NAME, Self::GROUP_RULES[27]),
         RuleFilter::Rule(Self::GROUP_NAME, Self::GROUP_RULES[28]),
-<<<<<<< HEAD
         RuleFilter::Rule(Self::GROUP_NAME, Self::GROUP_RULES[38]),
         RuleFilter::Rule(Self::GROUP_NAME, Self::GROUP_RULES[41]),
         RuleFilter::Rule(Self::GROUP_NAME, Self::GROUP_RULES[42]),
         RuleFilter::Rule(Self::GROUP_NAME, Self::GROUP_RULES[46]),
         RuleFilter::Rule(Self::GROUP_NAME, Self::GROUP_RULES[48]),
-=======
-        RuleFilter::Rule(Self::GROUP_NAME, Self::GROUP_RULES[41]),
-        RuleFilter::Rule(Self::GROUP_NAME, Self::GROUP_RULES[42]),
-        RuleFilter::Rule(Self::GROUP_NAME, Self::GROUP_RULES[46]),
->>>>>>> 201af4f7
     ];
     const ALL_RULES_AS_FILTERS: &'static [RuleFilter<'static>] = &[
         RuleFilter::Rule(Self::GROUP_NAME, Self::GROUP_RULES[0]),
@@ -3169,10 +3159,7 @@
         RuleFilter::Rule(Self::GROUP_NAME, Self::GROUP_RULES[49]),
         RuleFilter::Rule(Self::GROUP_NAME, Self::GROUP_RULES[50]),
         RuleFilter::Rule(Self::GROUP_NAME, Self::GROUP_RULES[51]),
-<<<<<<< HEAD
         RuleFilter::Rule(Self::GROUP_NAME, Self::GROUP_RULES[52]),
-=======
->>>>>>> 201af4f7
     ];
     #[doc = r" Retrieves the recommended rules"]
     pub(crate) fn is_recommended_true(&self) -> bool {
@@ -3284,11 +3271,7 @@
                 index_set.insert(RuleFilter::Rule(Self::GROUP_NAME, Self::GROUP_RULES[18]));
             }
         }
-<<<<<<< HEAD
         if let Some(rule) = self.no_shorthand_property_overrides.as_ref() {
-=======
-        if let Some(rule) = self.no_static_element_interactions.as_ref() {
->>>>>>> 201af4f7
             if rule.is_enabled() {
                 index_set.insert(RuleFilter::Rule(Self::GROUP_NAME, Self::GROUP_RULES[19]));
             }
@@ -3309,46 +3292,55 @@
             }
         }
         if let Some(rule) = self.no_unknown_media_feature_name.as_ref() {
+        if let Some(rule) = self.no_unknown_media_feature_name.as_ref() {
             if rule.is_enabled() {
                 index_set.insert(RuleFilter::Rule(Self::GROUP_NAME, Self::GROUP_RULES[23]));
             }
         }
         if let Some(rule) = self.no_unknown_property.as_ref() {
+        if let Some(rule) = self.no_unknown_property.as_ref() {
             if rule.is_enabled() {
                 index_set.insert(RuleFilter::Rule(Self::GROUP_NAME, Self::GROUP_RULES[24]));
             }
         }
         if let Some(rule) = self.no_unknown_pseudo_class_selector.as_ref() {
+        if let Some(rule) = self.no_unknown_pseudo_class_selector.as_ref() {
             if rule.is_enabled() {
                 index_set.insert(RuleFilter::Rule(Self::GROUP_NAME, Self::GROUP_RULES[25]));
             }
         }
         if let Some(rule) = self.no_unknown_selector_pseudo_element.as_ref() {
+        if let Some(rule) = self.no_unknown_selector_pseudo_element.as_ref() {
             if rule.is_enabled() {
                 index_set.insert(RuleFilter::Rule(Self::GROUP_NAME, Self::GROUP_RULES[26]));
             }
         }
         if let Some(rule) = self.no_unknown_unit.as_ref() {
+        if let Some(rule) = self.no_unknown_unit.as_ref() {
             if rule.is_enabled() {
                 index_set.insert(RuleFilter::Rule(Self::GROUP_NAME, Self::GROUP_RULES[27]));
             }
         }
         if let Some(rule) = self.no_unmatchable_anb_selector.as_ref() {
+        if let Some(rule) = self.no_unmatchable_anb_selector.as_ref() {
             if rule.is_enabled() {
                 index_set.insert(RuleFilter::Rule(Self::GROUP_NAME, Self::GROUP_RULES[28]));
             }
         }
         if let Some(rule) = self.no_unused_function_parameters.as_ref() {
+        if let Some(rule) = self.no_unused_function_parameters.as_ref() {
             if rule.is_enabled() {
                 index_set.insert(RuleFilter::Rule(Self::GROUP_NAME, Self::GROUP_RULES[29]));
             }
         }
         if let Some(rule) = self.no_useless_string_concat.as_ref() {
+        if let Some(rule) = self.no_useless_string_concat.as_ref() {
             if rule.is_enabled() {
                 index_set.insert(RuleFilter::Rule(Self::GROUP_NAME, Self::GROUP_RULES[30]));
             }
         }
         if let Some(rule) = self.no_useless_undefined_initialization.as_ref() {
+        if let Some(rule) = self.no_useless_undefined_initialization.as_ref() {
             if rule.is_enabled() {
                 index_set.insert(RuleFilter::Rule(Self::GROUP_NAME, Self::GROUP_RULES[31]));
             }
@@ -3359,36 +3351,43 @@
             }
         }
         if let Some(rule) = self.use_adjacent_overload_signatures.as_ref() {
+        if let Some(rule) = self.use_adjacent_overload_signatures.as_ref() {
             if rule.is_enabled() {
                 index_set.insert(RuleFilter::Rule(Self::GROUP_NAME, Self::GROUP_RULES[33]));
             }
         }
         if let Some(rule) = self.use_consistent_builtin_instantiation.as_ref() {
+        if let Some(rule) = self.use_consistent_builtin_instantiation.as_ref() {
             if rule.is_enabled() {
                 index_set.insert(RuleFilter::Rule(Self::GROUP_NAME, Self::GROUP_RULES[34]));
             }
         }
         if let Some(rule) = self.use_consistent_grid_areas.as_ref() {
+        if let Some(rule) = self.use_consistent_grid_areas.as_ref() {
             if rule.is_enabled() {
                 index_set.insert(RuleFilter::Rule(Self::GROUP_NAME, Self::GROUP_RULES[35]));
             }
         }
         if let Some(rule) = self.use_date_now.as_ref() {
+        if let Some(rule) = self.use_date_now.as_ref() {
             if rule.is_enabled() {
                 index_set.insert(RuleFilter::Rule(Self::GROUP_NAME, Self::GROUP_RULES[36]));
             }
         }
         if let Some(rule) = self.use_default_switch_clause.as_ref() {
+        if let Some(rule) = self.use_default_switch_clause.as_ref() {
             if rule.is_enabled() {
                 index_set.insert(RuleFilter::Rule(Self::GROUP_NAME, Self::GROUP_RULES[37]));
             }
         }
         if let Some(rule) = self.use_deprecated_reason.as_ref() {
+        if let Some(rule) = self.use_deprecated_reason.as_ref() {
             if rule.is_enabled() {
                 index_set.insert(RuleFilter::Rule(Self::GROUP_NAME, Self::GROUP_RULES[38]));
             }
         }
         if let Some(rule) = self.use_error_message.as_ref() {
+        if let Some(rule) = self.use_error_message.as_ref() {
             if rule.is_enabled() {
                 index_set.insert(RuleFilter::Rule(Self::GROUP_NAME, Self::GROUP_RULES[39]));
             }
@@ -3404,11 +3403,13 @@
             }
         }
         if let Some(rule) = self.use_generic_font_names.as_ref() {
+        if let Some(rule) = self.use_generic_font_names.as_ref() {
             if rule.is_enabled() {
                 index_set.insert(RuleFilter::Rule(Self::GROUP_NAME, Self::GROUP_RULES[42]));
             }
         }
         if let Some(rule) = self.use_import_extensions.as_ref() {
+        if let Some(rule) = self.use_import_extensions.as_ref() {
             if rule.is_enabled() {
                 index_set.insert(RuleFilter::Rule(Self::GROUP_NAME, Self::GROUP_RULES[43]));
             }
@@ -3429,39 +3430,27 @@
             }
         }
         if let Some(rule) = self.use_sorted_classes.as_ref() {
+        if let Some(rule) = self.use_sorted_classes.as_ref() {
             if rule.is_enabled() {
                 index_set.insert(RuleFilter::Rule(Self::GROUP_NAME, Self::GROUP_RULES[47]));
             }
         }
-<<<<<<< HEAD
         if let Some(rule) = self.use_strict_mode.as_ref() {
-=======
+            if rule.is_enabled() {
+                index_set.insert(RuleFilter::Rule(Self::GROUP_NAME, Self::GROUP_RULES[48]));
+            }
+        }
         if let Some(rule) = self.use_throw_new_error.as_ref() {
->>>>>>> 201af4f7
-            if rule.is_enabled() {
-                index_set.insert(RuleFilter::Rule(Self::GROUP_NAME, Self::GROUP_RULES[48]));
-            }
-        }
-<<<<<<< HEAD
-        if let Some(rule) = self.use_throw_new_error.as_ref() {
-=======
+            if rule.is_enabled() {
+                index_set.insert(RuleFilter::Rule(Self::GROUP_NAME, Self::GROUP_RULES[49]));
+            }
+        }
         if let Some(rule) = self.use_throw_only_error.as_ref() {
->>>>>>> 201af4f7
-            if rule.is_enabled() {
-                index_set.insert(RuleFilter::Rule(Self::GROUP_NAME, Self::GROUP_RULES[49]));
-            }
-        }
-<<<<<<< HEAD
-        if let Some(rule) = self.use_throw_only_error.as_ref() {
-=======
+            if rule.is_enabled() {
+                index_set.insert(RuleFilter::Rule(Self::GROUP_NAME, Self::GROUP_RULES[50]));
+            }
+        }
         if let Some(rule) = self.use_top_level_regex.as_ref() {
->>>>>>> 201af4f7
-            if rule.is_enabled() {
-                index_set.insert(RuleFilter::Rule(Self::GROUP_NAME, Self::GROUP_RULES[50]));
-            }
-        }
-<<<<<<< HEAD
-        if let Some(rule) = self.use_top_level_regex.as_ref() {
             if rule.is_enabled() {
                 index_set.insert(RuleFilter::Rule(Self::GROUP_NAME, Self::GROUP_RULES[51]));
             }
@@ -3469,11 +3458,6 @@
         if let Some(rule) = self.use_valid_autocomplete.as_ref() {
             if rule.is_enabled() {
                 index_set.insert(RuleFilter::Rule(Self::GROUP_NAME, Self::GROUP_RULES[52]));
-=======
-        if let Some(rule) = self.use_valid_autocomplete.as_ref() {
-            if rule.is_enabled() {
-                index_set.insert(RuleFilter::Rule(Self::GROUP_NAME, Self::GROUP_RULES[51]));
->>>>>>> 201af4f7
             }
         }
         index_set
@@ -3575,21 +3559,19 @@
                 index_set.insert(RuleFilter::Rule(Self::GROUP_NAME, Self::GROUP_RULES[18]));
             }
         }
-<<<<<<< HEAD
         if let Some(rule) = self.no_shorthand_property_overrides.as_ref() {
-=======
-        if let Some(rule) = self.no_static_element_interactions.as_ref() {
->>>>>>> 201af4f7
             if rule.is_disabled() {
                 index_set.insert(RuleFilter::Rule(Self::GROUP_NAME, Self::GROUP_RULES[19]));
             }
         }
         if let Some(rule) = self.no_substr.as_ref() {
+        if let Some(rule) = self.no_substr.as_ref() {
             if rule.is_disabled() {
                 index_set.insert(RuleFilter::Rule(Self::GROUP_NAME, Self::GROUP_RULES[20]));
             }
         }
         if let Some(rule) = self.no_undeclared_dependencies.as_ref() {
+        if let Some(rule) = self.no_undeclared_dependencies.as_ref() {
             if rule.is_disabled() {
                 index_set.insert(RuleFilter::Rule(Self::GROUP_NAME, Self::GROUP_RULES[21]));
             }
@@ -3720,39 +3702,27 @@
             }
         }
         if let Some(rule) = self.use_sorted_classes.as_ref() {
+        if let Some(rule) = self.use_sorted_classes.as_ref() {
             if rule.is_disabled() {
                 index_set.insert(RuleFilter::Rule(Self::GROUP_NAME, Self::GROUP_RULES[47]));
             }
         }
-<<<<<<< HEAD
         if let Some(rule) = self.use_strict_mode.as_ref() {
-=======
+            if rule.is_disabled() {
+                index_set.insert(RuleFilter::Rule(Self::GROUP_NAME, Self::GROUP_RULES[48]));
+            }
+        }
         if let Some(rule) = self.use_throw_new_error.as_ref() {
->>>>>>> 201af4f7
-            if rule.is_disabled() {
-                index_set.insert(RuleFilter::Rule(Self::GROUP_NAME, Self::GROUP_RULES[48]));
-            }
-        }
-<<<<<<< HEAD
-        if let Some(rule) = self.use_throw_new_error.as_ref() {
-=======
+            if rule.is_disabled() {
+                index_set.insert(RuleFilter::Rule(Self::GROUP_NAME, Self::GROUP_RULES[49]));
+            }
+        }
         if let Some(rule) = self.use_throw_only_error.as_ref() {
->>>>>>> 201af4f7
-            if rule.is_disabled() {
-                index_set.insert(RuleFilter::Rule(Self::GROUP_NAME, Self::GROUP_RULES[49]));
-            }
-        }
-<<<<<<< HEAD
-        if let Some(rule) = self.use_throw_only_error.as_ref() {
-=======
+            if rule.is_disabled() {
+                index_set.insert(RuleFilter::Rule(Self::GROUP_NAME, Self::GROUP_RULES[50]));
+            }
+        }
         if let Some(rule) = self.use_top_level_regex.as_ref() {
->>>>>>> 201af4f7
-            if rule.is_disabled() {
-                index_set.insert(RuleFilter::Rule(Self::GROUP_NAME, Self::GROUP_RULES[50]));
-            }
-        }
-<<<<<<< HEAD
-        if let Some(rule) = self.use_top_level_regex.as_ref() {
             if rule.is_disabled() {
                 index_set.insert(RuleFilter::Rule(Self::GROUP_NAME, Self::GROUP_RULES[51]));
             }
@@ -3760,11 +3730,6 @@
         if let Some(rule) = self.use_valid_autocomplete.as_ref() {
             if rule.is_disabled() {
                 index_set.insert(RuleFilter::Rule(Self::GROUP_NAME, Self::GROUP_RULES[52]));
-=======
-        if let Some(rule) = self.use_valid_autocomplete.as_ref() {
-            if rule.is_disabled() {
-                index_set.insert(RuleFilter::Rule(Self::GROUP_NAME, Self::GROUP_RULES[51]));
->>>>>>> 201af4f7
             }
         }
         index_set
