--- conflicted
+++ resolved
@@ -2699,18 +2699,9 @@
     #[doc = "Disallow the use of dependencies that aren't specified in the package.json."]
     #[serde(skip_serializing_if = "Option::is_none")]
     pub no_undeclared_dependencies: Option<RuleConfiguration<NoUndeclaredDependencies>>,
-<<<<<<< HEAD
     #[doc = "Succinct description of the rule."]
     #[serde(skip_serializing_if = "Option::is_none")]
     pub use_explicit_length_check: Option<RuleConfiguration<UseExplicitLengthCheck>>,
-=======
-    #[doc = "Disallow unknown CSS units."]
-    #[serde(skip_serializing_if = "Option::is_none")]
-    pub no_unknown_unit: Option<RuleConfiguration<NoUnknownUnit>>,
-    #[doc = "Enforce the use of new for all builtins, except String, Number, Boolean, Symbol and BigInt."]
-    #[serde(skip_serializing_if = "Option::is_none")]
-    pub use_consistent_new_builtin: Option<RuleConfiguration<UseConsistentNewBuiltin>>,
->>>>>>> 2db7d05f
     #[doc = "Disallows package private imports."]
     #[serde(skip_serializing_if = "Option::is_none")]
     pub use_import_restrictions: Option<RuleConfiguration<UseImportRestrictions>>,
@@ -2752,12 +2743,7 @@
         "noReactSpecificProps",
         "noRestrictedImports",
         "noUndeclaredDependencies",
-<<<<<<< HEAD
         "useExplicitLengthCheck",
-=======
-        "noUnknownUnit",
-        "useConsistentNewBuiltin",
->>>>>>> 2db7d05f
         "useImportRestrictions",
         "useSortedClasses",
     ];
@@ -2806,10 +2792,6 @@
         RuleFilter::Rule(Self::GROUP_NAME, Self::GROUP_RULES[17]),
         RuleFilter::Rule(Self::GROUP_NAME, Self::GROUP_RULES[18]),
         RuleFilter::Rule(Self::GROUP_NAME, Self::GROUP_RULES[19]),
-<<<<<<< HEAD
-=======
-        RuleFilter::Rule(Self::GROUP_NAME, Self::GROUP_RULES[20]),
->>>>>>> 2db7d05f
     ];
     #[doc = r" Retrieves the recommended rules"]
     pub(crate) fn is_recommended_true(&self) -> bool {
@@ -2911,41 +2893,21 @@
                 index_set.insert(RuleFilter::Rule(Self::GROUP_NAME, Self::GROUP_RULES[16]));
             }
         }
-<<<<<<< HEAD
         if let Some(rule) = self.use_explicit_length_check.as_ref() {
-=======
-        if let Some(rule) = self.no_unknown_unit.as_ref() {
->>>>>>> 2db7d05f
             if rule.is_enabled() {
                 index_set.insert(RuleFilter::Rule(Self::GROUP_NAME, Self::GROUP_RULES[17]));
             }
         }
-<<<<<<< HEAD
         if let Some(rule) = self.use_import_restrictions.as_ref() {
-=======
-        if let Some(rule) = self.use_consistent_new_builtin.as_ref() {
->>>>>>> 2db7d05f
             if rule.is_enabled() {
                 index_set.insert(RuleFilter::Rule(Self::GROUP_NAME, Self::GROUP_RULES[18]));
             }
         }
-<<<<<<< HEAD
         if let Some(rule) = self.use_sorted_classes.as_ref() {
-=======
-        if let Some(rule) = self.use_import_restrictions.as_ref() {
->>>>>>> 2db7d05f
             if rule.is_enabled() {
                 index_set.insert(RuleFilter::Rule(Self::GROUP_NAME, Self::GROUP_RULES[19]));
             }
         }
-<<<<<<< HEAD
-=======
-        if let Some(rule) = self.use_sorted_classes.as_ref() {
-            if rule.is_enabled() {
-                index_set.insert(RuleFilter::Rule(Self::GROUP_NAME, Self::GROUP_RULES[20]));
-            }
-        }
->>>>>>> 2db7d05f
         index_set
     }
     pub(crate) fn get_disabled_rules(&self) -> IndexSet<RuleFilter> {
@@ -3035,41 +2997,21 @@
                 index_set.insert(RuleFilter::Rule(Self::GROUP_NAME, Self::GROUP_RULES[16]));
             }
         }
-<<<<<<< HEAD
         if let Some(rule) = self.use_explicit_length_check.as_ref() {
-=======
-        if let Some(rule) = self.no_unknown_unit.as_ref() {
->>>>>>> 2db7d05f
             if rule.is_disabled() {
                 index_set.insert(RuleFilter::Rule(Self::GROUP_NAME, Self::GROUP_RULES[17]));
             }
         }
-<<<<<<< HEAD
         if let Some(rule) = self.use_import_restrictions.as_ref() {
-=======
-        if let Some(rule) = self.use_consistent_new_builtin.as_ref() {
->>>>>>> 2db7d05f
             if rule.is_disabled() {
                 index_set.insert(RuleFilter::Rule(Self::GROUP_NAME, Self::GROUP_RULES[18]));
             }
         }
-<<<<<<< HEAD
         if let Some(rule) = self.use_sorted_classes.as_ref() {
-=======
-        if let Some(rule) = self.use_import_restrictions.as_ref() {
->>>>>>> 2db7d05f
             if rule.is_disabled() {
                 index_set.insert(RuleFilter::Rule(Self::GROUP_NAME, Self::GROUP_RULES[19]));
             }
         }
-<<<<<<< HEAD
-=======
-        if let Some(rule) = self.use_sorted_classes.as_ref() {
-            if rule.is_disabled() {
-                index_set.insert(RuleFilter::Rule(Self::GROUP_NAME, Self::GROUP_RULES[20]));
-            }
-        }
->>>>>>> 2db7d05f
         index_set
     }
     #[doc = r" Checks if, given a rule name, matches one of the rules contained in this category"]
@@ -3174,17 +3116,8 @@
                 .no_undeclared_dependencies
                 .as_ref()
                 .map(|conf| (conf.level(), conf.get_options())),
-<<<<<<< HEAD
             "useExplicitLengthCheck" => self
                 .use_explicit_length_check
-=======
-            "noUnknownUnit" => self
-                .no_unknown_unit
-                .as_ref()
-                .map(|conf| (conf.level(), conf.get_options())),
-            "useConsistentNewBuiltin" => self
-                .use_consistent_new_builtin
->>>>>>> 2db7d05f
                 .as_ref()
                 .map(|conf| (conf.level(), conf.get_options())),
             "useImportRestrictions" => self
