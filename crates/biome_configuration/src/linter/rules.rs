//! Generated file, do not edit by hand, see `xtask/codegen`

use super::RulePlainConfiguration;
use crate::RuleConfiguration;
use biome_analyze::{options::RuleOptions, RuleFilter};
use biome_console::markup;
use biome_css_analyze::options::*;
use biome_deserialize::{DeserializableValidator, DeserializationDiagnostic};
use biome_deserialize_macros::{Deserializable, Merge};
use biome_diagnostics::{Category, Severity};
use biome_js_analyze::options::*;
use biome_json_analyze::options::*;
use biome_rowan::TextRange;
use indexmap::IndexSet;
#[cfg(feature = "schema")]
use schemars::JsonSchema;
use serde::{Deserialize, Serialize};
#[derive(Clone, Debug, Default, Deserialize, Deserializable, Eq, Merge, PartialEq, Serialize)]
#[deserializable(with_validator)]
#[cfg_attr(feature = "schema", derive(JsonSchema))]
#[serde(rename_all = "camelCase", deny_unknown_fields)]
pub struct Rules {
    #[doc = r" It enables the lint rules recommended by Biome. `true` by default."]
    #[serde(skip_serializing_if = "Option::is_none")]
    pub recommended: Option<bool>,
    #[doc = r" It enables ALL rules. The rules that belong to `nursery` won't be enabled."]
    #[serde(skip_serializing_if = "Option::is_none")]
    pub all: Option<bool>,
    #[deserializable(rename = "a11y")]
    #[serde(skip_serializing_if = "Option::is_none")]
    pub a11y: Option<A11y>,
    #[deserializable(rename = "complexity")]
    #[serde(skip_serializing_if = "Option::is_none")]
    pub complexity: Option<Complexity>,
    #[deserializable(rename = "correctness")]
    #[serde(skip_serializing_if = "Option::is_none")]
    pub correctness: Option<Correctness>,
    #[deserializable(rename = "nursery")]
    #[serde(skip_serializing_if = "Option::is_none")]
    pub nursery: Option<Nursery>,
    #[deserializable(rename = "performance")]
    #[serde(skip_serializing_if = "Option::is_none")]
    pub performance: Option<Performance>,
    #[deserializable(rename = "security")]
    #[serde(skip_serializing_if = "Option::is_none")]
    pub security: Option<Security>,
    #[deserializable(rename = "style")]
    #[serde(skip_serializing_if = "Option::is_none")]
    pub style: Option<Style>,
    #[deserializable(rename = "suspicious")]
    #[serde(skip_serializing_if = "Option::is_none")]
    pub suspicious: Option<Suspicious>,
}
impl DeserializableValidator for Rules {
    fn validate(
        &mut self,
        _name: &str,
        range: TextRange,
        diagnostics: &mut Vec<DeserializationDiagnostic>,
    ) -> bool {
        if self.recommended == Some(true) && self.all == Some(true) {
            diagnostics . push (DeserializationDiagnostic :: new (markup ! (< Emphasis > "'recommended'" < / Emphasis > " and " < Emphasis > "'all'" < / Emphasis > " can't be both " < Emphasis > "'true'" < / Emphasis > ". You should choose only one of them.")) . with_range (range) . with_note (markup ! ("Biome will fallback to its defaults for this section."))) ;
            return false;
        }
        true
    }
}
impl Rules {
    #[doc = r" Checks if the code coming from [biome_diagnostics::Diagnostic] corresponds to a rule."]
    #[doc = r" Usually the code is built like {category}/{rule_name}"]
    pub fn matches_diagnostic_code<'a>(
        &self,
        category: Option<&'a str>,
        rule_name: Option<&'a str>,
    ) -> Option<(&'a str, &'a str)> {
        match (category, rule_name) {
            (Some(category), Some(rule_name)) => match category {
                "a11y" => A11y::has_rule(rule_name).then_some((category, rule_name)),
                "complexity" => Complexity::has_rule(rule_name).then_some((category, rule_name)),
                "correctness" => Correctness::has_rule(rule_name).then_some((category, rule_name)),
                "nursery" => Nursery::has_rule(rule_name).then_some((category, rule_name)),
                "performance" => Performance::has_rule(rule_name).then_some((category, rule_name)),
                "security" => Security::has_rule(rule_name).then_some((category, rule_name)),
                "style" => Style::has_rule(rule_name).then_some((category, rule_name)),
                "suspicious" => Suspicious::has_rule(rule_name).then_some((category, rule_name)),
                _ => None,
            },
            _ => None,
        }
    }
    #[doc = r" Given a category coming from [Diagnostic](biome_diagnostics::Diagnostic), this function returns"]
    #[doc = r" the [Severity](biome_diagnostics::Severity) associated to the rule, if the configuration changed it."]
    #[doc = r""]
    #[doc = r" If not, the function returns [None]."]
    pub fn get_severity_from_code(&self, category: &Category) -> Option<Severity> {
        let mut split_code = category.name().split('/');
        let _lint = split_code.next();
        debug_assert_eq!(_lint, Some("lint"));
        let group = split_code.next();
        let rule_name = split_code.next();
        if let Some((group, rule_name)) = self.matches_diagnostic_code(group, rule_name) {
            let severity = match group {
                "a11y" => self
                    .a11y
                    .as_ref()
                    .and_then(|a11y| a11y.get_rule_configuration(rule_name))
                    .map_or_else(
                        || {
                            if A11y::is_recommended_rule(rule_name) {
                                Severity::Error
                            } else {
                                Severity::Warning
                            }
                        },
                        |(level, _)| level.into(),
                    ),
                "complexity" => self
                    .complexity
                    .as_ref()
                    .and_then(|complexity| complexity.get_rule_configuration(rule_name))
                    .map_or_else(
                        || {
                            if Complexity::is_recommended_rule(rule_name) {
                                Severity::Error
                            } else {
                                Severity::Warning
                            }
                        },
                        |(level, _)| level.into(),
                    ),
                "correctness" => self
                    .correctness
                    .as_ref()
                    .and_then(|correctness| correctness.get_rule_configuration(rule_name))
                    .map_or_else(
                        || {
                            if Correctness::is_recommended_rule(rule_name) {
                                Severity::Error
                            } else {
                                Severity::Warning
                            }
                        },
                        |(level, _)| level.into(),
                    ),
                "nursery" => self
                    .nursery
                    .as_ref()
                    .and_then(|nursery| nursery.get_rule_configuration(rule_name))
                    .map_or_else(
                        || {
                            if Nursery::is_recommended_rule(rule_name) {
                                Severity::Error
                            } else {
                                Severity::Warning
                            }
                        },
                        |(level, _)| level.into(),
                    ),
                "performance" => self
                    .performance
                    .as_ref()
                    .and_then(|performance| performance.get_rule_configuration(rule_name))
                    .map_or_else(
                        || {
                            if Performance::is_recommended_rule(rule_name) {
                                Severity::Error
                            } else {
                                Severity::Warning
                            }
                        },
                        |(level, _)| level.into(),
                    ),
                "security" => self
                    .security
                    .as_ref()
                    .and_then(|security| security.get_rule_configuration(rule_name))
                    .map_or_else(
                        || {
                            if Security::is_recommended_rule(rule_name) {
                                Severity::Error
                            } else {
                                Severity::Warning
                            }
                        },
                        |(level, _)| level.into(),
                    ),
                "style" => self
                    .style
                    .as_ref()
                    .and_then(|style| style.get_rule_configuration(rule_name))
                    .map_or_else(
                        || {
                            if Style::is_recommended_rule(rule_name) {
                                Severity::Error
                            } else {
                                Severity::Warning
                            }
                        },
                        |(level, _)| level.into(),
                    ),
                "suspicious" => self
                    .suspicious
                    .as_ref()
                    .and_then(|suspicious| suspicious.get_rule_configuration(rule_name))
                    .map_or_else(
                        || {
                            if Suspicious::is_recommended_rule(rule_name) {
                                Severity::Error
                            } else {
                                Severity::Warning
                            }
                        },
                        |(level, _)| level.into(),
                    ),
                _ => unreachable!("this group should not exist, found {}", group),
            };
            Some(severity)
        } else {
            None
        }
    }
    pub(crate) const fn is_recommended_false(&self) -> bool {
        matches!(self.recommended, Some(false))
    }
    pub(crate) const fn is_all_true(&self) -> bool {
        matches!(self.all, Some(true))
    }
    #[doc = r" It returns the enabled rules by default."]
    #[doc = r""]
    #[doc = r" The enabled rules are calculated from the difference with the disabled rules."]
    pub fn as_enabled_rules(&self) -> IndexSet<RuleFilter> {
        let mut enabled_rules = IndexSet::new();
        let mut disabled_rules = IndexSet::new();
        if let Some(group) = self.a11y.as_ref() {
            group.collect_preset_rules(
                self.is_all_true(),
                !self.is_recommended_false(),
                &mut enabled_rules,
            );
            enabled_rules.extend(&group.get_enabled_rules());
            disabled_rules.extend(&group.get_disabled_rules());
        } else if self.is_all_true() {
            enabled_rules.extend(A11y::all_rules_as_filters());
        } else if !self.is_recommended_false() {
            enabled_rules.extend(A11y::recommended_rules_as_filters());
        }
        if let Some(group) = self.complexity.as_ref() {
            group.collect_preset_rules(
                self.is_all_true(),
                !self.is_recommended_false(),
                &mut enabled_rules,
            );
            enabled_rules.extend(&group.get_enabled_rules());
            disabled_rules.extend(&group.get_disabled_rules());
        } else if self.is_all_true() {
            enabled_rules.extend(Complexity::all_rules_as_filters());
        } else if !self.is_recommended_false() {
            enabled_rules.extend(Complexity::recommended_rules_as_filters());
        }
        if let Some(group) = self.correctness.as_ref() {
            group.collect_preset_rules(
                self.is_all_true(),
                !self.is_recommended_false(),
                &mut enabled_rules,
            );
            enabled_rules.extend(&group.get_enabled_rules());
            disabled_rules.extend(&group.get_disabled_rules());
        } else if self.is_all_true() {
            enabled_rules.extend(Correctness::all_rules_as_filters());
        } else if !self.is_recommended_false() {
            enabled_rules.extend(Correctness::recommended_rules_as_filters());
        }
        if let Some(group) = self.nursery.as_ref() {
            group.collect_preset_rules(
                self.is_all_true() && biome_flags::is_unstable(),
                !self.is_recommended_false() && biome_flags::is_unstable(),
                &mut enabled_rules,
            );
            enabled_rules.extend(&group.get_enabled_rules());
            disabled_rules.extend(&group.get_disabled_rules());
        } else if self.is_all_true() && biome_flags::is_unstable() {
            enabled_rules.extend(Nursery::all_rules_as_filters());
        } else if !self.is_recommended_false() && biome_flags::is_unstable() {
            enabled_rules.extend(Nursery::recommended_rules_as_filters());
        }
        if let Some(group) = self.performance.as_ref() {
            group.collect_preset_rules(
                self.is_all_true(),
                !self.is_recommended_false(),
                &mut enabled_rules,
            );
            enabled_rules.extend(&group.get_enabled_rules());
            disabled_rules.extend(&group.get_disabled_rules());
        } else if self.is_all_true() {
            enabled_rules.extend(Performance::all_rules_as_filters());
        } else if !self.is_recommended_false() {
            enabled_rules.extend(Performance::recommended_rules_as_filters());
        }
        if let Some(group) = self.security.as_ref() {
            group.collect_preset_rules(
                self.is_all_true(),
                !self.is_recommended_false(),
                &mut enabled_rules,
            );
            enabled_rules.extend(&group.get_enabled_rules());
            disabled_rules.extend(&group.get_disabled_rules());
        } else if self.is_all_true() {
            enabled_rules.extend(Security::all_rules_as_filters());
        } else if !self.is_recommended_false() {
            enabled_rules.extend(Security::recommended_rules_as_filters());
        }
        if let Some(group) = self.style.as_ref() {
            group.collect_preset_rules(
                self.is_all_true(),
                !self.is_recommended_false(),
                &mut enabled_rules,
            );
            enabled_rules.extend(&group.get_enabled_rules());
            disabled_rules.extend(&group.get_disabled_rules());
        } else if self.is_all_true() {
            enabled_rules.extend(Style::all_rules_as_filters());
        } else if !self.is_recommended_false() {
            enabled_rules.extend(Style::recommended_rules_as_filters());
        }
        if let Some(group) = self.suspicious.as_ref() {
            group.collect_preset_rules(
                self.is_all_true(),
                !self.is_recommended_false(),
                &mut enabled_rules,
            );
            enabled_rules.extend(&group.get_enabled_rules());
            disabled_rules.extend(&group.get_disabled_rules());
        } else if self.is_all_true() {
            enabled_rules.extend(Suspicious::all_rules_as_filters());
        } else if !self.is_recommended_false() {
            enabled_rules.extend(Suspicious::recommended_rules_as_filters());
        }
        enabled_rules.difference(&disabled_rules).copied().collect()
    }
}
#[derive(Clone, Debug, Default, Deserialize, Deserializable, Eq, Merge, PartialEq, Serialize)]
#[deserializable(with_validator)]
#[cfg_attr(feature = "schema", derive(JsonSchema))]
#[serde(rename_all = "camelCase", default, deny_unknown_fields)]
#[doc = r" A list of rules that belong to this group"]
pub struct A11y {
    #[doc = r" It enables the recommended rules for this group"]
    #[serde(skip_serializing_if = "Option::is_none")]
    pub recommended: Option<bool>,
    #[doc = r" It enables ALL rules for this group."]
    #[serde(skip_serializing_if = "Option::is_none")]
    pub all: Option<bool>,
    #[doc = "Enforce that the accessKey attribute is not used on any HTML element."]
    #[serde(skip_serializing_if = "Option::is_none")]
    pub no_access_key: Option<RuleConfiguration<NoAccessKey>>,
    #[doc = "Enforce that aria-hidden=\"true\" is not set on focusable elements."]
    #[serde(skip_serializing_if = "Option::is_none")]
    pub no_aria_hidden_on_focusable: Option<RuleConfiguration<NoAriaHiddenOnFocusable>>,
    #[doc = "Enforce that elements that do not support ARIA roles, states, and properties do not have those attributes."]
    #[serde(skip_serializing_if = "Option::is_none")]
    pub no_aria_unsupported_elements: Option<RuleConfiguration<NoAriaUnsupportedElements>>,
    #[doc = "Enforce that autoFocus prop is not used on elements."]
    #[serde(skip_serializing_if = "Option::is_none")]
    pub no_autofocus: Option<RuleConfiguration<NoAutofocus>>,
    #[doc = "Disallow target=\"_blank\" attribute without rel=\"noreferrer\""]
    #[serde(skip_serializing_if = "Option::is_none")]
    pub no_blank_target: Option<RuleConfiguration<NoBlankTarget>>,
    #[doc = "Enforces that no distracting elements are used."]
    #[serde(skip_serializing_if = "Option::is_none")]
    pub no_distracting_elements: Option<RuleConfiguration<NoDistractingElements>>,
    #[doc = "The scope prop should be used only on \\<th> elements."]
    #[serde(skip_serializing_if = "Option::is_none")]
    pub no_header_scope: Option<RuleConfiguration<NoHeaderScope>>,
    #[doc = "Enforce that non-interactive ARIA roles are not assigned to interactive HTML elements."]
    #[serde(skip_serializing_if = "Option::is_none")]
    pub no_interactive_element_to_noninteractive_role:
        Option<RuleConfiguration<NoInteractiveElementToNoninteractiveRole>>,
    #[doc = "Enforce that interactive ARIA roles are not assigned to non-interactive HTML elements."]
    #[serde(skip_serializing_if = "Option::is_none")]
    pub no_noninteractive_element_to_interactive_role:
        Option<RuleConfiguration<NoNoninteractiveElementToInteractiveRole>>,
    #[doc = "Enforce that tabIndex is not assigned to non-interactive HTML elements."]
    #[serde(skip_serializing_if = "Option::is_none")]
    pub no_noninteractive_tabindex: Option<RuleConfiguration<NoNoninteractiveTabindex>>,
    #[doc = "Prevent the usage of positive integers on tabIndex property"]
    #[serde(skip_serializing_if = "Option::is_none")]
    pub no_positive_tabindex: Option<RuleConfiguration<NoPositiveTabindex>>,
    #[doc = "Enforce img alt prop does not contain the word \"image\", \"picture\", or \"photo\"."]
    #[serde(skip_serializing_if = "Option::is_none")]
    pub no_redundant_alt: Option<RuleConfiguration<NoRedundantAlt>>,
    #[doc = "Enforce explicit role property is not the same as implicit/default role property on an element."]
    #[serde(skip_serializing_if = "Option::is_none")]
    pub no_redundant_roles: Option<RuleConfiguration<NoRedundantRoles>>,
    #[doc = "Enforces the usage of the title element for the svg element."]
    #[serde(skip_serializing_if = "Option::is_none")]
    pub no_svg_without_title: Option<RuleConfiguration<NoSvgWithoutTitle>>,
    #[doc = "Enforce that all elements that require alternative text have meaningful information to relay back to the end user."]
    #[serde(skip_serializing_if = "Option::is_none")]
    pub use_alt_text: Option<RuleConfiguration<UseAltText>>,
    #[doc = "Enforce that anchors have content and that the content is accessible to screen readers."]
    #[serde(skip_serializing_if = "Option::is_none")]
    pub use_anchor_content: Option<RuleConfiguration<UseAnchorContent>>,
    #[doc = "Enforce that tabIndex is assigned to non-interactive HTML elements with aria-activedescendant."]
    #[serde(skip_serializing_if = "Option::is_none")]
    pub use_aria_activedescendant_with_tabindex:
        Option<RuleConfiguration<UseAriaActivedescendantWithTabindex>>,
    #[doc = "Enforce that elements with ARIA roles must have all required ARIA attributes for that role."]
    #[serde(skip_serializing_if = "Option::is_none")]
    pub use_aria_props_for_role: Option<RuleConfiguration<UseAriaPropsForRole>>,
    #[doc = "Enforces the usage of the attribute type for the element button"]
    #[serde(skip_serializing_if = "Option::is_none")]
    pub use_button_type: Option<RuleConfiguration<UseButtonType>>,
    #[doc = "Enforce that heading elements (h1, h2, etc.) have content and that the content is accessible to screen readers. Accessible means that it is not hidden using the aria-hidden prop."]
    #[serde(skip_serializing_if = "Option::is_none")]
    pub use_heading_content: Option<RuleConfiguration<UseHeadingContent>>,
    #[doc = "Enforce that html element has lang attribute."]
    #[serde(skip_serializing_if = "Option::is_none")]
    pub use_html_lang: Option<RuleConfiguration<UseHtmlLang>>,
    #[doc = "Enforces the usage of the attribute title for the element iframe."]
    #[serde(skip_serializing_if = "Option::is_none")]
    pub use_iframe_title: Option<RuleConfiguration<UseIframeTitle>>,
    #[doc = "Enforce onClick is accompanied by at least one of the following: onKeyUp, onKeyDown, onKeyPress."]
    #[serde(skip_serializing_if = "Option::is_none")]
    pub use_key_with_click_events: Option<RuleConfiguration<UseKeyWithClickEvents>>,
    #[doc = "Enforce onMouseOver / onMouseOut are accompanied by onFocus / onBlur."]
    #[serde(skip_serializing_if = "Option::is_none")]
    pub use_key_with_mouse_events: Option<RuleConfiguration<UseKeyWithMouseEvents>>,
    #[doc = "Enforces that audio and video elements must have a track for captions."]
    #[serde(skip_serializing_if = "Option::is_none")]
    pub use_media_caption: Option<RuleConfiguration<UseMediaCaption>>,
    #[doc = "Enforce that all anchors are valid, and they are navigable elements."]
    #[serde(skip_serializing_if = "Option::is_none")]
    pub use_valid_anchor: Option<RuleConfiguration<UseValidAnchor>>,
    #[doc = "Ensures that ARIA properties aria-* are all valid."]
    #[serde(skip_serializing_if = "Option::is_none")]
    pub use_valid_aria_props: Option<RuleConfiguration<UseValidAriaProps>>,
    #[doc = "Elements with ARIA roles must use a valid, non-abstract ARIA role."]
    #[serde(skip_serializing_if = "Option::is_none")]
    pub use_valid_aria_role: Option<RuleConfiguration<UseValidAriaRole>>,
    #[doc = "Enforce that ARIA state and property values are valid."]
    #[serde(skip_serializing_if = "Option::is_none")]
    pub use_valid_aria_values: Option<RuleConfiguration<UseValidAriaValues>>,
    #[doc = "Ensure that the attribute passed to the lang attribute is a correct ISO language and/or country."]
    #[serde(skip_serializing_if = "Option::is_none")]
    pub use_valid_lang: Option<RuleConfiguration<UseValidLang>>,
}
impl DeserializableValidator for A11y {
    fn validate(
        &mut self,
        _name: &str,
        range: TextRange,
        diagnostics: &mut Vec<DeserializationDiagnostic>,
    ) -> bool {
        if self.recommended == Some(true) && self.all == Some(true) {
            diagnostics . push (DeserializationDiagnostic :: new (markup ! (< Emphasis > "'recommended'" < / Emphasis > " and " < Emphasis > "'all'" < / Emphasis > " can't be both " < Emphasis > "'true'" < / Emphasis > ". You should choose only one of them.")) . with_range (range) . with_note (markup ! ("Biome will fallback to its defaults for this section."))) ;
            return false;
        }
        true
    }
}
impl A11y {
    const GROUP_NAME: &'static str = "a11y";
    pub(crate) const GROUP_RULES: &'static [&'static str] = &[
        "noAccessKey",
        "noAriaHiddenOnFocusable",
        "noAriaUnsupportedElements",
        "noAutofocus",
        "noBlankTarget",
        "noDistractingElements",
        "noHeaderScope",
        "noInteractiveElementToNoninteractiveRole",
        "noNoninteractiveElementToInteractiveRole",
        "noNoninteractiveTabindex",
        "noPositiveTabindex",
        "noRedundantAlt",
        "noRedundantRoles",
        "noSvgWithoutTitle",
        "useAltText",
        "useAnchorContent",
        "useAriaActivedescendantWithTabindex",
        "useAriaPropsForRole",
        "useButtonType",
        "useHeadingContent",
        "useHtmlLang",
        "useIframeTitle",
        "useKeyWithClickEvents",
        "useKeyWithMouseEvents",
        "useMediaCaption",
        "useValidAnchor",
        "useValidAriaProps",
        "useValidAriaRole",
        "useValidAriaValues",
        "useValidLang",
    ];
    const RECOMMENDED_RULES: &'static [&'static str] = &[
        "noAccessKey",
        "noAriaHiddenOnFocusable",
        "noAriaUnsupportedElements",
        "noAutofocus",
        "noBlankTarget",
        "noDistractingElements",
        "noHeaderScope",
        "noInteractiveElementToNoninteractiveRole",
        "noNoninteractiveElementToInteractiveRole",
        "noNoninteractiveTabindex",
        "noPositiveTabindex",
        "noRedundantAlt",
        "noRedundantRoles",
        "noSvgWithoutTitle",
        "useAltText",
        "useAnchorContent",
        "useAriaActivedescendantWithTabindex",
        "useAriaPropsForRole",
        "useButtonType",
        "useHeadingContent",
        "useHtmlLang",
        "useIframeTitle",
        "useKeyWithClickEvents",
        "useKeyWithMouseEvents",
        "useMediaCaption",
        "useValidAnchor",
        "useValidAriaProps",
        "useValidAriaRole",
        "useValidAriaValues",
        "useValidLang",
    ];
    const RECOMMENDED_RULES_AS_FILTERS: &'static [RuleFilter<'static>] = &[
        RuleFilter::Rule(Self::GROUP_NAME, Self::GROUP_RULES[0]),
        RuleFilter::Rule(Self::GROUP_NAME, Self::GROUP_RULES[1]),
        RuleFilter::Rule(Self::GROUP_NAME, Self::GROUP_RULES[2]),
        RuleFilter::Rule(Self::GROUP_NAME, Self::GROUP_RULES[3]),
        RuleFilter::Rule(Self::GROUP_NAME, Self::GROUP_RULES[4]),
        RuleFilter::Rule(Self::GROUP_NAME, Self::GROUP_RULES[5]),
        RuleFilter::Rule(Self::GROUP_NAME, Self::GROUP_RULES[6]),
        RuleFilter::Rule(Self::GROUP_NAME, Self::GROUP_RULES[7]),
        RuleFilter::Rule(Self::GROUP_NAME, Self::GROUP_RULES[8]),
        RuleFilter::Rule(Self::GROUP_NAME, Self::GROUP_RULES[9]),
        RuleFilter::Rule(Self::GROUP_NAME, Self::GROUP_RULES[10]),
        RuleFilter::Rule(Self::GROUP_NAME, Self::GROUP_RULES[11]),
        RuleFilter::Rule(Self::GROUP_NAME, Self::GROUP_RULES[12]),
        RuleFilter::Rule(Self::GROUP_NAME, Self::GROUP_RULES[13]),
        RuleFilter::Rule(Self::GROUP_NAME, Self::GROUP_RULES[14]),
        RuleFilter::Rule(Self::GROUP_NAME, Self::GROUP_RULES[15]),
        RuleFilter::Rule(Self::GROUP_NAME, Self::GROUP_RULES[16]),
        RuleFilter::Rule(Self::GROUP_NAME, Self::GROUP_RULES[17]),
        RuleFilter::Rule(Self::GROUP_NAME, Self::GROUP_RULES[18]),
        RuleFilter::Rule(Self::GROUP_NAME, Self::GROUP_RULES[19]),
        RuleFilter::Rule(Self::GROUP_NAME, Self::GROUP_RULES[20]),
        RuleFilter::Rule(Self::GROUP_NAME, Self::GROUP_RULES[21]),
        RuleFilter::Rule(Self::GROUP_NAME, Self::GROUP_RULES[22]),
        RuleFilter::Rule(Self::GROUP_NAME, Self::GROUP_RULES[23]),
        RuleFilter::Rule(Self::GROUP_NAME, Self::GROUP_RULES[24]),
        RuleFilter::Rule(Self::GROUP_NAME, Self::GROUP_RULES[25]),
        RuleFilter::Rule(Self::GROUP_NAME, Self::GROUP_RULES[26]),
        RuleFilter::Rule(Self::GROUP_NAME, Self::GROUP_RULES[27]),
        RuleFilter::Rule(Self::GROUP_NAME, Self::GROUP_RULES[28]),
        RuleFilter::Rule(Self::GROUP_NAME, Self::GROUP_RULES[29]),
    ];
    const ALL_RULES_AS_FILTERS: &'static [RuleFilter<'static>] = &[
        RuleFilter::Rule(Self::GROUP_NAME, Self::GROUP_RULES[0]),
        RuleFilter::Rule(Self::GROUP_NAME, Self::GROUP_RULES[1]),
        RuleFilter::Rule(Self::GROUP_NAME, Self::GROUP_RULES[2]),
        RuleFilter::Rule(Self::GROUP_NAME, Self::GROUP_RULES[3]),
        RuleFilter::Rule(Self::GROUP_NAME, Self::GROUP_RULES[4]),
        RuleFilter::Rule(Self::GROUP_NAME, Self::GROUP_RULES[5]),
        RuleFilter::Rule(Self::GROUP_NAME, Self::GROUP_RULES[6]),
        RuleFilter::Rule(Self::GROUP_NAME, Self::GROUP_RULES[7]),
        RuleFilter::Rule(Self::GROUP_NAME, Self::GROUP_RULES[8]),
        RuleFilter::Rule(Self::GROUP_NAME, Self::GROUP_RULES[9]),
        RuleFilter::Rule(Self::GROUP_NAME, Self::GROUP_RULES[10]),
        RuleFilter::Rule(Self::GROUP_NAME, Self::GROUP_RULES[11]),
        RuleFilter::Rule(Self::GROUP_NAME, Self::GROUP_RULES[12]),
        RuleFilter::Rule(Self::GROUP_NAME, Self::GROUP_RULES[13]),
        RuleFilter::Rule(Self::GROUP_NAME, Self::GROUP_RULES[14]),
        RuleFilter::Rule(Self::GROUP_NAME, Self::GROUP_RULES[15]),
        RuleFilter::Rule(Self::GROUP_NAME, Self::GROUP_RULES[16]),
        RuleFilter::Rule(Self::GROUP_NAME, Self::GROUP_RULES[17]),
        RuleFilter::Rule(Self::GROUP_NAME, Self::GROUP_RULES[18]),
        RuleFilter::Rule(Self::GROUP_NAME, Self::GROUP_RULES[19]),
        RuleFilter::Rule(Self::GROUP_NAME, Self::GROUP_RULES[20]),
        RuleFilter::Rule(Self::GROUP_NAME, Self::GROUP_RULES[21]),
        RuleFilter::Rule(Self::GROUP_NAME, Self::GROUP_RULES[22]),
        RuleFilter::Rule(Self::GROUP_NAME, Self::GROUP_RULES[23]),
        RuleFilter::Rule(Self::GROUP_NAME, Self::GROUP_RULES[24]),
        RuleFilter::Rule(Self::GROUP_NAME, Self::GROUP_RULES[25]),
        RuleFilter::Rule(Self::GROUP_NAME, Self::GROUP_RULES[26]),
        RuleFilter::Rule(Self::GROUP_NAME, Self::GROUP_RULES[27]),
        RuleFilter::Rule(Self::GROUP_NAME, Self::GROUP_RULES[28]),
        RuleFilter::Rule(Self::GROUP_NAME, Self::GROUP_RULES[29]),
    ];
    #[doc = r" Retrieves the recommended rules"]
    pub(crate) fn is_recommended_true(&self) -> bool {
        matches!(self.recommended, Some(true))
    }
    pub(crate) fn is_recommended_unset(&self) -> bool {
        self.recommended.is_none()
    }
    pub(crate) fn is_all_true(&self) -> bool {
        matches!(self.all, Some(true))
    }
    pub(crate) fn is_all_unset(&self) -> bool {
        self.all.is_none()
    }
    pub(crate) fn get_enabled_rules(&self) -> IndexSet<RuleFilter> {
        let mut index_set = IndexSet::new();
        if let Some(rule) = self.no_access_key.as_ref() {
            if rule.is_enabled() {
                index_set.insert(RuleFilter::Rule(Self::GROUP_NAME, Self::GROUP_RULES[0]));
            }
        }
        if let Some(rule) = self.no_aria_hidden_on_focusable.as_ref() {
            if rule.is_enabled() {
                index_set.insert(RuleFilter::Rule(Self::GROUP_NAME, Self::GROUP_RULES[1]));
            }
        }
        if let Some(rule) = self.no_aria_unsupported_elements.as_ref() {
            if rule.is_enabled() {
                index_set.insert(RuleFilter::Rule(Self::GROUP_NAME, Self::GROUP_RULES[2]));
            }
        }
        if let Some(rule) = self.no_autofocus.as_ref() {
            if rule.is_enabled() {
                index_set.insert(RuleFilter::Rule(Self::GROUP_NAME, Self::GROUP_RULES[3]));
            }
        }
        if let Some(rule) = self.no_blank_target.as_ref() {
            if rule.is_enabled() {
                index_set.insert(RuleFilter::Rule(Self::GROUP_NAME, Self::GROUP_RULES[4]));
            }
        }
        if let Some(rule) = self.no_distracting_elements.as_ref() {
            if rule.is_enabled() {
                index_set.insert(RuleFilter::Rule(Self::GROUP_NAME, Self::GROUP_RULES[5]));
            }
        }
        if let Some(rule) = self.no_header_scope.as_ref() {
            if rule.is_enabled() {
                index_set.insert(RuleFilter::Rule(Self::GROUP_NAME, Self::GROUP_RULES[6]));
            }
        }
        if let Some(rule) = self.no_interactive_element_to_noninteractive_role.as_ref() {
            if rule.is_enabled() {
                index_set.insert(RuleFilter::Rule(Self::GROUP_NAME, Self::GROUP_RULES[7]));
            }
        }
        if let Some(rule) = self.no_noninteractive_element_to_interactive_role.as_ref() {
            if rule.is_enabled() {
                index_set.insert(RuleFilter::Rule(Self::GROUP_NAME, Self::GROUP_RULES[8]));
            }
        }
        if let Some(rule) = self.no_noninteractive_tabindex.as_ref() {
            if rule.is_enabled() {
                index_set.insert(RuleFilter::Rule(Self::GROUP_NAME, Self::GROUP_RULES[9]));
            }
        }
        if let Some(rule) = self.no_positive_tabindex.as_ref() {
            if rule.is_enabled() {
                index_set.insert(RuleFilter::Rule(Self::GROUP_NAME, Self::GROUP_RULES[10]));
            }
        }
        if let Some(rule) = self.no_redundant_alt.as_ref() {
            if rule.is_enabled() {
                index_set.insert(RuleFilter::Rule(Self::GROUP_NAME, Self::GROUP_RULES[11]));
            }
        }
        if let Some(rule) = self.no_redundant_roles.as_ref() {
            if rule.is_enabled() {
                index_set.insert(RuleFilter::Rule(Self::GROUP_NAME, Self::GROUP_RULES[12]));
            }
        }
        if let Some(rule) = self.no_svg_without_title.as_ref() {
            if rule.is_enabled() {
                index_set.insert(RuleFilter::Rule(Self::GROUP_NAME, Self::GROUP_RULES[13]));
            }
        }
        if let Some(rule) = self.use_alt_text.as_ref() {
            if rule.is_enabled() {
                index_set.insert(RuleFilter::Rule(Self::GROUP_NAME, Self::GROUP_RULES[14]));
            }
        }
        if let Some(rule) = self.use_anchor_content.as_ref() {
            if rule.is_enabled() {
                index_set.insert(RuleFilter::Rule(Self::GROUP_NAME, Self::GROUP_RULES[15]));
            }
        }
        if let Some(rule) = self.use_aria_activedescendant_with_tabindex.as_ref() {
            if rule.is_enabled() {
                index_set.insert(RuleFilter::Rule(Self::GROUP_NAME, Self::GROUP_RULES[16]));
            }
        }
        if let Some(rule) = self.use_aria_props_for_role.as_ref() {
            if rule.is_enabled() {
                index_set.insert(RuleFilter::Rule(Self::GROUP_NAME, Self::GROUP_RULES[17]));
            }
        }
        if let Some(rule) = self.use_button_type.as_ref() {
            if rule.is_enabled() {
                index_set.insert(RuleFilter::Rule(Self::GROUP_NAME, Self::GROUP_RULES[18]));
            }
        }
        if let Some(rule) = self.use_heading_content.as_ref() {
            if rule.is_enabled() {
                index_set.insert(RuleFilter::Rule(Self::GROUP_NAME, Self::GROUP_RULES[19]));
            }
        }
        if let Some(rule) = self.use_html_lang.as_ref() {
            if rule.is_enabled() {
                index_set.insert(RuleFilter::Rule(Self::GROUP_NAME, Self::GROUP_RULES[20]));
            }
        }
        if let Some(rule) = self.use_iframe_title.as_ref() {
            if rule.is_enabled() {
                index_set.insert(RuleFilter::Rule(Self::GROUP_NAME, Self::GROUP_RULES[21]));
            }
        }
        if let Some(rule) = self.use_key_with_click_events.as_ref() {
            if rule.is_enabled() {
                index_set.insert(RuleFilter::Rule(Self::GROUP_NAME, Self::GROUP_RULES[22]));
            }
        }
        if let Some(rule) = self.use_key_with_mouse_events.as_ref() {
            if rule.is_enabled() {
                index_set.insert(RuleFilter::Rule(Self::GROUP_NAME, Self::GROUP_RULES[23]));
            }
        }
        if let Some(rule) = self.use_media_caption.as_ref() {
            if rule.is_enabled() {
                index_set.insert(RuleFilter::Rule(Self::GROUP_NAME, Self::GROUP_RULES[24]));
            }
        }
        if let Some(rule) = self.use_valid_anchor.as_ref() {
            if rule.is_enabled() {
                index_set.insert(RuleFilter::Rule(Self::GROUP_NAME, Self::GROUP_RULES[25]));
            }
        }
        if let Some(rule) = self.use_valid_aria_props.as_ref() {
            if rule.is_enabled() {
                index_set.insert(RuleFilter::Rule(Self::GROUP_NAME, Self::GROUP_RULES[26]));
            }
        }
        if let Some(rule) = self.use_valid_aria_role.as_ref() {
            if rule.is_enabled() {
                index_set.insert(RuleFilter::Rule(Self::GROUP_NAME, Self::GROUP_RULES[27]));
            }
        }
        if let Some(rule) = self.use_valid_aria_values.as_ref() {
            if rule.is_enabled() {
                index_set.insert(RuleFilter::Rule(Self::GROUP_NAME, Self::GROUP_RULES[28]));
            }
        }
        if let Some(rule) = self.use_valid_lang.as_ref() {
            if rule.is_enabled() {
                index_set.insert(RuleFilter::Rule(Self::GROUP_NAME, Self::GROUP_RULES[29]));
            }
        }
        index_set
    }
    pub(crate) fn get_disabled_rules(&self) -> IndexSet<RuleFilter> {
        let mut index_set = IndexSet::new();
        if let Some(rule) = self.no_access_key.as_ref() {
            if rule.is_disabled() {
                index_set.insert(RuleFilter::Rule(Self::GROUP_NAME, Self::GROUP_RULES[0]));
            }
        }
        if let Some(rule) = self.no_aria_hidden_on_focusable.as_ref() {
            if rule.is_disabled() {
                index_set.insert(RuleFilter::Rule(Self::GROUP_NAME, Self::GROUP_RULES[1]));
            }
        }
        if let Some(rule) = self.no_aria_unsupported_elements.as_ref() {
            if rule.is_disabled() {
                index_set.insert(RuleFilter::Rule(Self::GROUP_NAME, Self::GROUP_RULES[2]));
            }
        }
        if let Some(rule) = self.no_autofocus.as_ref() {
            if rule.is_disabled() {
                index_set.insert(RuleFilter::Rule(Self::GROUP_NAME, Self::GROUP_RULES[3]));
            }
        }
        if let Some(rule) = self.no_blank_target.as_ref() {
            if rule.is_disabled() {
                index_set.insert(RuleFilter::Rule(Self::GROUP_NAME, Self::GROUP_RULES[4]));
            }
        }
        if let Some(rule) = self.no_distracting_elements.as_ref() {
            if rule.is_disabled() {
                index_set.insert(RuleFilter::Rule(Self::GROUP_NAME, Self::GROUP_RULES[5]));
            }
        }
        if let Some(rule) = self.no_header_scope.as_ref() {
            if rule.is_disabled() {
                index_set.insert(RuleFilter::Rule(Self::GROUP_NAME, Self::GROUP_RULES[6]));
            }
        }
        if let Some(rule) = self.no_interactive_element_to_noninteractive_role.as_ref() {
            if rule.is_disabled() {
                index_set.insert(RuleFilter::Rule(Self::GROUP_NAME, Self::GROUP_RULES[7]));
            }
        }
        if let Some(rule) = self.no_noninteractive_element_to_interactive_role.as_ref() {
            if rule.is_disabled() {
                index_set.insert(RuleFilter::Rule(Self::GROUP_NAME, Self::GROUP_RULES[8]));
            }
        }
        if let Some(rule) = self.no_noninteractive_tabindex.as_ref() {
            if rule.is_disabled() {
                index_set.insert(RuleFilter::Rule(Self::GROUP_NAME, Self::GROUP_RULES[9]));
            }
        }
        if let Some(rule) = self.no_positive_tabindex.as_ref() {
            if rule.is_disabled() {
                index_set.insert(RuleFilter::Rule(Self::GROUP_NAME, Self::GROUP_RULES[10]));
            }
        }
        if let Some(rule) = self.no_redundant_alt.as_ref() {
            if rule.is_disabled() {
                index_set.insert(RuleFilter::Rule(Self::GROUP_NAME, Self::GROUP_RULES[11]));
            }
        }
        if let Some(rule) = self.no_redundant_roles.as_ref() {
            if rule.is_disabled() {
                index_set.insert(RuleFilter::Rule(Self::GROUP_NAME, Self::GROUP_RULES[12]));
            }
        }
        if let Some(rule) = self.no_svg_without_title.as_ref() {
            if rule.is_disabled() {
                index_set.insert(RuleFilter::Rule(Self::GROUP_NAME, Self::GROUP_RULES[13]));
            }
        }
        if let Some(rule) = self.use_alt_text.as_ref() {
            if rule.is_disabled() {
                index_set.insert(RuleFilter::Rule(Self::GROUP_NAME, Self::GROUP_RULES[14]));
            }
        }
        if let Some(rule) = self.use_anchor_content.as_ref() {
            if rule.is_disabled() {
                index_set.insert(RuleFilter::Rule(Self::GROUP_NAME, Self::GROUP_RULES[15]));
            }
        }
        if let Some(rule) = self.use_aria_activedescendant_with_tabindex.as_ref() {
            if rule.is_disabled() {
                index_set.insert(RuleFilter::Rule(Self::GROUP_NAME, Self::GROUP_RULES[16]));
            }
        }
        if let Some(rule) = self.use_aria_props_for_role.as_ref() {
            if rule.is_disabled() {
                index_set.insert(RuleFilter::Rule(Self::GROUP_NAME, Self::GROUP_RULES[17]));
            }
        }
        if let Some(rule) = self.use_button_type.as_ref() {
            if rule.is_disabled() {
                index_set.insert(RuleFilter::Rule(Self::GROUP_NAME, Self::GROUP_RULES[18]));
            }
        }
        if let Some(rule) = self.use_heading_content.as_ref() {
            if rule.is_disabled() {
                index_set.insert(RuleFilter::Rule(Self::GROUP_NAME, Self::GROUP_RULES[19]));
            }
        }
        if let Some(rule) = self.use_html_lang.as_ref() {
            if rule.is_disabled() {
                index_set.insert(RuleFilter::Rule(Self::GROUP_NAME, Self::GROUP_RULES[20]));
            }
        }
        if let Some(rule) = self.use_iframe_title.as_ref() {
            if rule.is_disabled() {
                index_set.insert(RuleFilter::Rule(Self::GROUP_NAME, Self::GROUP_RULES[21]));
            }
        }
        if let Some(rule) = self.use_key_with_click_events.as_ref() {
            if rule.is_disabled() {
                index_set.insert(RuleFilter::Rule(Self::GROUP_NAME, Self::GROUP_RULES[22]));
            }
        }
        if let Some(rule) = self.use_key_with_mouse_events.as_ref() {
            if rule.is_disabled() {
                index_set.insert(RuleFilter::Rule(Self::GROUP_NAME, Self::GROUP_RULES[23]));
            }
        }
        if let Some(rule) = self.use_media_caption.as_ref() {
            if rule.is_disabled() {
                index_set.insert(RuleFilter::Rule(Self::GROUP_NAME, Self::GROUP_RULES[24]));
            }
        }
        if let Some(rule) = self.use_valid_anchor.as_ref() {
            if rule.is_disabled() {
                index_set.insert(RuleFilter::Rule(Self::GROUP_NAME, Self::GROUP_RULES[25]));
            }
        }
        if let Some(rule) = self.use_valid_aria_props.as_ref() {
            if rule.is_disabled() {
                index_set.insert(RuleFilter::Rule(Self::GROUP_NAME, Self::GROUP_RULES[26]));
            }
        }
        if let Some(rule) = self.use_valid_aria_role.as_ref() {
            if rule.is_disabled() {
                index_set.insert(RuleFilter::Rule(Self::GROUP_NAME, Self::GROUP_RULES[27]));
            }
        }
        if let Some(rule) = self.use_valid_aria_values.as_ref() {
            if rule.is_disabled() {
                index_set.insert(RuleFilter::Rule(Self::GROUP_NAME, Self::GROUP_RULES[28]));
            }
        }
        if let Some(rule) = self.use_valid_lang.as_ref() {
            if rule.is_disabled() {
                index_set.insert(RuleFilter::Rule(Self::GROUP_NAME, Self::GROUP_RULES[29]));
            }
        }
        index_set
    }
    #[doc = r" Checks if, given a rule name, matches one of the rules contained in this category"]
    pub(crate) fn has_rule(rule_name: &str) -> bool {
        Self::GROUP_RULES.contains(&rule_name)
    }
    #[doc = r" Checks if, given a rule name, it is marked as recommended"]
    pub(crate) fn is_recommended_rule(rule_name: &str) -> bool {
        Self::RECOMMENDED_RULES.contains(&rule_name)
    }
    pub(crate) fn recommended_rules_as_filters() -> &'static [RuleFilter<'static>] {
        Self::RECOMMENDED_RULES_AS_FILTERS
    }
    pub(crate) fn all_rules_as_filters() -> &'static [RuleFilter<'static>] {
        Self::ALL_RULES_AS_FILTERS
    }
    #[doc = r" Select preset rules"]
    pub(crate) fn collect_preset_rules(
        &self,
        parent_is_all: bool,
        parent_is_recommended: bool,
        enabled_rules: &mut IndexSet<RuleFilter>,
    ) {
        if self.is_all_true() || self.is_all_unset() && parent_is_all {
            enabled_rules.extend(Self::all_rules_as_filters());
        } else if self.is_recommended_true()
            || self.is_recommended_unset() && self.is_all_unset() && parent_is_recommended
        {
            enabled_rules.extend(Self::recommended_rules_as_filters());
        }
    }
    pub(crate) fn get_rule_configuration(
        &self,
        rule_name: &str,
    ) -> Option<(RulePlainConfiguration, Option<RuleOptions>)> {
        match rule_name {
            "noAccessKey" => self
                .no_access_key
                .as_ref()
                .map(|conf| (conf.level(), conf.get_options())),
            "noAriaHiddenOnFocusable" => self
                .no_aria_hidden_on_focusable
                .as_ref()
                .map(|conf| (conf.level(), conf.get_options())),
            "noAriaUnsupportedElements" => self
                .no_aria_unsupported_elements
                .as_ref()
                .map(|conf| (conf.level(), conf.get_options())),
            "noAutofocus" => self
                .no_autofocus
                .as_ref()
                .map(|conf| (conf.level(), conf.get_options())),
            "noBlankTarget" => self
                .no_blank_target
                .as_ref()
                .map(|conf| (conf.level(), conf.get_options())),
            "noDistractingElements" => self
                .no_distracting_elements
                .as_ref()
                .map(|conf| (conf.level(), conf.get_options())),
            "noHeaderScope" => self
                .no_header_scope
                .as_ref()
                .map(|conf| (conf.level(), conf.get_options())),
            "noInteractiveElementToNoninteractiveRole" => self
                .no_interactive_element_to_noninteractive_role
                .as_ref()
                .map(|conf| (conf.level(), conf.get_options())),
            "noNoninteractiveElementToInteractiveRole" => self
                .no_noninteractive_element_to_interactive_role
                .as_ref()
                .map(|conf| (conf.level(), conf.get_options())),
            "noNoninteractiveTabindex" => self
                .no_noninteractive_tabindex
                .as_ref()
                .map(|conf| (conf.level(), conf.get_options())),
            "noPositiveTabindex" => self
                .no_positive_tabindex
                .as_ref()
                .map(|conf| (conf.level(), conf.get_options())),
            "noRedundantAlt" => self
                .no_redundant_alt
                .as_ref()
                .map(|conf| (conf.level(), conf.get_options())),
            "noRedundantRoles" => self
                .no_redundant_roles
                .as_ref()
                .map(|conf| (conf.level(), conf.get_options())),
            "noSvgWithoutTitle" => self
                .no_svg_without_title
                .as_ref()
                .map(|conf| (conf.level(), conf.get_options())),
            "useAltText" => self
                .use_alt_text
                .as_ref()
                .map(|conf| (conf.level(), conf.get_options())),
            "useAnchorContent" => self
                .use_anchor_content
                .as_ref()
                .map(|conf| (conf.level(), conf.get_options())),
            "useAriaActivedescendantWithTabindex" => self
                .use_aria_activedescendant_with_tabindex
                .as_ref()
                .map(|conf| (conf.level(), conf.get_options())),
            "useAriaPropsForRole" => self
                .use_aria_props_for_role
                .as_ref()
                .map(|conf| (conf.level(), conf.get_options())),
            "useButtonType" => self
                .use_button_type
                .as_ref()
                .map(|conf| (conf.level(), conf.get_options())),
            "useHeadingContent" => self
                .use_heading_content
                .as_ref()
                .map(|conf| (conf.level(), conf.get_options())),
            "useHtmlLang" => self
                .use_html_lang
                .as_ref()
                .map(|conf| (conf.level(), conf.get_options())),
            "useIframeTitle" => self
                .use_iframe_title
                .as_ref()
                .map(|conf| (conf.level(), conf.get_options())),
            "useKeyWithClickEvents" => self
                .use_key_with_click_events
                .as_ref()
                .map(|conf| (conf.level(), conf.get_options())),
            "useKeyWithMouseEvents" => self
                .use_key_with_mouse_events
                .as_ref()
                .map(|conf| (conf.level(), conf.get_options())),
            "useMediaCaption" => self
                .use_media_caption
                .as_ref()
                .map(|conf| (conf.level(), conf.get_options())),
            "useValidAnchor" => self
                .use_valid_anchor
                .as_ref()
                .map(|conf| (conf.level(), conf.get_options())),
            "useValidAriaProps" => self
                .use_valid_aria_props
                .as_ref()
                .map(|conf| (conf.level(), conf.get_options())),
            "useValidAriaRole" => self
                .use_valid_aria_role
                .as_ref()
                .map(|conf| (conf.level(), conf.get_options())),
            "useValidAriaValues" => self
                .use_valid_aria_values
                .as_ref()
                .map(|conf| (conf.level(), conf.get_options())),
            "useValidLang" => self
                .use_valid_lang
                .as_ref()
                .map(|conf| (conf.level(), conf.get_options())),
            _ => None,
        }
    }
}
#[derive(Clone, Debug, Default, Deserialize, Deserializable, Eq, Merge, PartialEq, Serialize)]
#[deserializable(with_validator)]
#[cfg_attr(feature = "schema", derive(JsonSchema))]
#[serde(rename_all = "camelCase", default, deny_unknown_fields)]
#[doc = r" A list of rules that belong to this group"]
pub struct Complexity {
    #[doc = r" It enables the recommended rules for this group"]
    #[serde(skip_serializing_if = "Option::is_none")]
    pub recommended: Option<bool>,
    #[doc = r" It enables ALL rules for this group."]
    #[serde(skip_serializing_if = "Option::is_none")]
    pub all: Option<bool>,
    #[doc = "Disallow primitive type aliases and misleading types."]
    #[serde(skip_serializing_if = "Option::is_none")]
    pub no_banned_types: Option<RuleConfiguration<NoBannedTypes>>,
    #[doc = "Disallow empty type parameters in type aliases and interfaces."]
    #[serde(skip_serializing_if = "Option::is_none")]
    pub no_empty_type_parameters: Option<RuleConfiguration<NoEmptyTypeParameters>>,
    #[doc = "Disallow functions that exceed a given Cognitive Complexity score."]
    #[serde(skip_serializing_if = "Option::is_none")]
    pub no_excessive_cognitive_complexity:
        Option<RuleConfiguration<NoExcessiveCognitiveComplexity>>,
    #[doc = "This rule enforces a maximum depth to nested describe() in test files."]
    #[serde(skip_serializing_if = "Option::is_none")]
    pub no_excessive_nested_test_suites: Option<RuleConfiguration<NoExcessiveNestedTestSuites>>,
    #[doc = "Disallow unnecessary boolean casts"]
    #[serde(skip_serializing_if = "Option::is_none")]
    pub no_extra_boolean_cast: Option<RuleConfiguration<NoExtraBooleanCast>>,
    #[doc = "Prefer for...of statement instead of Array.forEach."]
    #[serde(skip_serializing_if = "Option::is_none")]
    pub no_for_each: Option<RuleConfiguration<NoForEach>>,
    #[doc = "Disallow unclear usage of consecutive space characters in regular expression literals"]
    #[serde(skip_serializing_if = "Option::is_none")]
    pub no_multiple_spaces_in_regular_expression_literals:
        Option<RuleConfiguration<NoMultipleSpacesInRegularExpressionLiterals>>,
    #[doc = "This rule reports when a class has no non-static members, such as for a class used exclusively as a static namespace."]
    #[serde(skip_serializing_if = "Option::is_none")]
    pub no_static_only_class: Option<RuleConfiguration<NoStaticOnlyClass>>,
    #[doc = "Disallow this and super in static contexts."]
    #[serde(skip_serializing_if = "Option::is_none")]
    pub no_this_in_static: Option<RuleConfiguration<NoThisInStatic>>,
    #[doc = "Disallow unnecessary catch clauses."]
    #[serde(skip_serializing_if = "Option::is_none")]
    pub no_useless_catch: Option<RuleConfiguration<NoUselessCatch>>,
    #[doc = "Disallow unnecessary constructors."]
    #[serde(skip_serializing_if = "Option::is_none")]
    pub no_useless_constructor: Option<RuleConfiguration<NoUselessConstructor>>,
    #[doc = "Disallow empty exports that don't change anything in a module file."]
    #[serde(skip_serializing_if = "Option::is_none")]
    pub no_useless_empty_export: Option<RuleConfiguration<NoUselessEmptyExport>>,
    #[doc = "Disallow unnecessary fragments"]
    #[serde(skip_serializing_if = "Option::is_none")]
    pub no_useless_fragments: Option<RuleConfiguration<NoUselessFragments>>,
    #[doc = "Disallow unnecessary labels."]
    #[serde(skip_serializing_if = "Option::is_none")]
    pub no_useless_label: Option<RuleConfiguration<NoUselessLabel>>,
    #[doc = "Disallow unnecessary nested block statements."]
    #[serde(skip_serializing_if = "Option::is_none")]
    pub no_useless_lone_block_statements: Option<RuleConfiguration<NoUselessLoneBlockStatements>>,
    #[doc = "Disallow renaming import, export, and destructured assignments to the same name."]
    #[serde(skip_serializing_if = "Option::is_none")]
    pub no_useless_rename: Option<RuleConfiguration<NoUselessRename>>,
    #[doc = "Disallow useless case in switch statements."]
    #[serde(skip_serializing_if = "Option::is_none")]
    pub no_useless_switch_case: Option<RuleConfiguration<NoUselessSwitchCase>>,
    #[doc = "Disallow ternary operators when simpler alternatives exist."]
    #[serde(skip_serializing_if = "Option::is_none")]
    pub no_useless_ternary: Option<RuleConfiguration<NoUselessTernary>>,
    #[doc = "Disallow useless this aliasing."]
    #[serde(skip_serializing_if = "Option::is_none")]
    pub no_useless_this_alias: Option<RuleConfiguration<NoUselessThisAlias>>,
    #[doc = "Disallow using any or unknown as type constraint."]
    #[serde(skip_serializing_if = "Option::is_none")]
    pub no_useless_type_constraint: Option<RuleConfiguration<NoUselessTypeConstraint>>,
    #[doc = "Disallow the use of void operators, which is not a familiar operator."]
    #[serde(skip_serializing_if = "Option::is_none")]
    pub no_void: Option<RuleConfiguration<NoVoid>>,
    #[doc = "Disallow with statements in non-strict contexts."]
    #[serde(skip_serializing_if = "Option::is_none")]
    pub no_with: Option<RuleConfiguration<NoWith>>,
    #[doc = "Use arrow functions over function expressions."]
    #[serde(skip_serializing_if = "Option::is_none")]
    pub use_arrow_function: Option<RuleConfiguration<UseArrowFunction>>,
    #[doc = "Promotes the use of .flatMap() when map().flat() are used together."]
    #[serde(skip_serializing_if = "Option::is_none")]
    pub use_flat_map: Option<RuleConfiguration<UseFlatMap>>,
    #[doc = "Enforce the usage of a literal access to properties over computed property access."]
    #[serde(skip_serializing_if = "Option::is_none")]
    pub use_literal_keys: Option<RuleConfiguration<UseLiteralKeys>>,
    #[doc = "Enforce using concise optional chain instead of chained logical expressions."]
    #[serde(skip_serializing_if = "Option::is_none")]
    pub use_optional_chain: Option<RuleConfiguration<UseOptionalChain>>,
    #[doc = "Enforce the use of the regular expression literals instead of the RegExp constructor if possible."]
    #[serde(skip_serializing_if = "Option::is_none")]
    pub use_regex_literals: Option<RuleConfiguration<UseRegexLiterals>>,
    #[doc = "Disallow number literal object member names which are not base10 or uses underscore as separator"]
    #[serde(skip_serializing_if = "Option::is_none")]
    pub use_simple_number_keys: Option<RuleConfiguration<UseSimpleNumberKeys>>,
    #[doc = "Discard redundant terms from logical expressions."]
    #[serde(skip_serializing_if = "Option::is_none")]
    pub use_simplified_logic_expression: Option<RuleConfiguration<UseSimplifiedLogicExpression>>,
}
impl DeserializableValidator for Complexity {
    fn validate(
        &mut self,
        _name: &str,
        range: TextRange,
        diagnostics: &mut Vec<DeserializationDiagnostic>,
    ) -> bool {
        if self.recommended == Some(true) && self.all == Some(true) {
            diagnostics . push (DeserializationDiagnostic :: new (markup ! (< Emphasis > "'recommended'" < / Emphasis > " and " < Emphasis > "'all'" < / Emphasis > " can't be both " < Emphasis > "'true'" < / Emphasis > ". You should choose only one of them.")) . with_range (range) . with_note (markup ! ("Biome will fallback to its defaults for this section."))) ;
            return false;
        }
        true
    }
}
impl Complexity {
    const GROUP_NAME: &'static str = "complexity";
    pub(crate) const GROUP_RULES: &'static [&'static str] = &[
        "noBannedTypes",
        "noEmptyTypeParameters",
        "noExcessiveCognitiveComplexity",
        "noExcessiveNestedTestSuites",
        "noExtraBooleanCast",
        "noForEach",
        "noMultipleSpacesInRegularExpressionLiterals",
        "noStaticOnlyClass",
        "noThisInStatic",
        "noUselessCatch",
        "noUselessConstructor",
        "noUselessEmptyExport",
        "noUselessFragments",
        "noUselessLabel",
        "noUselessLoneBlockStatements",
        "noUselessRename",
        "noUselessSwitchCase",
        "noUselessTernary",
        "noUselessThisAlias",
        "noUselessTypeConstraint",
        "noVoid",
        "noWith",
        "useArrowFunction",
        "useFlatMap",
        "useLiteralKeys",
        "useOptionalChain",
        "useRegexLiterals",
        "useSimpleNumberKeys",
        "useSimplifiedLogicExpression",
    ];
    const RECOMMENDED_RULES: &'static [&'static str] = &[
        "noBannedTypes",
        "noEmptyTypeParameters",
        "noExcessiveNestedTestSuites",
        "noExtraBooleanCast",
        "noForEach",
        "noMultipleSpacesInRegularExpressionLiterals",
        "noStaticOnlyClass",
        "noThisInStatic",
        "noUselessCatch",
        "noUselessConstructor",
        "noUselessEmptyExport",
        "noUselessFragments",
        "noUselessLabel",
        "noUselessLoneBlockStatements",
        "noUselessRename",
        "noUselessSwitchCase",
        "noUselessTernary",
        "noUselessThisAlias",
        "noUselessTypeConstraint",
        "noWith",
        "useArrowFunction",
        "useFlatMap",
        "useLiteralKeys",
        "useOptionalChain",
        "useRegexLiterals",
        "useSimpleNumberKeys",
    ];
    const RECOMMENDED_RULES_AS_FILTERS: &'static [RuleFilter<'static>] = &[
        RuleFilter::Rule(Self::GROUP_NAME, Self::GROUP_RULES[0]),
        RuleFilter::Rule(Self::GROUP_NAME, Self::GROUP_RULES[1]),
        RuleFilter::Rule(Self::GROUP_NAME, Self::GROUP_RULES[3]),
        RuleFilter::Rule(Self::GROUP_NAME, Self::GROUP_RULES[4]),
        RuleFilter::Rule(Self::GROUP_NAME, Self::GROUP_RULES[5]),
        RuleFilter::Rule(Self::GROUP_NAME, Self::GROUP_RULES[6]),
        RuleFilter::Rule(Self::GROUP_NAME, Self::GROUP_RULES[7]),
        RuleFilter::Rule(Self::GROUP_NAME, Self::GROUP_RULES[8]),
        RuleFilter::Rule(Self::GROUP_NAME, Self::GROUP_RULES[9]),
        RuleFilter::Rule(Self::GROUP_NAME, Self::GROUP_RULES[10]),
        RuleFilter::Rule(Self::GROUP_NAME, Self::GROUP_RULES[11]),
        RuleFilter::Rule(Self::GROUP_NAME, Self::GROUP_RULES[12]),
        RuleFilter::Rule(Self::GROUP_NAME, Self::GROUP_RULES[13]),
        RuleFilter::Rule(Self::GROUP_NAME, Self::GROUP_RULES[14]),
        RuleFilter::Rule(Self::GROUP_NAME, Self::GROUP_RULES[15]),
        RuleFilter::Rule(Self::GROUP_NAME, Self::GROUP_RULES[16]),
        RuleFilter::Rule(Self::GROUP_NAME, Self::GROUP_RULES[17]),
        RuleFilter::Rule(Self::GROUP_NAME, Self::GROUP_RULES[18]),
        RuleFilter::Rule(Self::GROUP_NAME, Self::GROUP_RULES[19]),
        RuleFilter::Rule(Self::GROUP_NAME, Self::GROUP_RULES[21]),
        RuleFilter::Rule(Self::GROUP_NAME, Self::GROUP_RULES[22]),
        RuleFilter::Rule(Self::GROUP_NAME, Self::GROUP_RULES[23]),
        RuleFilter::Rule(Self::GROUP_NAME, Self::GROUP_RULES[24]),
        RuleFilter::Rule(Self::GROUP_NAME, Self::GROUP_RULES[25]),
        RuleFilter::Rule(Self::GROUP_NAME, Self::GROUP_RULES[26]),
        RuleFilter::Rule(Self::GROUP_NAME, Self::GROUP_RULES[27]),
    ];
    const ALL_RULES_AS_FILTERS: &'static [RuleFilter<'static>] = &[
        RuleFilter::Rule(Self::GROUP_NAME, Self::GROUP_RULES[0]),
        RuleFilter::Rule(Self::GROUP_NAME, Self::GROUP_RULES[1]),
        RuleFilter::Rule(Self::GROUP_NAME, Self::GROUP_RULES[2]),
        RuleFilter::Rule(Self::GROUP_NAME, Self::GROUP_RULES[3]),
        RuleFilter::Rule(Self::GROUP_NAME, Self::GROUP_RULES[4]),
        RuleFilter::Rule(Self::GROUP_NAME, Self::GROUP_RULES[5]),
        RuleFilter::Rule(Self::GROUP_NAME, Self::GROUP_RULES[6]),
        RuleFilter::Rule(Self::GROUP_NAME, Self::GROUP_RULES[7]),
        RuleFilter::Rule(Self::GROUP_NAME, Self::GROUP_RULES[8]),
        RuleFilter::Rule(Self::GROUP_NAME, Self::GROUP_RULES[9]),
        RuleFilter::Rule(Self::GROUP_NAME, Self::GROUP_RULES[10]),
        RuleFilter::Rule(Self::GROUP_NAME, Self::GROUP_RULES[11]),
        RuleFilter::Rule(Self::GROUP_NAME, Self::GROUP_RULES[12]),
        RuleFilter::Rule(Self::GROUP_NAME, Self::GROUP_RULES[13]),
        RuleFilter::Rule(Self::GROUP_NAME, Self::GROUP_RULES[14]),
        RuleFilter::Rule(Self::GROUP_NAME, Self::GROUP_RULES[15]),
        RuleFilter::Rule(Self::GROUP_NAME, Self::GROUP_RULES[16]),
        RuleFilter::Rule(Self::GROUP_NAME, Self::GROUP_RULES[17]),
        RuleFilter::Rule(Self::GROUP_NAME, Self::GROUP_RULES[18]),
        RuleFilter::Rule(Self::GROUP_NAME, Self::GROUP_RULES[19]),
        RuleFilter::Rule(Self::GROUP_NAME, Self::GROUP_RULES[20]),
        RuleFilter::Rule(Self::GROUP_NAME, Self::GROUP_RULES[21]),
        RuleFilter::Rule(Self::GROUP_NAME, Self::GROUP_RULES[22]),
        RuleFilter::Rule(Self::GROUP_NAME, Self::GROUP_RULES[23]),
        RuleFilter::Rule(Self::GROUP_NAME, Self::GROUP_RULES[24]),
        RuleFilter::Rule(Self::GROUP_NAME, Self::GROUP_RULES[25]),
        RuleFilter::Rule(Self::GROUP_NAME, Self::GROUP_RULES[26]),
        RuleFilter::Rule(Self::GROUP_NAME, Self::GROUP_RULES[27]),
        RuleFilter::Rule(Self::GROUP_NAME, Self::GROUP_RULES[28]),
    ];
    #[doc = r" Retrieves the recommended rules"]
    pub(crate) fn is_recommended_true(&self) -> bool {
        matches!(self.recommended, Some(true))
    }
    pub(crate) fn is_recommended_unset(&self) -> bool {
        self.recommended.is_none()
    }
    pub(crate) fn is_all_true(&self) -> bool {
        matches!(self.all, Some(true))
    }
    pub(crate) fn is_all_unset(&self) -> bool {
        self.all.is_none()
    }
    pub(crate) fn get_enabled_rules(&self) -> IndexSet<RuleFilter> {
        let mut index_set = IndexSet::new();
        if let Some(rule) = self.no_banned_types.as_ref() {
            if rule.is_enabled() {
                index_set.insert(RuleFilter::Rule(Self::GROUP_NAME, Self::GROUP_RULES[0]));
            }
        }
        if let Some(rule) = self.no_empty_type_parameters.as_ref() {
            if rule.is_enabled() {
                index_set.insert(RuleFilter::Rule(Self::GROUP_NAME, Self::GROUP_RULES[1]));
            }
        }
        if let Some(rule) = self.no_excessive_cognitive_complexity.as_ref() {
            if rule.is_enabled() {
                index_set.insert(RuleFilter::Rule(Self::GROUP_NAME, Self::GROUP_RULES[2]));
            }
        }
        if let Some(rule) = self.no_excessive_nested_test_suites.as_ref() {
            if rule.is_enabled() {
                index_set.insert(RuleFilter::Rule(Self::GROUP_NAME, Self::GROUP_RULES[3]));
            }
        }
        if let Some(rule) = self.no_extra_boolean_cast.as_ref() {
            if rule.is_enabled() {
                index_set.insert(RuleFilter::Rule(Self::GROUP_NAME, Self::GROUP_RULES[4]));
            }
        }
        if let Some(rule) = self.no_for_each.as_ref() {
            if rule.is_enabled() {
                index_set.insert(RuleFilter::Rule(Self::GROUP_NAME, Self::GROUP_RULES[5]));
            }
        }
        if let Some(rule) = self
            .no_multiple_spaces_in_regular_expression_literals
            .as_ref()
        {
            if rule.is_enabled() {
                index_set.insert(RuleFilter::Rule(Self::GROUP_NAME, Self::GROUP_RULES[6]));
            }
        }
        if let Some(rule) = self.no_static_only_class.as_ref() {
            if rule.is_enabled() {
                index_set.insert(RuleFilter::Rule(Self::GROUP_NAME, Self::GROUP_RULES[7]));
            }
        }
        if let Some(rule) = self.no_this_in_static.as_ref() {
            if rule.is_enabled() {
                index_set.insert(RuleFilter::Rule(Self::GROUP_NAME, Self::GROUP_RULES[8]));
            }
        }
        if let Some(rule) = self.no_useless_catch.as_ref() {
            if rule.is_enabled() {
                index_set.insert(RuleFilter::Rule(Self::GROUP_NAME, Self::GROUP_RULES[9]));
            }
        }
        if let Some(rule) = self.no_useless_constructor.as_ref() {
            if rule.is_enabled() {
                index_set.insert(RuleFilter::Rule(Self::GROUP_NAME, Self::GROUP_RULES[10]));
            }
        }
        if let Some(rule) = self.no_useless_empty_export.as_ref() {
            if rule.is_enabled() {
                index_set.insert(RuleFilter::Rule(Self::GROUP_NAME, Self::GROUP_RULES[11]));
            }
        }
        if let Some(rule) = self.no_useless_fragments.as_ref() {
            if rule.is_enabled() {
                index_set.insert(RuleFilter::Rule(Self::GROUP_NAME, Self::GROUP_RULES[12]));
            }
        }
        if let Some(rule) = self.no_useless_label.as_ref() {
            if rule.is_enabled() {
                index_set.insert(RuleFilter::Rule(Self::GROUP_NAME, Self::GROUP_RULES[13]));
            }
        }
        if let Some(rule) = self.no_useless_lone_block_statements.as_ref() {
            if rule.is_enabled() {
                index_set.insert(RuleFilter::Rule(Self::GROUP_NAME, Self::GROUP_RULES[14]));
            }
        }
        if let Some(rule) = self.no_useless_rename.as_ref() {
            if rule.is_enabled() {
                index_set.insert(RuleFilter::Rule(Self::GROUP_NAME, Self::GROUP_RULES[15]));
            }
        }
        if let Some(rule) = self.no_useless_switch_case.as_ref() {
            if rule.is_enabled() {
                index_set.insert(RuleFilter::Rule(Self::GROUP_NAME, Self::GROUP_RULES[16]));
            }
        }
        if let Some(rule) = self.no_useless_ternary.as_ref() {
            if rule.is_enabled() {
                index_set.insert(RuleFilter::Rule(Self::GROUP_NAME, Self::GROUP_RULES[17]));
            }
        }
        if let Some(rule) = self.no_useless_this_alias.as_ref() {
            if rule.is_enabled() {
                index_set.insert(RuleFilter::Rule(Self::GROUP_NAME, Self::GROUP_RULES[18]));
            }
        }
        if let Some(rule) = self.no_useless_type_constraint.as_ref() {
            if rule.is_enabled() {
                index_set.insert(RuleFilter::Rule(Self::GROUP_NAME, Self::GROUP_RULES[19]));
            }
        }
        if let Some(rule) = self.no_void.as_ref() {
            if rule.is_enabled() {
                index_set.insert(RuleFilter::Rule(Self::GROUP_NAME, Self::GROUP_RULES[20]));
            }
        }
        if let Some(rule) = self.no_with.as_ref() {
            if rule.is_enabled() {
                index_set.insert(RuleFilter::Rule(Self::GROUP_NAME, Self::GROUP_RULES[21]));
            }
        }
        if let Some(rule) = self.use_arrow_function.as_ref() {
            if rule.is_enabled() {
                index_set.insert(RuleFilter::Rule(Self::GROUP_NAME, Self::GROUP_RULES[22]));
            }
        }
        if let Some(rule) = self.use_flat_map.as_ref() {
            if rule.is_enabled() {
                index_set.insert(RuleFilter::Rule(Self::GROUP_NAME, Self::GROUP_RULES[23]));
            }
        }
        if let Some(rule) = self.use_literal_keys.as_ref() {
            if rule.is_enabled() {
                index_set.insert(RuleFilter::Rule(Self::GROUP_NAME, Self::GROUP_RULES[24]));
            }
        }
        if let Some(rule) = self.use_optional_chain.as_ref() {
            if rule.is_enabled() {
                index_set.insert(RuleFilter::Rule(Self::GROUP_NAME, Self::GROUP_RULES[25]));
            }
        }
        if let Some(rule) = self.use_regex_literals.as_ref() {
            if rule.is_enabled() {
                index_set.insert(RuleFilter::Rule(Self::GROUP_NAME, Self::GROUP_RULES[26]));
            }
        }
        if let Some(rule) = self.use_simple_number_keys.as_ref() {
            if rule.is_enabled() {
                index_set.insert(RuleFilter::Rule(Self::GROUP_NAME, Self::GROUP_RULES[27]));
            }
        }
        if let Some(rule) = self.use_simplified_logic_expression.as_ref() {
            if rule.is_enabled() {
                index_set.insert(RuleFilter::Rule(Self::GROUP_NAME, Self::GROUP_RULES[28]));
            }
        }
        index_set
    }
    pub(crate) fn get_disabled_rules(&self) -> IndexSet<RuleFilter> {
        let mut index_set = IndexSet::new();
        if let Some(rule) = self.no_banned_types.as_ref() {
            if rule.is_disabled() {
                index_set.insert(RuleFilter::Rule(Self::GROUP_NAME, Self::GROUP_RULES[0]));
            }
        }
        if let Some(rule) = self.no_empty_type_parameters.as_ref() {
            if rule.is_disabled() {
                index_set.insert(RuleFilter::Rule(Self::GROUP_NAME, Self::GROUP_RULES[1]));
            }
        }
        if let Some(rule) = self.no_excessive_cognitive_complexity.as_ref() {
            if rule.is_disabled() {
                index_set.insert(RuleFilter::Rule(Self::GROUP_NAME, Self::GROUP_RULES[2]));
            }
        }
        if let Some(rule) = self.no_excessive_nested_test_suites.as_ref() {
            if rule.is_disabled() {
                index_set.insert(RuleFilter::Rule(Self::GROUP_NAME, Self::GROUP_RULES[3]));
            }
        }
        if let Some(rule) = self.no_extra_boolean_cast.as_ref() {
            if rule.is_disabled() {
                index_set.insert(RuleFilter::Rule(Self::GROUP_NAME, Self::GROUP_RULES[4]));
            }
        }
        if let Some(rule) = self.no_for_each.as_ref() {
            if rule.is_disabled() {
                index_set.insert(RuleFilter::Rule(Self::GROUP_NAME, Self::GROUP_RULES[5]));
            }
        }
        if let Some(rule) = self
            .no_multiple_spaces_in_regular_expression_literals
            .as_ref()
        {
            if rule.is_disabled() {
                index_set.insert(RuleFilter::Rule(Self::GROUP_NAME, Self::GROUP_RULES[6]));
            }
        }
        if let Some(rule) = self.no_static_only_class.as_ref() {
            if rule.is_disabled() {
                index_set.insert(RuleFilter::Rule(Self::GROUP_NAME, Self::GROUP_RULES[7]));
            }
        }
        if let Some(rule) = self.no_this_in_static.as_ref() {
            if rule.is_disabled() {
                index_set.insert(RuleFilter::Rule(Self::GROUP_NAME, Self::GROUP_RULES[8]));
            }
        }
        if let Some(rule) = self.no_useless_catch.as_ref() {
            if rule.is_disabled() {
                index_set.insert(RuleFilter::Rule(Self::GROUP_NAME, Self::GROUP_RULES[9]));
            }
        }
        if let Some(rule) = self.no_useless_constructor.as_ref() {
            if rule.is_disabled() {
                index_set.insert(RuleFilter::Rule(Self::GROUP_NAME, Self::GROUP_RULES[10]));
            }
        }
        if let Some(rule) = self.no_useless_empty_export.as_ref() {
            if rule.is_disabled() {
                index_set.insert(RuleFilter::Rule(Self::GROUP_NAME, Self::GROUP_RULES[11]));
            }
        }
        if let Some(rule) = self.no_useless_fragments.as_ref() {
            if rule.is_disabled() {
                index_set.insert(RuleFilter::Rule(Self::GROUP_NAME, Self::GROUP_RULES[12]));
            }
        }
        if let Some(rule) = self.no_useless_label.as_ref() {
            if rule.is_disabled() {
                index_set.insert(RuleFilter::Rule(Self::GROUP_NAME, Self::GROUP_RULES[13]));
            }
        }
        if let Some(rule) = self.no_useless_lone_block_statements.as_ref() {
            if rule.is_disabled() {
                index_set.insert(RuleFilter::Rule(Self::GROUP_NAME, Self::GROUP_RULES[14]));
            }
        }
        if let Some(rule) = self.no_useless_rename.as_ref() {
            if rule.is_disabled() {
                index_set.insert(RuleFilter::Rule(Self::GROUP_NAME, Self::GROUP_RULES[15]));
            }
        }
        if let Some(rule) = self.no_useless_switch_case.as_ref() {
            if rule.is_disabled() {
                index_set.insert(RuleFilter::Rule(Self::GROUP_NAME, Self::GROUP_RULES[16]));
            }
        }
        if let Some(rule) = self.no_useless_ternary.as_ref() {
            if rule.is_disabled() {
                index_set.insert(RuleFilter::Rule(Self::GROUP_NAME, Self::GROUP_RULES[17]));
            }
        }
        if let Some(rule) = self.no_useless_this_alias.as_ref() {
            if rule.is_disabled() {
                index_set.insert(RuleFilter::Rule(Self::GROUP_NAME, Self::GROUP_RULES[18]));
            }
        }
        if let Some(rule) = self.no_useless_type_constraint.as_ref() {
            if rule.is_disabled() {
                index_set.insert(RuleFilter::Rule(Self::GROUP_NAME, Self::GROUP_RULES[19]));
            }
        }
        if let Some(rule) = self.no_void.as_ref() {
            if rule.is_disabled() {
                index_set.insert(RuleFilter::Rule(Self::GROUP_NAME, Self::GROUP_RULES[20]));
            }
        }
        if let Some(rule) = self.no_with.as_ref() {
            if rule.is_disabled() {
                index_set.insert(RuleFilter::Rule(Self::GROUP_NAME, Self::GROUP_RULES[21]));
            }
        }
        if let Some(rule) = self.use_arrow_function.as_ref() {
            if rule.is_disabled() {
                index_set.insert(RuleFilter::Rule(Self::GROUP_NAME, Self::GROUP_RULES[22]));
            }
        }
        if let Some(rule) = self.use_flat_map.as_ref() {
            if rule.is_disabled() {
                index_set.insert(RuleFilter::Rule(Self::GROUP_NAME, Self::GROUP_RULES[23]));
            }
        }
        if let Some(rule) = self.use_literal_keys.as_ref() {
            if rule.is_disabled() {
                index_set.insert(RuleFilter::Rule(Self::GROUP_NAME, Self::GROUP_RULES[24]));
            }
        }
        if let Some(rule) = self.use_optional_chain.as_ref() {
            if rule.is_disabled() {
                index_set.insert(RuleFilter::Rule(Self::GROUP_NAME, Self::GROUP_RULES[25]));
            }
        }
        if let Some(rule) = self.use_regex_literals.as_ref() {
            if rule.is_disabled() {
                index_set.insert(RuleFilter::Rule(Self::GROUP_NAME, Self::GROUP_RULES[26]));
            }
        }
        if let Some(rule) = self.use_simple_number_keys.as_ref() {
            if rule.is_disabled() {
                index_set.insert(RuleFilter::Rule(Self::GROUP_NAME, Self::GROUP_RULES[27]));
            }
        }
        if let Some(rule) = self.use_simplified_logic_expression.as_ref() {
            if rule.is_disabled() {
                index_set.insert(RuleFilter::Rule(Self::GROUP_NAME, Self::GROUP_RULES[28]));
            }
        }
        index_set
    }
    #[doc = r" Checks if, given a rule name, matches one of the rules contained in this category"]
    pub(crate) fn has_rule(rule_name: &str) -> bool {
        Self::GROUP_RULES.contains(&rule_name)
    }
    #[doc = r" Checks if, given a rule name, it is marked as recommended"]
    pub(crate) fn is_recommended_rule(rule_name: &str) -> bool {
        Self::RECOMMENDED_RULES.contains(&rule_name)
    }
    pub(crate) fn recommended_rules_as_filters() -> &'static [RuleFilter<'static>] {
        Self::RECOMMENDED_RULES_AS_FILTERS
    }
    pub(crate) fn all_rules_as_filters() -> &'static [RuleFilter<'static>] {
        Self::ALL_RULES_AS_FILTERS
    }
    #[doc = r" Select preset rules"]
    pub(crate) fn collect_preset_rules(
        &self,
        parent_is_all: bool,
        parent_is_recommended: bool,
        enabled_rules: &mut IndexSet<RuleFilter>,
    ) {
        if self.is_all_true() || self.is_all_unset() && parent_is_all {
            enabled_rules.extend(Self::all_rules_as_filters());
        } else if self.is_recommended_true()
            || self.is_recommended_unset() && self.is_all_unset() && parent_is_recommended
        {
            enabled_rules.extend(Self::recommended_rules_as_filters());
        }
    }
    pub(crate) fn get_rule_configuration(
        &self,
        rule_name: &str,
    ) -> Option<(RulePlainConfiguration, Option<RuleOptions>)> {
        match rule_name {
            "noBannedTypes" => self
                .no_banned_types
                .as_ref()
                .map(|conf| (conf.level(), conf.get_options())),
            "noEmptyTypeParameters" => self
                .no_empty_type_parameters
                .as_ref()
                .map(|conf| (conf.level(), conf.get_options())),
            "noExcessiveCognitiveComplexity" => self
                .no_excessive_cognitive_complexity
                .as_ref()
                .map(|conf| (conf.level(), conf.get_options())),
            "noExcessiveNestedTestSuites" => self
                .no_excessive_nested_test_suites
                .as_ref()
                .map(|conf| (conf.level(), conf.get_options())),
            "noExtraBooleanCast" => self
                .no_extra_boolean_cast
                .as_ref()
                .map(|conf| (conf.level(), conf.get_options())),
            "noForEach" => self
                .no_for_each
                .as_ref()
                .map(|conf| (conf.level(), conf.get_options())),
            "noMultipleSpacesInRegularExpressionLiterals" => self
                .no_multiple_spaces_in_regular_expression_literals
                .as_ref()
                .map(|conf| (conf.level(), conf.get_options())),
            "noStaticOnlyClass" => self
                .no_static_only_class
                .as_ref()
                .map(|conf| (conf.level(), conf.get_options())),
            "noThisInStatic" => self
                .no_this_in_static
                .as_ref()
                .map(|conf| (conf.level(), conf.get_options())),
            "noUselessCatch" => self
                .no_useless_catch
                .as_ref()
                .map(|conf| (conf.level(), conf.get_options())),
            "noUselessConstructor" => self
                .no_useless_constructor
                .as_ref()
                .map(|conf| (conf.level(), conf.get_options())),
            "noUselessEmptyExport" => self
                .no_useless_empty_export
                .as_ref()
                .map(|conf| (conf.level(), conf.get_options())),
            "noUselessFragments" => self
                .no_useless_fragments
                .as_ref()
                .map(|conf| (conf.level(), conf.get_options())),
            "noUselessLabel" => self
                .no_useless_label
                .as_ref()
                .map(|conf| (conf.level(), conf.get_options())),
            "noUselessLoneBlockStatements" => self
                .no_useless_lone_block_statements
                .as_ref()
                .map(|conf| (conf.level(), conf.get_options())),
            "noUselessRename" => self
                .no_useless_rename
                .as_ref()
                .map(|conf| (conf.level(), conf.get_options())),
            "noUselessSwitchCase" => self
                .no_useless_switch_case
                .as_ref()
                .map(|conf| (conf.level(), conf.get_options())),
            "noUselessTernary" => self
                .no_useless_ternary
                .as_ref()
                .map(|conf| (conf.level(), conf.get_options())),
            "noUselessThisAlias" => self
                .no_useless_this_alias
                .as_ref()
                .map(|conf| (conf.level(), conf.get_options())),
            "noUselessTypeConstraint" => self
                .no_useless_type_constraint
                .as_ref()
                .map(|conf| (conf.level(), conf.get_options())),
            "noVoid" => self
                .no_void
                .as_ref()
                .map(|conf| (conf.level(), conf.get_options())),
            "noWith" => self
                .no_with
                .as_ref()
                .map(|conf| (conf.level(), conf.get_options())),
            "useArrowFunction" => self
                .use_arrow_function
                .as_ref()
                .map(|conf| (conf.level(), conf.get_options())),
            "useFlatMap" => self
                .use_flat_map
                .as_ref()
                .map(|conf| (conf.level(), conf.get_options())),
            "useLiteralKeys" => self
                .use_literal_keys
                .as_ref()
                .map(|conf| (conf.level(), conf.get_options())),
            "useOptionalChain" => self
                .use_optional_chain
                .as_ref()
                .map(|conf| (conf.level(), conf.get_options())),
            "useRegexLiterals" => self
                .use_regex_literals
                .as_ref()
                .map(|conf| (conf.level(), conf.get_options())),
            "useSimpleNumberKeys" => self
                .use_simple_number_keys
                .as_ref()
                .map(|conf| (conf.level(), conf.get_options())),
            "useSimplifiedLogicExpression" => self
                .use_simplified_logic_expression
                .as_ref()
                .map(|conf| (conf.level(), conf.get_options())),
            _ => None,
        }
    }
}
#[derive(Clone, Debug, Default, Deserialize, Deserializable, Eq, Merge, PartialEq, Serialize)]
#[deserializable(with_validator)]
#[cfg_attr(feature = "schema", derive(JsonSchema))]
#[serde(rename_all = "camelCase", default, deny_unknown_fields)]
#[doc = r" A list of rules that belong to this group"]
pub struct Correctness {
    #[doc = r" It enables the recommended rules for this group"]
    #[serde(skip_serializing_if = "Option::is_none")]
    pub recommended: Option<bool>,
    #[doc = r" It enables ALL rules for this group."]
    #[serde(skip_serializing_if = "Option::is_none")]
    pub all: Option<bool>,
    #[doc = "Prevent passing of children as props."]
    #[serde(skip_serializing_if = "Option::is_none")]
    pub no_children_prop: Option<RuleConfiguration<NoChildrenProp>>,
    #[doc = "Prevents from having const variables being re-assigned."]
    #[serde(skip_serializing_if = "Option::is_none")]
    pub no_const_assign: Option<RuleConfiguration<NoConstAssign>>,
    #[doc = "Disallow constant expressions in conditions"]
    #[serde(skip_serializing_if = "Option::is_none")]
    pub no_constant_condition: Option<RuleConfiguration<NoConstantCondition>>,
    #[doc = "Disallow returning a value from a constructor."]
    #[serde(skip_serializing_if = "Option::is_none")]
    pub no_constructor_return: Option<RuleConfiguration<NoConstructorReturn>>,
    #[doc = "Disallow empty character classes in regular expression literals."]
    #[serde(skip_serializing_if = "Option::is_none")]
    pub no_empty_character_class_in_regex: Option<RuleConfiguration<NoEmptyCharacterClassInRegex>>,
    #[doc = "Disallows empty destructuring patterns."]
    #[serde(skip_serializing_if = "Option::is_none")]
    pub no_empty_pattern: Option<RuleConfiguration<NoEmptyPattern>>,
    #[doc = "Disallow calling global object properties as functions"]
    #[serde(skip_serializing_if = "Option::is_none")]
    pub no_global_object_calls: Option<RuleConfiguration<NoGlobalObjectCalls>>,
    #[doc = "Disallow function and var declarations that are accessible outside their block."]
    #[serde(skip_serializing_if = "Option::is_none")]
    pub no_inner_declarations: Option<RuleConfiguration<NoInnerDeclarations>>,
    #[doc = "Prevents the incorrect use of super() inside classes. It also checks whether a call super() is missing from classes that extends other constructors."]
    #[serde(skip_serializing_if = "Option::is_none")]
    pub no_invalid_constructor_super: Option<RuleConfiguration<NoInvalidConstructorSuper>>,
    #[doc = "Disallow new operators with global non-constructor functions."]
    #[serde(skip_serializing_if = "Option::is_none")]
    pub no_invalid_new_builtin: Option<RuleConfiguration<NoInvalidNewBuiltin>>,
    #[doc = "Disallow the use of variables and function parameters before their declaration"]
    #[serde(skip_serializing_if = "Option::is_none")]
    pub no_invalid_use_before_declaration: Option<RuleConfiguration<NoInvalidUseBeforeDeclaration>>,
    #[doc = "Disallow new operators with the Symbol object."]
    #[serde(skip_serializing_if = "Option::is_none")]
    pub no_new_symbol: Option<RuleConfiguration<NoNewSymbol>>,
    #[doc = "Disallow \\8 and \\9 escape sequences in string literals."]
    #[serde(skip_serializing_if = "Option::is_none")]
    pub no_nonoctal_decimal_escape: Option<RuleConfiguration<NoNonoctalDecimalEscape>>,
    #[doc = "Disallow literal numbers that lose precision"]
    #[serde(skip_serializing_if = "Option::is_none")]
    pub no_precision_loss: Option<RuleConfiguration<NoPrecisionLoss>>,
    #[doc = "Prevent the usage of the return value of React.render."]
    #[serde(skip_serializing_if = "Option::is_none")]
    pub no_render_return_value: Option<RuleConfiguration<NoRenderReturnValue>>,
    #[doc = "Disallow assignments where both sides are exactly the same."]
    #[serde(skip_serializing_if = "Option::is_none")]
    pub no_self_assign: Option<RuleConfiguration<NoSelfAssign>>,
    #[doc = "Disallow returning a value from a setter"]
    #[serde(skip_serializing_if = "Option::is_none")]
    pub no_setter_return: Option<RuleConfiguration<NoSetterReturn>>,
    #[doc = "Disallow comparison of expressions modifying the string case with non-compliant value."]
    #[serde(skip_serializing_if = "Option::is_none")]
    pub no_string_case_mismatch: Option<RuleConfiguration<NoStringCaseMismatch>>,
    #[doc = "Disallow lexical declarations in switch clauses."]
    #[serde(skip_serializing_if = "Option::is_none")]
    pub no_switch_declarations: Option<RuleConfiguration<NoSwitchDeclarations>>,
    #[doc = "Prevents the usage of variables that haven't been declared inside the document."]
    #[serde(skip_serializing_if = "Option::is_none")]
    pub no_undeclared_variables: Option<RuleConfiguration<NoUndeclaredVariables>>,
    #[doc = "Avoid using unnecessary continue."]
    #[serde(skip_serializing_if = "Option::is_none")]
    pub no_unnecessary_continue: Option<RuleConfiguration<NoUnnecessaryContinue>>,
    #[doc = "Disallow unreachable code"]
    #[serde(skip_serializing_if = "Option::is_none")]
    pub no_unreachable: Option<RuleConfiguration<NoUnreachable>>,
    #[doc = "Ensures the super() constructor is called exactly once on every code  path in a class constructor before this is accessed if the class has a superclass"]
    #[serde(skip_serializing_if = "Option::is_none")]
    pub no_unreachable_super: Option<RuleConfiguration<NoUnreachableSuper>>,
    #[doc = "Disallow control flow statements in finally blocks."]
    #[serde(skip_serializing_if = "Option::is_none")]
    pub no_unsafe_finally: Option<RuleConfiguration<NoUnsafeFinally>>,
    #[doc = "Disallow the use of optional chaining in contexts where the undefined value is not allowed."]
    #[serde(skip_serializing_if = "Option::is_none")]
    pub no_unsafe_optional_chaining: Option<RuleConfiguration<NoUnsafeOptionalChaining>>,
    #[doc = "Disallow unused imports."]
    #[serde(skip_serializing_if = "Option::is_none")]
    pub no_unused_imports: Option<RuleConfiguration<NoUnusedImports>>,
    #[doc = "Disallow unused labels."]
    #[serde(skip_serializing_if = "Option::is_none")]
    pub no_unused_labels: Option<RuleConfiguration<NoUnusedLabels>>,
    #[doc = "Disallow unused private class members"]
    #[serde(skip_serializing_if = "Option::is_none")]
    pub no_unused_private_class_members: Option<RuleConfiguration<NoUnusedPrivateClassMembers>>,
    #[doc = "Disallow unused variables."]
    #[serde(skip_serializing_if = "Option::is_none")]
    pub no_unused_variables: Option<RuleConfiguration<NoUnusedVariables>>,
    #[doc = "This rules prevents void elements (AKA self-closing elements) from having children."]
    #[serde(skip_serializing_if = "Option::is_none")]
    pub no_void_elements_with_children: Option<RuleConfiguration<NoVoidElementsWithChildren>>,
    #[doc = "Disallow returning a value from a function with the return type 'void'"]
    #[serde(skip_serializing_if = "Option::is_none")]
    pub no_void_type_return: Option<RuleConfiguration<NoVoidTypeReturn>>,
    #[doc = "Enforce all dependencies are correctly specified in a React hook."]
    #[serde(skip_serializing_if = "Option::is_none")]
    pub use_exhaustive_dependencies: Option<RuleConfiguration<UseExhaustiveDependencies>>,
    #[doc = "Enforce that all React hooks are being called from the Top Level component functions."]
    #[serde(skip_serializing_if = "Option::is_none")]
    pub use_hook_at_top_level: Option<RuleConfiguration<UseHookAtTopLevel>>,
    #[doc = "Require calls to isNaN() when checking for NaN."]
    #[serde(skip_serializing_if = "Option::is_none")]
    pub use_is_nan: Option<RuleConfiguration<UseIsNan>>,
    #[doc = "Disallow missing key props in iterators/collection literals."]
    #[serde(skip_serializing_if = "Option::is_none")]
    pub use_jsx_key_in_iterable: Option<RuleConfiguration<UseJsxKeyInIterable>>,
    #[doc = "Enforce \"for\" loop update clause moving the counter in the right direction."]
    #[serde(skip_serializing_if = "Option::is_none")]
    pub use_valid_for_direction: Option<RuleConfiguration<UseValidForDirection>>,
    #[doc = "Require generator functions to contain yield."]
    #[serde(skip_serializing_if = "Option::is_none")]
    pub use_yield: Option<RuleConfiguration<UseYield>>,
}
impl DeserializableValidator for Correctness {
    fn validate(
        &mut self,
        _name: &str,
        range: TextRange,
        diagnostics: &mut Vec<DeserializationDiagnostic>,
    ) -> bool {
        if self.recommended == Some(true) && self.all == Some(true) {
            diagnostics . push (DeserializationDiagnostic :: new (markup ! (< Emphasis > "'recommended'" < / Emphasis > " and " < Emphasis > "'all'" < / Emphasis > " can't be both " < Emphasis > "'true'" < / Emphasis > ". You should choose only one of them.")) . with_range (range) . with_note (markup ! ("Biome will fallback to its defaults for this section."))) ;
            return false;
        }
        true
    }
}
impl Correctness {
    const GROUP_NAME: &'static str = "correctness";
    pub(crate) const GROUP_RULES: &'static [&'static str] = &[
        "noChildrenProp",
        "noConstAssign",
        "noConstantCondition",
        "noConstructorReturn",
        "noEmptyCharacterClassInRegex",
        "noEmptyPattern",
        "noGlobalObjectCalls",
        "noInnerDeclarations",
        "noInvalidConstructorSuper",
        "noInvalidNewBuiltin",
        "noInvalidUseBeforeDeclaration",
        "noNewSymbol",
        "noNonoctalDecimalEscape",
        "noPrecisionLoss",
        "noRenderReturnValue",
        "noSelfAssign",
        "noSetterReturn",
        "noStringCaseMismatch",
        "noSwitchDeclarations",
        "noUndeclaredVariables",
        "noUnnecessaryContinue",
        "noUnreachable",
        "noUnreachableSuper",
        "noUnsafeFinally",
        "noUnsafeOptionalChaining",
        "noUnusedImports",
        "noUnusedLabels",
        "noUnusedPrivateClassMembers",
        "noUnusedVariables",
        "noVoidElementsWithChildren",
        "noVoidTypeReturn",
        "useExhaustiveDependencies",
        "useHookAtTopLevel",
        "useIsNan",
        "useJsxKeyInIterable",
        "useValidForDirection",
        "useYield",
    ];
    const RECOMMENDED_RULES: &'static [&'static str] = &[
        "noChildrenProp",
        "noConstAssign",
        "noConstantCondition",
        "noConstructorReturn",
        "noEmptyCharacterClassInRegex",
        "noEmptyPattern",
        "noGlobalObjectCalls",
        "noInnerDeclarations",
        "noInvalidConstructorSuper",
        "noInvalidNewBuiltin",
        "noInvalidUseBeforeDeclaration",
        "noNonoctalDecimalEscape",
        "noPrecisionLoss",
        "noRenderReturnValue",
        "noSelfAssign",
        "noSetterReturn",
        "noStringCaseMismatch",
        "noSwitchDeclarations",
        "noUnnecessaryContinue",
        "noUnreachable",
        "noUnreachableSuper",
        "noUnsafeFinally",
        "noUnsafeOptionalChaining",
        "noUnusedLabels",
        "noVoidElementsWithChildren",
        "noVoidTypeReturn",
        "useExhaustiveDependencies",
        "useIsNan",
        "useJsxKeyInIterable",
        "useValidForDirection",
        "useYield",
    ];
    const RECOMMENDED_RULES_AS_FILTERS: &'static [RuleFilter<'static>] = &[
        RuleFilter::Rule(Self::GROUP_NAME, Self::GROUP_RULES[0]),
        RuleFilter::Rule(Self::GROUP_NAME, Self::GROUP_RULES[1]),
        RuleFilter::Rule(Self::GROUP_NAME, Self::GROUP_RULES[2]),
        RuleFilter::Rule(Self::GROUP_NAME, Self::GROUP_RULES[3]),
        RuleFilter::Rule(Self::GROUP_NAME, Self::GROUP_RULES[4]),
        RuleFilter::Rule(Self::GROUP_NAME, Self::GROUP_RULES[5]),
        RuleFilter::Rule(Self::GROUP_NAME, Self::GROUP_RULES[6]),
        RuleFilter::Rule(Self::GROUP_NAME, Self::GROUP_RULES[7]),
        RuleFilter::Rule(Self::GROUP_NAME, Self::GROUP_RULES[8]),
        RuleFilter::Rule(Self::GROUP_NAME, Self::GROUP_RULES[9]),
        RuleFilter::Rule(Self::GROUP_NAME, Self::GROUP_RULES[10]),
        RuleFilter::Rule(Self::GROUP_NAME, Self::GROUP_RULES[12]),
        RuleFilter::Rule(Self::GROUP_NAME, Self::GROUP_RULES[13]),
        RuleFilter::Rule(Self::GROUP_NAME, Self::GROUP_RULES[14]),
        RuleFilter::Rule(Self::GROUP_NAME, Self::GROUP_RULES[15]),
        RuleFilter::Rule(Self::GROUP_NAME, Self::GROUP_RULES[16]),
        RuleFilter::Rule(Self::GROUP_NAME, Self::GROUP_RULES[17]),
        RuleFilter::Rule(Self::GROUP_NAME, Self::GROUP_RULES[18]),
        RuleFilter::Rule(Self::GROUP_NAME, Self::GROUP_RULES[20]),
        RuleFilter::Rule(Self::GROUP_NAME, Self::GROUP_RULES[21]),
        RuleFilter::Rule(Self::GROUP_NAME, Self::GROUP_RULES[22]),
        RuleFilter::Rule(Self::GROUP_NAME, Self::GROUP_RULES[23]),
        RuleFilter::Rule(Self::GROUP_NAME, Self::GROUP_RULES[24]),
        RuleFilter::Rule(Self::GROUP_NAME, Self::GROUP_RULES[26]),
        RuleFilter::Rule(Self::GROUP_NAME, Self::GROUP_RULES[29]),
        RuleFilter::Rule(Self::GROUP_NAME, Self::GROUP_RULES[30]),
        RuleFilter::Rule(Self::GROUP_NAME, Self::GROUP_RULES[31]),
        RuleFilter::Rule(Self::GROUP_NAME, Self::GROUP_RULES[33]),
        RuleFilter::Rule(Self::GROUP_NAME, Self::GROUP_RULES[34]),
        RuleFilter::Rule(Self::GROUP_NAME, Self::GROUP_RULES[35]),
        RuleFilter::Rule(Self::GROUP_NAME, Self::GROUP_RULES[36]),
    ];
    const ALL_RULES_AS_FILTERS: &'static [RuleFilter<'static>] = &[
        RuleFilter::Rule(Self::GROUP_NAME, Self::GROUP_RULES[0]),
        RuleFilter::Rule(Self::GROUP_NAME, Self::GROUP_RULES[1]),
        RuleFilter::Rule(Self::GROUP_NAME, Self::GROUP_RULES[2]),
        RuleFilter::Rule(Self::GROUP_NAME, Self::GROUP_RULES[3]),
        RuleFilter::Rule(Self::GROUP_NAME, Self::GROUP_RULES[4]),
        RuleFilter::Rule(Self::GROUP_NAME, Self::GROUP_RULES[5]),
        RuleFilter::Rule(Self::GROUP_NAME, Self::GROUP_RULES[6]),
        RuleFilter::Rule(Self::GROUP_NAME, Self::GROUP_RULES[7]),
        RuleFilter::Rule(Self::GROUP_NAME, Self::GROUP_RULES[8]),
        RuleFilter::Rule(Self::GROUP_NAME, Self::GROUP_RULES[9]),
        RuleFilter::Rule(Self::GROUP_NAME, Self::GROUP_RULES[10]),
        RuleFilter::Rule(Self::GROUP_NAME, Self::GROUP_RULES[11]),
        RuleFilter::Rule(Self::GROUP_NAME, Self::GROUP_RULES[12]),
        RuleFilter::Rule(Self::GROUP_NAME, Self::GROUP_RULES[13]),
        RuleFilter::Rule(Self::GROUP_NAME, Self::GROUP_RULES[14]),
        RuleFilter::Rule(Self::GROUP_NAME, Self::GROUP_RULES[15]),
        RuleFilter::Rule(Self::GROUP_NAME, Self::GROUP_RULES[16]),
        RuleFilter::Rule(Self::GROUP_NAME, Self::GROUP_RULES[17]),
        RuleFilter::Rule(Self::GROUP_NAME, Self::GROUP_RULES[18]),
        RuleFilter::Rule(Self::GROUP_NAME, Self::GROUP_RULES[19]),
        RuleFilter::Rule(Self::GROUP_NAME, Self::GROUP_RULES[20]),
        RuleFilter::Rule(Self::GROUP_NAME, Self::GROUP_RULES[21]),
        RuleFilter::Rule(Self::GROUP_NAME, Self::GROUP_RULES[22]),
        RuleFilter::Rule(Self::GROUP_NAME, Self::GROUP_RULES[23]),
        RuleFilter::Rule(Self::GROUP_NAME, Self::GROUP_RULES[24]),
        RuleFilter::Rule(Self::GROUP_NAME, Self::GROUP_RULES[25]),
        RuleFilter::Rule(Self::GROUP_NAME, Self::GROUP_RULES[26]),
        RuleFilter::Rule(Self::GROUP_NAME, Self::GROUP_RULES[27]),
        RuleFilter::Rule(Self::GROUP_NAME, Self::GROUP_RULES[28]),
        RuleFilter::Rule(Self::GROUP_NAME, Self::GROUP_RULES[29]),
        RuleFilter::Rule(Self::GROUP_NAME, Self::GROUP_RULES[30]),
        RuleFilter::Rule(Self::GROUP_NAME, Self::GROUP_RULES[31]),
        RuleFilter::Rule(Self::GROUP_NAME, Self::GROUP_RULES[32]),
        RuleFilter::Rule(Self::GROUP_NAME, Self::GROUP_RULES[33]),
        RuleFilter::Rule(Self::GROUP_NAME, Self::GROUP_RULES[34]),
        RuleFilter::Rule(Self::GROUP_NAME, Self::GROUP_RULES[35]),
        RuleFilter::Rule(Self::GROUP_NAME, Self::GROUP_RULES[36]),
    ];
    #[doc = r" Retrieves the recommended rules"]
    pub(crate) fn is_recommended_true(&self) -> bool {
        matches!(self.recommended, Some(true))
    }
    pub(crate) fn is_recommended_unset(&self) -> bool {
        self.recommended.is_none()
    }
    pub(crate) fn is_all_true(&self) -> bool {
        matches!(self.all, Some(true))
    }
    pub(crate) fn is_all_unset(&self) -> bool {
        self.all.is_none()
    }
    pub(crate) fn get_enabled_rules(&self) -> IndexSet<RuleFilter> {
        let mut index_set = IndexSet::new();
        if let Some(rule) = self.no_children_prop.as_ref() {
            if rule.is_enabled() {
                index_set.insert(RuleFilter::Rule(Self::GROUP_NAME, Self::GROUP_RULES[0]));
            }
        }
        if let Some(rule) = self.no_const_assign.as_ref() {
            if rule.is_enabled() {
                index_set.insert(RuleFilter::Rule(Self::GROUP_NAME, Self::GROUP_RULES[1]));
            }
        }
        if let Some(rule) = self.no_constant_condition.as_ref() {
            if rule.is_enabled() {
                index_set.insert(RuleFilter::Rule(Self::GROUP_NAME, Self::GROUP_RULES[2]));
            }
        }
        if let Some(rule) = self.no_constructor_return.as_ref() {
            if rule.is_enabled() {
                index_set.insert(RuleFilter::Rule(Self::GROUP_NAME, Self::GROUP_RULES[3]));
            }
        }
        if let Some(rule) = self.no_empty_character_class_in_regex.as_ref() {
            if rule.is_enabled() {
                index_set.insert(RuleFilter::Rule(Self::GROUP_NAME, Self::GROUP_RULES[4]));
            }
        }
        if let Some(rule) = self.no_empty_pattern.as_ref() {
            if rule.is_enabled() {
                index_set.insert(RuleFilter::Rule(Self::GROUP_NAME, Self::GROUP_RULES[5]));
            }
        }
        if let Some(rule) = self.no_global_object_calls.as_ref() {
            if rule.is_enabled() {
                index_set.insert(RuleFilter::Rule(Self::GROUP_NAME, Self::GROUP_RULES[6]));
            }
        }
        if let Some(rule) = self.no_inner_declarations.as_ref() {
            if rule.is_enabled() {
                index_set.insert(RuleFilter::Rule(Self::GROUP_NAME, Self::GROUP_RULES[7]));
            }
        }
        if let Some(rule) = self.no_invalid_constructor_super.as_ref() {
            if rule.is_enabled() {
                index_set.insert(RuleFilter::Rule(Self::GROUP_NAME, Self::GROUP_RULES[8]));
            }
        }
        if let Some(rule) = self.no_invalid_new_builtin.as_ref() {
            if rule.is_enabled() {
                index_set.insert(RuleFilter::Rule(Self::GROUP_NAME, Self::GROUP_RULES[9]));
            }
        }
        if let Some(rule) = self.no_invalid_use_before_declaration.as_ref() {
            if rule.is_enabled() {
                index_set.insert(RuleFilter::Rule(Self::GROUP_NAME, Self::GROUP_RULES[10]));
            }
        }
        if let Some(rule) = self.no_new_symbol.as_ref() {
            if rule.is_enabled() {
                index_set.insert(RuleFilter::Rule(Self::GROUP_NAME, Self::GROUP_RULES[11]));
            }
        }
        if let Some(rule) = self.no_nonoctal_decimal_escape.as_ref() {
            if rule.is_enabled() {
                index_set.insert(RuleFilter::Rule(Self::GROUP_NAME, Self::GROUP_RULES[12]));
            }
        }
        if let Some(rule) = self.no_precision_loss.as_ref() {
            if rule.is_enabled() {
                index_set.insert(RuleFilter::Rule(Self::GROUP_NAME, Self::GROUP_RULES[13]));
            }
        }
        if let Some(rule) = self.no_render_return_value.as_ref() {
            if rule.is_enabled() {
                index_set.insert(RuleFilter::Rule(Self::GROUP_NAME, Self::GROUP_RULES[14]));
            }
        }
        if let Some(rule) = self.no_self_assign.as_ref() {
            if rule.is_enabled() {
                index_set.insert(RuleFilter::Rule(Self::GROUP_NAME, Self::GROUP_RULES[15]));
            }
        }
        if let Some(rule) = self.no_setter_return.as_ref() {
            if rule.is_enabled() {
                index_set.insert(RuleFilter::Rule(Self::GROUP_NAME, Self::GROUP_RULES[16]));
            }
        }
        if let Some(rule) = self.no_string_case_mismatch.as_ref() {
            if rule.is_enabled() {
                index_set.insert(RuleFilter::Rule(Self::GROUP_NAME, Self::GROUP_RULES[17]));
            }
        }
        if let Some(rule) = self.no_switch_declarations.as_ref() {
            if rule.is_enabled() {
                index_set.insert(RuleFilter::Rule(Self::GROUP_NAME, Self::GROUP_RULES[18]));
            }
        }
        if let Some(rule) = self.no_undeclared_variables.as_ref() {
            if rule.is_enabled() {
                index_set.insert(RuleFilter::Rule(Self::GROUP_NAME, Self::GROUP_RULES[19]));
            }
        }
        if let Some(rule) = self.no_unnecessary_continue.as_ref() {
            if rule.is_enabled() {
                index_set.insert(RuleFilter::Rule(Self::GROUP_NAME, Self::GROUP_RULES[20]));
            }
        }
        if let Some(rule) = self.no_unreachable.as_ref() {
            if rule.is_enabled() {
                index_set.insert(RuleFilter::Rule(Self::GROUP_NAME, Self::GROUP_RULES[21]));
            }
        }
        if let Some(rule) = self.no_unreachable_super.as_ref() {
            if rule.is_enabled() {
                index_set.insert(RuleFilter::Rule(Self::GROUP_NAME, Self::GROUP_RULES[22]));
            }
        }
        if let Some(rule) = self.no_unsafe_finally.as_ref() {
            if rule.is_enabled() {
                index_set.insert(RuleFilter::Rule(Self::GROUP_NAME, Self::GROUP_RULES[23]));
            }
        }
        if let Some(rule) = self.no_unsafe_optional_chaining.as_ref() {
            if rule.is_enabled() {
                index_set.insert(RuleFilter::Rule(Self::GROUP_NAME, Self::GROUP_RULES[24]));
            }
        }
        if let Some(rule) = self.no_unused_imports.as_ref() {
            if rule.is_enabled() {
                index_set.insert(RuleFilter::Rule(Self::GROUP_NAME, Self::GROUP_RULES[25]));
            }
        }
        if let Some(rule) = self.no_unused_labels.as_ref() {
            if rule.is_enabled() {
                index_set.insert(RuleFilter::Rule(Self::GROUP_NAME, Self::GROUP_RULES[26]));
            }
        }
        if let Some(rule) = self.no_unused_private_class_members.as_ref() {
            if rule.is_enabled() {
                index_set.insert(RuleFilter::Rule(Self::GROUP_NAME, Self::GROUP_RULES[27]));
            }
        }
        if let Some(rule) = self.no_unused_variables.as_ref() {
            if rule.is_enabled() {
                index_set.insert(RuleFilter::Rule(Self::GROUP_NAME, Self::GROUP_RULES[28]));
            }
        }
        if let Some(rule) = self.no_void_elements_with_children.as_ref() {
            if rule.is_enabled() {
                index_set.insert(RuleFilter::Rule(Self::GROUP_NAME, Self::GROUP_RULES[29]));
            }
        }
        if let Some(rule) = self.no_void_type_return.as_ref() {
            if rule.is_enabled() {
                index_set.insert(RuleFilter::Rule(Self::GROUP_NAME, Self::GROUP_RULES[30]));
            }
        }
        if let Some(rule) = self.use_exhaustive_dependencies.as_ref() {
            if rule.is_enabled() {
                index_set.insert(RuleFilter::Rule(Self::GROUP_NAME, Self::GROUP_RULES[31]));
            }
        }
        if let Some(rule) = self.use_hook_at_top_level.as_ref() {
            if rule.is_enabled() {
                index_set.insert(RuleFilter::Rule(Self::GROUP_NAME, Self::GROUP_RULES[32]));
            }
        }
        if let Some(rule) = self.use_is_nan.as_ref() {
            if rule.is_enabled() {
                index_set.insert(RuleFilter::Rule(Self::GROUP_NAME, Self::GROUP_RULES[33]));
            }
        }
        if let Some(rule) = self.use_jsx_key_in_iterable.as_ref() {
            if rule.is_enabled() {
                index_set.insert(RuleFilter::Rule(Self::GROUP_NAME, Self::GROUP_RULES[34]));
            }
        }
        if let Some(rule) = self.use_valid_for_direction.as_ref() {
            if rule.is_enabled() {
                index_set.insert(RuleFilter::Rule(Self::GROUP_NAME, Self::GROUP_RULES[35]));
            }
        }
        if let Some(rule) = self.use_yield.as_ref() {
            if rule.is_enabled() {
                index_set.insert(RuleFilter::Rule(Self::GROUP_NAME, Self::GROUP_RULES[36]));
            }
        }
        index_set
    }
    pub(crate) fn get_disabled_rules(&self) -> IndexSet<RuleFilter> {
        let mut index_set = IndexSet::new();
        if let Some(rule) = self.no_children_prop.as_ref() {
            if rule.is_disabled() {
                index_set.insert(RuleFilter::Rule(Self::GROUP_NAME, Self::GROUP_RULES[0]));
            }
        }
        if let Some(rule) = self.no_const_assign.as_ref() {
            if rule.is_disabled() {
                index_set.insert(RuleFilter::Rule(Self::GROUP_NAME, Self::GROUP_RULES[1]));
            }
        }
        if let Some(rule) = self.no_constant_condition.as_ref() {
            if rule.is_disabled() {
                index_set.insert(RuleFilter::Rule(Self::GROUP_NAME, Self::GROUP_RULES[2]));
            }
        }
        if let Some(rule) = self.no_constructor_return.as_ref() {
            if rule.is_disabled() {
                index_set.insert(RuleFilter::Rule(Self::GROUP_NAME, Self::GROUP_RULES[3]));
            }
        }
        if let Some(rule) = self.no_empty_character_class_in_regex.as_ref() {
            if rule.is_disabled() {
                index_set.insert(RuleFilter::Rule(Self::GROUP_NAME, Self::GROUP_RULES[4]));
            }
        }
        if let Some(rule) = self.no_empty_pattern.as_ref() {
            if rule.is_disabled() {
                index_set.insert(RuleFilter::Rule(Self::GROUP_NAME, Self::GROUP_RULES[5]));
            }
        }
        if let Some(rule) = self.no_global_object_calls.as_ref() {
            if rule.is_disabled() {
                index_set.insert(RuleFilter::Rule(Self::GROUP_NAME, Self::GROUP_RULES[6]));
            }
        }
        if let Some(rule) = self.no_inner_declarations.as_ref() {
            if rule.is_disabled() {
                index_set.insert(RuleFilter::Rule(Self::GROUP_NAME, Self::GROUP_RULES[7]));
            }
        }
        if let Some(rule) = self.no_invalid_constructor_super.as_ref() {
            if rule.is_disabled() {
                index_set.insert(RuleFilter::Rule(Self::GROUP_NAME, Self::GROUP_RULES[8]));
            }
        }
        if let Some(rule) = self.no_invalid_new_builtin.as_ref() {
            if rule.is_disabled() {
                index_set.insert(RuleFilter::Rule(Self::GROUP_NAME, Self::GROUP_RULES[9]));
            }
        }
        if let Some(rule) = self.no_invalid_use_before_declaration.as_ref() {
            if rule.is_disabled() {
                index_set.insert(RuleFilter::Rule(Self::GROUP_NAME, Self::GROUP_RULES[10]));
            }
        }
        if let Some(rule) = self.no_new_symbol.as_ref() {
            if rule.is_disabled() {
                index_set.insert(RuleFilter::Rule(Self::GROUP_NAME, Self::GROUP_RULES[11]));
            }
        }
        if let Some(rule) = self.no_nonoctal_decimal_escape.as_ref() {
            if rule.is_disabled() {
                index_set.insert(RuleFilter::Rule(Self::GROUP_NAME, Self::GROUP_RULES[12]));
            }
        }
        if let Some(rule) = self.no_precision_loss.as_ref() {
            if rule.is_disabled() {
                index_set.insert(RuleFilter::Rule(Self::GROUP_NAME, Self::GROUP_RULES[13]));
            }
        }
        if let Some(rule) = self.no_render_return_value.as_ref() {
            if rule.is_disabled() {
                index_set.insert(RuleFilter::Rule(Self::GROUP_NAME, Self::GROUP_RULES[14]));
            }
        }
        if let Some(rule) = self.no_self_assign.as_ref() {
            if rule.is_disabled() {
                index_set.insert(RuleFilter::Rule(Self::GROUP_NAME, Self::GROUP_RULES[15]));
            }
        }
        if let Some(rule) = self.no_setter_return.as_ref() {
            if rule.is_disabled() {
                index_set.insert(RuleFilter::Rule(Self::GROUP_NAME, Self::GROUP_RULES[16]));
            }
        }
        if let Some(rule) = self.no_string_case_mismatch.as_ref() {
            if rule.is_disabled() {
                index_set.insert(RuleFilter::Rule(Self::GROUP_NAME, Self::GROUP_RULES[17]));
            }
        }
        if let Some(rule) = self.no_switch_declarations.as_ref() {
            if rule.is_disabled() {
                index_set.insert(RuleFilter::Rule(Self::GROUP_NAME, Self::GROUP_RULES[18]));
            }
        }
        if let Some(rule) = self.no_undeclared_variables.as_ref() {
            if rule.is_disabled() {
                index_set.insert(RuleFilter::Rule(Self::GROUP_NAME, Self::GROUP_RULES[19]));
            }
        }
        if let Some(rule) = self.no_unnecessary_continue.as_ref() {
            if rule.is_disabled() {
                index_set.insert(RuleFilter::Rule(Self::GROUP_NAME, Self::GROUP_RULES[20]));
            }
        }
        if let Some(rule) = self.no_unreachable.as_ref() {
            if rule.is_disabled() {
                index_set.insert(RuleFilter::Rule(Self::GROUP_NAME, Self::GROUP_RULES[21]));
            }
        }
        if let Some(rule) = self.no_unreachable_super.as_ref() {
            if rule.is_disabled() {
                index_set.insert(RuleFilter::Rule(Self::GROUP_NAME, Self::GROUP_RULES[22]));
            }
        }
        if let Some(rule) = self.no_unsafe_finally.as_ref() {
            if rule.is_disabled() {
                index_set.insert(RuleFilter::Rule(Self::GROUP_NAME, Self::GROUP_RULES[23]));
            }
        }
        if let Some(rule) = self.no_unsafe_optional_chaining.as_ref() {
            if rule.is_disabled() {
                index_set.insert(RuleFilter::Rule(Self::GROUP_NAME, Self::GROUP_RULES[24]));
            }
        }
        if let Some(rule) = self.no_unused_imports.as_ref() {
            if rule.is_disabled() {
                index_set.insert(RuleFilter::Rule(Self::GROUP_NAME, Self::GROUP_RULES[25]));
            }
        }
        if let Some(rule) = self.no_unused_labels.as_ref() {
            if rule.is_disabled() {
                index_set.insert(RuleFilter::Rule(Self::GROUP_NAME, Self::GROUP_RULES[26]));
            }
        }
        if let Some(rule) = self.no_unused_private_class_members.as_ref() {
            if rule.is_disabled() {
                index_set.insert(RuleFilter::Rule(Self::GROUP_NAME, Self::GROUP_RULES[27]));
            }
        }
        if let Some(rule) = self.no_unused_variables.as_ref() {
            if rule.is_disabled() {
                index_set.insert(RuleFilter::Rule(Self::GROUP_NAME, Self::GROUP_RULES[28]));
            }
        }
        if let Some(rule) = self.no_void_elements_with_children.as_ref() {
            if rule.is_disabled() {
                index_set.insert(RuleFilter::Rule(Self::GROUP_NAME, Self::GROUP_RULES[29]));
            }
        }
        if let Some(rule) = self.no_void_type_return.as_ref() {
            if rule.is_disabled() {
                index_set.insert(RuleFilter::Rule(Self::GROUP_NAME, Self::GROUP_RULES[30]));
            }
        }
        if let Some(rule) = self.use_exhaustive_dependencies.as_ref() {
            if rule.is_disabled() {
                index_set.insert(RuleFilter::Rule(Self::GROUP_NAME, Self::GROUP_RULES[31]));
            }
        }
        if let Some(rule) = self.use_hook_at_top_level.as_ref() {
            if rule.is_disabled() {
                index_set.insert(RuleFilter::Rule(Self::GROUP_NAME, Self::GROUP_RULES[32]));
            }
        }
        if let Some(rule) = self.use_is_nan.as_ref() {
            if rule.is_disabled() {
                index_set.insert(RuleFilter::Rule(Self::GROUP_NAME, Self::GROUP_RULES[33]));
            }
        }
        if let Some(rule) = self.use_jsx_key_in_iterable.as_ref() {
            if rule.is_disabled() {
                index_set.insert(RuleFilter::Rule(Self::GROUP_NAME, Self::GROUP_RULES[34]));
            }
        }
        if let Some(rule) = self.use_valid_for_direction.as_ref() {
            if rule.is_disabled() {
                index_set.insert(RuleFilter::Rule(Self::GROUP_NAME, Self::GROUP_RULES[35]));
            }
        }
        if let Some(rule) = self.use_yield.as_ref() {
            if rule.is_disabled() {
                index_set.insert(RuleFilter::Rule(Self::GROUP_NAME, Self::GROUP_RULES[36]));
            }
        }
        index_set
    }
    #[doc = r" Checks if, given a rule name, matches one of the rules contained in this category"]
    pub(crate) fn has_rule(rule_name: &str) -> bool {
        Self::GROUP_RULES.contains(&rule_name)
    }
    #[doc = r" Checks if, given a rule name, it is marked as recommended"]
    pub(crate) fn is_recommended_rule(rule_name: &str) -> bool {
        Self::RECOMMENDED_RULES.contains(&rule_name)
    }
    pub(crate) fn recommended_rules_as_filters() -> &'static [RuleFilter<'static>] {
        Self::RECOMMENDED_RULES_AS_FILTERS
    }
    pub(crate) fn all_rules_as_filters() -> &'static [RuleFilter<'static>] {
        Self::ALL_RULES_AS_FILTERS
    }
    #[doc = r" Select preset rules"]
    pub(crate) fn collect_preset_rules(
        &self,
        parent_is_all: bool,
        parent_is_recommended: bool,
        enabled_rules: &mut IndexSet<RuleFilter>,
    ) {
        if self.is_all_true() || self.is_all_unset() && parent_is_all {
            enabled_rules.extend(Self::all_rules_as_filters());
        } else if self.is_recommended_true()
            || self.is_recommended_unset() && self.is_all_unset() && parent_is_recommended
        {
            enabled_rules.extend(Self::recommended_rules_as_filters());
        }
    }
    pub(crate) fn get_rule_configuration(
        &self,
        rule_name: &str,
    ) -> Option<(RulePlainConfiguration, Option<RuleOptions>)> {
        match rule_name {
            "noChildrenProp" => self
                .no_children_prop
                .as_ref()
                .map(|conf| (conf.level(), conf.get_options())),
            "noConstAssign" => self
                .no_const_assign
                .as_ref()
                .map(|conf| (conf.level(), conf.get_options())),
            "noConstantCondition" => self
                .no_constant_condition
                .as_ref()
                .map(|conf| (conf.level(), conf.get_options())),
            "noConstructorReturn" => self
                .no_constructor_return
                .as_ref()
                .map(|conf| (conf.level(), conf.get_options())),
            "noEmptyCharacterClassInRegex" => self
                .no_empty_character_class_in_regex
                .as_ref()
                .map(|conf| (conf.level(), conf.get_options())),
            "noEmptyPattern" => self
                .no_empty_pattern
                .as_ref()
                .map(|conf| (conf.level(), conf.get_options())),
            "noGlobalObjectCalls" => self
                .no_global_object_calls
                .as_ref()
                .map(|conf| (conf.level(), conf.get_options())),
            "noInnerDeclarations" => self
                .no_inner_declarations
                .as_ref()
                .map(|conf| (conf.level(), conf.get_options())),
            "noInvalidConstructorSuper" => self
                .no_invalid_constructor_super
                .as_ref()
                .map(|conf| (conf.level(), conf.get_options())),
            "noInvalidNewBuiltin" => self
                .no_invalid_new_builtin
                .as_ref()
                .map(|conf| (conf.level(), conf.get_options())),
            "noInvalidUseBeforeDeclaration" => self
                .no_invalid_use_before_declaration
                .as_ref()
                .map(|conf| (conf.level(), conf.get_options())),
            "noNewSymbol" => self
                .no_new_symbol
                .as_ref()
                .map(|conf| (conf.level(), conf.get_options())),
            "noNonoctalDecimalEscape" => self
                .no_nonoctal_decimal_escape
                .as_ref()
                .map(|conf| (conf.level(), conf.get_options())),
            "noPrecisionLoss" => self
                .no_precision_loss
                .as_ref()
                .map(|conf| (conf.level(), conf.get_options())),
            "noRenderReturnValue" => self
                .no_render_return_value
                .as_ref()
                .map(|conf| (conf.level(), conf.get_options())),
            "noSelfAssign" => self
                .no_self_assign
                .as_ref()
                .map(|conf| (conf.level(), conf.get_options())),
            "noSetterReturn" => self
                .no_setter_return
                .as_ref()
                .map(|conf| (conf.level(), conf.get_options())),
            "noStringCaseMismatch" => self
                .no_string_case_mismatch
                .as_ref()
                .map(|conf| (conf.level(), conf.get_options())),
            "noSwitchDeclarations" => self
                .no_switch_declarations
                .as_ref()
                .map(|conf| (conf.level(), conf.get_options())),
            "noUndeclaredVariables" => self
                .no_undeclared_variables
                .as_ref()
                .map(|conf| (conf.level(), conf.get_options())),
            "noUnnecessaryContinue" => self
                .no_unnecessary_continue
                .as_ref()
                .map(|conf| (conf.level(), conf.get_options())),
            "noUnreachable" => self
                .no_unreachable
                .as_ref()
                .map(|conf| (conf.level(), conf.get_options())),
            "noUnreachableSuper" => self
                .no_unreachable_super
                .as_ref()
                .map(|conf| (conf.level(), conf.get_options())),
            "noUnsafeFinally" => self
                .no_unsafe_finally
                .as_ref()
                .map(|conf| (conf.level(), conf.get_options())),
            "noUnsafeOptionalChaining" => self
                .no_unsafe_optional_chaining
                .as_ref()
                .map(|conf| (conf.level(), conf.get_options())),
            "noUnusedImports" => self
                .no_unused_imports
                .as_ref()
                .map(|conf| (conf.level(), conf.get_options())),
            "noUnusedLabels" => self
                .no_unused_labels
                .as_ref()
                .map(|conf| (conf.level(), conf.get_options())),
            "noUnusedPrivateClassMembers" => self
                .no_unused_private_class_members
                .as_ref()
                .map(|conf| (conf.level(), conf.get_options())),
            "noUnusedVariables" => self
                .no_unused_variables
                .as_ref()
                .map(|conf| (conf.level(), conf.get_options())),
            "noVoidElementsWithChildren" => self
                .no_void_elements_with_children
                .as_ref()
                .map(|conf| (conf.level(), conf.get_options())),
            "noVoidTypeReturn" => self
                .no_void_type_return
                .as_ref()
                .map(|conf| (conf.level(), conf.get_options())),
            "useExhaustiveDependencies" => self
                .use_exhaustive_dependencies
                .as_ref()
                .map(|conf| (conf.level(), conf.get_options())),
            "useHookAtTopLevel" => self
                .use_hook_at_top_level
                .as_ref()
                .map(|conf| (conf.level(), conf.get_options())),
            "useIsNan" => self
                .use_is_nan
                .as_ref()
                .map(|conf| (conf.level(), conf.get_options())),
            "useJsxKeyInIterable" => self
                .use_jsx_key_in_iterable
                .as_ref()
                .map(|conf| (conf.level(), conf.get_options())),
            "useValidForDirection" => self
                .use_valid_for_direction
                .as_ref()
                .map(|conf| (conf.level(), conf.get_options())),
            "useYield" => self
                .use_yield
                .as_ref()
                .map(|conf| (conf.level(), conf.get_options())),
            _ => None,
        }
    }
}
#[derive(Clone, Debug, Default, Deserialize, Deserializable, Eq, Merge, PartialEq, Serialize)]
#[deserializable(with_validator)]
#[cfg_attr(feature = "schema", derive(JsonSchema))]
#[serde(rename_all = "camelCase", default, deny_unknown_fields)]
#[doc = r" A list of rules that belong to this group"]
pub struct Nursery {
    #[doc = r" It enables the recommended rules for this group"]
    #[serde(skip_serializing_if = "Option::is_none")]
    pub recommended: Option<bool>,
    #[doc = r" It enables ALL rules for this group."]
    #[serde(skip_serializing_if = "Option::is_none")]
    pub all: Option<bool>,
    #[doc = "WIP: This rule hasn't been implemented yet."]
    #[serde(skip_serializing_if = "Option::is_none")]
    pub no_color_invalid_hex: Option<RuleConfiguration<NoColorInvalidHex>>,
    #[doc = "Disallow the use of console."]
    #[serde(skip_serializing_if = "Option::is_none")]
    pub no_console: Option<RuleConfiguration<NoConsole>>,
    #[doc = "Disallow the use of Math.min and Math.max to clamp a value where the result itself is constant."]
    #[serde(skip_serializing_if = "Option::is_none")]
    pub no_constant_math_min_max_clamp: Option<RuleConfiguration<NoConstantMathMinMaxClamp>>,
    #[doc = "Disallow CSS empty blocks."]
    #[serde(skip_serializing_if = "Option::is_none")]
    pub no_css_empty_block: Option<RuleConfiguration<NoCssEmptyBlock>>,
    #[doc = "Disallow using a callback in asynchronous tests and hooks."]
    #[serde(skip_serializing_if = "Option::is_none")]
    pub no_done_callback: Option<RuleConfiguration<NoDoneCallback>>,
    #[doc = "Disallow duplicate @import rules."]
    #[serde(skip_serializing_if = "Option::is_none")]
    pub no_duplicate_at_import_rules: Option<RuleConfiguration<NoDuplicateAtImportRules>>,
    #[doc = "Disallow duplicate conditions in if-else-if chains"]
    #[serde(skip_serializing_if = "Option::is_none")]
    pub no_duplicate_else_if: Option<RuleConfiguration<NoDuplicateElseIf>>,
    #[doc = "Disallow duplicate names within font families."]
    #[serde(skip_serializing_if = "Option::is_none")]
    pub no_duplicate_font_names: Option<RuleConfiguration<NoDuplicateFontNames>>,
    #[doc = "Disallow two keys with the same name inside a JSON object."]
    #[serde(skip_serializing_if = "Option::is_none")]
    pub no_duplicate_json_keys: Option<RuleConfiguration<NoDuplicateJsonKeys>>,
    #[doc = "Disallow duplicate selectors within keyframe blocks."]
    #[serde(skip_serializing_if = "Option::is_none")]
    pub no_duplicate_selectors_keyframe_block:
        Option<RuleConfiguration<NoDuplicateSelectorsKeyframeBlock>>,
    #[doc = "Disallow variables from evolving into any type through reassignments."]
    #[serde(skip_serializing_if = "Option::is_none")]
    pub no_evolving_any: Option<RuleConfiguration<NoEvolvingAny>>,
    #[doc = "Disallow to use unnecessary callback on flatMap."]
    #[serde(skip_serializing_if = "Option::is_none")]
    pub no_flat_map_identity: Option<RuleConfiguration<NoFlatMapIdentity>>,
    #[doc = "Disallow invalid !important within keyframe declarations"]
    #[serde(skip_serializing_if = "Option::is_none")]
    pub no_important_in_keyframe: Option<RuleConfiguration<NoImportantInKeyframe>>,
    #[doc = "Checks that the assertion function, for example expect, is placed inside an it() function call."]
    #[serde(skip_serializing_if = "Option::is_none")]
    pub no_misplaced_assertion: Option<RuleConfiguration<NoMisplacedAssertion>>,
    #[doc = "Forbid the use of Node.js builtin modules."]
    #[serde(skip_serializing_if = "Option::is_none")]
    pub no_nodejs_modules: Option<RuleConfiguration<NoNodejsModules>>,
    #[doc = "Prevents React-specific JSX properties from being used."]
    #[serde(skip_serializing_if = "Option::is_none")]
    pub no_react_specific_props: Option<RuleConfiguration<NoReactSpecificProps>>,
    #[doc = "Disallow specified modules when loaded by import or require."]
    #[serde(skip_serializing_if = "Option::is_none")]
    pub no_restricted_imports: Option<RuleConfiguration<NoRestrictedImports>>,
    #[doc = "Disallow the use of dependencies that aren't specified in the package.json."]
    #[serde(skip_serializing_if = "Option::is_none")]
    pub no_undeclared_dependencies: Option<RuleConfiguration<NoUndeclaredDependencies>>,
    #[doc = "Disallow unknown CSS value functions."]
    #[serde(skip_serializing_if = "Option::is_none")]
    pub no_unknown_function: Option<RuleConfiguration<NoUnknownFunction>>,
    #[doc = "Disallow unknown pseudo-element selectors."]
    #[serde(skip_serializing_if = "Option::is_none")]
    pub no_unknown_selector_pseudo_element:
        Option<RuleConfiguration<NoUnknownSelectorPseudoElement>>,
    #[doc = "Disallow unknown CSS units."]
    #[serde(skip_serializing_if = "Option::is_none")]
    pub no_unknown_unit: Option<RuleConfiguration<NoUnknownUnit>>,
    #[doc = "Disallow initializing variables to undefined."]
    #[serde(skip_serializing_if = "Option::is_none")]
    pub no_useless_undefined_initialization:
        Option<RuleConfiguration<NoUselessUndefinedInitialization>>,
    #[doc = "Disallow Array constructors."]
    #[serde(skip_serializing_if = "Option::is_none")]
    pub use_array_literals: Option<RuleConfiguration<UseArrayLiterals>>,
    #[doc = "Enforce the use of new for all builtins, except String, Number, Boolean, Symbol and BigInt."]
    #[serde(skip_serializing_if = "Option::is_none")]
    pub use_consistent_builtin_instantiation:
        Option<RuleConfiguration<UseConsistentBuiltinInstantiation>>,
    #[doc = "Require the default clause in switch statements."]
    #[serde(skip_serializing_if = "Option::is_none")]
    pub use_default_switch_clause: Option<RuleConfiguration<UseDefaultSwitchClause>>,
<<<<<<< HEAD
    #[doc = "Elements with an interactive role and interaction handlers must be focusable."]
    #[serde(skip_serializing_if = "Option::is_none")]
    pub use_focusable_interactive: Option<RuleConfiguration<UseFocusableInteractive>>,
=======
    #[doc = "Enforce explicitly comparing the length, size, byteLength or byteOffset property of a value."]
    #[serde(skip_serializing_if = "Option::is_none")]
    pub use_explicit_length_check: Option<RuleConfiguration<UseExplicitLengthCheck>>,
>>>>>>> f77ab54b
    #[doc = "Disallow a missing generic family keyword within font families."]
    #[serde(skip_serializing_if = "Option::is_none")]
    pub use_generic_font_names: Option<RuleConfiguration<UseGenericFontNames>>,
    #[doc = "Disallows package private imports."]
    #[serde(skip_serializing_if = "Option::is_none")]
    pub use_import_restrictions: Option<RuleConfiguration<UseImportRestrictions>>,
    #[doc = "Enforce the sorting of CSS utility classes."]
    #[serde(skip_serializing_if = "Option::is_none")]
    pub use_sorted_classes: Option<RuleConfiguration<UseSortedClasses>>,
}
impl DeserializableValidator for Nursery {
    fn validate(
        &mut self,
        _name: &str,
        range: TextRange,
        diagnostics: &mut Vec<DeserializationDiagnostic>,
    ) -> bool {
        if self.recommended == Some(true) && self.all == Some(true) {
            diagnostics . push (DeserializationDiagnostic :: new (markup ! (< Emphasis > "'recommended'" < / Emphasis > " and " < Emphasis > "'all'" < / Emphasis > " can't be both " < Emphasis > "'true'" < / Emphasis > ". You should choose only one of them.")) . with_range (range) . with_note (markup ! ("Biome will fallback to its defaults for this section."))) ;
            return false;
        }
        true
    }
}
impl Nursery {
    const GROUP_NAME: &'static str = "nursery";
    pub(crate) const GROUP_RULES: &'static [&'static str] = &[
        "noColorInvalidHex",
        "noConsole",
        "noConstantMathMinMaxClamp",
        "noCssEmptyBlock",
        "noDoneCallback",
        "noDuplicateAtImportRules",
        "noDuplicateElseIf",
        "noDuplicateFontNames",
        "noDuplicateJsonKeys",
        "noDuplicateSelectorsKeyframeBlock",
        "noEvolvingAny",
        "noFlatMapIdentity",
        "noImportantInKeyframe",
        "noMisplacedAssertion",
        "noNodejsModules",
        "noReactSpecificProps",
        "noRestrictedImports",
        "noUndeclaredDependencies",
        "noUnknownFunction",
        "noUnknownSelectorPseudoElement",
        "noUnknownUnit",
        "noUselessUndefinedInitialization",
        "useArrayLiterals",
        "useConsistentBuiltinInstantiation",
        "useDefaultSwitchClause",
<<<<<<< HEAD
        "useFocusableInteractive",
=======
        "useExplicitLengthCheck",
>>>>>>> f77ab54b
        "useGenericFontNames",
        "useImportRestrictions",
        "useSortedClasses",
    ];
    const RECOMMENDED_RULES: &'static [&'static str] = &[
        "noCssEmptyBlock",
        "noDoneCallback",
        "noDuplicateAtImportRules",
        "noDuplicateElseIf",
        "noDuplicateFontNames",
        "noDuplicateJsonKeys",
        "noDuplicateSelectorsKeyframeBlock",
        "noEvolvingAny",
        "noFlatMapIdentity",
        "noImportantInKeyframe",
        "noUnknownFunction",
        "noUnknownSelectorPseudoElement",
        "noUnknownUnit",
        "useFocusableInteractive",
        "useGenericFontNames",
    ];
    const RECOMMENDED_RULES_AS_FILTERS: &'static [RuleFilter<'static>] = &[
        RuleFilter::Rule(Self::GROUP_NAME, Self::GROUP_RULES[3]),
        RuleFilter::Rule(Self::GROUP_NAME, Self::GROUP_RULES[4]),
        RuleFilter::Rule(Self::GROUP_NAME, Self::GROUP_RULES[5]),
        RuleFilter::Rule(Self::GROUP_NAME, Self::GROUP_RULES[6]),
        RuleFilter::Rule(Self::GROUP_NAME, Self::GROUP_RULES[7]),
        RuleFilter::Rule(Self::GROUP_NAME, Self::GROUP_RULES[8]),
        RuleFilter::Rule(Self::GROUP_NAME, Self::GROUP_RULES[9]),
        RuleFilter::Rule(Self::GROUP_NAME, Self::GROUP_RULES[10]),
        RuleFilter::Rule(Self::GROUP_NAME, Self::GROUP_RULES[11]),
        RuleFilter::Rule(Self::GROUP_NAME, Self::GROUP_RULES[12]),
        RuleFilter::Rule(Self::GROUP_NAME, Self::GROUP_RULES[18]),
        RuleFilter::Rule(Self::GROUP_NAME, Self::GROUP_RULES[19]),
        RuleFilter::Rule(Self::GROUP_NAME, Self::GROUP_RULES[20]),
<<<<<<< HEAD
        RuleFilter::Rule(Self::GROUP_NAME, Self::GROUP_RULES[25]),
=======
>>>>>>> f77ab54b
        RuleFilter::Rule(Self::GROUP_NAME, Self::GROUP_RULES[26]),
    ];
    const ALL_RULES_AS_FILTERS: &'static [RuleFilter<'static>] = &[
        RuleFilter::Rule(Self::GROUP_NAME, Self::GROUP_RULES[0]),
        RuleFilter::Rule(Self::GROUP_NAME, Self::GROUP_RULES[1]),
        RuleFilter::Rule(Self::GROUP_NAME, Self::GROUP_RULES[2]),
        RuleFilter::Rule(Self::GROUP_NAME, Self::GROUP_RULES[3]),
        RuleFilter::Rule(Self::GROUP_NAME, Self::GROUP_RULES[4]),
        RuleFilter::Rule(Self::GROUP_NAME, Self::GROUP_RULES[5]),
        RuleFilter::Rule(Self::GROUP_NAME, Self::GROUP_RULES[6]),
        RuleFilter::Rule(Self::GROUP_NAME, Self::GROUP_RULES[7]),
        RuleFilter::Rule(Self::GROUP_NAME, Self::GROUP_RULES[8]),
        RuleFilter::Rule(Self::GROUP_NAME, Self::GROUP_RULES[9]),
        RuleFilter::Rule(Self::GROUP_NAME, Self::GROUP_RULES[10]),
        RuleFilter::Rule(Self::GROUP_NAME, Self::GROUP_RULES[11]),
        RuleFilter::Rule(Self::GROUP_NAME, Self::GROUP_RULES[12]),
        RuleFilter::Rule(Self::GROUP_NAME, Self::GROUP_RULES[13]),
        RuleFilter::Rule(Self::GROUP_NAME, Self::GROUP_RULES[14]),
        RuleFilter::Rule(Self::GROUP_NAME, Self::GROUP_RULES[15]),
        RuleFilter::Rule(Self::GROUP_NAME, Self::GROUP_RULES[16]),
        RuleFilter::Rule(Self::GROUP_NAME, Self::GROUP_RULES[17]),
        RuleFilter::Rule(Self::GROUP_NAME, Self::GROUP_RULES[18]),
        RuleFilter::Rule(Self::GROUP_NAME, Self::GROUP_RULES[19]),
        RuleFilter::Rule(Self::GROUP_NAME, Self::GROUP_RULES[20]),
        RuleFilter::Rule(Self::GROUP_NAME, Self::GROUP_RULES[21]),
        RuleFilter::Rule(Self::GROUP_NAME, Self::GROUP_RULES[22]),
        RuleFilter::Rule(Self::GROUP_NAME, Self::GROUP_RULES[23]),
        RuleFilter::Rule(Self::GROUP_NAME, Self::GROUP_RULES[24]),
        RuleFilter::Rule(Self::GROUP_NAME, Self::GROUP_RULES[25]),
        RuleFilter::Rule(Self::GROUP_NAME, Self::GROUP_RULES[26]),
        RuleFilter::Rule(Self::GROUP_NAME, Self::GROUP_RULES[27]),
        RuleFilter::Rule(Self::GROUP_NAME, Self::GROUP_RULES[28]),
    ];
    #[doc = r" Retrieves the recommended rules"]
    pub(crate) fn is_recommended_true(&self) -> bool {
        matches!(self.recommended, Some(true))
    }
    pub(crate) fn is_recommended_unset(&self) -> bool {
        self.recommended.is_none()
    }
    pub(crate) fn is_all_true(&self) -> bool {
        matches!(self.all, Some(true))
    }
    pub(crate) fn is_all_unset(&self) -> bool {
        self.all.is_none()
    }
    pub(crate) fn get_enabled_rules(&self) -> IndexSet<RuleFilter> {
        let mut index_set = IndexSet::new();
        if let Some(rule) = self.no_color_invalid_hex.as_ref() {
            if rule.is_enabled() {
                index_set.insert(RuleFilter::Rule(Self::GROUP_NAME, Self::GROUP_RULES[0]));
            }
        }
        if let Some(rule) = self.no_console.as_ref() {
            if rule.is_enabled() {
                index_set.insert(RuleFilter::Rule(Self::GROUP_NAME, Self::GROUP_RULES[1]));
            }
        }
        if let Some(rule) = self.no_constant_math_min_max_clamp.as_ref() {
            if rule.is_enabled() {
                index_set.insert(RuleFilter::Rule(Self::GROUP_NAME, Self::GROUP_RULES[2]));
            }
        }
        if let Some(rule) = self.no_css_empty_block.as_ref() {
            if rule.is_enabled() {
                index_set.insert(RuleFilter::Rule(Self::GROUP_NAME, Self::GROUP_RULES[3]));
            }
        }
        if let Some(rule) = self.no_done_callback.as_ref() {
            if rule.is_enabled() {
                index_set.insert(RuleFilter::Rule(Self::GROUP_NAME, Self::GROUP_RULES[4]));
            }
        }
        if let Some(rule) = self.no_duplicate_at_import_rules.as_ref() {
            if rule.is_enabled() {
                index_set.insert(RuleFilter::Rule(Self::GROUP_NAME, Self::GROUP_RULES[5]));
            }
        }
        if let Some(rule) = self.no_duplicate_else_if.as_ref() {
            if rule.is_enabled() {
                index_set.insert(RuleFilter::Rule(Self::GROUP_NAME, Self::GROUP_RULES[6]));
            }
        }
        if let Some(rule) = self.no_duplicate_font_names.as_ref() {
            if rule.is_enabled() {
                index_set.insert(RuleFilter::Rule(Self::GROUP_NAME, Self::GROUP_RULES[7]));
            }
        }
        if let Some(rule) = self.no_duplicate_json_keys.as_ref() {
            if rule.is_enabled() {
                index_set.insert(RuleFilter::Rule(Self::GROUP_NAME, Self::GROUP_RULES[8]));
            }
        }
        if let Some(rule) = self.no_duplicate_selectors_keyframe_block.as_ref() {
            if rule.is_enabled() {
                index_set.insert(RuleFilter::Rule(Self::GROUP_NAME, Self::GROUP_RULES[9]));
            }
        }
        if let Some(rule) = self.no_evolving_any.as_ref() {
            if rule.is_enabled() {
                index_set.insert(RuleFilter::Rule(Self::GROUP_NAME, Self::GROUP_RULES[10]));
            }
        }
        if let Some(rule) = self.no_flat_map_identity.as_ref() {
            if rule.is_enabled() {
                index_set.insert(RuleFilter::Rule(Self::GROUP_NAME, Self::GROUP_RULES[11]));
            }
        }
        if let Some(rule) = self.no_important_in_keyframe.as_ref() {
            if rule.is_enabled() {
                index_set.insert(RuleFilter::Rule(Self::GROUP_NAME, Self::GROUP_RULES[12]));
            }
        }
        if let Some(rule) = self.no_misplaced_assertion.as_ref() {
            if rule.is_enabled() {
                index_set.insert(RuleFilter::Rule(Self::GROUP_NAME, Self::GROUP_RULES[13]));
            }
        }
        if let Some(rule) = self.no_nodejs_modules.as_ref() {
            if rule.is_enabled() {
                index_set.insert(RuleFilter::Rule(Self::GROUP_NAME, Self::GROUP_RULES[14]));
            }
        }
        if let Some(rule) = self.no_react_specific_props.as_ref() {
            if rule.is_enabled() {
                index_set.insert(RuleFilter::Rule(Self::GROUP_NAME, Self::GROUP_RULES[15]));
            }
        }
        if let Some(rule) = self.no_restricted_imports.as_ref() {
            if rule.is_enabled() {
                index_set.insert(RuleFilter::Rule(Self::GROUP_NAME, Self::GROUP_RULES[16]));
            }
        }
        if let Some(rule) = self.no_undeclared_dependencies.as_ref() {
            if rule.is_enabled() {
                index_set.insert(RuleFilter::Rule(Self::GROUP_NAME, Self::GROUP_RULES[17]));
            }
        }
        if let Some(rule) = self.no_unknown_function.as_ref() {
            if rule.is_enabled() {
                index_set.insert(RuleFilter::Rule(Self::GROUP_NAME, Self::GROUP_RULES[18]));
            }
        }
        if let Some(rule) = self.no_unknown_selector_pseudo_element.as_ref() {
            if rule.is_enabled() {
                index_set.insert(RuleFilter::Rule(Self::GROUP_NAME, Self::GROUP_RULES[19]));
            }
        }
        if let Some(rule) = self.no_unknown_unit.as_ref() {
            if rule.is_enabled() {
                index_set.insert(RuleFilter::Rule(Self::GROUP_NAME, Self::GROUP_RULES[20]));
            }
        }
        if let Some(rule) = self.no_useless_undefined_initialization.as_ref() {
            if rule.is_enabled() {
                index_set.insert(RuleFilter::Rule(Self::GROUP_NAME, Self::GROUP_RULES[21]));
            }
        }
        if let Some(rule) = self.use_array_literals.as_ref() {
            if rule.is_enabled() {
                index_set.insert(RuleFilter::Rule(Self::GROUP_NAME, Self::GROUP_RULES[22]));
            }
        }
        if let Some(rule) = self.use_consistent_builtin_instantiation.as_ref() {
            if rule.is_enabled() {
                index_set.insert(RuleFilter::Rule(Self::GROUP_NAME, Self::GROUP_RULES[23]));
            }
        }
        if let Some(rule) = self.use_default_switch_clause.as_ref() {
            if rule.is_enabled() {
                index_set.insert(RuleFilter::Rule(Self::GROUP_NAME, Self::GROUP_RULES[24]));
            }
        }
<<<<<<< HEAD
        if let Some(rule) = self.use_focusable_interactive.as_ref() {
=======
        if let Some(rule) = self.use_explicit_length_check.as_ref() {
>>>>>>> f77ab54b
            if rule.is_enabled() {
                index_set.insert(RuleFilter::Rule(Self::GROUP_NAME, Self::GROUP_RULES[25]));
            }
        }
        if let Some(rule) = self.use_generic_font_names.as_ref() {
            if rule.is_enabled() {
                index_set.insert(RuleFilter::Rule(Self::GROUP_NAME, Self::GROUP_RULES[26]));
            }
        }
        if let Some(rule) = self.use_import_restrictions.as_ref() {
            if rule.is_enabled() {
                index_set.insert(RuleFilter::Rule(Self::GROUP_NAME, Self::GROUP_RULES[27]));
            }
        }
        if let Some(rule) = self.use_sorted_classes.as_ref() {
            if rule.is_enabled() {
                index_set.insert(RuleFilter::Rule(Self::GROUP_NAME, Self::GROUP_RULES[28]));
            }
        }
        index_set
    }
    pub(crate) fn get_disabled_rules(&self) -> IndexSet<RuleFilter> {
        let mut index_set = IndexSet::new();
        if let Some(rule) = self.no_color_invalid_hex.as_ref() {
            if rule.is_disabled() {
                index_set.insert(RuleFilter::Rule(Self::GROUP_NAME, Self::GROUP_RULES[0]));
            }
        }
        if let Some(rule) = self.no_console.as_ref() {
            if rule.is_disabled() {
                index_set.insert(RuleFilter::Rule(Self::GROUP_NAME, Self::GROUP_RULES[1]));
            }
        }
        if let Some(rule) = self.no_constant_math_min_max_clamp.as_ref() {
            if rule.is_disabled() {
                index_set.insert(RuleFilter::Rule(Self::GROUP_NAME, Self::GROUP_RULES[2]));
            }
        }
        if let Some(rule) = self.no_css_empty_block.as_ref() {
            if rule.is_disabled() {
                index_set.insert(RuleFilter::Rule(Self::GROUP_NAME, Self::GROUP_RULES[3]));
            }
        }
        if let Some(rule) = self.no_done_callback.as_ref() {
            if rule.is_disabled() {
                index_set.insert(RuleFilter::Rule(Self::GROUP_NAME, Self::GROUP_RULES[4]));
            }
        }
        if let Some(rule) = self.no_duplicate_at_import_rules.as_ref() {
            if rule.is_disabled() {
                index_set.insert(RuleFilter::Rule(Self::GROUP_NAME, Self::GROUP_RULES[5]));
            }
        }
        if let Some(rule) = self.no_duplicate_else_if.as_ref() {
            if rule.is_disabled() {
                index_set.insert(RuleFilter::Rule(Self::GROUP_NAME, Self::GROUP_RULES[6]));
            }
        }
        if let Some(rule) = self.no_duplicate_font_names.as_ref() {
            if rule.is_disabled() {
                index_set.insert(RuleFilter::Rule(Self::GROUP_NAME, Self::GROUP_RULES[7]));
            }
        }
        if let Some(rule) = self.no_duplicate_json_keys.as_ref() {
            if rule.is_disabled() {
                index_set.insert(RuleFilter::Rule(Self::GROUP_NAME, Self::GROUP_RULES[8]));
            }
        }
        if let Some(rule) = self.no_duplicate_selectors_keyframe_block.as_ref() {
            if rule.is_disabled() {
                index_set.insert(RuleFilter::Rule(Self::GROUP_NAME, Self::GROUP_RULES[9]));
            }
        }
        if let Some(rule) = self.no_evolving_any.as_ref() {
            if rule.is_disabled() {
                index_set.insert(RuleFilter::Rule(Self::GROUP_NAME, Self::GROUP_RULES[10]));
            }
        }
        if let Some(rule) = self.no_flat_map_identity.as_ref() {
            if rule.is_disabled() {
                index_set.insert(RuleFilter::Rule(Self::GROUP_NAME, Self::GROUP_RULES[11]));
            }
        }
        if let Some(rule) = self.no_important_in_keyframe.as_ref() {
            if rule.is_disabled() {
                index_set.insert(RuleFilter::Rule(Self::GROUP_NAME, Self::GROUP_RULES[12]));
            }
        }
        if let Some(rule) = self.no_misplaced_assertion.as_ref() {
            if rule.is_disabled() {
                index_set.insert(RuleFilter::Rule(Self::GROUP_NAME, Self::GROUP_RULES[13]));
            }
        }
        if let Some(rule) = self.no_nodejs_modules.as_ref() {
            if rule.is_disabled() {
                index_set.insert(RuleFilter::Rule(Self::GROUP_NAME, Self::GROUP_RULES[14]));
            }
        }
        if let Some(rule) = self.no_react_specific_props.as_ref() {
            if rule.is_disabled() {
                index_set.insert(RuleFilter::Rule(Self::GROUP_NAME, Self::GROUP_RULES[15]));
            }
        }
        if let Some(rule) = self.no_restricted_imports.as_ref() {
            if rule.is_disabled() {
                index_set.insert(RuleFilter::Rule(Self::GROUP_NAME, Self::GROUP_RULES[16]));
            }
        }
        if let Some(rule) = self.no_undeclared_dependencies.as_ref() {
            if rule.is_disabled() {
                index_set.insert(RuleFilter::Rule(Self::GROUP_NAME, Self::GROUP_RULES[17]));
            }
        }
        if let Some(rule) = self.no_unknown_function.as_ref() {
            if rule.is_disabled() {
                index_set.insert(RuleFilter::Rule(Self::GROUP_NAME, Self::GROUP_RULES[18]));
            }
        }
        if let Some(rule) = self.no_unknown_selector_pseudo_element.as_ref() {
            if rule.is_disabled() {
                index_set.insert(RuleFilter::Rule(Self::GROUP_NAME, Self::GROUP_RULES[19]));
            }
        }
        if let Some(rule) = self.no_unknown_unit.as_ref() {
            if rule.is_disabled() {
                index_set.insert(RuleFilter::Rule(Self::GROUP_NAME, Self::GROUP_RULES[20]));
            }
        }
        if let Some(rule) = self.no_useless_undefined_initialization.as_ref() {
            if rule.is_disabled() {
                index_set.insert(RuleFilter::Rule(Self::GROUP_NAME, Self::GROUP_RULES[21]));
            }
        }
        if let Some(rule) = self.use_array_literals.as_ref() {
            if rule.is_disabled() {
                index_set.insert(RuleFilter::Rule(Self::GROUP_NAME, Self::GROUP_RULES[22]));
            }
        }
        if let Some(rule) = self.use_consistent_builtin_instantiation.as_ref() {
            if rule.is_disabled() {
                index_set.insert(RuleFilter::Rule(Self::GROUP_NAME, Self::GROUP_RULES[23]));
            }
        }
        if let Some(rule) = self.use_default_switch_clause.as_ref() {
            if rule.is_disabled() {
                index_set.insert(RuleFilter::Rule(Self::GROUP_NAME, Self::GROUP_RULES[24]));
            }
        }
<<<<<<< HEAD
        if let Some(rule) = self.use_focusable_interactive.as_ref() {
=======
        if let Some(rule) = self.use_explicit_length_check.as_ref() {
>>>>>>> f77ab54b
            if rule.is_disabled() {
                index_set.insert(RuleFilter::Rule(Self::GROUP_NAME, Self::GROUP_RULES[25]));
            }
        }
        if let Some(rule) = self.use_generic_font_names.as_ref() {
            if rule.is_disabled() {
                index_set.insert(RuleFilter::Rule(Self::GROUP_NAME, Self::GROUP_RULES[26]));
            }
        }
        if let Some(rule) = self.use_import_restrictions.as_ref() {
            if rule.is_disabled() {
                index_set.insert(RuleFilter::Rule(Self::GROUP_NAME, Self::GROUP_RULES[27]));
            }
        }
        if let Some(rule) = self.use_sorted_classes.as_ref() {
            if rule.is_disabled() {
                index_set.insert(RuleFilter::Rule(Self::GROUP_NAME, Self::GROUP_RULES[28]));
            }
        }
        index_set
    }
    #[doc = r" Checks if, given a rule name, matches one of the rules contained in this category"]
    pub(crate) fn has_rule(rule_name: &str) -> bool {
        Self::GROUP_RULES.contains(&rule_name)
    }
    #[doc = r" Checks if, given a rule name, it is marked as recommended"]
    pub(crate) fn is_recommended_rule(rule_name: &str) -> bool {
        Self::RECOMMENDED_RULES.contains(&rule_name)
    }
    pub(crate) fn recommended_rules_as_filters() -> &'static [RuleFilter<'static>] {
        Self::RECOMMENDED_RULES_AS_FILTERS
    }
    pub(crate) fn all_rules_as_filters() -> &'static [RuleFilter<'static>] {
        Self::ALL_RULES_AS_FILTERS
    }
    #[doc = r" Select preset rules"]
    pub(crate) fn collect_preset_rules(
        &self,
        parent_is_all: bool,
        parent_is_recommended: bool,
        enabled_rules: &mut IndexSet<RuleFilter>,
    ) {
        if self.is_all_true() || self.is_all_unset() && parent_is_all {
            enabled_rules.extend(Self::all_rules_as_filters());
        } else if self.is_recommended_true()
            || self.is_recommended_unset() && self.is_all_unset() && parent_is_recommended
        {
            enabled_rules.extend(Self::recommended_rules_as_filters());
        }
    }
    pub(crate) fn get_rule_configuration(
        &self,
        rule_name: &str,
    ) -> Option<(RulePlainConfiguration, Option<RuleOptions>)> {
        match rule_name {
            "noColorInvalidHex" => self
                .no_color_invalid_hex
                .as_ref()
                .map(|conf| (conf.level(), conf.get_options())),
            "noConsole" => self
                .no_console
                .as_ref()
                .map(|conf| (conf.level(), conf.get_options())),
            "noConstantMathMinMaxClamp" => self
                .no_constant_math_min_max_clamp
                .as_ref()
                .map(|conf| (conf.level(), conf.get_options())),
            "noCssEmptyBlock" => self
                .no_css_empty_block
                .as_ref()
                .map(|conf| (conf.level(), conf.get_options())),
            "noDoneCallback" => self
                .no_done_callback
                .as_ref()
                .map(|conf| (conf.level(), conf.get_options())),
            "noDuplicateAtImportRules" => self
                .no_duplicate_at_import_rules
                .as_ref()
                .map(|conf| (conf.level(), conf.get_options())),
            "noDuplicateElseIf" => self
                .no_duplicate_else_if
                .as_ref()
                .map(|conf| (conf.level(), conf.get_options())),
            "noDuplicateFontNames" => self
                .no_duplicate_font_names
                .as_ref()
                .map(|conf| (conf.level(), conf.get_options())),
            "noDuplicateJsonKeys" => self
                .no_duplicate_json_keys
                .as_ref()
                .map(|conf| (conf.level(), conf.get_options())),
            "noDuplicateSelectorsKeyframeBlock" => self
                .no_duplicate_selectors_keyframe_block
                .as_ref()
                .map(|conf| (conf.level(), conf.get_options())),
            "noEvolvingAny" => self
                .no_evolving_any
                .as_ref()
                .map(|conf| (conf.level(), conf.get_options())),
            "noFlatMapIdentity" => self
                .no_flat_map_identity
                .as_ref()
                .map(|conf| (conf.level(), conf.get_options())),
            "noImportantInKeyframe" => self
                .no_important_in_keyframe
                .as_ref()
                .map(|conf| (conf.level(), conf.get_options())),
            "noMisplacedAssertion" => self
                .no_misplaced_assertion
                .as_ref()
                .map(|conf| (conf.level(), conf.get_options())),
            "noNodejsModules" => self
                .no_nodejs_modules
                .as_ref()
                .map(|conf| (conf.level(), conf.get_options())),
            "noReactSpecificProps" => self
                .no_react_specific_props
                .as_ref()
                .map(|conf| (conf.level(), conf.get_options())),
            "noRestrictedImports" => self
                .no_restricted_imports
                .as_ref()
                .map(|conf| (conf.level(), conf.get_options())),
            "noUndeclaredDependencies" => self
                .no_undeclared_dependencies
                .as_ref()
                .map(|conf| (conf.level(), conf.get_options())),
            "noUnknownFunction" => self
                .no_unknown_function
                .as_ref()
                .map(|conf| (conf.level(), conf.get_options())),
            "noUnknownSelectorPseudoElement" => self
                .no_unknown_selector_pseudo_element
                .as_ref()
                .map(|conf| (conf.level(), conf.get_options())),
            "noUnknownUnit" => self
                .no_unknown_unit
                .as_ref()
                .map(|conf| (conf.level(), conf.get_options())),
            "noUselessUndefinedInitialization" => self
                .no_useless_undefined_initialization
                .as_ref()
                .map(|conf| (conf.level(), conf.get_options())),
            "useArrayLiterals" => self
                .use_array_literals
                .as_ref()
                .map(|conf| (conf.level(), conf.get_options())),
            "useConsistentBuiltinInstantiation" => self
                .use_consistent_builtin_instantiation
                .as_ref()
                .map(|conf| (conf.level(), conf.get_options())),
            "useDefaultSwitchClause" => self
                .use_default_switch_clause
                .as_ref()
                .map(|conf| (conf.level(), conf.get_options())),
<<<<<<< HEAD
            "useFocusableInteractive" => self
                .use_focusable_interactive
=======
            "useExplicitLengthCheck" => self
                .use_explicit_length_check
>>>>>>> f77ab54b
                .as_ref()
                .map(|conf| (conf.level(), conf.get_options())),
            "useGenericFontNames" => self
                .use_generic_font_names
                .as_ref()
                .map(|conf| (conf.level(), conf.get_options())),
            "useImportRestrictions" => self
                .use_import_restrictions
                .as_ref()
                .map(|conf| (conf.level(), conf.get_options())),
            "useSortedClasses" => self
                .use_sorted_classes
                .as_ref()
                .map(|conf| (conf.level(), conf.get_options())),
            _ => None,
        }
    }
}
#[derive(Clone, Debug, Default, Deserialize, Deserializable, Eq, Merge, PartialEq, Serialize)]
#[deserializable(with_validator)]
#[cfg_attr(feature = "schema", derive(JsonSchema))]
#[serde(rename_all = "camelCase", default, deny_unknown_fields)]
#[doc = r" A list of rules that belong to this group"]
pub struct Performance {
    #[doc = r" It enables the recommended rules for this group"]
    #[serde(skip_serializing_if = "Option::is_none")]
    pub recommended: Option<bool>,
    #[doc = r" It enables ALL rules for this group."]
    #[serde(skip_serializing_if = "Option::is_none")]
    pub all: Option<bool>,
    #[doc = "Disallow the use of spread (...) syntax on accumulators."]
    #[serde(skip_serializing_if = "Option::is_none")]
    pub no_accumulating_spread: Option<RuleConfiguration<NoAccumulatingSpread>>,
    #[doc = "Disallow the use of barrel file."]
    #[serde(skip_serializing_if = "Option::is_none")]
    pub no_barrel_file: Option<RuleConfiguration<NoBarrelFile>>,
    #[doc = "Disallow the use of the delete operator."]
    #[serde(skip_serializing_if = "Option::is_none")]
    pub no_delete: Option<RuleConfiguration<NoDelete>>,
    #[doc = "Avoid re-export all."]
    #[serde(skip_serializing_if = "Option::is_none")]
    pub no_re_export_all: Option<RuleConfiguration<NoReExportAll>>,
}
impl DeserializableValidator for Performance {
    fn validate(
        &mut self,
        _name: &str,
        range: TextRange,
        diagnostics: &mut Vec<DeserializationDiagnostic>,
    ) -> bool {
        if self.recommended == Some(true) && self.all == Some(true) {
            diagnostics . push (DeserializationDiagnostic :: new (markup ! (< Emphasis > "'recommended'" < / Emphasis > " and " < Emphasis > "'all'" < / Emphasis > " can't be both " < Emphasis > "'true'" < / Emphasis > ". You should choose only one of them.")) . with_range (range) . with_note (markup ! ("Biome will fallback to its defaults for this section."))) ;
            return false;
        }
        true
    }
}
impl Performance {
    const GROUP_NAME: &'static str = "performance";
    pub(crate) const GROUP_RULES: &'static [&'static str] = &[
        "noAccumulatingSpread",
        "noBarrelFile",
        "noDelete",
        "noReExportAll",
    ];
    const RECOMMENDED_RULES: &'static [&'static str] = &["noAccumulatingSpread", "noDelete"];
    const RECOMMENDED_RULES_AS_FILTERS: &'static [RuleFilter<'static>] = &[
        RuleFilter::Rule(Self::GROUP_NAME, Self::GROUP_RULES[0]),
        RuleFilter::Rule(Self::GROUP_NAME, Self::GROUP_RULES[2]),
    ];
    const ALL_RULES_AS_FILTERS: &'static [RuleFilter<'static>] = &[
        RuleFilter::Rule(Self::GROUP_NAME, Self::GROUP_RULES[0]),
        RuleFilter::Rule(Self::GROUP_NAME, Self::GROUP_RULES[1]),
        RuleFilter::Rule(Self::GROUP_NAME, Self::GROUP_RULES[2]),
        RuleFilter::Rule(Self::GROUP_NAME, Self::GROUP_RULES[3]),
    ];
    #[doc = r" Retrieves the recommended rules"]
    pub(crate) fn is_recommended_true(&self) -> bool {
        matches!(self.recommended, Some(true))
    }
    pub(crate) fn is_recommended_unset(&self) -> bool {
        self.recommended.is_none()
    }
    pub(crate) fn is_all_true(&self) -> bool {
        matches!(self.all, Some(true))
    }
    pub(crate) fn is_all_unset(&self) -> bool {
        self.all.is_none()
    }
    pub(crate) fn get_enabled_rules(&self) -> IndexSet<RuleFilter> {
        let mut index_set = IndexSet::new();
        if let Some(rule) = self.no_accumulating_spread.as_ref() {
            if rule.is_enabled() {
                index_set.insert(RuleFilter::Rule(Self::GROUP_NAME, Self::GROUP_RULES[0]));
            }
        }
        if let Some(rule) = self.no_barrel_file.as_ref() {
            if rule.is_enabled() {
                index_set.insert(RuleFilter::Rule(Self::GROUP_NAME, Self::GROUP_RULES[1]));
            }
        }
        if let Some(rule) = self.no_delete.as_ref() {
            if rule.is_enabled() {
                index_set.insert(RuleFilter::Rule(Self::GROUP_NAME, Self::GROUP_RULES[2]));
            }
        }
        if let Some(rule) = self.no_re_export_all.as_ref() {
            if rule.is_enabled() {
                index_set.insert(RuleFilter::Rule(Self::GROUP_NAME, Self::GROUP_RULES[3]));
            }
        }
        index_set
    }
    pub(crate) fn get_disabled_rules(&self) -> IndexSet<RuleFilter> {
        let mut index_set = IndexSet::new();
        if let Some(rule) = self.no_accumulating_spread.as_ref() {
            if rule.is_disabled() {
                index_set.insert(RuleFilter::Rule(Self::GROUP_NAME, Self::GROUP_RULES[0]));
            }
        }
        if let Some(rule) = self.no_barrel_file.as_ref() {
            if rule.is_disabled() {
                index_set.insert(RuleFilter::Rule(Self::GROUP_NAME, Self::GROUP_RULES[1]));
            }
        }
        if let Some(rule) = self.no_delete.as_ref() {
            if rule.is_disabled() {
                index_set.insert(RuleFilter::Rule(Self::GROUP_NAME, Self::GROUP_RULES[2]));
            }
        }
        if let Some(rule) = self.no_re_export_all.as_ref() {
            if rule.is_disabled() {
                index_set.insert(RuleFilter::Rule(Self::GROUP_NAME, Self::GROUP_RULES[3]));
            }
        }
        index_set
    }
    #[doc = r" Checks if, given a rule name, matches one of the rules contained in this category"]
    pub(crate) fn has_rule(rule_name: &str) -> bool {
        Self::GROUP_RULES.contains(&rule_name)
    }
    #[doc = r" Checks if, given a rule name, it is marked as recommended"]
    pub(crate) fn is_recommended_rule(rule_name: &str) -> bool {
        Self::RECOMMENDED_RULES.contains(&rule_name)
    }
    pub(crate) fn recommended_rules_as_filters() -> &'static [RuleFilter<'static>] {
        Self::RECOMMENDED_RULES_AS_FILTERS
    }
    pub(crate) fn all_rules_as_filters() -> &'static [RuleFilter<'static>] {
        Self::ALL_RULES_AS_FILTERS
    }
    #[doc = r" Select preset rules"]
    pub(crate) fn collect_preset_rules(
        &self,
        parent_is_all: bool,
        parent_is_recommended: bool,
        enabled_rules: &mut IndexSet<RuleFilter>,
    ) {
        if self.is_all_true() || self.is_all_unset() && parent_is_all {
            enabled_rules.extend(Self::all_rules_as_filters());
        } else if self.is_recommended_true()
            || self.is_recommended_unset() && self.is_all_unset() && parent_is_recommended
        {
            enabled_rules.extend(Self::recommended_rules_as_filters());
        }
    }
    pub(crate) fn get_rule_configuration(
        &self,
        rule_name: &str,
    ) -> Option<(RulePlainConfiguration, Option<RuleOptions>)> {
        match rule_name {
            "noAccumulatingSpread" => self
                .no_accumulating_spread
                .as_ref()
                .map(|conf| (conf.level(), conf.get_options())),
            "noBarrelFile" => self
                .no_barrel_file
                .as_ref()
                .map(|conf| (conf.level(), conf.get_options())),
            "noDelete" => self
                .no_delete
                .as_ref()
                .map(|conf| (conf.level(), conf.get_options())),
            "noReExportAll" => self
                .no_re_export_all
                .as_ref()
                .map(|conf| (conf.level(), conf.get_options())),
            _ => None,
        }
    }
}
#[derive(Clone, Debug, Default, Deserialize, Deserializable, Eq, Merge, PartialEq, Serialize)]
#[deserializable(with_validator)]
#[cfg_attr(feature = "schema", derive(JsonSchema))]
#[serde(rename_all = "camelCase", default, deny_unknown_fields)]
#[doc = r" A list of rules that belong to this group"]
pub struct Security {
    #[doc = r" It enables the recommended rules for this group"]
    #[serde(skip_serializing_if = "Option::is_none")]
    pub recommended: Option<bool>,
    #[doc = r" It enables ALL rules for this group."]
    #[serde(skip_serializing_if = "Option::is_none")]
    pub all: Option<bool>,
    #[doc = "Prevent the usage of dangerous JSX props"]
    #[serde(skip_serializing_if = "Option::is_none")]
    pub no_dangerously_set_inner_html: Option<RuleConfiguration<NoDangerouslySetInnerHtml>>,
    #[doc = "Report when a DOM element or a component uses both children and dangerouslySetInnerHTML prop."]
    #[serde(skip_serializing_if = "Option::is_none")]
    pub no_dangerously_set_inner_html_with_children:
        Option<RuleConfiguration<NoDangerouslySetInnerHtmlWithChildren>>,
    #[doc = "Disallow the use of global eval()."]
    #[serde(skip_serializing_if = "Option::is_none")]
    pub no_global_eval: Option<RuleConfiguration<NoGlobalEval>>,
}
impl DeserializableValidator for Security {
    fn validate(
        &mut self,
        _name: &str,
        range: TextRange,
        diagnostics: &mut Vec<DeserializationDiagnostic>,
    ) -> bool {
        if self.recommended == Some(true) && self.all == Some(true) {
            diagnostics . push (DeserializationDiagnostic :: new (markup ! (< Emphasis > "'recommended'" < / Emphasis > " and " < Emphasis > "'all'" < / Emphasis > " can't be both " < Emphasis > "'true'" < / Emphasis > ". You should choose only one of them.")) . with_range (range) . with_note (markup ! ("Biome will fallback to its defaults for this section."))) ;
            return false;
        }
        true
    }
}
impl Security {
    const GROUP_NAME: &'static str = "security";
    pub(crate) const GROUP_RULES: &'static [&'static str] = &[
        "noDangerouslySetInnerHtml",
        "noDangerouslySetInnerHtmlWithChildren",
        "noGlobalEval",
    ];
    const RECOMMENDED_RULES: &'static [&'static str] = &[
        "noDangerouslySetInnerHtml",
        "noDangerouslySetInnerHtmlWithChildren",
        "noGlobalEval",
    ];
    const RECOMMENDED_RULES_AS_FILTERS: &'static [RuleFilter<'static>] = &[
        RuleFilter::Rule(Self::GROUP_NAME, Self::GROUP_RULES[0]),
        RuleFilter::Rule(Self::GROUP_NAME, Self::GROUP_RULES[1]),
        RuleFilter::Rule(Self::GROUP_NAME, Self::GROUP_RULES[2]),
    ];
    const ALL_RULES_AS_FILTERS: &'static [RuleFilter<'static>] = &[
        RuleFilter::Rule(Self::GROUP_NAME, Self::GROUP_RULES[0]),
        RuleFilter::Rule(Self::GROUP_NAME, Self::GROUP_RULES[1]),
        RuleFilter::Rule(Self::GROUP_NAME, Self::GROUP_RULES[2]),
    ];
    #[doc = r" Retrieves the recommended rules"]
    pub(crate) fn is_recommended_true(&self) -> bool {
        matches!(self.recommended, Some(true))
    }
    pub(crate) fn is_recommended_unset(&self) -> bool {
        self.recommended.is_none()
    }
    pub(crate) fn is_all_true(&self) -> bool {
        matches!(self.all, Some(true))
    }
    pub(crate) fn is_all_unset(&self) -> bool {
        self.all.is_none()
    }
    pub(crate) fn get_enabled_rules(&self) -> IndexSet<RuleFilter> {
        let mut index_set = IndexSet::new();
        if let Some(rule) = self.no_dangerously_set_inner_html.as_ref() {
            if rule.is_enabled() {
                index_set.insert(RuleFilter::Rule(Self::GROUP_NAME, Self::GROUP_RULES[0]));
            }
        }
        if let Some(rule) = self.no_dangerously_set_inner_html_with_children.as_ref() {
            if rule.is_enabled() {
                index_set.insert(RuleFilter::Rule(Self::GROUP_NAME, Self::GROUP_RULES[1]));
            }
        }
        if let Some(rule) = self.no_global_eval.as_ref() {
            if rule.is_enabled() {
                index_set.insert(RuleFilter::Rule(Self::GROUP_NAME, Self::GROUP_RULES[2]));
            }
        }
        index_set
    }
    pub(crate) fn get_disabled_rules(&self) -> IndexSet<RuleFilter> {
        let mut index_set = IndexSet::new();
        if let Some(rule) = self.no_dangerously_set_inner_html.as_ref() {
            if rule.is_disabled() {
                index_set.insert(RuleFilter::Rule(Self::GROUP_NAME, Self::GROUP_RULES[0]));
            }
        }
        if let Some(rule) = self.no_dangerously_set_inner_html_with_children.as_ref() {
            if rule.is_disabled() {
                index_set.insert(RuleFilter::Rule(Self::GROUP_NAME, Self::GROUP_RULES[1]));
            }
        }
        if let Some(rule) = self.no_global_eval.as_ref() {
            if rule.is_disabled() {
                index_set.insert(RuleFilter::Rule(Self::GROUP_NAME, Self::GROUP_RULES[2]));
            }
        }
        index_set
    }
    #[doc = r" Checks if, given a rule name, matches one of the rules contained in this category"]
    pub(crate) fn has_rule(rule_name: &str) -> bool {
        Self::GROUP_RULES.contains(&rule_name)
    }
    #[doc = r" Checks if, given a rule name, it is marked as recommended"]
    pub(crate) fn is_recommended_rule(rule_name: &str) -> bool {
        Self::RECOMMENDED_RULES.contains(&rule_name)
    }
    pub(crate) fn recommended_rules_as_filters() -> &'static [RuleFilter<'static>] {
        Self::RECOMMENDED_RULES_AS_FILTERS
    }
    pub(crate) fn all_rules_as_filters() -> &'static [RuleFilter<'static>] {
        Self::ALL_RULES_AS_FILTERS
    }
    #[doc = r" Select preset rules"]
    pub(crate) fn collect_preset_rules(
        &self,
        parent_is_all: bool,
        parent_is_recommended: bool,
        enabled_rules: &mut IndexSet<RuleFilter>,
    ) {
        if self.is_all_true() || self.is_all_unset() && parent_is_all {
            enabled_rules.extend(Self::all_rules_as_filters());
        } else if self.is_recommended_true()
            || self.is_recommended_unset() && self.is_all_unset() && parent_is_recommended
        {
            enabled_rules.extend(Self::recommended_rules_as_filters());
        }
    }
    pub(crate) fn get_rule_configuration(
        &self,
        rule_name: &str,
    ) -> Option<(RulePlainConfiguration, Option<RuleOptions>)> {
        match rule_name {
            "noDangerouslySetInnerHtml" => self
                .no_dangerously_set_inner_html
                .as_ref()
                .map(|conf| (conf.level(), conf.get_options())),
            "noDangerouslySetInnerHtmlWithChildren" => self
                .no_dangerously_set_inner_html_with_children
                .as_ref()
                .map(|conf| (conf.level(), conf.get_options())),
            "noGlobalEval" => self
                .no_global_eval
                .as_ref()
                .map(|conf| (conf.level(), conf.get_options())),
            _ => None,
        }
    }
}
#[derive(Clone, Debug, Default, Deserialize, Deserializable, Eq, Merge, PartialEq, Serialize)]
#[deserializable(with_validator)]
#[cfg_attr(feature = "schema", derive(JsonSchema))]
#[serde(rename_all = "camelCase", default, deny_unknown_fields)]
#[doc = r" A list of rules that belong to this group"]
pub struct Style {
    #[doc = r" It enables the recommended rules for this group"]
    #[serde(skip_serializing_if = "Option::is_none")]
    pub recommended: Option<bool>,
    #[doc = r" It enables ALL rules for this group."]
    #[serde(skip_serializing_if = "Option::is_none")]
    pub all: Option<bool>,
    #[doc = "Disallow the use of arguments."]
    #[serde(skip_serializing_if = "Option::is_none")]
    pub no_arguments: Option<RuleConfiguration<NoArguments>>,
    #[doc = "Disallow comma operator."]
    #[serde(skip_serializing_if = "Option::is_none")]
    pub no_comma_operator: Option<RuleConfiguration<NoCommaOperator>>,
    #[doc = "Disallow default exports."]
    #[serde(skip_serializing_if = "Option::is_none")]
    pub no_default_export: Option<RuleConfiguration<NoDefaultExport>>,
    #[doc = "Disallow implicit true values on JSX boolean attributes"]
    #[serde(skip_serializing_if = "Option::is_none")]
    pub no_implicit_boolean: Option<RuleConfiguration<NoImplicitBoolean>>,
    #[doc = "Disallow type annotations for variables, parameters, and class properties initialized with a literal expression."]
    #[serde(skip_serializing_if = "Option::is_none")]
    pub no_inferrable_types: Option<RuleConfiguration<NoInferrableTypes>>,
    #[doc = "Disallow the use of TypeScript's namespaces."]
    #[serde(skip_serializing_if = "Option::is_none")]
    pub no_namespace: Option<RuleConfiguration<NoNamespace>>,
    #[doc = "Disallow the use of namespace imports."]
    #[serde(skip_serializing_if = "Option::is_none")]
    pub no_namespace_import: Option<RuleConfiguration<NoNamespaceImport>>,
    #[doc = "Disallow negation in the condition of an if statement if it has an else clause."]
    #[serde(skip_serializing_if = "Option::is_none")]
    pub no_negation_else: Option<RuleConfiguration<NoNegationElse>>,
    #[doc = "Disallow non-null assertions using the ! postfix operator."]
    #[serde(skip_serializing_if = "Option::is_none")]
    pub no_non_null_assertion: Option<RuleConfiguration<NoNonNullAssertion>>,
    #[doc = "Disallow reassigning function parameters."]
    #[serde(skip_serializing_if = "Option::is_none")]
    pub no_parameter_assign: Option<RuleConfiguration<NoParameterAssign>>,
    #[doc = "Disallow the use of parameter properties in class constructors."]
    #[serde(skip_serializing_if = "Option::is_none")]
    pub no_parameter_properties: Option<RuleConfiguration<NoParameterProperties>>,
    #[doc = "This rule allows you to specify global variable names that you don’t want to use in your application."]
    #[serde(skip_serializing_if = "Option::is_none")]
    pub no_restricted_globals: Option<RuleConfiguration<NoRestrictedGlobals>>,
    #[doc = "Disallow the use of constants which its value is the upper-case version of its name."]
    #[serde(skip_serializing_if = "Option::is_none")]
    pub no_shouty_constants: Option<RuleConfiguration<NoShoutyConstants>>,
    #[doc = "Disallow template literals if interpolation and special-character handling are not needed"]
    #[serde(skip_serializing_if = "Option::is_none")]
    pub no_unused_template_literal: Option<RuleConfiguration<NoUnusedTemplateLiteral>>,
    #[doc = "Disallow else block when the if block breaks early."]
    #[serde(skip_serializing_if = "Option::is_none")]
    pub no_useless_else: Option<RuleConfiguration<NoUselessElse>>,
    #[doc = "Disallow the use of var"]
    #[serde(skip_serializing_if = "Option::is_none")]
    pub no_var: Option<RuleConfiguration<NoVar>>,
    #[doc = "Enforce the use of as const over literal type and type annotation."]
    #[serde(skip_serializing_if = "Option::is_none")]
    pub use_as_const_assertion: Option<RuleConfiguration<UseAsConstAssertion>>,
    #[doc = "Requires following curly brace conventions."]
    #[serde(skip_serializing_if = "Option::is_none")]
    pub use_block_statements: Option<RuleConfiguration<UseBlockStatements>>,
    #[doc = "Enforce using else if instead of nested if in else clauses."]
    #[serde(skip_serializing_if = "Option::is_none")]
    pub use_collapsed_else_if: Option<RuleConfiguration<UseCollapsedElseIf>>,
    #[doc = "Require consistently using either T\\[] or Array\\<T>"]
    #[serde(skip_serializing_if = "Option::is_none")]
    pub use_consistent_array_type: Option<RuleConfiguration<UseConsistentArrayType>>,
    #[doc = "Require const declarations for variables that are only assigned once."]
    #[serde(skip_serializing_if = "Option::is_none")]
    pub use_const: Option<RuleConfiguration<UseConst>>,
    #[doc = "Enforce default function parameters and optional function parameters to be last."]
    #[serde(skip_serializing_if = "Option::is_none")]
    pub use_default_parameter_last: Option<RuleConfiguration<UseDefaultParameterLast>>,
    #[doc = "Require that each enum member value be explicitly initialized."]
    #[serde(skip_serializing_if = "Option::is_none")]
    pub use_enum_initializers: Option<RuleConfiguration<UseEnumInitializers>>,
    #[doc = "Disallow the use of Math.pow in favor of the ** operator."]
    #[serde(skip_serializing_if = "Option::is_none")]
    pub use_exponentiation_operator: Option<RuleConfiguration<UseExponentiationOperator>>,
    #[doc = "Promotes the use of export type for types."]
    #[serde(skip_serializing_if = "Option::is_none")]
    pub use_export_type: Option<RuleConfiguration<UseExportType>>,
    #[doc = "Enforce naming conventions for JavaScript and TypeScript filenames."]
    #[serde(skip_serializing_if = "Option::is_none")]
    pub use_filenaming_convention: Option<RuleConfiguration<UseFilenamingConvention>>,
    #[doc = "This rule recommends a for-of loop when in a for loop, the index used to extract an item from the iterated array."]
    #[serde(skip_serializing_if = "Option::is_none")]
    pub use_for_of: Option<RuleConfiguration<UseForOf>>,
    #[doc = "This rule enforces the use of \\<>...\\</> over \\<Fragment>...\\</Fragment>."]
    #[serde(skip_serializing_if = "Option::is_none")]
    pub use_fragment_syntax: Option<RuleConfiguration<UseFragmentSyntax>>,
    #[doc = "Promotes the use of import type for types."]
    #[serde(skip_serializing_if = "Option::is_none")]
    pub use_import_type: Option<RuleConfiguration<UseImportType>>,
    #[doc = "Require all enum members to be literal values."]
    #[serde(skip_serializing_if = "Option::is_none")]
    pub use_literal_enum_members: Option<RuleConfiguration<UseLiteralEnumMembers>>,
    #[doc = "Enforce naming conventions for everything across a codebase."]
    #[serde(skip_serializing_if = "Option::is_none")]
    pub use_naming_convention: Option<RuleConfiguration<UseNamingConvention>>,
    #[doc = "Promotes the usage of node:assert/strict over node:assert."]
    #[serde(skip_serializing_if = "Option::is_none")]
    pub use_node_assert_strict: Option<RuleConfiguration<UseNodeAssertStrict>>,
    #[doc = "Enforces using the node: protocol for Node.js builtin modules."]
    #[serde(skip_serializing_if = "Option::is_none")]
    pub use_nodejs_import_protocol: Option<RuleConfiguration<UseNodejsImportProtocol>>,
    #[doc = "Use the Number properties instead of global ones."]
    #[serde(skip_serializing_if = "Option::is_none")]
    pub use_number_namespace: Option<RuleConfiguration<UseNumberNamespace>>,
    #[doc = "Disallow parseInt() and Number.parseInt() in favor of binary, octal, and hexadecimal literals"]
    #[serde(skip_serializing_if = "Option::is_none")]
    pub use_numeric_literals: Option<RuleConfiguration<UseNumericLiterals>>,
    #[doc = "Prevent extra closing tags for components without children"]
    #[serde(skip_serializing_if = "Option::is_none")]
    pub use_self_closing_elements: Option<RuleConfiguration<UseSelfClosingElements>>,
    #[doc = "When expressing array types, this rule promotes the usage of T\\[] shorthand instead of Array\\<T>."]
    #[serde(skip_serializing_if = "Option::is_none")]
    pub use_shorthand_array_type: Option<RuleConfiguration<UseShorthandArrayType>>,
    #[doc = "Require assignment operator shorthand where possible."]
    #[serde(skip_serializing_if = "Option::is_none")]
    pub use_shorthand_assign: Option<RuleConfiguration<UseShorthandAssign>>,
    #[doc = "Enforce using function types instead of object type with call signatures."]
    #[serde(skip_serializing_if = "Option::is_none")]
    pub use_shorthand_function_type: Option<RuleConfiguration<UseShorthandFunctionType>>,
    #[doc = "Enforces switch clauses have a single statement, emits a quick fix wrapping the statements in a block."]
    #[serde(skip_serializing_if = "Option::is_none")]
    pub use_single_case_statement: Option<RuleConfiguration<UseSingleCaseStatement>>,
    #[doc = "Disallow multiple variable declarations in the same variable statement"]
    #[serde(skip_serializing_if = "Option::is_none")]
    pub use_single_var_declarator: Option<RuleConfiguration<UseSingleVarDeclarator>>,
    #[doc = "Prefer template literals over string concatenation."]
    #[serde(skip_serializing_if = "Option::is_none")]
    pub use_template: Option<RuleConfiguration<UseTemplate>>,
    #[doc = "Enforce the use of while loops instead of for loops when the initializer and update expressions are not needed."]
    #[serde(skip_serializing_if = "Option::is_none")]
    pub use_while: Option<RuleConfiguration<UseWhile>>,
}
impl DeserializableValidator for Style {
    fn validate(
        &mut self,
        _name: &str,
        range: TextRange,
        diagnostics: &mut Vec<DeserializationDiagnostic>,
    ) -> bool {
        if self.recommended == Some(true) && self.all == Some(true) {
            diagnostics . push (DeserializationDiagnostic :: new (markup ! (< Emphasis > "'recommended'" < / Emphasis > " and " < Emphasis > "'all'" < / Emphasis > " can't be both " < Emphasis > "'true'" < / Emphasis > ". You should choose only one of them.")) . with_range (range) . with_note (markup ! ("Biome will fallback to its defaults for this section."))) ;
            return false;
        }
        true
    }
}
impl Style {
    const GROUP_NAME: &'static str = "style";
    pub(crate) const GROUP_RULES: &'static [&'static str] = &[
        "noArguments",
        "noCommaOperator",
        "noDefaultExport",
        "noImplicitBoolean",
        "noInferrableTypes",
        "noNamespace",
        "noNamespaceImport",
        "noNegationElse",
        "noNonNullAssertion",
        "noParameterAssign",
        "noParameterProperties",
        "noRestrictedGlobals",
        "noShoutyConstants",
        "noUnusedTemplateLiteral",
        "noUselessElse",
        "noVar",
        "useAsConstAssertion",
        "useBlockStatements",
        "useCollapsedElseIf",
        "useConsistentArrayType",
        "useConst",
        "useDefaultParameterLast",
        "useEnumInitializers",
        "useExponentiationOperator",
        "useExportType",
        "useFilenamingConvention",
        "useForOf",
        "useFragmentSyntax",
        "useImportType",
        "useLiteralEnumMembers",
        "useNamingConvention",
        "useNodeAssertStrict",
        "useNodejsImportProtocol",
        "useNumberNamespace",
        "useNumericLiterals",
        "useSelfClosingElements",
        "useShorthandArrayType",
        "useShorthandAssign",
        "useShorthandFunctionType",
        "useSingleCaseStatement",
        "useSingleVarDeclarator",
        "useTemplate",
        "useWhile",
    ];
    const RECOMMENDED_RULES: &'static [&'static str] = &[
        "noArguments",
        "noCommaOperator",
        "noInferrableTypes",
        "noNonNullAssertion",
        "noParameterAssign",
        "noUnusedTemplateLiteral",
        "noUselessElse",
        "noVar",
        "useAsConstAssertion",
        "useConst",
        "useDefaultParameterLast",
        "useEnumInitializers",
        "useExponentiationOperator",
        "useExportType",
        "useImportType",
        "useLiteralEnumMembers",
        "useNodejsImportProtocol",
        "useNumberNamespace",
        "useNumericLiterals",
        "useSelfClosingElements",
        "useShorthandFunctionType",
        "useSingleVarDeclarator",
        "useTemplate",
        "useWhile",
    ];
    const RECOMMENDED_RULES_AS_FILTERS: &'static [RuleFilter<'static>] = &[
        RuleFilter::Rule(Self::GROUP_NAME, Self::GROUP_RULES[0]),
        RuleFilter::Rule(Self::GROUP_NAME, Self::GROUP_RULES[1]),
        RuleFilter::Rule(Self::GROUP_NAME, Self::GROUP_RULES[4]),
        RuleFilter::Rule(Self::GROUP_NAME, Self::GROUP_RULES[8]),
        RuleFilter::Rule(Self::GROUP_NAME, Self::GROUP_RULES[9]),
        RuleFilter::Rule(Self::GROUP_NAME, Self::GROUP_RULES[13]),
        RuleFilter::Rule(Self::GROUP_NAME, Self::GROUP_RULES[14]),
        RuleFilter::Rule(Self::GROUP_NAME, Self::GROUP_RULES[15]),
        RuleFilter::Rule(Self::GROUP_NAME, Self::GROUP_RULES[16]),
        RuleFilter::Rule(Self::GROUP_NAME, Self::GROUP_RULES[20]),
        RuleFilter::Rule(Self::GROUP_NAME, Self::GROUP_RULES[21]),
        RuleFilter::Rule(Self::GROUP_NAME, Self::GROUP_RULES[22]),
        RuleFilter::Rule(Self::GROUP_NAME, Self::GROUP_RULES[23]),
        RuleFilter::Rule(Self::GROUP_NAME, Self::GROUP_RULES[24]),
        RuleFilter::Rule(Self::GROUP_NAME, Self::GROUP_RULES[28]),
        RuleFilter::Rule(Self::GROUP_NAME, Self::GROUP_RULES[29]),
        RuleFilter::Rule(Self::GROUP_NAME, Self::GROUP_RULES[32]),
        RuleFilter::Rule(Self::GROUP_NAME, Self::GROUP_RULES[33]),
        RuleFilter::Rule(Self::GROUP_NAME, Self::GROUP_RULES[34]),
        RuleFilter::Rule(Self::GROUP_NAME, Self::GROUP_RULES[35]),
        RuleFilter::Rule(Self::GROUP_NAME, Self::GROUP_RULES[38]),
        RuleFilter::Rule(Self::GROUP_NAME, Self::GROUP_RULES[40]),
        RuleFilter::Rule(Self::GROUP_NAME, Self::GROUP_RULES[41]),
        RuleFilter::Rule(Self::GROUP_NAME, Self::GROUP_RULES[42]),
    ];
    const ALL_RULES_AS_FILTERS: &'static [RuleFilter<'static>] = &[
        RuleFilter::Rule(Self::GROUP_NAME, Self::GROUP_RULES[0]),
        RuleFilter::Rule(Self::GROUP_NAME, Self::GROUP_RULES[1]),
        RuleFilter::Rule(Self::GROUP_NAME, Self::GROUP_RULES[2]),
        RuleFilter::Rule(Self::GROUP_NAME, Self::GROUP_RULES[3]),
        RuleFilter::Rule(Self::GROUP_NAME, Self::GROUP_RULES[4]),
        RuleFilter::Rule(Self::GROUP_NAME, Self::GROUP_RULES[5]),
        RuleFilter::Rule(Self::GROUP_NAME, Self::GROUP_RULES[6]),
        RuleFilter::Rule(Self::GROUP_NAME, Self::GROUP_RULES[7]),
        RuleFilter::Rule(Self::GROUP_NAME, Self::GROUP_RULES[8]),
        RuleFilter::Rule(Self::GROUP_NAME, Self::GROUP_RULES[9]),
        RuleFilter::Rule(Self::GROUP_NAME, Self::GROUP_RULES[10]),
        RuleFilter::Rule(Self::GROUP_NAME, Self::GROUP_RULES[11]),
        RuleFilter::Rule(Self::GROUP_NAME, Self::GROUP_RULES[12]),
        RuleFilter::Rule(Self::GROUP_NAME, Self::GROUP_RULES[13]),
        RuleFilter::Rule(Self::GROUP_NAME, Self::GROUP_RULES[14]),
        RuleFilter::Rule(Self::GROUP_NAME, Self::GROUP_RULES[15]),
        RuleFilter::Rule(Self::GROUP_NAME, Self::GROUP_RULES[16]),
        RuleFilter::Rule(Self::GROUP_NAME, Self::GROUP_RULES[17]),
        RuleFilter::Rule(Self::GROUP_NAME, Self::GROUP_RULES[18]),
        RuleFilter::Rule(Self::GROUP_NAME, Self::GROUP_RULES[19]),
        RuleFilter::Rule(Self::GROUP_NAME, Self::GROUP_RULES[20]),
        RuleFilter::Rule(Self::GROUP_NAME, Self::GROUP_RULES[21]),
        RuleFilter::Rule(Self::GROUP_NAME, Self::GROUP_RULES[22]),
        RuleFilter::Rule(Self::GROUP_NAME, Self::GROUP_RULES[23]),
        RuleFilter::Rule(Self::GROUP_NAME, Self::GROUP_RULES[24]),
        RuleFilter::Rule(Self::GROUP_NAME, Self::GROUP_RULES[25]),
        RuleFilter::Rule(Self::GROUP_NAME, Self::GROUP_RULES[26]),
        RuleFilter::Rule(Self::GROUP_NAME, Self::GROUP_RULES[27]),
        RuleFilter::Rule(Self::GROUP_NAME, Self::GROUP_RULES[28]),
        RuleFilter::Rule(Self::GROUP_NAME, Self::GROUP_RULES[29]),
        RuleFilter::Rule(Self::GROUP_NAME, Self::GROUP_RULES[30]),
        RuleFilter::Rule(Self::GROUP_NAME, Self::GROUP_RULES[31]),
        RuleFilter::Rule(Self::GROUP_NAME, Self::GROUP_RULES[32]),
        RuleFilter::Rule(Self::GROUP_NAME, Self::GROUP_RULES[33]),
        RuleFilter::Rule(Self::GROUP_NAME, Self::GROUP_RULES[34]),
        RuleFilter::Rule(Self::GROUP_NAME, Self::GROUP_RULES[35]),
        RuleFilter::Rule(Self::GROUP_NAME, Self::GROUP_RULES[36]),
        RuleFilter::Rule(Self::GROUP_NAME, Self::GROUP_RULES[37]),
        RuleFilter::Rule(Self::GROUP_NAME, Self::GROUP_RULES[38]),
        RuleFilter::Rule(Self::GROUP_NAME, Self::GROUP_RULES[39]),
        RuleFilter::Rule(Self::GROUP_NAME, Self::GROUP_RULES[40]),
        RuleFilter::Rule(Self::GROUP_NAME, Self::GROUP_RULES[41]),
        RuleFilter::Rule(Self::GROUP_NAME, Self::GROUP_RULES[42]),
    ];
    #[doc = r" Retrieves the recommended rules"]
    pub(crate) fn is_recommended_true(&self) -> bool {
        matches!(self.recommended, Some(true))
    }
    pub(crate) fn is_recommended_unset(&self) -> bool {
        self.recommended.is_none()
    }
    pub(crate) fn is_all_true(&self) -> bool {
        matches!(self.all, Some(true))
    }
    pub(crate) fn is_all_unset(&self) -> bool {
        self.all.is_none()
    }
    pub(crate) fn get_enabled_rules(&self) -> IndexSet<RuleFilter> {
        let mut index_set = IndexSet::new();
        if let Some(rule) = self.no_arguments.as_ref() {
            if rule.is_enabled() {
                index_set.insert(RuleFilter::Rule(Self::GROUP_NAME, Self::GROUP_RULES[0]));
            }
        }
        if let Some(rule) = self.no_comma_operator.as_ref() {
            if rule.is_enabled() {
                index_set.insert(RuleFilter::Rule(Self::GROUP_NAME, Self::GROUP_RULES[1]));
            }
        }
        if let Some(rule) = self.no_default_export.as_ref() {
            if rule.is_enabled() {
                index_set.insert(RuleFilter::Rule(Self::GROUP_NAME, Self::GROUP_RULES[2]));
            }
        }
        if let Some(rule) = self.no_implicit_boolean.as_ref() {
            if rule.is_enabled() {
                index_set.insert(RuleFilter::Rule(Self::GROUP_NAME, Self::GROUP_RULES[3]));
            }
        }
        if let Some(rule) = self.no_inferrable_types.as_ref() {
            if rule.is_enabled() {
                index_set.insert(RuleFilter::Rule(Self::GROUP_NAME, Self::GROUP_RULES[4]));
            }
        }
        if let Some(rule) = self.no_namespace.as_ref() {
            if rule.is_enabled() {
                index_set.insert(RuleFilter::Rule(Self::GROUP_NAME, Self::GROUP_RULES[5]));
            }
        }
        if let Some(rule) = self.no_namespace_import.as_ref() {
            if rule.is_enabled() {
                index_set.insert(RuleFilter::Rule(Self::GROUP_NAME, Self::GROUP_RULES[6]));
            }
        }
        if let Some(rule) = self.no_negation_else.as_ref() {
            if rule.is_enabled() {
                index_set.insert(RuleFilter::Rule(Self::GROUP_NAME, Self::GROUP_RULES[7]));
            }
        }
        if let Some(rule) = self.no_non_null_assertion.as_ref() {
            if rule.is_enabled() {
                index_set.insert(RuleFilter::Rule(Self::GROUP_NAME, Self::GROUP_RULES[8]));
            }
        }
        if let Some(rule) = self.no_parameter_assign.as_ref() {
            if rule.is_enabled() {
                index_set.insert(RuleFilter::Rule(Self::GROUP_NAME, Self::GROUP_RULES[9]));
            }
        }
        if let Some(rule) = self.no_parameter_properties.as_ref() {
            if rule.is_enabled() {
                index_set.insert(RuleFilter::Rule(Self::GROUP_NAME, Self::GROUP_RULES[10]));
            }
        }
        if let Some(rule) = self.no_restricted_globals.as_ref() {
            if rule.is_enabled() {
                index_set.insert(RuleFilter::Rule(Self::GROUP_NAME, Self::GROUP_RULES[11]));
            }
        }
        if let Some(rule) = self.no_shouty_constants.as_ref() {
            if rule.is_enabled() {
                index_set.insert(RuleFilter::Rule(Self::GROUP_NAME, Self::GROUP_RULES[12]));
            }
        }
        if let Some(rule) = self.no_unused_template_literal.as_ref() {
            if rule.is_enabled() {
                index_set.insert(RuleFilter::Rule(Self::GROUP_NAME, Self::GROUP_RULES[13]));
            }
        }
        if let Some(rule) = self.no_useless_else.as_ref() {
            if rule.is_enabled() {
                index_set.insert(RuleFilter::Rule(Self::GROUP_NAME, Self::GROUP_RULES[14]));
            }
        }
        if let Some(rule) = self.no_var.as_ref() {
            if rule.is_enabled() {
                index_set.insert(RuleFilter::Rule(Self::GROUP_NAME, Self::GROUP_RULES[15]));
            }
        }
        if let Some(rule) = self.use_as_const_assertion.as_ref() {
            if rule.is_enabled() {
                index_set.insert(RuleFilter::Rule(Self::GROUP_NAME, Self::GROUP_RULES[16]));
            }
        }
        if let Some(rule) = self.use_block_statements.as_ref() {
            if rule.is_enabled() {
                index_set.insert(RuleFilter::Rule(Self::GROUP_NAME, Self::GROUP_RULES[17]));
            }
        }
        if let Some(rule) = self.use_collapsed_else_if.as_ref() {
            if rule.is_enabled() {
                index_set.insert(RuleFilter::Rule(Self::GROUP_NAME, Self::GROUP_RULES[18]));
            }
        }
        if let Some(rule) = self.use_consistent_array_type.as_ref() {
            if rule.is_enabled() {
                index_set.insert(RuleFilter::Rule(Self::GROUP_NAME, Self::GROUP_RULES[19]));
            }
        }
        if let Some(rule) = self.use_const.as_ref() {
            if rule.is_enabled() {
                index_set.insert(RuleFilter::Rule(Self::GROUP_NAME, Self::GROUP_RULES[20]));
            }
        }
        if let Some(rule) = self.use_default_parameter_last.as_ref() {
            if rule.is_enabled() {
                index_set.insert(RuleFilter::Rule(Self::GROUP_NAME, Self::GROUP_RULES[21]));
            }
        }
        if let Some(rule) = self.use_enum_initializers.as_ref() {
            if rule.is_enabled() {
                index_set.insert(RuleFilter::Rule(Self::GROUP_NAME, Self::GROUP_RULES[22]));
            }
        }
        if let Some(rule) = self.use_exponentiation_operator.as_ref() {
            if rule.is_enabled() {
                index_set.insert(RuleFilter::Rule(Self::GROUP_NAME, Self::GROUP_RULES[23]));
            }
        }
        if let Some(rule) = self.use_export_type.as_ref() {
            if rule.is_enabled() {
                index_set.insert(RuleFilter::Rule(Self::GROUP_NAME, Self::GROUP_RULES[24]));
            }
        }
        if let Some(rule) = self.use_filenaming_convention.as_ref() {
            if rule.is_enabled() {
                index_set.insert(RuleFilter::Rule(Self::GROUP_NAME, Self::GROUP_RULES[25]));
            }
        }
        if let Some(rule) = self.use_for_of.as_ref() {
            if rule.is_enabled() {
                index_set.insert(RuleFilter::Rule(Self::GROUP_NAME, Self::GROUP_RULES[26]));
            }
        }
        if let Some(rule) = self.use_fragment_syntax.as_ref() {
            if rule.is_enabled() {
                index_set.insert(RuleFilter::Rule(Self::GROUP_NAME, Self::GROUP_RULES[27]));
            }
        }
        if let Some(rule) = self.use_import_type.as_ref() {
            if rule.is_enabled() {
                index_set.insert(RuleFilter::Rule(Self::GROUP_NAME, Self::GROUP_RULES[28]));
            }
        }
        if let Some(rule) = self.use_literal_enum_members.as_ref() {
            if rule.is_enabled() {
                index_set.insert(RuleFilter::Rule(Self::GROUP_NAME, Self::GROUP_RULES[29]));
            }
        }
        if let Some(rule) = self.use_naming_convention.as_ref() {
            if rule.is_enabled() {
                index_set.insert(RuleFilter::Rule(Self::GROUP_NAME, Self::GROUP_RULES[30]));
            }
        }
        if let Some(rule) = self.use_node_assert_strict.as_ref() {
            if rule.is_enabled() {
                index_set.insert(RuleFilter::Rule(Self::GROUP_NAME, Self::GROUP_RULES[31]));
            }
        }
        if let Some(rule) = self.use_nodejs_import_protocol.as_ref() {
            if rule.is_enabled() {
                index_set.insert(RuleFilter::Rule(Self::GROUP_NAME, Self::GROUP_RULES[32]));
            }
        }
        if let Some(rule) = self.use_number_namespace.as_ref() {
            if rule.is_enabled() {
                index_set.insert(RuleFilter::Rule(Self::GROUP_NAME, Self::GROUP_RULES[33]));
            }
        }
        if let Some(rule) = self.use_numeric_literals.as_ref() {
            if rule.is_enabled() {
                index_set.insert(RuleFilter::Rule(Self::GROUP_NAME, Self::GROUP_RULES[34]));
            }
        }
        if let Some(rule) = self.use_self_closing_elements.as_ref() {
            if rule.is_enabled() {
                index_set.insert(RuleFilter::Rule(Self::GROUP_NAME, Self::GROUP_RULES[35]));
            }
        }
        if let Some(rule) = self.use_shorthand_array_type.as_ref() {
            if rule.is_enabled() {
                index_set.insert(RuleFilter::Rule(Self::GROUP_NAME, Self::GROUP_RULES[36]));
            }
        }
        if let Some(rule) = self.use_shorthand_assign.as_ref() {
            if rule.is_enabled() {
                index_set.insert(RuleFilter::Rule(Self::GROUP_NAME, Self::GROUP_RULES[37]));
            }
        }
        if let Some(rule) = self.use_shorthand_function_type.as_ref() {
            if rule.is_enabled() {
                index_set.insert(RuleFilter::Rule(Self::GROUP_NAME, Self::GROUP_RULES[38]));
            }
        }
        if let Some(rule) = self.use_single_case_statement.as_ref() {
            if rule.is_enabled() {
                index_set.insert(RuleFilter::Rule(Self::GROUP_NAME, Self::GROUP_RULES[39]));
            }
        }
        if let Some(rule) = self.use_single_var_declarator.as_ref() {
            if rule.is_enabled() {
                index_set.insert(RuleFilter::Rule(Self::GROUP_NAME, Self::GROUP_RULES[40]));
            }
        }
        if let Some(rule) = self.use_template.as_ref() {
            if rule.is_enabled() {
                index_set.insert(RuleFilter::Rule(Self::GROUP_NAME, Self::GROUP_RULES[41]));
            }
        }
        if let Some(rule) = self.use_while.as_ref() {
            if rule.is_enabled() {
                index_set.insert(RuleFilter::Rule(Self::GROUP_NAME, Self::GROUP_RULES[42]));
            }
        }
        index_set
    }
    pub(crate) fn get_disabled_rules(&self) -> IndexSet<RuleFilter> {
        let mut index_set = IndexSet::new();
        if let Some(rule) = self.no_arguments.as_ref() {
            if rule.is_disabled() {
                index_set.insert(RuleFilter::Rule(Self::GROUP_NAME, Self::GROUP_RULES[0]));
            }
        }
        if let Some(rule) = self.no_comma_operator.as_ref() {
            if rule.is_disabled() {
                index_set.insert(RuleFilter::Rule(Self::GROUP_NAME, Self::GROUP_RULES[1]));
            }
        }
        if let Some(rule) = self.no_default_export.as_ref() {
            if rule.is_disabled() {
                index_set.insert(RuleFilter::Rule(Self::GROUP_NAME, Self::GROUP_RULES[2]));
            }
        }
        if let Some(rule) = self.no_implicit_boolean.as_ref() {
            if rule.is_disabled() {
                index_set.insert(RuleFilter::Rule(Self::GROUP_NAME, Self::GROUP_RULES[3]));
            }
        }
        if let Some(rule) = self.no_inferrable_types.as_ref() {
            if rule.is_disabled() {
                index_set.insert(RuleFilter::Rule(Self::GROUP_NAME, Self::GROUP_RULES[4]));
            }
        }
        if let Some(rule) = self.no_namespace.as_ref() {
            if rule.is_disabled() {
                index_set.insert(RuleFilter::Rule(Self::GROUP_NAME, Self::GROUP_RULES[5]));
            }
        }
        if let Some(rule) = self.no_namespace_import.as_ref() {
            if rule.is_disabled() {
                index_set.insert(RuleFilter::Rule(Self::GROUP_NAME, Self::GROUP_RULES[6]));
            }
        }
        if let Some(rule) = self.no_negation_else.as_ref() {
            if rule.is_disabled() {
                index_set.insert(RuleFilter::Rule(Self::GROUP_NAME, Self::GROUP_RULES[7]));
            }
        }
        if let Some(rule) = self.no_non_null_assertion.as_ref() {
            if rule.is_disabled() {
                index_set.insert(RuleFilter::Rule(Self::GROUP_NAME, Self::GROUP_RULES[8]));
            }
        }
        if let Some(rule) = self.no_parameter_assign.as_ref() {
            if rule.is_disabled() {
                index_set.insert(RuleFilter::Rule(Self::GROUP_NAME, Self::GROUP_RULES[9]));
            }
        }
        if let Some(rule) = self.no_parameter_properties.as_ref() {
            if rule.is_disabled() {
                index_set.insert(RuleFilter::Rule(Self::GROUP_NAME, Self::GROUP_RULES[10]));
            }
        }
        if let Some(rule) = self.no_restricted_globals.as_ref() {
            if rule.is_disabled() {
                index_set.insert(RuleFilter::Rule(Self::GROUP_NAME, Self::GROUP_RULES[11]));
            }
        }
        if let Some(rule) = self.no_shouty_constants.as_ref() {
            if rule.is_disabled() {
                index_set.insert(RuleFilter::Rule(Self::GROUP_NAME, Self::GROUP_RULES[12]));
            }
        }
        if let Some(rule) = self.no_unused_template_literal.as_ref() {
            if rule.is_disabled() {
                index_set.insert(RuleFilter::Rule(Self::GROUP_NAME, Self::GROUP_RULES[13]));
            }
        }
        if let Some(rule) = self.no_useless_else.as_ref() {
            if rule.is_disabled() {
                index_set.insert(RuleFilter::Rule(Self::GROUP_NAME, Self::GROUP_RULES[14]));
            }
        }
        if let Some(rule) = self.no_var.as_ref() {
            if rule.is_disabled() {
                index_set.insert(RuleFilter::Rule(Self::GROUP_NAME, Self::GROUP_RULES[15]));
            }
        }
        if let Some(rule) = self.use_as_const_assertion.as_ref() {
            if rule.is_disabled() {
                index_set.insert(RuleFilter::Rule(Self::GROUP_NAME, Self::GROUP_RULES[16]));
            }
        }
        if let Some(rule) = self.use_block_statements.as_ref() {
            if rule.is_disabled() {
                index_set.insert(RuleFilter::Rule(Self::GROUP_NAME, Self::GROUP_RULES[17]));
            }
        }
        if let Some(rule) = self.use_collapsed_else_if.as_ref() {
            if rule.is_disabled() {
                index_set.insert(RuleFilter::Rule(Self::GROUP_NAME, Self::GROUP_RULES[18]));
            }
        }
        if let Some(rule) = self.use_consistent_array_type.as_ref() {
            if rule.is_disabled() {
                index_set.insert(RuleFilter::Rule(Self::GROUP_NAME, Self::GROUP_RULES[19]));
            }
        }
        if let Some(rule) = self.use_const.as_ref() {
            if rule.is_disabled() {
                index_set.insert(RuleFilter::Rule(Self::GROUP_NAME, Self::GROUP_RULES[20]));
            }
        }
        if let Some(rule) = self.use_default_parameter_last.as_ref() {
            if rule.is_disabled() {
                index_set.insert(RuleFilter::Rule(Self::GROUP_NAME, Self::GROUP_RULES[21]));
            }
        }
        if let Some(rule) = self.use_enum_initializers.as_ref() {
            if rule.is_disabled() {
                index_set.insert(RuleFilter::Rule(Self::GROUP_NAME, Self::GROUP_RULES[22]));
            }
        }
        if let Some(rule) = self.use_exponentiation_operator.as_ref() {
            if rule.is_disabled() {
                index_set.insert(RuleFilter::Rule(Self::GROUP_NAME, Self::GROUP_RULES[23]));
            }
        }
        if let Some(rule) = self.use_export_type.as_ref() {
            if rule.is_disabled() {
                index_set.insert(RuleFilter::Rule(Self::GROUP_NAME, Self::GROUP_RULES[24]));
            }
        }
        if let Some(rule) = self.use_filenaming_convention.as_ref() {
            if rule.is_disabled() {
                index_set.insert(RuleFilter::Rule(Self::GROUP_NAME, Self::GROUP_RULES[25]));
            }
        }
        if let Some(rule) = self.use_for_of.as_ref() {
            if rule.is_disabled() {
                index_set.insert(RuleFilter::Rule(Self::GROUP_NAME, Self::GROUP_RULES[26]));
            }
        }
        if let Some(rule) = self.use_fragment_syntax.as_ref() {
            if rule.is_disabled() {
                index_set.insert(RuleFilter::Rule(Self::GROUP_NAME, Self::GROUP_RULES[27]));
            }
        }
        if let Some(rule) = self.use_import_type.as_ref() {
            if rule.is_disabled() {
                index_set.insert(RuleFilter::Rule(Self::GROUP_NAME, Self::GROUP_RULES[28]));
            }
        }
        if let Some(rule) = self.use_literal_enum_members.as_ref() {
            if rule.is_disabled() {
                index_set.insert(RuleFilter::Rule(Self::GROUP_NAME, Self::GROUP_RULES[29]));
            }
        }
        if let Some(rule) = self.use_naming_convention.as_ref() {
            if rule.is_disabled() {
                index_set.insert(RuleFilter::Rule(Self::GROUP_NAME, Self::GROUP_RULES[30]));
            }
        }
        if let Some(rule) = self.use_node_assert_strict.as_ref() {
            if rule.is_disabled() {
                index_set.insert(RuleFilter::Rule(Self::GROUP_NAME, Self::GROUP_RULES[31]));
            }
        }
        if let Some(rule) = self.use_nodejs_import_protocol.as_ref() {
            if rule.is_disabled() {
                index_set.insert(RuleFilter::Rule(Self::GROUP_NAME, Self::GROUP_RULES[32]));
            }
        }
        if let Some(rule) = self.use_number_namespace.as_ref() {
            if rule.is_disabled() {
                index_set.insert(RuleFilter::Rule(Self::GROUP_NAME, Self::GROUP_RULES[33]));
            }
        }
        if let Some(rule) = self.use_numeric_literals.as_ref() {
            if rule.is_disabled() {
                index_set.insert(RuleFilter::Rule(Self::GROUP_NAME, Self::GROUP_RULES[34]));
            }
        }
        if let Some(rule) = self.use_self_closing_elements.as_ref() {
            if rule.is_disabled() {
                index_set.insert(RuleFilter::Rule(Self::GROUP_NAME, Self::GROUP_RULES[35]));
            }
        }
        if let Some(rule) = self.use_shorthand_array_type.as_ref() {
            if rule.is_disabled() {
                index_set.insert(RuleFilter::Rule(Self::GROUP_NAME, Self::GROUP_RULES[36]));
            }
        }
        if let Some(rule) = self.use_shorthand_assign.as_ref() {
            if rule.is_disabled() {
                index_set.insert(RuleFilter::Rule(Self::GROUP_NAME, Self::GROUP_RULES[37]));
            }
        }
        if let Some(rule) = self.use_shorthand_function_type.as_ref() {
            if rule.is_disabled() {
                index_set.insert(RuleFilter::Rule(Self::GROUP_NAME, Self::GROUP_RULES[38]));
            }
        }
        if let Some(rule) = self.use_single_case_statement.as_ref() {
            if rule.is_disabled() {
                index_set.insert(RuleFilter::Rule(Self::GROUP_NAME, Self::GROUP_RULES[39]));
            }
        }
        if let Some(rule) = self.use_single_var_declarator.as_ref() {
            if rule.is_disabled() {
                index_set.insert(RuleFilter::Rule(Self::GROUP_NAME, Self::GROUP_RULES[40]));
            }
        }
        if let Some(rule) = self.use_template.as_ref() {
            if rule.is_disabled() {
                index_set.insert(RuleFilter::Rule(Self::GROUP_NAME, Self::GROUP_RULES[41]));
            }
        }
        if let Some(rule) = self.use_while.as_ref() {
            if rule.is_disabled() {
                index_set.insert(RuleFilter::Rule(Self::GROUP_NAME, Self::GROUP_RULES[42]));
            }
        }
        index_set
    }
    #[doc = r" Checks if, given a rule name, matches one of the rules contained in this category"]
    pub(crate) fn has_rule(rule_name: &str) -> bool {
        Self::GROUP_RULES.contains(&rule_name)
    }
    #[doc = r" Checks if, given a rule name, it is marked as recommended"]
    pub(crate) fn is_recommended_rule(rule_name: &str) -> bool {
        Self::RECOMMENDED_RULES.contains(&rule_name)
    }
    pub(crate) fn recommended_rules_as_filters() -> &'static [RuleFilter<'static>] {
        Self::RECOMMENDED_RULES_AS_FILTERS
    }
    pub(crate) fn all_rules_as_filters() -> &'static [RuleFilter<'static>] {
        Self::ALL_RULES_AS_FILTERS
    }
    #[doc = r" Select preset rules"]
    pub(crate) fn collect_preset_rules(
        &self,
        parent_is_all: bool,
        parent_is_recommended: bool,
        enabled_rules: &mut IndexSet<RuleFilter>,
    ) {
        if self.is_all_true() || self.is_all_unset() && parent_is_all {
            enabled_rules.extend(Self::all_rules_as_filters());
        } else if self.is_recommended_true()
            || self.is_recommended_unset() && self.is_all_unset() && parent_is_recommended
        {
            enabled_rules.extend(Self::recommended_rules_as_filters());
        }
    }
    pub(crate) fn get_rule_configuration(
        &self,
        rule_name: &str,
    ) -> Option<(RulePlainConfiguration, Option<RuleOptions>)> {
        match rule_name {
            "noArguments" => self
                .no_arguments
                .as_ref()
                .map(|conf| (conf.level(), conf.get_options())),
            "noCommaOperator" => self
                .no_comma_operator
                .as_ref()
                .map(|conf| (conf.level(), conf.get_options())),
            "noDefaultExport" => self
                .no_default_export
                .as_ref()
                .map(|conf| (conf.level(), conf.get_options())),
            "noImplicitBoolean" => self
                .no_implicit_boolean
                .as_ref()
                .map(|conf| (conf.level(), conf.get_options())),
            "noInferrableTypes" => self
                .no_inferrable_types
                .as_ref()
                .map(|conf| (conf.level(), conf.get_options())),
            "noNamespace" => self
                .no_namespace
                .as_ref()
                .map(|conf| (conf.level(), conf.get_options())),
            "noNamespaceImport" => self
                .no_namespace_import
                .as_ref()
                .map(|conf| (conf.level(), conf.get_options())),
            "noNegationElse" => self
                .no_negation_else
                .as_ref()
                .map(|conf| (conf.level(), conf.get_options())),
            "noNonNullAssertion" => self
                .no_non_null_assertion
                .as_ref()
                .map(|conf| (conf.level(), conf.get_options())),
            "noParameterAssign" => self
                .no_parameter_assign
                .as_ref()
                .map(|conf| (conf.level(), conf.get_options())),
            "noParameterProperties" => self
                .no_parameter_properties
                .as_ref()
                .map(|conf| (conf.level(), conf.get_options())),
            "noRestrictedGlobals" => self
                .no_restricted_globals
                .as_ref()
                .map(|conf| (conf.level(), conf.get_options())),
            "noShoutyConstants" => self
                .no_shouty_constants
                .as_ref()
                .map(|conf| (conf.level(), conf.get_options())),
            "noUnusedTemplateLiteral" => self
                .no_unused_template_literal
                .as_ref()
                .map(|conf| (conf.level(), conf.get_options())),
            "noUselessElse" => self
                .no_useless_else
                .as_ref()
                .map(|conf| (conf.level(), conf.get_options())),
            "noVar" => self
                .no_var
                .as_ref()
                .map(|conf| (conf.level(), conf.get_options())),
            "useAsConstAssertion" => self
                .use_as_const_assertion
                .as_ref()
                .map(|conf| (conf.level(), conf.get_options())),
            "useBlockStatements" => self
                .use_block_statements
                .as_ref()
                .map(|conf| (conf.level(), conf.get_options())),
            "useCollapsedElseIf" => self
                .use_collapsed_else_if
                .as_ref()
                .map(|conf| (conf.level(), conf.get_options())),
            "useConsistentArrayType" => self
                .use_consistent_array_type
                .as_ref()
                .map(|conf| (conf.level(), conf.get_options())),
            "useConst" => self
                .use_const
                .as_ref()
                .map(|conf| (conf.level(), conf.get_options())),
            "useDefaultParameterLast" => self
                .use_default_parameter_last
                .as_ref()
                .map(|conf| (conf.level(), conf.get_options())),
            "useEnumInitializers" => self
                .use_enum_initializers
                .as_ref()
                .map(|conf| (conf.level(), conf.get_options())),
            "useExponentiationOperator" => self
                .use_exponentiation_operator
                .as_ref()
                .map(|conf| (conf.level(), conf.get_options())),
            "useExportType" => self
                .use_export_type
                .as_ref()
                .map(|conf| (conf.level(), conf.get_options())),
            "useFilenamingConvention" => self
                .use_filenaming_convention
                .as_ref()
                .map(|conf| (conf.level(), conf.get_options())),
            "useForOf" => self
                .use_for_of
                .as_ref()
                .map(|conf| (conf.level(), conf.get_options())),
            "useFragmentSyntax" => self
                .use_fragment_syntax
                .as_ref()
                .map(|conf| (conf.level(), conf.get_options())),
            "useImportType" => self
                .use_import_type
                .as_ref()
                .map(|conf| (conf.level(), conf.get_options())),
            "useLiteralEnumMembers" => self
                .use_literal_enum_members
                .as_ref()
                .map(|conf| (conf.level(), conf.get_options())),
            "useNamingConvention" => self
                .use_naming_convention
                .as_ref()
                .map(|conf| (conf.level(), conf.get_options())),
            "useNodeAssertStrict" => self
                .use_node_assert_strict
                .as_ref()
                .map(|conf| (conf.level(), conf.get_options())),
            "useNodejsImportProtocol" => self
                .use_nodejs_import_protocol
                .as_ref()
                .map(|conf| (conf.level(), conf.get_options())),
            "useNumberNamespace" => self
                .use_number_namespace
                .as_ref()
                .map(|conf| (conf.level(), conf.get_options())),
            "useNumericLiterals" => self
                .use_numeric_literals
                .as_ref()
                .map(|conf| (conf.level(), conf.get_options())),
            "useSelfClosingElements" => self
                .use_self_closing_elements
                .as_ref()
                .map(|conf| (conf.level(), conf.get_options())),
            "useShorthandArrayType" => self
                .use_shorthand_array_type
                .as_ref()
                .map(|conf| (conf.level(), conf.get_options())),
            "useShorthandAssign" => self
                .use_shorthand_assign
                .as_ref()
                .map(|conf| (conf.level(), conf.get_options())),
            "useShorthandFunctionType" => self
                .use_shorthand_function_type
                .as_ref()
                .map(|conf| (conf.level(), conf.get_options())),
            "useSingleCaseStatement" => self
                .use_single_case_statement
                .as_ref()
                .map(|conf| (conf.level(), conf.get_options())),
            "useSingleVarDeclarator" => self
                .use_single_var_declarator
                .as_ref()
                .map(|conf| (conf.level(), conf.get_options())),
            "useTemplate" => self
                .use_template
                .as_ref()
                .map(|conf| (conf.level(), conf.get_options())),
            "useWhile" => self
                .use_while
                .as_ref()
                .map(|conf| (conf.level(), conf.get_options())),
            _ => None,
        }
    }
}
#[derive(Clone, Debug, Default, Deserialize, Deserializable, Eq, Merge, PartialEq, Serialize)]
#[deserializable(with_validator)]
#[cfg_attr(feature = "schema", derive(JsonSchema))]
#[serde(rename_all = "camelCase", default, deny_unknown_fields)]
#[doc = r" A list of rules that belong to this group"]
pub struct Suspicious {
    #[doc = r" It enables the recommended rules for this group"]
    #[serde(skip_serializing_if = "Option::is_none")]
    pub recommended: Option<bool>,
    #[doc = r" It enables ALL rules for this group."]
    #[serde(skip_serializing_if = "Option::is_none")]
    pub all: Option<bool>,
    #[doc = "Use standard constants instead of approximated literals."]
    #[serde(skip_serializing_if = "Option::is_none")]
    pub no_approximative_numeric_constant:
        Option<RuleConfiguration<NoApproximativeNumericConstant>>,
    #[doc = "Discourage the usage of Array index in keys."]
    #[serde(skip_serializing_if = "Option::is_none")]
    pub no_array_index_key: Option<RuleConfiguration<NoArrayIndexKey>>,
    #[doc = "Disallow assignments in expressions."]
    #[serde(skip_serializing_if = "Option::is_none")]
    pub no_assign_in_expressions: Option<RuleConfiguration<NoAssignInExpressions>>,
    #[doc = "Disallows using an async function as a Promise executor."]
    #[serde(skip_serializing_if = "Option::is_none")]
    pub no_async_promise_executor: Option<RuleConfiguration<NoAsyncPromiseExecutor>>,
    #[doc = "Disallow reassigning exceptions in catch clauses."]
    #[serde(skip_serializing_if = "Option::is_none")]
    pub no_catch_assign: Option<RuleConfiguration<NoCatchAssign>>,
    #[doc = "Disallow reassigning class members."]
    #[serde(skip_serializing_if = "Option::is_none")]
    pub no_class_assign: Option<RuleConfiguration<NoClassAssign>>,
    #[doc = "Prevent comments from being inserted as text nodes"]
    #[serde(skip_serializing_if = "Option::is_none")]
    pub no_comment_text: Option<RuleConfiguration<NoCommentText>>,
    #[doc = "Disallow comparing against -0"]
    #[serde(skip_serializing_if = "Option::is_none")]
    pub no_compare_neg_zero: Option<RuleConfiguration<NoCompareNegZero>>,
    #[doc = "Disallow labeled statements that are not loops."]
    #[serde(skip_serializing_if = "Option::is_none")]
    pub no_confusing_labels: Option<RuleConfiguration<NoConfusingLabels>>,
    #[doc = "Disallow void type outside of generic or return types."]
    #[serde(skip_serializing_if = "Option::is_none")]
    pub no_confusing_void_type: Option<RuleConfiguration<NoConfusingVoidType>>,
    #[doc = "Disallow the use of console.log"]
    #[serde(skip_serializing_if = "Option::is_none")]
    pub no_console_log: Option<RuleConfiguration<NoConsoleLog>>,
    #[doc = "Disallow TypeScript const enum"]
    #[serde(skip_serializing_if = "Option::is_none")]
    pub no_const_enum: Option<RuleConfiguration<NoConstEnum>>,
    #[doc = "Prevents from having control characters and some escape sequences that match control characters in regular expressions."]
    #[serde(skip_serializing_if = "Option::is_none")]
    pub no_control_characters_in_regex: Option<RuleConfiguration<NoControlCharactersInRegex>>,
    #[doc = "Disallow the use of debugger"]
    #[serde(skip_serializing_if = "Option::is_none")]
    pub no_debugger: Option<RuleConfiguration<NoDebugger>>,
    #[doc = "Require the use of === and !=="]
    #[serde(skip_serializing_if = "Option::is_none")]
    pub no_double_equals: Option<RuleConfiguration<NoDoubleEquals>>,
    #[doc = "Disallow duplicate case labels."]
    #[serde(skip_serializing_if = "Option::is_none")]
    pub no_duplicate_case: Option<RuleConfiguration<NoDuplicateCase>>,
    #[doc = "Disallow duplicate class members."]
    #[serde(skip_serializing_if = "Option::is_none")]
    pub no_duplicate_class_members: Option<RuleConfiguration<NoDuplicateClassMembers>>,
    #[doc = "Prevents JSX properties to be assigned multiple times."]
    #[serde(skip_serializing_if = "Option::is_none")]
    pub no_duplicate_jsx_props: Option<RuleConfiguration<NoDuplicateJsxProps>>,
    #[doc = "Prevents object literals having more than one property declaration for the same name."]
    #[serde(skip_serializing_if = "Option::is_none")]
    pub no_duplicate_object_keys: Option<RuleConfiguration<NoDuplicateObjectKeys>>,
    #[doc = "Disallow duplicate function parameter name."]
    #[serde(skip_serializing_if = "Option::is_none")]
    pub no_duplicate_parameters: Option<RuleConfiguration<NoDuplicateParameters>>,
    #[doc = "A describe block should not contain duplicate hooks."]
    #[serde(skip_serializing_if = "Option::is_none")]
    pub no_duplicate_test_hooks: Option<RuleConfiguration<NoDuplicateTestHooks>>,
    #[doc = "Disallow empty block statements and static blocks."]
    #[serde(skip_serializing_if = "Option::is_none")]
    pub no_empty_block_statements: Option<RuleConfiguration<NoEmptyBlockStatements>>,
    #[doc = "Disallow the declaration of empty interfaces."]
    #[serde(skip_serializing_if = "Option::is_none")]
    pub no_empty_interface: Option<RuleConfiguration<NoEmptyInterface>>,
    #[doc = "Disallow the any type usage."]
    #[serde(skip_serializing_if = "Option::is_none")]
    pub no_explicit_any: Option<RuleConfiguration<NoExplicitAny>>,
    #[doc = "Disallow using export or module.exports in files containing tests"]
    #[serde(skip_serializing_if = "Option::is_none")]
    pub no_exports_in_test: Option<RuleConfiguration<NoExportsInTest>>,
    #[doc = "Prevents the wrong usage of the non-null assertion operator (!) in TypeScript files."]
    #[serde(skip_serializing_if = "Option::is_none")]
    pub no_extra_non_null_assertion: Option<RuleConfiguration<NoExtraNonNullAssertion>>,
    #[doc = "Disallow fallthrough of switch clauses."]
    #[serde(skip_serializing_if = "Option::is_none")]
    pub no_fallthrough_switch_clause: Option<RuleConfiguration<NoFallthroughSwitchClause>>,
    #[doc = "Disallow focused tests."]
    #[serde(skip_serializing_if = "Option::is_none")]
    pub no_focused_tests: Option<RuleConfiguration<NoFocusedTests>>,
    #[doc = "Disallow reassigning function declarations."]
    #[serde(skip_serializing_if = "Option::is_none")]
    pub no_function_assign: Option<RuleConfiguration<NoFunctionAssign>>,
    #[doc = "Disallow assignments to native objects and read-only global variables."]
    #[serde(skip_serializing_if = "Option::is_none")]
    pub no_global_assign: Option<RuleConfiguration<NoGlobalAssign>>,
    #[doc = "Use Number.isFinite instead of global isFinite."]
    #[serde(skip_serializing_if = "Option::is_none")]
    pub no_global_is_finite: Option<RuleConfiguration<NoGlobalIsFinite>>,
    #[doc = "Use Number.isNaN instead of global isNaN."]
    #[serde(skip_serializing_if = "Option::is_none")]
    pub no_global_is_nan: Option<RuleConfiguration<NoGlobalIsNan>>,
    #[doc = "Disallow use of implicit any type on variable declarations."]
    #[serde(skip_serializing_if = "Option::is_none")]
    pub no_implicit_any_let: Option<RuleConfiguration<NoImplicitAnyLet>>,
    #[doc = "Disallow assigning to imported bindings"]
    #[serde(skip_serializing_if = "Option::is_none")]
    pub no_import_assign: Option<RuleConfiguration<NoImportAssign>>,
    #[doc = "Disallow labels that share a name with a variable"]
    #[serde(skip_serializing_if = "Option::is_none")]
    pub no_label_var: Option<RuleConfiguration<NoLabelVar>>,
    #[doc = "Disallow characters made with multiple code points in character class syntax."]
    #[serde(skip_serializing_if = "Option::is_none")]
    pub no_misleading_character_class: Option<RuleConfiguration<NoMisleadingCharacterClass>>,
    #[doc = "Enforce proper usage of new and constructor."]
    #[serde(skip_serializing_if = "Option::is_none")]
    pub no_misleading_instantiator: Option<RuleConfiguration<NoMisleadingInstantiator>>,
    #[doc = "Disallow shorthand assign when variable appears on both sides."]
    #[serde(skip_serializing_if = "Option::is_none")]
    pub no_misrefactored_shorthand_assign:
        Option<RuleConfiguration<NoMisrefactoredShorthandAssign>>,
    #[doc = "Disallow direct use of Object.prototype builtins."]
    #[serde(skip_serializing_if = "Option::is_none")]
    pub no_prototype_builtins: Option<RuleConfiguration<NoPrototypeBuiltins>>,
    #[doc = "Disallow variable, function, class, and type redeclarations in the same scope."]
    #[serde(skip_serializing_if = "Option::is_none")]
    pub no_redeclare: Option<RuleConfiguration<NoRedeclare>>,
    #[doc = "Prevents from having redundant \"use strict\"."]
    #[serde(skip_serializing_if = "Option::is_none")]
    pub no_redundant_use_strict: Option<RuleConfiguration<NoRedundantUseStrict>>,
    #[doc = "Disallow comparisons where both sides are exactly the same."]
    #[serde(skip_serializing_if = "Option::is_none")]
    pub no_self_compare: Option<RuleConfiguration<NoSelfCompare>>,
    #[doc = "Disallow identifiers from shadowing restricted names."]
    #[serde(skip_serializing_if = "Option::is_none")]
    pub no_shadow_restricted_names: Option<RuleConfiguration<NoShadowRestrictedNames>>,
    #[doc = "Disallow disabled tests."]
    #[serde(skip_serializing_if = "Option::is_none")]
    pub no_skipped_tests: Option<RuleConfiguration<NoSkippedTests>>,
    #[doc = "Disallow sparse arrays"]
    #[serde(skip_serializing_if = "Option::is_none")]
    pub no_sparse_array: Option<RuleConfiguration<NoSparseArray>>,
    #[doc = "It detects possible \"wrong\" semicolons inside JSX elements."]
    #[serde(skip_serializing_if = "Option::is_none")]
    pub no_suspicious_semicolon_in_jsx: Option<RuleConfiguration<NoSuspiciousSemicolonInJsx>>,
    #[doc = "Disallow then property."]
    #[serde(skip_serializing_if = "Option::is_none")]
    pub no_then_property: Option<RuleConfiguration<NoThenProperty>>,
    #[doc = "Disallow unsafe declaration merging between interfaces and classes."]
    #[serde(skip_serializing_if = "Option::is_none")]
    pub no_unsafe_declaration_merging: Option<RuleConfiguration<NoUnsafeDeclarationMerging>>,
    #[doc = "Disallow using unsafe negation."]
    #[serde(skip_serializing_if = "Option::is_none")]
    pub no_unsafe_negation: Option<RuleConfiguration<NoUnsafeNegation>>,
    #[doc = "Ensure async functions utilize await."]
    #[serde(skip_serializing_if = "Option::is_none")]
    pub use_await: Option<RuleConfiguration<UseAwait>>,
    #[doc = "Enforce default clauses in switch statements to be last"]
    #[serde(skip_serializing_if = "Option::is_none")]
    pub use_default_switch_clause_last: Option<RuleConfiguration<UseDefaultSwitchClauseLast>>,
    #[doc = "Enforce get methods to always return a value."]
    #[serde(skip_serializing_if = "Option::is_none")]
    pub use_getter_return: Option<RuleConfiguration<UseGetterReturn>>,
    #[doc = "Use Array.isArray() instead of instanceof Array."]
    #[serde(skip_serializing_if = "Option::is_none")]
    pub use_is_array: Option<RuleConfiguration<UseIsArray>>,
    #[doc = "Require using the namespace keyword over the module keyword to declare TypeScript namespaces."]
    #[serde(skip_serializing_if = "Option::is_none")]
    pub use_namespace_keyword: Option<RuleConfiguration<UseNamespaceKeyword>>,
    #[doc = "This rule verifies the result of typeof $expr unary expressions is being compared to valid values, either string literals containing valid type names or other typeof expressions"]
    #[serde(skip_serializing_if = "Option::is_none")]
    pub use_valid_typeof: Option<RuleConfiguration<UseValidTypeof>>,
}
impl DeserializableValidator for Suspicious {
    fn validate(
        &mut self,
        _name: &str,
        range: TextRange,
        diagnostics: &mut Vec<DeserializationDiagnostic>,
    ) -> bool {
        if self.recommended == Some(true) && self.all == Some(true) {
            diagnostics . push (DeserializationDiagnostic :: new (markup ! (< Emphasis > "'recommended'" < / Emphasis > " and " < Emphasis > "'all'" < / Emphasis > " can't be both " < Emphasis > "'true'" < / Emphasis > ". You should choose only one of them.")) . with_range (range) . with_note (markup ! ("Biome will fallback to its defaults for this section."))) ;
            return false;
        }
        true
    }
}
impl Suspicious {
    const GROUP_NAME: &'static str = "suspicious";
    pub(crate) const GROUP_RULES: &'static [&'static str] = &[
        "noApproximativeNumericConstant",
        "noArrayIndexKey",
        "noAssignInExpressions",
        "noAsyncPromiseExecutor",
        "noCatchAssign",
        "noClassAssign",
        "noCommentText",
        "noCompareNegZero",
        "noConfusingLabels",
        "noConfusingVoidType",
        "noConsoleLog",
        "noConstEnum",
        "noControlCharactersInRegex",
        "noDebugger",
        "noDoubleEquals",
        "noDuplicateCase",
        "noDuplicateClassMembers",
        "noDuplicateJsxProps",
        "noDuplicateObjectKeys",
        "noDuplicateParameters",
        "noDuplicateTestHooks",
        "noEmptyBlockStatements",
        "noEmptyInterface",
        "noExplicitAny",
        "noExportsInTest",
        "noExtraNonNullAssertion",
        "noFallthroughSwitchClause",
        "noFocusedTests",
        "noFunctionAssign",
        "noGlobalAssign",
        "noGlobalIsFinite",
        "noGlobalIsNan",
        "noImplicitAnyLet",
        "noImportAssign",
        "noLabelVar",
        "noMisleadingCharacterClass",
        "noMisleadingInstantiator",
        "noMisrefactoredShorthandAssign",
        "noPrototypeBuiltins",
        "noRedeclare",
        "noRedundantUseStrict",
        "noSelfCompare",
        "noShadowRestrictedNames",
        "noSkippedTests",
        "noSparseArray",
        "noSuspiciousSemicolonInJsx",
        "noThenProperty",
        "noUnsafeDeclarationMerging",
        "noUnsafeNegation",
        "useAwait",
        "useDefaultSwitchClauseLast",
        "useGetterReturn",
        "useIsArray",
        "useNamespaceKeyword",
        "useValidTypeof",
    ];
    const RECOMMENDED_RULES: &'static [&'static str] = &[
        "noApproximativeNumericConstant",
        "noArrayIndexKey",
        "noAssignInExpressions",
        "noAsyncPromiseExecutor",
        "noCatchAssign",
        "noClassAssign",
        "noCommentText",
        "noCompareNegZero",
        "noConfusingLabels",
        "noConfusingVoidType",
        "noConstEnum",
        "noControlCharactersInRegex",
        "noDebugger",
        "noDoubleEquals",
        "noDuplicateCase",
        "noDuplicateClassMembers",
        "noDuplicateJsxProps",
        "noDuplicateObjectKeys",
        "noDuplicateParameters",
        "noDuplicateTestHooks",
        "noEmptyInterface",
        "noExplicitAny",
        "noExportsInTest",
        "noExtraNonNullAssertion",
        "noFallthroughSwitchClause",
        "noFocusedTests",
        "noFunctionAssign",
        "noGlobalAssign",
        "noGlobalIsFinite",
        "noGlobalIsNan",
        "noImplicitAnyLet",
        "noImportAssign",
        "noLabelVar",
        "noMisleadingCharacterClass",
        "noMisleadingInstantiator",
        "noMisrefactoredShorthandAssign",
        "noPrototypeBuiltins",
        "noRedeclare",
        "noRedundantUseStrict",
        "noSelfCompare",
        "noShadowRestrictedNames",
        "noSparseArray",
        "noSuspiciousSemicolonInJsx",
        "noThenProperty",
        "noUnsafeDeclarationMerging",
        "noUnsafeNegation",
        "useDefaultSwitchClauseLast",
        "useGetterReturn",
        "useIsArray",
        "useNamespaceKeyword",
        "useValidTypeof",
    ];
    const RECOMMENDED_RULES_AS_FILTERS: &'static [RuleFilter<'static>] = &[
        RuleFilter::Rule(Self::GROUP_NAME, Self::GROUP_RULES[0]),
        RuleFilter::Rule(Self::GROUP_NAME, Self::GROUP_RULES[1]),
        RuleFilter::Rule(Self::GROUP_NAME, Self::GROUP_RULES[2]),
        RuleFilter::Rule(Self::GROUP_NAME, Self::GROUP_RULES[3]),
        RuleFilter::Rule(Self::GROUP_NAME, Self::GROUP_RULES[4]),
        RuleFilter::Rule(Self::GROUP_NAME, Self::GROUP_RULES[5]),
        RuleFilter::Rule(Self::GROUP_NAME, Self::GROUP_RULES[6]),
        RuleFilter::Rule(Self::GROUP_NAME, Self::GROUP_RULES[7]),
        RuleFilter::Rule(Self::GROUP_NAME, Self::GROUP_RULES[8]),
        RuleFilter::Rule(Self::GROUP_NAME, Self::GROUP_RULES[9]),
        RuleFilter::Rule(Self::GROUP_NAME, Self::GROUP_RULES[11]),
        RuleFilter::Rule(Self::GROUP_NAME, Self::GROUP_RULES[12]),
        RuleFilter::Rule(Self::GROUP_NAME, Self::GROUP_RULES[13]),
        RuleFilter::Rule(Self::GROUP_NAME, Self::GROUP_RULES[14]),
        RuleFilter::Rule(Self::GROUP_NAME, Self::GROUP_RULES[15]),
        RuleFilter::Rule(Self::GROUP_NAME, Self::GROUP_RULES[16]),
        RuleFilter::Rule(Self::GROUP_NAME, Self::GROUP_RULES[17]),
        RuleFilter::Rule(Self::GROUP_NAME, Self::GROUP_RULES[18]),
        RuleFilter::Rule(Self::GROUP_NAME, Self::GROUP_RULES[19]),
        RuleFilter::Rule(Self::GROUP_NAME, Self::GROUP_RULES[20]),
        RuleFilter::Rule(Self::GROUP_NAME, Self::GROUP_RULES[22]),
        RuleFilter::Rule(Self::GROUP_NAME, Self::GROUP_RULES[23]),
        RuleFilter::Rule(Self::GROUP_NAME, Self::GROUP_RULES[24]),
        RuleFilter::Rule(Self::GROUP_NAME, Self::GROUP_RULES[25]),
        RuleFilter::Rule(Self::GROUP_NAME, Self::GROUP_RULES[26]),
        RuleFilter::Rule(Self::GROUP_NAME, Self::GROUP_RULES[27]),
        RuleFilter::Rule(Self::GROUP_NAME, Self::GROUP_RULES[28]),
        RuleFilter::Rule(Self::GROUP_NAME, Self::GROUP_RULES[29]),
        RuleFilter::Rule(Self::GROUP_NAME, Self::GROUP_RULES[30]),
        RuleFilter::Rule(Self::GROUP_NAME, Self::GROUP_RULES[31]),
        RuleFilter::Rule(Self::GROUP_NAME, Self::GROUP_RULES[32]),
        RuleFilter::Rule(Self::GROUP_NAME, Self::GROUP_RULES[33]),
        RuleFilter::Rule(Self::GROUP_NAME, Self::GROUP_RULES[34]),
        RuleFilter::Rule(Self::GROUP_NAME, Self::GROUP_RULES[35]),
        RuleFilter::Rule(Self::GROUP_NAME, Self::GROUP_RULES[36]),
        RuleFilter::Rule(Self::GROUP_NAME, Self::GROUP_RULES[37]),
        RuleFilter::Rule(Self::GROUP_NAME, Self::GROUP_RULES[38]),
        RuleFilter::Rule(Self::GROUP_NAME, Self::GROUP_RULES[39]),
        RuleFilter::Rule(Self::GROUP_NAME, Self::GROUP_RULES[40]),
        RuleFilter::Rule(Self::GROUP_NAME, Self::GROUP_RULES[41]),
        RuleFilter::Rule(Self::GROUP_NAME, Self::GROUP_RULES[42]),
        RuleFilter::Rule(Self::GROUP_NAME, Self::GROUP_RULES[44]),
        RuleFilter::Rule(Self::GROUP_NAME, Self::GROUP_RULES[45]),
        RuleFilter::Rule(Self::GROUP_NAME, Self::GROUP_RULES[46]),
        RuleFilter::Rule(Self::GROUP_NAME, Self::GROUP_RULES[47]),
        RuleFilter::Rule(Self::GROUP_NAME, Self::GROUP_RULES[48]),
        RuleFilter::Rule(Self::GROUP_NAME, Self::GROUP_RULES[50]),
        RuleFilter::Rule(Self::GROUP_NAME, Self::GROUP_RULES[51]),
        RuleFilter::Rule(Self::GROUP_NAME, Self::GROUP_RULES[52]),
        RuleFilter::Rule(Self::GROUP_NAME, Self::GROUP_RULES[53]),
        RuleFilter::Rule(Self::GROUP_NAME, Self::GROUP_RULES[54]),
    ];
    const ALL_RULES_AS_FILTERS: &'static [RuleFilter<'static>] = &[
        RuleFilter::Rule(Self::GROUP_NAME, Self::GROUP_RULES[0]),
        RuleFilter::Rule(Self::GROUP_NAME, Self::GROUP_RULES[1]),
        RuleFilter::Rule(Self::GROUP_NAME, Self::GROUP_RULES[2]),
        RuleFilter::Rule(Self::GROUP_NAME, Self::GROUP_RULES[3]),
        RuleFilter::Rule(Self::GROUP_NAME, Self::GROUP_RULES[4]),
        RuleFilter::Rule(Self::GROUP_NAME, Self::GROUP_RULES[5]),
        RuleFilter::Rule(Self::GROUP_NAME, Self::GROUP_RULES[6]),
        RuleFilter::Rule(Self::GROUP_NAME, Self::GROUP_RULES[7]),
        RuleFilter::Rule(Self::GROUP_NAME, Self::GROUP_RULES[8]),
        RuleFilter::Rule(Self::GROUP_NAME, Self::GROUP_RULES[9]),
        RuleFilter::Rule(Self::GROUP_NAME, Self::GROUP_RULES[10]),
        RuleFilter::Rule(Self::GROUP_NAME, Self::GROUP_RULES[11]),
        RuleFilter::Rule(Self::GROUP_NAME, Self::GROUP_RULES[12]),
        RuleFilter::Rule(Self::GROUP_NAME, Self::GROUP_RULES[13]),
        RuleFilter::Rule(Self::GROUP_NAME, Self::GROUP_RULES[14]),
        RuleFilter::Rule(Self::GROUP_NAME, Self::GROUP_RULES[15]),
        RuleFilter::Rule(Self::GROUP_NAME, Self::GROUP_RULES[16]),
        RuleFilter::Rule(Self::GROUP_NAME, Self::GROUP_RULES[17]),
        RuleFilter::Rule(Self::GROUP_NAME, Self::GROUP_RULES[18]),
        RuleFilter::Rule(Self::GROUP_NAME, Self::GROUP_RULES[19]),
        RuleFilter::Rule(Self::GROUP_NAME, Self::GROUP_RULES[20]),
        RuleFilter::Rule(Self::GROUP_NAME, Self::GROUP_RULES[21]),
        RuleFilter::Rule(Self::GROUP_NAME, Self::GROUP_RULES[22]),
        RuleFilter::Rule(Self::GROUP_NAME, Self::GROUP_RULES[23]),
        RuleFilter::Rule(Self::GROUP_NAME, Self::GROUP_RULES[24]),
        RuleFilter::Rule(Self::GROUP_NAME, Self::GROUP_RULES[25]),
        RuleFilter::Rule(Self::GROUP_NAME, Self::GROUP_RULES[26]),
        RuleFilter::Rule(Self::GROUP_NAME, Self::GROUP_RULES[27]),
        RuleFilter::Rule(Self::GROUP_NAME, Self::GROUP_RULES[28]),
        RuleFilter::Rule(Self::GROUP_NAME, Self::GROUP_RULES[29]),
        RuleFilter::Rule(Self::GROUP_NAME, Self::GROUP_RULES[30]),
        RuleFilter::Rule(Self::GROUP_NAME, Self::GROUP_RULES[31]),
        RuleFilter::Rule(Self::GROUP_NAME, Self::GROUP_RULES[32]),
        RuleFilter::Rule(Self::GROUP_NAME, Self::GROUP_RULES[33]),
        RuleFilter::Rule(Self::GROUP_NAME, Self::GROUP_RULES[34]),
        RuleFilter::Rule(Self::GROUP_NAME, Self::GROUP_RULES[35]),
        RuleFilter::Rule(Self::GROUP_NAME, Self::GROUP_RULES[36]),
        RuleFilter::Rule(Self::GROUP_NAME, Self::GROUP_RULES[37]),
        RuleFilter::Rule(Self::GROUP_NAME, Self::GROUP_RULES[38]),
        RuleFilter::Rule(Self::GROUP_NAME, Self::GROUP_RULES[39]),
        RuleFilter::Rule(Self::GROUP_NAME, Self::GROUP_RULES[40]),
        RuleFilter::Rule(Self::GROUP_NAME, Self::GROUP_RULES[41]),
        RuleFilter::Rule(Self::GROUP_NAME, Self::GROUP_RULES[42]),
        RuleFilter::Rule(Self::GROUP_NAME, Self::GROUP_RULES[43]),
        RuleFilter::Rule(Self::GROUP_NAME, Self::GROUP_RULES[44]),
        RuleFilter::Rule(Self::GROUP_NAME, Self::GROUP_RULES[45]),
        RuleFilter::Rule(Self::GROUP_NAME, Self::GROUP_RULES[46]),
        RuleFilter::Rule(Self::GROUP_NAME, Self::GROUP_RULES[47]),
        RuleFilter::Rule(Self::GROUP_NAME, Self::GROUP_RULES[48]),
        RuleFilter::Rule(Self::GROUP_NAME, Self::GROUP_RULES[49]),
        RuleFilter::Rule(Self::GROUP_NAME, Self::GROUP_RULES[50]),
        RuleFilter::Rule(Self::GROUP_NAME, Self::GROUP_RULES[51]),
        RuleFilter::Rule(Self::GROUP_NAME, Self::GROUP_RULES[52]),
        RuleFilter::Rule(Self::GROUP_NAME, Self::GROUP_RULES[53]),
        RuleFilter::Rule(Self::GROUP_NAME, Self::GROUP_RULES[54]),
    ];
    #[doc = r" Retrieves the recommended rules"]
    pub(crate) fn is_recommended_true(&self) -> bool {
        matches!(self.recommended, Some(true))
    }
    pub(crate) fn is_recommended_unset(&self) -> bool {
        self.recommended.is_none()
    }
    pub(crate) fn is_all_true(&self) -> bool {
        matches!(self.all, Some(true))
    }
    pub(crate) fn is_all_unset(&self) -> bool {
        self.all.is_none()
    }
    pub(crate) fn get_enabled_rules(&self) -> IndexSet<RuleFilter> {
        let mut index_set = IndexSet::new();
        if let Some(rule) = self.no_approximative_numeric_constant.as_ref() {
            if rule.is_enabled() {
                index_set.insert(RuleFilter::Rule(Self::GROUP_NAME, Self::GROUP_RULES[0]));
            }
        }
        if let Some(rule) = self.no_array_index_key.as_ref() {
            if rule.is_enabled() {
                index_set.insert(RuleFilter::Rule(Self::GROUP_NAME, Self::GROUP_RULES[1]));
            }
        }
        if let Some(rule) = self.no_assign_in_expressions.as_ref() {
            if rule.is_enabled() {
                index_set.insert(RuleFilter::Rule(Self::GROUP_NAME, Self::GROUP_RULES[2]));
            }
        }
        if let Some(rule) = self.no_async_promise_executor.as_ref() {
            if rule.is_enabled() {
                index_set.insert(RuleFilter::Rule(Self::GROUP_NAME, Self::GROUP_RULES[3]));
            }
        }
        if let Some(rule) = self.no_catch_assign.as_ref() {
            if rule.is_enabled() {
                index_set.insert(RuleFilter::Rule(Self::GROUP_NAME, Self::GROUP_RULES[4]));
            }
        }
        if let Some(rule) = self.no_class_assign.as_ref() {
            if rule.is_enabled() {
                index_set.insert(RuleFilter::Rule(Self::GROUP_NAME, Self::GROUP_RULES[5]));
            }
        }
        if let Some(rule) = self.no_comment_text.as_ref() {
            if rule.is_enabled() {
                index_set.insert(RuleFilter::Rule(Self::GROUP_NAME, Self::GROUP_RULES[6]));
            }
        }
        if let Some(rule) = self.no_compare_neg_zero.as_ref() {
            if rule.is_enabled() {
                index_set.insert(RuleFilter::Rule(Self::GROUP_NAME, Self::GROUP_RULES[7]));
            }
        }
        if let Some(rule) = self.no_confusing_labels.as_ref() {
            if rule.is_enabled() {
                index_set.insert(RuleFilter::Rule(Self::GROUP_NAME, Self::GROUP_RULES[8]));
            }
        }
        if let Some(rule) = self.no_confusing_void_type.as_ref() {
            if rule.is_enabled() {
                index_set.insert(RuleFilter::Rule(Self::GROUP_NAME, Self::GROUP_RULES[9]));
            }
        }
        if let Some(rule) = self.no_console_log.as_ref() {
            if rule.is_enabled() {
                index_set.insert(RuleFilter::Rule(Self::GROUP_NAME, Self::GROUP_RULES[10]));
            }
        }
        if let Some(rule) = self.no_const_enum.as_ref() {
            if rule.is_enabled() {
                index_set.insert(RuleFilter::Rule(Self::GROUP_NAME, Self::GROUP_RULES[11]));
            }
        }
        if let Some(rule) = self.no_control_characters_in_regex.as_ref() {
            if rule.is_enabled() {
                index_set.insert(RuleFilter::Rule(Self::GROUP_NAME, Self::GROUP_RULES[12]));
            }
        }
        if let Some(rule) = self.no_debugger.as_ref() {
            if rule.is_enabled() {
                index_set.insert(RuleFilter::Rule(Self::GROUP_NAME, Self::GROUP_RULES[13]));
            }
        }
        if let Some(rule) = self.no_double_equals.as_ref() {
            if rule.is_enabled() {
                index_set.insert(RuleFilter::Rule(Self::GROUP_NAME, Self::GROUP_RULES[14]));
            }
        }
        if let Some(rule) = self.no_duplicate_case.as_ref() {
            if rule.is_enabled() {
                index_set.insert(RuleFilter::Rule(Self::GROUP_NAME, Self::GROUP_RULES[15]));
            }
        }
        if let Some(rule) = self.no_duplicate_class_members.as_ref() {
            if rule.is_enabled() {
                index_set.insert(RuleFilter::Rule(Self::GROUP_NAME, Self::GROUP_RULES[16]));
            }
        }
        if let Some(rule) = self.no_duplicate_jsx_props.as_ref() {
            if rule.is_enabled() {
                index_set.insert(RuleFilter::Rule(Self::GROUP_NAME, Self::GROUP_RULES[17]));
            }
        }
        if let Some(rule) = self.no_duplicate_object_keys.as_ref() {
            if rule.is_enabled() {
                index_set.insert(RuleFilter::Rule(Self::GROUP_NAME, Self::GROUP_RULES[18]));
            }
        }
        if let Some(rule) = self.no_duplicate_parameters.as_ref() {
            if rule.is_enabled() {
                index_set.insert(RuleFilter::Rule(Self::GROUP_NAME, Self::GROUP_RULES[19]));
            }
        }
        if let Some(rule) = self.no_duplicate_test_hooks.as_ref() {
            if rule.is_enabled() {
                index_set.insert(RuleFilter::Rule(Self::GROUP_NAME, Self::GROUP_RULES[20]));
            }
        }
        if let Some(rule) = self.no_empty_block_statements.as_ref() {
            if rule.is_enabled() {
                index_set.insert(RuleFilter::Rule(Self::GROUP_NAME, Self::GROUP_RULES[21]));
            }
        }
        if let Some(rule) = self.no_empty_interface.as_ref() {
            if rule.is_enabled() {
                index_set.insert(RuleFilter::Rule(Self::GROUP_NAME, Self::GROUP_RULES[22]));
            }
        }
        if let Some(rule) = self.no_explicit_any.as_ref() {
            if rule.is_enabled() {
                index_set.insert(RuleFilter::Rule(Self::GROUP_NAME, Self::GROUP_RULES[23]));
            }
        }
        if let Some(rule) = self.no_exports_in_test.as_ref() {
            if rule.is_enabled() {
                index_set.insert(RuleFilter::Rule(Self::GROUP_NAME, Self::GROUP_RULES[24]));
            }
        }
        if let Some(rule) = self.no_extra_non_null_assertion.as_ref() {
            if rule.is_enabled() {
                index_set.insert(RuleFilter::Rule(Self::GROUP_NAME, Self::GROUP_RULES[25]));
            }
        }
        if let Some(rule) = self.no_fallthrough_switch_clause.as_ref() {
            if rule.is_enabled() {
                index_set.insert(RuleFilter::Rule(Self::GROUP_NAME, Self::GROUP_RULES[26]));
            }
        }
        if let Some(rule) = self.no_focused_tests.as_ref() {
            if rule.is_enabled() {
                index_set.insert(RuleFilter::Rule(Self::GROUP_NAME, Self::GROUP_RULES[27]));
            }
        }
        if let Some(rule) = self.no_function_assign.as_ref() {
            if rule.is_enabled() {
                index_set.insert(RuleFilter::Rule(Self::GROUP_NAME, Self::GROUP_RULES[28]));
            }
        }
        if let Some(rule) = self.no_global_assign.as_ref() {
            if rule.is_enabled() {
                index_set.insert(RuleFilter::Rule(Self::GROUP_NAME, Self::GROUP_RULES[29]));
            }
        }
        if let Some(rule) = self.no_global_is_finite.as_ref() {
            if rule.is_enabled() {
                index_set.insert(RuleFilter::Rule(Self::GROUP_NAME, Self::GROUP_RULES[30]));
            }
        }
        if let Some(rule) = self.no_global_is_nan.as_ref() {
            if rule.is_enabled() {
                index_set.insert(RuleFilter::Rule(Self::GROUP_NAME, Self::GROUP_RULES[31]));
            }
        }
        if let Some(rule) = self.no_implicit_any_let.as_ref() {
            if rule.is_enabled() {
                index_set.insert(RuleFilter::Rule(Self::GROUP_NAME, Self::GROUP_RULES[32]));
            }
        }
        if let Some(rule) = self.no_import_assign.as_ref() {
            if rule.is_enabled() {
                index_set.insert(RuleFilter::Rule(Self::GROUP_NAME, Self::GROUP_RULES[33]));
            }
        }
        if let Some(rule) = self.no_label_var.as_ref() {
            if rule.is_enabled() {
                index_set.insert(RuleFilter::Rule(Self::GROUP_NAME, Self::GROUP_RULES[34]));
            }
        }
        if let Some(rule) = self.no_misleading_character_class.as_ref() {
            if rule.is_enabled() {
                index_set.insert(RuleFilter::Rule(Self::GROUP_NAME, Self::GROUP_RULES[35]));
            }
        }
        if let Some(rule) = self.no_misleading_instantiator.as_ref() {
            if rule.is_enabled() {
                index_set.insert(RuleFilter::Rule(Self::GROUP_NAME, Self::GROUP_RULES[36]));
            }
        }
        if let Some(rule) = self.no_misrefactored_shorthand_assign.as_ref() {
            if rule.is_enabled() {
                index_set.insert(RuleFilter::Rule(Self::GROUP_NAME, Self::GROUP_RULES[37]));
            }
        }
        if let Some(rule) = self.no_prototype_builtins.as_ref() {
            if rule.is_enabled() {
                index_set.insert(RuleFilter::Rule(Self::GROUP_NAME, Self::GROUP_RULES[38]));
            }
        }
        if let Some(rule) = self.no_redeclare.as_ref() {
            if rule.is_enabled() {
                index_set.insert(RuleFilter::Rule(Self::GROUP_NAME, Self::GROUP_RULES[39]));
            }
        }
        if let Some(rule) = self.no_redundant_use_strict.as_ref() {
            if rule.is_enabled() {
                index_set.insert(RuleFilter::Rule(Self::GROUP_NAME, Self::GROUP_RULES[40]));
            }
        }
        if let Some(rule) = self.no_self_compare.as_ref() {
            if rule.is_enabled() {
                index_set.insert(RuleFilter::Rule(Self::GROUP_NAME, Self::GROUP_RULES[41]));
            }
        }
        if let Some(rule) = self.no_shadow_restricted_names.as_ref() {
            if rule.is_enabled() {
                index_set.insert(RuleFilter::Rule(Self::GROUP_NAME, Self::GROUP_RULES[42]));
            }
        }
        if let Some(rule) = self.no_skipped_tests.as_ref() {
            if rule.is_enabled() {
                index_set.insert(RuleFilter::Rule(Self::GROUP_NAME, Self::GROUP_RULES[43]));
            }
        }
        if let Some(rule) = self.no_sparse_array.as_ref() {
            if rule.is_enabled() {
                index_set.insert(RuleFilter::Rule(Self::GROUP_NAME, Self::GROUP_RULES[44]));
            }
        }
        if let Some(rule) = self.no_suspicious_semicolon_in_jsx.as_ref() {
            if rule.is_enabled() {
                index_set.insert(RuleFilter::Rule(Self::GROUP_NAME, Self::GROUP_RULES[45]));
            }
        }
        if let Some(rule) = self.no_then_property.as_ref() {
            if rule.is_enabled() {
                index_set.insert(RuleFilter::Rule(Self::GROUP_NAME, Self::GROUP_RULES[46]));
            }
        }
        if let Some(rule) = self.no_unsafe_declaration_merging.as_ref() {
            if rule.is_enabled() {
                index_set.insert(RuleFilter::Rule(Self::GROUP_NAME, Self::GROUP_RULES[47]));
            }
        }
        if let Some(rule) = self.no_unsafe_negation.as_ref() {
            if rule.is_enabled() {
                index_set.insert(RuleFilter::Rule(Self::GROUP_NAME, Self::GROUP_RULES[48]));
            }
        }
        if let Some(rule) = self.use_await.as_ref() {
            if rule.is_enabled() {
                index_set.insert(RuleFilter::Rule(Self::GROUP_NAME, Self::GROUP_RULES[49]));
            }
        }
        if let Some(rule) = self.use_default_switch_clause_last.as_ref() {
            if rule.is_enabled() {
                index_set.insert(RuleFilter::Rule(Self::GROUP_NAME, Self::GROUP_RULES[50]));
            }
        }
        if let Some(rule) = self.use_getter_return.as_ref() {
            if rule.is_enabled() {
                index_set.insert(RuleFilter::Rule(Self::GROUP_NAME, Self::GROUP_RULES[51]));
            }
        }
        if let Some(rule) = self.use_is_array.as_ref() {
            if rule.is_enabled() {
                index_set.insert(RuleFilter::Rule(Self::GROUP_NAME, Self::GROUP_RULES[52]));
            }
        }
        if let Some(rule) = self.use_namespace_keyword.as_ref() {
            if rule.is_enabled() {
                index_set.insert(RuleFilter::Rule(Self::GROUP_NAME, Self::GROUP_RULES[53]));
            }
        }
        if let Some(rule) = self.use_valid_typeof.as_ref() {
            if rule.is_enabled() {
                index_set.insert(RuleFilter::Rule(Self::GROUP_NAME, Self::GROUP_RULES[54]));
            }
        }
        index_set
    }
    pub(crate) fn get_disabled_rules(&self) -> IndexSet<RuleFilter> {
        let mut index_set = IndexSet::new();
        if let Some(rule) = self.no_approximative_numeric_constant.as_ref() {
            if rule.is_disabled() {
                index_set.insert(RuleFilter::Rule(Self::GROUP_NAME, Self::GROUP_RULES[0]));
            }
        }
        if let Some(rule) = self.no_array_index_key.as_ref() {
            if rule.is_disabled() {
                index_set.insert(RuleFilter::Rule(Self::GROUP_NAME, Self::GROUP_RULES[1]));
            }
        }
        if let Some(rule) = self.no_assign_in_expressions.as_ref() {
            if rule.is_disabled() {
                index_set.insert(RuleFilter::Rule(Self::GROUP_NAME, Self::GROUP_RULES[2]));
            }
        }
        if let Some(rule) = self.no_async_promise_executor.as_ref() {
            if rule.is_disabled() {
                index_set.insert(RuleFilter::Rule(Self::GROUP_NAME, Self::GROUP_RULES[3]));
            }
        }
        if let Some(rule) = self.no_catch_assign.as_ref() {
            if rule.is_disabled() {
                index_set.insert(RuleFilter::Rule(Self::GROUP_NAME, Self::GROUP_RULES[4]));
            }
        }
        if let Some(rule) = self.no_class_assign.as_ref() {
            if rule.is_disabled() {
                index_set.insert(RuleFilter::Rule(Self::GROUP_NAME, Self::GROUP_RULES[5]));
            }
        }
        if let Some(rule) = self.no_comment_text.as_ref() {
            if rule.is_disabled() {
                index_set.insert(RuleFilter::Rule(Self::GROUP_NAME, Self::GROUP_RULES[6]));
            }
        }
        if let Some(rule) = self.no_compare_neg_zero.as_ref() {
            if rule.is_disabled() {
                index_set.insert(RuleFilter::Rule(Self::GROUP_NAME, Self::GROUP_RULES[7]));
            }
        }
        if let Some(rule) = self.no_confusing_labels.as_ref() {
            if rule.is_disabled() {
                index_set.insert(RuleFilter::Rule(Self::GROUP_NAME, Self::GROUP_RULES[8]));
            }
        }
        if let Some(rule) = self.no_confusing_void_type.as_ref() {
            if rule.is_disabled() {
                index_set.insert(RuleFilter::Rule(Self::GROUP_NAME, Self::GROUP_RULES[9]));
            }
        }
        if let Some(rule) = self.no_console_log.as_ref() {
            if rule.is_disabled() {
                index_set.insert(RuleFilter::Rule(Self::GROUP_NAME, Self::GROUP_RULES[10]));
            }
        }
        if let Some(rule) = self.no_const_enum.as_ref() {
            if rule.is_disabled() {
                index_set.insert(RuleFilter::Rule(Self::GROUP_NAME, Self::GROUP_RULES[11]));
            }
        }
        if let Some(rule) = self.no_control_characters_in_regex.as_ref() {
            if rule.is_disabled() {
                index_set.insert(RuleFilter::Rule(Self::GROUP_NAME, Self::GROUP_RULES[12]));
            }
        }
        if let Some(rule) = self.no_debugger.as_ref() {
            if rule.is_disabled() {
                index_set.insert(RuleFilter::Rule(Self::GROUP_NAME, Self::GROUP_RULES[13]));
            }
        }
        if let Some(rule) = self.no_double_equals.as_ref() {
            if rule.is_disabled() {
                index_set.insert(RuleFilter::Rule(Self::GROUP_NAME, Self::GROUP_RULES[14]));
            }
        }
        if let Some(rule) = self.no_duplicate_case.as_ref() {
            if rule.is_disabled() {
                index_set.insert(RuleFilter::Rule(Self::GROUP_NAME, Self::GROUP_RULES[15]));
            }
        }
        if let Some(rule) = self.no_duplicate_class_members.as_ref() {
            if rule.is_disabled() {
                index_set.insert(RuleFilter::Rule(Self::GROUP_NAME, Self::GROUP_RULES[16]));
            }
        }
        if let Some(rule) = self.no_duplicate_jsx_props.as_ref() {
            if rule.is_disabled() {
                index_set.insert(RuleFilter::Rule(Self::GROUP_NAME, Self::GROUP_RULES[17]));
            }
        }
        if let Some(rule) = self.no_duplicate_object_keys.as_ref() {
            if rule.is_disabled() {
                index_set.insert(RuleFilter::Rule(Self::GROUP_NAME, Self::GROUP_RULES[18]));
            }
        }
        if let Some(rule) = self.no_duplicate_parameters.as_ref() {
            if rule.is_disabled() {
                index_set.insert(RuleFilter::Rule(Self::GROUP_NAME, Self::GROUP_RULES[19]));
            }
        }
        if let Some(rule) = self.no_duplicate_test_hooks.as_ref() {
            if rule.is_disabled() {
                index_set.insert(RuleFilter::Rule(Self::GROUP_NAME, Self::GROUP_RULES[20]));
            }
        }
        if let Some(rule) = self.no_empty_block_statements.as_ref() {
            if rule.is_disabled() {
                index_set.insert(RuleFilter::Rule(Self::GROUP_NAME, Self::GROUP_RULES[21]));
            }
        }
        if let Some(rule) = self.no_empty_interface.as_ref() {
            if rule.is_disabled() {
                index_set.insert(RuleFilter::Rule(Self::GROUP_NAME, Self::GROUP_RULES[22]));
            }
        }
        if let Some(rule) = self.no_explicit_any.as_ref() {
            if rule.is_disabled() {
                index_set.insert(RuleFilter::Rule(Self::GROUP_NAME, Self::GROUP_RULES[23]));
            }
        }
        if let Some(rule) = self.no_exports_in_test.as_ref() {
            if rule.is_disabled() {
                index_set.insert(RuleFilter::Rule(Self::GROUP_NAME, Self::GROUP_RULES[24]));
            }
        }
        if let Some(rule) = self.no_extra_non_null_assertion.as_ref() {
            if rule.is_disabled() {
                index_set.insert(RuleFilter::Rule(Self::GROUP_NAME, Self::GROUP_RULES[25]));
            }
        }
        if let Some(rule) = self.no_fallthrough_switch_clause.as_ref() {
            if rule.is_disabled() {
                index_set.insert(RuleFilter::Rule(Self::GROUP_NAME, Self::GROUP_RULES[26]));
            }
        }
        if let Some(rule) = self.no_focused_tests.as_ref() {
            if rule.is_disabled() {
                index_set.insert(RuleFilter::Rule(Self::GROUP_NAME, Self::GROUP_RULES[27]));
            }
        }
        if let Some(rule) = self.no_function_assign.as_ref() {
            if rule.is_disabled() {
                index_set.insert(RuleFilter::Rule(Self::GROUP_NAME, Self::GROUP_RULES[28]));
            }
        }
        if let Some(rule) = self.no_global_assign.as_ref() {
            if rule.is_disabled() {
                index_set.insert(RuleFilter::Rule(Self::GROUP_NAME, Self::GROUP_RULES[29]));
            }
        }
        if let Some(rule) = self.no_global_is_finite.as_ref() {
            if rule.is_disabled() {
                index_set.insert(RuleFilter::Rule(Self::GROUP_NAME, Self::GROUP_RULES[30]));
            }
        }
        if let Some(rule) = self.no_global_is_nan.as_ref() {
            if rule.is_disabled() {
                index_set.insert(RuleFilter::Rule(Self::GROUP_NAME, Self::GROUP_RULES[31]));
            }
        }
        if let Some(rule) = self.no_implicit_any_let.as_ref() {
            if rule.is_disabled() {
                index_set.insert(RuleFilter::Rule(Self::GROUP_NAME, Self::GROUP_RULES[32]));
            }
        }
        if let Some(rule) = self.no_import_assign.as_ref() {
            if rule.is_disabled() {
                index_set.insert(RuleFilter::Rule(Self::GROUP_NAME, Self::GROUP_RULES[33]));
            }
        }
        if let Some(rule) = self.no_label_var.as_ref() {
            if rule.is_disabled() {
                index_set.insert(RuleFilter::Rule(Self::GROUP_NAME, Self::GROUP_RULES[34]));
            }
        }
        if let Some(rule) = self.no_misleading_character_class.as_ref() {
            if rule.is_disabled() {
                index_set.insert(RuleFilter::Rule(Self::GROUP_NAME, Self::GROUP_RULES[35]));
            }
        }
        if let Some(rule) = self.no_misleading_instantiator.as_ref() {
            if rule.is_disabled() {
                index_set.insert(RuleFilter::Rule(Self::GROUP_NAME, Self::GROUP_RULES[36]));
            }
        }
        if let Some(rule) = self.no_misrefactored_shorthand_assign.as_ref() {
            if rule.is_disabled() {
                index_set.insert(RuleFilter::Rule(Self::GROUP_NAME, Self::GROUP_RULES[37]));
            }
        }
        if let Some(rule) = self.no_prototype_builtins.as_ref() {
            if rule.is_disabled() {
                index_set.insert(RuleFilter::Rule(Self::GROUP_NAME, Self::GROUP_RULES[38]));
            }
        }
        if let Some(rule) = self.no_redeclare.as_ref() {
            if rule.is_disabled() {
                index_set.insert(RuleFilter::Rule(Self::GROUP_NAME, Self::GROUP_RULES[39]));
            }
        }
        if let Some(rule) = self.no_redundant_use_strict.as_ref() {
            if rule.is_disabled() {
                index_set.insert(RuleFilter::Rule(Self::GROUP_NAME, Self::GROUP_RULES[40]));
            }
        }
        if let Some(rule) = self.no_self_compare.as_ref() {
            if rule.is_disabled() {
                index_set.insert(RuleFilter::Rule(Self::GROUP_NAME, Self::GROUP_RULES[41]));
            }
        }
        if let Some(rule) = self.no_shadow_restricted_names.as_ref() {
            if rule.is_disabled() {
                index_set.insert(RuleFilter::Rule(Self::GROUP_NAME, Self::GROUP_RULES[42]));
            }
        }
        if let Some(rule) = self.no_skipped_tests.as_ref() {
            if rule.is_disabled() {
                index_set.insert(RuleFilter::Rule(Self::GROUP_NAME, Self::GROUP_RULES[43]));
            }
        }
        if let Some(rule) = self.no_sparse_array.as_ref() {
            if rule.is_disabled() {
                index_set.insert(RuleFilter::Rule(Self::GROUP_NAME, Self::GROUP_RULES[44]));
            }
        }
        if let Some(rule) = self.no_suspicious_semicolon_in_jsx.as_ref() {
            if rule.is_disabled() {
                index_set.insert(RuleFilter::Rule(Self::GROUP_NAME, Self::GROUP_RULES[45]));
            }
        }
        if let Some(rule) = self.no_then_property.as_ref() {
            if rule.is_disabled() {
                index_set.insert(RuleFilter::Rule(Self::GROUP_NAME, Self::GROUP_RULES[46]));
            }
        }
        if let Some(rule) = self.no_unsafe_declaration_merging.as_ref() {
            if rule.is_disabled() {
                index_set.insert(RuleFilter::Rule(Self::GROUP_NAME, Self::GROUP_RULES[47]));
            }
        }
        if let Some(rule) = self.no_unsafe_negation.as_ref() {
            if rule.is_disabled() {
                index_set.insert(RuleFilter::Rule(Self::GROUP_NAME, Self::GROUP_RULES[48]));
            }
        }
        if let Some(rule) = self.use_await.as_ref() {
            if rule.is_disabled() {
                index_set.insert(RuleFilter::Rule(Self::GROUP_NAME, Self::GROUP_RULES[49]));
            }
        }
        if let Some(rule) = self.use_default_switch_clause_last.as_ref() {
            if rule.is_disabled() {
                index_set.insert(RuleFilter::Rule(Self::GROUP_NAME, Self::GROUP_RULES[50]));
            }
        }
        if let Some(rule) = self.use_getter_return.as_ref() {
            if rule.is_disabled() {
                index_set.insert(RuleFilter::Rule(Self::GROUP_NAME, Self::GROUP_RULES[51]));
            }
        }
        if let Some(rule) = self.use_is_array.as_ref() {
            if rule.is_disabled() {
                index_set.insert(RuleFilter::Rule(Self::GROUP_NAME, Self::GROUP_RULES[52]));
            }
        }
        if let Some(rule) = self.use_namespace_keyword.as_ref() {
            if rule.is_disabled() {
                index_set.insert(RuleFilter::Rule(Self::GROUP_NAME, Self::GROUP_RULES[53]));
            }
        }
        if let Some(rule) = self.use_valid_typeof.as_ref() {
            if rule.is_disabled() {
                index_set.insert(RuleFilter::Rule(Self::GROUP_NAME, Self::GROUP_RULES[54]));
            }
        }
        index_set
    }
    #[doc = r" Checks if, given a rule name, matches one of the rules contained in this category"]
    pub(crate) fn has_rule(rule_name: &str) -> bool {
        Self::GROUP_RULES.contains(&rule_name)
    }
    #[doc = r" Checks if, given a rule name, it is marked as recommended"]
    pub(crate) fn is_recommended_rule(rule_name: &str) -> bool {
        Self::RECOMMENDED_RULES.contains(&rule_name)
    }
    pub(crate) fn recommended_rules_as_filters() -> &'static [RuleFilter<'static>] {
        Self::RECOMMENDED_RULES_AS_FILTERS
    }
    pub(crate) fn all_rules_as_filters() -> &'static [RuleFilter<'static>] {
        Self::ALL_RULES_AS_FILTERS
    }
    #[doc = r" Select preset rules"]
    pub(crate) fn collect_preset_rules(
        &self,
        parent_is_all: bool,
        parent_is_recommended: bool,
        enabled_rules: &mut IndexSet<RuleFilter>,
    ) {
        if self.is_all_true() || self.is_all_unset() && parent_is_all {
            enabled_rules.extend(Self::all_rules_as_filters());
        } else if self.is_recommended_true()
            || self.is_recommended_unset() && self.is_all_unset() && parent_is_recommended
        {
            enabled_rules.extend(Self::recommended_rules_as_filters());
        }
    }
    pub(crate) fn get_rule_configuration(
        &self,
        rule_name: &str,
    ) -> Option<(RulePlainConfiguration, Option<RuleOptions>)> {
        match rule_name {
            "noApproximativeNumericConstant" => self
                .no_approximative_numeric_constant
                .as_ref()
                .map(|conf| (conf.level(), conf.get_options())),
            "noArrayIndexKey" => self
                .no_array_index_key
                .as_ref()
                .map(|conf| (conf.level(), conf.get_options())),
            "noAssignInExpressions" => self
                .no_assign_in_expressions
                .as_ref()
                .map(|conf| (conf.level(), conf.get_options())),
            "noAsyncPromiseExecutor" => self
                .no_async_promise_executor
                .as_ref()
                .map(|conf| (conf.level(), conf.get_options())),
            "noCatchAssign" => self
                .no_catch_assign
                .as_ref()
                .map(|conf| (conf.level(), conf.get_options())),
            "noClassAssign" => self
                .no_class_assign
                .as_ref()
                .map(|conf| (conf.level(), conf.get_options())),
            "noCommentText" => self
                .no_comment_text
                .as_ref()
                .map(|conf| (conf.level(), conf.get_options())),
            "noCompareNegZero" => self
                .no_compare_neg_zero
                .as_ref()
                .map(|conf| (conf.level(), conf.get_options())),
            "noConfusingLabels" => self
                .no_confusing_labels
                .as_ref()
                .map(|conf| (conf.level(), conf.get_options())),
            "noConfusingVoidType" => self
                .no_confusing_void_type
                .as_ref()
                .map(|conf| (conf.level(), conf.get_options())),
            "noConsoleLog" => self
                .no_console_log
                .as_ref()
                .map(|conf| (conf.level(), conf.get_options())),
            "noConstEnum" => self
                .no_const_enum
                .as_ref()
                .map(|conf| (conf.level(), conf.get_options())),
            "noControlCharactersInRegex" => self
                .no_control_characters_in_regex
                .as_ref()
                .map(|conf| (conf.level(), conf.get_options())),
            "noDebugger" => self
                .no_debugger
                .as_ref()
                .map(|conf| (conf.level(), conf.get_options())),
            "noDoubleEquals" => self
                .no_double_equals
                .as_ref()
                .map(|conf| (conf.level(), conf.get_options())),
            "noDuplicateCase" => self
                .no_duplicate_case
                .as_ref()
                .map(|conf| (conf.level(), conf.get_options())),
            "noDuplicateClassMembers" => self
                .no_duplicate_class_members
                .as_ref()
                .map(|conf| (conf.level(), conf.get_options())),
            "noDuplicateJsxProps" => self
                .no_duplicate_jsx_props
                .as_ref()
                .map(|conf| (conf.level(), conf.get_options())),
            "noDuplicateObjectKeys" => self
                .no_duplicate_object_keys
                .as_ref()
                .map(|conf| (conf.level(), conf.get_options())),
            "noDuplicateParameters" => self
                .no_duplicate_parameters
                .as_ref()
                .map(|conf| (conf.level(), conf.get_options())),
            "noDuplicateTestHooks" => self
                .no_duplicate_test_hooks
                .as_ref()
                .map(|conf| (conf.level(), conf.get_options())),
            "noEmptyBlockStatements" => self
                .no_empty_block_statements
                .as_ref()
                .map(|conf| (conf.level(), conf.get_options())),
            "noEmptyInterface" => self
                .no_empty_interface
                .as_ref()
                .map(|conf| (conf.level(), conf.get_options())),
            "noExplicitAny" => self
                .no_explicit_any
                .as_ref()
                .map(|conf| (conf.level(), conf.get_options())),
            "noExportsInTest" => self
                .no_exports_in_test
                .as_ref()
                .map(|conf| (conf.level(), conf.get_options())),
            "noExtraNonNullAssertion" => self
                .no_extra_non_null_assertion
                .as_ref()
                .map(|conf| (conf.level(), conf.get_options())),
            "noFallthroughSwitchClause" => self
                .no_fallthrough_switch_clause
                .as_ref()
                .map(|conf| (conf.level(), conf.get_options())),
            "noFocusedTests" => self
                .no_focused_tests
                .as_ref()
                .map(|conf| (conf.level(), conf.get_options())),
            "noFunctionAssign" => self
                .no_function_assign
                .as_ref()
                .map(|conf| (conf.level(), conf.get_options())),
            "noGlobalAssign" => self
                .no_global_assign
                .as_ref()
                .map(|conf| (conf.level(), conf.get_options())),
            "noGlobalIsFinite" => self
                .no_global_is_finite
                .as_ref()
                .map(|conf| (conf.level(), conf.get_options())),
            "noGlobalIsNan" => self
                .no_global_is_nan
                .as_ref()
                .map(|conf| (conf.level(), conf.get_options())),
            "noImplicitAnyLet" => self
                .no_implicit_any_let
                .as_ref()
                .map(|conf| (conf.level(), conf.get_options())),
            "noImportAssign" => self
                .no_import_assign
                .as_ref()
                .map(|conf| (conf.level(), conf.get_options())),
            "noLabelVar" => self
                .no_label_var
                .as_ref()
                .map(|conf| (conf.level(), conf.get_options())),
            "noMisleadingCharacterClass" => self
                .no_misleading_character_class
                .as_ref()
                .map(|conf| (conf.level(), conf.get_options())),
            "noMisleadingInstantiator" => self
                .no_misleading_instantiator
                .as_ref()
                .map(|conf| (conf.level(), conf.get_options())),
            "noMisrefactoredShorthandAssign" => self
                .no_misrefactored_shorthand_assign
                .as_ref()
                .map(|conf| (conf.level(), conf.get_options())),
            "noPrototypeBuiltins" => self
                .no_prototype_builtins
                .as_ref()
                .map(|conf| (conf.level(), conf.get_options())),
            "noRedeclare" => self
                .no_redeclare
                .as_ref()
                .map(|conf| (conf.level(), conf.get_options())),
            "noRedundantUseStrict" => self
                .no_redundant_use_strict
                .as_ref()
                .map(|conf| (conf.level(), conf.get_options())),
            "noSelfCompare" => self
                .no_self_compare
                .as_ref()
                .map(|conf| (conf.level(), conf.get_options())),
            "noShadowRestrictedNames" => self
                .no_shadow_restricted_names
                .as_ref()
                .map(|conf| (conf.level(), conf.get_options())),
            "noSkippedTests" => self
                .no_skipped_tests
                .as_ref()
                .map(|conf| (conf.level(), conf.get_options())),
            "noSparseArray" => self
                .no_sparse_array
                .as_ref()
                .map(|conf| (conf.level(), conf.get_options())),
            "noSuspiciousSemicolonInJsx" => self
                .no_suspicious_semicolon_in_jsx
                .as_ref()
                .map(|conf| (conf.level(), conf.get_options())),
            "noThenProperty" => self
                .no_then_property
                .as_ref()
                .map(|conf| (conf.level(), conf.get_options())),
            "noUnsafeDeclarationMerging" => self
                .no_unsafe_declaration_merging
                .as_ref()
                .map(|conf| (conf.level(), conf.get_options())),
            "noUnsafeNegation" => self
                .no_unsafe_negation
                .as_ref()
                .map(|conf| (conf.level(), conf.get_options())),
            "useAwait" => self
                .use_await
                .as_ref()
                .map(|conf| (conf.level(), conf.get_options())),
            "useDefaultSwitchClauseLast" => self
                .use_default_switch_clause_last
                .as_ref()
                .map(|conf| (conf.level(), conf.get_options())),
            "useGetterReturn" => self
                .use_getter_return
                .as_ref()
                .map(|conf| (conf.level(), conf.get_options())),
            "useIsArray" => self
                .use_is_array
                .as_ref()
                .map(|conf| (conf.level(), conf.get_options())),
            "useNamespaceKeyword" => self
                .use_namespace_keyword
                .as_ref()
                .map(|conf| (conf.level(), conf.get_options())),
            "useValidTypeof" => self
                .use_valid_typeof
                .as_ref()
                .map(|conf| (conf.level(), conf.get_options())),
            _ => None,
        }
    }
}<|MERGE_RESOLUTION|>--- conflicted
+++ resolved
@@ -2726,15 +2726,12 @@
     #[doc = "Require the default clause in switch statements."]
     #[serde(skip_serializing_if = "Option::is_none")]
     pub use_default_switch_clause: Option<RuleConfiguration<UseDefaultSwitchClause>>,
-<<<<<<< HEAD
+    #[doc = "Enforce explicitly comparing the length, size, byteLength or byteOffset property of a value."]
+    #[serde(skip_serializing_if = "Option::is_none")]
+    pub use_explicit_length_check: Option<RuleConfiguration<UseExplicitLengthCheck>>,
     #[doc = "Elements with an interactive role and interaction handlers must be focusable."]
     #[serde(skip_serializing_if = "Option::is_none")]
     pub use_focusable_interactive: Option<RuleConfiguration<UseFocusableInteractive>>,
-=======
-    #[doc = "Enforce explicitly comparing the length, size, byteLength or byteOffset property of a value."]
-    #[serde(skip_serializing_if = "Option::is_none")]
-    pub use_explicit_length_check: Option<RuleConfiguration<UseExplicitLengthCheck>>,
->>>>>>> f77ab54b
     #[doc = "Disallow a missing generic family keyword within font families."]
     #[serde(skip_serializing_if = "Option::is_none")]
     pub use_generic_font_names: Option<RuleConfiguration<UseGenericFontNames>>,
@@ -2787,11 +2784,8 @@
         "useArrayLiterals",
         "useConsistentBuiltinInstantiation",
         "useDefaultSwitchClause",
-<<<<<<< HEAD
+        "useExplicitLengthCheck",
         "useFocusableInteractive",
-=======
-        "useExplicitLengthCheck",
->>>>>>> f77ab54b
         "useGenericFontNames",
         "useImportRestrictions",
         "useSortedClasses",
@@ -2827,11 +2821,8 @@
         RuleFilter::Rule(Self::GROUP_NAME, Self::GROUP_RULES[18]),
         RuleFilter::Rule(Self::GROUP_NAME, Self::GROUP_RULES[19]),
         RuleFilter::Rule(Self::GROUP_NAME, Self::GROUP_RULES[20]),
-<<<<<<< HEAD
-        RuleFilter::Rule(Self::GROUP_NAME, Self::GROUP_RULES[25]),
-=======
->>>>>>> f77ab54b
         RuleFilter::Rule(Self::GROUP_NAME, Self::GROUP_RULES[26]),
+        RuleFilter::Rule(Self::GROUP_NAME, Self::GROUP_RULES[27]),
     ];
     const ALL_RULES_AS_FILTERS: &'static [RuleFilter<'static>] = &[
         RuleFilter::Rule(Self::GROUP_NAME, Self::GROUP_RULES[0]),
@@ -2863,6 +2854,7 @@
         RuleFilter::Rule(Self::GROUP_NAME, Self::GROUP_RULES[26]),
         RuleFilter::Rule(Self::GROUP_NAME, Self::GROUP_RULES[27]),
         RuleFilter::Rule(Self::GROUP_NAME, Self::GROUP_RULES[28]),
+        RuleFilter::Rule(Self::GROUP_NAME, Self::GROUP_RULES[29]),
     ];
     #[doc = r" Retrieves the recommended rules"]
     pub(crate) fn is_recommended_true(&self) -> bool {
@@ -3004,28 +2996,29 @@
                 index_set.insert(RuleFilter::Rule(Self::GROUP_NAME, Self::GROUP_RULES[24]));
             }
         }
-<<<<<<< HEAD
+        if let Some(rule) = self.use_explicit_length_check.as_ref() {
+            if rule.is_enabled() {
+                index_set.insert(RuleFilter::Rule(Self::GROUP_NAME, Self::GROUP_RULES[25]));
+            }
+        }
         if let Some(rule) = self.use_focusable_interactive.as_ref() {
-=======
-        if let Some(rule) = self.use_explicit_length_check.as_ref() {
->>>>>>> f77ab54b
-            if rule.is_enabled() {
-                index_set.insert(RuleFilter::Rule(Self::GROUP_NAME, Self::GROUP_RULES[25]));
+            if rule.is_enabled() {
+                index_set.insert(RuleFilter::Rule(Self::GROUP_NAME, Self::GROUP_RULES[26]));
             }
         }
         if let Some(rule) = self.use_generic_font_names.as_ref() {
             if rule.is_enabled() {
-                index_set.insert(RuleFilter::Rule(Self::GROUP_NAME, Self::GROUP_RULES[26]));
+                index_set.insert(RuleFilter::Rule(Self::GROUP_NAME, Self::GROUP_RULES[27]));
             }
         }
         if let Some(rule) = self.use_import_restrictions.as_ref() {
             if rule.is_enabled() {
-                index_set.insert(RuleFilter::Rule(Self::GROUP_NAME, Self::GROUP_RULES[27]));
+                index_set.insert(RuleFilter::Rule(Self::GROUP_NAME, Self::GROUP_RULES[28]));
             }
         }
         if let Some(rule) = self.use_sorted_classes.as_ref() {
             if rule.is_enabled() {
-                index_set.insert(RuleFilter::Rule(Self::GROUP_NAME, Self::GROUP_RULES[28]));
+                index_set.insert(RuleFilter::Rule(Self::GROUP_NAME, Self::GROUP_RULES[29]));
             }
         }
         index_set
@@ -3157,28 +3150,29 @@
                 index_set.insert(RuleFilter::Rule(Self::GROUP_NAME, Self::GROUP_RULES[24]));
             }
         }
-<<<<<<< HEAD
+        if let Some(rule) = self.use_explicit_length_check.as_ref() {
+            if rule.is_disabled() {
+                index_set.insert(RuleFilter::Rule(Self::GROUP_NAME, Self::GROUP_RULES[25]));
+            }
+        }
         if let Some(rule) = self.use_focusable_interactive.as_ref() {
-=======
-        if let Some(rule) = self.use_explicit_length_check.as_ref() {
->>>>>>> f77ab54b
-            if rule.is_disabled() {
-                index_set.insert(RuleFilter::Rule(Self::GROUP_NAME, Self::GROUP_RULES[25]));
+            if rule.is_disabled() {
+                index_set.insert(RuleFilter::Rule(Self::GROUP_NAME, Self::GROUP_RULES[26]));
             }
         }
         if let Some(rule) = self.use_generic_font_names.as_ref() {
             if rule.is_disabled() {
-                index_set.insert(RuleFilter::Rule(Self::GROUP_NAME, Self::GROUP_RULES[26]));
+                index_set.insert(RuleFilter::Rule(Self::GROUP_NAME, Self::GROUP_RULES[27]));
             }
         }
         if let Some(rule) = self.use_import_restrictions.as_ref() {
             if rule.is_disabled() {
-                index_set.insert(RuleFilter::Rule(Self::GROUP_NAME, Self::GROUP_RULES[27]));
+                index_set.insert(RuleFilter::Rule(Self::GROUP_NAME, Self::GROUP_RULES[28]));
             }
         }
         if let Some(rule) = self.use_sorted_classes.as_ref() {
             if rule.is_disabled() {
-                index_set.insert(RuleFilter::Rule(Self::GROUP_NAME, Self::GROUP_RULES[28]));
+                index_set.insert(RuleFilter::Rule(Self::GROUP_NAME, Self::GROUP_RULES[29]));
             }
         }
         index_set
@@ -3317,13 +3311,12 @@
                 .use_default_switch_clause
                 .as_ref()
                 .map(|conf| (conf.level(), conf.get_options())),
-<<<<<<< HEAD
+            "useExplicitLengthCheck" => self
+                .use_explicit_length_check
+                .as_ref()
+                .map(|conf| (conf.level(), conf.get_options())),
             "useFocusableInteractive" => self
                 .use_focusable_interactive
-=======
-            "useExplicitLengthCheck" => self
-                .use_explicit_length_check
->>>>>>> f77ab54b
                 .as_ref()
                 .map(|conf| (conf.level(), conf.get_options())),
             "useGenericFontNames" => self
