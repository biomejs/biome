--- conflicted
+++ resolved
@@ -2699,18 +2699,15 @@
     #[doc = "Disallow the use of dependencies that aren't specified in the package.json."]
     #[serde(skip_serializing_if = "Option::is_none")]
     pub no_undeclared_dependencies: Option<RuleConfiguration<NoUndeclaredDependencies>>,
-<<<<<<< HEAD
     #[doc = "Disallow unknown CSS value functions."]
     #[serde(skip_serializing_if = "Option::is_none")]
     pub no_unknown_function: Option<RuleConfiguration<NoUnknownFunction>>,
-=======
     #[doc = "Disallow unknown CSS units."]
     #[serde(skip_serializing_if = "Option::is_none")]
     pub no_unknown_unit: Option<RuleConfiguration<NoUnknownUnit>>,
     #[doc = "Enforce the use of new for all builtins, except String, Number, Boolean, Symbol and BigInt."]
     #[serde(skip_serializing_if = "Option::is_none")]
     pub use_consistent_new_builtin: Option<RuleConfiguration<UseConsistentNewBuiltin>>,
->>>>>>> b24b44c3
     #[doc = "Disallows package private imports."]
     #[serde(skip_serializing_if = "Option::is_none")]
     pub use_import_restrictions: Option<RuleConfiguration<UseImportRestrictions>>,
@@ -2752,12 +2749,9 @@
         "noReactSpecificProps",
         "noRestrictedImports",
         "noUndeclaredDependencies",
-<<<<<<< HEAD
         "noUnknownFunction",
-=======
         "noUnknownUnit",
         "useConsistentNewBuiltin",
->>>>>>> b24b44c3
         "useImportRestrictions",
         "useSortedClasses",
     ];
@@ -2771,11 +2765,8 @@
         "noEvolvingAny",
         "noFlatMapIdentity",
         "noImportantInKeyframe",
-<<<<<<< HEAD
         "noUnknownFunction",
-=======
         "noUnknownUnit",
->>>>>>> b24b44c3
     ];
     const RECOMMENDED_RULES_AS_FILTERS: &'static [RuleFilter<'static>] = &[
         RuleFilter::Rule(Self::GROUP_NAME, Self::GROUP_RULES[3]),
@@ -2788,6 +2779,7 @@
         RuleFilter::Rule(Self::GROUP_NAME, Self::GROUP_RULES[10]),
         RuleFilter::Rule(Self::GROUP_NAME, Self::GROUP_RULES[11]),
         RuleFilter::Rule(Self::GROUP_NAME, Self::GROUP_RULES[17]),
+        RuleFilter::Rule(Self::GROUP_NAME, Self::GROUP_RULES[18]),
     ];
     const ALL_RULES_AS_FILTERS: &'static [RuleFilter<'static>] = &[
         RuleFilter::Rule(Self::GROUP_NAME, Self::GROUP_RULES[0]),
@@ -2810,10 +2802,8 @@
         RuleFilter::Rule(Self::GROUP_NAME, Self::GROUP_RULES[17]),
         RuleFilter::Rule(Self::GROUP_NAME, Self::GROUP_RULES[18]),
         RuleFilter::Rule(Self::GROUP_NAME, Self::GROUP_RULES[19]),
-<<<<<<< HEAD
-=======
         RuleFilter::Rule(Self::GROUP_NAME, Self::GROUP_RULES[20]),
->>>>>>> b24b44c3
+        RuleFilter::Rule(Self::GROUP_NAME, Self::GROUP_RULES[21]),
     ];
     #[doc = r" Retrieves the recommended rules"]
     pub(crate) fn is_recommended_true(&self) -> bool {
@@ -2915,41 +2905,31 @@
                 index_set.insert(RuleFilter::Rule(Self::GROUP_NAME, Self::GROUP_RULES[16]));
             }
         }
-<<<<<<< HEAD
         if let Some(rule) = self.no_unknown_function.as_ref() {
-=======
+            if rule.is_enabled() {
+                index_set.insert(RuleFilter::Rule(Self::GROUP_NAME, Self::GROUP_RULES[17]));
+            }
+        }
         if let Some(rule) = self.no_unknown_unit.as_ref() {
->>>>>>> b24b44c3
-            if rule.is_enabled() {
-                index_set.insert(RuleFilter::Rule(Self::GROUP_NAME, Self::GROUP_RULES[17]));
-            }
-        }
-<<<<<<< HEAD
+            if rule.is_enabled() {
+                index_set.insert(RuleFilter::Rule(Self::GROUP_NAME, Self::GROUP_RULES[18]));
+            }
+        }
+        if let Some(rule) = self.use_consistent_new_builtin.as_ref() {
+            if rule.is_enabled() {
+                index_set.insert(RuleFilter::Rule(Self::GROUP_NAME, Self::GROUP_RULES[19]));
+            }
+        }
         if let Some(rule) = self.use_import_restrictions.as_ref() {
-=======
-        if let Some(rule) = self.use_consistent_new_builtin.as_ref() {
->>>>>>> b24b44c3
-            if rule.is_enabled() {
-                index_set.insert(RuleFilter::Rule(Self::GROUP_NAME, Self::GROUP_RULES[18]));
-            }
-        }
-<<<<<<< HEAD
+            if rule.is_enabled() {
+                index_set.insert(RuleFilter::Rule(Self::GROUP_NAME, Self::GROUP_RULES[20]));
+            }
+        }
         if let Some(rule) = self.use_sorted_classes.as_ref() {
-=======
-        if let Some(rule) = self.use_import_restrictions.as_ref() {
->>>>>>> b24b44c3
-            if rule.is_enabled() {
-                index_set.insert(RuleFilter::Rule(Self::GROUP_NAME, Self::GROUP_RULES[19]));
-            }
-        }
-<<<<<<< HEAD
-=======
-        if let Some(rule) = self.use_sorted_classes.as_ref() {
-            if rule.is_enabled() {
-                index_set.insert(RuleFilter::Rule(Self::GROUP_NAME, Self::GROUP_RULES[20]));
-            }
-        }
->>>>>>> b24b44c3
+            if rule.is_enabled() {
+                index_set.insert(RuleFilter::Rule(Self::GROUP_NAME, Self::GROUP_RULES[21]));
+            }
+        }
         index_set
     }
     pub(crate) fn get_disabled_rules(&self) -> IndexSet<RuleFilter> {
@@ -3039,41 +3019,31 @@
                 index_set.insert(RuleFilter::Rule(Self::GROUP_NAME, Self::GROUP_RULES[16]));
             }
         }
-<<<<<<< HEAD
         if let Some(rule) = self.no_unknown_function.as_ref() {
-=======
+            if rule.is_disabled() {
+                index_set.insert(RuleFilter::Rule(Self::GROUP_NAME, Self::GROUP_RULES[17]));
+            }
+        }
         if let Some(rule) = self.no_unknown_unit.as_ref() {
->>>>>>> b24b44c3
-            if rule.is_disabled() {
-                index_set.insert(RuleFilter::Rule(Self::GROUP_NAME, Self::GROUP_RULES[17]));
-            }
-        }
-<<<<<<< HEAD
+            if rule.is_disabled() {
+                index_set.insert(RuleFilter::Rule(Self::GROUP_NAME, Self::GROUP_RULES[18]));
+            }
+        }
+        if let Some(rule) = self.use_consistent_new_builtin.as_ref() {
+            if rule.is_disabled() {
+                index_set.insert(RuleFilter::Rule(Self::GROUP_NAME, Self::GROUP_RULES[19]));
+            }
+        }
         if let Some(rule) = self.use_import_restrictions.as_ref() {
-=======
-        if let Some(rule) = self.use_consistent_new_builtin.as_ref() {
->>>>>>> b24b44c3
-            if rule.is_disabled() {
-                index_set.insert(RuleFilter::Rule(Self::GROUP_NAME, Self::GROUP_RULES[18]));
-            }
-        }
-<<<<<<< HEAD
+            if rule.is_disabled() {
+                index_set.insert(RuleFilter::Rule(Self::GROUP_NAME, Self::GROUP_RULES[20]));
+            }
+        }
         if let Some(rule) = self.use_sorted_classes.as_ref() {
-=======
-        if let Some(rule) = self.use_import_restrictions.as_ref() {
->>>>>>> b24b44c3
-            if rule.is_disabled() {
-                index_set.insert(RuleFilter::Rule(Self::GROUP_NAME, Self::GROUP_RULES[19]));
-            }
-        }
-<<<<<<< HEAD
-=======
-        if let Some(rule) = self.use_sorted_classes.as_ref() {
-            if rule.is_disabled() {
-                index_set.insert(RuleFilter::Rule(Self::GROUP_NAME, Self::GROUP_RULES[20]));
-            }
-        }
->>>>>>> b24b44c3
+            if rule.is_disabled() {
+                index_set.insert(RuleFilter::Rule(Self::GROUP_NAME, Self::GROUP_RULES[21]));
+            }
+        }
         index_set
     }
     #[doc = r" Checks if, given a rule name, matches one of the rules contained in this category"]
@@ -3178,17 +3148,16 @@
                 .no_undeclared_dependencies
                 .as_ref()
                 .map(|conf| (conf.level(), conf.get_options())),
-<<<<<<< HEAD
             "noUnknownFunction" => self
                 .no_unknown_function
-=======
+                .as_ref()
+                .map(|conf| (conf.level(), conf.get_options())),
             "noUnknownUnit" => self
                 .no_unknown_unit
                 .as_ref()
                 .map(|conf| (conf.level(), conf.get_options())),
             "useConsistentNewBuiltin" => self
                 .use_consistent_new_builtin
->>>>>>> b24b44c3
                 .as_ref()
                 .map(|conf| (conf.level(), conf.get_options())),
             "useImportRestrictions" => self
