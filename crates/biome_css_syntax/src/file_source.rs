use biome_rowan::FileSourceError;
use biome_string_case::StrLikeExtension;
use camino::Utf8Path;

#[cfg_attr(feature = "schema", derive(schemars::JsonSchema))]
#[derive(
    Debug, Clone, Default, Copy, Eq, PartialEq, Hash, serde::Serialize, serde::Deserialize,
)]
pub enum EmbeddingKind {
    /// styled-components or Emotion embedded CSS
    Styled,

    #[default]
    None,
}

#[cfg_attr(feature = "schema", derive(schemars::JsonSchema))]
#[derive(
    Debug, Clone, Default, Copy, Eq, PartialEq, Hash, serde::Serialize, serde::Deserialize,
)]
#[serde(rename_all = "camelCase")]
pub struct CssFileSource {
    variant: CssVariant,

    /// Used to mark if the CSS is embedded inside some particular files. This affects the parsing.
    /// For example, if inside a styled`` literal, a top-level declaration is allowed.
    embedding_kind: EmbeddingKind,
}

/// The style of CSS contained in the file.
///
/// Currently, Biome aims to be compatible with
/// the latest Recommendation level standards.
///
/// It also supports Tailwind CSS syntax additions, when the parser option is enabled.
#[cfg_attr(feature = "schema", derive(schemars::JsonSchema))]
#[derive(
    Debug, Clone, Default, Copy, Eq, PartialEq, Hash, serde::Serialize, serde::Deserialize,
)]
#[serde(rename_all = "camelCase")]
pub enum CssVariant {
    #[default]
    Standard,
    /// The file is a CSS module
    CssModules,
    /// The file belongs to tailwind
    TailwindCss,
}

impl CssFileSource {
    pub fn css() -> Self {
        Self {
            variant: CssVariant::Standard,
            embedding_kind: EmbeddingKind::None,
        }
    }

<<<<<<< HEAD
    pub const fn with_embedding_kind(mut self, kind: EmbeddingKind) -> Self {
        self.embedding_kind = kind;
        self
    }

    pub const fn as_embedding_kind(&self) -> &EmbeddingKind {
        &self.embedding_kind
=======
    pub fn tailwind_css() -> Self {
        Self {
            variant: CssVariant::TailwindCss,
        }
    }

    pub fn is_css_modules(&self) -> bool {
        self.variant == CssVariant::CssModules
    }

    pub fn is_tailwind_css(&self) -> bool {
        self.variant == CssVariant::TailwindCss
    }

    pub fn set_variant(&mut self, variant: CssVariant) {
        self.variant = variant;
>>>>>>> 789b0e7e
    }

    /// Try to return the CSS file source corresponding to this file name from well-known files
    pub fn try_from_well_known(_: &Utf8Path) -> Result<Self, FileSourceError> {
        // TODO: to be implemented
        Err(FileSourceError::UnknownFileName)
    }

    /// Try to return the CSS file source corresponding to this file extension
    pub fn try_from_extension(extension: &str) -> Result<Self, FileSourceError> {
        // We assume the file extension is normalized to lowercase
        match extension {
            "css" => Ok(Self::css()),
            _ => Err(FileSourceError::UnknownExtension),
        }
    }

    /// Try to return the CSS file source corresponding to this language ID
    ///
    /// See the [LSP spec] and [VS Code spec] for a list of language identifiers
    ///
    /// [LSP spec]: https://microsoft.github.io/language-server-protocol/specifications/lsp/3.17/specification/#textDocumentItem
    /// [VS Code spec]: https://code.visualstudio.com/docs/languages/identifiers
    pub fn try_from_language_id(language_id: &str) -> Result<Self, FileSourceError> {
        match language_id {
            "css" => Ok(Self::css()),
            "tailwindcss" => Ok(Self::tailwind_css()),
            _ => Err(FileSourceError::UnknownLanguageId),
        }
    }
}

impl TryFrom<&Utf8Path> for CssFileSource {
    type Error = FileSourceError;

    fn try_from(path: &Utf8Path) -> Result<Self, Self::Error> {
        if let Ok(file_source) = Self::try_from_well_known(path) {
            return Ok(file_source);
        }

        let Some(extension) = path.extension() else {
            return Err(FileSourceError::MissingFileExtension);
        };
        // We assume the file extensions are case-insensitive
        // and we use the lowercase form of them for pattern matching
        Self::try_from_extension(&extension.to_ascii_lowercase_cow())
    }
}<|MERGE_RESOLUTION|>--- conflicted
+++ resolved
@@ -55,7 +55,13 @@
         }
     }
 
-<<<<<<< HEAD
+    pub fn tailwind_css() -> Self {
+        Self {
+            variant: CssVariant::TailwindCss,
+            embedding_kind: EmbeddingKind::None,
+        }
+    }
+
     pub const fn with_embedding_kind(mut self, kind: EmbeddingKind) -> Self {
         self.embedding_kind = kind;
         self
@@ -63,11 +69,6 @@
 
     pub const fn as_embedding_kind(&self) -> &EmbeddingKind {
         &self.embedding_kind
-=======
-    pub fn tailwind_css() -> Self {
-        Self {
-            variant: CssVariant::TailwindCss,
-        }
     }
 
     pub fn is_css_modules(&self) -> bool {
@@ -80,7 +81,6 @@
 
     pub fn set_variant(&mut self, variant: CssVariant) {
         self.variant = variant;
->>>>>>> 789b0e7e
     }
 
     /// Try to return the CSS file source corresponding to this file name from well-known files
