--- conflicted
+++ resolved
@@ -681,10 +681,6 @@
         )
     }
 }
-<<<<<<< HEAD
-impl CssListOfComponentValuesExpression {
-    pub fn with_css_component_value_list(self, element: CssComponentValueList) -> Self {
-=======
 impl CssLayerAtRule {
     pub fn with_layer_token(self, element: SyntaxToken) -> Self {
         Self::unwrap_cast(
@@ -715,14 +711,11 @@
 }
 impl CssLayerReference {
     pub fn with_references(self, element: CssLayerReferenceList) -> Self {
->>>>>>> 7c940e48
-        Self::unwrap_cast(
-            self.syntax
-                .splice_slots(0usize..=0usize, once(Some(element.into_syntax().into()))),
-        )
-    }
-<<<<<<< HEAD
-=======
+        Self::unwrap_cast(
+            self.syntax
+                .splice_slots(0usize..=0usize, once(Some(element.into_syntax().into()))),
+        )
+    }
     pub fn with_semicolon_token(self, element: SyntaxToken) -> Self {
         Self::unwrap_cast(
             self.syntax
@@ -749,7 +742,6 @@
                 .splice_slots(2usize..=2usize, once(Some(element.into_syntax().into()))),
         )
     }
->>>>>>> 7c940e48
 }
 impl CssMediaAndCondition {
     pub fn with_left(self, element: AnyCssMediaInParens) -> Self {
