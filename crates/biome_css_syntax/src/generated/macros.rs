--- conflicted
+++ resolved
@@ -183,11 +183,6 @@
                         unsafe { $crate::CssKeyframesPercentageSelector::new_unchecked(node) };
                     $body
                 }
-<<<<<<< HEAD
-                $crate::CssSyntaxKind::CSS_LIST_OF_COMPONENT_VALUES_EXPRESSION => {
-                    let $pattern =
-                        unsafe { $crate::CssListOfComponentValuesExpression::new_unchecked(node) };
-=======
                 $crate::CssSyntaxKind::CSS_LAYER_AT_RULE => {
                     let $pattern = unsafe { $crate::CssLayerAtRule::new_unchecked(node) };
                     $body
@@ -202,7 +197,6 @@
                 }
                 $crate::CssSyntaxKind::CSS_MARGIN_AT_RULE => {
                     let $pattern = unsafe { $crate::CssMarginAtRule::new_unchecked(node) };
->>>>>>> 7c940e48
                     $body
                 }
                 $crate::CssSyntaxKind::CSS_MEDIA_AND_CONDITION => {
