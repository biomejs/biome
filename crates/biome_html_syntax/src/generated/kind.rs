--- conflicted
+++ resolved
@@ -54,12 +54,8 @@
     HTML_ATTRIBUTE_LIST,
     HTML_CONTENT,
     HTML_CDATA_SECTION,
-<<<<<<< HEAD
-    COMMENT,
-=======
     HTML_TEXT_EXPRESSION,
     SVELTE_TEXT_EXPRESSION,
->>>>>>> a54f4c6c
     HTML_BOGUS,
     HTML_BOGUS_ELEMENT,
     HTML_BOGUS_ATTRIBUTE,
@@ -72,25 +68,11 @@
     pub const fn is_punct(self) -> bool {
         matches!(
             self,
-<<<<<<< HEAD
             L_ANGLE | R_ANGLE | SLASH | EQ | BANG | MINUS | CDATA_START | CDATA_END | FENCE
-=======
-            L_ANGLE
-                | R_ANGLE
-                | SLASH
-                | EQ
-                | BANG
-                | MINUS
-                | COMMENT_START
-                | COMMENT_END
-                | CDATA_START
-                | CDATA_END
-                | FENCE
                 | L_CURLY
                 | R_CURLY
                 | L_DOUBLE_CURLY
                 | R_DOUBLE_CURLY
->>>>>>> a54f4c6c
         )
     }
     pub const fn is_literal(self) -> bool {
@@ -139,8 +121,4 @@
 }
 #[doc = r" Utility macro for creating a SyntaxKind through simple macro syntax"]
 #[macro_export]
-<<<<<<< HEAD
-macro_rules ! T { [<] => { $ crate :: HtmlSyntaxKind :: L_ANGLE } ; [>] => { $ crate :: HtmlSyntaxKind :: R_ANGLE } ; [/] => { $ crate :: HtmlSyntaxKind :: SLASH } ; [=] => { $ crate :: HtmlSyntaxKind :: EQ } ; [!] => { $ crate :: HtmlSyntaxKind :: BANG } ; [-] => { $ crate :: HtmlSyntaxKind :: MINUS } ; ["<![CDATA["] => { $ crate :: HtmlSyntaxKind :: CDATA_START } ; ["]]>"] => { $ crate :: HtmlSyntaxKind :: CDATA_END } ; [---] => { $ crate :: HtmlSyntaxKind :: FENCE } ; [null] => { $ crate :: HtmlSyntaxKind :: NULL_KW } ; [true] => { $ crate :: HtmlSyntaxKind :: TRUE_KW } ; [false] => { $ crate :: HtmlSyntaxKind :: FALSE_KW } ; [doctype] => { $ crate :: HtmlSyntaxKind :: DOCTYPE_KW } ; [html] => { $ crate :: HtmlSyntaxKind :: HTML_KW } ; [ident] => { $ crate :: HtmlSyntaxKind :: IDENT } ; [EOF] => { $ crate :: HtmlSyntaxKind :: EOF } ; [UNICODE_BOM] => { $ crate :: HtmlSyntaxKind :: UNICODE_BOM } ; [#] => { $ crate :: HtmlSyntaxKind :: HASH } ; }
-=======
-macro_rules ! T { [<] => { $ crate :: HtmlSyntaxKind :: L_ANGLE } ; [>] => { $ crate :: HtmlSyntaxKind :: R_ANGLE } ; [/] => { $ crate :: HtmlSyntaxKind :: SLASH } ; [=] => { $ crate :: HtmlSyntaxKind :: EQ } ; [!] => { $ crate :: HtmlSyntaxKind :: BANG } ; [-] => { $ crate :: HtmlSyntaxKind :: MINUS } ; [<!--] => { $ crate :: HtmlSyntaxKind :: COMMENT_START } ; [-->] => { $ crate :: HtmlSyntaxKind :: COMMENT_END } ; ["<![CDATA["] => { $ crate :: HtmlSyntaxKind :: CDATA_START } ; ["]]>"] => { $ crate :: HtmlSyntaxKind :: CDATA_END } ; [---] => { $ crate :: HtmlSyntaxKind :: FENCE } ; ['{'] => { $ crate :: HtmlSyntaxKind :: L_CURLY } ; ['}'] => { $ crate :: HtmlSyntaxKind :: R_CURLY } ; ["{{"] => { $ crate :: HtmlSyntaxKind :: L_DOUBLE_CURLY } ; ["}}"] => { $ crate :: HtmlSyntaxKind :: R_DOUBLE_CURLY } ; [null] => { $ crate :: HtmlSyntaxKind :: NULL_KW } ; [true] => { $ crate :: HtmlSyntaxKind :: TRUE_KW } ; [false] => { $ crate :: HtmlSyntaxKind :: FALSE_KW } ; [doctype] => { $ crate :: HtmlSyntaxKind :: DOCTYPE_KW } ; [html] => { $ crate :: HtmlSyntaxKind :: HTML_KW } ; [ident] => { $ crate :: HtmlSyntaxKind :: IDENT } ; [EOF] => { $ crate :: HtmlSyntaxKind :: EOF } ; [UNICODE_BOM] => { $ crate :: HtmlSyntaxKind :: UNICODE_BOM } ; [#] => { $ crate :: HtmlSyntaxKind :: HASH } ; }
->>>>>>> a54f4c6c
+macro_rules ! T { [<] => { $ crate :: HtmlSyntaxKind :: L_ANGLE } ; [>] => { $ crate :: HtmlSyntaxKind :: R_ANGLE } ; [/] => { $ crate :: HtmlSyntaxKind :: SLASH } ; [=] => { $ crate :: HtmlSyntaxKind :: EQ } ; [!] => { $ crate :: HtmlSyntaxKind :: BANG } ; [-] => { $ crate :: HtmlSyntaxKind :: MINUS } ; ["<![CDATA["] => { $ crate :: HtmlSyntaxKind :: CDATA_START } ; ["]]>"] => { $ crate :: HtmlSyntaxKind :: CDATA_END } ; [---] => { $ crate :: HtmlSyntaxKind :: FENCE } ; ['{'] => { $ crate :: HtmlSyntaxKind :: L_CURLY } ; ['}'] => { $ crate :: HtmlSyntaxKind :: R_CURLY } ; ["{{"] => { $ crate :: HtmlSyntaxKind :: L_DOUBLE_CURLY } ; ["}}"] => { $ crate :: HtmlSyntaxKind :: R_DOUBLE_CURLY } ; [null] => { $ crate :: HtmlSyntaxKind :: NULL_KW } ; [true] => { $ crate :: HtmlSyntaxKind :: TRUE_KW } ; [false] => { $ crate :: HtmlSyntaxKind :: FALSE_KW } ; [doctype] => { $ crate :: HtmlSyntaxKind :: DOCTYPE_KW } ; [html] => { $ crate :: HtmlSyntaxKind :: HTML_KW } ; [ident] => { $ crate :: HtmlSyntaxKind :: IDENT } ; [EOF] => { $ crate :: HtmlSyntaxKind :: EOF } ; [UNICODE_BOM] => { $ crate :: HtmlSyntaxKind :: UNICODE_BOM } ; [#] => { $ crate :: HtmlSyntaxKind :: HASH } ; }