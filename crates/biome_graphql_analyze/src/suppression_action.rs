--- conflicted
+++ resolved
@@ -36,16 +36,10 @@
 
     fn apply_suppression(
         &self,
-<<<<<<< HEAD
-        _mutation: &mut BatchMutation<Self::Language>,
-        _apply_suppression: ApplySuppression<Self::Language>,
-        _suppression_text: &str,
-        _suppression_reason: Option<&str>,
-=======
         mutation: &mut BatchMutation<Self::Language>,
         apply_suppression: ApplySuppression<Self::Language>,
         suppression_text: &str,
->>>>>>> 1b348f4d
+         _suppression_reason: Option<&str>,
     ) {
         let ApplySuppression {
             token_to_apply_suppression,
