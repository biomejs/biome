--- conflicted
+++ resolved
@@ -10,8 +10,4 @@
 pub mod use_unique_graphql_operation_name;
 pub mod use_unique_input_field_names;
 pub mod use_unique_variable_names;
-<<<<<<< HEAD
-declare_lint_group! { pub Nursery { name : "nursery" , rules : [self :: no_empty_source :: NoEmptySource , self :: use_consistent_graphql_descriptions :: UseConsistentGraphqlDescriptions , self :: use_deprecated_date :: UseDeprecatedDate , self :: use_unique_field_definition_names :: UseUniqueFieldDefinitionNames , self :: use_unique_graphql_operation_name :: UseUniqueGraphqlOperationName , self :: use_unique_variable_names :: UseUniqueVariableNames ,] } }
-=======
-declare_lint_group! { pub Nursery { name : "nursery" , rules : [self :: no_empty_source :: NoEmptySource , self :: use_consistent_graphql_descriptions :: UseConsistentGraphqlDescriptions , self :: use_deprecated_date :: UseDeprecatedDate , self :: use_unique_graphql_operation_name :: UseUniqueGraphqlOperationName , self :: use_unique_input_field_names :: UseUniqueInputFieldNames , self :: use_unique_variable_names :: UseUniqueVariableNames ,] } }
->>>>>>> a5f59cd7
+declare_lint_group! { pub Nursery { name : "nursery" , rules : [self :: no_empty_source :: NoEmptySource , self :: use_consistent_graphql_descriptions :: UseConsistentGraphqlDescriptions , self :: use_deprecated_date :: UseDeprecatedDate , self :: use_unique_field_definition_names :: UseUniqueFieldDefinitionNames , self :: use_unique_graphql_operation_name :: UseUniqueGraphqlOperationName , self :: use_unique_input_field_names :: UseUniqueInputFieldNames , self :: use_unique_variable_names :: UseUniqueVariableNames ,] } }