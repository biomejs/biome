use biome_console::fmt::{Formatter, Termcolor};
use biome_console::markup;
use biome_diagnostics::DiagnosticExt;
use biome_diagnostics::display::PrintDiagnostic;
use biome_diagnostics::termcolor;
use biome_markdown_parser::parse_markdown;
use std::fmt::Write;
use std::fs;
use std::path::Path;

#[derive(Copy, Clone)]
pub enum ExpectedOutcome {
    Pass,
    Fail,
    Undefined,
}

pub fn run(test_case: &str, _snapshot_name: &str, test_directory: &str, outcome_str: &str) {
    let outcome = match outcome_str {
        "ok" => ExpectedOutcome::Pass,
        "error" => ExpectedOutcome::Fail,
        "undefined" => ExpectedOutcome::Undefined,
        _ => panic!("Invalid expected outcome {outcome_str}"),
    };

    let test_case_path = Path::new(test_case);

    let file_name = test_case_path
        .file_name()
        .expect("Expected test to have a file name")
        .to_str()
        .expect("File name to be valid UTF8");

    let content = fs::read_to_string(test_case_path)
        .expect("Expected test path to be a readable file in UTF8 encoding");

    let parsed = parse_markdown(&content);

    // Allow tests to run even with bogus nodes during development
    let formatted_ast = format!("{}", parsed.syntax());

    let mut snapshot = String::new();
    writeln!(snapshot, "\n## Input\n\n```\n{content}\n```\n\n").unwrap();

    writeln!(
        snapshot,
        r#"## AST

```
{formatted_ast}
```

## CST

```
{:#?}
```
"#,
        parsed.syntax()
    )
    .unwrap();

    let diagnostics = parsed.diagnostics();
    if !diagnostics.is_empty() {
        let mut diagnostics_buffer = termcolor::Buffer::no_color();

        let termcolor = &mut Termcolor(&mut diagnostics_buffer);
        let mut formatter = Formatter::new(termcolor);

        for diagnostic in diagnostics {
            let error = diagnostic
                .clone()
                .with_file_path(file_name)
                .with_file_source_code(&content);

            formatter
                .write_markup(markup! {
                    {PrintDiagnostic::verbose(&error)}
                })
                .expect("failed to emit diagnostic");
        }

        let formatted_diagnostics =
            std::str::from_utf8(diagnostics_buffer.as_slice()).expect("non utf8 in error buffer");

<<<<<<< HEAD
        // Only check for unexpected diagnostics in OK tests
        // (but allow them during development)
        // if matches!(outcome, ExpectedOutcome::Pass) {
        //     panic!("Expected no errors to be present in a test case that is expected to pass but the following diagnostics are present:\n{formatted_diagnostics}")
        // }
=======
        if matches!(outcome, ExpectedOutcome::Pass) {
            panic!(
                "Expected no errors to be present in a test case that is expected to pass but the following diagnostics are present:\n{formatted_diagnostics}"
            )
        }
>>>>>>> 55efc353

        writeln!(snapshot, "## Diagnostics\n\n```").unwrap();
        snapshot.write_str(formatted_diagnostics).unwrap();

        writeln!(snapshot, "```\n").unwrap();
    }

    // During development, we'll be more lenient about tests
    match outcome {
        ExpectedOutcome::Pass => {
<<<<<<< HEAD
            // Skip bogus node checks during development
=======
            let missing_required = formatted_ast.contains("missing (required)");
            if missing_required
                || parsed
                    .syntax()
                    .descendants()
                    .any(|node| node.kind().is_bogus())
            {
                panic!(
                    "Parsed tree of a 'OK' test case should not contain any missing required children or bogus nodes: \n {formatted_ast:#?} \n\n {formatted_ast}"
                );
            }

            let syntax = parsed.syntax();
            if has_bogus_nodes_or_empty_slots(&syntax) {
                panic!("modified tree has bogus nodes or empty slots:\n{syntax:#?} \n\n {syntax}")
            }
>>>>>>> 55efc353
        }
        ExpectedOutcome::Fail => {
            // For err tests, we do want to verify diagnostics are emitted
            if parsed.diagnostics().is_empty() {
                panic!("Failing test must have diagnostics");
            }
        }
        _ => {}
    }

    // For now, update snapshots automatically
    insta::with_settings!({
        prepend_module_to_snapshot => false,
        snapshot_path => &test_directory,
        // Auto-accept new snapshots during development
        input_file => test_case_path.to_string_lossy().to_string(),
    }, {
        // Use `assert_debug_snapshot` for more stable output
        insta::assert_snapshot!(file_name, snapshot);
    });
}

#[ignore]
#[test]
pub fn quick_test() {
    let code = r#"
your test code
"#;

    let root = parse_markdown(code);
    let syntax = root.syntax();
    dbg!(&syntax, root.diagnostics(), root.has_errors());
}<|MERGE_RESOLUTION|>--- conflicted
+++ resolved
@@ -4,6 +4,8 @@
 use biome_diagnostics::display::PrintDiagnostic;
 use biome_diagnostics::termcolor;
 use biome_markdown_parser::parse_markdown;
+use biome_rowan::SyntaxNode;
+use biome_test_utils::has_bogus_nodes_or_empty_slots;
 use std::fmt::Write;
 use std::fs;
 use std::path::Path;
@@ -83,38 +85,26 @@
         let formatted_diagnostics =
             std::str::from_utf8(diagnostics_buffer.as_slice()).expect("non utf8 in error buffer");
 
-<<<<<<< HEAD
-        // Only check for unexpected diagnostics in OK tests
-        // (but allow them during development)
-        // if matches!(outcome, ExpectedOutcome::Pass) {
-        //     panic!("Expected no errors to be present in a test case that is expected to pass but the following diagnostics are present:\n{formatted_diagnostics}")
-        // }
-=======
         if matches!(outcome, ExpectedOutcome::Pass) {
             panic!(
                 "Expected no errors to be present in a test case that is expected to pass but the following diagnostics are present:\n{formatted_diagnostics}"
             )
         }
->>>>>>> 55efc353
 
         writeln!(snapshot, "## Diagnostics\n\n```").unwrap();
         snapshot.write_str(formatted_diagnostics).unwrap();
-
-        writeln!(snapshot, "```\n").unwrap();
+        writeln!(snapshot, "```").unwrap();
     }
 
     // During development, we'll be more lenient about tests
     match outcome {
         ExpectedOutcome::Pass => {
-<<<<<<< HEAD
-            // Skip bogus node checks during development
-=======
             let missing_required = formatted_ast.contains("missing (required)");
             if missing_required
                 || parsed
                     .syntax()
                     .descendants()
-                    .any(|node| node.kind().is_bogus())
+                    .any(|node| node.kind() == biome_markdown_syntax::MarkdownSyntaxKind::MD_BOGUS)
             {
                 panic!(
                     "Parsed tree of a 'OK' test case should not contain any missing required children or bogus nodes: \n {formatted_ast:#?} \n\n {formatted_ast}"
@@ -125,7 +115,6 @@
             if has_bogus_nodes_or_empty_slots(&syntax) {
                 panic!("modified tree has bogus nodes or empty slots:\n{syntax:#?} \n\n {syntax}")
             }
->>>>>>> 55efc353
         }
         ExpectedOutcome::Fail => {
             // For err tests, we do want to verify diagnostics are emitted
