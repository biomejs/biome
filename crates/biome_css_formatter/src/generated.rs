//! This is a generated file. Don't modify it by hand! Run 'cargo codegen formatter' to re-generate the file.

#![allow(clippy::use_self)]
#![expect(clippy::default_constructed_unit_structs)]
use crate::{
    AsFormat, CssFormatContext, CssFormatter, FormatBogusNodeRule, FormatNodeRule, IntoFormat,
};
use biome_formatter::{FormatOwnedWithRule, FormatRefWithRule, FormatResult, FormatRule};
impl FormatRule<biome_css_syntax::CssAtRule> for crate::css::statements::at_rule::FormatCssAtRule {
    type Context = CssFormatContext;
    #[inline(always)]
    fn fmt(&self, node: &biome_css_syntax::CssAtRule, f: &mut CssFormatter) -> FormatResult<()> {
        FormatNodeRule::<biome_css_syntax::CssAtRule>::fmt(self, node, f)
    }
}
impl AsFormat<CssFormatContext> for biome_css_syntax::CssAtRule {
    type Format<'a> = FormatRefWithRule<
        'a,
        biome_css_syntax::CssAtRule,
        crate::css::statements::at_rule::FormatCssAtRule,
    >;
    fn format(&self) -> Self::Format<'_> {
        FormatRefWithRule::new(
            self,
            crate::css::statements::at_rule::FormatCssAtRule::default(),
        )
    }
}
impl IntoFormat<CssFormatContext> for biome_css_syntax::CssAtRule {
    type Format = FormatOwnedWithRule<
        biome_css_syntax::CssAtRule,
        crate::css::statements::at_rule::FormatCssAtRule,
    >;
    fn into_format(self) -> Self::Format {
        FormatOwnedWithRule::new(
            self,
            crate::css::statements::at_rule::FormatCssAtRule::default(),
        )
    }
}
impl FormatRule<biome_css_syntax::CssAtRuleDeclarator>
    for crate::css::auxiliary::at_rule_declarator::FormatCssAtRuleDeclarator
{
    type Context = CssFormatContext;
    #[inline(always)]
    fn fmt(
        &self,
        node: &biome_css_syntax::CssAtRuleDeclarator,
        f: &mut CssFormatter,
    ) -> FormatResult<()> {
        FormatNodeRule::<biome_css_syntax::CssAtRuleDeclarator>::fmt(self, node, f)
    }
}
impl AsFormat<CssFormatContext> for biome_css_syntax::CssAtRuleDeclarator {
    type Format<'a> = FormatRefWithRule<
        'a,
        biome_css_syntax::CssAtRuleDeclarator,
        crate::css::auxiliary::at_rule_declarator::FormatCssAtRuleDeclarator,
    >;
    fn format(&self) -> Self::Format<'_> {
        FormatRefWithRule::new(
            self,
            crate::css::auxiliary::at_rule_declarator::FormatCssAtRuleDeclarator::default(),
        )
    }
}
impl IntoFormat<CssFormatContext> for biome_css_syntax::CssAtRuleDeclarator {
    type Format = FormatOwnedWithRule<
        biome_css_syntax::CssAtRuleDeclarator,
        crate::css::auxiliary::at_rule_declarator::FormatCssAtRuleDeclarator,
    >;
    fn into_format(self) -> Self::Format {
        FormatOwnedWithRule::new(
            self,
            crate::css::auxiliary::at_rule_declarator::FormatCssAtRuleDeclarator::default(),
        )
    }
}
impl FormatRule<biome_css_syntax::CssAttrFallbackValue>
    for crate::css::auxiliary::attr_fallback_value::FormatCssAttrFallbackValue
{
    type Context = CssFormatContext;
    #[inline(always)]
    fn fmt(
        &self,
        node: &biome_css_syntax::CssAttrFallbackValue,
        f: &mut CssFormatter,
    ) -> FormatResult<()> {
        FormatNodeRule::<biome_css_syntax::CssAttrFallbackValue>::fmt(self, node, f)
    }
}
impl AsFormat<CssFormatContext> for biome_css_syntax::CssAttrFallbackValue {
    type Format<'a> = FormatRefWithRule<
        'a,
        biome_css_syntax::CssAttrFallbackValue,
        crate::css::auxiliary::attr_fallback_value::FormatCssAttrFallbackValue,
    >;
    fn format(&self) -> Self::Format<'_> {
        FormatRefWithRule::new(
            self,
            crate::css::auxiliary::attr_fallback_value::FormatCssAttrFallbackValue::default(),
        )
    }
}
impl IntoFormat<CssFormatContext> for biome_css_syntax::CssAttrFallbackValue {
    type Format = FormatOwnedWithRule<
        biome_css_syntax::CssAttrFallbackValue,
        crate::css::auxiliary::attr_fallback_value::FormatCssAttrFallbackValue,
    >;
    fn into_format(self) -> Self::Format {
        FormatOwnedWithRule::new(
            self,
            crate::css::auxiliary::attr_fallback_value::FormatCssAttrFallbackValue::default(),
        )
    }
}
impl FormatRule<biome_css_syntax::CssAttrFunction>
    for crate::css::auxiliary::attr_function::FormatCssAttrFunction
{
    type Context = CssFormatContext;
    #[inline(always)]
    fn fmt(
        &self,
        node: &biome_css_syntax::CssAttrFunction,
        f: &mut CssFormatter,
    ) -> FormatResult<()> {
        FormatNodeRule::<biome_css_syntax::CssAttrFunction>::fmt(self, node, f)
    }
}
impl AsFormat<CssFormatContext> for biome_css_syntax::CssAttrFunction {
    type Format<'a> = FormatRefWithRule<
        'a,
        biome_css_syntax::CssAttrFunction,
        crate::css::auxiliary::attr_function::FormatCssAttrFunction,
    >;
    fn format(&self) -> Self::Format<'_> {
        FormatRefWithRule::new(
            self,
            crate::css::auxiliary::attr_function::FormatCssAttrFunction::default(),
        )
    }
}
impl IntoFormat<CssFormatContext> for biome_css_syntax::CssAttrFunction {
    type Format = FormatOwnedWithRule<
        biome_css_syntax::CssAttrFunction,
        crate::css::auxiliary::attr_function::FormatCssAttrFunction,
    >;
    fn into_format(self) -> Self::Format {
        FormatOwnedWithRule::new(
            self,
            crate::css::auxiliary::attr_function::FormatCssAttrFunction::default(),
        )
    }
}
impl FormatRule<biome_css_syntax::CssAttributeMatcher>
    for crate::css::auxiliary::attribute_matcher::FormatCssAttributeMatcher
{
    type Context = CssFormatContext;
    #[inline(always)]
    fn fmt(
        &self,
        node: &biome_css_syntax::CssAttributeMatcher,
        f: &mut CssFormatter,
    ) -> FormatResult<()> {
        FormatNodeRule::<biome_css_syntax::CssAttributeMatcher>::fmt(self, node, f)
    }
}
impl AsFormat<CssFormatContext> for biome_css_syntax::CssAttributeMatcher {
    type Format<'a> = FormatRefWithRule<
        'a,
        biome_css_syntax::CssAttributeMatcher,
        crate::css::auxiliary::attribute_matcher::FormatCssAttributeMatcher,
    >;
    fn format(&self) -> Self::Format<'_> {
        FormatRefWithRule::new(
            self,
            crate::css::auxiliary::attribute_matcher::FormatCssAttributeMatcher::default(),
        )
    }
}
impl IntoFormat<CssFormatContext> for biome_css_syntax::CssAttributeMatcher {
    type Format = FormatOwnedWithRule<
        biome_css_syntax::CssAttributeMatcher,
        crate::css::auxiliary::attribute_matcher::FormatCssAttributeMatcher,
    >;
    fn into_format(self) -> Self::Format {
        FormatOwnedWithRule::new(
            self,
            crate::css::auxiliary::attribute_matcher::FormatCssAttributeMatcher::default(),
        )
    }
}
impl FormatRule<biome_css_syntax::CssAttributeMatcherValue>
    for crate::css::auxiliary::attribute_matcher_value::FormatCssAttributeMatcherValue
{
    type Context = CssFormatContext;
    #[inline(always)]
    fn fmt(
        &self,
        node: &biome_css_syntax::CssAttributeMatcherValue,
        f: &mut CssFormatter,
    ) -> FormatResult<()> {
        FormatNodeRule::<biome_css_syntax::CssAttributeMatcherValue>::fmt(self, node, f)
    }
}
impl AsFormat<CssFormatContext> for biome_css_syntax::CssAttributeMatcherValue {
    type Format<'a> = FormatRefWithRule<
        'a,
        biome_css_syntax::CssAttributeMatcherValue,
        crate::css::auxiliary::attribute_matcher_value::FormatCssAttributeMatcherValue,
    >;
    fn format(&self) -> Self::Format<'_> {
        FormatRefWithRule::new(
            self,
            crate::css::auxiliary::attribute_matcher_value::FormatCssAttributeMatcherValue::default(
            ),
        )
    }
}
impl IntoFormat<CssFormatContext> for biome_css_syntax::CssAttributeMatcherValue {
    type Format = FormatOwnedWithRule<
        biome_css_syntax::CssAttributeMatcherValue,
        crate::css::auxiliary::attribute_matcher_value::FormatCssAttributeMatcherValue,
    >;
    fn into_format(self) -> Self::Format {
        FormatOwnedWithRule::new(
            self,
            crate::css::auxiliary::attribute_matcher_value::FormatCssAttributeMatcherValue::default(
            ),
        )
    }
}
impl FormatRule<biome_css_syntax::CssAttributeName>
    for crate::css::auxiliary::attribute_name::FormatCssAttributeName
{
    type Context = CssFormatContext;
    #[inline(always)]
    fn fmt(
        &self,
        node: &biome_css_syntax::CssAttributeName,
        f: &mut CssFormatter,
    ) -> FormatResult<()> {
        FormatNodeRule::<biome_css_syntax::CssAttributeName>::fmt(self, node, f)
    }
}
impl AsFormat<CssFormatContext> for biome_css_syntax::CssAttributeName {
    type Format<'a> = FormatRefWithRule<
        'a,
        biome_css_syntax::CssAttributeName,
        crate::css::auxiliary::attribute_name::FormatCssAttributeName,
    >;
    fn format(&self) -> Self::Format<'_> {
        FormatRefWithRule::new(
            self,
            crate::css::auxiliary::attribute_name::FormatCssAttributeName::default(),
        )
    }
}
impl IntoFormat<CssFormatContext> for biome_css_syntax::CssAttributeName {
    type Format = FormatOwnedWithRule<
        biome_css_syntax::CssAttributeName,
        crate::css::auxiliary::attribute_name::FormatCssAttributeName,
    >;
    fn into_format(self) -> Self::Format {
        FormatOwnedWithRule::new(
            self,
            crate::css::auxiliary::attribute_name::FormatCssAttributeName::default(),
        )
    }
}
impl FormatRule<biome_css_syntax::CssAttributeSelector>
    for crate::css::selectors::attribute_selector::FormatCssAttributeSelector
{
    type Context = CssFormatContext;
    #[inline(always)]
    fn fmt(
        &self,
        node: &biome_css_syntax::CssAttributeSelector,
        f: &mut CssFormatter,
    ) -> FormatResult<()> {
        FormatNodeRule::<biome_css_syntax::CssAttributeSelector>::fmt(self, node, f)
    }
}
impl AsFormat<CssFormatContext> for biome_css_syntax::CssAttributeSelector {
    type Format<'a> = FormatRefWithRule<
        'a,
        biome_css_syntax::CssAttributeSelector,
        crate::css::selectors::attribute_selector::FormatCssAttributeSelector,
    >;
    fn format(&self) -> Self::Format<'_> {
        FormatRefWithRule::new(
            self,
            crate::css::selectors::attribute_selector::FormatCssAttributeSelector::default(),
        )
    }
}
impl IntoFormat<CssFormatContext> for biome_css_syntax::CssAttributeSelector {
    type Format = FormatOwnedWithRule<
        biome_css_syntax::CssAttributeSelector,
        crate::css::selectors::attribute_selector::FormatCssAttributeSelector,
    >;
    fn into_format(self) -> Self::Format {
        FormatOwnedWithRule::new(
            self,
            crate::css::selectors::attribute_selector::FormatCssAttributeSelector::default(),
        )
    }
}
impl FormatRule<biome_css_syntax::CssBinaryExpression>
    for crate::css::auxiliary::binary_expression::FormatCssBinaryExpression
{
    type Context = CssFormatContext;
    #[inline(always)]
    fn fmt(
        &self,
        node: &biome_css_syntax::CssBinaryExpression,
        f: &mut CssFormatter,
    ) -> FormatResult<()> {
        FormatNodeRule::<biome_css_syntax::CssBinaryExpression>::fmt(self, node, f)
    }
}
impl AsFormat<CssFormatContext> for biome_css_syntax::CssBinaryExpression {
    type Format<'a> = FormatRefWithRule<
        'a,
        biome_css_syntax::CssBinaryExpression,
        crate::css::auxiliary::binary_expression::FormatCssBinaryExpression,
    >;
    fn format(&self) -> Self::Format<'_> {
        FormatRefWithRule::new(
            self,
            crate::css::auxiliary::binary_expression::FormatCssBinaryExpression::default(),
        )
    }
}
impl IntoFormat<CssFormatContext> for biome_css_syntax::CssBinaryExpression {
    type Format = FormatOwnedWithRule<
        biome_css_syntax::CssBinaryExpression,
        crate::css::auxiliary::binary_expression::FormatCssBinaryExpression,
    >;
    fn into_format(self) -> Self::Format {
        FormatOwnedWithRule::new(
            self,
            crate::css::auxiliary::binary_expression::FormatCssBinaryExpression::default(),
        )
    }
}
impl FormatRule<biome_css_syntax::CssBracketedValue>
    for crate::css::auxiliary::bracketed_value::FormatCssBracketedValue
{
    type Context = CssFormatContext;
    #[inline(always)]
    fn fmt(
        &self,
        node: &biome_css_syntax::CssBracketedValue,
        f: &mut CssFormatter,
    ) -> FormatResult<()> {
        FormatNodeRule::<biome_css_syntax::CssBracketedValue>::fmt(self, node, f)
    }
}
impl AsFormat<CssFormatContext> for biome_css_syntax::CssBracketedValue {
    type Format<'a> = FormatRefWithRule<
        'a,
        biome_css_syntax::CssBracketedValue,
        crate::css::auxiliary::bracketed_value::FormatCssBracketedValue,
    >;
    fn format(&self) -> Self::Format<'_> {
        FormatRefWithRule::new(
            self,
            crate::css::auxiliary::bracketed_value::FormatCssBracketedValue::default(),
        )
    }
}
impl IntoFormat<CssFormatContext> for biome_css_syntax::CssBracketedValue {
    type Format = FormatOwnedWithRule<
        biome_css_syntax::CssBracketedValue,
        crate::css::auxiliary::bracketed_value::FormatCssBracketedValue,
    >;
    fn into_format(self) -> Self::Format {
        FormatOwnedWithRule::new(
            self,
            crate::css::auxiliary::bracketed_value::FormatCssBracketedValue::default(),
        )
    }
}
impl FormatRule<biome_css_syntax::CssCharsetAtRule>
    for crate::css::statements::charset_at_rule::FormatCssCharsetAtRule
{
    type Context = CssFormatContext;
    #[inline(always)]
    fn fmt(
        &self,
        node: &biome_css_syntax::CssCharsetAtRule,
        f: &mut CssFormatter,
    ) -> FormatResult<()> {
        FormatNodeRule::<biome_css_syntax::CssCharsetAtRule>::fmt(self, node, f)
    }
}
impl AsFormat<CssFormatContext> for biome_css_syntax::CssCharsetAtRule {
    type Format<'a> = FormatRefWithRule<
        'a,
        biome_css_syntax::CssCharsetAtRule,
        crate::css::statements::charset_at_rule::FormatCssCharsetAtRule,
    >;
    fn format(&self) -> Self::Format<'_> {
        FormatRefWithRule::new(
            self,
            crate::css::statements::charset_at_rule::FormatCssCharsetAtRule::default(),
        )
    }
}
impl IntoFormat<CssFormatContext> for biome_css_syntax::CssCharsetAtRule {
    type Format = FormatOwnedWithRule<
        biome_css_syntax::CssCharsetAtRule,
        crate::css::statements::charset_at_rule::FormatCssCharsetAtRule,
    >;
    fn into_format(self) -> Self::Format {
        FormatOwnedWithRule::new(
            self,
            crate::css::statements::charset_at_rule::FormatCssCharsetAtRule::default(),
        )
    }
}
impl FormatRule<biome_css_syntax::CssClassSelector>
    for crate::css::selectors::class_selector::FormatCssClassSelector
{
    type Context = CssFormatContext;
    #[inline(always)]
    fn fmt(
        &self,
        node: &biome_css_syntax::CssClassSelector,
        f: &mut CssFormatter,
    ) -> FormatResult<()> {
        FormatNodeRule::<biome_css_syntax::CssClassSelector>::fmt(self, node, f)
    }
}
impl AsFormat<CssFormatContext> for biome_css_syntax::CssClassSelector {
    type Format<'a> = FormatRefWithRule<
        'a,
        biome_css_syntax::CssClassSelector,
        crate::css::selectors::class_selector::FormatCssClassSelector,
    >;
    fn format(&self) -> Self::Format<'_> {
        FormatRefWithRule::new(
            self,
            crate::css::selectors::class_selector::FormatCssClassSelector::default(),
        )
    }
}
impl IntoFormat<CssFormatContext> for biome_css_syntax::CssClassSelector {
    type Format = FormatOwnedWithRule<
        biome_css_syntax::CssClassSelector,
        crate::css::selectors::class_selector::FormatCssClassSelector,
    >;
    fn into_format(self) -> Self::Format {
        FormatOwnedWithRule::new(
            self,
            crate::css::selectors::class_selector::FormatCssClassSelector::default(),
        )
    }
}
impl FormatRule<biome_css_syntax::CssColor> for crate::css::value::color::FormatCssColor {
    type Context = CssFormatContext;
    #[inline(always)]
    fn fmt(&self, node: &biome_css_syntax::CssColor, f: &mut CssFormatter) -> FormatResult<()> {
        FormatNodeRule::<biome_css_syntax::CssColor>::fmt(self, node, f)
    }
}
impl AsFormat<CssFormatContext> for biome_css_syntax::CssColor {
    type Format<'a> =
        FormatRefWithRule<'a, biome_css_syntax::CssColor, crate::css::value::color::FormatCssColor>;
    fn format(&self) -> Self::Format<'_> {
        FormatRefWithRule::new(self, crate::css::value::color::FormatCssColor::default())
    }
}
impl IntoFormat<CssFormatContext> for biome_css_syntax::CssColor {
    type Format =
        FormatOwnedWithRule<biome_css_syntax::CssColor, crate::css::value::color::FormatCssColor>;
    fn into_format(self) -> Self::Format {
        FormatOwnedWithRule::new(self, crate::css::value::color::FormatCssColor::default())
    }
}
impl FormatRule<biome_css_syntax::CssColorProfileAtRule>
    for crate::css::statements::color_profile_at_rule::FormatCssColorProfileAtRule
{
    type Context = CssFormatContext;
    #[inline(always)]
    fn fmt(
        &self,
        node: &biome_css_syntax::CssColorProfileAtRule,
        f: &mut CssFormatter,
    ) -> FormatResult<()> {
        FormatNodeRule::<biome_css_syntax::CssColorProfileAtRule>::fmt(self, node, f)
    }
}
impl AsFormat<CssFormatContext> for biome_css_syntax::CssColorProfileAtRule {
    type Format<'a> = FormatRefWithRule<
        'a,
        biome_css_syntax::CssColorProfileAtRule,
        crate::css::statements::color_profile_at_rule::FormatCssColorProfileAtRule,
    >;
    fn format(&self) -> Self::Format<'_> {
        FormatRefWithRule::new(
            self,
            crate::css::statements::color_profile_at_rule::FormatCssColorProfileAtRule::default(),
        )
    }
}
impl IntoFormat<CssFormatContext> for biome_css_syntax::CssColorProfileAtRule {
    type Format = FormatOwnedWithRule<
        biome_css_syntax::CssColorProfileAtRule,
        crate::css::statements::color_profile_at_rule::FormatCssColorProfileAtRule,
    >;
    fn into_format(self) -> Self::Format {
        FormatOwnedWithRule::new(
            self,
            crate::css::statements::color_profile_at_rule::FormatCssColorProfileAtRule::default(),
        )
    }
}
impl FormatRule < biome_css_syntax :: CssColorProfileAtRuleDeclarator > for crate :: css :: auxiliary :: color_profile_at_rule_declarator :: FormatCssColorProfileAtRuleDeclarator { type Context = CssFormatContext ; # [inline (always)] fn fmt (& self , node : & biome_css_syntax :: CssColorProfileAtRuleDeclarator , f : & mut CssFormatter) -> FormatResult < () > { FormatNodeRule :: < biome_css_syntax :: CssColorProfileAtRuleDeclarator > :: fmt (self , node , f) } }
impl AsFormat<CssFormatContext> for biome_css_syntax::CssColorProfileAtRuleDeclarator {
    type Format < 'a > = FormatRefWithRule < 'a , biome_css_syntax :: CssColorProfileAtRuleDeclarator , crate :: css :: auxiliary :: color_profile_at_rule_declarator :: FormatCssColorProfileAtRuleDeclarator > ;
    fn format(&self) -> Self::Format<'_> {
        FormatRefWithRule :: new (self , crate :: css :: auxiliary :: color_profile_at_rule_declarator :: FormatCssColorProfileAtRuleDeclarator :: default ())
    }
}
impl IntoFormat<CssFormatContext> for biome_css_syntax::CssColorProfileAtRuleDeclarator {
    type Format = FormatOwnedWithRule < biome_css_syntax :: CssColorProfileAtRuleDeclarator , crate :: css :: auxiliary :: color_profile_at_rule_declarator :: FormatCssColorProfileAtRuleDeclarator > ;
    fn into_format(self) -> Self::Format {
        FormatOwnedWithRule :: new (self , crate :: css :: auxiliary :: color_profile_at_rule_declarator :: FormatCssColorProfileAtRuleDeclarator :: default ())
    }
}
impl FormatRule<biome_css_syntax::CssComplexSelector>
    for crate::css::selectors::complex_selector::FormatCssComplexSelector
{
    type Context = CssFormatContext;
    #[inline(always)]
    fn fmt(
        &self,
        node: &biome_css_syntax::CssComplexSelector,
        f: &mut CssFormatter,
    ) -> FormatResult<()> {
        FormatNodeRule::<biome_css_syntax::CssComplexSelector>::fmt(self, node, f)
    }
}
impl AsFormat<CssFormatContext> for biome_css_syntax::CssComplexSelector {
    type Format<'a> = FormatRefWithRule<
        'a,
        biome_css_syntax::CssComplexSelector,
        crate::css::selectors::complex_selector::FormatCssComplexSelector,
    >;
    fn format(&self) -> Self::Format<'_> {
        FormatRefWithRule::new(
            self,
            crate::css::selectors::complex_selector::FormatCssComplexSelector::default(),
        )
    }
}
impl IntoFormat<CssFormatContext> for biome_css_syntax::CssComplexSelector {
    type Format = FormatOwnedWithRule<
        biome_css_syntax::CssComplexSelector,
        crate::css::selectors::complex_selector::FormatCssComplexSelector,
    >;
    fn into_format(self) -> Self::Format {
        FormatOwnedWithRule::new(
            self,
            crate::css::selectors::complex_selector::FormatCssComplexSelector::default(),
        )
    }
}
impl FormatRule<biome_css_syntax::CssComposesImportSpecifier>
    for crate::css::auxiliary::composes_import_specifier::FormatCssComposesImportSpecifier
{
    type Context = CssFormatContext;
    #[inline(always)]
    fn fmt(
        &self,
        node: &biome_css_syntax::CssComposesImportSpecifier,
        f: &mut CssFormatter,
    ) -> FormatResult<()> {
        FormatNodeRule::<biome_css_syntax::CssComposesImportSpecifier>::fmt(self, node, f)
    }
}
impl AsFormat<CssFormatContext> for biome_css_syntax::CssComposesImportSpecifier {
    type Format<'a> = FormatRefWithRule<
        'a,
        biome_css_syntax::CssComposesImportSpecifier,
        crate::css::auxiliary::composes_import_specifier::FormatCssComposesImportSpecifier,
    >;
    fn format(&self) -> Self::Format<'_> {
        FormatRefWithRule :: new (self , crate :: css :: auxiliary :: composes_import_specifier :: FormatCssComposesImportSpecifier :: default ())
    }
}
impl IntoFormat<CssFormatContext> for biome_css_syntax::CssComposesImportSpecifier {
    type Format = FormatOwnedWithRule<
        biome_css_syntax::CssComposesImportSpecifier,
        crate::css::auxiliary::composes_import_specifier::FormatCssComposesImportSpecifier,
    >;
    fn into_format(self) -> Self::Format {
        FormatOwnedWithRule :: new (self , crate :: css :: auxiliary :: composes_import_specifier :: FormatCssComposesImportSpecifier :: default ())
    }
}
impl FormatRule<biome_css_syntax::CssComposesProperty>
    for crate::css::properties::composes_property::FormatCssComposesProperty
{
    type Context = CssFormatContext;
    #[inline(always)]
    fn fmt(
        &self,
        node: &biome_css_syntax::CssComposesProperty,
        f: &mut CssFormatter,
    ) -> FormatResult<()> {
        FormatNodeRule::<biome_css_syntax::CssComposesProperty>::fmt(self, node, f)
    }
}
impl AsFormat<CssFormatContext> for biome_css_syntax::CssComposesProperty {
    type Format<'a> = FormatRefWithRule<
        'a,
        biome_css_syntax::CssComposesProperty,
        crate::css::properties::composes_property::FormatCssComposesProperty,
    >;
    fn format(&self) -> Self::Format<'_> {
        FormatRefWithRule::new(
            self,
            crate::css::properties::composes_property::FormatCssComposesProperty::default(),
        )
    }
}
impl IntoFormat<CssFormatContext> for biome_css_syntax::CssComposesProperty {
    type Format = FormatOwnedWithRule<
        biome_css_syntax::CssComposesProperty,
        crate::css::properties::composes_property::FormatCssComposesProperty,
    >;
    fn into_format(self) -> Self::Format {
        FormatOwnedWithRule::new(
            self,
            crate::css::properties::composes_property::FormatCssComposesProperty::default(),
        )
    }
}
impl FormatRule<biome_css_syntax::CssComposesPropertyValue>
    for crate::css::auxiliary::composes_property_value::FormatCssComposesPropertyValue
{
    type Context = CssFormatContext;
    #[inline(always)]
    fn fmt(
        &self,
        node: &biome_css_syntax::CssComposesPropertyValue,
        f: &mut CssFormatter,
    ) -> FormatResult<()> {
        FormatNodeRule::<biome_css_syntax::CssComposesPropertyValue>::fmt(self, node, f)
    }
}
impl AsFormat<CssFormatContext> for biome_css_syntax::CssComposesPropertyValue {
    type Format<'a> = FormatRefWithRule<
        'a,
        biome_css_syntax::CssComposesPropertyValue,
        crate::css::auxiliary::composes_property_value::FormatCssComposesPropertyValue,
    >;
    fn format(&self) -> Self::Format<'_> {
        FormatRefWithRule::new(
            self,
            crate::css::auxiliary::composes_property_value::FormatCssComposesPropertyValue::default(
            ),
        )
    }
}
impl IntoFormat<CssFormatContext> for biome_css_syntax::CssComposesPropertyValue {
    type Format = FormatOwnedWithRule<
        biome_css_syntax::CssComposesPropertyValue,
        crate::css::auxiliary::composes_property_value::FormatCssComposesPropertyValue,
    >;
    fn into_format(self) -> Self::Format {
        FormatOwnedWithRule::new(
            self,
            crate::css::auxiliary::composes_property_value::FormatCssComposesPropertyValue::default(
            ),
        )
    }
}
impl FormatRule<biome_css_syntax::CssCompoundSelector>
    for crate::css::selectors::compound_selector::FormatCssCompoundSelector
{
    type Context = CssFormatContext;
    #[inline(always)]
    fn fmt(
        &self,
        node: &biome_css_syntax::CssCompoundSelector,
        f: &mut CssFormatter,
    ) -> FormatResult<()> {
        FormatNodeRule::<biome_css_syntax::CssCompoundSelector>::fmt(self, node, f)
    }
}
impl AsFormat<CssFormatContext> for biome_css_syntax::CssCompoundSelector {
    type Format<'a> = FormatRefWithRule<
        'a,
        biome_css_syntax::CssCompoundSelector,
        crate::css::selectors::compound_selector::FormatCssCompoundSelector,
    >;
    fn format(&self) -> Self::Format<'_> {
        FormatRefWithRule::new(
            self,
            crate::css::selectors::compound_selector::FormatCssCompoundSelector::default(),
        )
    }
}
impl IntoFormat<CssFormatContext> for biome_css_syntax::CssCompoundSelector {
    type Format = FormatOwnedWithRule<
        biome_css_syntax::CssCompoundSelector,
        crate::css::selectors::compound_selector::FormatCssCompoundSelector,
    >;
    fn into_format(self) -> Self::Format {
        FormatOwnedWithRule::new(
            self,
            crate::css::selectors::compound_selector::FormatCssCompoundSelector::default(),
        )
    }
}
impl FormatRule<biome_css_syntax::CssContainerAndQuery>
    for crate::css::auxiliary::container_and_query::FormatCssContainerAndQuery
{
    type Context = CssFormatContext;
    #[inline(always)]
    fn fmt(
        &self,
        node: &biome_css_syntax::CssContainerAndQuery,
        f: &mut CssFormatter,
    ) -> FormatResult<()> {
        FormatNodeRule::<biome_css_syntax::CssContainerAndQuery>::fmt(self, node, f)
    }
}
impl AsFormat<CssFormatContext> for biome_css_syntax::CssContainerAndQuery {
    type Format<'a> = FormatRefWithRule<
        'a,
        biome_css_syntax::CssContainerAndQuery,
        crate::css::auxiliary::container_and_query::FormatCssContainerAndQuery,
    >;
    fn format(&self) -> Self::Format<'_> {
        FormatRefWithRule::new(
            self,
            crate::css::auxiliary::container_and_query::FormatCssContainerAndQuery::default(),
        )
    }
}
impl IntoFormat<CssFormatContext> for biome_css_syntax::CssContainerAndQuery {
    type Format = FormatOwnedWithRule<
        biome_css_syntax::CssContainerAndQuery,
        crate::css::auxiliary::container_and_query::FormatCssContainerAndQuery,
    >;
    fn into_format(self) -> Self::Format {
        FormatOwnedWithRule::new(
            self,
            crate::css::auxiliary::container_and_query::FormatCssContainerAndQuery::default(),
        )
    }
}
impl FormatRule<biome_css_syntax::CssContainerAtRule>
    for crate::css::statements::container_at_rule::FormatCssContainerAtRule
{
    type Context = CssFormatContext;
    #[inline(always)]
    fn fmt(
        &self,
        node: &biome_css_syntax::CssContainerAtRule,
        f: &mut CssFormatter,
    ) -> FormatResult<()> {
        FormatNodeRule::<biome_css_syntax::CssContainerAtRule>::fmt(self, node, f)
    }
}
impl AsFormat<CssFormatContext> for biome_css_syntax::CssContainerAtRule {
    type Format<'a> = FormatRefWithRule<
        'a,
        biome_css_syntax::CssContainerAtRule,
        crate::css::statements::container_at_rule::FormatCssContainerAtRule,
    >;
    fn format(&self) -> Self::Format<'_> {
        FormatRefWithRule::new(
            self,
            crate::css::statements::container_at_rule::FormatCssContainerAtRule::default(),
        )
    }
}
impl IntoFormat<CssFormatContext> for biome_css_syntax::CssContainerAtRule {
    type Format = FormatOwnedWithRule<
        biome_css_syntax::CssContainerAtRule,
        crate::css::statements::container_at_rule::FormatCssContainerAtRule,
    >;
    fn into_format(self) -> Self::Format {
        FormatOwnedWithRule::new(
            self,
            crate::css::statements::container_at_rule::FormatCssContainerAtRule::default(),
        )
    }
}
impl FormatRule<biome_css_syntax::CssContainerAtRuleDeclarator>
    for crate::css::auxiliary::container_at_rule_declarator::FormatCssContainerAtRuleDeclarator
{
    type Context = CssFormatContext;
    #[inline(always)]
    fn fmt(
        &self,
        node: &biome_css_syntax::CssContainerAtRuleDeclarator,
        f: &mut CssFormatter,
    ) -> FormatResult<()> {
        FormatNodeRule::<biome_css_syntax::CssContainerAtRuleDeclarator>::fmt(self, node, f)
    }
}
impl AsFormat<CssFormatContext> for biome_css_syntax::CssContainerAtRuleDeclarator {
    type Format<'a> = FormatRefWithRule<
        'a,
        biome_css_syntax::CssContainerAtRuleDeclarator,
        crate::css::auxiliary::container_at_rule_declarator::FormatCssContainerAtRuleDeclarator,
    >;
    fn format(&self) -> Self::Format<'_> {
        FormatRefWithRule :: new (self , crate :: css :: auxiliary :: container_at_rule_declarator :: FormatCssContainerAtRuleDeclarator :: default ())
    }
}
impl IntoFormat<CssFormatContext> for biome_css_syntax::CssContainerAtRuleDeclarator {
    type Format = FormatOwnedWithRule<
        biome_css_syntax::CssContainerAtRuleDeclarator,
        crate::css::auxiliary::container_at_rule_declarator::FormatCssContainerAtRuleDeclarator,
    >;
    fn into_format(self) -> Self::Format {
        FormatOwnedWithRule :: new (self , crate :: css :: auxiliary :: container_at_rule_declarator :: FormatCssContainerAtRuleDeclarator :: default ())
    }
}
impl FormatRule<biome_css_syntax::CssContainerNotQuery>
    for crate::css::auxiliary::container_not_query::FormatCssContainerNotQuery
{
    type Context = CssFormatContext;
    #[inline(always)]
    fn fmt(
        &self,
        node: &biome_css_syntax::CssContainerNotQuery,
        f: &mut CssFormatter,
    ) -> FormatResult<()> {
        FormatNodeRule::<biome_css_syntax::CssContainerNotQuery>::fmt(self, node, f)
    }
}
impl AsFormat<CssFormatContext> for biome_css_syntax::CssContainerNotQuery {
    type Format<'a> = FormatRefWithRule<
        'a,
        biome_css_syntax::CssContainerNotQuery,
        crate::css::auxiliary::container_not_query::FormatCssContainerNotQuery,
    >;
    fn format(&self) -> Self::Format<'_> {
        FormatRefWithRule::new(
            self,
            crate::css::auxiliary::container_not_query::FormatCssContainerNotQuery::default(),
        )
    }
}
impl IntoFormat<CssFormatContext> for biome_css_syntax::CssContainerNotQuery {
    type Format = FormatOwnedWithRule<
        biome_css_syntax::CssContainerNotQuery,
        crate::css::auxiliary::container_not_query::FormatCssContainerNotQuery,
    >;
    fn into_format(self) -> Self::Format {
        FormatOwnedWithRule::new(
            self,
            crate::css::auxiliary::container_not_query::FormatCssContainerNotQuery::default(),
        )
    }
}
impl FormatRule<biome_css_syntax::CssContainerOrQuery>
    for crate::css::auxiliary::container_or_query::FormatCssContainerOrQuery
{
    type Context = CssFormatContext;
    #[inline(always)]
    fn fmt(
        &self,
        node: &biome_css_syntax::CssContainerOrQuery,
        f: &mut CssFormatter,
    ) -> FormatResult<()> {
        FormatNodeRule::<biome_css_syntax::CssContainerOrQuery>::fmt(self, node, f)
    }
}
impl AsFormat<CssFormatContext> for biome_css_syntax::CssContainerOrQuery {
    type Format<'a> = FormatRefWithRule<
        'a,
        biome_css_syntax::CssContainerOrQuery,
        crate::css::auxiliary::container_or_query::FormatCssContainerOrQuery,
    >;
    fn format(&self) -> Self::Format<'_> {
        FormatRefWithRule::new(
            self,
            crate::css::auxiliary::container_or_query::FormatCssContainerOrQuery::default(),
        )
    }
}
impl IntoFormat<CssFormatContext> for biome_css_syntax::CssContainerOrQuery {
    type Format = FormatOwnedWithRule<
        biome_css_syntax::CssContainerOrQuery,
        crate::css::auxiliary::container_or_query::FormatCssContainerOrQuery,
    >;
    fn into_format(self) -> Self::Format {
        FormatOwnedWithRule::new(
            self,
            crate::css::auxiliary::container_or_query::FormatCssContainerOrQuery::default(),
        )
    }
}
impl FormatRule<biome_css_syntax::CssContainerQueryInParens>
    for crate::css::auxiliary::container_query_in_parens::FormatCssContainerQueryInParens
{
    type Context = CssFormatContext;
    #[inline(always)]
    fn fmt(
        &self,
        node: &biome_css_syntax::CssContainerQueryInParens,
        f: &mut CssFormatter,
    ) -> FormatResult<()> {
        FormatNodeRule::<biome_css_syntax::CssContainerQueryInParens>::fmt(self, node, f)
    }
}
impl AsFormat<CssFormatContext> for biome_css_syntax::CssContainerQueryInParens {
    type Format<'a> = FormatRefWithRule<
        'a,
        biome_css_syntax::CssContainerQueryInParens,
        crate::css::auxiliary::container_query_in_parens::FormatCssContainerQueryInParens,
    >;
    fn format(&self) -> Self::Format<'_> {
        FormatRefWithRule :: new (self , crate :: css :: auxiliary :: container_query_in_parens :: FormatCssContainerQueryInParens :: default ())
    }
}
impl IntoFormat<CssFormatContext> for biome_css_syntax::CssContainerQueryInParens {
    type Format = FormatOwnedWithRule<
        biome_css_syntax::CssContainerQueryInParens,
        crate::css::auxiliary::container_query_in_parens::FormatCssContainerQueryInParens,
    >;
    fn into_format(self) -> Self::Format {
        FormatOwnedWithRule :: new (self , crate :: css :: auxiliary :: container_query_in_parens :: FormatCssContainerQueryInParens :: default ())
    }
}
impl FormatRule < biome_css_syntax :: CssContainerSizeFeatureInParens > for crate :: css :: auxiliary :: container_size_feature_in_parens :: FormatCssContainerSizeFeatureInParens { type Context = CssFormatContext ; # [inline (always)] fn fmt (& self , node : & biome_css_syntax :: CssContainerSizeFeatureInParens , f : & mut CssFormatter) -> FormatResult < () > { FormatNodeRule :: < biome_css_syntax :: CssContainerSizeFeatureInParens > :: fmt (self , node , f) } }
impl AsFormat<CssFormatContext> for biome_css_syntax::CssContainerSizeFeatureInParens {
    type Format < 'a > = FormatRefWithRule < 'a , biome_css_syntax :: CssContainerSizeFeatureInParens , crate :: css :: auxiliary :: container_size_feature_in_parens :: FormatCssContainerSizeFeatureInParens > ;
    fn format(&self) -> Self::Format<'_> {
        FormatRefWithRule :: new (self , crate :: css :: auxiliary :: container_size_feature_in_parens :: FormatCssContainerSizeFeatureInParens :: default ())
    }
}
impl IntoFormat<CssFormatContext> for biome_css_syntax::CssContainerSizeFeatureInParens {
    type Format = FormatOwnedWithRule < biome_css_syntax :: CssContainerSizeFeatureInParens , crate :: css :: auxiliary :: container_size_feature_in_parens :: FormatCssContainerSizeFeatureInParens > ;
    fn into_format(self) -> Self::Format {
        FormatOwnedWithRule :: new (self , crate :: css :: auxiliary :: container_size_feature_in_parens :: FormatCssContainerSizeFeatureInParens :: default ())
    }
}
impl FormatRule<biome_css_syntax::CssContainerStyleAndQuery>
    for crate::css::auxiliary::container_style_and_query::FormatCssContainerStyleAndQuery
{
    type Context = CssFormatContext;
    #[inline(always)]
    fn fmt(
        &self,
        node: &biome_css_syntax::CssContainerStyleAndQuery,
        f: &mut CssFormatter,
    ) -> FormatResult<()> {
        FormatNodeRule::<biome_css_syntax::CssContainerStyleAndQuery>::fmt(self, node, f)
    }
}
impl AsFormat<CssFormatContext> for biome_css_syntax::CssContainerStyleAndQuery {
    type Format<'a> = FormatRefWithRule<
        'a,
        biome_css_syntax::CssContainerStyleAndQuery,
        crate::css::auxiliary::container_style_and_query::FormatCssContainerStyleAndQuery,
    >;
    fn format(&self) -> Self::Format<'_> {
        FormatRefWithRule :: new (self , crate :: css :: auxiliary :: container_style_and_query :: FormatCssContainerStyleAndQuery :: default ())
    }
}
impl IntoFormat<CssFormatContext> for biome_css_syntax::CssContainerStyleAndQuery {
    type Format = FormatOwnedWithRule<
        biome_css_syntax::CssContainerStyleAndQuery,
        crate::css::auxiliary::container_style_and_query::FormatCssContainerStyleAndQuery,
    >;
    fn into_format(self) -> Self::Format {
        FormatOwnedWithRule :: new (self , crate :: css :: auxiliary :: container_style_and_query :: FormatCssContainerStyleAndQuery :: default ())
    }
}
impl FormatRule<biome_css_syntax::CssContainerStyleInParens>
    for crate::css::auxiliary::container_style_in_parens::FormatCssContainerStyleInParens
{
    type Context = CssFormatContext;
    #[inline(always)]
    fn fmt(
        &self,
        node: &biome_css_syntax::CssContainerStyleInParens,
        f: &mut CssFormatter,
    ) -> FormatResult<()> {
        FormatNodeRule::<biome_css_syntax::CssContainerStyleInParens>::fmt(self, node, f)
    }
}
impl AsFormat<CssFormatContext> for biome_css_syntax::CssContainerStyleInParens {
    type Format<'a> = FormatRefWithRule<
        'a,
        biome_css_syntax::CssContainerStyleInParens,
        crate::css::auxiliary::container_style_in_parens::FormatCssContainerStyleInParens,
    >;
    fn format(&self) -> Self::Format<'_> {
        FormatRefWithRule :: new (self , crate :: css :: auxiliary :: container_style_in_parens :: FormatCssContainerStyleInParens :: default ())
    }
}
impl IntoFormat<CssFormatContext> for biome_css_syntax::CssContainerStyleInParens {
    type Format = FormatOwnedWithRule<
        biome_css_syntax::CssContainerStyleInParens,
        crate::css::auxiliary::container_style_in_parens::FormatCssContainerStyleInParens,
    >;
    fn into_format(self) -> Self::Format {
        FormatOwnedWithRule :: new (self , crate :: css :: auxiliary :: container_style_in_parens :: FormatCssContainerStyleInParens :: default ())
    }
}
impl FormatRule<biome_css_syntax::CssContainerStyleNotQuery>
    for crate::css::auxiliary::container_style_not_query::FormatCssContainerStyleNotQuery
{
    type Context = CssFormatContext;
    #[inline(always)]
    fn fmt(
        &self,
        node: &biome_css_syntax::CssContainerStyleNotQuery,
        f: &mut CssFormatter,
    ) -> FormatResult<()> {
        FormatNodeRule::<biome_css_syntax::CssContainerStyleNotQuery>::fmt(self, node, f)
    }
}
impl AsFormat<CssFormatContext> for biome_css_syntax::CssContainerStyleNotQuery {
    type Format<'a> = FormatRefWithRule<
        'a,
        biome_css_syntax::CssContainerStyleNotQuery,
        crate::css::auxiliary::container_style_not_query::FormatCssContainerStyleNotQuery,
    >;
    fn format(&self) -> Self::Format<'_> {
        FormatRefWithRule :: new (self , crate :: css :: auxiliary :: container_style_not_query :: FormatCssContainerStyleNotQuery :: default ())
    }
}
impl IntoFormat<CssFormatContext> for biome_css_syntax::CssContainerStyleNotQuery {
    type Format = FormatOwnedWithRule<
        biome_css_syntax::CssContainerStyleNotQuery,
        crate::css::auxiliary::container_style_not_query::FormatCssContainerStyleNotQuery,
    >;
    fn into_format(self) -> Self::Format {
        FormatOwnedWithRule :: new (self , crate :: css :: auxiliary :: container_style_not_query :: FormatCssContainerStyleNotQuery :: default ())
    }
}
impl FormatRule<biome_css_syntax::CssContainerStyleOrQuery>
    for crate::css::auxiliary::container_style_or_query::FormatCssContainerStyleOrQuery
{
    type Context = CssFormatContext;
    #[inline(always)]
    fn fmt(
        &self,
        node: &biome_css_syntax::CssContainerStyleOrQuery,
        f: &mut CssFormatter,
    ) -> FormatResult<()> {
        FormatNodeRule::<biome_css_syntax::CssContainerStyleOrQuery>::fmt(self, node, f)
    }
}
impl AsFormat<CssFormatContext> for biome_css_syntax::CssContainerStyleOrQuery {
    type Format<'a> = FormatRefWithRule<
        'a,
        biome_css_syntax::CssContainerStyleOrQuery,
        crate::css::auxiliary::container_style_or_query::FormatCssContainerStyleOrQuery,
    >;
    fn format(&self) -> Self::Format<'_> {
        FormatRefWithRule :: new (self , crate :: css :: auxiliary :: container_style_or_query :: FormatCssContainerStyleOrQuery :: default ())
    }
}
impl IntoFormat<CssFormatContext> for biome_css_syntax::CssContainerStyleOrQuery {
    type Format = FormatOwnedWithRule<
        biome_css_syntax::CssContainerStyleOrQuery,
        crate::css::auxiliary::container_style_or_query::FormatCssContainerStyleOrQuery,
    >;
    fn into_format(self) -> Self::Format {
        FormatOwnedWithRule :: new (self , crate :: css :: auxiliary :: container_style_or_query :: FormatCssContainerStyleOrQuery :: default ())
    }
}
impl FormatRule<biome_css_syntax::CssContainerStyleQueryInParens>
    for crate::css::auxiliary::container_style_query_in_parens::FormatCssContainerStyleQueryInParens
{
    type Context = CssFormatContext;
    #[inline(always)]
    fn fmt(
        &self,
        node: &biome_css_syntax::CssContainerStyleQueryInParens,
        f: &mut CssFormatter,
    ) -> FormatResult<()> {
        FormatNodeRule::<biome_css_syntax::CssContainerStyleQueryInParens>::fmt(self, node, f)
    }
}
impl AsFormat<CssFormatContext> for biome_css_syntax::CssContainerStyleQueryInParens {
    type Format < 'a > = FormatRefWithRule < 'a , biome_css_syntax :: CssContainerStyleQueryInParens , crate :: css :: auxiliary :: container_style_query_in_parens :: FormatCssContainerStyleQueryInParens > ;
    fn format(&self) -> Self::Format<'_> {
        FormatRefWithRule :: new (self , crate :: css :: auxiliary :: container_style_query_in_parens :: FormatCssContainerStyleQueryInParens :: default ())
    }
}
impl IntoFormat<CssFormatContext> for biome_css_syntax::CssContainerStyleQueryInParens {
    type Format = FormatOwnedWithRule < biome_css_syntax :: CssContainerStyleQueryInParens , crate :: css :: auxiliary :: container_style_query_in_parens :: FormatCssContainerStyleQueryInParens > ;
    fn into_format(self) -> Self::Format {
        FormatOwnedWithRule :: new (self , crate :: css :: auxiliary :: container_style_query_in_parens :: FormatCssContainerStyleQueryInParens :: default ())
    }
}
impl FormatRule<biome_css_syntax::CssCounterStyleAtRule>
    for crate::css::statements::counter_style_at_rule::FormatCssCounterStyleAtRule
{
    type Context = CssFormatContext;
    #[inline(always)]
    fn fmt(
        &self,
        node: &biome_css_syntax::CssCounterStyleAtRule,
        f: &mut CssFormatter,
    ) -> FormatResult<()> {
        FormatNodeRule::<biome_css_syntax::CssCounterStyleAtRule>::fmt(self, node, f)
    }
}
impl AsFormat<CssFormatContext> for biome_css_syntax::CssCounterStyleAtRule {
    type Format<'a> = FormatRefWithRule<
        'a,
        biome_css_syntax::CssCounterStyleAtRule,
        crate::css::statements::counter_style_at_rule::FormatCssCounterStyleAtRule,
    >;
    fn format(&self) -> Self::Format<'_> {
        FormatRefWithRule::new(
            self,
            crate::css::statements::counter_style_at_rule::FormatCssCounterStyleAtRule::default(),
        )
    }
}
impl IntoFormat<CssFormatContext> for biome_css_syntax::CssCounterStyleAtRule {
    type Format = FormatOwnedWithRule<
        biome_css_syntax::CssCounterStyleAtRule,
        crate::css::statements::counter_style_at_rule::FormatCssCounterStyleAtRule,
    >;
    fn into_format(self) -> Self::Format {
        FormatOwnedWithRule::new(
            self,
            crate::css::statements::counter_style_at_rule::FormatCssCounterStyleAtRule::default(),
        )
    }
}
impl FormatRule < biome_css_syntax :: CssCounterStyleAtRuleDeclarator > for crate :: css :: auxiliary :: counter_style_at_rule_declarator :: FormatCssCounterStyleAtRuleDeclarator { type Context = CssFormatContext ; # [inline (always)] fn fmt (& self , node : & biome_css_syntax :: CssCounterStyleAtRuleDeclarator , f : & mut CssFormatter) -> FormatResult < () > { FormatNodeRule :: < biome_css_syntax :: CssCounterStyleAtRuleDeclarator > :: fmt (self , node , f) } }
impl AsFormat<CssFormatContext> for biome_css_syntax::CssCounterStyleAtRuleDeclarator {
    type Format < 'a > = FormatRefWithRule < 'a , biome_css_syntax :: CssCounterStyleAtRuleDeclarator , crate :: css :: auxiliary :: counter_style_at_rule_declarator :: FormatCssCounterStyleAtRuleDeclarator > ;
    fn format(&self) -> Self::Format<'_> {
        FormatRefWithRule :: new (self , crate :: css :: auxiliary :: counter_style_at_rule_declarator :: FormatCssCounterStyleAtRuleDeclarator :: default ())
    }
}
impl IntoFormat<CssFormatContext> for biome_css_syntax::CssCounterStyleAtRuleDeclarator {
    type Format = FormatOwnedWithRule < biome_css_syntax :: CssCounterStyleAtRuleDeclarator , crate :: css :: auxiliary :: counter_style_at_rule_declarator :: FormatCssCounterStyleAtRuleDeclarator > ;
    fn into_format(self) -> Self::Format {
        FormatOwnedWithRule :: new (self , crate :: css :: auxiliary :: counter_style_at_rule_declarator :: FormatCssCounterStyleAtRuleDeclarator :: default ())
    }
}
impl FormatRule<biome_css_syntax::CssCustomIdentifier>
    for crate::css::value::custom_identifier::FormatCssCustomIdentifier
{
    type Context = CssFormatContext;
    #[inline(always)]
    fn fmt(
        &self,
        node: &biome_css_syntax::CssCustomIdentifier,
        f: &mut CssFormatter,
    ) -> FormatResult<()> {
        FormatNodeRule::<biome_css_syntax::CssCustomIdentifier>::fmt(self, node, f)
    }
}
impl AsFormat<CssFormatContext> for biome_css_syntax::CssCustomIdentifier {
    type Format<'a> = FormatRefWithRule<
        'a,
        biome_css_syntax::CssCustomIdentifier,
        crate::css::value::custom_identifier::FormatCssCustomIdentifier,
    >;
    fn format(&self) -> Self::Format<'_> {
        FormatRefWithRule::new(
            self,
            crate::css::value::custom_identifier::FormatCssCustomIdentifier::default(),
        )
    }
}
impl IntoFormat<CssFormatContext> for biome_css_syntax::CssCustomIdentifier {
    type Format = FormatOwnedWithRule<
        biome_css_syntax::CssCustomIdentifier,
        crate::css::value::custom_identifier::FormatCssCustomIdentifier,
    >;
    fn into_format(self) -> Self::Format {
        FormatOwnedWithRule::new(
            self,
            crate::css::value::custom_identifier::FormatCssCustomIdentifier::default(),
        )
    }
}
impl FormatRule<biome_css_syntax::CssDashedIdentifier>
    for crate::css::value::dashed_identifier::FormatCssDashedIdentifier
{
    type Context = CssFormatContext;
    #[inline(always)]
    fn fmt(
        &self,
        node: &biome_css_syntax::CssDashedIdentifier,
        f: &mut CssFormatter,
    ) -> FormatResult<()> {
        FormatNodeRule::<biome_css_syntax::CssDashedIdentifier>::fmt(self, node, f)
    }
}
impl AsFormat<CssFormatContext> for biome_css_syntax::CssDashedIdentifier {
    type Format<'a> = FormatRefWithRule<
        'a,
        biome_css_syntax::CssDashedIdentifier,
        crate::css::value::dashed_identifier::FormatCssDashedIdentifier,
    >;
    fn format(&self) -> Self::Format<'_> {
        FormatRefWithRule::new(
            self,
            crate::css::value::dashed_identifier::FormatCssDashedIdentifier::default(),
        )
    }
}
impl IntoFormat<CssFormatContext> for biome_css_syntax::CssDashedIdentifier {
    type Format = FormatOwnedWithRule<
        biome_css_syntax::CssDashedIdentifier,
        crate::css::value::dashed_identifier::FormatCssDashedIdentifier,
    >;
    fn into_format(self) -> Self::Format {
        FormatOwnedWithRule::new(
            self,
            crate::css::value::dashed_identifier::FormatCssDashedIdentifier::default(),
        )
    }
}
impl FormatRule<biome_css_syntax::CssDeclaration>
    for crate::css::auxiliary::declaration::FormatCssDeclaration
{
    type Context = CssFormatContext;
    #[inline(always)]
    fn fmt(
        &self,
        node: &biome_css_syntax::CssDeclaration,
        f: &mut CssFormatter,
    ) -> FormatResult<()> {
        FormatNodeRule::<biome_css_syntax::CssDeclaration>::fmt(self, node, f)
    }
}
impl AsFormat<CssFormatContext> for biome_css_syntax::CssDeclaration {
    type Format<'a> = FormatRefWithRule<
        'a,
        biome_css_syntax::CssDeclaration,
        crate::css::auxiliary::declaration::FormatCssDeclaration,
    >;
    fn format(&self) -> Self::Format<'_> {
        FormatRefWithRule::new(
            self,
            crate::css::auxiliary::declaration::FormatCssDeclaration::default(),
        )
    }
}
impl IntoFormat<CssFormatContext> for biome_css_syntax::CssDeclaration {
    type Format = FormatOwnedWithRule<
        biome_css_syntax::CssDeclaration,
        crate::css::auxiliary::declaration::FormatCssDeclaration,
    >;
    fn into_format(self) -> Self::Format {
        FormatOwnedWithRule::new(
            self,
            crate::css::auxiliary::declaration::FormatCssDeclaration::default(),
        )
    }
}
impl FormatRule<biome_css_syntax::CssDeclarationBlock>
    for crate::css::auxiliary::declaration_block::FormatCssDeclarationBlock
{
    type Context = CssFormatContext;
    #[inline(always)]
    fn fmt(
        &self,
        node: &biome_css_syntax::CssDeclarationBlock,
        f: &mut CssFormatter,
    ) -> FormatResult<()> {
        FormatNodeRule::<biome_css_syntax::CssDeclarationBlock>::fmt(self, node, f)
    }
}
impl AsFormat<CssFormatContext> for biome_css_syntax::CssDeclarationBlock {
    type Format<'a> = FormatRefWithRule<
        'a,
        biome_css_syntax::CssDeclarationBlock,
        crate::css::auxiliary::declaration_block::FormatCssDeclarationBlock,
    >;
    fn format(&self) -> Self::Format<'_> {
        FormatRefWithRule::new(
            self,
            crate::css::auxiliary::declaration_block::FormatCssDeclarationBlock::default(),
        )
    }
}
impl IntoFormat<CssFormatContext> for biome_css_syntax::CssDeclarationBlock {
    type Format = FormatOwnedWithRule<
        biome_css_syntax::CssDeclarationBlock,
        crate::css::auxiliary::declaration_block::FormatCssDeclarationBlock,
    >;
    fn into_format(self) -> Self::Format {
        FormatOwnedWithRule::new(
            self,
            crate::css::auxiliary::declaration_block::FormatCssDeclarationBlock::default(),
        )
    }
}
impl FormatRule<biome_css_syntax::CssDeclarationImportant>
    for crate::css::auxiliary::declaration_important::FormatCssDeclarationImportant
{
    type Context = CssFormatContext;
    #[inline(always)]
    fn fmt(
        &self,
        node: &biome_css_syntax::CssDeclarationImportant,
        f: &mut CssFormatter,
    ) -> FormatResult<()> {
        FormatNodeRule::<biome_css_syntax::CssDeclarationImportant>::fmt(self, node, f)
    }
}
impl AsFormat<CssFormatContext> for biome_css_syntax::CssDeclarationImportant {
    type Format<'a> = FormatRefWithRule<
        'a,
        biome_css_syntax::CssDeclarationImportant,
        crate::css::auxiliary::declaration_important::FormatCssDeclarationImportant,
    >;
    fn format(&self) -> Self::Format<'_> {
        FormatRefWithRule::new(
            self,
            crate::css::auxiliary::declaration_important::FormatCssDeclarationImportant::default(),
        )
    }
}
impl IntoFormat<CssFormatContext> for biome_css_syntax::CssDeclarationImportant {
    type Format = FormatOwnedWithRule<
        biome_css_syntax::CssDeclarationImportant,
        crate::css::auxiliary::declaration_important::FormatCssDeclarationImportant,
    >;
    fn into_format(self) -> Self::Format {
        FormatOwnedWithRule::new(
            self,
            crate::css::auxiliary::declaration_important::FormatCssDeclarationImportant::default(),
        )
    }
}
impl FormatRule<biome_css_syntax::CssDeclarationOrAtRuleBlock>
    for crate::css::auxiliary::declaration_or_at_rule_block::FormatCssDeclarationOrAtRuleBlock
{
    type Context = CssFormatContext;
    #[inline(always)]
    fn fmt(
        &self,
        node: &biome_css_syntax::CssDeclarationOrAtRuleBlock,
        f: &mut CssFormatter,
    ) -> FormatResult<()> {
        FormatNodeRule::<biome_css_syntax::CssDeclarationOrAtRuleBlock>::fmt(self, node, f)
    }
}
impl AsFormat<CssFormatContext> for biome_css_syntax::CssDeclarationOrAtRuleBlock {
    type Format<'a> = FormatRefWithRule<
        'a,
        biome_css_syntax::CssDeclarationOrAtRuleBlock,
        crate::css::auxiliary::declaration_or_at_rule_block::FormatCssDeclarationOrAtRuleBlock,
    >;
    fn format(&self) -> Self::Format<'_> {
        FormatRefWithRule :: new (self , crate :: css :: auxiliary :: declaration_or_at_rule_block :: FormatCssDeclarationOrAtRuleBlock :: default ())
    }
}
impl IntoFormat<CssFormatContext> for biome_css_syntax::CssDeclarationOrAtRuleBlock {
    type Format = FormatOwnedWithRule<
        biome_css_syntax::CssDeclarationOrAtRuleBlock,
        crate::css::auxiliary::declaration_or_at_rule_block::FormatCssDeclarationOrAtRuleBlock,
    >;
    fn into_format(self) -> Self::Format {
        FormatOwnedWithRule :: new (self , crate :: css :: auxiliary :: declaration_or_at_rule_block :: FormatCssDeclarationOrAtRuleBlock :: default ())
    }
}
impl FormatRule<biome_css_syntax::CssDeclarationOrRuleBlock>
    for crate::css::auxiliary::declaration_or_rule_block::FormatCssDeclarationOrRuleBlock
{
    type Context = CssFormatContext;
    #[inline(always)]
    fn fmt(
        &self,
        node: &biome_css_syntax::CssDeclarationOrRuleBlock,
        f: &mut CssFormatter,
    ) -> FormatResult<()> {
        FormatNodeRule::<biome_css_syntax::CssDeclarationOrRuleBlock>::fmt(self, node, f)
    }
}
impl AsFormat<CssFormatContext> for biome_css_syntax::CssDeclarationOrRuleBlock {
    type Format<'a> = FormatRefWithRule<
        'a,
        biome_css_syntax::CssDeclarationOrRuleBlock,
        crate::css::auxiliary::declaration_or_rule_block::FormatCssDeclarationOrRuleBlock,
    >;
    fn format(&self) -> Self::Format<'_> {
        FormatRefWithRule :: new (self , crate :: css :: auxiliary :: declaration_or_rule_block :: FormatCssDeclarationOrRuleBlock :: default ())
    }
}
impl IntoFormat<CssFormatContext> for biome_css_syntax::CssDeclarationOrRuleBlock {
    type Format = FormatOwnedWithRule<
        biome_css_syntax::CssDeclarationOrRuleBlock,
        crate::css::auxiliary::declaration_or_rule_block::FormatCssDeclarationOrRuleBlock,
    >;
    fn into_format(self) -> Self::Format {
        FormatOwnedWithRule :: new (self , crate :: css :: auxiliary :: declaration_or_rule_block :: FormatCssDeclarationOrRuleBlock :: default ())
    }
}
impl FormatRule<biome_css_syntax::CssDeclarationWithSemicolon>
    for crate::css::auxiliary::declaration_with_semicolon::FormatCssDeclarationWithSemicolon
{
    type Context = CssFormatContext;
    #[inline(always)]
    fn fmt(
        &self,
        node: &biome_css_syntax::CssDeclarationWithSemicolon,
        f: &mut CssFormatter,
    ) -> FormatResult<()> {
        FormatNodeRule::<biome_css_syntax::CssDeclarationWithSemicolon>::fmt(self, node, f)
    }
}
impl AsFormat<CssFormatContext> for biome_css_syntax::CssDeclarationWithSemicolon {
    type Format<'a> = FormatRefWithRule<
        'a,
        biome_css_syntax::CssDeclarationWithSemicolon,
        crate::css::auxiliary::declaration_with_semicolon::FormatCssDeclarationWithSemicolon,
    >;
    fn format(&self) -> Self::Format<'_> {
        FormatRefWithRule :: new (self , crate :: css :: auxiliary :: declaration_with_semicolon :: FormatCssDeclarationWithSemicolon :: default ())
    }
}
impl IntoFormat<CssFormatContext> for biome_css_syntax::CssDeclarationWithSemicolon {
    type Format = FormatOwnedWithRule<
        biome_css_syntax::CssDeclarationWithSemicolon,
        crate::css::auxiliary::declaration_with_semicolon::FormatCssDeclarationWithSemicolon,
    >;
    fn into_format(self) -> Self::Format {
        FormatOwnedWithRule :: new (self , crate :: css :: auxiliary :: declaration_with_semicolon :: FormatCssDeclarationWithSemicolon :: default ())
    }
}
impl FormatRule<biome_css_syntax::CssDocumentAtRule>
    for crate::css::statements::document_at_rule::FormatCssDocumentAtRule
{
    type Context = CssFormatContext;
    #[inline(always)]
    fn fmt(
        &self,
        node: &biome_css_syntax::CssDocumentAtRule,
        f: &mut CssFormatter,
    ) -> FormatResult<()> {
        FormatNodeRule::<biome_css_syntax::CssDocumentAtRule>::fmt(self, node, f)
    }
}
impl AsFormat<CssFormatContext> for biome_css_syntax::CssDocumentAtRule {
    type Format<'a> = FormatRefWithRule<
        'a,
        biome_css_syntax::CssDocumentAtRule,
        crate::css::statements::document_at_rule::FormatCssDocumentAtRule,
    >;
    fn format(&self) -> Self::Format<'_> {
        FormatRefWithRule::new(
            self,
            crate::css::statements::document_at_rule::FormatCssDocumentAtRule::default(),
        )
    }
}
impl IntoFormat<CssFormatContext> for biome_css_syntax::CssDocumentAtRule {
    type Format = FormatOwnedWithRule<
        biome_css_syntax::CssDocumentAtRule,
        crate::css::statements::document_at_rule::FormatCssDocumentAtRule,
    >;
    fn into_format(self) -> Self::Format {
        FormatOwnedWithRule::new(
            self,
            crate::css::statements::document_at_rule::FormatCssDocumentAtRule::default(),
        )
    }
}
impl FormatRule<biome_css_syntax::CssDocumentCustomMatcher>
    for crate::css::auxiliary::document_custom_matcher::FormatCssDocumentCustomMatcher
{
    type Context = CssFormatContext;
    #[inline(always)]
    fn fmt(
        &self,
        node: &biome_css_syntax::CssDocumentCustomMatcher,
        f: &mut CssFormatter,
    ) -> FormatResult<()> {
        FormatNodeRule::<biome_css_syntax::CssDocumentCustomMatcher>::fmt(self, node, f)
    }
}
impl AsFormat<CssFormatContext> for biome_css_syntax::CssDocumentCustomMatcher {
    type Format<'a> = FormatRefWithRule<
        'a,
        biome_css_syntax::CssDocumentCustomMatcher,
        crate::css::auxiliary::document_custom_matcher::FormatCssDocumentCustomMatcher,
    >;
    fn format(&self) -> Self::Format<'_> {
        FormatRefWithRule::new(
            self,
            crate::css::auxiliary::document_custom_matcher::FormatCssDocumentCustomMatcher::default(
            ),
        )
    }
}
impl IntoFormat<CssFormatContext> for biome_css_syntax::CssDocumentCustomMatcher {
    type Format = FormatOwnedWithRule<
        biome_css_syntax::CssDocumentCustomMatcher,
        crate::css::auxiliary::document_custom_matcher::FormatCssDocumentCustomMatcher,
    >;
    fn into_format(self) -> Self::Format {
        FormatOwnedWithRule::new(
            self,
            crate::css::auxiliary::document_custom_matcher::FormatCssDocumentCustomMatcher::default(
            ),
        )
    }
}
impl FormatRule<biome_css_syntax::CssElseKeyword>
    for crate::css::auxiliary::else_keyword::FormatCssElseKeyword
{
    type Context = CssFormatContext;
    #[inline(always)]
    fn fmt(
        &self,
        node: &biome_css_syntax::CssElseKeyword,
        f: &mut CssFormatter,
    ) -> FormatResult<()> {
        FormatNodeRule::<biome_css_syntax::CssElseKeyword>::fmt(self, node, f)
    }
}
impl AsFormat<CssFormatContext> for biome_css_syntax::CssElseKeyword {
    type Format<'a> = FormatRefWithRule<
        'a,
        biome_css_syntax::CssElseKeyword,
        crate::css::auxiliary::else_keyword::FormatCssElseKeyword,
    >;
    fn format(&self) -> Self::Format<'_> {
        FormatRefWithRule::new(
            self,
            crate::css::auxiliary::else_keyword::FormatCssElseKeyword::default(),
        )
    }
}
impl IntoFormat<CssFormatContext> for biome_css_syntax::CssElseKeyword {
    type Format = FormatOwnedWithRule<
        biome_css_syntax::CssElseKeyword,
        crate::css::auxiliary::else_keyword::FormatCssElseKeyword,
    >;
    fn into_format(self) -> Self::Format {
        FormatOwnedWithRule::new(
            self,
            crate::css::auxiliary::else_keyword::FormatCssElseKeyword::default(),
        )
    }
}
impl FormatRule<biome_css_syntax::CssEmptyDeclaration>
    for crate::css::auxiliary::empty_declaration::FormatCssEmptyDeclaration
{
    type Context = CssFormatContext;
    #[inline(always)]
    fn fmt(
        &self,
        node: &biome_css_syntax::CssEmptyDeclaration,
        f: &mut CssFormatter,
    ) -> FormatResult<()> {
        FormatNodeRule::<biome_css_syntax::CssEmptyDeclaration>::fmt(self, node, f)
    }
}
impl AsFormat<CssFormatContext> for biome_css_syntax::CssEmptyDeclaration {
    type Format<'a> = FormatRefWithRule<
        'a,
        biome_css_syntax::CssEmptyDeclaration,
        crate::css::auxiliary::empty_declaration::FormatCssEmptyDeclaration,
    >;
    fn format(&self) -> Self::Format<'_> {
        FormatRefWithRule::new(
            self,
            crate::css::auxiliary::empty_declaration::FormatCssEmptyDeclaration::default(),
        )
    }
}
impl IntoFormat<CssFormatContext> for biome_css_syntax::CssEmptyDeclaration {
    type Format = FormatOwnedWithRule<
        biome_css_syntax::CssEmptyDeclaration,
        crate::css::auxiliary::empty_declaration::FormatCssEmptyDeclaration,
    >;
    fn into_format(self) -> Self::Format {
        FormatOwnedWithRule::new(
            self,
            crate::css::auxiliary::empty_declaration::FormatCssEmptyDeclaration::default(),
        )
    }
}
impl FormatRule<biome_css_syntax::CssFontFaceAtRule>
    for crate::css::statements::font_face_at_rule::FormatCssFontFaceAtRule
{
    type Context = CssFormatContext;
    #[inline(always)]
    fn fmt(
        &self,
        node: &biome_css_syntax::CssFontFaceAtRule,
        f: &mut CssFormatter,
    ) -> FormatResult<()> {
        FormatNodeRule::<biome_css_syntax::CssFontFaceAtRule>::fmt(self, node, f)
    }
}
impl AsFormat<CssFormatContext> for biome_css_syntax::CssFontFaceAtRule {
    type Format<'a> = FormatRefWithRule<
        'a,
        biome_css_syntax::CssFontFaceAtRule,
        crate::css::statements::font_face_at_rule::FormatCssFontFaceAtRule,
    >;
    fn format(&self) -> Self::Format<'_> {
        FormatRefWithRule::new(
            self,
            crate::css::statements::font_face_at_rule::FormatCssFontFaceAtRule::default(),
        )
    }
}
impl IntoFormat<CssFormatContext> for biome_css_syntax::CssFontFaceAtRule {
    type Format = FormatOwnedWithRule<
        biome_css_syntax::CssFontFaceAtRule,
        crate::css::statements::font_face_at_rule::FormatCssFontFaceAtRule,
    >;
    fn into_format(self) -> Self::Format {
        FormatOwnedWithRule::new(
            self,
            crate::css::statements::font_face_at_rule::FormatCssFontFaceAtRule::default(),
        )
    }
}
impl FormatRule<biome_css_syntax::CssFontFaceAtRuleDeclarator>
    for crate::css::auxiliary::font_face_at_rule_declarator::FormatCssFontFaceAtRuleDeclarator
{
    type Context = CssFormatContext;
    #[inline(always)]
    fn fmt(
        &self,
        node: &biome_css_syntax::CssFontFaceAtRuleDeclarator,
        f: &mut CssFormatter,
    ) -> FormatResult<()> {
        FormatNodeRule::<biome_css_syntax::CssFontFaceAtRuleDeclarator>::fmt(self, node, f)
    }
}
impl AsFormat<CssFormatContext> for biome_css_syntax::CssFontFaceAtRuleDeclarator {
    type Format<'a> = FormatRefWithRule<
        'a,
        biome_css_syntax::CssFontFaceAtRuleDeclarator,
        crate::css::auxiliary::font_face_at_rule_declarator::FormatCssFontFaceAtRuleDeclarator,
    >;
    fn format(&self) -> Self::Format<'_> {
        FormatRefWithRule :: new (self , crate :: css :: auxiliary :: font_face_at_rule_declarator :: FormatCssFontFaceAtRuleDeclarator :: default ())
    }
}
impl IntoFormat<CssFormatContext> for biome_css_syntax::CssFontFaceAtRuleDeclarator {
    type Format = FormatOwnedWithRule<
        biome_css_syntax::CssFontFaceAtRuleDeclarator,
        crate::css::auxiliary::font_face_at_rule_declarator::FormatCssFontFaceAtRuleDeclarator,
    >;
    fn into_format(self) -> Self::Format {
        FormatOwnedWithRule :: new (self , crate :: css :: auxiliary :: font_face_at_rule_declarator :: FormatCssFontFaceAtRuleDeclarator :: default ())
    }
}
impl FormatRule<biome_css_syntax::CssFontFamilyName>
    for crate::css::auxiliary::font_family_name::FormatCssFontFamilyName
{
    type Context = CssFormatContext;
    #[inline(always)]
    fn fmt(
        &self,
        node: &biome_css_syntax::CssFontFamilyName,
        f: &mut CssFormatter,
    ) -> FormatResult<()> {
        FormatNodeRule::<biome_css_syntax::CssFontFamilyName>::fmt(self, node, f)
    }
}
impl AsFormat<CssFormatContext> for biome_css_syntax::CssFontFamilyName {
    type Format<'a> = FormatRefWithRule<
        'a,
        biome_css_syntax::CssFontFamilyName,
        crate::css::auxiliary::font_family_name::FormatCssFontFamilyName,
    >;
    fn format(&self) -> Self::Format<'_> {
        FormatRefWithRule::new(
            self,
            crate::css::auxiliary::font_family_name::FormatCssFontFamilyName::default(),
        )
    }
}
impl IntoFormat<CssFormatContext> for biome_css_syntax::CssFontFamilyName {
    type Format = FormatOwnedWithRule<
        biome_css_syntax::CssFontFamilyName,
        crate::css::auxiliary::font_family_name::FormatCssFontFamilyName,
    >;
    fn into_format(self) -> Self::Format {
        FormatOwnedWithRule::new(
            self,
            crate::css::auxiliary::font_family_name::FormatCssFontFamilyName::default(),
        )
    }
}
impl FormatRule<biome_css_syntax::CssFontFeatureValuesAtRule>
    for crate::css::statements::font_feature_values_at_rule::FormatCssFontFeatureValuesAtRule
{
    type Context = CssFormatContext;
    #[inline(always)]
    fn fmt(
        &self,
        node: &biome_css_syntax::CssFontFeatureValuesAtRule,
        f: &mut CssFormatter,
    ) -> FormatResult<()> {
        FormatNodeRule::<biome_css_syntax::CssFontFeatureValuesAtRule>::fmt(self, node, f)
    }
}
impl AsFormat<CssFormatContext> for biome_css_syntax::CssFontFeatureValuesAtRule {
    type Format<'a> = FormatRefWithRule<
        'a,
        biome_css_syntax::CssFontFeatureValuesAtRule,
        crate::css::statements::font_feature_values_at_rule::FormatCssFontFeatureValuesAtRule,
    >;
    fn format(&self) -> Self::Format<'_> {
        FormatRefWithRule :: new (self , crate :: css :: statements :: font_feature_values_at_rule :: FormatCssFontFeatureValuesAtRule :: default ())
    }
}
impl IntoFormat<CssFormatContext> for biome_css_syntax::CssFontFeatureValuesAtRule {
    type Format = FormatOwnedWithRule<
        biome_css_syntax::CssFontFeatureValuesAtRule,
        crate::css::statements::font_feature_values_at_rule::FormatCssFontFeatureValuesAtRule,
    >;
    fn into_format(self) -> Self::Format {
        FormatOwnedWithRule :: new (self , crate :: css :: statements :: font_feature_values_at_rule :: FormatCssFontFeatureValuesAtRule :: default ())
    }
}
impl FormatRule<biome_css_syntax::CssFontFeatureValuesBlock>
    for crate::css::auxiliary::font_feature_values_block::FormatCssFontFeatureValuesBlock
{
    type Context = CssFormatContext;
    #[inline(always)]
    fn fmt(
        &self,
        node: &biome_css_syntax::CssFontFeatureValuesBlock,
        f: &mut CssFormatter,
    ) -> FormatResult<()> {
        FormatNodeRule::<biome_css_syntax::CssFontFeatureValuesBlock>::fmt(self, node, f)
    }
}
impl AsFormat<CssFormatContext> for biome_css_syntax::CssFontFeatureValuesBlock {
    type Format<'a> = FormatRefWithRule<
        'a,
        biome_css_syntax::CssFontFeatureValuesBlock,
        crate::css::auxiliary::font_feature_values_block::FormatCssFontFeatureValuesBlock,
    >;
    fn format(&self) -> Self::Format<'_> {
        FormatRefWithRule :: new (self , crate :: css :: auxiliary :: font_feature_values_block :: FormatCssFontFeatureValuesBlock :: default ())
    }
}
impl IntoFormat<CssFormatContext> for biome_css_syntax::CssFontFeatureValuesBlock {
    type Format = FormatOwnedWithRule<
        biome_css_syntax::CssFontFeatureValuesBlock,
        crate::css::auxiliary::font_feature_values_block::FormatCssFontFeatureValuesBlock,
    >;
    fn into_format(self) -> Self::Format {
        FormatOwnedWithRule :: new (self , crate :: css :: auxiliary :: font_feature_values_block :: FormatCssFontFeatureValuesBlock :: default ())
    }
}
impl FormatRule<biome_css_syntax::CssFontFeatureValuesItem>
    for crate::css::auxiliary::font_feature_values_item::FormatCssFontFeatureValuesItem
{
    type Context = CssFormatContext;
    #[inline(always)]
    fn fmt(
        &self,
        node: &biome_css_syntax::CssFontFeatureValuesItem,
        f: &mut CssFormatter,
    ) -> FormatResult<()> {
        FormatNodeRule::<biome_css_syntax::CssFontFeatureValuesItem>::fmt(self, node, f)
    }
}
impl AsFormat<CssFormatContext> for biome_css_syntax::CssFontFeatureValuesItem {
    type Format<'a> = FormatRefWithRule<
        'a,
        biome_css_syntax::CssFontFeatureValuesItem,
        crate::css::auxiliary::font_feature_values_item::FormatCssFontFeatureValuesItem,
    >;
    fn format(&self) -> Self::Format<'_> {
        FormatRefWithRule :: new (self , crate :: css :: auxiliary :: font_feature_values_item :: FormatCssFontFeatureValuesItem :: default ())
    }
}
impl IntoFormat<CssFormatContext> for biome_css_syntax::CssFontFeatureValuesItem {
    type Format = FormatOwnedWithRule<
        biome_css_syntax::CssFontFeatureValuesItem,
        crate::css::auxiliary::font_feature_values_item::FormatCssFontFeatureValuesItem,
    >;
    fn into_format(self) -> Self::Format {
        FormatOwnedWithRule :: new (self , crate :: css :: auxiliary :: font_feature_values_item :: FormatCssFontFeatureValuesItem :: default ())
    }
}
impl FormatRule<biome_css_syntax::CssFontPaletteValuesAtRule>
    for crate::css::statements::font_palette_values_at_rule::FormatCssFontPaletteValuesAtRule
{
    type Context = CssFormatContext;
    #[inline(always)]
    fn fmt(
        &self,
        node: &biome_css_syntax::CssFontPaletteValuesAtRule,
        f: &mut CssFormatter,
    ) -> FormatResult<()> {
        FormatNodeRule::<biome_css_syntax::CssFontPaletteValuesAtRule>::fmt(self, node, f)
    }
}
impl AsFormat<CssFormatContext> for biome_css_syntax::CssFontPaletteValuesAtRule {
    type Format<'a> = FormatRefWithRule<
        'a,
        biome_css_syntax::CssFontPaletteValuesAtRule,
        crate::css::statements::font_palette_values_at_rule::FormatCssFontPaletteValuesAtRule,
    >;
    fn format(&self) -> Self::Format<'_> {
        FormatRefWithRule :: new (self , crate :: css :: statements :: font_palette_values_at_rule :: FormatCssFontPaletteValuesAtRule :: default ())
    }
}
impl IntoFormat<CssFormatContext> for biome_css_syntax::CssFontPaletteValuesAtRule {
    type Format = FormatOwnedWithRule<
        biome_css_syntax::CssFontPaletteValuesAtRule,
        crate::css::statements::font_palette_values_at_rule::FormatCssFontPaletteValuesAtRule,
    >;
    fn into_format(self) -> Self::Format {
        FormatOwnedWithRule :: new (self , crate :: css :: statements :: font_palette_values_at_rule :: FormatCssFontPaletteValuesAtRule :: default ())
    }
}
impl FormatRule < biome_css_syntax :: CssFontPaletteValuesAtRuleDeclarator > for crate :: css :: auxiliary :: font_palette_values_at_rule_declarator :: FormatCssFontPaletteValuesAtRuleDeclarator { type Context = CssFormatContext ; # [inline (always)] fn fmt (& self , node : & biome_css_syntax :: CssFontPaletteValuesAtRuleDeclarator , f : & mut CssFormatter) -> FormatResult < () > { FormatNodeRule :: < biome_css_syntax :: CssFontPaletteValuesAtRuleDeclarator > :: fmt (self , node , f) } }
impl AsFormat<CssFormatContext> for biome_css_syntax::CssFontPaletteValuesAtRuleDeclarator {
    type Format < 'a > = FormatRefWithRule < 'a , biome_css_syntax :: CssFontPaletteValuesAtRuleDeclarator , crate :: css :: auxiliary :: font_palette_values_at_rule_declarator :: FormatCssFontPaletteValuesAtRuleDeclarator > ;
    fn format(&self) -> Self::Format<'_> {
        FormatRefWithRule :: new (self , crate :: css :: auxiliary :: font_palette_values_at_rule_declarator :: FormatCssFontPaletteValuesAtRuleDeclarator :: default ())
    }
}
impl IntoFormat<CssFormatContext> for biome_css_syntax::CssFontPaletteValuesAtRuleDeclarator {
    type Format = FormatOwnedWithRule < biome_css_syntax :: CssFontPaletteValuesAtRuleDeclarator , crate :: css :: auxiliary :: font_palette_values_at_rule_declarator :: FormatCssFontPaletteValuesAtRuleDeclarator > ;
    fn into_format(self) -> Self::Format {
        FormatOwnedWithRule :: new (self , crate :: css :: auxiliary :: font_palette_values_at_rule_declarator :: FormatCssFontPaletteValuesAtRuleDeclarator :: default ())
    }
}
impl FormatRule<biome_css_syntax::CssFunction>
    for crate::css::auxiliary::function::FormatCssFunction
{
    type Context = CssFormatContext;
    #[inline(always)]
    fn fmt(&self, node: &biome_css_syntax::CssFunction, f: &mut CssFormatter) -> FormatResult<()> {
        FormatNodeRule::<biome_css_syntax::CssFunction>::fmt(self, node, f)
    }
}
impl AsFormat<CssFormatContext> for biome_css_syntax::CssFunction {
    type Format<'a> = FormatRefWithRule<
        'a,
        biome_css_syntax::CssFunction,
        crate::css::auxiliary::function::FormatCssFunction,
    >;
    fn format(&self) -> Self::Format<'_> {
        FormatRefWithRule::new(
            self,
            crate::css::auxiliary::function::FormatCssFunction::default(),
        )
    }
}
impl IntoFormat<CssFormatContext> for biome_css_syntax::CssFunction {
    type Format = FormatOwnedWithRule<
        biome_css_syntax::CssFunction,
        crate::css::auxiliary::function::FormatCssFunction,
    >;
    fn into_format(self) -> Self::Format {
        FormatOwnedWithRule::new(
            self,
            crate::css::auxiliary::function::FormatCssFunction::default(),
        )
    }
}
impl FormatRule<biome_css_syntax::CssGenericDelimiter>
    for crate::css::auxiliary::generic_delimiter::FormatCssGenericDelimiter
{
    type Context = CssFormatContext;
    #[inline(always)]
    fn fmt(
        &self,
        node: &biome_css_syntax::CssGenericDelimiter,
        f: &mut CssFormatter,
    ) -> FormatResult<()> {
        FormatNodeRule::<biome_css_syntax::CssGenericDelimiter>::fmt(self, node, f)
    }
}
impl AsFormat<CssFormatContext> for biome_css_syntax::CssGenericDelimiter {
    type Format<'a> = FormatRefWithRule<
        'a,
        biome_css_syntax::CssGenericDelimiter,
        crate::css::auxiliary::generic_delimiter::FormatCssGenericDelimiter,
    >;
    fn format(&self) -> Self::Format<'_> {
        FormatRefWithRule::new(
            self,
            crate::css::auxiliary::generic_delimiter::FormatCssGenericDelimiter::default(),
        )
    }
}
impl IntoFormat<CssFormatContext> for biome_css_syntax::CssGenericDelimiter {
    type Format = FormatOwnedWithRule<
        biome_css_syntax::CssGenericDelimiter,
        crate::css::auxiliary::generic_delimiter::FormatCssGenericDelimiter,
    >;
    fn into_format(self) -> Self::Format {
        FormatOwnedWithRule::new(
            self,
            crate::css::auxiliary::generic_delimiter::FormatCssGenericDelimiter::default(),
        )
    }
}
impl FormatRule<biome_css_syntax::CssGenericProperty>
    for crate::css::properties::generic_property::FormatCssGenericProperty
{
    type Context = CssFormatContext;
    #[inline(always)]
    fn fmt(
        &self,
        node: &biome_css_syntax::CssGenericProperty,
        f: &mut CssFormatter,
    ) -> FormatResult<()> {
        FormatNodeRule::<biome_css_syntax::CssGenericProperty>::fmt(self, node, f)
    }
}
impl AsFormat<CssFormatContext> for biome_css_syntax::CssGenericProperty {
    type Format<'a> = FormatRefWithRule<
        'a,
        biome_css_syntax::CssGenericProperty,
        crate::css::properties::generic_property::FormatCssGenericProperty,
    >;
    fn format(&self) -> Self::Format<'_> {
        FormatRefWithRule::new(
            self,
            crate::css::properties::generic_property::FormatCssGenericProperty::default(),
        )
    }
}
impl IntoFormat<CssFormatContext> for biome_css_syntax::CssGenericProperty {
    type Format = FormatOwnedWithRule<
        biome_css_syntax::CssGenericProperty,
        crate::css::properties::generic_property::FormatCssGenericProperty,
    >;
    fn into_format(self) -> Self::Format {
        FormatOwnedWithRule::new(
            self,
            crate::css::properties::generic_property::FormatCssGenericProperty::default(),
        )
    }
}
impl FormatRule<biome_css_syntax::CssIdSelector>
    for crate::css::selectors::id_selector::FormatCssIdSelector
{
    type Context = CssFormatContext;
    #[inline(always)]
    fn fmt(
        &self,
        node: &biome_css_syntax::CssIdSelector,
        f: &mut CssFormatter,
    ) -> FormatResult<()> {
        FormatNodeRule::<biome_css_syntax::CssIdSelector>::fmt(self, node, f)
    }
}
impl AsFormat<CssFormatContext> for biome_css_syntax::CssIdSelector {
    type Format<'a> = FormatRefWithRule<
        'a,
        biome_css_syntax::CssIdSelector,
        crate::css::selectors::id_selector::FormatCssIdSelector,
    >;
    fn format(&self) -> Self::Format<'_> {
        FormatRefWithRule::new(
            self,
            crate::css::selectors::id_selector::FormatCssIdSelector::default(),
        )
    }
}
impl IntoFormat<CssFormatContext> for biome_css_syntax::CssIdSelector {
    type Format = FormatOwnedWithRule<
        biome_css_syntax::CssIdSelector,
        crate::css::selectors::id_selector::FormatCssIdSelector,
    >;
    fn into_format(self) -> Self::Format {
        FormatOwnedWithRule::new(
            self,
            crate::css::selectors::id_selector::FormatCssIdSelector::default(),
        )
    }
}
impl FormatRule<biome_css_syntax::CssIdentifier>
    for crate::css::value::identifier::FormatCssIdentifier
{
    type Context = CssFormatContext;
    #[inline(always)]
    fn fmt(
        &self,
        node: &biome_css_syntax::CssIdentifier,
        f: &mut CssFormatter,
    ) -> FormatResult<()> {
        FormatNodeRule::<biome_css_syntax::CssIdentifier>::fmt(self, node, f)
    }
}
impl AsFormat<CssFormatContext> for biome_css_syntax::CssIdentifier {
    type Format<'a> = FormatRefWithRule<
        'a,
        biome_css_syntax::CssIdentifier,
        crate::css::value::identifier::FormatCssIdentifier,
    >;
    fn format(&self) -> Self::Format<'_> {
        FormatRefWithRule::new(
            self,
            crate::css::value::identifier::FormatCssIdentifier::default(),
        )
    }
}
impl IntoFormat<CssFormatContext> for biome_css_syntax::CssIdentifier {
    type Format = FormatOwnedWithRule<
        biome_css_syntax::CssIdentifier,
        crate::css::value::identifier::FormatCssIdentifier,
    >;
    fn into_format(self) -> Self::Format {
        FormatOwnedWithRule::new(
            self,
            crate::css::value::identifier::FormatCssIdentifier::default(),
        )
    }
}
impl FormatRule<biome_css_syntax::CssIfBranch>
    for crate::css::auxiliary::if_branch::FormatCssIfBranch
{
    type Context = CssFormatContext;
    #[inline(always)]
    fn fmt(&self, node: &biome_css_syntax::CssIfBranch, f: &mut CssFormatter) -> FormatResult<()> {
        FormatNodeRule::<biome_css_syntax::CssIfBranch>::fmt(self, node, f)
    }
}
impl AsFormat<CssFormatContext> for biome_css_syntax::CssIfBranch {
    type Format<'a> = FormatRefWithRule<
        'a,
        biome_css_syntax::CssIfBranch,
        crate::css::auxiliary::if_branch::FormatCssIfBranch,
    >;
    fn format(&self) -> Self::Format<'_> {
        FormatRefWithRule::new(
            self,
            crate::css::auxiliary::if_branch::FormatCssIfBranch::default(),
        )
    }
}
impl IntoFormat<CssFormatContext> for biome_css_syntax::CssIfBranch {
    type Format = FormatOwnedWithRule<
        biome_css_syntax::CssIfBranch,
        crate::css::auxiliary::if_branch::FormatCssIfBranch,
    >;
    fn into_format(self) -> Self::Format {
        FormatOwnedWithRule::new(
            self,
            crate::css::auxiliary::if_branch::FormatCssIfBranch::default(),
        )
    }
}
impl FormatRule<biome_css_syntax::CssIfFunction>
    for crate::css::auxiliary::if_function::FormatCssIfFunction
{
    type Context = CssFormatContext;
    #[inline(always)]
    fn fmt(
        &self,
        node: &biome_css_syntax::CssIfFunction,
        f: &mut CssFormatter,
    ) -> FormatResult<()> {
        FormatNodeRule::<biome_css_syntax::CssIfFunction>::fmt(self, node, f)
    }
}
impl AsFormat<CssFormatContext> for biome_css_syntax::CssIfFunction {
    type Format<'a> = FormatRefWithRule<
        'a,
        biome_css_syntax::CssIfFunction,
        crate::css::auxiliary::if_function::FormatCssIfFunction,
    >;
    fn format(&self) -> Self::Format<'_> {
        FormatRefWithRule::new(
            self,
            crate::css::auxiliary::if_function::FormatCssIfFunction::default(),
        )
    }
}
impl IntoFormat<CssFormatContext> for biome_css_syntax::CssIfFunction {
    type Format = FormatOwnedWithRule<
        biome_css_syntax::CssIfFunction,
        crate::css::auxiliary::if_function::FormatCssIfFunction,
    >;
    fn into_format(self) -> Self::Format {
        FormatOwnedWithRule::new(
            self,
            crate::css::auxiliary::if_function::FormatCssIfFunction::default(),
        )
    }
}
impl FormatRule<biome_css_syntax::CssIfMediaTest>
    for crate::css::auxiliary::if_media_test::FormatCssIfMediaTest
{
    type Context = CssFormatContext;
    #[inline(always)]
    fn fmt(
        &self,
        node: &biome_css_syntax::CssIfMediaTest,
        f: &mut CssFormatter,
    ) -> FormatResult<()> {
        FormatNodeRule::<biome_css_syntax::CssIfMediaTest>::fmt(self, node, f)
    }
}
impl AsFormat<CssFormatContext> for biome_css_syntax::CssIfMediaTest {
    type Format<'a> = FormatRefWithRule<
        'a,
        biome_css_syntax::CssIfMediaTest,
        crate::css::auxiliary::if_media_test::FormatCssIfMediaTest,
    >;
    fn format(&self) -> Self::Format<'_> {
        FormatRefWithRule::new(
            self,
            crate::css::auxiliary::if_media_test::FormatCssIfMediaTest::default(),
        )
    }
}
impl IntoFormat<CssFormatContext> for biome_css_syntax::CssIfMediaTest {
    type Format = FormatOwnedWithRule<
        biome_css_syntax::CssIfMediaTest,
        crate::css::auxiliary::if_media_test::FormatCssIfMediaTest,
    >;
    fn into_format(self) -> Self::Format {
        FormatOwnedWithRule::new(
            self,
            crate::css::auxiliary::if_media_test::FormatCssIfMediaTest::default(),
        )
    }
}
impl FormatRule<biome_css_syntax::CssIfStyleTest>
    for crate::css::auxiliary::if_style_test::FormatCssIfStyleTest
{
    type Context = CssFormatContext;
    #[inline(always)]
    fn fmt(
        &self,
        node: &biome_css_syntax::CssIfStyleTest,
        f: &mut CssFormatter,
    ) -> FormatResult<()> {
        FormatNodeRule::<biome_css_syntax::CssIfStyleTest>::fmt(self, node, f)
    }
}
impl AsFormat<CssFormatContext> for biome_css_syntax::CssIfStyleTest {
    type Format<'a> = FormatRefWithRule<
        'a,
        biome_css_syntax::CssIfStyleTest,
        crate::css::auxiliary::if_style_test::FormatCssIfStyleTest,
    >;
    fn format(&self) -> Self::Format<'_> {
        FormatRefWithRule::new(
            self,
            crate::css::auxiliary::if_style_test::FormatCssIfStyleTest::default(),
        )
    }
}
impl IntoFormat<CssFormatContext> for biome_css_syntax::CssIfStyleTest {
    type Format = FormatOwnedWithRule<
        biome_css_syntax::CssIfStyleTest,
        crate::css::auxiliary::if_style_test::FormatCssIfStyleTest,
    >;
    fn into_format(self) -> Self::Format {
        FormatOwnedWithRule::new(
            self,
            crate::css::auxiliary::if_style_test::FormatCssIfStyleTest::default(),
        )
    }
}
<<<<<<< HEAD
impl FormatRule<biome_css_syntax::CssInlineRoot>
    for crate::css::auxiliary::inline_root::FormatCssInlineRoot
{
    type Context = CssFormatContext;
    #[inline(always)]
    fn fmt(
        &self,
        node: &biome_css_syntax::CssInlineRoot,
        f: &mut CssFormatter,
    ) -> FormatResult<()> {
        FormatNodeRule::<biome_css_syntax::CssInlineRoot>::fmt(self, node, f)
    }
}
impl AsFormat<CssFormatContext> for biome_css_syntax::CssInlineRoot {
    type Format<'a> = FormatRefWithRule<
        'a,
        biome_css_syntax::CssInlineRoot,
        crate::css::auxiliary::inline_root::FormatCssInlineRoot,
    >;
    fn format(&self) -> Self::Format<'_> {
        FormatRefWithRule::new(
            self,
            crate::css::auxiliary::inline_root::FormatCssInlineRoot::default(),
        )
    }
}
impl IntoFormat<CssFormatContext> for biome_css_syntax::CssInlineRoot {
    type Format = FormatOwnedWithRule<
        biome_css_syntax::CssInlineRoot,
        crate::css::auxiliary::inline_root::FormatCssInlineRoot,
    >;
    fn into_format(self) -> Self::Format {
        FormatOwnedWithRule::new(
            self,
            crate::css::auxiliary::inline_root::FormatCssInlineRoot::default(),
        )
    }
}
impl FormatRule<biome_css_syntax::CssKeyframesAtRule>
    for crate::css::statements::keyframes_at_rule::FormatCssKeyframesAtRule
=======
impl FormatRule<biome_css_syntax::CssIfSupportsIdentifierTest>
    for crate::css::auxiliary::if_supports_identifier_test::FormatCssIfSupportsIdentifierTest
>>>>>>> 789b0e7e
{
    type Context = CssFormatContext;
    #[inline(always)]
    fn fmt(
        &self,
        node: &biome_css_syntax::CssIfSupportsIdentifierTest,
        f: &mut CssFormatter,
    ) -> FormatResult<()> {
        FormatNodeRule::<biome_css_syntax::CssIfSupportsIdentifierTest>::fmt(self, node, f)
    }
}
impl AsFormat<CssFormatContext> for biome_css_syntax::CssIfSupportsIdentifierTest {
    type Format<'a> = FormatRefWithRule<
        'a,
        biome_css_syntax::CssIfSupportsIdentifierTest,
        crate::css::auxiliary::if_supports_identifier_test::FormatCssIfSupportsIdentifierTest,
    >;
    fn format(&self) -> Self::Format<'_> {
        FormatRefWithRule :: new (self , crate :: css :: auxiliary :: if_supports_identifier_test :: FormatCssIfSupportsIdentifierTest :: default ())
    }
}
impl IntoFormat<CssFormatContext> for biome_css_syntax::CssIfSupportsIdentifierTest {
    type Format = FormatOwnedWithRule<
        biome_css_syntax::CssIfSupportsIdentifierTest,
        crate::css::auxiliary::if_supports_identifier_test::FormatCssIfSupportsIdentifierTest,
    >;
    fn into_format(self) -> Self::Format {
        FormatOwnedWithRule :: new (self , crate :: css :: auxiliary :: if_supports_identifier_test :: FormatCssIfSupportsIdentifierTest :: default ())
    }
}
impl FormatRule<biome_css_syntax::CssIfSupportsTest>
    for crate::css::auxiliary::if_supports_test::FormatCssIfSupportsTest
{
    type Context = CssFormatContext;
    #[inline(always)]
    fn fmt(
        &self,
        node: &biome_css_syntax::CssIfSupportsTest,
        f: &mut CssFormatter,
    ) -> FormatResult<()> {
        FormatNodeRule::<biome_css_syntax::CssIfSupportsTest>::fmt(self, node, f)
    }
}
impl AsFormat<CssFormatContext> for biome_css_syntax::CssIfSupportsTest {
    type Format<'a> = FormatRefWithRule<
        'a,
        biome_css_syntax::CssIfSupportsTest,
        crate::css::auxiliary::if_supports_test::FormatCssIfSupportsTest,
    >;
    fn format(&self) -> Self::Format<'_> {
        FormatRefWithRule::new(
            self,
            crate::css::auxiliary::if_supports_test::FormatCssIfSupportsTest::default(),
        )
    }
}
impl IntoFormat<CssFormatContext> for biome_css_syntax::CssIfSupportsTest {
    type Format = FormatOwnedWithRule<
        biome_css_syntax::CssIfSupportsTest,
        crate::css::auxiliary::if_supports_test::FormatCssIfSupportsTest,
    >;
    fn into_format(self) -> Self::Format {
        FormatOwnedWithRule::new(
            self,
            crate::css::auxiliary::if_supports_test::FormatCssIfSupportsTest::default(),
        )
    }
}
impl FormatRule<biome_css_syntax::CssIfTestBooleanAndExpr>
    for crate::css::auxiliary::if_test_boolean_and_expr::FormatCssIfTestBooleanAndExpr
{
    type Context = CssFormatContext;
    #[inline(always)]
    fn fmt(
        &self,
        node: &biome_css_syntax::CssIfTestBooleanAndExpr,
        f: &mut CssFormatter,
    ) -> FormatResult<()> {
        FormatNodeRule::<biome_css_syntax::CssIfTestBooleanAndExpr>::fmt(self, node, f)
    }
}
impl AsFormat<CssFormatContext> for biome_css_syntax::CssIfTestBooleanAndExpr {
    type Format<'a> = FormatRefWithRule<
        'a,
        biome_css_syntax::CssIfTestBooleanAndExpr,
        crate::css::auxiliary::if_test_boolean_and_expr::FormatCssIfTestBooleanAndExpr,
    >;
    fn format(&self) -> Self::Format<'_> {
        FormatRefWithRule::new(
            self,
            crate::css::auxiliary::if_test_boolean_and_expr::FormatCssIfTestBooleanAndExpr::default(
            ),
        )
    }
}
impl IntoFormat<CssFormatContext> for biome_css_syntax::CssIfTestBooleanAndExpr {
    type Format = FormatOwnedWithRule<
        biome_css_syntax::CssIfTestBooleanAndExpr,
        crate::css::auxiliary::if_test_boolean_and_expr::FormatCssIfTestBooleanAndExpr,
    >;
    fn into_format(self) -> Self::Format {
        FormatOwnedWithRule::new(
            self,
            crate::css::auxiliary::if_test_boolean_and_expr::FormatCssIfTestBooleanAndExpr::default(
            ),
        )
    }
}
impl FormatRule<biome_css_syntax::CssIfTestBooleanExprInParens>
    for crate::css::auxiliary::if_test_boolean_expr_in_parens::FormatCssIfTestBooleanExprInParens
{
    type Context = CssFormatContext;
    #[inline(always)]
    fn fmt(
        &self,
        node: &biome_css_syntax::CssIfTestBooleanExprInParens,
        f: &mut CssFormatter,
    ) -> FormatResult<()> {
        FormatNodeRule::<biome_css_syntax::CssIfTestBooleanExprInParens>::fmt(self, node, f)
    }
}
impl AsFormat<CssFormatContext> for biome_css_syntax::CssIfTestBooleanExprInParens {
    type Format<'a> = FormatRefWithRule<
        'a,
        biome_css_syntax::CssIfTestBooleanExprInParens,
        crate::css::auxiliary::if_test_boolean_expr_in_parens::FormatCssIfTestBooleanExprInParens,
    >;
    fn format(&self) -> Self::Format<'_> {
        FormatRefWithRule :: new (self , crate :: css :: auxiliary :: if_test_boolean_expr_in_parens :: FormatCssIfTestBooleanExprInParens :: default ())
    }
}
impl IntoFormat<CssFormatContext> for biome_css_syntax::CssIfTestBooleanExprInParens {
    type Format = FormatOwnedWithRule<
        biome_css_syntax::CssIfTestBooleanExprInParens,
        crate::css::auxiliary::if_test_boolean_expr_in_parens::FormatCssIfTestBooleanExprInParens,
    >;
    fn into_format(self) -> Self::Format {
        FormatOwnedWithRule :: new (self , crate :: css :: auxiliary :: if_test_boolean_expr_in_parens :: FormatCssIfTestBooleanExprInParens :: default ())
    }
}
impl FormatRule<biome_css_syntax::CssIfTestBooleanNotExpr>
    for crate::css::auxiliary::if_test_boolean_not_expr::FormatCssIfTestBooleanNotExpr
{
    type Context = CssFormatContext;
    #[inline(always)]
    fn fmt(
        &self,
        node: &biome_css_syntax::CssIfTestBooleanNotExpr,
        f: &mut CssFormatter,
    ) -> FormatResult<()> {
        FormatNodeRule::<biome_css_syntax::CssIfTestBooleanNotExpr>::fmt(self, node, f)
    }
}
impl AsFormat<CssFormatContext> for biome_css_syntax::CssIfTestBooleanNotExpr {
    type Format<'a> = FormatRefWithRule<
        'a,
        biome_css_syntax::CssIfTestBooleanNotExpr,
        crate::css::auxiliary::if_test_boolean_not_expr::FormatCssIfTestBooleanNotExpr,
    >;
    fn format(&self) -> Self::Format<'_> {
        FormatRefWithRule::new(
            self,
            crate::css::auxiliary::if_test_boolean_not_expr::FormatCssIfTestBooleanNotExpr::default(
            ),
        )
    }
}
impl IntoFormat<CssFormatContext> for biome_css_syntax::CssIfTestBooleanNotExpr {
    type Format = FormatOwnedWithRule<
        biome_css_syntax::CssIfTestBooleanNotExpr,
        crate::css::auxiliary::if_test_boolean_not_expr::FormatCssIfTestBooleanNotExpr,
    >;
    fn into_format(self) -> Self::Format {
        FormatOwnedWithRule::new(
            self,
            crate::css::auxiliary::if_test_boolean_not_expr::FormatCssIfTestBooleanNotExpr::default(
            ),
        )
    }
}
impl FormatRule<biome_css_syntax::CssIfTestBooleanOrExpr>
    for crate::css::auxiliary::if_test_boolean_or_expr::FormatCssIfTestBooleanOrExpr
{
    type Context = CssFormatContext;
    #[inline(always)]
    fn fmt(
        &self,
        node: &biome_css_syntax::CssIfTestBooleanOrExpr,
        f: &mut CssFormatter,
    ) -> FormatResult<()> {
        FormatNodeRule::<biome_css_syntax::CssIfTestBooleanOrExpr>::fmt(self, node, f)
    }
}
impl AsFormat<CssFormatContext> for biome_css_syntax::CssIfTestBooleanOrExpr {
    type Format<'a> = FormatRefWithRule<
        'a,
        biome_css_syntax::CssIfTestBooleanOrExpr,
        crate::css::auxiliary::if_test_boolean_or_expr::FormatCssIfTestBooleanOrExpr,
    >;
    fn format(&self) -> Self::Format<'_> {
        FormatRefWithRule::new(
            self,
            crate::css::auxiliary::if_test_boolean_or_expr::FormatCssIfTestBooleanOrExpr::default(),
        )
    }
}
impl IntoFormat<CssFormatContext> for biome_css_syntax::CssIfTestBooleanOrExpr {
    type Format = FormatOwnedWithRule<
        biome_css_syntax::CssIfTestBooleanOrExpr,
        crate::css::auxiliary::if_test_boolean_or_expr::FormatCssIfTestBooleanOrExpr,
    >;
    fn into_format(self) -> Self::Format {
        FormatOwnedWithRule::new(
            self,
            crate::css::auxiliary::if_test_boolean_or_expr::FormatCssIfTestBooleanOrExpr::default(),
        )
    }
}
impl FormatRule<biome_css_syntax::CssImportAnonymousLayer>
    for crate::css::auxiliary::import_anonymous_layer::FormatCssImportAnonymousLayer
{
    type Context = CssFormatContext;
    #[inline(always)]
    fn fmt(
        &self,
        node: &biome_css_syntax::CssImportAnonymousLayer,
        f: &mut CssFormatter,
    ) -> FormatResult<()> {
        FormatNodeRule::<biome_css_syntax::CssImportAnonymousLayer>::fmt(self, node, f)
    }
}
impl AsFormat<CssFormatContext> for biome_css_syntax::CssImportAnonymousLayer {
    type Format<'a> = FormatRefWithRule<
        'a,
        biome_css_syntax::CssImportAnonymousLayer,
        crate::css::auxiliary::import_anonymous_layer::FormatCssImportAnonymousLayer,
    >;
    fn format(&self) -> Self::Format<'_> {
        FormatRefWithRule::new(
            self,
            crate::css::auxiliary::import_anonymous_layer::FormatCssImportAnonymousLayer::default(),
        )
    }
}
impl IntoFormat<CssFormatContext> for biome_css_syntax::CssImportAnonymousLayer {
    type Format = FormatOwnedWithRule<
        biome_css_syntax::CssImportAnonymousLayer,
        crate::css::auxiliary::import_anonymous_layer::FormatCssImportAnonymousLayer,
    >;
    fn into_format(self) -> Self::Format {
        FormatOwnedWithRule::new(
            self,
            crate::css::auxiliary::import_anonymous_layer::FormatCssImportAnonymousLayer::default(),
        )
    }
}
impl FormatRule<biome_css_syntax::CssImportAtRule>
    for crate::css::statements::import_at_rule::FormatCssImportAtRule
{
    type Context = CssFormatContext;
    #[inline(always)]
    fn fmt(
        &self,
        node: &biome_css_syntax::CssImportAtRule,
        f: &mut CssFormatter,
    ) -> FormatResult<()> {
        FormatNodeRule::<biome_css_syntax::CssImportAtRule>::fmt(self, node, f)
    }
}
impl AsFormat<CssFormatContext> for biome_css_syntax::CssImportAtRule {
    type Format<'a> = FormatRefWithRule<
        'a,
        biome_css_syntax::CssImportAtRule,
        crate::css::statements::import_at_rule::FormatCssImportAtRule,
    >;
    fn format(&self) -> Self::Format<'_> {
        FormatRefWithRule::new(
            self,
            crate::css::statements::import_at_rule::FormatCssImportAtRule::default(),
        )
    }
}
impl IntoFormat<CssFormatContext> for biome_css_syntax::CssImportAtRule {
    type Format = FormatOwnedWithRule<
        biome_css_syntax::CssImportAtRule,
        crate::css::statements::import_at_rule::FormatCssImportAtRule,
    >;
    fn into_format(self) -> Self::Format {
        FormatOwnedWithRule::new(
            self,
            crate::css::statements::import_at_rule::FormatCssImportAtRule::default(),
        )
    }
}
impl FormatRule<biome_css_syntax::CssImportNamedLayer>
    for crate::css::auxiliary::import_named_layer::FormatCssImportNamedLayer
{
    type Context = CssFormatContext;
    #[inline(always)]
    fn fmt(
        &self,
        node: &biome_css_syntax::CssImportNamedLayer,
        f: &mut CssFormatter,
    ) -> FormatResult<()> {
        FormatNodeRule::<biome_css_syntax::CssImportNamedLayer>::fmt(self, node, f)
    }
}
impl AsFormat<CssFormatContext> for biome_css_syntax::CssImportNamedLayer {
    type Format<'a> = FormatRefWithRule<
        'a,
        biome_css_syntax::CssImportNamedLayer,
        crate::css::auxiliary::import_named_layer::FormatCssImportNamedLayer,
    >;
    fn format(&self) -> Self::Format<'_> {
        FormatRefWithRule::new(
            self,
            crate::css::auxiliary::import_named_layer::FormatCssImportNamedLayer::default(),
        )
    }
}
impl IntoFormat<CssFormatContext> for biome_css_syntax::CssImportNamedLayer {
    type Format = FormatOwnedWithRule<
        biome_css_syntax::CssImportNamedLayer,
        crate::css::auxiliary::import_named_layer::FormatCssImportNamedLayer,
    >;
    fn into_format(self) -> Self::Format {
        FormatOwnedWithRule::new(
            self,
            crate::css::auxiliary::import_named_layer::FormatCssImportNamedLayer::default(),
        )
    }
}
impl FormatRule<biome_css_syntax::CssImportSupports>
    for crate::css::auxiliary::import_supports::FormatCssImportSupports
{
    type Context = CssFormatContext;
    #[inline(always)]
    fn fmt(
        &self,
        node: &biome_css_syntax::CssImportSupports,
        f: &mut CssFormatter,
    ) -> FormatResult<()> {
        FormatNodeRule::<biome_css_syntax::CssImportSupports>::fmt(self, node, f)
    }
}
impl AsFormat<CssFormatContext> for biome_css_syntax::CssImportSupports {
    type Format<'a> = FormatRefWithRule<
        'a,
        biome_css_syntax::CssImportSupports,
        crate::css::auxiliary::import_supports::FormatCssImportSupports,
    >;
    fn format(&self) -> Self::Format<'_> {
        FormatRefWithRule::new(
            self,
            crate::css::auxiliary::import_supports::FormatCssImportSupports::default(),
        )
    }
}
impl IntoFormat<CssFormatContext> for biome_css_syntax::CssImportSupports {
    type Format = FormatOwnedWithRule<
        biome_css_syntax::CssImportSupports,
        crate::css::auxiliary::import_supports::FormatCssImportSupports,
    >;
    fn into_format(self) -> Self::Format {
        FormatOwnedWithRule::new(
            self,
            crate::css::auxiliary::import_supports::FormatCssImportSupports::default(),
        )
    }
}
impl FormatRule<biome_css_syntax::CssKeyframesAtRule>
    for crate::css::statements::keyframes_at_rule::FormatCssKeyframesAtRule
{
    type Context = CssFormatContext;
    #[inline(always)]
    fn fmt(
        &self,
        node: &biome_css_syntax::CssKeyframesAtRule,
        f: &mut CssFormatter,
    ) -> FormatResult<()> {
        FormatNodeRule::<biome_css_syntax::CssKeyframesAtRule>::fmt(self, node, f)
    }
}
impl AsFormat<CssFormatContext> for biome_css_syntax::CssKeyframesAtRule {
    type Format<'a> = FormatRefWithRule<
        'a,
        biome_css_syntax::CssKeyframesAtRule,
        crate::css::statements::keyframes_at_rule::FormatCssKeyframesAtRule,
    >;
    fn format(&self) -> Self::Format<'_> {
        FormatRefWithRule::new(
            self,
            crate::css::statements::keyframes_at_rule::FormatCssKeyframesAtRule::default(),
        )
    }
}
impl IntoFormat<CssFormatContext> for biome_css_syntax::CssKeyframesAtRule {
    type Format = FormatOwnedWithRule<
        biome_css_syntax::CssKeyframesAtRule,
        crate::css::statements::keyframes_at_rule::FormatCssKeyframesAtRule,
    >;
    fn into_format(self) -> Self::Format {
        FormatOwnedWithRule::new(
            self,
            crate::css::statements::keyframes_at_rule::FormatCssKeyframesAtRule::default(),
        )
    }
}
impl FormatRule<biome_css_syntax::CssKeyframesBlock>
    for crate::css::auxiliary::keyframes_block::FormatCssKeyframesBlock
{
    type Context = CssFormatContext;
    #[inline(always)]
    fn fmt(
        &self,
        node: &biome_css_syntax::CssKeyframesBlock,
        f: &mut CssFormatter,
    ) -> FormatResult<()> {
        FormatNodeRule::<biome_css_syntax::CssKeyframesBlock>::fmt(self, node, f)
    }
}
impl AsFormat<CssFormatContext> for biome_css_syntax::CssKeyframesBlock {
    type Format<'a> = FormatRefWithRule<
        'a,
        biome_css_syntax::CssKeyframesBlock,
        crate::css::auxiliary::keyframes_block::FormatCssKeyframesBlock,
    >;
    fn format(&self) -> Self::Format<'_> {
        FormatRefWithRule::new(
            self,
            crate::css::auxiliary::keyframes_block::FormatCssKeyframesBlock::default(),
        )
    }
}
impl IntoFormat<CssFormatContext> for biome_css_syntax::CssKeyframesBlock {
    type Format = FormatOwnedWithRule<
        biome_css_syntax::CssKeyframesBlock,
        crate::css::auxiliary::keyframes_block::FormatCssKeyframesBlock,
    >;
    fn into_format(self) -> Self::Format {
        FormatOwnedWithRule::new(
            self,
            crate::css::auxiliary::keyframes_block::FormatCssKeyframesBlock::default(),
        )
    }
}
impl FormatRule<biome_css_syntax::CssKeyframesIdentSelector>
    for crate::css::selectors::keyframes_ident_selector::FormatCssKeyframesIdentSelector
{
    type Context = CssFormatContext;
    #[inline(always)]
    fn fmt(
        &self,
        node: &biome_css_syntax::CssKeyframesIdentSelector,
        f: &mut CssFormatter,
    ) -> FormatResult<()> {
        FormatNodeRule::<biome_css_syntax::CssKeyframesIdentSelector>::fmt(self, node, f)
    }
}
impl AsFormat<CssFormatContext> for biome_css_syntax::CssKeyframesIdentSelector {
    type Format<'a> = FormatRefWithRule<
        'a,
        biome_css_syntax::CssKeyframesIdentSelector,
        crate::css::selectors::keyframes_ident_selector::FormatCssKeyframesIdentSelector,
    >;
    fn format(&self) -> Self::Format<'_> {
        FormatRefWithRule :: new (self , crate :: css :: selectors :: keyframes_ident_selector :: FormatCssKeyframesIdentSelector :: default ())
    }
}
impl IntoFormat<CssFormatContext> for biome_css_syntax::CssKeyframesIdentSelector {
    type Format = FormatOwnedWithRule<
        biome_css_syntax::CssKeyframesIdentSelector,
        crate::css::selectors::keyframes_ident_selector::FormatCssKeyframesIdentSelector,
    >;
    fn into_format(self) -> Self::Format {
        FormatOwnedWithRule :: new (self , crate :: css :: selectors :: keyframes_ident_selector :: FormatCssKeyframesIdentSelector :: default ())
    }
}
impl FormatRule<biome_css_syntax::CssKeyframesItem>
    for crate::css::auxiliary::keyframes_item::FormatCssKeyframesItem
{
    type Context = CssFormatContext;
    #[inline(always)]
    fn fmt(
        &self,
        node: &biome_css_syntax::CssKeyframesItem,
        f: &mut CssFormatter,
    ) -> FormatResult<()> {
        FormatNodeRule::<biome_css_syntax::CssKeyframesItem>::fmt(self, node, f)
    }
}
impl AsFormat<CssFormatContext> for biome_css_syntax::CssKeyframesItem {
    type Format<'a> = FormatRefWithRule<
        'a,
        biome_css_syntax::CssKeyframesItem,
        crate::css::auxiliary::keyframes_item::FormatCssKeyframesItem,
    >;
    fn format(&self) -> Self::Format<'_> {
        FormatRefWithRule::new(
            self,
            crate::css::auxiliary::keyframes_item::FormatCssKeyframesItem::default(),
        )
    }
}
impl IntoFormat<CssFormatContext> for biome_css_syntax::CssKeyframesItem {
    type Format = FormatOwnedWithRule<
        biome_css_syntax::CssKeyframesItem,
        crate::css::auxiliary::keyframes_item::FormatCssKeyframesItem,
    >;
    fn into_format(self) -> Self::Format {
        FormatOwnedWithRule::new(
            self,
            crate::css::auxiliary::keyframes_item::FormatCssKeyframesItem::default(),
        )
    }
}
impl FormatRule<biome_css_syntax::CssKeyframesPercentageSelector>
    for crate::css::selectors::keyframes_percentage_selector::FormatCssKeyframesPercentageSelector
{
    type Context = CssFormatContext;
    #[inline(always)]
    fn fmt(
        &self,
        node: &biome_css_syntax::CssKeyframesPercentageSelector,
        f: &mut CssFormatter,
    ) -> FormatResult<()> {
        FormatNodeRule::<biome_css_syntax::CssKeyframesPercentageSelector>::fmt(self, node, f)
    }
}
impl AsFormat<CssFormatContext> for biome_css_syntax::CssKeyframesPercentageSelector {
    type Format<'a> = FormatRefWithRule<
        'a,
        biome_css_syntax::CssKeyframesPercentageSelector,
        crate::css::selectors::keyframes_percentage_selector::FormatCssKeyframesPercentageSelector,
    >;
    fn format(&self) -> Self::Format<'_> {
        FormatRefWithRule :: new (self , crate :: css :: selectors :: keyframes_percentage_selector :: FormatCssKeyframesPercentageSelector :: default ())
    }
}
impl IntoFormat<CssFormatContext> for biome_css_syntax::CssKeyframesPercentageSelector {
    type Format = FormatOwnedWithRule<
        biome_css_syntax::CssKeyframesPercentageSelector,
        crate::css::selectors::keyframes_percentage_selector::FormatCssKeyframesPercentageSelector,
    >;
    fn into_format(self) -> Self::Format {
        FormatOwnedWithRule :: new (self , crate :: css :: selectors :: keyframes_percentage_selector :: FormatCssKeyframesPercentageSelector :: default ())
    }
}
impl FormatRule<biome_css_syntax::CssKeyframesScopeFunction>
    for crate::css::auxiliary::keyframes_scope_function::FormatCssKeyframesScopeFunction
{
    type Context = CssFormatContext;
    #[inline(always)]
    fn fmt(
        &self,
        node: &biome_css_syntax::CssKeyframesScopeFunction,
        f: &mut CssFormatter,
    ) -> FormatResult<()> {
        FormatNodeRule::<biome_css_syntax::CssKeyframesScopeFunction>::fmt(self, node, f)
    }
}
impl AsFormat<CssFormatContext> for biome_css_syntax::CssKeyframesScopeFunction {
    type Format<'a> = FormatRefWithRule<
        'a,
        biome_css_syntax::CssKeyframesScopeFunction,
        crate::css::auxiliary::keyframes_scope_function::FormatCssKeyframesScopeFunction,
    >;
    fn format(&self) -> Self::Format<'_> {
        FormatRefWithRule :: new (self , crate :: css :: auxiliary :: keyframes_scope_function :: FormatCssKeyframesScopeFunction :: default ())
    }
}
impl IntoFormat<CssFormatContext> for biome_css_syntax::CssKeyframesScopeFunction {
    type Format = FormatOwnedWithRule<
        biome_css_syntax::CssKeyframesScopeFunction,
        crate::css::auxiliary::keyframes_scope_function::FormatCssKeyframesScopeFunction,
    >;
    fn into_format(self) -> Self::Format {
        FormatOwnedWithRule :: new (self , crate :: css :: auxiliary :: keyframes_scope_function :: FormatCssKeyframesScopeFunction :: default ())
    }
}
impl FormatRule<biome_css_syntax::CssKeyframesScopePrefix>
    for crate::css::auxiliary::keyframes_scope_prefix::FormatCssKeyframesScopePrefix
{
    type Context = CssFormatContext;
    #[inline(always)]
    fn fmt(
        &self,
        node: &biome_css_syntax::CssKeyframesScopePrefix,
        f: &mut CssFormatter,
    ) -> FormatResult<()> {
        FormatNodeRule::<biome_css_syntax::CssKeyframesScopePrefix>::fmt(self, node, f)
    }
}
impl AsFormat<CssFormatContext> for biome_css_syntax::CssKeyframesScopePrefix {
    type Format<'a> = FormatRefWithRule<
        'a,
        biome_css_syntax::CssKeyframesScopePrefix,
        crate::css::auxiliary::keyframes_scope_prefix::FormatCssKeyframesScopePrefix,
    >;
    fn format(&self) -> Self::Format<'_> {
        FormatRefWithRule::new(
            self,
            crate::css::auxiliary::keyframes_scope_prefix::FormatCssKeyframesScopePrefix::default(),
        )
    }
}
impl IntoFormat<CssFormatContext> for biome_css_syntax::CssKeyframesScopePrefix {
    type Format = FormatOwnedWithRule<
        biome_css_syntax::CssKeyframesScopePrefix,
        crate::css::auxiliary::keyframes_scope_prefix::FormatCssKeyframesScopePrefix,
    >;
    fn into_format(self) -> Self::Format {
        FormatOwnedWithRule::new(
            self,
            crate::css::auxiliary::keyframes_scope_prefix::FormatCssKeyframesScopePrefix::default(),
        )
    }
}
impl FormatRule<biome_css_syntax::CssKeyframesScopedName>
    for crate::css::auxiliary::keyframes_scoped_name::FormatCssKeyframesScopedName
{
    type Context = CssFormatContext;
    #[inline(always)]
    fn fmt(
        &self,
        node: &biome_css_syntax::CssKeyframesScopedName,
        f: &mut CssFormatter,
    ) -> FormatResult<()> {
        FormatNodeRule::<biome_css_syntax::CssKeyframesScopedName>::fmt(self, node, f)
    }
}
impl AsFormat<CssFormatContext> for biome_css_syntax::CssKeyframesScopedName {
    type Format<'a> = FormatRefWithRule<
        'a,
        biome_css_syntax::CssKeyframesScopedName,
        crate::css::auxiliary::keyframes_scoped_name::FormatCssKeyframesScopedName,
    >;
    fn format(&self) -> Self::Format<'_> {
        FormatRefWithRule::new(
            self,
            crate::css::auxiliary::keyframes_scoped_name::FormatCssKeyframesScopedName::default(),
        )
    }
}
impl IntoFormat<CssFormatContext> for biome_css_syntax::CssKeyframesScopedName {
    type Format = FormatOwnedWithRule<
        biome_css_syntax::CssKeyframesScopedName,
        crate::css::auxiliary::keyframes_scoped_name::FormatCssKeyframesScopedName,
    >;
    fn into_format(self) -> Self::Format {
        FormatOwnedWithRule::new(
            self,
            crate::css::auxiliary::keyframes_scoped_name::FormatCssKeyframesScopedName::default(),
        )
    }
}
impl FormatRule<biome_css_syntax::CssLayerAtRule>
    for crate::css::statements::layer_at_rule::FormatCssLayerAtRule
{
    type Context = CssFormatContext;
    #[inline(always)]
    fn fmt(
        &self,
        node: &biome_css_syntax::CssLayerAtRule,
        f: &mut CssFormatter,
    ) -> FormatResult<()> {
        FormatNodeRule::<biome_css_syntax::CssLayerAtRule>::fmt(self, node, f)
    }
}
impl AsFormat<CssFormatContext> for biome_css_syntax::CssLayerAtRule {
    type Format<'a> = FormatRefWithRule<
        'a,
        biome_css_syntax::CssLayerAtRule,
        crate::css::statements::layer_at_rule::FormatCssLayerAtRule,
    >;
    fn format(&self) -> Self::Format<'_> {
        FormatRefWithRule::new(
            self,
            crate::css::statements::layer_at_rule::FormatCssLayerAtRule::default(),
        )
    }
}
impl IntoFormat<CssFormatContext> for biome_css_syntax::CssLayerAtRule {
    type Format = FormatOwnedWithRule<
        biome_css_syntax::CssLayerAtRule,
        crate::css::statements::layer_at_rule::FormatCssLayerAtRule,
    >;
    fn into_format(self) -> Self::Format {
        FormatOwnedWithRule::new(
            self,
            crate::css::statements::layer_at_rule::FormatCssLayerAtRule::default(),
        )
    }
}
impl FormatRule<biome_css_syntax::CssLayerDeclaration>
    for crate::css::auxiliary::layer_declaration::FormatCssLayerDeclaration
{
    type Context = CssFormatContext;
    #[inline(always)]
    fn fmt(
        &self,
        node: &biome_css_syntax::CssLayerDeclaration,
        f: &mut CssFormatter,
    ) -> FormatResult<()> {
        FormatNodeRule::<biome_css_syntax::CssLayerDeclaration>::fmt(self, node, f)
    }
}
impl AsFormat<CssFormatContext> for biome_css_syntax::CssLayerDeclaration {
    type Format<'a> = FormatRefWithRule<
        'a,
        biome_css_syntax::CssLayerDeclaration,
        crate::css::auxiliary::layer_declaration::FormatCssLayerDeclaration,
    >;
    fn format(&self) -> Self::Format<'_> {
        FormatRefWithRule::new(
            self,
            crate::css::auxiliary::layer_declaration::FormatCssLayerDeclaration::default(),
        )
    }
}
impl IntoFormat<CssFormatContext> for biome_css_syntax::CssLayerDeclaration {
    type Format = FormatOwnedWithRule<
        biome_css_syntax::CssLayerDeclaration,
        crate::css::auxiliary::layer_declaration::FormatCssLayerDeclaration,
    >;
    fn into_format(self) -> Self::Format {
        FormatOwnedWithRule::new(
            self,
            crate::css::auxiliary::layer_declaration::FormatCssLayerDeclaration::default(),
        )
    }
}
impl FormatRule<biome_css_syntax::CssLayerReference>
    for crate::css::auxiliary::layer_reference::FormatCssLayerReference
{
    type Context = CssFormatContext;
    #[inline(always)]
    fn fmt(
        &self,
        node: &biome_css_syntax::CssLayerReference,
        f: &mut CssFormatter,
    ) -> FormatResult<()> {
        FormatNodeRule::<biome_css_syntax::CssLayerReference>::fmt(self, node, f)
    }
}
impl AsFormat<CssFormatContext> for biome_css_syntax::CssLayerReference {
    type Format<'a> = FormatRefWithRule<
        'a,
        biome_css_syntax::CssLayerReference,
        crate::css::auxiliary::layer_reference::FormatCssLayerReference,
    >;
    fn format(&self) -> Self::Format<'_> {
        FormatRefWithRule::new(
            self,
            crate::css::auxiliary::layer_reference::FormatCssLayerReference::default(),
        )
    }
}
impl IntoFormat<CssFormatContext> for biome_css_syntax::CssLayerReference {
    type Format = FormatOwnedWithRule<
        biome_css_syntax::CssLayerReference,
        crate::css::auxiliary::layer_reference::FormatCssLayerReference,
    >;
    fn into_format(self) -> Self::Format {
        FormatOwnedWithRule::new(
            self,
            crate::css::auxiliary::layer_reference::FormatCssLayerReference::default(),
        )
    }
}
impl FormatRule < biome_css_syntax :: CssListOfComponentValuesExpression > for crate :: css :: auxiliary :: list_of_component_values_expression :: FormatCssListOfComponentValuesExpression { type Context = CssFormatContext ; # [inline (always)] fn fmt (& self , node : & biome_css_syntax :: CssListOfComponentValuesExpression , f : & mut CssFormatter) -> FormatResult < () > { FormatNodeRule :: < biome_css_syntax :: CssListOfComponentValuesExpression > :: fmt (self , node , f) } }
impl AsFormat<CssFormatContext> for biome_css_syntax::CssListOfComponentValuesExpression {
    type Format < 'a > = FormatRefWithRule < 'a , biome_css_syntax :: CssListOfComponentValuesExpression , crate :: css :: auxiliary :: list_of_component_values_expression :: FormatCssListOfComponentValuesExpression > ;
    fn format(&self) -> Self::Format<'_> {
        FormatRefWithRule :: new (self , crate :: css :: auxiliary :: list_of_component_values_expression :: FormatCssListOfComponentValuesExpression :: default ())
    }
}
impl IntoFormat<CssFormatContext> for biome_css_syntax::CssListOfComponentValuesExpression {
    type Format = FormatOwnedWithRule < biome_css_syntax :: CssListOfComponentValuesExpression , crate :: css :: auxiliary :: list_of_component_values_expression :: FormatCssListOfComponentValuesExpression > ;
    fn into_format(self) -> Self::Format {
        FormatOwnedWithRule :: new (self , crate :: css :: auxiliary :: list_of_component_values_expression :: FormatCssListOfComponentValuesExpression :: default ())
    }
}
impl FormatRule<biome_css_syntax::CssMarginAtRule>
    for crate::css::statements::margin_at_rule::FormatCssMarginAtRule
{
    type Context = CssFormatContext;
    #[inline(always)]
    fn fmt(
        &self,
        node: &biome_css_syntax::CssMarginAtRule,
        f: &mut CssFormatter,
    ) -> FormatResult<()> {
        FormatNodeRule::<biome_css_syntax::CssMarginAtRule>::fmt(self, node, f)
    }
}
impl AsFormat<CssFormatContext> for biome_css_syntax::CssMarginAtRule {
    type Format<'a> = FormatRefWithRule<
        'a,
        biome_css_syntax::CssMarginAtRule,
        crate::css::statements::margin_at_rule::FormatCssMarginAtRule,
    >;
    fn format(&self) -> Self::Format<'_> {
        FormatRefWithRule::new(
            self,
            crate::css::statements::margin_at_rule::FormatCssMarginAtRule::default(),
        )
    }
}
impl IntoFormat<CssFormatContext> for biome_css_syntax::CssMarginAtRule {
    type Format = FormatOwnedWithRule<
        biome_css_syntax::CssMarginAtRule,
        crate::css::statements::margin_at_rule::FormatCssMarginAtRule,
    >;
    fn into_format(self) -> Self::Format {
        FormatOwnedWithRule::new(
            self,
            crate::css::statements::margin_at_rule::FormatCssMarginAtRule::default(),
        )
    }
}
impl FormatRule<biome_css_syntax::CssMediaAndCondition>
    for crate::css::auxiliary::media_and_condition::FormatCssMediaAndCondition
{
    type Context = CssFormatContext;
    #[inline(always)]
    fn fmt(
        &self,
        node: &biome_css_syntax::CssMediaAndCondition,
        f: &mut CssFormatter,
    ) -> FormatResult<()> {
        FormatNodeRule::<biome_css_syntax::CssMediaAndCondition>::fmt(self, node, f)
    }
}
impl AsFormat<CssFormatContext> for biome_css_syntax::CssMediaAndCondition {
    type Format<'a> = FormatRefWithRule<
        'a,
        biome_css_syntax::CssMediaAndCondition,
        crate::css::auxiliary::media_and_condition::FormatCssMediaAndCondition,
    >;
    fn format(&self) -> Self::Format<'_> {
        FormatRefWithRule::new(
            self,
            crate::css::auxiliary::media_and_condition::FormatCssMediaAndCondition::default(),
        )
    }
}
impl IntoFormat<CssFormatContext> for biome_css_syntax::CssMediaAndCondition {
    type Format = FormatOwnedWithRule<
        biome_css_syntax::CssMediaAndCondition,
        crate::css::auxiliary::media_and_condition::FormatCssMediaAndCondition,
    >;
    fn into_format(self) -> Self::Format {
        FormatOwnedWithRule::new(
            self,
            crate::css::auxiliary::media_and_condition::FormatCssMediaAndCondition::default(),
        )
    }
}
impl FormatRule<biome_css_syntax::CssMediaAndTypeQuery>
    for crate::css::auxiliary::media_and_type_query::FormatCssMediaAndTypeQuery
{
    type Context = CssFormatContext;
    #[inline(always)]
    fn fmt(
        &self,
        node: &biome_css_syntax::CssMediaAndTypeQuery,
        f: &mut CssFormatter,
    ) -> FormatResult<()> {
        FormatNodeRule::<biome_css_syntax::CssMediaAndTypeQuery>::fmt(self, node, f)
    }
}
impl AsFormat<CssFormatContext> for biome_css_syntax::CssMediaAndTypeQuery {
    type Format<'a> = FormatRefWithRule<
        'a,
        biome_css_syntax::CssMediaAndTypeQuery,
        crate::css::auxiliary::media_and_type_query::FormatCssMediaAndTypeQuery,
    >;
    fn format(&self) -> Self::Format<'_> {
        FormatRefWithRule::new(
            self,
            crate::css::auxiliary::media_and_type_query::FormatCssMediaAndTypeQuery::default(),
        )
    }
}
impl IntoFormat<CssFormatContext> for biome_css_syntax::CssMediaAndTypeQuery {
    type Format = FormatOwnedWithRule<
        biome_css_syntax::CssMediaAndTypeQuery,
        crate::css::auxiliary::media_and_type_query::FormatCssMediaAndTypeQuery,
    >;
    fn into_format(self) -> Self::Format {
        FormatOwnedWithRule::new(
            self,
            crate::css::auxiliary::media_and_type_query::FormatCssMediaAndTypeQuery::default(),
        )
    }
}
impl FormatRule<biome_css_syntax::CssMediaAtRule>
    for crate::css::statements::media_at_rule::FormatCssMediaAtRule
{
    type Context = CssFormatContext;
    #[inline(always)]
    fn fmt(
        &self,
        node: &biome_css_syntax::CssMediaAtRule,
        f: &mut CssFormatter,
    ) -> FormatResult<()> {
        FormatNodeRule::<biome_css_syntax::CssMediaAtRule>::fmt(self, node, f)
    }
}
impl AsFormat<CssFormatContext> for biome_css_syntax::CssMediaAtRule {
    type Format<'a> = FormatRefWithRule<
        'a,
        biome_css_syntax::CssMediaAtRule,
        crate::css::statements::media_at_rule::FormatCssMediaAtRule,
    >;
    fn format(&self) -> Self::Format<'_> {
        FormatRefWithRule::new(
            self,
            crate::css::statements::media_at_rule::FormatCssMediaAtRule::default(),
        )
    }
}
impl IntoFormat<CssFormatContext> for biome_css_syntax::CssMediaAtRule {
    type Format = FormatOwnedWithRule<
        biome_css_syntax::CssMediaAtRule,
        crate::css::statements::media_at_rule::FormatCssMediaAtRule,
    >;
    fn into_format(self) -> Self::Format {
        FormatOwnedWithRule::new(
            self,
            crate::css::statements::media_at_rule::FormatCssMediaAtRule::default(),
        )
    }
}
impl FormatRule<biome_css_syntax::CssMediaAtRuleDeclarator>
    for crate::css::auxiliary::media_at_rule_declarator::FormatCssMediaAtRuleDeclarator
{
    type Context = CssFormatContext;
    #[inline(always)]
    fn fmt(
        &self,
        node: &biome_css_syntax::CssMediaAtRuleDeclarator,
        f: &mut CssFormatter,
    ) -> FormatResult<()> {
        FormatNodeRule::<biome_css_syntax::CssMediaAtRuleDeclarator>::fmt(self, node, f)
    }
}
impl AsFormat<CssFormatContext> for biome_css_syntax::CssMediaAtRuleDeclarator {
    type Format<'a> = FormatRefWithRule<
        'a,
        biome_css_syntax::CssMediaAtRuleDeclarator,
        crate::css::auxiliary::media_at_rule_declarator::FormatCssMediaAtRuleDeclarator,
    >;
    fn format(&self) -> Self::Format<'_> {
        FormatRefWithRule :: new (self , crate :: css :: auxiliary :: media_at_rule_declarator :: FormatCssMediaAtRuleDeclarator :: default ())
    }
}
impl IntoFormat<CssFormatContext> for biome_css_syntax::CssMediaAtRuleDeclarator {
    type Format = FormatOwnedWithRule<
        biome_css_syntax::CssMediaAtRuleDeclarator,
        crate::css::auxiliary::media_at_rule_declarator::FormatCssMediaAtRuleDeclarator,
    >;
    fn into_format(self) -> Self::Format {
        FormatOwnedWithRule :: new (self , crate :: css :: auxiliary :: media_at_rule_declarator :: FormatCssMediaAtRuleDeclarator :: default ())
    }
}
impl FormatRule<biome_css_syntax::CssMediaConditionInParens>
    for crate::css::auxiliary::media_condition_in_parens::FormatCssMediaConditionInParens
{
    type Context = CssFormatContext;
    #[inline(always)]
    fn fmt(
        &self,
        node: &biome_css_syntax::CssMediaConditionInParens,
        f: &mut CssFormatter,
    ) -> FormatResult<()> {
        FormatNodeRule::<biome_css_syntax::CssMediaConditionInParens>::fmt(self, node, f)
    }
}
impl AsFormat<CssFormatContext> for biome_css_syntax::CssMediaConditionInParens {
    type Format<'a> = FormatRefWithRule<
        'a,
        biome_css_syntax::CssMediaConditionInParens,
        crate::css::auxiliary::media_condition_in_parens::FormatCssMediaConditionInParens,
    >;
    fn format(&self) -> Self::Format<'_> {
        FormatRefWithRule :: new (self , crate :: css :: auxiliary :: media_condition_in_parens :: FormatCssMediaConditionInParens :: default ())
    }
}
impl IntoFormat<CssFormatContext> for biome_css_syntax::CssMediaConditionInParens {
    type Format = FormatOwnedWithRule<
        biome_css_syntax::CssMediaConditionInParens,
        crate::css::auxiliary::media_condition_in_parens::FormatCssMediaConditionInParens,
    >;
    fn into_format(self) -> Self::Format {
        FormatOwnedWithRule :: new (self , crate :: css :: auxiliary :: media_condition_in_parens :: FormatCssMediaConditionInParens :: default ())
    }
}
impl FormatRule<biome_css_syntax::CssMediaConditionQuery>
    for crate::css::auxiliary::media_condition_query::FormatCssMediaConditionQuery
{
    type Context = CssFormatContext;
    #[inline(always)]
    fn fmt(
        &self,
        node: &biome_css_syntax::CssMediaConditionQuery,
        f: &mut CssFormatter,
    ) -> FormatResult<()> {
        FormatNodeRule::<biome_css_syntax::CssMediaConditionQuery>::fmt(self, node, f)
    }
}
impl AsFormat<CssFormatContext> for biome_css_syntax::CssMediaConditionQuery {
    type Format<'a> = FormatRefWithRule<
        'a,
        biome_css_syntax::CssMediaConditionQuery,
        crate::css::auxiliary::media_condition_query::FormatCssMediaConditionQuery,
    >;
    fn format(&self) -> Self::Format<'_> {
        FormatRefWithRule::new(
            self,
            crate::css::auxiliary::media_condition_query::FormatCssMediaConditionQuery::default(),
        )
    }
}
impl IntoFormat<CssFormatContext> for biome_css_syntax::CssMediaConditionQuery {
    type Format = FormatOwnedWithRule<
        biome_css_syntax::CssMediaConditionQuery,
        crate::css::auxiliary::media_condition_query::FormatCssMediaConditionQuery,
    >;
    fn into_format(self) -> Self::Format {
        FormatOwnedWithRule::new(
            self,
            crate::css::auxiliary::media_condition_query::FormatCssMediaConditionQuery::default(),
        )
    }
}
impl FormatRule<biome_css_syntax::CssMediaFeatureInParens>
    for crate::css::auxiliary::media_feature_in_parens::FormatCssMediaFeatureInParens
{
    type Context = CssFormatContext;
    #[inline(always)]
    fn fmt(
        &self,
        node: &biome_css_syntax::CssMediaFeatureInParens,
        f: &mut CssFormatter,
    ) -> FormatResult<()> {
        FormatNodeRule::<biome_css_syntax::CssMediaFeatureInParens>::fmt(self, node, f)
    }
}
impl AsFormat<CssFormatContext> for biome_css_syntax::CssMediaFeatureInParens {
    type Format<'a> = FormatRefWithRule<
        'a,
        biome_css_syntax::CssMediaFeatureInParens,
        crate::css::auxiliary::media_feature_in_parens::FormatCssMediaFeatureInParens,
    >;
    fn format(&self) -> Self::Format<'_> {
        FormatRefWithRule::new(
            self,
            crate::css::auxiliary::media_feature_in_parens::FormatCssMediaFeatureInParens::default(
            ),
        )
    }
}
impl IntoFormat<CssFormatContext> for biome_css_syntax::CssMediaFeatureInParens {
    type Format = FormatOwnedWithRule<
        biome_css_syntax::CssMediaFeatureInParens,
        crate::css::auxiliary::media_feature_in_parens::FormatCssMediaFeatureInParens,
    >;
    fn into_format(self) -> Self::Format {
        FormatOwnedWithRule::new(
            self,
            crate::css::auxiliary::media_feature_in_parens::FormatCssMediaFeatureInParens::default(
            ),
        )
    }
}
impl FormatRule<biome_css_syntax::CssMediaNotCondition>
    for crate::css::auxiliary::media_not_condition::FormatCssMediaNotCondition
{
    type Context = CssFormatContext;
    #[inline(always)]
    fn fmt(
        &self,
        node: &biome_css_syntax::CssMediaNotCondition,
        f: &mut CssFormatter,
    ) -> FormatResult<()> {
        FormatNodeRule::<biome_css_syntax::CssMediaNotCondition>::fmt(self, node, f)
    }
}
impl AsFormat<CssFormatContext> for biome_css_syntax::CssMediaNotCondition {
    type Format<'a> = FormatRefWithRule<
        'a,
        biome_css_syntax::CssMediaNotCondition,
        crate::css::auxiliary::media_not_condition::FormatCssMediaNotCondition,
    >;
    fn format(&self) -> Self::Format<'_> {
        FormatRefWithRule::new(
            self,
            crate::css::auxiliary::media_not_condition::FormatCssMediaNotCondition::default(),
        )
    }
}
impl IntoFormat<CssFormatContext> for biome_css_syntax::CssMediaNotCondition {
    type Format = FormatOwnedWithRule<
        biome_css_syntax::CssMediaNotCondition,
        crate::css::auxiliary::media_not_condition::FormatCssMediaNotCondition,
    >;
    fn into_format(self) -> Self::Format {
        FormatOwnedWithRule::new(
            self,
            crate::css::auxiliary::media_not_condition::FormatCssMediaNotCondition::default(),
        )
    }
}
impl FormatRule<biome_css_syntax::CssMediaOrCondition>
    for crate::css::auxiliary::media_or_condition::FormatCssMediaOrCondition
{
    type Context = CssFormatContext;
    #[inline(always)]
    fn fmt(
        &self,
        node: &biome_css_syntax::CssMediaOrCondition,
        f: &mut CssFormatter,
    ) -> FormatResult<()> {
        FormatNodeRule::<biome_css_syntax::CssMediaOrCondition>::fmt(self, node, f)
    }
}
impl AsFormat<CssFormatContext> for biome_css_syntax::CssMediaOrCondition {
    type Format<'a> = FormatRefWithRule<
        'a,
        biome_css_syntax::CssMediaOrCondition,
        crate::css::auxiliary::media_or_condition::FormatCssMediaOrCondition,
    >;
    fn format(&self) -> Self::Format<'_> {
        FormatRefWithRule::new(
            self,
            crate::css::auxiliary::media_or_condition::FormatCssMediaOrCondition::default(),
        )
    }
}
impl IntoFormat<CssFormatContext> for biome_css_syntax::CssMediaOrCondition {
    type Format = FormatOwnedWithRule<
        biome_css_syntax::CssMediaOrCondition,
        crate::css::auxiliary::media_or_condition::FormatCssMediaOrCondition,
    >;
    fn into_format(self) -> Self::Format {
        FormatOwnedWithRule::new(
            self,
            crate::css::auxiliary::media_or_condition::FormatCssMediaOrCondition::default(),
        )
    }
}
impl FormatRule<biome_css_syntax::CssMediaType>
    for crate::css::auxiliary::media_type::FormatCssMediaType
{
    type Context = CssFormatContext;
    #[inline(always)]
    fn fmt(&self, node: &biome_css_syntax::CssMediaType, f: &mut CssFormatter) -> FormatResult<()> {
        FormatNodeRule::<biome_css_syntax::CssMediaType>::fmt(self, node, f)
    }
}
impl AsFormat<CssFormatContext> for biome_css_syntax::CssMediaType {
    type Format<'a> = FormatRefWithRule<
        'a,
        biome_css_syntax::CssMediaType,
        crate::css::auxiliary::media_type::FormatCssMediaType,
    >;
    fn format(&self) -> Self::Format<'_> {
        FormatRefWithRule::new(
            self,
            crate::css::auxiliary::media_type::FormatCssMediaType::default(),
        )
    }
}
impl IntoFormat<CssFormatContext> for biome_css_syntax::CssMediaType {
    type Format = FormatOwnedWithRule<
        biome_css_syntax::CssMediaType,
        crate::css::auxiliary::media_type::FormatCssMediaType,
    >;
    fn into_format(self) -> Self::Format {
        FormatOwnedWithRule::new(
            self,
            crate::css::auxiliary::media_type::FormatCssMediaType::default(),
        )
    }
}
impl FormatRule<biome_css_syntax::CssMediaTypeQuery>
    for crate::css::auxiliary::media_type_query::FormatCssMediaTypeQuery
{
    type Context = CssFormatContext;
    #[inline(always)]
    fn fmt(
        &self,
        node: &biome_css_syntax::CssMediaTypeQuery,
        f: &mut CssFormatter,
    ) -> FormatResult<()> {
        FormatNodeRule::<biome_css_syntax::CssMediaTypeQuery>::fmt(self, node, f)
    }
}
impl AsFormat<CssFormatContext> for biome_css_syntax::CssMediaTypeQuery {
    type Format<'a> = FormatRefWithRule<
        'a,
        biome_css_syntax::CssMediaTypeQuery,
        crate::css::auxiliary::media_type_query::FormatCssMediaTypeQuery,
    >;
    fn format(&self) -> Self::Format<'_> {
        FormatRefWithRule::new(
            self,
            crate::css::auxiliary::media_type_query::FormatCssMediaTypeQuery::default(),
        )
    }
}
impl IntoFormat<CssFormatContext> for biome_css_syntax::CssMediaTypeQuery {
    type Format = FormatOwnedWithRule<
        biome_css_syntax::CssMediaTypeQuery,
        crate::css::auxiliary::media_type_query::FormatCssMediaTypeQuery,
    >;
    fn into_format(self) -> Self::Format {
        FormatOwnedWithRule::new(
            self,
            crate::css::auxiliary::media_type_query::FormatCssMediaTypeQuery::default(),
        )
    }
}
impl FormatRule<biome_css_syntax::CssMetavariable>
    for crate::css::auxiliary::metavariable::FormatCssMetavariable
{
    type Context = CssFormatContext;
    #[inline(always)]
    fn fmt(
        &self,
        node: &biome_css_syntax::CssMetavariable,
        f: &mut CssFormatter,
    ) -> FormatResult<()> {
        FormatNodeRule::<biome_css_syntax::CssMetavariable>::fmt(self, node, f)
    }
}
impl AsFormat<CssFormatContext> for biome_css_syntax::CssMetavariable {
    type Format<'a> = FormatRefWithRule<
        'a,
        biome_css_syntax::CssMetavariable,
        crate::css::auxiliary::metavariable::FormatCssMetavariable,
    >;
    fn format(&self) -> Self::Format<'_> {
        FormatRefWithRule::new(
            self,
            crate::css::auxiliary::metavariable::FormatCssMetavariable::default(),
        )
    }
}
impl IntoFormat<CssFormatContext> for biome_css_syntax::CssMetavariable {
    type Format = FormatOwnedWithRule<
        biome_css_syntax::CssMetavariable,
        crate::css::auxiliary::metavariable::FormatCssMetavariable,
    >;
    fn into_format(self) -> Self::Format {
        FormatOwnedWithRule::new(
            self,
            crate::css::auxiliary::metavariable::FormatCssMetavariable::default(),
        )
    }
}
impl FormatRule<biome_css_syntax::CssNamedNamespacePrefix>
    for crate::css::auxiliary::named_namespace_prefix::FormatCssNamedNamespacePrefix
{
    type Context = CssFormatContext;
    #[inline(always)]
    fn fmt(
        &self,
        node: &biome_css_syntax::CssNamedNamespacePrefix,
        f: &mut CssFormatter,
    ) -> FormatResult<()> {
        FormatNodeRule::<biome_css_syntax::CssNamedNamespacePrefix>::fmt(self, node, f)
    }
}
impl AsFormat<CssFormatContext> for biome_css_syntax::CssNamedNamespacePrefix {
    type Format<'a> = FormatRefWithRule<
        'a,
        biome_css_syntax::CssNamedNamespacePrefix,
        crate::css::auxiliary::named_namespace_prefix::FormatCssNamedNamespacePrefix,
    >;
    fn format(&self) -> Self::Format<'_> {
        FormatRefWithRule::new(
            self,
            crate::css::auxiliary::named_namespace_prefix::FormatCssNamedNamespacePrefix::default(),
        )
    }
}
impl IntoFormat<CssFormatContext> for biome_css_syntax::CssNamedNamespacePrefix {
    type Format = FormatOwnedWithRule<
        biome_css_syntax::CssNamedNamespacePrefix,
        crate::css::auxiliary::named_namespace_prefix::FormatCssNamedNamespacePrefix,
    >;
    fn into_format(self) -> Self::Format {
        FormatOwnedWithRule::new(
            self,
            crate::css::auxiliary::named_namespace_prefix::FormatCssNamedNamespacePrefix::default(),
        )
    }
}
impl FormatRule<biome_css_syntax::CssNamespace>
    for crate::css::auxiliary::namespace::FormatCssNamespace
{
    type Context = CssFormatContext;
    #[inline(always)]
    fn fmt(&self, node: &biome_css_syntax::CssNamespace, f: &mut CssFormatter) -> FormatResult<()> {
        FormatNodeRule::<biome_css_syntax::CssNamespace>::fmt(self, node, f)
    }
}
impl AsFormat<CssFormatContext> for biome_css_syntax::CssNamespace {
    type Format<'a> = FormatRefWithRule<
        'a,
        biome_css_syntax::CssNamespace,
        crate::css::auxiliary::namespace::FormatCssNamespace,
    >;
    fn format(&self) -> Self::Format<'_> {
        FormatRefWithRule::new(
            self,
            crate::css::auxiliary::namespace::FormatCssNamespace::default(),
        )
    }
}
impl IntoFormat<CssFormatContext> for biome_css_syntax::CssNamespace {
    type Format = FormatOwnedWithRule<
        biome_css_syntax::CssNamespace,
        crate::css::auxiliary::namespace::FormatCssNamespace,
    >;
    fn into_format(self) -> Self::Format {
        FormatOwnedWithRule::new(
            self,
            crate::css::auxiliary::namespace::FormatCssNamespace::default(),
        )
    }
}
impl FormatRule<biome_css_syntax::CssNamespaceAtRule>
    for crate::css::statements::namespace_at_rule::FormatCssNamespaceAtRule
{
    type Context = CssFormatContext;
    #[inline(always)]
    fn fmt(
        &self,
        node: &biome_css_syntax::CssNamespaceAtRule,
        f: &mut CssFormatter,
    ) -> FormatResult<()> {
        FormatNodeRule::<biome_css_syntax::CssNamespaceAtRule>::fmt(self, node, f)
    }
}
impl AsFormat<CssFormatContext> for biome_css_syntax::CssNamespaceAtRule {
    type Format<'a> = FormatRefWithRule<
        'a,
        biome_css_syntax::CssNamespaceAtRule,
        crate::css::statements::namespace_at_rule::FormatCssNamespaceAtRule,
    >;
    fn format(&self) -> Self::Format<'_> {
        FormatRefWithRule::new(
            self,
            crate::css::statements::namespace_at_rule::FormatCssNamespaceAtRule::default(),
        )
    }
}
impl IntoFormat<CssFormatContext> for biome_css_syntax::CssNamespaceAtRule {
    type Format = FormatOwnedWithRule<
        biome_css_syntax::CssNamespaceAtRule,
        crate::css::statements::namespace_at_rule::FormatCssNamespaceAtRule,
    >;
    fn into_format(self) -> Self::Format {
        FormatOwnedWithRule::new(
            self,
            crate::css::statements::namespace_at_rule::FormatCssNamespaceAtRule::default(),
        )
    }
}
impl FormatRule<biome_css_syntax::CssNestedQualifiedRule>
    for crate::css::auxiliary::nested_qualified_rule::FormatCssNestedQualifiedRule
{
    type Context = CssFormatContext;
    #[inline(always)]
    fn fmt(
        &self,
        node: &biome_css_syntax::CssNestedQualifiedRule,
        f: &mut CssFormatter,
    ) -> FormatResult<()> {
        FormatNodeRule::<biome_css_syntax::CssNestedQualifiedRule>::fmt(self, node, f)
    }
}
impl AsFormat<CssFormatContext> for biome_css_syntax::CssNestedQualifiedRule {
    type Format<'a> = FormatRefWithRule<
        'a,
        biome_css_syntax::CssNestedQualifiedRule,
        crate::css::auxiliary::nested_qualified_rule::FormatCssNestedQualifiedRule,
    >;
    fn format(&self) -> Self::Format<'_> {
        FormatRefWithRule::new(
            self,
            crate::css::auxiliary::nested_qualified_rule::FormatCssNestedQualifiedRule::default(),
        )
    }
}
impl IntoFormat<CssFormatContext> for biome_css_syntax::CssNestedQualifiedRule {
    type Format = FormatOwnedWithRule<
        biome_css_syntax::CssNestedQualifiedRule,
        crate::css::auxiliary::nested_qualified_rule::FormatCssNestedQualifiedRule,
    >;
    fn into_format(self) -> Self::Format {
        FormatOwnedWithRule::new(
            self,
            crate::css::auxiliary::nested_qualified_rule::FormatCssNestedQualifiedRule::default(),
        )
    }
}
impl FormatRule<biome_css_syntax::CssNestedSelector>
    for crate::css::selectors::nested_selector::FormatCssNestedSelector
{
    type Context = CssFormatContext;
    #[inline(always)]
    fn fmt(
        &self,
        node: &biome_css_syntax::CssNestedSelector,
        f: &mut CssFormatter,
    ) -> FormatResult<()> {
        FormatNodeRule::<biome_css_syntax::CssNestedSelector>::fmt(self, node, f)
    }
}
impl AsFormat<CssFormatContext> for biome_css_syntax::CssNestedSelector {
    type Format<'a> = FormatRefWithRule<
        'a,
        biome_css_syntax::CssNestedSelector,
        crate::css::selectors::nested_selector::FormatCssNestedSelector,
    >;
    fn format(&self) -> Self::Format<'_> {
        FormatRefWithRule::new(
            self,
            crate::css::selectors::nested_selector::FormatCssNestedSelector::default(),
        )
    }
}
impl IntoFormat<CssFormatContext> for biome_css_syntax::CssNestedSelector {
    type Format = FormatOwnedWithRule<
        biome_css_syntax::CssNestedSelector,
        crate::css::selectors::nested_selector::FormatCssNestedSelector,
    >;
    fn into_format(self) -> Self::Format {
        FormatOwnedWithRule::new(
            self,
            crate::css::selectors::nested_selector::FormatCssNestedSelector::default(),
        )
    }
}
impl FormatRule<biome_css_syntax::CssNthOffset>
    for crate::css::auxiliary::nth_offset::FormatCssNthOffset
{
    type Context = CssFormatContext;
    #[inline(always)]
    fn fmt(&self, node: &biome_css_syntax::CssNthOffset, f: &mut CssFormatter) -> FormatResult<()> {
        FormatNodeRule::<biome_css_syntax::CssNthOffset>::fmt(self, node, f)
    }
}
impl AsFormat<CssFormatContext> for biome_css_syntax::CssNthOffset {
    type Format<'a> = FormatRefWithRule<
        'a,
        biome_css_syntax::CssNthOffset,
        crate::css::auxiliary::nth_offset::FormatCssNthOffset,
    >;
    fn format(&self) -> Self::Format<'_> {
        FormatRefWithRule::new(
            self,
            crate::css::auxiliary::nth_offset::FormatCssNthOffset::default(),
        )
    }
}
impl IntoFormat<CssFormatContext> for biome_css_syntax::CssNthOffset {
    type Format = FormatOwnedWithRule<
        biome_css_syntax::CssNthOffset,
        crate::css::auxiliary::nth_offset::FormatCssNthOffset,
    >;
    fn into_format(self) -> Self::Format {
        FormatOwnedWithRule::new(
            self,
            crate::css::auxiliary::nth_offset::FormatCssNthOffset::default(),
        )
    }
}
impl FormatRule<biome_css_syntax::CssNumber> for crate::css::value::number::FormatCssNumber {
    type Context = CssFormatContext;
    #[inline(always)]
    fn fmt(&self, node: &biome_css_syntax::CssNumber, f: &mut CssFormatter) -> FormatResult<()> {
        FormatNodeRule::<biome_css_syntax::CssNumber>::fmt(self, node, f)
    }
}
impl AsFormat<CssFormatContext> for biome_css_syntax::CssNumber {
    type Format<'a> = FormatRefWithRule<
        'a,
        biome_css_syntax::CssNumber,
        crate::css::value::number::FormatCssNumber,
    >;
    fn format(&self) -> Self::Format<'_> {
        FormatRefWithRule::new(self, crate::css::value::number::FormatCssNumber::default())
    }
}
impl IntoFormat<CssFormatContext> for biome_css_syntax::CssNumber {
    type Format = FormatOwnedWithRule<
        biome_css_syntax::CssNumber,
        crate::css::value::number::FormatCssNumber,
    >;
    fn into_format(self) -> Self::Format {
        FormatOwnedWithRule::new(self, crate::css::value::number::FormatCssNumber::default())
    }
}
impl FormatRule<biome_css_syntax::CssNumberDeclarator>
    for crate::css::auxiliary::number_declarator::FormatCssNumberDeclarator
{
    type Context = CssFormatContext;
    #[inline(always)]
    fn fmt(
        &self,
        node: &biome_css_syntax::CssNumberDeclarator,
        f: &mut CssFormatter,
    ) -> FormatResult<()> {
        FormatNodeRule::<biome_css_syntax::CssNumberDeclarator>::fmt(self, node, f)
    }
}
impl AsFormat<CssFormatContext> for biome_css_syntax::CssNumberDeclarator {
    type Format<'a> = FormatRefWithRule<
        'a,
        biome_css_syntax::CssNumberDeclarator,
        crate::css::auxiliary::number_declarator::FormatCssNumberDeclarator,
    >;
    fn format(&self) -> Self::Format<'_> {
        FormatRefWithRule::new(
            self,
            crate::css::auxiliary::number_declarator::FormatCssNumberDeclarator::default(),
        )
    }
}
impl IntoFormat<CssFormatContext> for biome_css_syntax::CssNumberDeclarator {
    type Format = FormatOwnedWithRule<
        biome_css_syntax::CssNumberDeclarator,
        crate::css::auxiliary::number_declarator::FormatCssNumberDeclarator,
    >;
    fn into_format(self) -> Self::Format {
        FormatOwnedWithRule::new(
            self,
            crate::css::auxiliary::number_declarator::FormatCssNumberDeclarator::default(),
        )
    }
}
impl FormatRule<biome_css_syntax::CssPageAtRule>
    for crate::css::statements::page_at_rule::FormatCssPageAtRule
{
    type Context = CssFormatContext;
    #[inline(always)]
    fn fmt(
        &self,
        node: &biome_css_syntax::CssPageAtRule,
        f: &mut CssFormatter,
    ) -> FormatResult<()> {
        FormatNodeRule::<biome_css_syntax::CssPageAtRule>::fmt(self, node, f)
    }
}
impl AsFormat<CssFormatContext> for biome_css_syntax::CssPageAtRule {
    type Format<'a> = FormatRefWithRule<
        'a,
        biome_css_syntax::CssPageAtRule,
        crate::css::statements::page_at_rule::FormatCssPageAtRule,
    >;
    fn format(&self) -> Self::Format<'_> {
        FormatRefWithRule::new(
            self,
            crate::css::statements::page_at_rule::FormatCssPageAtRule::default(),
        )
    }
}
impl IntoFormat<CssFormatContext> for biome_css_syntax::CssPageAtRule {
    type Format = FormatOwnedWithRule<
        biome_css_syntax::CssPageAtRule,
        crate::css::statements::page_at_rule::FormatCssPageAtRule,
    >;
    fn into_format(self) -> Self::Format {
        FormatOwnedWithRule::new(
            self,
            crate::css::statements::page_at_rule::FormatCssPageAtRule::default(),
        )
    }
}
impl FormatRule<biome_css_syntax::CssPageAtRuleBlock>
    for crate::css::auxiliary::page_at_rule_block::FormatCssPageAtRuleBlock
{
    type Context = CssFormatContext;
    #[inline(always)]
    fn fmt(
        &self,
        node: &biome_css_syntax::CssPageAtRuleBlock,
        f: &mut CssFormatter,
    ) -> FormatResult<()> {
        FormatNodeRule::<biome_css_syntax::CssPageAtRuleBlock>::fmt(self, node, f)
    }
}
impl AsFormat<CssFormatContext> for biome_css_syntax::CssPageAtRuleBlock {
    type Format<'a> = FormatRefWithRule<
        'a,
        biome_css_syntax::CssPageAtRuleBlock,
        crate::css::auxiliary::page_at_rule_block::FormatCssPageAtRuleBlock,
    >;
    fn format(&self) -> Self::Format<'_> {
        FormatRefWithRule::new(
            self,
            crate::css::auxiliary::page_at_rule_block::FormatCssPageAtRuleBlock::default(),
        )
    }
}
impl IntoFormat<CssFormatContext> for biome_css_syntax::CssPageAtRuleBlock {
    type Format = FormatOwnedWithRule<
        biome_css_syntax::CssPageAtRuleBlock,
        crate::css::auxiliary::page_at_rule_block::FormatCssPageAtRuleBlock,
    >;
    fn into_format(self) -> Self::Format {
        FormatOwnedWithRule::new(
            self,
            crate::css::auxiliary::page_at_rule_block::FormatCssPageAtRuleBlock::default(),
        )
    }
}
impl FormatRule<biome_css_syntax::CssPageSelector>
    for crate::css::selectors::page_selector::FormatCssPageSelector
{
    type Context = CssFormatContext;
    #[inline(always)]
    fn fmt(
        &self,
        node: &biome_css_syntax::CssPageSelector,
        f: &mut CssFormatter,
    ) -> FormatResult<()> {
        FormatNodeRule::<biome_css_syntax::CssPageSelector>::fmt(self, node, f)
    }
}
impl AsFormat<CssFormatContext> for biome_css_syntax::CssPageSelector {
    type Format<'a> = FormatRefWithRule<
        'a,
        biome_css_syntax::CssPageSelector,
        crate::css::selectors::page_selector::FormatCssPageSelector,
    >;
    fn format(&self) -> Self::Format<'_> {
        FormatRefWithRule::new(
            self,
            crate::css::selectors::page_selector::FormatCssPageSelector::default(),
        )
    }
}
impl IntoFormat<CssFormatContext> for biome_css_syntax::CssPageSelector {
    type Format = FormatOwnedWithRule<
        biome_css_syntax::CssPageSelector,
        crate::css::selectors::page_selector::FormatCssPageSelector,
    >;
    fn into_format(self) -> Self::Format {
        FormatOwnedWithRule::new(
            self,
            crate::css::selectors::page_selector::FormatCssPageSelector::default(),
        )
    }
}
impl FormatRule<biome_css_syntax::CssPageSelectorPseudo>
    for crate::css::pseudo::page_selector_pseudo::FormatCssPageSelectorPseudo
{
    type Context = CssFormatContext;
    #[inline(always)]
    fn fmt(
        &self,
        node: &biome_css_syntax::CssPageSelectorPseudo,
        f: &mut CssFormatter,
    ) -> FormatResult<()> {
        FormatNodeRule::<biome_css_syntax::CssPageSelectorPseudo>::fmt(self, node, f)
    }
}
impl AsFormat<CssFormatContext> for biome_css_syntax::CssPageSelectorPseudo {
    type Format<'a> = FormatRefWithRule<
        'a,
        biome_css_syntax::CssPageSelectorPseudo,
        crate::css::pseudo::page_selector_pseudo::FormatCssPageSelectorPseudo,
    >;
    fn format(&self) -> Self::Format<'_> {
        FormatRefWithRule::new(
            self,
            crate::css::pseudo::page_selector_pseudo::FormatCssPageSelectorPseudo::default(),
        )
    }
}
impl IntoFormat<CssFormatContext> for biome_css_syntax::CssPageSelectorPseudo {
    type Format = FormatOwnedWithRule<
        biome_css_syntax::CssPageSelectorPseudo,
        crate::css::pseudo::page_selector_pseudo::FormatCssPageSelectorPseudo,
    >;
    fn into_format(self) -> Self::Format {
        FormatOwnedWithRule::new(
            self,
            crate::css::pseudo::page_selector_pseudo::FormatCssPageSelectorPseudo::default(),
        )
    }
}
impl FormatRule<biome_css_syntax::CssParameter>
    for crate::css::auxiliary::parameter::FormatCssParameter
{
    type Context = CssFormatContext;
    #[inline(always)]
    fn fmt(&self, node: &biome_css_syntax::CssParameter, f: &mut CssFormatter) -> FormatResult<()> {
        FormatNodeRule::<biome_css_syntax::CssParameter>::fmt(self, node, f)
    }
}
impl AsFormat<CssFormatContext> for biome_css_syntax::CssParameter {
    type Format<'a> = FormatRefWithRule<
        'a,
        biome_css_syntax::CssParameter,
        crate::css::auxiliary::parameter::FormatCssParameter,
    >;
    fn format(&self) -> Self::Format<'_> {
        FormatRefWithRule::new(
            self,
            crate::css::auxiliary::parameter::FormatCssParameter::default(),
        )
    }
}
impl IntoFormat<CssFormatContext> for biome_css_syntax::CssParameter {
    type Format = FormatOwnedWithRule<
        biome_css_syntax::CssParameter,
        crate::css::auxiliary::parameter::FormatCssParameter,
    >;
    fn into_format(self) -> Self::Format {
        FormatOwnedWithRule::new(
            self,
            crate::css::auxiliary::parameter::FormatCssParameter::default(),
        )
    }
}
impl FormatRule<biome_css_syntax::CssParenthesizedExpression>
    for crate::css::auxiliary::parenthesized_expression::FormatCssParenthesizedExpression
{
    type Context = CssFormatContext;
    #[inline(always)]
    fn fmt(
        &self,
        node: &biome_css_syntax::CssParenthesizedExpression,
        f: &mut CssFormatter,
    ) -> FormatResult<()> {
        FormatNodeRule::<biome_css_syntax::CssParenthesizedExpression>::fmt(self, node, f)
    }
}
impl AsFormat<CssFormatContext> for biome_css_syntax::CssParenthesizedExpression {
    type Format<'a> = FormatRefWithRule<
        'a,
        biome_css_syntax::CssParenthesizedExpression,
        crate::css::auxiliary::parenthesized_expression::FormatCssParenthesizedExpression,
    >;
    fn format(&self) -> Self::Format<'_> {
        FormatRefWithRule :: new (self , crate :: css :: auxiliary :: parenthesized_expression :: FormatCssParenthesizedExpression :: default ())
    }
}
impl IntoFormat<CssFormatContext> for biome_css_syntax::CssParenthesizedExpression {
    type Format = FormatOwnedWithRule<
        biome_css_syntax::CssParenthesizedExpression,
        crate::css::auxiliary::parenthesized_expression::FormatCssParenthesizedExpression,
    >;
    fn into_format(self) -> Self::Format {
        FormatOwnedWithRule :: new (self , crate :: css :: auxiliary :: parenthesized_expression :: FormatCssParenthesizedExpression :: default ())
    }
}
impl FormatRule<biome_css_syntax::CssPercentage>
    for crate::css::value::percentage::FormatCssPercentage
{
    type Context = CssFormatContext;
    #[inline(always)]
    fn fmt(
        &self,
        node: &biome_css_syntax::CssPercentage,
        f: &mut CssFormatter,
    ) -> FormatResult<()> {
        FormatNodeRule::<biome_css_syntax::CssPercentage>::fmt(self, node, f)
    }
}
impl AsFormat<CssFormatContext> for biome_css_syntax::CssPercentage {
    type Format<'a> = FormatRefWithRule<
        'a,
        biome_css_syntax::CssPercentage,
        crate::css::value::percentage::FormatCssPercentage,
    >;
    fn format(&self) -> Self::Format<'_> {
        FormatRefWithRule::new(
            self,
            crate::css::value::percentage::FormatCssPercentage::default(),
        )
    }
}
impl IntoFormat<CssFormatContext> for biome_css_syntax::CssPercentage {
    type Format = FormatOwnedWithRule<
        biome_css_syntax::CssPercentage,
        crate::css::value::percentage::FormatCssPercentage,
    >;
    fn into_format(self) -> Self::Format {
        FormatOwnedWithRule::new(
            self,
            crate::css::value::percentage::FormatCssPercentage::default(),
        )
    }
}
impl FormatRule<biome_css_syntax::CssPositionTryAtRule>
    for crate::css::statements::position_try_at_rule::FormatCssPositionTryAtRule
{
    type Context = CssFormatContext;
    #[inline(always)]
    fn fmt(
        &self,
        node: &biome_css_syntax::CssPositionTryAtRule,
        f: &mut CssFormatter,
    ) -> FormatResult<()> {
        FormatNodeRule::<biome_css_syntax::CssPositionTryAtRule>::fmt(self, node, f)
    }
}
impl AsFormat<CssFormatContext> for biome_css_syntax::CssPositionTryAtRule {
    type Format<'a> = FormatRefWithRule<
        'a,
        biome_css_syntax::CssPositionTryAtRule,
        crate::css::statements::position_try_at_rule::FormatCssPositionTryAtRule,
    >;
    fn format(&self) -> Self::Format<'_> {
        FormatRefWithRule::new(
            self,
            crate::css::statements::position_try_at_rule::FormatCssPositionTryAtRule::default(),
        )
    }
}
impl IntoFormat<CssFormatContext> for biome_css_syntax::CssPositionTryAtRule {
    type Format = FormatOwnedWithRule<
        biome_css_syntax::CssPositionTryAtRule,
        crate::css::statements::position_try_at_rule::FormatCssPositionTryAtRule,
    >;
    fn into_format(self) -> Self::Format {
        FormatOwnedWithRule::new(
            self,
            crate::css::statements::position_try_at_rule::FormatCssPositionTryAtRule::default(),
        )
    }
}
impl FormatRule<biome_css_syntax::CssPositionTryAtRuleDeclarator>
    for crate::css::auxiliary::position_try_at_rule_declarator::FormatCssPositionTryAtRuleDeclarator
{
    type Context = CssFormatContext;
    #[inline(always)]
    fn fmt(
        &self,
        node: &biome_css_syntax::CssPositionTryAtRuleDeclarator,
        f: &mut CssFormatter,
    ) -> FormatResult<()> {
        FormatNodeRule::<biome_css_syntax::CssPositionTryAtRuleDeclarator>::fmt(self, node, f)
    }
}
impl AsFormat<CssFormatContext> for biome_css_syntax::CssPositionTryAtRuleDeclarator {
    type Format < 'a > = FormatRefWithRule < 'a , biome_css_syntax :: CssPositionTryAtRuleDeclarator , crate :: css :: auxiliary :: position_try_at_rule_declarator :: FormatCssPositionTryAtRuleDeclarator > ;
    fn format(&self) -> Self::Format<'_> {
        FormatRefWithRule :: new (self , crate :: css :: auxiliary :: position_try_at_rule_declarator :: FormatCssPositionTryAtRuleDeclarator :: default ())
    }
}
impl IntoFormat<CssFormatContext> for biome_css_syntax::CssPositionTryAtRuleDeclarator {
    type Format = FormatOwnedWithRule < biome_css_syntax :: CssPositionTryAtRuleDeclarator , crate :: css :: auxiliary :: position_try_at_rule_declarator :: FormatCssPositionTryAtRuleDeclarator > ;
    fn into_format(self) -> Self::Format {
        FormatOwnedWithRule :: new (self , crate :: css :: auxiliary :: position_try_at_rule_declarator :: FormatCssPositionTryAtRuleDeclarator :: default ())
    }
}
impl FormatRule<biome_css_syntax::CssPropertyAtRule>
    for crate::css::statements::property_at_rule::FormatCssPropertyAtRule
{
    type Context = CssFormatContext;
    #[inline(always)]
    fn fmt(
        &self,
        node: &biome_css_syntax::CssPropertyAtRule,
        f: &mut CssFormatter,
    ) -> FormatResult<()> {
        FormatNodeRule::<biome_css_syntax::CssPropertyAtRule>::fmt(self, node, f)
    }
}
impl AsFormat<CssFormatContext> for biome_css_syntax::CssPropertyAtRule {
    type Format<'a> = FormatRefWithRule<
        'a,
        biome_css_syntax::CssPropertyAtRule,
        crate::css::statements::property_at_rule::FormatCssPropertyAtRule,
    >;
    fn format(&self) -> Self::Format<'_> {
        FormatRefWithRule::new(
            self,
            crate::css::statements::property_at_rule::FormatCssPropertyAtRule::default(),
        )
    }
}
impl IntoFormat<CssFormatContext> for biome_css_syntax::CssPropertyAtRule {
    type Format = FormatOwnedWithRule<
        biome_css_syntax::CssPropertyAtRule,
        crate::css::statements::property_at_rule::FormatCssPropertyAtRule,
    >;
    fn into_format(self) -> Self::Format {
        FormatOwnedWithRule::new(
            self,
            crate::css::statements::property_at_rule::FormatCssPropertyAtRule::default(),
        )
    }
}
impl FormatRule<biome_css_syntax::CssPropertyAtRuleDeclarator>
    for crate::css::auxiliary::property_at_rule_declarator::FormatCssPropertyAtRuleDeclarator
{
    type Context = CssFormatContext;
    #[inline(always)]
    fn fmt(
        &self,
        node: &biome_css_syntax::CssPropertyAtRuleDeclarator,
        f: &mut CssFormatter,
    ) -> FormatResult<()> {
        FormatNodeRule::<biome_css_syntax::CssPropertyAtRuleDeclarator>::fmt(self, node, f)
    }
}
impl AsFormat<CssFormatContext> for biome_css_syntax::CssPropertyAtRuleDeclarator {
    type Format<'a> = FormatRefWithRule<
        'a,
        biome_css_syntax::CssPropertyAtRuleDeclarator,
        crate::css::auxiliary::property_at_rule_declarator::FormatCssPropertyAtRuleDeclarator,
    >;
    fn format(&self) -> Self::Format<'_> {
        FormatRefWithRule :: new (self , crate :: css :: auxiliary :: property_at_rule_declarator :: FormatCssPropertyAtRuleDeclarator :: default ())
    }
}
impl IntoFormat<CssFormatContext> for biome_css_syntax::CssPropertyAtRuleDeclarator {
    type Format = FormatOwnedWithRule<
        biome_css_syntax::CssPropertyAtRuleDeclarator,
        crate::css::auxiliary::property_at_rule_declarator::FormatCssPropertyAtRuleDeclarator,
    >;
    fn into_format(self) -> Self::Format {
        FormatOwnedWithRule :: new (self , crate :: css :: auxiliary :: property_at_rule_declarator :: FormatCssPropertyAtRuleDeclarator :: default ())
    }
}
impl FormatRule < biome_css_syntax :: CssPseudoClassFunctionCompoundSelector > for crate :: css :: selectors :: pseudo_class_function_compound_selector :: FormatCssPseudoClassFunctionCompoundSelector { type Context = CssFormatContext ; # [inline (always)] fn fmt (& self , node : & biome_css_syntax :: CssPseudoClassFunctionCompoundSelector , f : & mut CssFormatter) -> FormatResult < () > { FormatNodeRule :: < biome_css_syntax :: CssPseudoClassFunctionCompoundSelector > :: fmt (self , node , f) } }
impl AsFormat<CssFormatContext> for biome_css_syntax::CssPseudoClassFunctionCompoundSelector {
    type Format < 'a > = FormatRefWithRule < 'a , biome_css_syntax :: CssPseudoClassFunctionCompoundSelector , crate :: css :: selectors :: pseudo_class_function_compound_selector :: FormatCssPseudoClassFunctionCompoundSelector > ;
    fn format(&self) -> Self::Format<'_> {
        FormatRefWithRule :: new (self , crate :: css :: selectors :: pseudo_class_function_compound_selector :: FormatCssPseudoClassFunctionCompoundSelector :: default ())
    }
}
impl IntoFormat<CssFormatContext> for biome_css_syntax::CssPseudoClassFunctionCompoundSelector {
    type Format = FormatOwnedWithRule < biome_css_syntax :: CssPseudoClassFunctionCompoundSelector , crate :: css :: selectors :: pseudo_class_function_compound_selector :: FormatCssPseudoClassFunctionCompoundSelector > ;
    fn into_format(self) -> Self::Format {
        FormatOwnedWithRule :: new (self , crate :: css :: selectors :: pseudo_class_function_compound_selector :: FormatCssPseudoClassFunctionCompoundSelector :: default ())
    }
}
impl FormatRule < biome_css_syntax :: CssPseudoClassFunctionCompoundSelectorList > for crate :: css :: pseudo :: pseudo_class_function_compound_selector_list :: FormatCssPseudoClassFunctionCompoundSelectorList { type Context = CssFormatContext ; # [inline (always)] fn fmt (& self , node : & biome_css_syntax :: CssPseudoClassFunctionCompoundSelectorList , f : & mut CssFormatter) -> FormatResult < () > { FormatNodeRule :: < biome_css_syntax :: CssPseudoClassFunctionCompoundSelectorList > :: fmt (self , node , f) } }
impl AsFormat<CssFormatContext> for biome_css_syntax::CssPseudoClassFunctionCompoundSelectorList {
    type Format < 'a > = FormatRefWithRule < 'a , biome_css_syntax :: CssPseudoClassFunctionCompoundSelectorList , crate :: css :: pseudo :: pseudo_class_function_compound_selector_list :: FormatCssPseudoClassFunctionCompoundSelectorList > ;
    fn format(&self) -> Self::Format<'_> {
        FormatRefWithRule :: new (self , crate :: css :: pseudo :: pseudo_class_function_compound_selector_list :: FormatCssPseudoClassFunctionCompoundSelectorList :: default ())
    }
}
impl IntoFormat<CssFormatContext> for biome_css_syntax::CssPseudoClassFunctionCompoundSelectorList {
    type Format = FormatOwnedWithRule < biome_css_syntax :: CssPseudoClassFunctionCompoundSelectorList , crate :: css :: pseudo :: pseudo_class_function_compound_selector_list :: FormatCssPseudoClassFunctionCompoundSelectorList > ;
    fn into_format(self) -> Self::Format {
        FormatOwnedWithRule :: new (self , crate :: css :: pseudo :: pseudo_class_function_compound_selector_list :: FormatCssPseudoClassFunctionCompoundSelectorList :: default ())
    }
}
impl FormatRule < biome_css_syntax :: CssPseudoClassFunctionCustomIdentifier > for crate :: css :: pseudo :: pseudo_class_function_custom_identifier :: FormatCssPseudoClassFunctionCustomIdentifier { type Context = CssFormatContext ; # [inline (always)] fn fmt (& self , node : & biome_css_syntax :: CssPseudoClassFunctionCustomIdentifier , f : & mut CssFormatter) -> FormatResult < () > { FormatNodeRule :: < biome_css_syntax :: CssPseudoClassFunctionCustomIdentifier > :: fmt (self , node , f) } }
impl AsFormat<CssFormatContext> for biome_css_syntax::CssPseudoClassFunctionCustomIdentifier {
    type Format < 'a > = FormatRefWithRule < 'a , biome_css_syntax :: CssPseudoClassFunctionCustomIdentifier , crate :: css :: pseudo :: pseudo_class_function_custom_identifier :: FormatCssPseudoClassFunctionCustomIdentifier > ;
    fn format(&self) -> Self::Format<'_> {
        FormatRefWithRule :: new (self , crate :: css :: pseudo :: pseudo_class_function_custom_identifier :: FormatCssPseudoClassFunctionCustomIdentifier :: default ())
    }
}
impl IntoFormat<CssFormatContext> for biome_css_syntax::CssPseudoClassFunctionCustomIdentifier {
    type Format = FormatOwnedWithRule < biome_css_syntax :: CssPseudoClassFunctionCustomIdentifier , crate :: css :: pseudo :: pseudo_class_function_custom_identifier :: FormatCssPseudoClassFunctionCustomIdentifier > ;
    fn into_format(self) -> Self::Format {
        FormatOwnedWithRule :: new (self , crate :: css :: pseudo :: pseudo_class_function_custom_identifier :: FormatCssPseudoClassFunctionCustomIdentifier :: default ())
    }
}
impl FormatRule < biome_css_syntax :: CssPseudoClassFunctionCustomIdentifierList > for crate :: css :: pseudo :: pseudo_class_function_custom_identifier_list :: FormatCssPseudoClassFunctionCustomIdentifierList { type Context = CssFormatContext ; # [inline (always)] fn fmt (& self , node : & biome_css_syntax :: CssPseudoClassFunctionCustomIdentifierList , f : & mut CssFormatter) -> FormatResult < () > { FormatNodeRule :: < biome_css_syntax :: CssPseudoClassFunctionCustomIdentifierList > :: fmt (self , node , f) } }
impl AsFormat<CssFormatContext> for biome_css_syntax::CssPseudoClassFunctionCustomIdentifierList {
    type Format < 'a > = FormatRefWithRule < 'a , biome_css_syntax :: CssPseudoClassFunctionCustomIdentifierList , crate :: css :: pseudo :: pseudo_class_function_custom_identifier_list :: FormatCssPseudoClassFunctionCustomIdentifierList > ;
    fn format(&self) -> Self::Format<'_> {
        FormatRefWithRule :: new (self , crate :: css :: pseudo :: pseudo_class_function_custom_identifier_list :: FormatCssPseudoClassFunctionCustomIdentifierList :: default ())
    }
}
impl IntoFormat<CssFormatContext> for biome_css_syntax::CssPseudoClassFunctionCustomIdentifierList {
    type Format = FormatOwnedWithRule < biome_css_syntax :: CssPseudoClassFunctionCustomIdentifierList , crate :: css :: pseudo :: pseudo_class_function_custom_identifier_list :: FormatCssPseudoClassFunctionCustomIdentifierList > ;
    fn into_format(self) -> Self::Format {
        FormatOwnedWithRule :: new (self , crate :: css :: pseudo :: pseudo_class_function_custom_identifier_list :: FormatCssPseudoClassFunctionCustomIdentifierList :: default ())
    }
}
impl FormatRule<biome_css_syntax::CssPseudoClassFunctionIdentifier>
    for crate::css::pseudo::pseudo_class_function_identifier::FormatCssPseudoClassFunctionIdentifier
{
    type Context = CssFormatContext;
    #[inline(always)]
    fn fmt(
        &self,
        node: &biome_css_syntax::CssPseudoClassFunctionIdentifier,
        f: &mut CssFormatter,
    ) -> FormatResult<()> {
        FormatNodeRule::<biome_css_syntax::CssPseudoClassFunctionIdentifier>::fmt(self, node, f)
    }
}
impl AsFormat<CssFormatContext> for biome_css_syntax::CssPseudoClassFunctionIdentifier {
    type Format < 'a > = FormatRefWithRule < 'a , biome_css_syntax :: CssPseudoClassFunctionIdentifier , crate :: css :: pseudo :: pseudo_class_function_identifier :: FormatCssPseudoClassFunctionIdentifier > ;
    fn format(&self) -> Self::Format<'_> {
        FormatRefWithRule :: new (self , crate :: css :: pseudo :: pseudo_class_function_identifier :: FormatCssPseudoClassFunctionIdentifier :: default ())
    }
}
impl IntoFormat<CssFormatContext> for biome_css_syntax::CssPseudoClassFunctionIdentifier {
    type Format = FormatOwnedWithRule < biome_css_syntax :: CssPseudoClassFunctionIdentifier , crate :: css :: pseudo :: pseudo_class_function_identifier :: FormatCssPseudoClassFunctionIdentifier > ;
    fn into_format(self) -> Self::Format {
        FormatOwnedWithRule :: new (self , crate :: css :: pseudo :: pseudo_class_function_identifier :: FormatCssPseudoClassFunctionIdentifier :: default ())
    }
}
impl FormatRule<biome_css_syntax::CssPseudoClassFunctionNth>
    for crate::css::pseudo::pseudo_class_function_nth::FormatCssPseudoClassFunctionNth
{
    type Context = CssFormatContext;
    #[inline(always)]
    fn fmt(
        &self,
        node: &biome_css_syntax::CssPseudoClassFunctionNth,
        f: &mut CssFormatter,
    ) -> FormatResult<()> {
        FormatNodeRule::<biome_css_syntax::CssPseudoClassFunctionNth>::fmt(self, node, f)
    }
}
impl AsFormat<CssFormatContext> for biome_css_syntax::CssPseudoClassFunctionNth {
    type Format<'a> = FormatRefWithRule<
        'a,
        biome_css_syntax::CssPseudoClassFunctionNth,
        crate::css::pseudo::pseudo_class_function_nth::FormatCssPseudoClassFunctionNth,
    >;
    fn format(&self) -> Self::Format<'_> {
        FormatRefWithRule::new(
            self,
            crate::css::pseudo::pseudo_class_function_nth::FormatCssPseudoClassFunctionNth::default(
            ),
        )
    }
}
impl IntoFormat<CssFormatContext> for biome_css_syntax::CssPseudoClassFunctionNth {
    type Format = FormatOwnedWithRule<
        biome_css_syntax::CssPseudoClassFunctionNth,
        crate::css::pseudo::pseudo_class_function_nth::FormatCssPseudoClassFunctionNth,
    >;
    fn into_format(self) -> Self::Format {
        FormatOwnedWithRule::new(
            self,
            crate::css::pseudo::pseudo_class_function_nth::FormatCssPseudoClassFunctionNth::default(
            ),
        )
    }
}
impl FormatRule < biome_css_syntax :: CssPseudoClassFunctionRelativeSelectorList > for crate :: css :: pseudo :: pseudo_class_function_relative_selector_list :: FormatCssPseudoClassFunctionRelativeSelectorList { type Context = CssFormatContext ; # [inline (always)] fn fmt (& self , node : & biome_css_syntax :: CssPseudoClassFunctionRelativeSelectorList , f : & mut CssFormatter) -> FormatResult < () > { FormatNodeRule :: < biome_css_syntax :: CssPseudoClassFunctionRelativeSelectorList > :: fmt (self , node , f) } }
impl AsFormat<CssFormatContext> for biome_css_syntax::CssPseudoClassFunctionRelativeSelectorList {
    type Format < 'a > = FormatRefWithRule < 'a , biome_css_syntax :: CssPseudoClassFunctionRelativeSelectorList , crate :: css :: pseudo :: pseudo_class_function_relative_selector_list :: FormatCssPseudoClassFunctionRelativeSelectorList > ;
    fn format(&self) -> Self::Format<'_> {
        FormatRefWithRule :: new (self , crate :: css :: pseudo :: pseudo_class_function_relative_selector_list :: FormatCssPseudoClassFunctionRelativeSelectorList :: default ())
    }
}
impl IntoFormat<CssFormatContext> for biome_css_syntax::CssPseudoClassFunctionRelativeSelectorList {
    type Format = FormatOwnedWithRule < biome_css_syntax :: CssPseudoClassFunctionRelativeSelectorList , crate :: css :: pseudo :: pseudo_class_function_relative_selector_list :: FormatCssPseudoClassFunctionRelativeSelectorList > ;
    fn into_format(self) -> Self::Format {
        FormatOwnedWithRule :: new (self , crate :: css :: pseudo :: pseudo_class_function_relative_selector_list :: FormatCssPseudoClassFunctionRelativeSelectorList :: default ())
    }
}
impl FormatRule<biome_css_syntax::CssPseudoClassFunctionSelector>
    for crate::css::selectors::pseudo_class_function_selector::FormatCssPseudoClassFunctionSelector
{
    type Context = CssFormatContext;
    #[inline(always)]
    fn fmt(
        &self,
        node: &biome_css_syntax::CssPseudoClassFunctionSelector,
        f: &mut CssFormatter,
    ) -> FormatResult<()> {
        FormatNodeRule::<biome_css_syntax::CssPseudoClassFunctionSelector>::fmt(self, node, f)
    }
}
impl AsFormat<CssFormatContext> for biome_css_syntax::CssPseudoClassFunctionSelector {
    type Format<'a> = FormatRefWithRule<
        'a,
        biome_css_syntax::CssPseudoClassFunctionSelector,
        crate::css::selectors::pseudo_class_function_selector::FormatCssPseudoClassFunctionSelector,
    >;
    fn format(&self) -> Self::Format<'_> {
        FormatRefWithRule :: new (self , crate :: css :: selectors :: pseudo_class_function_selector :: FormatCssPseudoClassFunctionSelector :: default ())
    }
}
impl IntoFormat<CssFormatContext> for biome_css_syntax::CssPseudoClassFunctionSelector {
    type Format = FormatOwnedWithRule<
        biome_css_syntax::CssPseudoClassFunctionSelector,
        crate::css::selectors::pseudo_class_function_selector::FormatCssPseudoClassFunctionSelector,
    >;
    fn into_format(self) -> Self::Format {
        FormatOwnedWithRule :: new (self , crate :: css :: selectors :: pseudo_class_function_selector :: FormatCssPseudoClassFunctionSelector :: default ())
    }
}
impl FormatRule < biome_css_syntax :: CssPseudoClassFunctionSelectorList > for crate :: css :: pseudo :: pseudo_class_function_selector_list :: FormatCssPseudoClassFunctionSelectorList { type Context = CssFormatContext ; # [inline (always)] fn fmt (& self , node : & biome_css_syntax :: CssPseudoClassFunctionSelectorList , f : & mut CssFormatter) -> FormatResult < () > { FormatNodeRule :: < biome_css_syntax :: CssPseudoClassFunctionSelectorList > :: fmt (self , node , f) } }
impl AsFormat<CssFormatContext> for biome_css_syntax::CssPseudoClassFunctionSelectorList {
    type Format < 'a > = FormatRefWithRule < 'a , biome_css_syntax :: CssPseudoClassFunctionSelectorList , crate :: css :: pseudo :: pseudo_class_function_selector_list :: FormatCssPseudoClassFunctionSelectorList > ;
    fn format(&self) -> Self::Format<'_> {
        FormatRefWithRule :: new (self , crate :: css :: pseudo :: pseudo_class_function_selector_list :: FormatCssPseudoClassFunctionSelectorList :: default ())
    }
}
impl IntoFormat<CssFormatContext> for biome_css_syntax::CssPseudoClassFunctionSelectorList {
    type Format = FormatOwnedWithRule < biome_css_syntax :: CssPseudoClassFunctionSelectorList , crate :: css :: pseudo :: pseudo_class_function_selector_list :: FormatCssPseudoClassFunctionSelectorList > ;
    fn into_format(self) -> Self::Format {
        FormatOwnedWithRule :: new (self , crate :: css :: pseudo :: pseudo_class_function_selector_list :: FormatCssPseudoClassFunctionSelectorList :: default ())
    }
}
impl FormatRule<biome_css_syntax::CssPseudoClassFunctionValueList>
    for crate::css::pseudo::pseudo_class_function_value_list::FormatCssPseudoClassFunctionValueList
{
    type Context = CssFormatContext;
    #[inline(always)]
    fn fmt(
        &self,
        node: &biome_css_syntax::CssPseudoClassFunctionValueList,
        f: &mut CssFormatter,
    ) -> FormatResult<()> {
        FormatNodeRule::<biome_css_syntax::CssPseudoClassFunctionValueList>::fmt(self, node, f)
    }
}
impl AsFormat<CssFormatContext> for biome_css_syntax::CssPseudoClassFunctionValueList {
    type Format<'a> = FormatRefWithRule<
        'a,
        biome_css_syntax::CssPseudoClassFunctionValueList,
        crate::css::pseudo::pseudo_class_function_value_list::FormatCssPseudoClassFunctionValueList,
    >;
    fn format(&self) -> Self::Format<'_> {
        FormatRefWithRule :: new (self , crate :: css :: pseudo :: pseudo_class_function_value_list :: FormatCssPseudoClassFunctionValueList :: default ())
    }
}
impl IntoFormat<CssFormatContext> for biome_css_syntax::CssPseudoClassFunctionValueList {
    type Format = FormatOwnedWithRule<
        biome_css_syntax::CssPseudoClassFunctionValueList,
        crate::css::pseudo::pseudo_class_function_value_list::FormatCssPseudoClassFunctionValueList,
    >;
    fn into_format(self) -> Self::Format {
        FormatOwnedWithRule :: new (self , crate :: css :: pseudo :: pseudo_class_function_value_list :: FormatCssPseudoClassFunctionValueList :: default ())
    }
}
impl FormatRule<biome_css_syntax::CssPseudoClassIdentifier>
    for crate::css::pseudo::pseudo_class_identifier::FormatCssPseudoClassIdentifier
{
    type Context = CssFormatContext;
    #[inline(always)]
    fn fmt(
        &self,
        node: &biome_css_syntax::CssPseudoClassIdentifier,
        f: &mut CssFormatter,
    ) -> FormatResult<()> {
        FormatNodeRule::<biome_css_syntax::CssPseudoClassIdentifier>::fmt(self, node, f)
    }
}
impl AsFormat<CssFormatContext> for biome_css_syntax::CssPseudoClassIdentifier {
    type Format<'a> = FormatRefWithRule<
        'a,
        biome_css_syntax::CssPseudoClassIdentifier,
        crate::css::pseudo::pseudo_class_identifier::FormatCssPseudoClassIdentifier,
    >;
    fn format(&self) -> Self::Format<'_> {
        FormatRefWithRule::new(
            self,
            crate::css::pseudo::pseudo_class_identifier::FormatCssPseudoClassIdentifier::default(),
        )
    }
}
impl IntoFormat<CssFormatContext> for biome_css_syntax::CssPseudoClassIdentifier {
    type Format = FormatOwnedWithRule<
        biome_css_syntax::CssPseudoClassIdentifier,
        crate::css::pseudo::pseudo_class_identifier::FormatCssPseudoClassIdentifier,
    >;
    fn into_format(self) -> Self::Format {
        FormatOwnedWithRule::new(
            self,
            crate::css::pseudo::pseudo_class_identifier::FormatCssPseudoClassIdentifier::default(),
        )
    }
}
impl FormatRule<biome_css_syntax::CssPseudoClassNth>
    for crate::css::pseudo::pseudo_class_nth::FormatCssPseudoClassNth
{
    type Context = CssFormatContext;
    #[inline(always)]
    fn fmt(
        &self,
        node: &biome_css_syntax::CssPseudoClassNth,
        f: &mut CssFormatter,
    ) -> FormatResult<()> {
        FormatNodeRule::<biome_css_syntax::CssPseudoClassNth>::fmt(self, node, f)
    }
}
impl AsFormat<CssFormatContext> for biome_css_syntax::CssPseudoClassNth {
    type Format<'a> = FormatRefWithRule<
        'a,
        biome_css_syntax::CssPseudoClassNth,
        crate::css::pseudo::pseudo_class_nth::FormatCssPseudoClassNth,
    >;
    fn format(&self) -> Self::Format<'_> {
        FormatRefWithRule::new(
            self,
            crate::css::pseudo::pseudo_class_nth::FormatCssPseudoClassNth::default(),
        )
    }
}
impl IntoFormat<CssFormatContext> for biome_css_syntax::CssPseudoClassNth {
    type Format = FormatOwnedWithRule<
        biome_css_syntax::CssPseudoClassNth,
        crate::css::pseudo::pseudo_class_nth::FormatCssPseudoClassNth,
    >;
    fn into_format(self) -> Self::Format {
        FormatOwnedWithRule::new(
            self,
            crate::css::pseudo::pseudo_class_nth::FormatCssPseudoClassNth::default(),
        )
    }
}
impl FormatRule<biome_css_syntax::CssPseudoClassNthIdentifier>
    for crate::css::pseudo::pseudo_class_nth_identifier::FormatCssPseudoClassNthIdentifier
{
    type Context = CssFormatContext;
    #[inline(always)]
    fn fmt(
        &self,
        node: &biome_css_syntax::CssPseudoClassNthIdentifier,
        f: &mut CssFormatter,
    ) -> FormatResult<()> {
        FormatNodeRule::<biome_css_syntax::CssPseudoClassNthIdentifier>::fmt(self, node, f)
    }
}
impl AsFormat<CssFormatContext> for biome_css_syntax::CssPseudoClassNthIdentifier {
    type Format<'a> = FormatRefWithRule<
        'a,
        biome_css_syntax::CssPseudoClassNthIdentifier,
        crate::css::pseudo::pseudo_class_nth_identifier::FormatCssPseudoClassNthIdentifier,
    >;
    fn format(&self) -> Self::Format<'_> {
        FormatRefWithRule :: new (self , crate :: css :: pseudo :: pseudo_class_nth_identifier :: FormatCssPseudoClassNthIdentifier :: default ())
    }
}
impl IntoFormat<CssFormatContext> for biome_css_syntax::CssPseudoClassNthIdentifier {
    type Format = FormatOwnedWithRule<
        biome_css_syntax::CssPseudoClassNthIdentifier,
        crate::css::pseudo::pseudo_class_nth_identifier::FormatCssPseudoClassNthIdentifier,
    >;
    fn into_format(self) -> Self::Format {
        FormatOwnedWithRule :: new (self , crate :: css :: pseudo :: pseudo_class_nth_identifier :: FormatCssPseudoClassNthIdentifier :: default ())
    }
}
impl FormatRule<biome_css_syntax::CssPseudoClassNthNumber>
    for crate::css::pseudo::pseudo_class_nth_number::FormatCssPseudoClassNthNumber
{
    type Context = CssFormatContext;
    #[inline(always)]
    fn fmt(
        &self,
        node: &biome_css_syntax::CssPseudoClassNthNumber,
        f: &mut CssFormatter,
    ) -> FormatResult<()> {
        FormatNodeRule::<biome_css_syntax::CssPseudoClassNthNumber>::fmt(self, node, f)
    }
}
impl AsFormat<CssFormatContext> for biome_css_syntax::CssPseudoClassNthNumber {
    type Format<'a> = FormatRefWithRule<
        'a,
        biome_css_syntax::CssPseudoClassNthNumber,
        crate::css::pseudo::pseudo_class_nth_number::FormatCssPseudoClassNthNumber,
    >;
    fn format(&self) -> Self::Format<'_> {
        FormatRefWithRule::new(
            self,
            crate::css::pseudo::pseudo_class_nth_number::FormatCssPseudoClassNthNumber::default(),
        )
    }
}
impl IntoFormat<CssFormatContext> for biome_css_syntax::CssPseudoClassNthNumber {
    type Format = FormatOwnedWithRule<
        biome_css_syntax::CssPseudoClassNthNumber,
        crate::css::pseudo::pseudo_class_nth_number::FormatCssPseudoClassNthNumber,
    >;
    fn into_format(self) -> Self::Format {
        FormatOwnedWithRule::new(
            self,
            crate::css::pseudo::pseudo_class_nth_number::FormatCssPseudoClassNthNumber::default(),
        )
    }
}
impl FormatRule<biome_css_syntax::CssPseudoClassNthSelector>
    for crate::css::selectors::pseudo_class_nth_selector::FormatCssPseudoClassNthSelector
{
    type Context = CssFormatContext;
    #[inline(always)]
    fn fmt(
        &self,
        node: &biome_css_syntax::CssPseudoClassNthSelector,
        f: &mut CssFormatter,
    ) -> FormatResult<()> {
        FormatNodeRule::<biome_css_syntax::CssPseudoClassNthSelector>::fmt(self, node, f)
    }
}
impl AsFormat<CssFormatContext> for biome_css_syntax::CssPseudoClassNthSelector {
    type Format<'a> = FormatRefWithRule<
        'a,
        biome_css_syntax::CssPseudoClassNthSelector,
        crate::css::selectors::pseudo_class_nth_selector::FormatCssPseudoClassNthSelector,
    >;
    fn format(&self) -> Self::Format<'_> {
        FormatRefWithRule :: new (self , crate :: css :: selectors :: pseudo_class_nth_selector :: FormatCssPseudoClassNthSelector :: default ())
    }
}
impl IntoFormat<CssFormatContext> for biome_css_syntax::CssPseudoClassNthSelector {
    type Format = FormatOwnedWithRule<
        biome_css_syntax::CssPseudoClassNthSelector,
        crate::css::selectors::pseudo_class_nth_selector::FormatCssPseudoClassNthSelector,
    >;
    fn into_format(self) -> Self::Format {
        FormatOwnedWithRule :: new (self , crate :: css :: selectors :: pseudo_class_nth_selector :: FormatCssPseudoClassNthSelector :: default ())
    }
}
impl FormatRule<biome_css_syntax::CssPseudoClassOfNthSelector>
    for crate::css::selectors::pseudo_class_of_nth_selector::FormatCssPseudoClassOfNthSelector
{
    type Context = CssFormatContext;
    #[inline(always)]
    fn fmt(
        &self,
        node: &biome_css_syntax::CssPseudoClassOfNthSelector,
        f: &mut CssFormatter,
    ) -> FormatResult<()> {
        FormatNodeRule::<biome_css_syntax::CssPseudoClassOfNthSelector>::fmt(self, node, f)
    }
}
impl AsFormat<CssFormatContext> for biome_css_syntax::CssPseudoClassOfNthSelector {
    type Format<'a> = FormatRefWithRule<
        'a,
        biome_css_syntax::CssPseudoClassOfNthSelector,
        crate::css::selectors::pseudo_class_of_nth_selector::FormatCssPseudoClassOfNthSelector,
    >;
    fn format(&self) -> Self::Format<'_> {
        FormatRefWithRule :: new (self , crate :: css :: selectors :: pseudo_class_of_nth_selector :: FormatCssPseudoClassOfNthSelector :: default ())
    }
}
impl IntoFormat<CssFormatContext> for biome_css_syntax::CssPseudoClassOfNthSelector {
    type Format = FormatOwnedWithRule<
        biome_css_syntax::CssPseudoClassOfNthSelector,
        crate::css::selectors::pseudo_class_of_nth_selector::FormatCssPseudoClassOfNthSelector,
    >;
    fn into_format(self) -> Self::Format {
        FormatOwnedWithRule :: new (self , crate :: css :: selectors :: pseudo_class_of_nth_selector :: FormatCssPseudoClassOfNthSelector :: default ())
    }
}
impl FormatRule<biome_css_syntax::CssPseudoClassSelector>
    for crate::css::selectors::pseudo_class_selector::FormatCssPseudoClassSelector
{
    type Context = CssFormatContext;
    #[inline(always)]
    fn fmt(
        &self,
        node: &biome_css_syntax::CssPseudoClassSelector,
        f: &mut CssFormatter,
    ) -> FormatResult<()> {
        FormatNodeRule::<biome_css_syntax::CssPseudoClassSelector>::fmt(self, node, f)
    }
}
impl AsFormat<CssFormatContext> for biome_css_syntax::CssPseudoClassSelector {
    type Format<'a> = FormatRefWithRule<
        'a,
        biome_css_syntax::CssPseudoClassSelector,
        crate::css::selectors::pseudo_class_selector::FormatCssPseudoClassSelector,
    >;
    fn format(&self) -> Self::Format<'_> {
        FormatRefWithRule::new(
            self,
            crate::css::selectors::pseudo_class_selector::FormatCssPseudoClassSelector::default(),
        )
    }
}
impl IntoFormat<CssFormatContext> for biome_css_syntax::CssPseudoClassSelector {
    type Format = FormatOwnedWithRule<
        biome_css_syntax::CssPseudoClassSelector,
        crate::css::selectors::pseudo_class_selector::FormatCssPseudoClassSelector,
    >;
    fn into_format(self) -> Self::Format {
        FormatOwnedWithRule::new(
            self,
            crate::css::selectors::pseudo_class_selector::FormatCssPseudoClassSelector::default(),
        )
    }
}
impl FormatRule<biome_css_syntax::CssPseudoElementFunction>
    for crate::css::pseudo::pseudo_element_function::FormatCssPseudoElementFunction
{
    type Context = CssFormatContext;
    #[inline(always)]
    fn fmt(
        &self,
        node: &biome_css_syntax::CssPseudoElementFunction,
        f: &mut CssFormatter,
    ) -> FormatResult<()> {
        FormatNodeRule::<biome_css_syntax::CssPseudoElementFunction>::fmt(self, node, f)
    }
}
impl AsFormat<CssFormatContext> for biome_css_syntax::CssPseudoElementFunction {
    type Format<'a> = FormatRefWithRule<
        'a,
        biome_css_syntax::CssPseudoElementFunction,
        crate::css::pseudo::pseudo_element_function::FormatCssPseudoElementFunction,
    >;
    fn format(&self) -> Self::Format<'_> {
        FormatRefWithRule::new(
            self,
            crate::css::pseudo::pseudo_element_function::FormatCssPseudoElementFunction::default(),
        )
    }
}
impl IntoFormat<CssFormatContext> for biome_css_syntax::CssPseudoElementFunction {
    type Format = FormatOwnedWithRule<
        biome_css_syntax::CssPseudoElementFunction,
        crate::css::pseudo::pseudo_element_function::FormatCssPseudoElementFunction,
    >;
    fn into_format(self) -> Self::Format {
        FormatOwnedWithRule::new(
            self,
            crate::css::pseudo::pseudo_element_function::FormatCssPseudoElementFunction::default(),
        )
    }
}
impl FormatRule < biome_css_syntax :: CssPseudoElementFunctionCustomIdentifier > for crate :: css :: pseudo :: pseudo_element_function_custom_identifier :: FormatCssPseudoElementFunctionCustomIdentifier { type Context = CssFormatContext ; # [inline (always)] fn fmt (& self , node : & biome_css_syntax :: CssPseudoElementFunctionCustomIdentifier , f : & mut CssFormatter) -> FormatResult < () > { FormatNodeRule :: < biome_css_syntax :: CssPseudoElementFunctionCustomIdentifier > :: fmt (self , node , f) } }
impl AsFormat<CssFormatContext> for biome_css_syntax::CssPseudoElementFunctionCustomIdentifier {
    type Format < 'a > = FormatRefWithRule < 'a , biome_css_syntax :: CssPseudoElementFunctionCustomIdentifier , crate :: css :: pseudo :: pseudo_element_function_custom_identifier :: FormatCssPseudoElementFunctionCustomIdentifier > ;
    fn format(&self) -> Self::Format<'_> {
        FormatRefWithRule :: new (self , crate :: css :: pseudo :: pseudo_element_function_custom_identifier :: FormatCssPseudoElementFunctionCustomIdentifier :: default ())
    }
}
impl IntoFormat<CssFormatContext> for biome_css_syntax::CssPseudoElementFunctionCustomIdentifier {
    type Format = FormatOwnedWithRule < biome_css_syntax :: CssPseudoElementFunctionCustomIdentifier , crate :: css :: pseudo :: pseudo_element_function_custom_identifier :: FormatCssPseudoElementFunctionCustomIdentifier > ;
    fn into_format(self) -> Self::Format {
        FormatOwnedWithRule :: new (self , crate :: css :: pseudo :: pseudo_element_function_custom_identifier :: FormatCssPseudoElementFunctionCustomIdentifier :: default ())
    }
}
impl FormatRule < biome_css_syntax :: CssPseudoElementFunctionSelector > for crate :: css :: selectors :: pseudo_element_function_selector :: FormatCssPseudoElementFunctionSelector { type Context = CssFormatContext ; # [inline (always)] fn fmt (& self , node : & biome_css_syntax :: CssPseudoElementFunctionSelector , f : & mut CssFormatter) -> FormatResult < () > { FormatNodeRule :: < biome_css_syntax :: CssPseudoElementFunctionSelector > :: fmt (self , node , f) } }
impl AsFormat<CssFormatContext> for biome_css_syntax::CssPseudoElementFunctionSelector {
    type Format < 'a > = FormatRefWithRule < 'a , biome_css_syntax :: CssPseudoElementFunctionSelector , crate :: css :: selectors :: pseudo_element_function_selector :: FormatCssPseudoElementFunctionSelector > ;
    fn format(&self) -> Self::Format<'_> {
        FormatRefWithRule :: new (self , crate :: css :: selectors :: pseudo_element_function_selector :: FormatCssPseudoElementFunctionSelector :: default ())
    }
}
impl IntoFormat<CssFormatContext> for biome_css_syntax::CssPseudoElementFunctionSelector {
    type Format = FormatOwnedWithRule < biome_css_syntax :: CssPseudoElementFunctionSelector , crate :: css :: selectors :: pseudo_element_function_selector :: FormatCssPseudoElementFunctionSelector > ;
    fn into_format(self) -> Self::Format {
        FormatOwnedWithRule :: new (self , crate :: css :: selectors :: pseudo_element_function_selector :: FormatCssPseudoElementFunctionSelector :: default ())
    }
}
impl FormatRule<biome_css_syntax::CssPseudoElementIdentifier>
    for crate::css::pseudo::pseudo_element_identifier::FormatCssPseudoElementIdentifier
{
    type Context = CssFormatContext;
    #[inline(always)]
    fn fmt(
        &self,
        node: &biome_css_syntax::CssPseudoElementIdentifier,
        f: &mut CssFormatter,
    ) -> FormatResult<()> {
        FormatNodeRule::<biome_css_syntax::CssPseudoElementIdentifier>::fmt(self, node, f)
    }
}
impl AsFormat<CssFormatContext> for biome_css_syntax::CssPseudoElementIdentifier {
    type Format<'a> = FormatRefWithRule<
        'a,
        biome_css_syntax::CssPseudoElementIdentifier,
        crate::css::pseudo::pseudo_element_identifier::FormatCssPseudoElementIdentifier,
    >;
    fn format(&self) -> Self::Format<'_> {
        FormatRefWithRule :: new (self , crate :: css :: pseudo :: pseudo_element_identifier :: FormatCssPseudoElementIdentifier :: default ())
    }
}
impl IntoFormat<CssFormatContext> for biome_css_syntax::CssPseudoElementIdentifier {
    type Format = FormatOwnedWithRule<
        biome_css_syntax::CssPseudoElementIdentifier,
        crate::css::pseudo::pseudo_element_identifier::FormatCssPseudoElementIdentifier,
    >;
    fn into_format(self) -> Self::Format {
        FormatOwnedWithRule :: new (self , crate :: css :: pseudo :: pseudo_element_identifier :: FormatCssPseudoElementIdentifier :: default ())
    }
}
impl FormatRule<biome_css_syntax::CssPseudoElementSelector>
    for crate::css::selectors::pseudo_element_selector::FormatCssPseudoElementSelector
{
    type Context = CssFormatContext;
    #[inline(always)]
    fn fmt(
        &self,
        node: &biome_css_syntax::CssPseudoElementSelector,
        f: &mut CssFormatter,
    ) -> FormatResult<()> {
        FormatNodeRule::<biome_css_syntax::CssPseudoElementSelector>::fmt(self, node, f)
    }
}
impl AsFormat<CssFormatContext> for biome_css_syntax::CssPseudoElementSelector {
    type Format<'a> = FormatRefWithRule<
        'a,
        biome_css_syntax::CssPseudoElementSelector,
        crate::css::selectors::pseudo_element_selector::FormatCssPseudoElementSelector,
    >;
    fn format(&self) -> Self::Format<'_> {
        FormatRefWithRule::new(
            self,
            crate::css::selectors::pseudo_element_selector::FormatCssPseudoElementSelector::default(
            ),
        )
    }
}
impl IntoFormat<CssFormatContext> for biome_css_syntax::CssPseudoElementSelector {
    type Format = FormatOwnedWithRule<
        biome_css_syntax::CssPseudoElementSelector,
        crate::css::selectors::pseudo_element_selector::FormatCssPseudoElementSelector,
    >;
    fn into_format(self) -> Self::Format {
        FormatOwnedWithRule::new(
            self,
            crate::css::selectors::pseudo_element_selector::FormatCssPseudoElementSelector::default(
            ),
        )
    }
}
impl FormatRule<biome_css_syntax::CssQualifiedRule>
    for crate::css::auxiliary::qualified_rule::FormatCssQualifiedRule
{
    type Context = CssFormatContext;
    #[inline(always)]
    fn fmt(
        &self,
        node: &biome_css_syntax::CssQualifiedRule,
        f: &mut CssFormatter,
    ) -> FormatResult<()> {
        FormatNodeRule::<biome_css_syntax::CssQualifiedRule>::fmt(self, node, f)
    }
}
impl AsFormat<CssFormatContext> for biome_css_syntax::CssQualifiedRule {
    type Format<'a> = FormatRefWithRule<
        'a,
        biome_css_syntax::CssQualifiedRule,
        crate::css::auxiliary::qualified_rule::FormatCssQualifiedRule,
    >;
    fn format(&self) -> Self::Format<'_> {
        FormatRefWithRule::new(
            self,
            crate::css::auxiliary::qualified_rule::FormatCssQualifiedRule::default(),
        )
    }
}
impl IntoFormat<CssFormatContext> for biome_css_syntax::CssQualifiedRule {
    type Format = FormatOwnedWithRule<
        biome_css_syntax::CssQualifiedRule,
        crate::css::auxiliary::qualified_rule::FormatCssQualifiedRule,
    >;
    fn into_format(self) -> Self::Format {
        FormatOwnedWithRule::new(
            self,
            crate::css::auxiliary::qualified_rule::FormatCssQualifiedRule::default(),
        )
    }
}
impl FormatRule<biome_css_syntax::CssQueryFeatureBoolean>
    for crate::css::auxiliary::query_feature_boolean::FormatCssQueryFeatureBoolean
{
    type Context = CssFormatContext;
    #[inline(always)]
    fn fmt(
        &self,
        node: &biome_css_syntax::CssQueryFeatureBoolean,
        f: &mut CssFormatter,
    ) -> FormatResult<()> {
        FormatNodeRule::<biome_css_syntax::CssQueryFeatureBoolean>::fmt(self, node, f)
    }
}
impl AsFormat<CssFormatContext> for biome_css_syntax::CssQueryFeatureBoolean {
    type Format<'a> = FormatRefWithRule<
        'a,
        biome_css_syntax::CssQueryFeatureBoolean,
        crate::css::auxiliary::query_feature_boolean::FormatCssQueryFeatureBoolean,
    >;
    fn format(&self) -> Self::Format<'_> {
        FormatRefWithRule::new(
            self,
            crate::css::auxiliary::query_feature_boolean::FormatCssQueryFeatureBoolean::default(),
        )
    }
}
impl IntoFormat<CssFormatContext> for biome_css_syntax::CssQueryFeatureBoolean {
    type Format = FormatOwnedWithRule<
        biome_css_syntax::CssQueryFeatureBoolean,
        crate::css::auxiliary::query_feature_boolean::FormatCssQueryFeatureBoolean,
    >;
    fn into_format(self) -> Self::Format {
        FormatOwnedWithRule::new(
            self,
            crate::css::auxiliary::query_feature_boolean::FormatCssQueryFeatureBoolean::default(),
        )
    }
}
impl FormatRule<biome_css_syntax::CssQueryFeaturePlain>
    for crate::css::auxiliary::query_feature_plain::FormatCssQueryFeaturePlain
{
    type Context = CssFormatContext;
    #[inline(always)]
    fn fmt(
        &self,
        node: &biome_css_syntax::CssQueryFeaturePlain,
        f: &mut CssFormatter,
    ) -> FormatResult<()> {
        FormatNodeRule::<biome_css_syntax::CssQueryFeaturePlain>::fmt(self, node, f)
    }
}
impl AsFormat<CssFormatContext> for biome_css_syntax::CssQueryFeaturePlain {
    type Format<'a> = FormatRefWithRule<
        'a,
        biome_css_syntax::CssQueryFeaturePlain,
        crate::css::auxiliary::query_feature_plain::FormatCssQueryFeaturePlain,
    >;
    fn format(&self) -> Self::Format<'_> {
        FormatRefWithRule::new(
            self,
            crate::css::auxiliary::query_feature_plain::FormatCssQueryFeaturePlain::default(),
        )
    }
}
impl IntoFormat<CssFormatContext> for biome_css_syntax::CssQueryFeaturePlain {
    type Format = FormatOwnedWithRule<
        biome_css_syntax::CssQueryFeaturePlain,
        crate::css::auxiliary::query_feature_plain::FormatCssQueryFeaturePlain,
    >;
    fn into_format(self) -> Self::Format {
        FormatOwnedWithRule::new(
            self,
            crate::css::auxiliary::query_feature_plain::FormatCssQueryFeaturePlain::default(),
        )
    }
}
impl FormatRule<biome_css_syntax::CssQueryFeatureRange>
    for crate::css::auxiliary::query_feature_range::FormatCssQueryFeatureRange
{
    type Context = CssFormatContext;
    #[inline(always)]
    fn fmt(
        &self,
        node: &biome_css_syntax::CssQueryFeatureRange,
        f: &mut CssFormatter,
    ) -> FormatResult<()> {
        FormatNodeRule::<biome_css_syntax::CssQueryFeatureRange>::fmt(self, node, f)
    }
}
impl AsFormat<CssFormatContext> for biome_css_syntax::CssQueryFeatureRange {
    type Format<'a> = FormatRefWithRule<
        'a,
        biome_css_syntax::CssQueryFeatureRange,
        crate::css::auxiliary::query_feature_range::FormatCssQueryFeatureRange,
    >;
    fn format(&self) -> Self::Format<'_> {
        FormatRefWithRule::new(
            self,
            crate::css::auxiliary::query_feature_range::FormatCssQueryFeatureRange::default(),
        )
    }
}
impl IntoFormat<CssFormatContext> for biome_css_syntax::CssQueryFeatureRange {
    type Format = FormatOwnedWithRule<
        biome_css_syntax::CssQueryFeatureRange,
        crate::css::auxiliary::query_feature_range::FormatCssQueryFeatureRange,
    >;
    fn into_format(self) -> Self::Format {
        FormatOwnedWithRule::new(
            self,
            crate::css::auxiliary::query_feature_range::FormatCssQueryFeatureRange::default(),
        )
    }
}
impl FormatRule<biome_css_syntax::CssQueryFeatureRangeComparison>
    for crate::css::auxiliary::query_feature_range_comparison::FormatCssQueryFeatureRangeComparison
{
    type Context = CssFormatContext;
    #[inline(always)]
    fn fmt(
        &self,
        node: &biome_css_syntax::CssQueryFeatureRangeComparison,
        f: &mut CssFormatter,
    ) -> FormatResult<()> {
        FormatNodeRule::<biome_css_syntax::CssQueryFeatureRangeComparison>::fmt(self, node, f)
    }
}
impl AsFormat<CssFormatContext> for biome_css_syntax::CssQueryFeatureRangeComparison {
    type Format<'a> = FormatRefWithRule<
        'a,
        biome_css_syntax::CssQueryFeatureRangeComparison,
        crate::css::auxiliary::query_feature_range_comparison::FormatCssQueryFeatureRangeComparison,
    >;
    fn format(&self) -> Self::Format<'_> {
        FormatRefWithRule :: new (self , crate :: css :: auxiliary :: query_feature_range_comparison :: FormatCssQueryFeatureRangeComparison :: default ())
    }
}
impl IntoFormat<CssFormatContext> for biome_css_syntax::CssQueryFeatureRangeComparison {
    type Format = FormatOwnedWithRule<
        biome_css_syntax::CssQueryFeatureRangeComparison,
        crate::css::auxiliary::query_feature_range_comparison::FormatCssQueryFeatureRangeComparison,
    >;
    fn into_format(self) -> Self::Format {
        FormatOwnedWithRule :: new (self , crate :: css :: auxiliary :: query_feature_range_comparison :: FormatCssQueryFeatureRangeComparison :: default ())
    }
}
impl FormatRule<biome_css_syntax::CssQueryFeatureRangeInterval>
    for crate::css::auxiliary::query_feature_range_interval::FormatCssQueryFeatureRangeInterval
{
    type Context = CssFormatContext;
    #[inline(always)]
    fn fmt(
        &self,
        node: &biome_css_syntax::CssQueryFeatureRangeInterval,
        f: &mut CssFormatter,
    ) -> FormatResult<()> {
        FormatNodeRule::<biome_css_syntax::CssQueryFeatureRangeInterval>::fmt(self, node, f)
    }
}
impl AsFormat<CssFormatContext> for biome_css_syntax::CssQueryFeatureRangeInterval {
    type Format<'a> = FormatRefWithRule<
        'a,
        biome_css_syntax::CssQueryFeatureRangeInterval,
        crate::css::auxiliary::query_feature_range_interval::FormatCssQueryFeatureRangeInterval,
    >;
    fn format(&self) -> Self::Format<'_> {
        FormatRefWithRule :: new (self , crate :: css :: auxiliary :: query_feature_range_interval :: FormatCssQueryFeatureRangeInterval :: default ())
    }
}
impl IntoFormat<CssFormatContext> for biome_css_syntax::CssQueryFeatureRangeInterval {
    type Format = FormatOwnedWithRule<
        biome_css_syntax::CssQueryFeatureRangeInterval,
        crate::css::auxiliary::query_feature_range_interval::FormatCssQueryFeatureRangeInterval,
    >;
    fn into_format(self) -> Self::Format {
        FormatOwnedWithRule :: new (self , crate :: css :: auxiliary :: query_feature_range_interval :: FormatCssQueryFeatureRangeInterval :: default ())
    }
}
impl FormatRule<biome_css_syntax::CssQueryFeatureReverseRange>
    for crate::css::auxiliary::query_feature_reverse_range::FormatCssQueryFeatureReverseRange
{
    type Context = CssFormatContext;
    #[inline(always)]
    fn fmt(
        &self,
        node: &biome_css_syntax::CssQueryFeatureReverseRange,
        f: &mut CssFormatter,
    ) -> FormatResult<()> {
        FormatNodeRule::<biome_css_syntax::CssQueryFeatureReverseRange>::fmt(self, node, f)
    }
}
impl AsFormat<CssFormatContext> for biome_css_syntax::CssQueryFeatureReverseRange {
    type Format<'a> = FormatRefWithRule<
        'a,
        biome_css_syntax::CssQueryFeatureReverseRange,
        crate::css::auxiliary::query_feature_reverse_range::FormatCssQueryFeatureReverseRange,
    >;
    fn format(&self) -> Self::Format<'_> {
        FormatRefWithRule :: new (self , crate :: css :: auxiliary :: query_feature_reverse_range :: FormatCssQueryFeatureReverseRange :: default ())
    }
}
impl IntoFormat<CssFormatContext> for biome_css_syntax::CssQueryFeatureReverseRange {
    type Format = FormatOwnedWithRule<
        biome_css_syntax::CssQueryFeatureReverseRange,
        crate::css::auxiliary::query_feature_reverse_range::FormatCssQueryFeatureReverseRange,
    >;
    fn into_format(self) -> Self::Format {
        FormatOwnedWithRule :: new (self , crate :: css :: auxiliary :: query_feature_reverse_range :: FormatCssQueryFeatureReverseRange :: default ())
    }
}
impl FormatRule<biome_css_syntax::CssRatio> for crate::css::value::ratio::FormatCssRatio {
    type Context = CssFormatContext;
    #[inline(always)]
    fn fmt(&self, node: &biome_css_syntax::CssRatio, f: &mut CssFormatter) -> FormatResult<()> {
        FormatNodeRule::<biome_css_syntax::CssRatio>::fmt(self, node, f)
    }
}
impl AsFormat<CssFormatContext> for biome_css_syntax::CssRatio {
    type Format<'a> =
        FormatRefWithRule<'a, biome_css_syntax::CssRatio, crate::css::value::ratio::FormatCssRatio>;
    fn format(&self) -> Self::Format<'_> {
        FormatRefWithRule::new(self, crate::css::value::ratio::FormatCssRatio::default())
    }
}
impl IntoFormat<CssFormatContext> for biome_css_syntax::CssRatio {
    type Format =
        FormatOwnedWithRule<biome_css_syntax::CssRatio, crate::css::value::ratio::FormatCssRatio>;
    fn into_format(self) -> Self::Format {
        FormatOwnedWithRule::new(self, crate::css::value::ratio::FormatCssRatio::default())
    }
}
impl FormatRule<biome_css_syntax::CssRawStringDeclarator>
    for crate::css::auxiliary::raw_string_declarator::FormatCssRawStringDeclarator
{
    type Context = CssFormatContext;
    #[inline(always)]
    fn fmt(
        &self,
        node: &biome_css_syntax::CssRawStringDeclarator,
        f: &mut CssFormatter,
    ) -> FormatResult<()> {
        FormatNodeRule::<biome_css_syntax::CssRawStringDeclarator>::fmt(self, node, f)
    }
}
impl AsFormat<CssFormatContext> for biome_css_syntax::CssRawStringDeclarator {
    type Format<'a> = FormatRefWithRule<
        'a,
        biome_css_syntax::CssRawStringDeclarator,
        crate::css::auxiliary::raw_string_declarator::FormatCssRawStringDeclarator,
    >;
    fn format(&self) -> Self::Format<'_> {
        FormatRefWithRule::new(
            self,
            crate::css::auxiliary::raw_string_declarator::FormatCssRawStringDeclarator::default(),
        )
    }
}
impl IntoFormat<CssFormatContext> for biome_css_syntax::CssRawStringDeclarator {
    type Format = FormatOwnedWithRule<
        biome_css_syntax::CssRawStringDeclarator,
        crate::css::auxiliary::raw_string_declarator::FormatCssRawStringDeclarator,
    >;
    fn into_format(self) -> Self::Format {
        FormatOwnedWithRule::new(
            self,
            crate::css::auxiliary::raw_string_declarator::FormatCssRawStringDeclarator::default(),
        )
    }
}
impl FormatRule<biome_css_syntax::CssRegularAttrUnit>
    for crate::css::auxiliary::regular_attr_unit::FormatCssRegularAttrUnit
{
    type Context = CssFormatContext;
    #[inline(always)]
    fn fmt(
        &self,
        node: &biome_css_syntax::CssRegularAttrUnit,
        f: &mut CssFormatter,
    ) -> FormatResult<()> {
        FormatNodeRule::<biome_css_syntax::CssRegularAttrUnit>::fmt(self, node, f)
    }
}
impl AsFormat<CssFormatContext> for biome_css_syntax::CssRegularAttrUnit {
    type Format<'a> = FormatRefWithRule<
        'a,
        biome_css_syntax::CssRegularAttrUnit,
        crate::css::auxiliary::regular_attr_unit::FormatCssRegularAttrUnit,
    >;
    fn format(&self) -> Self::Format<'_> {
        FormatRefWithRule::new(
            self,
            crate::css::auxiliary::regular_attr_unit::FormatCssRegularAttrUnit::default(),
        )
    }
}
impl IntoFormat<CssFormatContext> for biome_css_syntax::CssRegularAttrUnit {
    type Format = FormatOwnedWithRule<
        biome_css_syntax::CssRegularAttrUnit,
        crate::css::auxiliary::regular_attr_unit::FormatCssRegularAttrUnit,
    >;
    fn into_format(self) -> Self::Format {
        FormatOwnedWithRule::new(
            self,
            crate::css::auxiliary::regular_attr_unit::FormatCssRegularAttrUnit::default(),
        )
    }
}
impl FormatRule<biome_css_syntax::CssRegularDimension>
    for crate::css::value::regular_dimension::FormatCssRegularDimension
{
    type Context = CssFormatContext;
    #[inline(always)]
    fn fmt(
        &self,
        node: &biome_css_syntax::CssRegularDimension,
        f: &mut CssFormatter,
    ) -> FormatResult<()> {
        FormatNodeRule::<biome_css_syntax::CssRegularDimension>::fmt(self, node, f)
    }
}
impl AsFormat<CssFormatContext> for biome_css_syntax::CssRegularDimension {
    type Format<'a> = FormatRefWithRule<
        'a,
        biome_css_syntax::CssRegularDimension,
        crate::css::value::regular_dimension::FormatCssRegularDimension,
    >;
    fn format(&self) -> Self::Format<'_> {
        FormatRefWithRule::new(
            self,
            crate::css::value::regular_dimension::FormatCssRegularDimension::default(),
        )
    }
}
impl IntoFormat<CssFormatContext> for biome_css_syntax::CssRegularDimension {
    type Format = FormatOwnedWithRule<
        biome_css_syntax::CssRegularDimension,
        crate::css::value::regular_dimension::FormatCssRegularDimension,
    >;
    fn into_format(self) -> Self::Format {
        FormatOwnedWithRule::new(
            self,
            crate::css::value::regular_dimension::FormatCssRegularDimension::default(),
        )
    }
}
impl FormatRule<biome_css_syntax::CssRegularSyntaxTypeName>
    for crate::css::auxiliary::regular_syntax_type_name::FormatCssRegularSyntaxTypeName
{
    type Context = CssFormatContext;
    #[inline(always)]
    fn fmt(
        &self,
        node: &biome_css_syntax::CssRegularSyntaxTypeName,
        f: &mut CssFormatter,
    ) -> FormatResult<()> {
        FormatNodeRule::<biome_css_syntax::CssRegularSyntaxTypeName>::fmt(self, node, f)
    }
}
impl AsFormat<CssFormatContext> for biome_css_syntax::CssRegularSyntaxTypeName {
    type Format<'a> = FormatRefWithRule<
        'a,
        biome_css_syntax::CssRegularSyntaxTypeName,
        crate::css::auxiliary::regular_syntax_type_name::FormatCssRegularSyntaxTypeName,
    >;
    fn format(&self) -> Self::Format<'_> {
        FormatRefWithRule :: new (self , crate :: css :: auxiliary :: regular_syntax_type_name :: FormatCssRegularSyntaxTypeName :: default ())
    }
}
impl IntoFormat<CssFormatContext> for biome_css_syntax::CssRegularSyntaxTypeName {
    type Format = FormatOwnedWithRule<
        biome_css_syntax::CssRegularSyntaxTypeName,
        crate::css::auxiliary::regular_syntax_type_name::FormatCssRegularSyntaxTypeName,
    >;
    fn into_format(self) -> Self::Format {
        FormatOwnedWithRule :: new (self , crate :: css :: auxiliary :: regular_syntax_type_name :: FormatCssRegularSyntaxTypeName :: default ())
    }
}
impl FormatRule<biome_css_syntax::CssRelativeSelector>
    for crate::css::selectors::relative_selector::FormatCssRelativeSelector
{
    type Context = CssFormatContext;
    #[inline(always)]
    fn fmt(
        &self,
        node: &biome_css_syntax::CssRelativeSelector,
        f: &mut CssFormatter,
    ) -> FormatResult<()> {
        FormatNodeRule::<biome_css_syntax::CssRelativeSelector>::fmt(self, node, f)
    }
}
impl AsFormat<CssFormatContext> for biome_css_syntax::CssRelativeSelector {
    type Format<'a> = FormatRefWithRule<
        'a,
        biome_css_syntax::CssRelativeSelector,
        crate::css::selectors::relative_selector::FormatCssRelativeSelector,
    >;
    fn format(&self) -> Self::Format<'_> {
        FormatRefWithRule::new(
            self,
            crate::css::selectors::relative_selector::FormatCssRelativeSelector::default(),
        )
    }
}
impl IntoFormat<CssFormatContext> for biome_css_syntax::CssRelativeSelector {
    type Format = FormatOwnedWithRule<
        biome_css_syntax::CssRelativeSelector,
        crate::css::selectors::relative_selector::FormatCssRelativeSelector,
    >;
    fn into_format(self) -> Self::Format {
        FormatOwnedWithRule::new(
            self,
            crate::css::selectors::relative_selector::FormatCssRelativeSelector::default(),
        )
    }
}
impl FormatRule<biome_css_syntax::CssRoot> for crate::css::auxiliary::root::FormatCssRoot {
    type Context = CssFormatContext;
    #[inline(always)]
    fn fmt(&self, node: &biome_css_syntax::CssRoot, f: &mut CssFormatter) -> FormatResult<()> {
        FormatNodeRule::<biome_css_syntax::CssRoot>::fmt(self, node, f)
    }
}
impl AsFormat<CssFormatContext> for biome_css_syntax::CssRoot {
    type Format<'a> = FormatRefWithRule<
        'a,
        biome_css_syntax::CssRoot,
        crate::css::auxiliary::root::FormatCssRoot,
    >;
    fn format(&self) -> Self::Format<'_> {
        FormatRefWithRule::new(self, crate::css::auxiliary::root::FormatCssRoot::default())
    }
}
impl IntoFormat<CssFormatContext> for biome_css_syntax::CssRoot {
    type Format =
        FormatOwnedWithRule<biome_css_syntax::CssRoot, crate::css::auxiliary::root::FormatCssRoot>;
    fn into_format(self) -> Self::Format {
        FormatOwnedWithRule::new(self, crate::css::auxiliary::root::FormatCssRoot::default())
    }
}
impl FormatRule<biome_css_syntax::CssRuleBlock>
    for crate::css::auxiliary::rule_block::FormatCssRuleBlock
{
    type Context = CssFormatContext;
    #[inline(always)]
    fn fmt(&self, node: &biome_css_syntax::CssRuleBlock, f: &mut CssFormatter) -> FormatResult<()> {
        FormatNodeRule::<biome_css_syntax::CssRuleBlock>::fmt(self, node, f)
    }
}
impl AsFormat<CssFormatContext> for biome_css_syntax::CssRuleBlock {
    type Format<'a> = FormatRefWithRule<
        'a,
        biome_css_syntax::CssRuleBlock,
        crate::css::auxiliary::rule_block::FormatCssRuleBlock,
    >;
    fn format(&self) -> Self::Format<'_> {
        FormatRefWithRule::new(
            self,
            crate::css::auxiliary::rule_block::FormatCssRuleBlock::default(),
        )
    }
}
impl IntoFormat<CssFormatContext> for biome_css_syntax::CssRuleBlock {
    type Format = FormatOwnedWithRule<
        biome_css_syntax::CssRuleBlock,
        crate::css::auxiliary::rule_block::FormatCssRuleBlock,
    >;
    fn into_format(self) -> Self::Format {
        FormatOwnedWithRule::new(
            self,
            crate::css::auxiliary::rule_block::FormatCssRuleBlock::default(),
        )
    }
}
impl FormatRule<biome_css_syntax::CssScopeAtRule>
    for crate::css::statements::scope_at_rule::FormatCssScopeAtRule
{
    type Context = CssFormatContext;
    #[inline(always)]
    fn fmt(
        &self,
        node: &biome_css_syntax::CssScopeAtRule,
        f: &mut CssFormatter,
    ) -> FormatResult<()> {
        FormatNodeRule::<biome_css_syntax::CssScopeAtRule>::fmt(self, node, f)
    }
}
impl AsFormat<CssFormatContext> for biome_css_syntax::CssScopeAtRule {
    type Format<'a> = FormatRefWithRule<
        'a,
        biome_css_syntax::CssScopeAtRule,
        crate::css::statements::scope_at_rule::FormatCssScopeAtRule,
    >;
    fn format(&self) -> Self::Format<'_> {
        FormatRefWithRule::new(
            self,
            crate::css::statements::scope_at_rule::FormatCssScopeAtRule::default(),
        )
    }
}
impl IntoFormat<CssFormatContext> for biome_css_syntax::CssScopeAtRule {
    type Format = FormatOwnedWithRule<
        biome_css_syntax::CssScopeAtRule,
        crate::css::statements::scope_at_rule::FormatCssScopeAtRule,
    >;
    fn into_format(self) -> Self::Format {
        FormatOwnedWithRule::new(
            self,
            crate::css::statements::scope_at_rule::FormatCssScopeAtRule::default(),
        )
    }
}
impl FormatRule<biome_css_syntax::CssScopeAtRuleDeclarator>
    for crate::css::auxiliary::scope_at_rule_declarator::FormatCssScopeAtRuleDeclarator
{
    type Context = CssFormatContext;
    #[inline(always)]
    fn fmt(
        &self,
        node: &biome_css_syntax::CssScopeAtRuleDeclarator,
        f: &mut CssFormatter,
    ) -> FormatResult<()> {
        FormatNodeRule::<biome_css_syntax::CssScopeAtRuleDeclarator>::fmt(self, node, f)
    }
}
impl AsFormat<CssFormatContext> for biome_css_syntax::CssScopeAtRuleDeclarator {
    type Format<'a> = FormatRefWithRule<
        'a,
        biome_css_syntax::CssScopeAtRuleDeclarator,
        crate::css::auxiliary::scope_at_rule_declarator::FormatCssScopeAtRuleDeclarator,
    >;
    fn format(&self) -> Self::Format<'_> {
        FormatRefWithRule :: new (self , crate :: css :: auxiliary :: scope_at_rule_declarator :: FormatCssScopeAtRuleDeclarator :: default ())
    }
}
impl IntoFormat<CssFormatContext> for biome_css_syntax::CssScopeAtRuleDeclarator {
    type Format = FormatOwnedWithRule<
        biome_css_syntax::CssScopeAtRuleDeclarator,
        crate::css::auxiliary::scope_at_rule_declarator::FormatCssScopeAtRuleDeclarator,
    >;
    fn into_format(self) -> Self::Format {
        FormatOwnedWithRule :: new (self , crate :: css :: auxiliary :: scope_at_rule_declarator :: FormatCssScopeAtRuleDeclarator :: default ())
    }
}
impl FormatRule<biome_css_syntax::CssScopeEdge>
    for crate::css::auxiliary::scope_edge::FormatCssScopeEdge
{
    type Context = CssFormatContext;
    #[inline(always)]
    fn fmt(&self, node: &biome_css_syntax::CssScopeEdge, f: &mut CssFormatter) -> FormatResult<()> {
        FormatNodeRule::<biome_css_syntax::CssScopeEdge>::fmt(self, node, f)
    }
}
impl AsFormat<CssFormatContext> for biome_css_syntax::CssScopeEdge {
    type Format<'a> = FormatRefWithRule<
        'a,
        biome_css_syntax::CssScopeEdge,
        crate::css::auxiliary::scope_edge::FormatCssScopeEdge,
    >;
    fn format(&self) -> Self::Format<'_> {
        FormatRefWithRule::new(
            self,
            crate::css::auxiliary::scope_edge::FormatCssScopeEdge::default(),
        )
    }
}
impl IntoFormat<CssFormatContext> for biome_css_syntax::CssScopeEdge {
    type Format = FormatOwnedWithRule<
        biome_css_syntax::CssScopeEdge,
        crate::css::auxiliary::scope_edge::FormatCssScopeEdge,
    >;
    fn into_format(self) -> Self::Format {
        FormatOwnedWithRule::new(
            self,
            crate::css::auxiliary::scope_edge::FormatCssScopeEdge::default(),
        )
    }
}
impl FormatRule<biome_css_syntax::CssScopeRangeEnd>
    for crate::css::auxiliary::scope_range_end::FormatCssScopeRangeEnd
{
    type Context = CssFormatContext;
    #[inline(always)]
    fn fmt(
        &self,
        node: &biome_css_syntax::CssScopeRangeEnd,
        f: &mut CssFormatter,
    ) -> FormatResult<()> {
        FormatNodeRule::<biome_css_syntax::CssScopeRangeEnd>::fmt(self, node, f)
    }
}
impl AsFormat<CssFormatContext> for biome_css_syntax::CssScopeRangeEnd {
    type Format<'a> = FormatRefWithRule<
        'a,
        biome_css_syntax::CssScopeRangeEnd,
        crate::css::auxiliary::scope_range_end::FormatCssScopeRangeEnd,
    >;
    fn format(&self) -> Self::Format<'_> {
        FormatRefWithRule::new(
            self,
            crate::css::auxiliary::scope_range_end::FormatCssScopeRangeEnd::default(),
        )
    }
}
impl IntoFormat<CssFormatContext> for biome_css_syntax::CssScopeRangeEnd {
    type Format = FormatOwnedWithRule<
        biome_css_syntax::CssScopeRangeEnd,
        crate::css::auxiliary::scope_range_end::FormatCssScopeRangeEnd,
    >;
    fn into_format(self) -> Self::Format {
        FormatOwnedWithRule::new(
            self,
            crate::css::auxiliary::scope_range_end::FormatCssScopeRangeEnd::default(),
        )
    }
}
impl FormatRule<biome_css_syntax::CssScopeRangeInterval>
    for crate::css::auxiliary::scope_range_interval::FormatCssScopeRangeInterval
{
    type Context = CssFormatContext;
    #[inline(always)]
    fn fmt(
        &self,
        node: &biome_css_syntax::CssScopeRangeInterval,
        f: &mut CssFormatter,
    ) -> FormatResult<()> {
        FormatNodeRule::<biome_css_syntax::CssScopeRangeInterval>::fmt(self, node, f)
    }
}
impl AsFormat<CssFormatContext> for biome_css_syntax::CssScopeRangeInterval {
    type Format<'a> = FormatRefWithRule<
        'a,
        biome_css_syntax::CssScopeRangeInterval,
        crate::css::auxiliary::scope_range_interval::FormatCssScopeRangeInterval,
    >;
    fn format(&self) -> Self::Format<'_> {
        FormatRefWithRule::new(
            self,
            crate::css::auxiliary::scope_range_interval::FormatCssScopeRangeInterval::default(),
        )
    }
}
impl IntoFormat<CssFormatContext> for biome_css_syntax::CssScopeRangeInterval {
    type Format = FormatOwnedWithRule<
        biome_css_syntax::CssScopeRangeInterval,
        crate::css::auxiliary::scope_range_interval::FormatCssScopeRangeInterval,
    >;
    fn into_format(self) -> Self::Format {
        FormatOwnedWithRule::new(
            self,
            crate::css::auxiliary::scope_range_interval::FormatCssScopeRangeInterval::default(),
        )
    }
}
impl FormatRule<biome_css_syntax::CssScopeRangeStart>
    for crate::css::auxiliary::scope_range_start::FormatCssScopeRangeStart
{
    type Context = CssFormatContext;
    #[inline(always)]
    fn fmt(
        &self,
        node: &biome_css_syntax::CssScopeRangeStart,
        f: &mut CssFormatter,
    ) -> FormatResult<()> {
        FormatNodeRule::<biome_css_syntax::CssScopeRangeStart>::fmt(self, node, f)
    }
}
impl AsFormat<CssFormatContext> for biome_css_syntax::CssScopeRangeStart {
    type Format<'a> = FormatRefWithRule<
        'a,
        biome_css_syntax::CssScopeRangeStart,
        crate::css::auxiliary::scope_range_start::FormatCssScopeRangeStart,
    >;
    fn format(&self) -> Self::Format<'_> {
        FormatRefWithRule::new(
            self,
            crate::css::auxiliary::scope_range_start::FormatCssScopeRangeStart::default(),
        )
    }
}
impl IntoFormat<CssFormatContext> for biome_css_syntax::CssScopeRangeStart {
    type Format = FormatOwnedWithRule<
        biome_css_syntax::CssScopeRangeStart,
        crate::css::auxiliary::scope_range_start::FormatCssScopeRangeStart,
    >;
    fn into_format(self) -> Self::Format {
        FormatOwnedWithRule::new(
            self,
            crate::css::auxiliary::scope_range_start::FormatCssScopeRangeStart::default(),
        )
    }
}
impl FormatRule<biome_css_syntax::CssStartingStyleAtRule>
    for crate::css::statements::starting_style_at_rule::FormatCssStartingStyleAtRule
{
    type Context = CssFormatContext;
    #[inline(always)]
    fn fmt(
        &self,
        node: &biome_css_syntax::CssStartingStyleAtRule,
        f: &mut CssFormatter,
    ) -> FormatResult<()> {
        FormatNodeRule::<biome_css_syntax::CssStartingStyleAtRule>::fmt(self, node, f)
    }
}
impl AsFormat<CssFormatContext> for biome_css_syntax::CssStartingStyleAtRule {
    type Format<'a> = FormatRefWithRule<
        'a,
        biome_css_syntax::CssStartingStyleAtRule,
        crate::css::statements::starting_style_at_rule::FormatCssStartingStyleAtRule,
    >;
    fn format(&self) -> Self::Format<'_> {
        FormatRefWithRule::new(
            self,
            crate::css::statements::starting_style_at_rule::FormatCssStartingStyleAtRule::default(),
        )
    }
}
impl IntoFormat<CssFormatContext> for biome_css_syntax::CssStartingStyleAtRule {
    type Format = FormatOwnedWithRule<
        biome_css_syntax::CssStartingStyleAtRule,
        crate::css::statements::starting_style_at_rule::FormatCssStartingStyleAtRule,
    >;
    fn into_format(self) -> Self::Format {
        FormatOwnedWithRule::new(
            self,
            crate::css::statements::starting_style_at_rule::FormatCssStartingStyleAtRule::default(),
        )
    }
}
impl FormatRule < biome_css_syntax :: CssStartingStyleAtRuleDeclarator > for crate :: css :: auxiliary :: starting_style_at_rule_declarator :: FormatCssStartingStyleAtRuleDeclarator { type Context = CssFormatContext ; # [inline (always)] fn fmt (& self , node : & biome_css_syntax :: CssStartingStyleAtRuleDeclarator , f : & mut CssFormatter) -> FormatResult < () > { FormatNodeRule :: < biome_css_syntax :: CssStartingStyleAtRuleDeclarator > :: fmt (self , node , f) } }
impl AsFormat<CssFormatContext> for biome_css_syntax::CssStartingStyleAtRuleDeclarator {
    type Format < 'a > = FormatRefWithRule < 'a , biome_css_syntax :: CssStartingStyleAtRuleDeclarator , crate :: css :: auxiliary :: starting_style_at_rule_declarator :: FormatCssStartingStyleAtRuleDeclarator > ;
    fn format(&self) -> Self::Format<'_> {
        FormatRefWithRule :: new (self , crate :: css :: auxiliary :: starting_style_at_rule_declarator :: FormatCssStartingStyleAtRuleDeclarator :: default ())
    }
}
impl IntoFormat<CssFormatContext> for biome_css_syntax::CssStartingStyleAtRuleDeclarator {
    type Format = FormatOwnedWithRule < biome_css_syntax :: CssStartingStyleAtRuleDeclarator , crate :: css :: auxiliary :: starting_style_at_rule_declarator :: FormatCssStartingStyleAtRuleDeclarator > ;
    fn into_format(self) -> Self::Format {
        FormatOwnedWithRule :: new (self , crate :: css :: auxiliary :: starting_style_at_rule_declarator :: FormatCssStartingStyleAtRuleDeclarator :: default ())
    }
}
impl FormatRule<biome_css_syntax::CssString> for crate::css::value::string::FormatCssString {
    type Context = CssFormatContext;
    #[inline(always)]
    fn fmt(&self, node: &biome_css_syntax::CssString, f: &mut CssFormatter) -> FormatResult<()> {
        FormatNodeRule::<biome_css_syntax::CssString>::fmt(self, node, f)
    }
}
impl AsFormat<CssFormatContext> for biome_css_syntax::CssString {
    type Format<'a> = FormatRefWithRule<
        'a,
        biome_css_syntax::CssString,
        crate::css::value::string::FormatCssString,
    >;
    fn format(&self) -> Self::Format<'_> {
        FormatRefWithRule::new(self, crate::css::value::string::FormatCssString::default())
    }
}
impl IntoFormat<CssFormatContext> for biome_css_syntax::CssString {
    type Format = FormatOwnedWithRule<
        biome_css_syntax::CssString,
        crate::css::value::string::FormatCssString,
    >;
    fn into_format(self) -> Self::Format {
        FormatOwnedWithRule::new(self, crate::css::value::string::FormatCssString::default())
    }
}
impl FormatRule<biome_css_syntax::CssSupportsAndCondition>
    for crate::css::auxiliary::supports_and_condition::FormatCssSupportsAndCondition
{
    type Context = CssFormatContext;
    #[inline(always)]
    fn fmt(
        &self,
        node: &biome_css_syntax::CssSupportsAndCondition,
        f: &mut CssFormatter,
    ) -> FormatResult<()> {
        FormatNodeRule::<biome_css_syntax::CssSupportsAndCondition>::fmt(self, node, f)
    }
}
impl AsFormat<CssFormatContext> for biome_css_syntax::CssSupportsAndCondition {
    type Format<'a> = FormatRefWithRule<
        'a,
        biome_css_syntax::CssSupportsAndCondition,
        crate::css::auxiliary::supports_and_condition::FormatCssSupportsAndCondition,
    >;
    fn format(&self) -> Self::Format<'_> {
        FormatRefWithRule::new(
            self,
            crate::css::auxiliary::supports_and_condition::FormatCssSupportsAndCondition::default(),
        )
    }
}
impl IntoFormat<CssFormatContext> for biome_css_syntax::CssSupportsAndCondition {
    type Format = FormatOwnedWithRule<
        biome_css_syntax::CssSupportsAndCondition,
        crate::css::auxiliary::supports_and_condition::FormatCssSupportsAndCondition,
    >;
    fn into_format(self) -> Self::Format {
        FormatOwnedWithRule::new(
            self,
            crate::css::auxiliary::supports_and_condition::FormatCssSupportsAndCondition::default(),
        )
    }
}
impl FormatRule<biome_css_syntax::CssSupportsAtRule>
    for crate::css::statements::supports_at_rule::FormatCssSupportsAtRule
{
    type Context = CssFormatContext;
    #[inline(always)]
    fn fmt(
        &self,
        node: &biome_css_syntax::CssSupportsAtRule,
        f: &mut CssFormatter,
    ) -> FormatResult<()> {
        FormatNodeRule::<biome_css_syntax::CssSupportsAtRule>::fmt(self, node, f)
    }
}
impl AsFormat<CssFormatContext> for biome_css_syntax::CssSupportsAtRule {
    type Format<'a> = FormatRefWithRule<
        'a,
        biome_css_syntax::CssSupportsAtRule,
        crate::css::statements::supports_at_rule::FormatCssSupportsAtRule,
    >;
    fn format(&self) -> Self::Format<'_> {
        FormatRefWithRule::new(
            self,
            crate::css::statements::supports_at_rule::FormatCssSupportsAtRule::default(),
        )
    }
}
impl IntoFormat<CssFormatContext> for biome_css_syntax::CssSupportsAtRule {
    type Format = FormatOwnedWithRule<
        biome_css_syntax::CssSupportsAtRule,
        crate::css::statements::supports_at_rule::FormatCssSupportsAtRule,
    >;
    fn into_format(self) -> Self::Format {
        FormatOwnedWithRule::new(
            self,
            crate::css::statements::supports_at_rule::FormatCssSupportsAtRule::default(),
        )
    }
}
impl FormatRule<biome_css_syntax::CssSupportsAtRuleDeclarator>
    for crate::css::auxiliary::supports_at_rule_declarator::FormatCssSupportsAtRuleDeclarator
{
    type Context = CssFormatContext;
    #[inline(always)]
    fn fmt(
        &self,
        node: &biome_css_syntax::CssSupportsAtRuleDeclarator,
        f: &mut CssFormatter,
    ) -> FormatResult<()> {
        FormatNodeRule::<biome_css_syntax::CssSupportsAtRuleDeclarator>::fmt(self, node, f)
    }
}
impl AsFormat<CssFormatContext> for biome_css_syntax::CssSupportsAtRuleDeclarator {
    type Format<'a> = FormatRefWithRule<
        'a,
        biome_css_syntax::CssSupportsAtRuleDeclarator,
        crate::css::auxiliary::supports_at_rule_declarator::FormatCssSupportsAtRuleDeclarator,
    >;
    fn format(&self) -> Self::Format<'_> {
        FormatRefWithRule :: new (self , crate :: css :: auxiliary :: supports_at_rule_declarator :: FormatCssSupportsAtRuleDeclarator :: default ())
    }
}
impl IntoFormat<CssFormatContext> for biome_css_syntax::CssSupportsAtRuleDeclarator {
    type Format = FormatOwnedWithRule<
        biome_css_syntax::CssSupportsAtRuleDeclarator,
        crate::css::auxiliary::supports_at_rule_declarator::FormatCssSupportsAtRuleDeclarator,
    >;
    fn into_format(self) -> Self::Format {
        FormatOwnedWithRule :: new (self , crate :: css :: auxiliary :: supports_at_rule_declarator :: FormatCssSupportsAtRuleDeclarator :: default ())
    }
}
impl FormatRule<biome_css_syntax::CssSupportsConditionInParens>
    for crate::css::auxiliary::supports_condition_in_parens::FormatCssSupportsConditionInParens
{
    type Context = CssFormatContext;
    #[inline(always)]
    fn fmt(
        &self,
        node: &biome_css_syntax::CssSupportsConditionInParens,
        f: &mut CssFormatter,
    ) -> FormatResult<()> {
        FormatNodeRule::<biome_css_syntax::CssSupportsConditionInParens>::fmt(self, node, f)
    }
}
impl AsFormat<CssFormatContext> for biome_css_syntax::CssSupportsConditionInParens {
    type Format<'a> = FormatRefWithRule<
        'a,
        biome_css_syntax::CssSupportsConditionInParens,
        crate::css::auxiliary::supports_condition_in_parens::FormatCssSupportsConditionInParens,
    >;
    fn format(&self) -> Self::Format<'_> {
        FormatRefWithRule :: new (self , crate :: css :: auxiliary :: supports_condition_in_parens :: FormatCssSupportsConditionInParens :: default ())
    }
}
impl IntoFormat<CssFormatContext> for biome_css_syntax::CssSupportsConditionInParens {
    type Format = FormatOwnedWithRule<
        biome_css_syntax::CssSupportsConditionInParens,
        crate::css::auxiliary::supports_condition_in_parens::FormatCssSupportsConditionInParens,
    >;
    fn into_format(self) -> Self::Format {
        FormatOwnedWithRule :: new (self , crate :: css :: auxiliary :: supports_condition_in_parens :: FormatCssSupportsConditionInParens :: default ())
    }
}
impl FormatRule<biome_css_syntax::CssSupportsFeatureDeclaration>
    for crate::css::auxiliary::supports_feature_declaration::FormatCssSupportsFeatureDeclaration
{
    type Context = CssFormatContext;
    #[inline(always)]
    fn fmt(
        &self,
        node: &biome_css_syntax::CssSupportsFeatureDeclaration,
        f: &mut CssFormatter,
    ) -> FormatResult<()> {
        FormatNodeRule::<biome_css_syntax::CssSupportsFeatureDeclaration>::fmt(self, node, f)
    }
}
impl AsFormat<CssFormatContext> for biome_css_syntax::CssSupportsFeatureDeclaration {
    type Format<'a> = FormatRefWithRule<
        'a,
        biome_css_syntax::CssSupportsFeatureDeclaration,
        crate::css::auxiliary::supports_feature_declaration::FormatCssSupportsFeatureDeclaration,
    >;
    fn format(&self) -> Self::Format<'_> {
        FormatRefWithRule :: new (self , crate :: css :: auxiliary :: supports_feature_declaration :: FormatCssSupportsFeatureDeclaration :: default ())
    }
}
impl IntoFormat<CssFormatContext> for biome_css_syntax::CssSupportsFeatureDeclaration {
    type Format = FormatOwnedWithRule<
        biome_css_syntax::CssSupportsFeatureDeclaration,
        crate::css::auxiliary::supports_feature_declaration::FormatCssSupportsFeatureDeclaration,
    >;
    fn into_format(self) -> Self::Format {
        FormatOwnedWithRule :: new (self , crate :: css :: auxiliary :: supports_feature_declaration :: FormatCssSupportsFeatureDeclaration :: default ())
    }
}
impl FormatRule<biome_css_syntax::CssSupportsFeatureSelector>
    for crate::css::selectors::supports_feature_selector::FormatCssSupportsFeatureSelector
{
    type Context = CssFormatContext;
    #[inline(always)]
    fn fmt(
        &self,
        node: &biome_css_syntax::CssSupportsFeatureSelector,
        f: &mut CssFormatter,
    ) -> FormatResult<()> {
        FormatNodeRule::<biome_css_syntax::CssSupportsFeatureSelector>::fmt(self, node, f)
    }
}
impl AsFormat<CssFormatContext> for biome_css_syntax::CssSupportsFeatureSelector {
    type Format<'a> = FormatRefWithRule<
        'a,
        biome_css_syntax::CssSupportsFeatureSelector,
        crate::css::selectors::supports_feature_selector::FormatCssSupportsFeatureSelector,
    >;
    fn format(&self) -> Self::Format<'_> {
        FormatRefWithRule :: new (self , crate :: css :: selectors :: supports_feature_selector :: FormatCssSupportsFeatureSelector :: default ())
    }
}
impl IntoFormat<CssFormatContext> for biome_css_syntax::CssSupportsFeatureSelector {
    type Format = FormatOwnedWithRule<
        biome_css_syntax::CssSupportsFeatureSelector,
        crate::css::selectors::supports_feature_selector::FormatCssSupportsFeatureSelector,
    >;
    fn into_format(self) -> Self::Format {
        FormatOwnedWithRule :: new (self , crate :: css :: selectors :: supports_feature_selector :: FormatCssSupportsFeatureSelector :: default ())
    }
}
impl FormatRule<biome_css_syntax::CssSupportsNotCondition>
    for crate::css::auxiliary::supports_not_condition::FormatCssSupportsNotCondition
{
    type Context = CssFormatContext;
    #[inline(always)]
    fn fmt(
        &self,
        node: &biome_css_syntax::CssSupportsNotCondition,
        f: &mut CssFormatter,
    ) -> FormatResult<()> {
        FormatNodeRule::<biome_css_syntax::CssSupportsNotCondition>::fmt(self, node, f)
    }
}
impl AsFormat<CssFormatContext> for biome_css_syntax::CssSupportsNotCondition {
    type Format<'a> = FormatRefWithRule<
        'a,
        biome_css_syntax::CssSupportsNotCondition,
        crate::css::auxiliary::supports_not_condition::FormatCssSupportsNotCondition,
    >;
    fn format(&self) -> Self::Format<'_> {
        FormatRefWithRule::new(
            self,
            crate::css::auxiliary::supports_not_condition::FormatCssSupportsNotCondition::default(),
        )
    }
}
impl IntoFormat<CssFormatContext> for biome_css_syntax::CssSupportsNotCondition {
    type Format = FormatOwnedWithRule<
        biome_css_syntax::CssSupportsNotCondition,
        crate::css::auxiliary::supports_not_condition::FormatCssSupportsNotCondition,
    >;
    fn into_format(self) -> Self::Format {
        FormatOwnedWithRule::new(
            self,
            crate::css::auxiliary::supports_not_condition::FormatCssSupportsNotCondition::default(),
        )
    }
}
impl FormatRule<biome_css_syntax::CssSupportsOrCondition>
    for crate::css::auxiliary::supports_or_condition::FormatCssSupportsOrCondition
{
    type Context = CssFormatContext;
    #[inline(always)]
    fn fmt(
        &self,
        node: &biome_css_syntax::CssSupportsOrCondition,
        f: &mut CssFormatter,
    ) -> FormatResult<()> {
        FormatNodeRule::<biome_css_syntax::CssSupportsOrCondition>::fmt(self, node, f)
    }
}
impl AsFormat<CssFormatContext> for biome_css_syntax::CssSupportsOrCondition {
    type Format<'a> = FormatRefWithRule<
        'a,
        biome_css_syntax::CssSupportsOrCondition,
        crate::css::auxiliary::supports_or_condition::FormatCssSupportsOrCondition,
    >;
    fn format(&self) -> Self::Format<'_> {
        FormatRefWithRule::new(
            self,
            crate::css::auxiliary::supports_or_condition::FormatCssSupportsOrCondition::default(),
        )
    }
}
impl IntoFormat<CssFormatContext> for biome_css_syntax::CssSupportsOrCondition {
    type Format = FormatOwnedWithRule<
        biome_css_syntax::CssSupportsOrCondition,
        crate::css::auxiliary::supports_or_condition::FormatCssSupportsOrCondition,
    >;
    fn into_format(self) -> Self::Format {
        FormatOwnedWithRule::new(
            self,
            crate::css::auxiliary::supports_or_condition::FormatCssSupportsOrCondition::default(),
        )
    }
}
impl FormatRule<biome_css_syntax::CssSyntaxComponent>
    for crate::css::auxiliary::syntax_component::FormatCssSyntaxComponent
{
    type Context = CssFormatContext;
    #[inline(always)]
    fn fmt(
        &self,
        node: &biome_css_syntax::CssSyntaxComponent,
        f: &mut CssFormatter,
    ) -> FormatResult<()> {
        FormatNodeRule::<biome_css_syntax::CssSyntaxComponent>::fmt(self, node, f)
    }
}
impl AsFormat<CssFormatContext> for biome_css_syntax::CssSyntaxComponent {
    type Format<'a> = FormatRefWithRule<
        'a,
        biome_css_syntax::CssSyntaxComponent,
        crate::css::auxiliary::syntax_component::FormatCssSyntaxComponent,
    >;
    fn format(&self) -> Self::Format<'_> {
        FormatRefWithRule::new(
            self,
            crate::css::auxiliary::syntax_component::FormatCssSyntaxComponent::default(),
        )
    }
}
impl IntoFormat<CssFormatContext> for biome_css_syntax::CssSyntaxComponent {
    type Format = FormatOwnedWithRule<
        biome_css_syntax::CssSyntaxComponent,
        crate::css::auxiliary::syntax_component::FormatCssSyntaxComponent,
    >;
    fn into_format(self) -> Self::Format {
        FormatOwnedWithRule::new(
            self,
            crate::css::auxiliary::syntax_component::FormatCssSyntaxComponent::default(),
        )
    }
}
impl FormatRule < biome_css_syntax :: CssSyntaxComponentWithoutMultiplier > for crate :: css :: auxiliary :: syntax_component_without_multiplier :: FormatCssSyntaxComponentWithoutMultiplier { type Context = CssFormatContext ; # [inline (always)] fn fmt (& self , node : & biome_css_syntax :: CssSyntaxComponentWithoutMultiplier , f : & mut CssFormatter) -> FormatResult < () > { FormatNodeRule :: < biome_css_syntax :: CssSyntaxComponentWithoutMultiplier > :: fmt (self , node , f) } }
impl AsFormat<CssFormatContext> for biome_css_syntax::CssSyntaxComponentWithoutMultiplier {
    type Format < 'a > = FormatRefWithRule < 'a , biome_css_syntax :: CssSyntaxComponentWithoutMultiplier , crate :: css :: auxiliary :: syntax_component_without_multiplier :: FormatCssSyntaxComponentWithoutMultiplier > ;
    fn format(&self) -> Self::Format<'_> {
        FormatRefWithRule :: new (self , crate :: css :: auxiliary :: syntax_component_without_multiplier :: FormatCssSyntaxComponentWithoutMultiplier :: default ())
    }
}
impl IntoFormat<CssFormatContext> for biome_css_syntax::CssSyntaxComponentWithoutMultiplier {
    type Format = FormatOwnedWithRule < biome_css_syntax :: CssSyntaxComponentWithoutMultiplier , crate :: css :: auxiliary :: syntax_component_without_multiplier :: FormatCssSyntaxComponentWithoutMultiplier > ;
    fn into_format(self) -> Self::Format {
        FormatOwnedWithRule :: new (self , crate :: css :: auxiliary :: syntax_component_without_multiplier :: FormatCssSyntaxComponentWithoutMultiplier :: default ())
    }
}
impl FormatRule<biome_css_syntax::CssSyntaxMultiplier>
    for crate::css::auxiliary::syntax_multiplier::FormatCssSyntaxMultiplier
{
    type Context = CssFormatContext;
    #[inline(always)]
    fn fmt(
        &self,
        node: &biome_css_syntax::CssSyntaxMultiplier,
        f: &mut CssFormatter,
    ) -> FormatResult<()> {
        FormatNodeRule::<biome_css_syntax::CssSyntaxMultiplier>::fmt(self, node, f)
    }
}
impl AsFormat<CssFormatContext> for biome_css_syntax::CssSyntaxMultiplier {
    type Format<'a> = FormatRefWithRule<
        'a,
        biome_css_syntax::CssSyntaxMultiplier,
        crate::css::auxiliary::syntax_multiplier::FormatCssSyntaxMultiplier,
    >;
    fn format(&self) -> Self::Format<'_> {
        FormatRefWithRule::new(
            self,
            crate::css::auxiliary::syntax_multiplier::FormatCssSyntaxMultiplier::default(),
        )
    }
}
impl IntoFormat<CssFormatContext> for biome_css_syntax::CssSyntaxMultiplier {
    type Format = FormatOwnedWithRule<
        biome_css_syntax::CssSyntaxMultiplier,
        crate::css::auxiliary::syntax_multiplier::FormatCssSyntaxMultiplier,
    >;
    fn into_format(self) -> Self::Format {
        FormatOwnedWithRule::new(
            self,
            crate::css::auxiliary::syntax_multiplier::FormatCssSyntaxMultiplier::default(),
        )
    }
}
impl FormatRule<biome_css_syntax::CssSyntaxType>
    for crate::css::auxiliary::syntax_type::FormatCssSyntaxType
{
    type Context = CssFormatContext;
    #[inline(always)]
    fn fmt(
        &self,
        node: &biome_css_syntax::CssSyntaxType,
        f: &mut CssFormatter,
    ) -> FormatResult<()> {
        FormatNodeRule::<biome_css_syntax::CssSyntaxType>::fmt(self, node, f)
    }
}
impl AsFormat<CssFormatContext> for biome_css_syntax::CssSyntaxType {
    type Format<'a> = FormatRefWithRule<
        'a,
        biome_css_syntax::CssSyntaxType,
        crate::css::auxiliary::syntax_type::FormatCssSyntaxType,
    >;
    fn format(&self) -> Self::Format<'_> {
        FormatRefWithRule::new(
            self,
            crate::css::auxiliary::syntax_type::FormatCssSyntaxType::default(),
        )
    }
}
impl IntoFormat<CssFormatContext> for biome_css_syntax::CssSyntaxType {
    type Format = FormatOwnedWithRule<
        biome_css_syntax::CssSyntaxType,
        crate::css::auxiliary::syntax_type::FormatCssSyntaxType,
    >;
    fn into_format(self) -> Self::Format {
        FormatOwnedWithRule::new(
            self,
            crate::css::auxiliary::syntax_type::FormatCssSyntaxType::default(),
        )
    }
}
impl FormatRule<biome_css_syntax::CssTypeFunction>
    for crate::css::auxiliary::type_function::FormatCssTypeFunction
{
    type Context = CssFormatContext;
    #[inline(always)]
    fn fmt(
        &self,
        node: &biome_css_syntax::CssTypeFunction,
        f: &mut CssFormatter,
    ) -> FormatResult<()> {
        FormatNodeRule::<biome_css_syntax::CssTypeFunction>::fmt(self, node, f)
    }
}
impl AsFormat<CssFormatContext> for biome_css_syntax::CssTypeFunction {
    type Format<'a> = FormatRefWithRule<
        'a,
        biome_css_syntax::CssTypeFunction,
        crate::css::auxiliary::type_function::FormatCssTypeFunction,
    >;
    fn format(&self) -> Self::Format<'_> {
        FormatRefWithRule::new(
            self,
            crate::css::auxiliary::type_function::FormatCssTypeFunction::default(),
        )
    }
}
impl IntoFormat<CssFormatContext> for biome_css_syntax::CssTypeFunction {
    type Format = FormatOwnedWithRule<
        biome_css_syntax::CssTypeFunction,
        crate::css::auxiliary::type_function::FormatCssTypeFunction,
    >;
    fn into_format(self) -> Self::Format {
        FormatOwnedWithRule::new(
            self,
            crate::css::auxiliary::type_function::FormatCssTypeFunction::default(),
        )
    }
}
impl FormatRule<biome_css_syntax::CssTypeSelector>
    for crate::css::selectors::type_selector::FormatCssTypeSelector
{
    type Context = CssFormatContext;
    #[inline(always)]
    fn fmt(
        &self,
        node: &biome_css_syntax::CssTypeSelector,
        f: &mut CssFormatter,
    ) -> FormatResult<()> {
        FormatNodeRule::<biome_css_syntax::CssTypeSelector>::fmt(self, node, f)
    }
}
impl AsFormat<CssFormatContext> for biome_css_syntax::CssTypeSelector {
    type Format<'a> = FormatRefWithRule<
        'a,
        biome_css_syntax::CssTypeSelector,
        crate::css::selectors::type_selector::FormatCssTypeSelector,
    >;
    fn format(&self) -> Self::Format<'_> {
        FormatRefWithRule::new(
            self,
            crate::css::selectors::type_selector::FormatCssTypeSelector::default(),
        )
    }
}
impl IntoFormat<CssFormatContext> for biome_css_syntax::CssTypeSelector {
    type Format = FormatOwnedWithRule<
        biome_css_syntax::CssTypeSelector,
        crate::css::selectors::type_selector::FormatCssTypeSelector,
    >;
    fn into_format(self) -> Self::Format {
        FormatOwnedWithRule::new(
            self,
            crate::css::selectors::type_selector::FormatCssTypeSelector::default(),
        )
    }
}
impl FormatRule<biome_css_syntax::CssUnicodeCodepoint>
    for crate::css::auxiliary::unicode_codepoint::FormatCssUnicodeCodepoint
{
    type Context = CssFormatContext;
    #[inline(always)]
    fn fmt(
        &self,
        node: &biome_css_syntax::CssUnicodeCodepoint,
        f: &mut CssFormatter,
    ) -> FormatResult<()> {
        FormatNodeRule::<biome_css_syntax::CssUnicodeCodepoint>::fmt(self, node, f)
    }
}
impl AsFormat<CssFormatContext> for biome_css_syntax::CssUnicodeCodepoint {
    type Format<'a> = FormatRefWithRule<
        'a,
        biome_css_syntax::CssUnicodeCodepoint,
        crate::css::auxiliary::unicode_codepoint::FormatCssUnicodeCodepoint,
    >;
    fn format(&self) -> Self::Format<'_> {
        FormatRefWithRule::new(
            self,
            crate::css::auxiliary::unicode_codepoint::FormatCssUnicodeCodepoint::default(),
        )
    }
}
impl IntoFormat<CssFormatContext> for biome_css_syntax::CssUnicodeCodepoint {
    type Format = FormatOwnedWithRule<
        biome_css_syntax::CssUnicodeCodepoint,
        crate::css::auxiliary::unicode_codepoint::FormatCssUnicodeCodepoint,
    >;
    fn into_format(self) -> Self::Format {
        FormatOwnedWithRule::new(
            self,
            crate::css::auxiliary::unicode_codepoint::FormatCssUnicodeCodepoint::default(),
        )
    }
}
impl FormatRule<biome_css_syntax::CssUnicodeRange>
    for crate::css::auxiliary::unicode_range::FormatCssUnicodeRange
{
    type Context = CssFormatContext;
    #[inline(always)]
    fn fmt(
        &self,
        node: &biome_css_syntax::CssUnicodeRange,
        f: &mut CssFormatter,
    ) -> FormatResult<()> {
        FormatNodeRule::<biome_css_syntax::CssUnicodeRange>::fmt(self, node, f)
    }
}
impl AsFormat<CssFormatContext> for biome_css_syntax::CssUnicodeRange {
    type Format<'a> = FormatRefWithRule<
        'a,
        biome_css_syntax::CssUnicodeRange,
        crate::css::auxiliary::unicode_range::FormatCssUnicodeRange,
    >;
    fn format(&self) -> Self::Format<'_> {
        FormatRefWithRule::new(
            self,
            crate::css::auxiliary::unicode_range::FormatCssUnicodeRange::default(),
        )
    }
}
impl IntoFormat<CssFormatContext> for biome_css_syntax::CssUnicodeRange {
    type Format = FormatOwnedWithRule<
        biome_css_syntax::CssUnicodeRange,
        crate::css::auxiliary::unicode_range::FormatCssUnicodeRange,
    >;
    fn into_format(self) -> Self::Format {
        FormatOwnedWithRule::new(
            self,
            crate::css::auxiliary::unicode_range::FormatCssUnicodeRange::default(),
        )
    }
}
impl FormatRule<biome_css_syntax::CssUnicodeRangeInterval>
    for crate::css::auxiliary::unicode_range_interval::FormatCssUnicodeRangeInterval
{
    type Context = CssFormatContext;
    #[inline(always)]
    fn fmt(
        &self,
        node: &biome_css_syntax::CssUnicodeRangeInterval,
        f: &mut CssFormatter,
    ) -> FormatResult<()> {
        FormatNodeRule::<biome_css_syntax::CssUnicodeRangeInterval>::fmt(self, node, f)
    }
}
impl AsFormat<CssFormatContext> for biome_css_syntax::CssUnicodeRangeInterval {
    type Format<'a> = FormatRefWithRule<
        'a,
        biome_css_syntax::CssUnicodeRangeInterval,
        crate::css::auxiliary::unicode_range_interval::FormatCssUnicodeRangeInterval,
    >;
    fn format(&self) -> Self::Format<'_> {
        FormatRefWithRule::new(
            self,
            crate::css::auxiliary::unicode_range_interval::FormatCssUnicodeRangeInterval::default(),
        )
    }
}
impl IntoFormat<CssFormatContext> for biome_css_syntax::CssUnicodeRangeInterval {
    type Format = FormatOwnedWithRule<
        biome_css_syntax::CssUnicodeRangeInterval,
        crate::css::auxiliary::unicode_range_interval::FormatCssUnicodeRangeInterval,
    >;
    fn into_format(self) -> Self::Format {
        FormatOwnedWithRule::new(
            self,
            crate::css::auxiliary::unicode_range_interval::FormatCssUnicodeRangeInterval::default(),
        )
    }
}
impl FormatRule<biome_css_syntax::CssUnicodeRangeWildcard>
    for crate::css::auxiliary::unicode_range_wildcard::FormatCssUnicodeRangeWildcard
{
    type Context = CssFormatContext;
    #[inline(always)]
    fn fmt(
        &self,
        node: &biome_css_syntax::CssUnicodeRangeWildcard,
        f: &mut CssFormatter,
    ) -> FormatResult<()> {
        FormatNodeRule::<biome_css_syntax::CssUnicodeRangeWildcard>::fmt(self, node, f)
    }
}
impl AsFormat<CssFormatContext> for biome_css_syntax::CssUnicodeRangeWildcard {
    type Format<'a> = FormatRefWithRule<
        'a,
        biome_css_syntax::CssUnicodeRangeWildcard,
        crate::css::auxiliary::unicode_range_wildcard::FormatCssUnicodeRangeWildcard,
    >;
    fn format(&self) -> Self::Format<'_> {
        FormatRefWithRule::new(
            self,
            crate::css::auxiliary::unicode_range_wildcard::FormatCssUnicodeRangeWildcard::default(),
        )
    }
}
impl IntoFormat<CssFormatContext> for biome_css_syntax::CssUnicodeRangeWildcard {
    type Format = FormatOwnedWithRule<
        biome_css_syntax::CssUnicodeRangeWildcard,
        crate::css::auxiliary::unicode_range_wildcard::FormatCssUnicodeRangeWildcard,
    >;
    fn into_format(self) -> Self::Format {
        FormatOwnedWithRule::new(
            self,
            crate::css::auxiliary::unicode_range_wildcard::FormatCssUnicodeRangeWildcard::default(),
        )
    }
}
impl FormatRule<biome_css_syntax::CssUniversalNamespacePrefix>
    for crate::css::auxiliary::universal_namespace_prefix::FormatCssUniversalNamespacePrefix
{
    type Context = CssFormatContext;
    #[inline(always)]
    fn fmt(
        &self,
        node: &biome_css_syntax::CssUniversalNamespacePrefix,
        f: &mut CssFormatter,
    ) -> FormatResult<()> {
        FormatNodeRule::<biome_css_syntax::CssUniversalNamespacePrefix>::fmt(self, node, f)
    }
}
impl AsFormat<CssFormatContext> for biome_css_syntax::CssUniversalNamespacePrefix {
    type Format<'a> = FormatRefWithRule<
        'a,
        biome_css_syntax::CssUniversalNamespacePrefix,
        crate::css::auxiliary::universal_namespace_prefix::FormatCssUniversalNamespacePrefix,
    >;
    fn format(&self) -> Self::Format<'_> {
        FormatRefWithRule :: new (self , crate :: css :: auxiliary :: universal_namespace_prefix :: FormatCssUniversalNamespacePrefix :: default ())
    }
}
impl IntoFormat<CssFormatContext> for biome_css_syntax::CssUniversalNamespacePrefix {
    type Format = FormatOwnedWithRule<
        biome_css_syntax::CssUniversalNamespacePrefix,
        crate::css::auxiliary::universal_namespace_prefix::FormatCssUniversalNamespacePrefix,
    >;
    fn into_format(self) -> Self::Format {
        FormatOwnedWithRule :: new (self , crate :: css :: auxiliary :: universal_namespace_prefix :: FormatCssUniversalNamespacePrefix :: default ())
    }
}
impl FormatRule<biome_css_syntax::CssUniversalSelector>
    for crate::css::selectors::universal_selector::FormatCssUniversalSelector
{
    type Context = CssFormatContext;
    #[inline(always)]
    fn fmt(
        &self,
        node: &biome_css_syntax::CssUniversalSelector,
        f: &mut CssFormatter,
    ) -> FormatResult<()> {
        FormatNodeRule::<biome_css_syntax::CssUniversalSelector>::fmt(self, node, f)
    }
}
impl AsFormat<CssFormatContext> for biome_css_syntax::CssUniversalSelector {
    type Format<'a> = FormatRefWithRule<
        'a,
        biome_css_syntax::CssUniversalSelector,
        crate::css::selectors::universal_selector::FormatCssUniversalSelector,
    >;
    fn format(&self) -> Self::Format<'_> {
        FormatRefWithRule::new(
            self,
            crate::css::selectors::universal_selector::FormatCssUniversalSelector::default(),
        )
    }
}
impl IntoFormat<CssFormatContext> for biome_css_syntax::CssUniversalSelector {
    type Format = FormatOwnedWithRule<
        biome_css_syntax::CssUniversalSelector,
        crate::css::selectors::universal_selector::FormatCssUniversalSelector,
    >;
    fn into_format(self) -> Self::Format {
        FormatOwnedWithRule::new(
            self,
            crate::css::selectors::universal_selector::FormatCssUniversalSelector::default(),
        )
    }
}
impl FormatRule<biome_css_syntax::CssUniversalSyntax>
    for crate::css::auxiliary::universal_syntax::FormatCssUniversalSyntax
{
    type Context = CssFormatContext;
    #[inline(always)]
    fn fmt(
        &self,
        node: &biome_css_syntax::CssUniversalSyntax,
        f: &mut CssFormatter,
    ) -> FormatResult<()> {
        FormatNodeRule::<biome_css_syntax::CssUniversalSyntax>::fmt(self, node, f)
    }
}
impl AsFormat<CssFormatContext> for biome_css_syntax::CssUniversalSyntax {
    type Format<'a> = FormatRefWithRule<
        'a,
        biome_css_syntax::CssUniversalSyntax,
        crate::css::auxiliary::universal_syntax::FormatCssUniversalSyntax,
    >;
    fn format(&self) -> Self::Format<'_> {
        FormatRefWithRule::new(
            self,
            crate::css::auxiliary::universal_syntax::FormatCssUniversalSyntax::default(),
        )
    }
}
impl IntoFormat<CssFormatContext> for biome_css_syntax::CssUniversalSyntax {
    type Format = FormatOwnedWithRule<
        biome_css_syntax::CssUniversalSyntax,
        crate::css::auxiliary::universal_syntax::FormatCssUniversalSyntax,
    >;
    fn into_format(self) -> Self::Format {
        FormatOwnedWithRule::new(
            self,
            crate::css::auxiliary::universal_syntax::FormatCssUniversalSyntax::default(),
        )
    }
}
impl FormatRule<biome_css_syntax::CssUnknownAttrUnit>
    for crate::css::auxiliary::unknown_attr_unit::FormatCssUnknownAttrUnit
{
    type Context = CssFormatContext;
    #[inline(always)]
    fn fmt(
        &self,
        node: &biome_css_syntax::CssUnknownAttrUnit,
        f: &mut CssFormatter,
    ) -> FormatResult<()> {
        FormatNodeRule::<biome_css_syntax::CssUnknownAttrUnit>::fmt(self, node, f)
    }
}
impl AsFormat<CssFormatContext> for biome_css_syntax::CssUnknownAttrUnit {
    type Format<'a> = FormatRefWithRule<
        'a,
        biome_css_syntax::CssUnknownAttrUnit,
        crate::css::auxiliary::unknown_attr_unit::FormatCssUnknownAttrUnit,
    >;
    fn format(&self) -> Self::Format<'_> {
        FormatRefWithRule::new(
            self,
            crate::css::auxiliary::unknown_attr_unit::FormatCssUnknownAttrUnit::default(),
        )
    }
}
impl IntoFormat<CssFormatContext> for biome_css_syntax::CssUnknownAttrUnit {
    type Format = FormatOwnedWithRule<
        biome_css_syntax::CssUnknownAttrUnit,
        crate::css::auxiliary::unknown_attr_unit::FormatCssUnknownAttrUnit,
    >;
    fn into_format(self) -> Self::Format {
        FormatOwnedWithRule::new(
            self,
            crate::css::auxiliary::unknown_attr_unit::FormatCssUnknownAttrUnit::default(),
        )
    }
}
impl FormatRule<biome_css_syntax::CssUnknownBlockAtRule>
    for crate::css::statements::unknown_block_at_rule::FormatCssUnknownBlockAtRule
{
    type Context = CssFormatContext;
    #[inline(always)]
    fn fmt(
        &self,
        node: &biome_css_syntax::CssUnknownBlockAtRule,
        f: &mut CssFormatter,
    ) -> FormatResult<()> {
        FormatNodeRule::<biome_css_syntax::CssUnknownBlockAtRule>::fmt(self, node, f)
    }
}
impl AsFormat<CssFormatContext> for biome_css_syntax::CssUnknownBlockAtRule {
    type Format<'a> = FormatRefWithRule<
        'a,
        biome_css_syntax::CssUnknownBlockAtRule,
        crate::css::statements::unknown_block_at_rule::FormatCssUnknownBlockAtRule,
    >;
    fn format(&self) -> Self::Format<'_> {
        FormatRefWithRule::new(
            self,
            crate::css::statements::unknown_block_at_rule::FormatCssUnknownBlockAtRule::default(),
        )
    }
}
impl IntoFormat<CssFormatContext> for biome_css_syntax::CssUnknownBlockAtRule {
    type Format = FormatOwnedWithRule<
        biome_css_syntax::CssUnknownBlockAtRule,
        crate::css::statements::unknown_block_at_rule::FormatCssUnknownBlockAtRule,
    >;
    fn into_format(self) -> Self::Format {
        FormatOwnedWithRule::new(
            self,
            crate::css::statements::unknown_block_at_rule::FormatCssUnknownBlockAtRule::default(),
        )
    }
}
impl FormatRule<biome_css_syntax::CssUnknownDimension>
    for crate::css::value::unknown_dimension::FormatCssUnknownDimension
{
    type Context = CssFormatContext;
    #[inline(always)]
    fn fmt(
        &self,
        node: &biome_css_syntax::CssUnknownDimension,
        f: &mut CssFormatter,
    ) -> FormatResult<()> {
        FormatNodeRule::<biome_css_syntax::CssUnknownDimension>::fmt(self, node, f)
    }
}
impl AsFormat<CssFormatContext> for biome_css_syntax::CssUnknownDimension {
    type Format<'a> = FormatRefWithRule<
        'a,
        biome_css_syntax::CssUnknownDimension,
        crate::css::value::unknown_dimension::FormatCssUnknownDimension,
    >;
    fn format(&self) -> Self::Format<'_> {
        FormatRefWithRule::new(
            self,
            crate::css::value::unknown_dimension::FormatCssUnknownDimension::default(),
        )
    }
}
impl IntoFormat<CssFormatContext> for biome_css_syntax::CssUnknownDimension {
    type Format = FormatOwnedWithRule<
        biome_css_syntax::CssUnknownDimension,
        crate::css::value::unknown_dimension::FormatCssUnknownDimension,
    >;
    fn into_format(self) -> Self::Format {
        FormatOwnedWithRule::new(
            self,
            crate::css::value::unknown_dimension::FormatCssUnknownDimension::default(),
        )
    }
}
impl FormatRule<biome_css_syntax::CssUnknownSyntaxTypeName>
    for crate::css::auxiliary::unknown_syntax_type_name::FormatCssUnknownSyntaxTypeName
{
    type Context = CssFormatContext;
    #[inline(always)]
    fn fmt(
        &self,
        node: &biome_css_syntax::CssUnknownSyntaxTypeName,
        f: &mut CssFormatter,
    ) -> FormatResult<()> {
        FormatNodeRule::<biome_css_syntax::CssUnknownSyntaxTypeName>::fmt(self, node, f)
    }
}
impl AsFormat<CssFormatContext> for biome_css_syntax::CssUnknownSyntaxTypeName {
    type Format<'a> = FormatRefWithRule<
        'a,
        biome_css_syntax::CssUnknownSyntaxTypeName,
        crate::css::auxiliary::unknown_syntax_type_name::FormatCssUnknownSyntaxTypeName,
    >;
    fn format(&self) -> Self::Format<'_> {
        FormatRefWithRule :: new (self , crate :: css :: auxiliary :: unknown_syntax_type_name :: FormatCssUnknownSyntaxTypeName :: default ())
    }
}
impl IntoFormat<CssFormatContext> for biome_css_syntax::CssUnknownSyntaxTypeName {
    type Format = FormatOwnedWithRule<
        biome_css_syntax::CssUnknownSyntaxTypeName,
        crate::css::auxiliary::unknown_syntax_type_name::FormatCssUnknownSyntaxTypeName,
    >;
    fn into_format(self) -> Self::Format {
        FormatOwnedWithRule :: new (self , crate :: css :: auxiliary :: unknown_syntax_type_name :: FormatCssUnknownSyntaxTypeName :: default ())
    }
}
impl FormatRule<biome_css_syntax::CssUnknownValueAtRule>
    for crate::css::statements::unknown_value_at_rule::FormatCssUnknownValueAtRule
{
    type Context = CssFormatContext;
    #[inline(always)]
    fn fmt(
        &self,
        node: &biome_css_syntax::CssUnknownValueAtRule,
        f: &mut CssFormatter,
    ) -> FormatResult<()> {
        FormatNodeRule::<biome_css_syntax::CssUnknownValueAtRule>::fmt(self, node, f)
    }
}
impl AsFormat<CssFormatContext> for biome_css_syntax::CssUnknownValueAtRule {
    type Format<'a> = FormatRefWithRule<
        'a,
        biome_css_syntax::CssUnknownValueAtRule,
        crate::css::statements::unknown_value_at_rule::FormatCssUnknownValueAtRule,
    >;
    fn format(&self) -> Self::Format<'_> {
        FormatRefWithRule::new(
            self,
            crate::css::statements::unknown_value_at_rule::FormatCssUnknownValueAtRule::default(),
        )
    }
}
impl IntoFormat<CssFormatContext> for biome_css_syntax::CssUnknownValueAtRule {
    type Format = FormatOwnedWithRule<
        biome_css_syntax::CssUnknownValueAtRule,
        crate::css::statements::unknown_value_at_rule::FormatCssUnknownValueAtRule,
    >;
    fn into_format(self) -> Self::Format {
        FormatOwnedWithRule::new(
            self,
            crate::css::statements::unknown_value_at_rule::FormatCssUnknownValueAtRule::default(),
        )
    }
}
impl FormatRule<biome_css_syntax::CssUrlFunction>
    for crate::css::auxiliary::url_function::FormatCssUrlFunction
{
    type Context = CssFormatContext;
    #[inline(always)]
    fn fmt(
        &self,
        node: &biome_css_syntax::CssUrlFunction,
        f: &mut CssFormatter,
    ) -> FormatResult<()> {
        FormatNodeRule::<biome_css_syntax::CssUrlFunction>::fmt(self, node, f)
    }
}
impl AsFormat<CssFormatContext> for biome_css_syntax::CssUrlFunction {
    type Format<'a> = FormatRefWithRule<
        'a,
        biome_css_syntax::CssUrlFunction,
        crate::css::auxiliary::url_function::FormatCssUrlFunction,
    >;
    fn format(&self) -> Self::Format<'_> {
        FormatRefWithRule::new(
            self,
            crate::css::auxiliary::url_function::FormatCssUrlFunction::default(),
        )
    }
}
impl IntoFormat<CssFormatContext> for biome_css_syntax::CssUrlFunction {
    type Format = FormatOwnedWithRule<
        biome_css_syntax::CssUrlFunction,
        crate::css::auxiliary::url_function::FormatCssUrlFunction,
    >;
    fn into_format(self) -> Self::Format {
        FormatOwnedWithRule::new(
            self,
            crate::css::auxiliary::url_function::FormatCssUrlFunction::default(),
        )
    }
}
impl FormatRule<biome_css_syntax::CssUrlValueRaw>
    for crate::css::value::url_value_raw::FormatCssUrlValueRaw
{
    type Context = CssFormatContext;
    #[inline(always)]
    fn fmt(
        &self,
        node: &biome_css_syntax::CssUrlValueRaw,
        f: &mut CssFormatter,
    ) -> FormatResult<()> {
        FormatNodeRule::<biome_css_syntax::CssUrlValueRaw>::fmt(self, node, f)
    }
}
impl AsFormat<CssFormatContext> for biome_css_syntax::CssUrlValueRaw {
    type Format<'a> = FormatRefWithRule<
        'a,
        biome_css_syntax::CssUrlValueRaw,
        crate::css::value::url_value_raw::FormatCssUrlValueRaw,
    >;
    fn format(&self) -> Self::Format<'_> {
        FormatRefWithRule::new(
            self,
            crate::css::value::url_value_raw::FormatCssUrlValueRaw::default(),
        )
    }
}
impl IntoFormat<CssFormatContext> for biome_css_syntax::CssUrlValueRaw {
    type Format = FormatOwnedWithRule<
        biome_css_syntax::CssUrlValueRaw,
        crate::css::value::url_value_raw::FormatCssUrlValueRaw,
    >;
    fn into_format(self) -> Self::Format {
        FormatOwnedWithRule::new(
            self,
            crate::css::value::url_value_raw::FormatCssUrlValueRaw::default(),
        )
    }
}
impl FormatRule<biome_css_syntax::CssValueAtRule>
    for crate::css::statements::value_at_rule::FormatCssValueAtRule
{
    type Context = CssFormatContext;
    #[inline(always)]
    fn fmt(
        &self,
        node: &biome_css_syntax::CssValueAtRule,
        f: &mut CssFormatter,
    ) -> FormatResult<()> {
        FormatNodeRule::<biome_css_syntax::CssValueAtRule>::fmt(self, node, f)
    }
}
impl AsFormat<CssFormatContext> for biome_css_syntax::CssValueAtRule {
    type Format<'a> = FormatRefWithRule<
        'a,
        biome_css_syntax::CssValueAtRule,
        crate::css::statements::value_at_rule::FormatCssValueAtRule,
    >;
    fn format(&self) -> Self::Format<'_> {
        FormatRefWithRule::new(
            self,
            crate::css::statements::value_at_rule::FormatCssValueAtRule::default(),
        )
    }
}
impl IntoFormat<CssFormatContext> for biome_css_syntax::CssValueAtRule {
    type Format = FormatOwnedWithRule<
        biome_css_syntax::CssValueAtRule,
        crate::css::statements::value_at_rule::FormatCssValueAtRule,
    >;
    fn into_format(self) -> Self::Format {
        FormatOwnedWithRule::new(
            self,
            crate::css::statements::value_at_rule::FormatCssValueAtRule::default(),
        )
    }
}
impl FormatRule < biome_css_syntax :: CssValueAtRuleDeclarationClause > for crate :: css :: auxiliary :: value_at_rule_declaration_clause :: FormatCssValueAtRuleDeclarationClause { type Context = CssFormatContext ; # [inline (always)] fn fmt (& self , node : & biome_css_syntax :: CssValueAtRuleDeclarationClause , f : & mut CssFormatter) -> FormatResult < () > { FormatNodeRule :: < biome_css_syntax :: CssValueAtRuleDeclarationClause > :: fmt (self , node , f) } }
impl AsFormat<CssFormatContext> for biome_css_syntax::CssValueAtRuleDeclarationClause {
    type Format < 'a > = FormatRefWithRule < 'a , biome_css_syntax :: CssValueAtRuleDeclarationClause , crate :: css :: auxiliary :: value_at_rule_declaration_clause :: FormatCssValueAtRuleDeclarationClause > ;
    fn format(&self) -> Self::Format<'_> {
        FormatRefWithRule :: new (self , crate :: css :: auxiliary :: value_at_rule_declaration_clause :: FormatCssValueAtRuleDeclarationClause :: default ())
    }
}
impl IntoFormat<CssFormatContext> for biome_css_syntax::CssValueAtRuleDeclarationClause {
    type Format = FormatOwnedWithRule < biome_css_syntax :: CssValueAtRuleDeclarationClause , crate :: css :: auxiliary :: value_at_rule_declaration_clause :: FormatCssValueAtRuleDeclarationClause > ;
    fn into_format(self) -> Self::Format {
        FormatOwnedWithRule :: new (self , crate :: css :: auxiliary :: value_at_rule_declaration_clause :: FormatCssValueAtRuleDeclarationClause :: default ())
    }
}
impl FormatRule<biome_css_syntax::CssValueAtRuleGenericProperty>
    for crate::css::properties::value_at_rule_generic_property::FormatCssValueAtRuleGenericProperty
{
    type Context = CssFormatContext;
    #[inline(always)]
    fn fmt(
        &self,
        node: &biome_css_syntax::CssValueAtRuleGenericProperty,
        f: &mut CssFormatter,
    ) -> FormatResult<()> {
        FormatNodeRule::<biome_css_syntax::CssValueAtRuleGenericProperty>::fmt(self, node, f)
    }
}
impl AsFormat<CssFormatContext> for biome_css_syntax::CssValueAtRuleGenericProperty {
    type Format<'a> = FormatRefWithRule<
        'a,
        biome_css_syntax::CssValueAtRuleGenericProperty,
        crate::css::properties::value_at_rule_generic_property::FormatCssValueAtRuleGenericProperty,
    >;
    fn format(&self) -> Self::Format<'_> {
        FormatRefWithRule :: new (self , crate :: css :: properties :: value_at_rule_generic_property :: FormatCssValueAtRuleGenericProperty :: default ())
    }
}
impl IntoFormat<CssFormatContext> for biome_css_syntax::CssValueAtRuleGenericProperty {
    type Format = FormatOwnedWithRule<
        biome_css_syntax::CssValueAtRuleGenericProperty,
        crate::css::properties::value_at_rule_generic_property::FormatCssValueAtRuleGenericProperty,
    >;
    fn into_format(self) -> Self::Format {
        FormatOwnedWithRule :: new (self , crate :: css :: properties :: value_at_rule_generic_property :: FormatCssValueAtRuleGenericProperty :: default ())
    }
}
impl FormatRule<biome_css_syntax::CssValueAtRuleImportClause>
    for crate::css::auxiliary::value_at_rule_import_clause::FormatCssValueAtRuleImportClause
{
    type Context = CssFormatContext;
    #[inline(always)]
    fn fmt(
        &self,
        node: &biome_css_syntax::CssValueAtRuleImportClause,
        f: &mut CssFormatter,
    ) -> FormatResult<()> {
        FormatNodeRule::<biome_css_syntax::CssValueAtRuleImportClause>::fmt(self, node, f)
    }
}
impl AsFormat<CssFormatContext> for biome_css_syntax::CssValueAtRuleImportClause {
    type Format<'a> = FormatRefWithRule<
        'a,
        biome_css_syntax::CssValueAtRuleImportClause,
        crate::css::auxiliary::value_at_rule_import_clause::FormatCssValueAtRuleImportClause,
    >;
    fn format(&self) -> Self::Format<'_> {
        FormatRefWithRule :: new (self , crate :: css :: auxiliary :: value_at_rule_import_clause :: FormatCssValueAtRuleImportClause :: default ())
    }
}
impl IntoFormat<CssFormatContext> for biome_css_syntax::CssValueAtRuleImportClause {
    type Format = FormatOwnedWithRule<
        biome_css_syntax::CssValueAtRuleImportClause,
        crate::css::auxiliary::value_at_rule_import_clause::FormatCssValueAtRuleImportClause,
    >;
    fn into_format(self) -> Self::Format {
        FormatOwnedWithRule :: new (self , crate :: css :: auxiliary :: value_at_rule_import_clause :: FormatCssValueAtRuleImportClause :: default ())
    }
}
impl FormatRule<biome_css_syntax::CssValueAtRuleImportSpecifier>
    for crate::css::auxiliary::value_at_rule_import_specifier::FormatCssValueAtRuleImportSpecifier
{
    type Context = CssFormatContext;
    #[inline(always)]
    fn fmt(
        &self,
        node: &biome_css_syntax::CssValueAtRuleImportSpecifier,
        f: &mut CssFormatter,
    ) -> FormatResult<()> {
        FormatNodeRule::<biome_css_syntax::CssValueAtRuleImportSpecifier>::fmt(self, node, f)
    }
}
impl AsFormat<CssFormatContext> for biome_css_syntax::CssValueAtRuleImportSpecifier {
    type Format<'a> = FormatRefWithRule<
        'a,
        biome_css_syntax::CssValueAtRuleImportSpecifier,
        crate::css::auxiliary::value_at_rule_import_specifier::FormatCssValueAtRuleImportSpecifier,
    >;
    fn format(&self) -> Self::Format<'_> {
        FormatRefWithRule :: new (self , crate :: css :: auxiliary :: value_at_rule_import_specifier :: FormatCssValueAtRuleImportSpecifier :: default ())
    }
}
impl IntoFormat<CssFormatContext> for biome_css_syntax::CssValueAtRuleImportSpecifier {
    type Format = FormatOwnedWithRule<
        biome_css_syntax::CssValueAtRuleImportSpecifier,
        crate::css::auxiliary::value_at_rule_import_specifier::FormatCssValueAtRuleImportSpecifier,
    >;
    fn into_format(self) -> Self::Format {
        FormatOwnedWithRule :: new (self , crate :: css :: auxiliary :: value_at_rule_import_specifier :: FormatCssValueAtRuleImportSpecifier :: default ())
    }
}
impl FormatRule < biome_css_syntax :: CssValueAtRuleNamedImportSpecifier > for crate :: css :: auxiliary :: value_at_rule_named_import_specifier :: FormatCssValueAtRuleNamedImportSpecifier { type Context = CssFormatContext ; # [inline (always)] fn fmt (& self , node : & biome_css_syntax :: CssValueAtRuleNamedImportSpecifier , f : & mut CssFormatter) -> FormatResult < () > { FormatNodeRule :: < biome_css_syntax :: CssValueAtRuleNamedImportSpecifier > :: fmt (self , node , f) } }
impl AsFormat<CssFormatContext> for biome_css_syntax::CssValueAtRuleNamedImportSpecifier {
    type Format < 'a > = FormatRefWithRule < 'a , biome_css_syntax :: CssValueAtRuleNamedImportSpecifier , crate :: css :: auxiliary :: value_at_rule_named_import_specifier :: FormatCssValueAtRuleNamedImportSpecifier > ;
    fn format(&self) -> Self::Format<'_> {
        FormatRefWithRule :: new (self , crate :: css :: auxiliary :: value_at_rule_named_import_specifier :: FormatCssValueAtRuleNamedImportSpecifier :: default ())
    }
}
impl IntoFormat<CssFormatContext> for biome_css_syntax::CssValueAtRuleNamedImportSpecifier {
    type Format = FormatOwnedWithRule < biome_css_syntax :: CssValueAtRuleNamedImportSpecifier , crate :: css :: auxiliary :: value_at_rule_named_import_specifier :: FormatCssValueAtRuleNamedImportSpecifier > ;
    fn into_format(self) -> Self::Format {
        FormatOwnedWithRule :: new (self , crate :: css :: auxiliary :: value_at_rule_named_import_specifier :: FormatCssValueAtRuleNamedImportSpecifier :: default ())
    }
}
impl FormatRule<biome_css_syntax::CssViewTransitionAtRule>
    for crate::css::statements::view_transition_at_rule::FormatCssViewTransitionAtRule
{
    type Context = CssFormatContext;
    #[inline(always)]
    fn fmt(
        &self,
        node: &biome_css_syntax::CssViewTransitionAtRule,
        f: &mut CssFormatter,
    ) -> FormatResult<()> {
        FormatNodeRule::<biome_css_syntax::CssViewTransitionAtRule>::fmt(self, node, f)
    }
}
impl AsFormat<CssFormatContext> for biome_css_syntax::CssViewTransitionAtRule {
    type Format<'a> = FormatRefWithRule<
        'a,
        biome_css_syntax::CssViewTransitionAtRule,
        crate::css::statements::view_transition_at_rule::FormatCssViewTransitionAtRule,
    >;
    fn format(&self) -> Self::Format<'_> {
        FormatRefWithRule::new(
            self,
            crate::css::statements::view_transition_at_rule::FormatCssViewTransitionAtRule::default(
            ),
        )
    }
}
impl IntoFormat<CssFormatContext> for biome_css_syntax::CssViewTransitionAtRule {
    type Format = FormatOwnedWithRule<
        biome_css_syntax::CssViewTransitionAtRule,
        crate::css::statements::view_transition_at_rule::FormatCssViewTransitionAtRule,
    >;
    fn into_format(self) -> Self::Format {
        FormatOwnedWithRule::new(
            self,
            crate::css::statements::view_transition_at_rule::FormatCssViewTransitionAtRule::default(
            ),
        )
    }
}
impl FormatRule < biome_css_syntax :: CssViewTransitionAtRuleDeclarator > for crate :: css :: auxiliary :: view_transition_at_rule_declarator :: FormatCssViewTransitionAtRuleDeclarator { type Context = CssFormatContext ; # [inline (always)] fn fmt (& self , node : & biome_css_syntax :: CssViewTransitionAtRuleDeclarator , f : & mut CssFormatter) -> FormatResult < () > { FormatNodeRule :: < biome_css_syntax :: CssViewTransitionAtRuleDeclarator > :: fmt (self , node , f) } }
impl AsFormat<CssFormatContext> for biome_css_syntax::CssViewTransitionAtRuleDeclarator {
    type Format < 'a > = FormatRefWithRule < 'a , biome_css_syntax :: CssViewTransitionAtRuleDeclarator , crate :: css :: auxiliary :: view_transition_at_rule_declarator :: FormatCssViewTransitionAtRuleDeclarator > ;
    fn format(&self) -> Self::Format<'_> {
        FormatRefWithRule :: new (self , crate :: css :: auxiliary :: view_transition_at_rule_declarator :: FormatCssViewTransitionAtRuleDeclarator :: default ())
    }
}
impl IntoFormat<CssFormatContext> for biome_css_syntax::CssViewTransitionAtRuleDeclarator {
    type Format = FormatOwnedWithRule < biome_css_syntax :: CssViewTransitionAtRuleDeclarator , crate :: css :: auxiliary :: view_transition_at_rule_declarator :: FormatCssViewTransitionAtRuleDeclarator > ;
    fn into_format(self) -> Self::Format {
        FormatOwnedWithRule :: new (self , crate :: css :: auxiliary :: view_transition_at_rule_declarator :: FormatCssViewTransitionAtRuleDeclarator :: default ())
    }
}
impl FormatRule<biome_css_syntax::TwApplyAtRule>
    for crate::tailwind::statements::apply_at_rule::FormatTwApplyAtRule
{
    type Context = CssFormatContext;
    #[inline(always)]
    fn fmt(
        &self,
        node: &biome_css_syntax::TwApplyAtRule,
        f: &mut CssFormatter,
    ) -> FormatResult<()> {
        FormatNodeRule::<biome_css_syntax::TwApplyAtRule>::fmt(self, node, f)
    }
}
impl AsFormat<CssFormatContext> for biome_css_syntax::TwApplyAtRule {
    type Format<'a> = FormatRefWithRule<
        'a,
        biome_css_syntax::TwApplyAtRule,
        crate::tailwind::statements::apply_at_rule::FormatTwApplyAtRule,
    >;
    fn format(&self) -> Self::Format<'_> {
        FormatRefWithRule::new(
            self,
            crate::tailwind::statements::apply_at_rule::FormatTwApplyAtRule::default(),
        )
    }
}
impl IntoFormat<CssFormatContext> for biome_css_syntax::TwApplyAtRule {
    type Format = FormatOwnedWithRule<
        biome_css_syntax::TwApplyAtRule,
        crate::tailwind::statements::apply_at_rule::FormatTwApplyAtRule,
    >;
    fn into_format(self) -> Self::Format {
        FormatOwnedWithRule::new(
            self,
            crate::tailwind::statements::apply_at_rule::FormatTwApplyAtRule::default(),
        )
    }
}
impl FormatRule<biome_css_syntax::TwConfigAtRule>
    for crate::tailwind::statements::config_at_rule::FormatTwConfigAtRule
{
    type Context = CssFormatContext;
    #[inline(always)]
    fn fmt(
        &self,
        node: &biome_css_syntax::TwConfigAtRule,
        f: &mut CssFormatter,
    ) -> FormatResult<()> {
        FormatNodeRule::<biome_css_syntax::TwConfigAtRule>::fmt(self, node, f)
    }
}
impl AsFormat<CssFormatContext> for biome_css_syntax::TwConfigAtRule {
    type Format<'a> = FormatRefWithRule<
        'a,
        biome_css_syntax::TwConfigAtRule,
        crate::tailwind::statements::config_at_rule::FormatTwConfigAtRule,
    >;
    fn format(&self) -> Self::Format<'_> {
        FormatRefWithRule::new(
            self,
            crate::tailwind::statements::config_at_rule::FormatTwConfigAtRule::default(),
        )
    }
}
impl IntoFormat<CssFormatContext> for biome_css_syntax::TwConfigAtRule {
    type Format = FormatOwnedWithRule<
        biome_css_syntax::TwConfigAtRule,
        crate::tailwind::statements::config_at_rule::FormatTwConfigAtRule,
    >;
    fn into_format(self) -> Self::Format {
        FormatOwnedWithRule::new(
            self,
            crate::tailwind::statements::config_at_rule::FormatTwConfigAtRule::default(),
        )
    }
}
impl FormatRule<biome_css_syntax::TwCustomVariantAtRule>
    for crate::tailwind::statements::custom_variant_at_rule::FormatTwCustomVariantAtRule
{
    type Context = CssFormatContext;
    #[inline(always)]
    fn fmt(
        &self,
        node: &biome_css_syntax::TwCustomVariantAtRule,
        f: &mut CssFormatter,
    ) -> FormatResult<()> {
        FormatNodeRule::<biome_css_syntax::TwCustomVariantAtRule>::fmt(self, node, f)
    }
}
impl AsFormat<CssFormatContext> for biome_css_syntax::TwCustomVariantAtRule {
    type Format<'a> = FormatRefWithRule<
        'a,
        biome_css_syntax::TwCustomVariantAtRule,
        crate::tailwind::statements::custom_variant_at_rule::FormatTwCustomVariantAtRule,
    >;
    fn format(&self) -> Self::Format<'_> {
        FormatRefWithRule :: new (self , crate :: tailwind :: statements :: custom_variant_at_rule :: FormatTwCustomVariantAtRule :: default ())
    }
}
impl IntoFormat<CssFormatContext> for biome_css_syntax::TwCustomVariantAtRule {
    type Format = FormatOwnedWithRule<
        biome_css_syntax::TwCustomVariantAtRule,
        crate::tailwind::statements::custom_variant_at_rule::FormatTwCustomVariantAtRule,
    >;
    fn into_format(self) -> Self::Format {
        FormatOwnedWithRule :: new (self , crate :: tailwind :: statements :: custom_variant_at_rule :: FormatTwCustomVariantAtRule :: default ())
    }
}
impl FormatRule<biome_css_syntax::TwCustomVariantShorthand>
    for crate::tailwind::auxiliary::custom_variant_shorthand::FormatTwCustomVariantShorthand
{
    type Context = CssFormatContext;
    #[inline(always)]
    fn fmt(
        &self,
        node: &biome_css_syntax::TwCustomVariantShorthand,
        f: &mut CssFormatter,
    ) -> FormatResult<()> {
        FormatNodeRule::<biome_css_syntax::TwCustomVariantShorthand>::fmt(self, node, f)
    }
}
impl AsFormat<CssFormatContext> for biome_css_syntax::TwCustomVariantShorthand {
    type Format<'a> = FormatRefWithRule<
        'a,
        biome_css_syntax::TwCustomVariantShorthand,
        crate::tailwind::auxiliary::custom_variant_shorthand::FormatTwCustomVariantShorthand,
    >;
    fn format(&self) -> Self::Format<'_> {
        FormatRefWithRule :: new (self , crate :: tailwind :: auxiliary :: custom_variant_shorthand :: FormatTwCustomVariantShorthand :: default ())
    }
}
impl IntoFormat<CssFormatContext> for biome_css_syntax::TwCustomVariantShorthand {
    type Format = FormatOwnedWithRule<
        biome_css_syntax::TwCustomVariantShorthand,
        crate::tailwind::auxiliary::custom_variant_shorthand::FormatTwCustomVariantShorthand,
    >;
    fn into_format(self) -> Self::Format {
        FormatOwnedWithRule :: new (self , crate :: tailwind :: auxiliary :: custom_variant_shorthand :: FormatTwCustomVariantShorthand :: default ())
    }
}
impl FormatRule<biome_css_syntax::TwFunctionalUtilityName>
    for crate::tailwind::auxiliary::functional_utility_name::FormatTwFunctionalUtilityName
{
    type Context = CssFormatContext;
    #[inline(always)]
    fn fmt(
        &self,
        node: &biome_css_syntax::TwFunctionalUtilityName,
        f: &mut CssFormatter,
    ) -> FormatResult<()> {
        FormatNodeRule::<biome_css_syntax::TwFunctionalUtilityName>::fmt(self, node, f)
    }
}
impl AsFormat<CssFormatContext> for biome_css_syntax::TwFunctionalUtilityName {
    type Format<'a> = FormatRefWithRule<
        'a,
        biome_css_syntax::TwFunctionalUtilityName,
        crate::tailwind::auxiliary::functional_utility_name::FormatTwFunctionalUtilityName,
    >;
    fn format(&self) -> Self::Format<'_> {
        FormatRefWithRule :: new (self , crate :: tailwind :: auxiliary :: functional_utility_name :: FormatTwFunctionalUtilityName :: default ())
    }
}
impl IntoFormat<CssFormatContext> for biome_css_syntax::TwFunctionalUtilityName {
    type Format = FormatOwnedWithRule<
        biome_css_syntax::TwFunctionalUtilityName,
        crate::tailwind::auxiliary::functional_utility_name::FormatTwFunctionalUtilityName,
    >;
    fn into_format(self) -> Self::Format {
        FormatOwnedWithRule :: new (self , crate :: tailwind :: auxiliary :: functional_utility_name :: FormatTwFunctionalUtilityName :: default ())
    }
}
impl FormatRule<biome_css_syntax::TwPluginAtRule>
    for crate::tailwind::statements::plugin_at_rule::FormatTwPluginAtRule
{
    type Context = CssFormatContext;
    #[inline(always)]
    fn fmt(
        &self,
        node: &biome_css_syntax::TwPluginAtRule,
        f: &mut CssFormatter,
    ) -> FormatResult<()> {
        FormatNodeRule::<biome_css_syntax::TwPluginAtRule>::fmt(self, node, f)
    }
}
impl AsFormat<CssFormatContext> for biome_css_syntax::TwPluginAtRule {
    type Format<'a> = FormatRefWithRule<
        'a,
        biome_css_syntax::TwPluginAtRule,
        crate::tailwind::statements::plugin_at_rule::FormatTwPluginAtRule,
    >;
    fn format(&self) -> Self::Format<'_> {
        FormatRefWithRule::new(
            self,
            crate::tailwind::statements::plugin_at_rule::FormatTwPluginAtRule::default(),
        )
    }
}
impl IntoFormat<CssFormatContext> for biome_css_syntax::TwPluginAtRule {
    type Format = FormatOwnedWithRule<
        biome_css_syntax::TwPluginAtRule,
        crate::tailwind::statements::plugin_at_rule::FormatTwPluginAtRule,
    >;
    fn into_format(self) -> Self::Format {
        FormatOwnedWithRule::new(
            self,
            crate::tailwind::statements::plugin_at_rule::FormatTwPluginAtRule::default(),
        )
    }
}
impl FormatRule<biome_css_syntax::TwReferenceAtRule>
    for crate::tailwind::statements::reference_at_rule::FormatTwReferenceAtRule
{
    type Context = CssFormatContext;
    #[inline(always)]
    fn fmt(
        &self,
        node: &biome_css_syntax::TwReferenceAtRule,
        f: &mut CssFormatter,
    ) -> FormatResult<()> {
        FormatNodeRule::<biome_css_syntax::TwReferenceAtRule>::fmt(self, node, f)
    }
}
impl AsFormat<CssFormatContext> for biome_css_syntax::TwReferenceAtRule {
    type Format<'a> = FormatRefWithRule<
        'a,
        biome_css_syntax::TwReferenceAtRule,
        crate::tailwind::statements::reference_at_rule::FormatTwReferenceAtRule,
    >;
    fn format(&self) -> Self::Format<'_> {
        FormatRefWithRule::new(
            self,
            crate::tailwind::statements::reference_at_rule::FormatTwReferenceAtRule::default(),
        )
    }
}
impl IntoFormat<CssFormatContext> for biome_css_syntax::TwReferenceAtRule {
    type Format = FormatOwnedWithRule<
        biome_css_syntax::TwReferenceAtRule,
        crate::tailwind::statements::reference_at_rule::FormatTwReferenceAtRule,
    >;
    fn into_format(self) -> Self::Format {
        FormatOwnedWithRule::new(
            self,
            crate::tailwind::statements::reference_at_rule::FormatTwReferenceAtRule::default(),
        )
    }
}
impl FormatRule<biome_css_syntax::TwSlotAtRule>
    for crate::tailwind::statements::slot_at_rule::FormatTwSlotAtRule
{
    type Context = CssFormatContext;
    #[inline(always)]
    fn fmt(&self, node: &biome_css_syntax::TwSlotAtRule, f: &mut CssFormatter) -> FormatResult<()> {
        FormatNodeRule::<biome_css_syntax::TwSlotAtRule>::fmt(self, node, f)
    }
}
impl AsFormat<CssFormatContext> for biome_css_syntax::TwSlotAtRule {
    type Format<'a> = FormatRefWithRule<
        'a,
        biome_css_syntax::TwSlotAtRule,
        crate::tailwind::statements::slot_at_rule::FormatTwSlotAtRule,
    >;
    fn format(&self) -> Self::Format<'_> {
        FormatRefWithRule::new(
            self,
            crate::tailwind::statements::slot_at_rule::FormatTwSlotAtRule::default(),
        )
    }
}
impl IntoFormat<CssFormatContext> for biome_css_syntax::TwSlotAtRule {
    type Format = FormatOwnedWithRule<
        biome_css_syntax::TwSlotAtRule,
        crate::tailwind::statements::slot_at_rule::FormatTwSlotAtRule,
    >;
    fn into_format(self) -> Self::Format {
        FormatOwnedWithRule::new(
            self,
            crate::tailwind::statements::slot_at_rule::FormatTwSlotAtRule::default(),
        )
    }
}
impl FormatRule<biome_css_syntax::TwSourceAtRule>
    for crate::tailwind::statements::source_at_rule::FormatTwSourceAtRule
{
    type Context = CssFormatContext;
    #[inline(always)]
    fn fmt(
        &self,
        node: &biome_css_syntax::TwSourceAtRule,
        f: &mut CssFormatter,
    ) -> FormatResult<()> {
        FormatNodeRule::<biome_css_syntax::TwSourceAtRule>::fmt(self, node, f)
    }
}
impl AsFormat<CssFormatContext> for biome_css_syntax::TwSourceAtRule {
    type Format<'a> = FormatRefWithRule<
        'a,
        biome_css_syntax::TwSourceAtRule,
        crate::tailwind::statements::source_at_rule::FormatTwSourceAtRule,
    >;
    fn format(&self) -> Self::Format<'_> {
        FormatRefWithRule::new(
            self,
            crate::tailwind::statements::source_at_rule::FormatTwSourceAtRule::default(),
        )
    }
}
impl IntoFormat<CssFormatContext> for biome_css_syntax::TwSourceAtRule {
    type Format = FormatOwnedWithRule<
        biome_css_syntax::TwSourceAtRule,
        crate::tailwind::statements::source_at_rule::FormatTwSourceAtRule,
    >;
    fn into_format(self) -> Self::Format {
        FormatOwnedWithRule::new(
            self,
            crate::tailwind::statements::source_at_rule::FormatTwSourceAtRule::default(),
        )
    }
}
impl FormatRule<biome_css_syntax::TwSourceInline>
    for crate::tailwind::auxiliary::source_inline::FormatTwSourceInline
{
    type Context = CssFormatContext;
    #[inline(always)]
    fn fmt(
        &self,
        node: &biome_css_syntax::TwSourceInline,
        f: &mut CssFormatter,
    ) -> FormatResult<()> {
        FormatNodeRule::<biome_css_syntax::TwSourceInline>::fmt(self, node, f)
    }
}
impl AsFormat<CssFormatContext> for biome_css_syntax::TwSourceInline {
    type Format<'a> = FormatRefWithRule<
        'a,
        biome_css_syntax::TwSourceInline,
        crate::tailwind::auxiliary::source_inline::FormatTwSourceInline,
    >;
    fn format(&self) -> Self::Format<'_> {
        FormatRefWithRule::new(
            self,
            crate::tailwind::auxiliary::source_inline::FormatTwSourceInline::default(),
        )
    }
}
impl IntoFormat<CssFormatContext> for biome_css_syntax::TwSourceInline {
    type Format = FormatOwnedWithRule<
        biome_css_syntax::TwSourceInline,
        crate::tailwind::auxiliary::source_inline::FormatTwSourceInline,
    >;
    fn into_format(self) -> Self::Format {
        FormatOwnedWithRule::new(
            self,
            crate::tailwind::auxiliary::source_inline::FormatTwSourceInline::default(),
        )
    }
}
impl FormatRule<biome_css_syntax::TwThemeAtRule>
    for crate::tailwind::statements::theme_at_rule::FormatTwThemeAtRule
{
    type Context = CssFormatContext;
    #[inline(always)]
    fn fmt(
        &self,
        node: &biome_css_syntax::TwThemeAtRule,
        f: &mut CssFormatter,
    ) -> FormatResult<()> {
        FormatNodeRule::<biome_css_syntax::TwThemeAtRule>::fmt(self, node, f)
    }
}
impl AsFormat<CssFormatContext> for biome_css_syntax::TwThemeAtRule {
    type Format<'a> = FormatRefWithRule<
        'a,
        biome_css_syntax::TwThemeAtRule,
        crate::tailwind::statements::theme_at_rule::FormatTwThemeAtRule,
    >;
    fn format(&self) -> Self::Format<'_> {
        FormatRefWithRule::new(
            self,
            crate::tailwind::statements::theme_at_rule::FormatTwThemeAtRule::default(),
        )
    }
}
impl IntoFormat<CssFormatContext> for biome_css_syntax::TwThemeAtRule {
    type Format = FormatOwnedWithRule<
        biome_css_syntax::TwThemeAtRule,
        crate::tailwind::statements::theme_at_rule::FormatTwThemeAtRule,
    >;
    fn into_format(self) -> Self::Format {
        FormatOwnedWithRule::new(
            self,
            crate::tailwind::statements::theme_at_rule::FormatTwThemeAtRule::default(),
        )
    }
}
impl FormatRule<biome_css_syntax::TwUtilityAtRule>
    for crate::tailwind::statements::utility_at_rule::FormatTwUtilityAtRule
{
    type Context = CssFormatContext;
    #[inline(always)]
    fn fmt(
        &self,
        node: &biome_css_syntax::TwUtilityAtRule,
        f: &mut CssFormatter,
    ) -> FormatResult<()> {
        FormatNodeRule::<biome_css_syntax::TwUtilityAtRule>::fmt(self, node, f)
    }
}
impl AsFormat<CssFormatContext> for biome_css_syntax::TwUtilityAtRule {
    type Format<'a> = FormatRefWithRule<
        'a,
        biome_css_syntax::TwUtilityAtRule,
        crate::tailwind::statements::utility_at_rule::FormatTwUtilityAtRule,
    >;
    fn format(&self) -> Self::Format<'_> {
        FormatRefWithRule::new(
            self,
            crate::tailwind::statements::utility_at_rule::FormatTwUtilityAtRule::default(),
        )
    }
}
impl IntoFormat<CssFormatContext> for biome_css_syntax::TwUtilityAtRule {
    type Format = FormatOwnedWithRule<
        biome_css_syntax::TwUtilityAtRule,
        crate::tailwind::statements::utility_at_rule::FormatTwUtilityAtRule,
    >;
    fn into_format(self) -> Self::Format {
        FormatOwnedWithRule::new(
            self,
            crate::tailwind::statements::utility_at_rule::FormatTwUtilityAtRule::default(),
        )
    }
}
impl FormatRule<biome_css_syntax::TwValueThemeReference>
    for crate::tailwind::auxiliary::value_theme_reference::FormatTwValueThemeReference
{
    type Context = CssFormatContext;
    #[inline(always)]
    fn fmt(
        &self,
        node: &biome_css_syntax::TwValueThemeReference,
        f: &mut CssFormatter,
    ) -> FormatResult<()> {
        FormatNodeRule::<biome_css_syntax::TwValueThemeReference>::fmt(self, node, f)
    }
}
impl AsFormat<CssFormatContext> for biome_css_syntax::TwValueThemeReference {
    type Format<'a> = FormatRefWithRule<
        'a,
        biome_css_syntax::TwValueThemeReference,
        crate::tailwind::auxiliary::value_theme_reference::FormatTwValueThemeReference,
    >;
    fn format(&self) -> Self::Format<'_> {
        FormatRefWithRule::new(
            self,
            crate::tailwind::auxiliary::value_theme_reference::FormatTwValueThemeReference::default(
            ),
        )
    }
}
impl IntoFormat<CssFormatContext> for biome_css_syntax::TwValueThemeReference {
    type Format = FormatOwnedWithRule<
        biome_css_syntax::TwValueThemeReference,
        crate::tailwind::auxiliary::value_theme_reference::FormatTwValueThemeReference,
    >;
    fn into_format(self) -> Self::Format {
        FormatOwnedWithRule::new(
            self,
            crate::tailwind::auxiliary::value_theme_reference::FormatTwValueThemeReference::default(
            ),
        )
    }
}
impl FormatRule<biome_css_syntax::TwVariantAtRule>
    for crate::tailwind::statements::variant_at_rule::FormatTwVariantAtRule
{
    type Context = CssFormatContext;
    #[inline(always)]
    fn fmt(
        &self,
        node: &biome_css_syntax::TwVariantAtRule,
        f: &mut CssFormatter,
    ) -> FormatResult<()> {
        FormatNodeRule::<biome_css_syntax::TwVariantAtRule>::fmt(self, node, f)
    }
}
impl AsFormat<CssFormatContext> for biome_css_syntax::TwVariantAtRule {
    type Format<'a> = FormatRefWithRule<
        'a,
        biome_css_syntax::TwVariantAtRule,
        crate::tailwind::statements::variant_at_rule::FormatTwVariantAtRule,
    >;
    fn format(&self) -> Self::Format<'_> {
        FormatRefWithRule::new(
            self,
            crate::tailwind::statements::variant_at_rule::FormatTwVariantAtRule::default(),
        )
    }
}
impl IntoFormat<CssFormatContext> for biome_css_syntax::TwVariantAtRule {
    type Format = FormatOwnedWithRule<
        biome_css_syntax::TwVariantAtRule,
        crate::tailwind::statements::variant_at_rule::FormatTwVariantAtRule,
    >;
    fn into_format(self) -> Self::Format {
        FormatOwnedWithRule::new(
            self,
            crate::tailwind::statements::variant_at_rule::FormatTwVariantAtRule::default(),
        )
    }
}
impl AsFormat<CssFormatContext> for biome_css_syntax::CssAttrNameList {
    type Format<'a> = FormatRefWithRule<
        'a,
        biome_css_syntax::CssAttrNameList,
        crate::css::lists::attr_name_list::FormatCssAttrNameList,
    >;
    fn format(&self) -> Self::Format<'_> {
        FormatRefWithRule::new(
            self,
            crate::css::lists::attr_name_list::FormatCssAttrNameList::default(),
        )
    }
}
impl IntoFormat<CssFormatContext> for biome_css_syntax::CssAttrNameList {
    type Format = FormatOwnedWithRule<
        biome_css_syntax::CssAttrNameList,
        crate::css::lists::attr_name_list::FormatCssAttrNameList,
    >;
    fn into_format(self) -> Self::Format {
        FormatOwnedWithRule::new(
            self,
            crate::css::lists::attr_name_list::FormatCssAttrNameList::default(),
        )
    }
}
impl AsFormat<CssFormatContext> for biome_css_syntax::CssBracketedValueList {
    type Format<'a> = FormatRefWithRule<
        'a,
        biome_css_syntax::CssBracketedValueList,
        crate::css::lists::bracketed_value_list::FormatCssBracketedValueList,
    >;
    fn format(&self) -> Self::Format<'_> {
        FormatRefWithRule::new(
            self,
            crate::css::lists::bracketed_value_list::FormatCssBracketedValueList::default(),
        )
    }
}
impl IntoFormat<CssFormatContext> for biome_css_syntax::CssBracketedValueList {
    type Format = FormatOwnedWithRule<
        biome_css_syntax::CssBracketedValueList,
        crate::css::lists::bracketed_value_list::FormatCssBracketedValueList,
    >;
    fn into_format(self) -> Self::Format {
        FormatOwnedWithRule::new(
            self,
            crate::css::lists::bracketed_value_list::FormatCssBracketedValueList::default(),
        )
    }
}
impl AsFormat<CssFormatContext> for biome_css_syntax::CssComponentValueList {
    type Format<'a> = FormatRefWithRule<
        'a,
        biome_css_syntax::CssComponentValueList,
        crate::css::lists::component_value_list::FormatCssComponentValueList,
    >;
    fn format(&self) -> Self::Format<'_> {
        FormatRefWithRule::new(
            self,
            crate::css::lists::component_value_list::FormatCssComponentValueList::default(),
        )
    }
}
impl IntoFormat<CssFormatContext> for biome_css_syntax::CssComponentValueList {
    type Format = FormatOwnedWithRule<
        biome_css_syntax::CssComponentValueList,
        crate::css::lists::component_value_list::FormatCssComponentValueList,
    >;
    fn into_format(self) -> Self::Format {
        FormatOwnedWithRule::new(
            self,
            crate::css::lists::component_value_list::FormatCssComponentValueList::default(),
        )
    }
}
impl AsFormat<CssFormatContext> for biome_css_syntax::CssComposesClassList {
    type Format<'a> = FormatRefWithRule<
        'a,
        biome_css_syntax::CssComposesClassList,
        crate::css::lists::composes_class_list::FormatCssComposesClassList,
    >;
    fn format(&self) -> Self::Format<'_> {
        FormatRefWithRule::new(
            self,
            crate::css::lists::composes_class_list::FormatCssComposesClassList::default(),
        )
    }
}
impl IntoFormat<CssFormatContext> for biome_css_syntax::CssComposesClassList {
    type Format = FormatOwnedWithRule<
        biome_css_syntax::CssComposesClassList,
        crate::css::lists::composes_class_list::FormatCssComposesClassList,
    >;
    fn into_format(self) -> Self::Format {
        FormatOwnedWithRule::new(
            self,
            crate::css::lists::composes_class_list::FormatCssComposesClassList::default(),
        )
    }
}
impl AsFormat<CssFormatContext> for biome_css_syntax::CssCompoundSelectorList {
    type Format<'a> = FormatRefWithRule<
        'a,
        biome_css_syntax::CssCompoundSelectorList,
        crate::css::lists::compound_selector_list::FormatCssCompoundSelectorList,
    >;
    fn format(&self) -> Self::Format<'_> {
        FormatRefWithRule::new(
            self,
            crate::css::lists::compound_selector_list::FormatCssCompoundSelectorList::default(),
        )
    }
}
impl IntoFormat<CssFormatContext> for biome_css_syntax::CssCompoundSelectorList {
    type Format = FormatOwnedWithRule<
        biome_css_syntax::CssCompoundSelectorList,
        crate::css::lists::compound_selector_list::FormatCssCompoundSelectorList,
    >;
    fn into_format(self) -> Self::Format {
        FormatOwnedWithRule::new(
            self,
            crate::css::lists::compound_selector_list::FormatCssCompoundSelectorList::default(),
        )
    }
}
impl AsFormat<CssFormatContext> for biome_css_syntax::CssCustomIdentifierList {
    type Format<'a> = FormatRefWithRule<
        'a,
        biome_css_syntax::CssCustomIdentifierList,
        crate::css::lists::custom_identifier_list::FormatCssCustomIdentifierList,
    >;
    fn format(&self) -> Self::Format<'_> {
        FormatRefWithRule::new(
            self,
            crate::css::lists::custom_identifier_list::FormatCssCustomIdentifierList::default(),
        )
    }
}
impl IntoFormat<CssFormatContext> for biome_css_syntax::CssCustomIdentifierList {
    type Format = FormatOwnedWithRule<
        biome_css_syntax::CssCustomIdentifierList,
        crate::css::lists::custom_identifier_list::FormatCssCustomIdentifierList,
    >;
    fn into_format(self) -> Self::Format {
        FormatOwnedWithRule::new(
            self,
            crate::css::lists::custom_identifier_list::FormatCssCustomIdentifierList::default(),
        )
    }
}
impl AsFormat<CssFormatContext> for biome_css_syntax::CssDeclarationList {
    type Format<'a> = FormatRefWithRule<
        'a,
        biome_css_syntax::CssDeclarationList,
        crate::css::lists::declaration_list::FormatCssDeclarationList,
    >;
    fn format(&self) -> Self::Format<'_> {
        FormatRefWithRule::new(
            self,
            crate::css::lists::declaration_list::FormatCssDeclarationList::default(),
        )
    }
}
impl IntoFormat<CssFormatContext> for biome_css_syntax::CssDeclarationList {
    type Format = FormatOwnedWithRule<
        biome_css_syntax::CssDeclarationList,
        crate::css::lists::declaration_list::FormatCssDeclarationList,
    >;
    fn into_format(self) -> Self::Format {
        FormatOwnedWithRule::new(
            self,
            crate::css::lists::declaration_list::FormatCssDeclarationList::default(),
        )
    }
}
impl AsFormat<CssFormatContext> for biome_css_syntax::CssDeclarationOrAtRuleList {
    type Format<'a> = FormatRefWithRule<
        'a,
        biome_css_syntax::CssDeclarationOrAtRuleList,
        crate::css::lists::declaration_or_at_rule_list::FormatCssDeclarationOrAtRuleList,
    >;
    fn format(&self) -> Self::Format<'_> {
        FormatRefWithRule :: new (self , crate :: css :: lists :: declaration_or_at_rule_list :: FormatCssDeclarationOrAtRuleList :: default ())
    }
}
impl IntoFormat<CssFormatContext> for biome_css_syntax::CssDeclarationOrAtRuleList {
    type Format = FormatOwnedWithRule<
        biome_css_syntax::CssDeclarationOrAtRuleList,
        crate::css::lists::declaration_or_at_rule_list::FormatCssDeclarationOrAtRuleList,
    >;
    fn into_format(self) -> Self::Format {
        FormatOwnedWithRule :: new (self , crate :: css :: lists :: declaration_or_at_rule_list :: FormatCssDeclarationOrAtRuleList :: default ())
    }
}
impl AsFormat<CssFormatContext> for biome_css_syntax::CssDeclarationOrRuleList {
    type Format<'a> = FormatRefWithRule<
        'a,
        biome_css_syntax::CssDeclarationOrRuleList,
        crate::css::lists::declaration_or_rule_list::FormatCssDeclarationOrRuleList,
    >;
    fn format(&self) -> Self::Format<'_> {
        FormatRefWithRule::new(
            self,
            crate::css::lists::declaration_or_rule_list::FormatCssDeclarationOrRuleList::default(),
        )
    }
}
impl IntoFormat<CssFormatContext> for biome_css_syntax::CssDeclarationOrRuleList {
    type Format = FormatOwnedWithRule<
        biome_css_syntax::CssDeclarationOrRuleList,
        crate::css::lists::declaration_or_rule_list::FormatCssDeclarationOrRuleList,
    >;
    fn into_format(self) -> Self::Format {
        FormatOwnedWithRule::new(
            self,
            crate::css::lists::declaration_or_rule_list::FormatCssDeclarationOrRuleList::default(),
        )
    }
}
impl AsFormat<CssFormatContext> for biome_css_syntax::CssDocumentMatcherList {
    type Format<'a> = FormatRefWithRule<
        'a,
        biome_css_syntax::CssDocumentMatcherList,
        crate::css::lists::document_matcher_list::FormatCssDocumentMatcherList,
    >;
    fn format(&self) -> Self::Format<'_> {
        FormatRefWithRule::new(
            self,
            crate::css::lists::document_matcher_list::FormatCssDocumentMatcherList::default(),
        )
    }
}
impl IntoFormat<CssFormatContext> for biome_css_syntax::CssDocumentMatcherList {
    type Format = FormatOwnedWithRule<
        biome_css_syntax::CssDocumentMatcherList,
        crate::css::lists::document_matcher_list::FormatCssDocumentMatcherList,
    >;
    fn into_format(self) -> Self::Format {
        FormatOwnedWithRule::new(
            self,
            crate::css::lists::document_matcher_list::FormatCssDocumentMatcherList::default(),
        )
    }
}
impl AsFormat<CssFormatContext> for biome_css_syntax::CssFontFamilyNameList {
    type Format<'a> = FormatRefWithRule<
        'a,
        biome_css_syntax::CssFontFamilyNameList,
        crate::css::lists::font_family_name_list::FormatCssFontFamilyNameList,
    >;
    fn format(&self) -> Self::Format<'_> {
        FormatRefWithRule::new(
            self,
            crate::css::lists::font_family_name_list::FormatCssFontFamilyNameList::default(),
        )
    }
}
impl IntoFormat<CssFormatContext> for biome_css_syntax::CssFontFamilyNameList {
    type Format = FormatOwnedWithRule<
        biome_css_syntax::CssFontFamilyNameList,
        crate::css::lists::font_family_name_list::FormatCssFontFamilyNameList,
    >;
    fn into_format(self) -> Self::Format {
        FormatOwnedWithRule::new(
            self,
            crate::css::lists::font_family_name_list::FormatCssFontFamilyNameList::default(),
        )
    }
}
impl AsFormat<CssFormatContext> for biome_css_syntax::CssFontFeatureValuesItemList {
    type Format<'a> = FormatRefWithRule<
        'a,
        biome_css_syntax::CssFontFeatureValuesItemList,
        crate::css::lists::font_feature_values_item_list::FormatCssFontFeatureValuesItemList,
    >;
    fn format(&self) -> Self::Format<'_> {
        FormatRefWithRule :: new (self , crate :: css :: lists :: font_feature_values_item_list :: FormatCssFontFeatureValuesItemList :: default ())
    }
}
impl IntoFormat<CssFormatContext> for biome_css_syntax::CssFontFeatureValuesItemList {
    type Format = FormatOwnedWithRule<
        biome_css_syntax::CssFontFeatureValuesItemList,
        crate::css::lists::font_feature_values_item_list::FormatCssFontFeatureValuesItemList,
    >;
    fn into_format(self) -> Self::Format {
        FormatOwnedWithRule :: new (self , crate :: css :: lists :: font_feature_values_item_list :: FormatCssFontFeatureValuesItemList :: default ())
    }
}
impl AsFormat<CssFormatContext> for biome_css_syntax::CssGenericComponentValueList {
    type Format<'a> = FormatRefWithRule<
        'a,
        biome_css_syntax::CssGenericComponentValueList,
        crate::css::lists::generic_component_value_list::FormatCssGenericComponentValueList,
    >;
    fn format(&self) -> Self::Format<'_> {
        FormatRefWithRule :: new (self , crate :: css :: lists :: generic_component_value_list :: FormatCssGenericComponentValueList :: default ())
    }
}
impl IntoFormat<CssFormatContext> for biome_css_syntax::CssGenericComponentValueList {
    type Format = FormatOwnedWithRule<
        biome_css_syntax::CssGenericComponentValueList,
        crate::css::lists::generic_component_value_list::FormatCssGenericComponentValueList,
    >;
    fn into_format(self) -> Self::Format {
        FormatOwnedWithRule :: new (self , crate :: css :: lists :: generic_component_value_list :: FormatCssGenericComponentValueList :: default ())
    }
}
impl AsFormat<CssFormatContext> for biome_css_syntax::CssIfBranchList {
    type Format<'a> = FormatRefWithRule<
        'a,
        biome_css_syntax::CssIfBranchList,
        crate::css::lists::if_branch_list::FormatCssIfBranchList,
    >;
    fn format(&self) -> Self::Format<'_> {
        FormatRefWithRule::new(
            self,
            crate::css::lists::if_branch_list::FormatCssIfBranchList::default(),
        )
    }
}
impl IntoFormat<CssFormatContext> for biome_css_syntax::CssIfBranchList {
    type Format = FormatOwnedWithRule<
        biome_css_syntax::CssIfBranchList,
        crate::css::lists::if_branch_list::FormatCssIfBranchList,
    >;
    fn into_format(self) -> Self::Format {
        FormatOwnedWithRule::new(
            self,
            crate::css::lists::if_branch_list::FormatCssIfBranchList::default(),
        )
    }
}
impl AsFormat<CssFormatContext> for biome_css_syntax::CssKeyframesItemList {
    type Format<'a> = FormatRefWithRule<
        'a,
        biome_css_syntax::CssKeyframesItemList,
        crate::css::lists::keyframes_item_list::FormatCssKeyframesItemList,
    >;
    fn format(&self) -> Self::Format<'_> {
        FormatRefWithRule::new(
            self,
            crate::css::lists::keyframes_item_list::FormatCssKeyframesItemList::default(),
        )
    }
}
impl IntoFormat<CssFormatContext> for biome_css_syntax::CssKeyframesItemList {
    type Format = FormatOwnedWithRule<
        biome_css_syntax::CssKeyframesItemList,
        crate::css::lists::keyframes_item_list::FormatCssKeyframesItemList,
    >;
    fn into_format(self) -> Self::Format {
        FormatOwnedWithRule::new(
            self,
            crate::css::lists::keyframes_item_list::FormatCssKeyframesItemList::default(),
        )
    }
}
impl AsFormat<CssFormatContext> for biome_css_syntax::CssKeyframesSelectorList {
    type Format<'a> = FormatRefWithRule<
        'a,
        biome_css_syntax::CssKeyframesSelectorList,
        crate::css::lists::keyframes_selector_list::FormatCssKeyframesSelectorList,
    >;
    fn format(&self) -> Self::Format<'_> {
        FormatRefWithRule::new(
            self,
            crate::css::lists::keyframes_selector_list::FormatCssKeyframesSelectorList::default(),
        )
    }
}
impl IntoFormat<CssFormatContext> for biome_css_syntax::CssKeyframesSelectorList {
    type Format = FormatOwnedWithRule<
        biome_css_syntax::CssKeyframesSelectorList,
        crate::css::lists::keyframes_selector_list::FormatCssKeyframesSelectorList,
    >;
    fn into_format(self) -> Self::Format {
        FormatOwnedWithRule::new(
            self,
            crate::css::lists::keyframes_selector_list::FormatCssKeyframesSelectorList::default(),
        )
    }
}
impl AsFormat<CssFormatContext> for biome_css_syntax::CssLayerNameList {
    type Format<'a> = FormatRefWithRule<
        'a,
        biome_css_syntax::CssLayerNameList,
        crate::css::lists::layer_name_list::FormatCssLayerNameList,
    >;
    fn format(&self) -> Self::Format<'_> {
        FormatRefWithRule::new(
            self,
            crate::css::lists::layer_name_list::FormatCssLayerNameList::default(),
        )
    }
}
impl IntoFormat<CssFormatContext> for biome_css_syntax::CssLayerNameList {
    type Format = FormatOwnedWithRule<
        biome_css_syntax::CssLayerNameList,
        crate::css::lists::layer_name_list::FormatCssLayerNameList,
    >;
    fn into_format(self) -> Self::Format {
        FormatOwnedWithRule::new(
            self,
            crate::css::lists::layer_name_list::FormatCssLayerNameList::default(),
        )
    }
}
impl AsFormat<CssFormatContext> for biome_css_syntax::CssLayerReferenceList {
    type Format<'a> = FormatRefWithRule<
        'a,
        biome_css_syntax::CssLayerReferenceList,
        crate::css::lists::layer_reference_list::FormatCssLayerReferenceList,
    >;
    fn format(&self) -> Self::Format<'_> {
        FormatRefWithRule::new(
            self,
            crate::css::lists::layer_reference_list::FormatCssLayerReferenceList::default(),
        )
    }
}
impl IntoFormat<CssFormatContext> for biome_css_syntax::CssLayerReferenceList {
    type Format = FormatOwnedWithRule<
        biome_css_syntax::CssLayerReferenceList,
        crate::css::lists::layer_reference_list::FormatCssLayerReferenceList,
    >;
    fn into_format(self) -> Self::Format {
        FormatOwnedWithRule::new(
            self,
            crate::css::lists::layer_reference_list::FormatCssLayerReferenceList::default(),
        )
    }
}
impl AsFormat<CssFormatContext> for biome_css_syntax::CssMediaQueryList {
    type Format<'a> = FormatRefWithRule<
        'a,
        biome_css_syntax::CssMediaQueryList,
        crate::css::lists::media_query_list::FormatCssMediaQueryList,
    >;
    fn format(&self) -> Self::Format<'_> {
        FormatRefWithRule::new(
            self,
            crate::css::lists::media_query_list::FormatCssMediaQueryList::default(),
        )
    }
}
impl IntoFormat<CssFormatContext> for biome_css_syntax::CssMediaQueryList {
    type Format = FormatOwnedWithRule<
        biome_css_syntax::CssMediaQueryList,
        crate::css::lists::media_query_list::FormatCssMediaQueryList,
    >;
    fn into_format(self) -> Self::Format {
        FormatOwnedWithRule::new(
            self,
            crate::css::lists::media_query_list::FormatCssMediaQueryList::default(),
        )
    }
}
impl AsFormat<CssFormatContext> for biome_css_syntax::CssNestedSelectorList {
    type Format<'a> = FormatRefWithRule<
        'a,
        biome_css_syntax::CssNestedSelectorList,
        crate::css::lists::nested_selector_list::FormatCssNestedSelectorList,
    >;
    fn format(&self) -> Self::Format<'_> {
        FormatRefWithRule::new(
            self,
            crate::css::lists::nested_selector_list::FormatCssNestedSelectorList::default(),
        )
    }
}
impl IntoFormat<CssFormatContext> for biome_css_syntax::CssNestedSelectorList {
    type Format = FormatOwnedWithRule<
        biome_css_syntax::CssNestedSelectorList,
        crate::css::lists::nested_selector_list::FormatCssNestedSelectorList,
    >;
    fn into_format(self) -> Self::Format {
        FormatOwnedWithRule::new(
            self,
            crate::css::lists::nested_selector_list::FormatCssNestedSelectorList::default(),
        )
    }
}
impl AsFormat<CssFormatContext> for biome_css_syntax::CssPageAtRuleItemList {
    type Format<'a> = FormatRefWithRule<
        'a,
        biome_css_syntax::CssPageAtRuleItemList,
        crate::css::lists::page_at_rule_item_list::FormatCssPageAtRuleItemList,
    >;
    fn format(&self) -> Self::Format<'_> {
        FormatRefWithRule::new(
            self,
            crate::css::lists::page_at_rule_item_list::FormatCssPageAtRuleItemList::default(),
        )
    }
}
impl IntoFormat<CssFormatContext> for biome_css_syntax::CssPageAtRuleItemList {
    type Format = FormatOwnedWithRule<
        biome_css_syntax::CssPageAtRuleItemList,
        crate::css::lists::page_at_rule_item_list::FormatCssPageAtRuleItemList,
    >;
    fn into_format(self) -> Self::Format {
        FormatOwnedWithRule::new(
            self,
            crate::css::lists::page_at_rule_item_list::FormatCssPageAtRuleItemList::default(),
        )
    }
}
impl AsFormat<CssFormatContext> for biome_css_syntax::CssPageSelectorList {
    type Format<'a> = FormatRefWithRule<
        'a,
        biome_css_syntax::CssPageSelectorList,
        crate::css::lists::page_selector_list::FormatCssPageSelectorList,
    >;
    fn format(&self) -> Self::Format<'_> {
        FormatRefWithRule::new(
            self,
            crate::css::lists::page_selector_list::FormatCssPageSelectorList::default(),
        )
    }
}
impl IntoFormat<CssFormatContext> for biome_css_syntax::CssPageSelectorList {
    type Format = FormatOwnedWithRule<
        biome_css_syntax::CssPageSelectorList,
        crate::css::lists::page_selector_list::FormatCssPageSelectorList,
    >;
    fn into_format(self) -> Self::Format {
        FormatOwnedWithRule::new(
            self,
            crate::css::lists::page_selector_list::FormatCssPageSelectorList::default(),
        )
    }
}
impl AsFormat<CssFormatContext> for biome_css_syntax::CssPageSelectorPseudoList {
    type Format<'a> = FormatRefWithRule<
        'a,
        biome_css_syntax::CssPageSelectorPseudoList,
        crate::css::lists::page_selector_pseudo_list::FormatCssPageSelectorPseudoList,
    >;
    fn format(&self) -> Self::Format<'_> {
        FormatRefWithRule::new(
            self,
            crate::css::lists::page_selector_pseudo_list::FormatCssPageSelectorPseudoList::default(
            ),
        )
    }
}
impl IntoFormat<CssFormatContext> for biome_css_syntax::CssPageSelectorPseudoList {
    type Format = FormatOwnedWithRule<
        biome_css_syntax::CssPageSelectorPseudoList,
        crate::css::lists::page_selector_pseudo_list::FormatCssPageSelectorPseudoList,
    >;
    fn into_format(self) -> Self::Format {
        FormatOwnedWithRule::new(
            self,
            crate::css::lists::page_selector_pseudo_list::FormatCssPageSelectorPseudoList::default(
            ),
        )
    }
}
impl AsFormat<CssFormatContext> for biome_css_syntax::CssParameterList {
    type Format<'a> = FormatRefWithRule<
        'a,
        biome_css_syntax::CssParameterList,
        crate::css::lists::parameter_list::FormatCssParameterList,
    >;
    fn format(&self) -> Self::Format<'_> {
        FormatRefWithRule::new(
            self,
            crate::css::lists::parameter_list::FormatCssParameterList::default(),
        )
    }
}
impl IntoFormat<CssFormatContext> for biome_css_syntax::CssParameterList {
    type Format = FormatOwnedWithRule<
        biome_css_syntax::CssParameterList,
        crate::css::lists::parameter_list::FormatCssParameterList,
    >;
    fn into_format(self) -> Self::Format {
        FormatOwnedWithRule::new(
            self,
            crate::css::lists::parameter_list::FormatCssParameterList::default(),
        )
    }
}
impl AsFormat<CssFormatContext> for biome_css_syntax::CssPseudoElementFunctionParameterList {
    type Format < 'a > = FormatRefWithRule < 'a , biome_css_syntax :: CssPseudoElementFunctionParameterList , crate :: css :: lists :: pseudo_element_function_parameter_list :: FormatCssPseudoElementFunctionParameterList > ;
    fn format(&self) -> Self::Format<'_> {
        FormatRefWithRule :: new (self , crate :: css :: lists :: pseudo_element_function_parameter_list :: FormatCssPseudoElementFunctionParameterList :: default ())
    }
}
impl IntoFormat<CssFormatContext> for biome_css_syntax::CssPseudoElementFunctionParameterList {
    type Format = FormatOwnedWithRule < biome_css_syntax :: CssPseudoElementFunctionParameterList , crate :: css :: lists :: pseudo_element_function_parameter_list :: FormatCssPseudoElementFunctionParameterList > ;
    fn into_format(self) -> Self::Format {
        FormatOwnedWithRule :: new (self , crate :: css :: lists :: pseudo_element_function_parameter_list :: FormatCssPseudoElementFunctionParameterList :: default ())
    }
}
impl AsFormat<CssFormatContext> for biome_css_syntax::CssPseudoValueList {
    type Format<'a> = FormatRefWithRule<
        'a,
        biome_css_syntax::CssPseudoValueList,
        crate::css::lists::pseudo_value_list::FormatCssPseudoValueList,
    >;
    fn format(&self) -> Self::Format<'_> {
        FormatRefWithRule::new(
            self,
            crate::css::lists::pseudo_value_list::FormatCssPseudoValueList::default(),
        )
    }
}
impl IntoFormat<CssFormatContext> for biome_css_syntax::CssPseudoValueList {
    type Format = FormatOwnedWithRule<
        biome_css_syntax::CssPseudoValueList,
        crate::css::lists::pseudo_value_list::FormatCssPseudoValueList,
    >;
    fn into_format(self) -> Self::Format {
        FormatOwnedWithRule::new(
            self,
            crate::css::lists::pseudo_value_list::FormatCssPseudoValueList::default(),
        )
    }
}
impl AsFormat<CssFormatContext> for biome_css_syntax::CssRelativeSelectorList {
    type Format<'a> = FormatRefWithRule<
        'a,
        biome_css_syntax::CssRelativeSelectorList,
        crate::css::lists::relative_selector_list::FormatCssRelativeSelectorList,
    >;
    fn format(&self) -> Self::Format<'_> {
        FormatRefWithRule::new(
            self,
            crate::css::lists::relative_selector_list::FormatCssRelativeSelectorList::default(),
        )
    }
}
impl IntoFormat<CssFormatContext> for biome_css_syntax::CssRelativeSelectorList {
    type Format = FormatOwnedWithRule<
        biome_css_syntax::CssRelativeSelectorList,
        crate::css::lists::relative_selector_list::FormatCssRelativeSelectorList,
    >;
    fn into_format(self) -> Self::Format {
        FormatOwnedWithRule::new(
            self,
            crate::css::lists::relative_selector_list::FormatCssRelativeSelectorList::default(),
        )
    }
}
impl AsFormat<CssFormatContext> for biome_css_syntax::CssRuleList {
    type Format<'a> = FormatRefWithRule<
        'a,
        biome_css_syntax::CssRuleList,
        crate::css::lists::rule_list::FormatCssRuleList,
    >;
    fn format(&self) -> Self::Format<'_> {
        FormatRefWithRule::new(
            self,
            crate::css::lists::rule_list::FormatCssRuleList::default(),
        )
    }
}
impl IntoFormat<CssFormatContext> for biome_css_syntax::CssRuleList {
    type Format = FormatOwnedWithRule<
        biome_css_syntax::CssRuleList,
        crate::css::lists::rule_list::FormatCssRuleList,
    >;
    fn into_format(self) -> Self::Format {
        FormatOwnedWithRule::new(
            self,
            crate::css::lists::rule_list::FormatCssRuleList::default(),
        )
    }
}
impl AsFormat<CssFormatContext> for biome_css_syntax::CssSelectorList {
    type Format<'a> = FormatRefWithRule<
        'a,
        biome_css_syntax::CssSelectorList,
        crate::css::lists::selector_list::FormatCssSelectorList,
    >;
    fn format(&self) -> Self::Format<'_> {
        FormatRefWithRule::new(
            self,
            crate::css::lists::selector_list::FormatCssSelectorList::default(),
        )
    }
}
impl IntoFormat<CssFormatContext> for biome_css_syntax::CssSelectorList {
    type Format = FormatOwnedWithRule<
        biome_css_syntax::CssSelectorList,
        crate::css::lists::selector_list::FormatCssSelectorList,
    >;
    fn into_format(self) -> Self::Format {
        FormatOwnedWithRule::new(
            self,
            crate::css::lists::selector_list::FormatCssSelectorList::default(),
        )
    }
}
impl AsFormat<CssFormatContext> for biome_css_syntax::CssSubSelectorList {
    type Format<'a> = FormatRefWithRule<
        'a,
        biome_css_syntax::CssSubSelectorList,
        crate::css::lists::sub_selector_list::FormatCssSubSelectorList,
    >;
    fn format(&self) -> Self::Format<'_> {
        FormatRefWithRule::new(
            self,
            crate::css::lists::sub_selector_list::FormatCssSubSelectorList::default(),
        )
    }
}
impl IntoFormat<CssFormatContext> for biome_css_syntax::CssSubSelectorList {
    type Format = FormatOwnedWithRule<
        biome_css_syntax::CssSubSelectorList,
        crate::css::lists::sub_selector_list::FormatCssSubSelectorList,
    >;
    fn into_format(self) -> Self::Format {
        FormatOwnedWithRule::new(
            self,
            crate::css::lists::sub_selector_list::FormatCssSubSelectorList::default(),
        )
    }
}
impl AsFormat<CssFormatContext> for biome_css_syntax::CssSyntaxComponentList {
    type Format<'a> = FormatRefWithRule<
        'a,
        biome_css_syntax::CssSyntaxComponentList,
        crate::css::lists::syntax_component_list::FormatCssSyntaxComponentList,
    >;
    fn format(&self) -> Self::Format<'_> {
        FormatRefWithRule::new(
            self,
            crate::css::lists::syntax_component_list::FormatCssSyntaxComponentList::default(),
        )
    }
}
impl IntoFormat<CssFormatContext> for biome_css_syntax::CssSyntaxComponentList {
    type Format = FormatOwnedWithRule<
        biome_css_syntax::CssSyntaxComponentList,
        crate::css::lists::syntax_component_list::FormatCssSyntaxComponentList,
    >;
    fn into_format(self) -> Self::Format {
        FormatOwnedWithRule::new(
            self,
            crate::css::lists::syntax_component_list::FormatCssSyntaxComponentList::default(),
        )
    }
}
impl AsFormat<CssFormatContext> for biome_css_syntax::CssUrlModifierList {
    type Format<'a> = FormatRefWithRule<
        'a,
        biome_css_syntax::CssUrlModifierList,
        crate::css::lists::url_modifier_list::FormatCssUrlModifierList,
    >;
    fn format(&self) -> Self::Format<'_> {
        FormatRefWithRule::new(
            self,
            crate::css::lists::url_modifier_list::FormatCssUrlModifierList::default(),
        )
    }
}
impl IntoFormat<CssFormatContext> for biome_css_syntax::CssUrlModifierList {
    type Format = FormatOwnedWithRule<
        biome_css_syntax::CssUrlModifierList,
        crate::css::lists::url_modifier_list::FormatCssUrlModifierList,
    >;
    fn into_format(self) -> Self::Format {
        FormatOwnedWithRule::new(
            self,
            crate::css::lists::url_modifier_list::FormatCssUrlModifierList::default(),
        )
    }
}
impl AsFormat<CssFormatContext> for biome_css_syntax::CssValueAtRuleImportSpecifierList {
    type Format < 'a > = FormatRefWithRule < 'a , biome_css_syntax :: CssValueAtRuleImportSpecifierList , crate :: css :: lists :: value_at_rule_import_specifier_list :: FormatCssValueAtRuleImportSpecifierList > ;
    fn format(&self) -> Self::Format<'_> {
        FormatRefWithRule :: new (self , crate :: css :: lists :: value_at_rule_import_specifier_list :: FormatCssValueAtRuleImportSpecifierList :: default ())
    }
}
impl IntoFormat<CssFormatContext> for biome_css_syntax::CssValueAtRuleImportSpecifierList {
    type Format = FormatOwnedWithRule < biome_css_syntax :: CssValueAtRuleImportSpecifierList , crate :: css :: lists :: value_at_rule_import_specifier_list :: FormatCssValueAtRuleImportSpecifierList > ;
    fn into_format(self) -> Self::Format {
        FormatOwnedWithRule :: new (self , crate :: css :: lists :: value_at_rule_import_specifier_list :: FormatCssValueAtRuleImportSpecifierList :: default ())
    }
}
impl AsFormat<CssFormatContext> for biome_css_syntax::CssValueAtRulePropertyList {
    type Format<'a> = FormatRefWithRule<
        'a,
        biome_css_syntax::CssValueAtRulePropertyList,
        crate::css::lists::value_at_rule_property_list::FormatCssValueAtRulePropertyList,
    >;
    fn format(&self) -> Self::Format<'_> {
        FormatRefWithRule :: new (self , crate :: css :: lists :: value_at_rule_property_list :: FormatCssValueAtRulePropertyList :: default ())
    }
}
impl IntoFormat<CssFormatContext> for biome_css_syntax::CssValueAtRulePropertyList {
    type Format = FormatOwnedWithRule<
        biome_css_syntax::CssValueAtRulePropertyList,
        crate::css::lists::value_at_rule_property_list::FormatCssValueAtRulePropertyList,
    >;
    fn into_format(self) -> Self::Format {
        FormatOwnedWithRule :: new (self , crate :: css :: lists :: value_at_rule_property_list :: FormatCssValueAtRulePropertyList :: default ())
    }
}
impl AsFormat<CssFormatContext> for biome_css_syntax::TwApplyClassList {
    type Format<'a> = FormatRefWithRule<
        'a,
        biome_css_syntax::TwApplyClassList,
        crate::tailwind::lists::apply_class_list::FormatTwApplyClassList,
    >;
    fn format(&self) -> Self::Format<'_> {
        FormatRefWithRule::new(
            self,
            crate::tailwind::lists::apply_class_list::FormatTwApplyClassList::default(),
        )
    }
}
impl IntoFormat<CssFormatContext> for biome_css_syntax::TwApplyClassList {
    type Format = FormatOwnedWithRule<
        biome_css_syntax::TwApplyClassList,
        crate::tailwind::lists::apply_class_list::FormatTwApplyClassList,
    >;
    fn into_format(self) -> Self::Format {
        FormatOwnedWithRule::new(
            self,
            crate::tailwind::lists::apply_class_list::FormatTwApplyClassList::default(),
        )
    }
}
impl FormatRule<biome_css_syntax::CssBogus> for crate::css::bogus::bogus::FormatCssBogus {
    type Context = CssFormatContext;
    #[inline(always)]
    fn fmt(&self, node: &biome_css_syntax::CssBogus, f: &mut CssFormatter) -> FormatResult<()> {
        FormatBogusNodeRule::<biome_css_syntax::CssBogus>::fmt(self, node, f)
    }
}
impl AsFormat<CssFormatContext> for biome_css_syntax::CssBogus {
    type Format<'a> =
        FormatRefWithRule<'a, biome_css_syntax::CssBogus, crate::css::bogus::bogus::FormatCssBogus>;
    fn format(&self) -> Self::Format<'_> {
        FormatRefWithRule::new(self, crate::css::bogus::bogus::FormatCssBogus::default())
    }
}
impl IntoFormat<CssFormatContext> for biome_css_syntax::CssBogus {
    type Format =
        FormatOwnedWithRule<biome_css_syntax::CssBogus, crate::css::bogus::bogus::FormatCssBogus>;
    fn into_format(self) -> Self::Format {
        FormatOwnedWithRule::new(self, crate::css::bogus::bogus::FormatCssBogus::default())
    }
}
impl FormatRule<biome_css_syntax::CssBogusAtRule>
    for crate::css::bogus::bogus_at_rule::FormatCssBogusAtRule
{
    type Context = CssFormatContext;
    #[inline(always)]
    fn fmt(
        &self,
        node: &biome_css_syntax::CssBogusAtRule,
        f: &mut CssFormatter,
    ) -> FormatResult<()> {
        FormatBogusNodeRule::<biome_css_syntax::CssBogusAtRule>::fmt(self, node, f)
    }
}
impl AsFormat<CssFormatContext> for biome_css_syntax::CssBogusAtRule {
    type Format<'a> = FormatRefWithRule<
        'a,
        biome_css_syntax::CssBogusAtRule,
        crate::css::bogus::bogus_at_rule::FormatCssBogusAtRule,
    >;
    fn format(&self) -> Self::Format<'_> {
        FormatRefWithRule::new(
            self,
            crate::css::bogus::bogus_at_rule::FormatCssBogusAtRule::default(),
        )
    }
}
impl IntoFormat<CssFormatContext> for biome_css_syntax::CssBogusAtRule {
    type Format = FormatOwnedWithRule<
        biome_css_syntax::CssBogusAtRule,
        crate::css::bogus::bogus_at_rule::FormatCssBogusAtRule,
    >;
    fn into_format(self) -> Self::Format {
        FormatOwnedWithRule::new(
            self,
            crate::css::bogus::bogus_at_rule::FormatCssBogusAtRule::default(),
        )
    }
}
impl FormatRule<biome_css_syntax::CssBogusAttrName>
    for crate::css::bogus::bogus_attr_name::FormatCssBogusAttrName
{
    type Context = CssFormatContext;
    #[inline(always)]
    fn fmt(
        &self,
        node: &biome_css_syntax::CssBogusAttrName,
        f: &mut CssFormatter,
    ) -> FormatResult<()> {
        FormatBogusNodeRule::<biome_css_syntax::CssBogusAttrName>::fmt(self, node, f)
    }
}
impl AsFormat<CssFormatContext> for biome_css_syntax::CssBogusAttrName {
    type Format<'a> = FormatRefWithRule<
        'a,
        biome_css_syntax::CssBogusAttrName,
        crate::css::bogus::bogus_attr_name::FormatCssBogusAttrName,
    >;
    fn format(&self) -> Self::Format<'_> {
        FormatRefWithRule::new(
            self,
            crate::css::bogus::bogus_attr_name::FormatCssBogusAttrName::default(),
        )
    }
}
impl IntoFormat<CssFormatContext> for biome_css_syntax::CssBogusAttrName {
    type Format = FormatOwnedWithRule<
        biome_css_syntax::CssBogusAttrName,
        crate::css::bogus::bogus_attr_name::FormatCssBogusAttrName,
    >;
    fn into_format(self) -> Self::Format {
        FormatOwnedWithRule::new(
            self,
            crate::css::bogus::bogus_attr_name::FormatCssBogusAttrName::default(),
        )
    }
}
impl FormatRule<biome_css_syntax::CssBogusBlock>
    for crate::css::bogus::bogus_block::FormatCssBogusBlock
{
    type Context = CssFormatContext;
    #[inline(always)]
    fn fmt(
        &self,
        node: &biome_css_syntax::CssBogusBlock,
        f: &mut CssFormatter,
    ) -> FormatResult<()> {
        FormatBogusNodeRule::<biome_css_syntax::CssBogusBlock>::fmt(self, node, f)
    }
}
impl AsFormat<CssFormatContext> for biome_css_syntax::CssBogusBlock {
    type Format<'a> = FormatRefWithRule<
        'a,
        biome_css_syntax::CssBogusBlock,
        crate::css::bogus::bogus_block::FormatCssBogusBlock,
    >;
    fn format(&self) -> Self::Format<'_> {
        FormatRefWithRule::new(
            self,
            crate::css::bogus::bogus_block::FormatCssBogusBlock::default(),
        )
    }
}
impl IntoFormat<CssFormatContext> for biome_css_syntax::CssBogusBlock {
    type Format = FormatOwnedWithRule<
        biome_css_syntax::CssBogusBlock,
        crate::css::bogus::bogus_block::FormatCssBogusBlock,
    >;
    fn into_format(self) -> Self::Format {
        FormatOwnedWithRule::new(
            self,
            crate::css::bogus::bogus_block::FormatCssBogusBlock::default(),
        )
    }
}
impl FormatRule<biome_css_syntax::CssBogusCustomIdentifier>
    for crate::css::bogus::bogus_custom_identifier::FormatCssBogusCustomIdentifier
{
    type Context = CssFormatContext;
    #[inline(always)]
    fn fmt(
        &self,
        node: &biome_css_syntax::CssBogusCustomIdentifier,
        f: &mut CssFormatter,
    ) -> FormatResult<()> {
        FormatBogusNodeRule::<biome_css_syntax::CssBogusCustomIdentifier>::fmt(self, node, f)
    }
}
impl AsFormat<CssFormatContext> for biome_css_syntax::CssBogusCustomIdentifier {
    type Format<'a> = FormatRefWithRule<
        'a,
        biome_css_syntax::CssBogusCustomIdentifier,
        crate::css::bogus::bogus_custom_identifier::FormatCssBogusCustomIdentifier,
    >;
    fn format(&self) -> Self::Format<'_> {
        FormatRefWithRule::new(
            self,
            crate::css::bogus::bogus_custom_identifier::FormatCssBogusCustomIdentifier::default(),
        )
    }
}
impl IntoFormat<CssFormatContext> for biome_css_syntax::CssBogusCustomIdentifier {
    type Format = FormatOwnedWithRule<
        biome_css_syntax::CssBogusCustomIdentifier,
        crate::css::bogus::bogus_custom_identifier::FormatCssBogusCustomIdentifier,
    >;
    fn into_format(self) -> Self::Format {
        FormatOwnedWithRule::new(
            self,
            crate::css::bogus::bogus_custom_identifier::FormatCssBogusCustomIdentifier::default(),
        )
    }
}
impl FormatRule<biome_css_syntax::CssBogusDeclarationItem>
    for crate::css::bogus::bogus_declaration_item::FormatCssBogusDeclarationItem
{
    type Context = CssFormatContext;
    #[inline(always)]
    fn fmt(
        &self,
        node: &biome_css_syntax::CssBogusDeclarationItem,
        f: &mut CssFormatter,
    ) -> FormatResult<()> {
        FormatBogusNodeRule::<biome_css_syntax::CssBogusDeclarationItem>::fmt(self, node, f)
    }
}
impl AsFormat<CssFormatContext> for biome_css_syntax::CssBogusDeclarationItem {
    type Format<'a> = FormatRefWithRule<
        'a,
        biome_css_syntax::CssBogusDeclarationItem,
        crate::css::bogus::bogus_declaration_item::FormatCssBogusDeclarationItem,
    >;
    fn format(&self) -> Self::Format<'_> {
        FormatRefWithRule::new(
            self,
            crate::css::bogus::bogus_declaration_item::FormatCssBogusDeclarationItem::default(),
        )
    }
}
impl IntoFormat<CssFormatContext> for biome_css_syntax::CssBogusDeclarationItem {
    type Format = FormatOwnedWithRule<
        biome_css_syntax::CssBogusDeclarationItem,
        crate::css::bogus::bogus_declaration_item::FormatCssBogusDeclarationItem,
    >;
    fn into_format(self) -> Self::Format {
        FormatOwnedWithRule::new(
            self,
            crate::css::bogus::bogus_declaration_item::FormatCssBogusDeclarationItem::default(),
        )
    }
}
impl FormatRule<biome_css_syntax::CssBogusDocumentMatcher>
    for crate::css::bogus::bogus_document_matcher::FormatCssBogusDocumentMatcher
{
    type Context = CssFormatContext;
    #[inline(always)]
    fn fmt(
        &self,
        node: &biome_css_syntax::CssBogusDocumentMatcher,
        f: &mut CssFormatter,
    ) -> FormatResult<()> {
        FormatBogusNodeRule::<biome_css_syntax::CssBogusDocumentMatcher>::fmt(self, node, f)
    }
}
impl AsFormat<CssFormatContext> for biome_css_syntax::CssBogusDocumentMatcher {
    type Format<'a> = FormatRefWithRule<
        'a,
        biome_css_syntax::CssBogusDocumentMatcher,
        crate::css::bogus::bogus_document_matcher::FormatCssBogusDocumentMatcher,
    >;
    fn format(&self) -> Self::Format<'_> {
        FormatRefWithRule::new(
            self,
            crate::css::bogus::bogus_document_matcher::FormatCssBogusDocumentMatcher::default(),
        )
    }
}
impl IntoFormat<CssFormatContext> for biome_css_syntax::CssBogusDocumentMatcher {
    type Format = FormatOwnedWithRule<
        biome_css_syntax::CssBogusDocumentMatcher,
        crate::css::bogus::bogus_document_matcher::FormatCssBogusDocumentMatcher,
    >;
    fn into_format(self) -> Self::Format {
        FormatOwnedWithRule::new(
            self,
            crate::css::bogus::bogus_document_matcher::FormatCssBogusDocumentMatcher::default(),
        )
    }
}
impl FormatRule<biome_css_syntax::CssBogusFontFamilyName>
    for crate::css::bogus::bogus_font_family_name::FormatCssBogusFontFamilyName
{
    type Context = CssFormatContext;
    #[inline(always)]
    fn fmt(
        &self,
        node: &biome_css_syntax::CssBogusFontFamilyName,
        f: &mut CssFormatter,
    ) -> FormatResult<()> {
        FormatBogusNodeRule::<biome_css_syntax::CssBogusFontFamilyName>::fmt(self, node, f)
    }
}
impl AsFormat<CssFormatContext> for biome_css_syntax::CssBogusFontFamilyName {
    type Format<'a> = FormatRefWithRule<
        'a,
        biome_css_syntax::CssBogusFontFamilyName,
        crate::css::bogus::bogus_font_family_name::FormatCssBogusFontFamilyName,
    >;
    fn format(&self) -> Self::Format<'_> {
        FormatRefWithRule::new(
            self,
            crate::css::bogus::bogus_font_family_name::FormatCssBogusFontFamilyName::default(),
        )
    }
}
impl IntoFormat<CssFormatContext> for biome_css_syntax::CssBogusFontFamilyName {
    type Format = FormatOwnedWithRule<
        biome_css_syntax::CssBogusFontFamilyName,
        crate::css::bogus::bogus_font_family_name::FormatCssBogusFontFamilyName,
    >;
    fn into_format(self) -> Self::Format {
        FormatOwnedWithRule::new(
            self,
            crate::css::bogus::bogus_font_family_name::FormatCssBogusFontFamilyName::default(),
        )
    }
}
impl FormatRule<biome_css_syntax::CssBogusFontFeatureValuesItem>
    for crate::css::bogus::bogus_font_feature_values_item::FormatCssBogusFontFeatureValuesItem
{
    type Context = CssFormatContext;
    #[inline(always)]
    fn fmt(
        &self,
        node: &biome_css_syntax::CssBogusFontFeatureValuesItem,
        f: &mut CssFormatter,
    ) -> FormatResult<()> {
        FormatBogusNodeRule::<biome_css_syntax::CssBogusFontFeatureValuesItem>::fmt(self, node, f)
    }
}
impl AsFormat<CssFormatContext> for biome_css_syntax::CssBogusFontFeatureValuesItem {
    type Format<'a> = FormatRefWithRule<
        'a,
        biome_css_syntax::CssBogusFontFeatureValuesItem,
        crate::css::bogus::bogus_font_feature_values_item::FormatCssBogusFontFeatureValuesItem,
    >;
    fn format(&self) -> Self::Format<'_> {
        FormatRefWithRule :: new (self , crate :: css :: bogus :: bogus_font_feature_values_item :: FormatCssBogusFontFeatureValuesItem :: default ())
    }
}
impl IntoFormat<CssFormatContext> for biome_css_syntax::CssBogusFontFeatureValuesItem {
    type Format = FormatOwnedWithRule<
        biome_css_syntax::CssBogusFontFeatureValuesItem,
        crate::css::bogus::bogus_font_feature_values_item::FormatCssBogusFontFeatureValuesItem,
    >;
    fn into_format(self) -> Self::Format {
        FormatOwnedWithRule :: new (self , crate :: css :: bogus :: bogus_font_feature_values_item :: FormatCssBogusFontFeatureValuesItem :: default ())
    }
}
impl FormatRule<biome_css_syntax::CssBogusIfBranch>
    for crate::css::bogus::bogus_if_branch::FormatCssBogusIfBranch
{
    type Context = CssFormatContext;
    #[inline(always)]
    fn fmt(
        &self,
        node: &biome_css_syntax::CssBogusIfBranch,
        f: &mut CssFormatter,
    ) -> FormatResult<()> {
        FormatBogusNodeRule::<biome_css_syntax::CssBogusIfBranch>::fmt(self, node, f)
    }
}
impl AsFormat<CssFormatContext> for biome_css_syntax::CssBogusIfBranch {
    type Format<'a> = FormatRefWithRule<
        'a,
        biome_css_syntax::CssBogusIfBranch,
        crate::css::bogus::bogus_if_branch::FormatCssBogusIfBranch,
    >;
    fn format(&self) -> Self::Format<'_> {
        FormatRefWithRule::new(
            self,
            crate::css::bogus::bogus_if_branch::FormatCssBogusIfBranch::default(),
        )
    }
}
impl IntoFormat<CssFormatContext> for biome_css_syntax::CssBogusIfBranch {
    type Format = FormatOwnedWithRule<
        biome_css_syntax::CssBogusIfBranch,
        crate::css::bogus::bogus_if_branch::FormatCssBogusIfBranch,
    >;
    fn into_format(self) -> Self::Format {
        FormatOwnedWithRule::new(
            self,
            crate::css::bogus::bogus_if_branch::FormatCssBogusIfBranch::default(),
        )
    }
}
impl FormatRule<biome_css_syntax::CssBogusIfTest>
    for crate::css::bogus::bogus_if_test::FormatCssBogusIfTest
{
    type Context = CssFormatContext;
    #[inline(always)]
    fn fmt(
        &self,
        node: &biome_css_syntax::CssBogusIfTest,
        f: &mut CssFormatter,
    ) -> FormatResult<()> {
        FormatBogusNodeRule::<biome_css_syntax::CssBogusIfTest>::fmt(self, node, f)
    }
}
impl AsFormat<CssFormatContext> for biome_css_syntax::CssBogusIfTest {
    type Format<'a> = FormatRefWithRule<
        'a,
        biome_css_syntax::CssBogusIfTest,
        crate::css::bogus::bogus_if_test::FormatCssBogusIfTest,
    >;
    fn format(&self) -> Self::Format<'_> {
        FormatRefWithRule::new(
            self,
            crate::css::bogus::bogus_if_test::FormatCssBogusIfTest::default(),
        )
    }
}
impl IntoFormat<CssFormatContext> for biome_css_syntax::CssBogusIfTest {
    type Format = FormatOwnedWithRule<
        biome_css_syntax::CssBogusIfTest,
        crate::css::bogus::bogus_if_test::FormatCssBogusIfTest,
    >;
    fn into_format(self) -> Self::Format {
        FormatOwnedWithRule::new(
            self,
            crate::css::bogus::bogus_if_test::FormatCssBogusIfTest::default(),
        )
    }
}
impl FormatRule<biome_css_syntax::CssBogusKeyframesItem>
    for crate::css::bogus::bogus_keyframes_item::FormatCssBogusKeyframesItem
{
    type Context = CssFormatContext;
    #[inline(always)]
    fn fmt(
        &self,
        node: &biome_css_syntax::CssBogusKeyframesItem,
        f: &mut CssFormatter,
    ) -> FormatResult<()> {
        FormatBogusNodeRule::<biome_css_syntax::CssBogusKeyframesItem>::fmt(self, node, f)
    }
}
impl AsFormat<CssFormatContext> for biome_css_syntax::CssBogusKeyframesItem {
    type Format<'a> = FormatRefWithRule<
        'a,
        biome_css_syntax::CssBogusKeyframesItem,
        crate::css::bogus::bogus_keyframes_item::FormatCssBogusKeyframesItem,
    >;
    fn format(&self) -> Self::Format<'_> {
        FormatRefWithRule::new(
            self,
            crate::css::bogus::bogus_keyframes_item::FormatCssBogusKeyframesItem::default(),
        )
    }
}
impl IntoFormat<CssFormatContext> for biome_css_syntax::CssBogusKeyframesItem {
    type Format = FormatOwnedWithRule<
        biome_css_syntax::CssBogusKeyframesItem,
        crate::css::bogus::bogus_keyframes_item::FormatCssBogusKeyframesItem,
    >;
    fn into_format(self) -> Self::Format {
        FormatOwnedWithRule::new(
            self,
            crate::css::bogus::bogus_keyframes_item::FormatCssBogusKeyframesItem::default(),
        )
    }
}
impl FormatRule<biome_css_syntax::CssBogusKeyframesName>
    for crate::css::bogus::bogus_keyframes_name::FormatCssBogusKeyframesName
{
    type Context = CssFormatContext;
    #[inline(always)]
    fn fmt(
        &self,
        node: &biome_css_syntax::CssBogusKeyframesName,
        f: &mut CssFormatter,
    ) -> FormatResult<()> {
        FormatBogusNodeRule::<biome_css_syntax::CssBogusKeyframesName>::fmt(self, node, f)
    }
}
impl AsFormat<CssFormatContext> for biome_css_syntax::CssBogusKeyframesName {
    type Format<'a> = FormatRefWithRule<
        'a,
        biome_css_syntax::CssBogusKeyframesName,
        crate::css::bogus::bogus_keyframes_name::FormatCssBogusKeyframesName,
    >;
    fn format(&self) -> Self::Format<'_> {
        FormatRefWithRule::new(
            self,
            crate::css::bogus::bogus_keyframes_name::FormatCssBogusKeyframesName::default(),
        )
    }
}
impl IntoFormat<CssFormatContext> for biome_css_syntax::CssBogusKeyframesName {
    type Format = FormatOwnedWithRule<
        biome_css_syntax::CssBogusKeyframesName,
        crate::css::bogus::bogus_keyframes_name::FormatCssBogusKeyframesName,
    >;
    fn into_format(self) -> Self::Format {
        FormatOwnedWithRule::new(
            self,
            crate::css::bogus::bogus_keyframes_name::FormatCssBogusKeyframesName::default(),
        )
    }
}
impl FormatRule<biome_css_syntax::CssBogusLayer>
    for crate::css::bogus::bogus_layer::FormatCssBogusLayer
{
    type Context = CssFormatContext;
    #[inline(always)]
    fn fmt(
        &self,
        node: &biome_css_syntax::CssBogusLayer,
        f: &mut CssFormatter,
    ) -> FormatResult<()> {
        FormatBogusNodeRule::<biome_css_syntax::CssBogusLayer>::fmt(self, node, f)
    }
}
impl AsFormat<CssFormatContext> for biome_css_syntax::CssBogusLayer {
    type Format<'a> = FormatRefWithRule<
        'a,
        biome_css_syntax::CssBogusLayer,
        crate::css::bogus::bogus_layer::FormatCssBogusLayer,
    >;
    fn format(&self) -> Self::Format<'_> {
        FormatRefWithRule::new(
            self,
            crate::css::bogus::bogus_layer::FormatCssBogusLayer::default(),
        )
    }
}
impl IntoFormat<CssFormatContext> for biome_css_syntax::CssBogusLayer {
    type Format = FormatOwnedWithRule<
        biome_css_syntax::CssBogusLayer,
        crate::css::bogus::bogus_layer::FormatCssBogusLayer,
    >;
    fn into_format(self) -> Self::Format {
        FormatOwnedWithRule::new(
            self,
            crate::css::bogus::bogus_layer::FormatCssBogusLayer::default(),
        )
    }
}
impl FormatRule<biome_css_syntax::CssBogusMediaQuery>
    for crate::css::bogus::bogus_media_query::FormatCssBogusMediaQuery
{
    type Context = CssFormatContext;
    #[inline(always)]
    fn fmt(
        &self,
        node: &biome_css_syntax::CssBogusMediaQuery,
        f: &mut CssFormatter,
    ) -> FormatResult<()> {
        FormatBogusNodeRule::<biome_css_syntax::CssBogusMediaQuery>::fmt(self, node, f)
    }
}
impl AsFormat<CssFormatContext> for biome_css_syntax::CssBogusMediaQuery {
    type Format<'a> = FormatRefWithRule<
        'a,
        biome_css_syntax::CssBogusMediaQuery,
        crate::css::bogus::bogus_media_query::FormatCssBogusMediaQuery,
    >;
    fn format(&self) -> Self::Format<'_> {
        FormatRefWithRule::new(
            self,
            crate::css::bogus::bogus_media_query::FormatCssBogusMediaQuery::default(),
        )
    }
}
impl IntoFormat<CssFormatContext> for biome_css_syntax::CssBogusMediaQuery {
    type Format = FormatOwnedWithRule<
        biome_css_syntax::CssBogusMediaQuery,
        crate::css::bogus::bogus_media_query::FormatCssBogusMediaQuery,
    >;
    fn into_format(self) -> Self::Format {
        FormatOwnedWithRule::new(
            self,
            crate::css::bogus::bogus_media_query::FormatCssBogusMediaQuery::default(),
        )
    }
}
impl FormatRule<biome_css_syntax::CssBogusPageSelectorPseudo>
    for crate::css::bogus::bogus_page_selector_pseudo::FormatCssBogusPageSelectorPseudo
{
    type Context = CssFormatContext;
    #[inline(always)]
    fn fmt(
        &self,
        node: &biome_css_syntax::CssBogusPageSelectorPseudo,
        f: &mut CssFormatter,
    ) -> FormatResult<()> {
        FormatBogusNodeRule::<biome_css_syntax::CssBogusPageSelectorPseudo>::fmt(self, node, f)
    }
}
impl AsFormat<CssFormatContext> for biome_css_syntax::CssBogusPageSelectorPseudo {
    type Format<'a> = FormatRefWithRule<
        'a,
        biome_css_syntax::CssBogusPageSelectorPseudo,
        crate::css::bogus::bogus_page_selector_pseudo::FormatCssBogusPageSelectorPseudo,
    >;
    fn format(&self) -> Self::Format<'_> {
        FormatRefWithRule :: new (self , crate :: css :: bogus :: bogus_page_selector_pseudo :: FormatCssBogusPageSelectorPseudo :: default ())
    }
}
impl IntoFormat<CssFormatContext> for biome_css_syntax::CssBogusPageSelectorPseudo {
    type Format = FormatOwnedWithRule<
        biome_css_syntax::CssBogusPageSelectorPseudo,
        crate::css::bogus::bogus_page_selector_pseudo::FormatCssBogusPageSelectorPseudo,
    >;
    fn into_format(self) -> Self::Format {
        FormatOwnedWithRule :: new (self , crate :: css :: bogus :: bogus_page_selector_pseudo :: FormatCssBogusPageSelectorPseudo :: default ())
    }
}
impl FormatRule<biome_css_syntax::CssBogusParameter>
    for crate::css::bogus::bogus_parameter::FormatCssBogusParameter
{
    type Context = CssFormatContext;
    #[inline(always)]
    fn fmt(
        &self,
        node: &biome_css_syntax::CssBogusParameter,
        f: &mut CssFormatter,
    ) -> FormatResult<()> {
        FormatBogusNodeRule::<biome_css_syntax::CssBogusParameter>::fmt(self, node, f)
    }
}
impl AsFormat<CssFormatContext> for biome_css_syntax::CssBogusParameter {
    type Format<'a> = FormatRefWithRule<
        'a,
        biome_css_syntax::CssBogusParameter,
        crate::css::bogus::bogus_parameter::FormatCssBogusParameter,
    >;
    fn format(&self) -> Self::Format<'_> {
        FormatRefWithRule::new(
            self,
            crate::css::bogus::bogus_parameter::FormatCssBogusParameter::default(),
        )
    }
}
impl IntoFormat<CssFormatContext> for biome_css_syntax::CssBogusParameter {
    type Format = FormatOwnedWithRule<
        biome_css_syntax::CssBogusParameter,
        crate::css::bogus::bogus_parameter::FormatCssBogusParameter,
    >;
    fn into_format(self) -> Self::Format {
        FormatOwnedWithRule::new(
            self,
            crate::css::bogus::bogus_parameter::FormatCssBogusParameter::default(),
        )
    }
}
impl FormatRule<biome_css_syntax::CssBogusProperty>
    for crate::css::bogus::bogus_property::FormatCssBogusProperty
{
    type Context = CssFormatContext;
    #[inline(always)]
    fn fmt(
        &self,
        node: &biome_css_syntax::CssBogusProperty,
        f: &mut CssFormatter,
    ) -> FormatResult<()> {
        FormatBogusNodeRule::<biome_css_syntax::CssBogusProperty>::fmt(self, node, f)
    }
}
impl AsFormat<CssFormatContext> for biome_css_syntax::CssBogusProperty {
    type Format<'a> = FormatRefWithRule<
        'a,
        biome_css_syntax::CssBogusProperty,
        crate::css::bogus::bogus_property::FormatCssBogusProperty,
    >;
    fn format(&self) -> Self::Format<'_> {
        FormatRefWithRule::new(
            self,
            crate::css::bogus::bogus_property::FormatCssBogusProperty::default(),
        )
    }
}
impl IntoFormat<CssFormatContext> for biome_css_syntax::CssBogusProperty {
    type Format = FormatOwnedWithRule<
        biome_css_syntax::CssBogusProperty,
        crate::css::bogus::bogus_property::FormatCssBogusProperty,
    >;
    fn into_format(self) -> Self::Format {
        FormatOwnedWithRule::new(
            self,
            crate::css::bogus::bogus_property::FormatCssBogusProperty::default(),
        )
    }
}
impl FormatRule<biome_css_syntax::CssBogusPropertyValue>
    for crate::css::bogus::bogus_property_value::FormatCssBogusPropertyValue
{
    type Context = CssFormatContext;
    #[inline(always)]
    fn fmt(
        &self,
        node: &biome_css_syntax::CssBogusPropertyValue,
        f: &mut CssFormatter,
    ) -> FormatResult<()> {
        FormatBogusNodeRule::<biome_css_syntax::CssBogusPropertyValue>::fmt(self, node, f)
    }
}
impl AsFormat<CssFormatContext> for biome_css_syntax::CssBogusPropertyValue {
    type Format<'a> = FormatRefWithRule<
        'a,
        biome_css_syntax::CssBogusPropertyValue,
        crate::css::bogus::bogus_property_value::FormatCssBogusPropertyValue,
    >;
    fn format(&self) -> Self::Format<'_> {
        FormatRefWithRule::new(
            self,
            crate::css::bogus::bogus_property_value::FormatCssBogusPropertyValue::default(),
        )
    }
}
impl IntoFormat<CssFormatContext> for biome_css_syntax::CssBogusPropertyValue {
    type Format = FormatOwnedWithRule<
        biome_css_syntax::CssBogusPropertyValue,
        crate::css::bogus::bogus_property_value::FormatCssBogusPropertyValue,
    >;
    fn into_format(self) -> Self::Format {
        FormatOwnedWithRule::new(
            self,
            crate::css::bogus::bogus_property_value::FormatCssBogusPropertyValue::default(),
        )
    }
}
impl FormatRule<biome_css_syntax::CssBogusPseudoClass>
    for crate::css::bogus::bogus_pseudo_class::FormatCssBogusPseudoClass
{
    type Context = CssFormatContext;
    #[inline(always)]
    fn fmt(
        &self,
        node: &biome_css_syntax::CssBogusPseudoClass,
        f: &mut CssFormatter,
    ) -> FormatResult<()> {
        FormatBogusNodeRule::<biome_css_syntax::CssBogusPseudoClass>::fmt(self, node, f)
    }
}
impl AsFormat<CssFormatContext> for biome_css_syntax::CssBogusPseudoClass {
    type Format<'a> = FormatRefWithRule<
        'a,
        biome_css_syntax::CssBogusPseudoClass,
        crate::css::bogus::bogus_pseudo_class::FormatCssBogusPseudoClass,
    >;
    fn format(&self) -> Self::Format<'_> {
        FormatRefWithRule::new(
            self,
            crate::css::bogus::bogus_pseudo_class::FormatCssBogusPseudoClass::default(),
        )
    }
}
impl IntoFormat<CssFormatContext> for biome_css_syntax::CssBogusPseudoClass {
    type Format = FormatOwnedWithRule<
        biome_css_syntax::CssBogusPseudoClass,
        crate::css::bogus::bogus_pseudo_class::FormatCssBogusPseudoClass,
    >;
    fn into_format(self) -> Self::Format {
        FormatOwnedWithRule::new(
            self,
            crate::css::bogus::bogus_pseudo_class::FormatCssBogusPseudoClass::default(),
        )
    }
}
impl FormatRule<biome_css_syntax::CssBogusPseudoElement>
    for crate::css::bogus::bogus_pseudo_element::FormatCssBogusPseudoElement
{
    type Context = CssFormatContext;
    #[inline(always)]
    fn fmt(
        &self,
        node: &biome_css_syntax::CssBogusPseudoElement,
        f: &mut CssFormatter,
    ) -> FormatResult<()> {
        FormatBogusNodeRule::<biome_css_syntax::CssBogusPseudoElement>::fmt(self, node, f)
    }
}
impl AsFormat<CssFormatContext> for biome_css_syntax::CssBogusPseudoElement {
    type Format<'a> = FormatRefWithRule<
        'a,
        biome_css_syntax::CssBogusPseudoElement,
        crate::css::bogus::bogus_pseudo_element::FormatCssBogusPseudoElement,
    >;
    fn format(&self) -> Self::Format<'_> {
        FormatRefWithRule::new(
            self,
            crate::css::bogus::bogus_pseudo_element::FormatCssBogusPseudoElement::default(),
        )
    }
}
impl IntoFormat<CssFormatContext> for biome_css_syntax::CssBogusPseudoElement {
    type Format = FormatOwnedWithRule<
        biome_css_syntax::CssBogusPseudoElement,
        crate::css::bogus::bogus_pseudo_element::FormatCssBogusPseudoElement,
    >;
    fn into_format(self) -> Self::Format {
        FormatOwnedWithRule::new(
            self,
            crate::css::bogus::bogus_pseudo_element::FormatCssBogusPseudoElement::default(),
        )
    }
}
impl FormatRule<biome_css_syntax::CssBogusRule>
    for crate::css::bogus::bogus_rule::FormatCssBogusRule
{
    type Context = CssFormatContext;
    #[inline(always)]
    fn fmt(&self, node: &biome_css_syntax::CssBogusRule, f: &mut CssFormatter) -> FormatResult<()> {
        FormatBogusNodeRule::<biome_css_syntax::CssBogusRule>::fmt(self, node, f)
    }
}
impl AsFormat<CssFormatContext> for biome_css_syntax::CssBogusRule {
    type Format<'a> = FormatRefWithRule<
        'a,
        biome_css_syntax::CssBogusRule,
        crate::css::bogus::bogus_rule::FormatCssBogusRule,
    >;
    fn format(&self) -> Self::Format<'_> {
        FormatRefWithRule::new(
            self,
            crate::css::bogus::bogus_rule::FormatCssBogusRule::default(),
        )
    }
}
impl IntoFormat<CssFormatContext> for biome_css_syntax::CssBogusRule {
    type Format = FormatOwnedWithRule<
        biome_css_syntax::CssBogusRule,
        crate::css::bogus::bogus_rule::FormatCssBogusRule,
    >;
    fn into_format(self) -> Self::Format {
        FormatOwnedWithRule::new(
            self,
            crate::css::bogus::bogus_rule::FormatCssBogusRule::default(),
        )
    }
}
impl FormatRule<biome_css_syntax::CssBogusScopeRange>
    for crate::css::bogus::bogus_scope_range::FormatCssBogusScopeRange
{
    type Context = CssFormatContext;
    #[inline(always)]
    fn fmt(
        &self,
        node: &biome_css_syntax::CssBogusScopeRange,
        f: &mut CssFormatter,
    ) -> FormatResult<()> {
        FormatBogusNodeRule::<biome_css_syntax::CssBogusScopeRange>::fmt(self, node, f)
    }
}
impl AsFormat<CssFormatContext> for biome_css_syntax::CssBogusScopeRange {
    type Format<'a> = FormatRefWithRule<
        'a,
        biome_css_syntax::CssBogusScopeRange,
        crate::css::bogus::bogus_scope_range::FormatCssBogusScopeRange,
    >;
    fn format(&self) -> Self::Format<'_> {
        FormatRefWithRule::new(
            self,
            crate::css::bogus::bogus_scope_range::FormatCssBogusScopeRange::default(),
        )
    }
}
impl IntoFormat<CssFormatContext> for biome_css_syntax::CssBogusScopeRange {
    type Format = FormatOwnedWithRule<
        biome_css_syntax::CssBogusScopeRange,
        crate::css::bogus::bogus_scope_range::FormatCssBogusScopeRange,
    >;
    fn into_format(self) -> Self::Format {
        FormatOwnedWithRule::new(
            self,
            crate::css::bogus::bogus_scope_range::FormatCssBogusScopeRange::default(),
        )
    }
}
impl FormatRule<biome_css_syntax::CssBogusSelector>
    for crate::css::bogus::bogus_selector::FormatCssBogusSelector
{
    type Context = CssFormatContext;
    #[inline(always)]
    fn fmt(
        &self,
        node: &biome_css_syntax::CssBogusSelector,
        f: &mut CssFormatter,
    ) -> FormatResult<()> {
        FormatBogusNodeRule::<biome_css_syntax::CssBogusSelector>::fmt(self, node, f)
    }
}
impl AsFormat<CssFormatContext> for biome_css_syntax::CssBogusSelector {
    type Format<'a> = FormatRefWithRule<
        'a,
        biome_css_syntax::CssBogusSelector,
        crate::css::bogus::bogus_selector::FormatCssBogusSelector,
    >;
    fn format(&self) -> Self::Format<'_> {
        FormatRefWithRule::new(
            self,
            crate::css::bogus::bogus_selector::FormatCssBogusSelector::default(),
        )
    }
}
impl IntoFormat<CssFormatContext> for biome_css_syntax::CssBogusSelector {
    type Format = FormatOwnedWithRule<
        biome_css_syntax::CssBogusSelector,
        crate::css::bogus::bogus_selector::FormatCssBogusSelector,
    >;
    fn into_format(self) -> Self::Format {
        FormatOwnedWithRule::new(
            self,
            crate::css::bogus::bogus_selector::FormatCssBogusSelector::default(),
        )
    }
}
impl FormatRule<biome_css_syntax::CssBogusSubSelector>
    for crate::css::bogus::bogus_sub_selector::FormatCssBogusSubSelector
{
    type Context = CssFormatContext;
    #[inline(always)]
    fn fmt(
        &self,
        node: &biome_css_syntax::CssBogusSubSelector,
        f: &mut CssFormatter,
    ) -> FormatResult<()> {
        FormatBogusNodeRule::<biome_css_syntax::CssBogusSubSelector>::fmt(self, node, f)
    }
}
impl AsFormat<CssFormatContext> for biome_css_syntax::CssBogusSubSelector {
    type Format<'a> = FormatRefWithRule<
        'a,
        biome_css_syntax::CssBogusSubSelector,
        crate::css::bogus::bogus_sub_selector::FormatCssBogusSubSelector,
    >;
    fn format(&self) -> Self::Format<'_> {
        FormatRefWithRule::new(
            self,
            crate::css::bogus::bogus_sub_selector::FormatCssBogusSubSelector::default(),
        )
    }
}
impl IntoFormat<CssFormatContext> for biome_css_syntax::CssBogusSubSelector {
    type Format = FormatOwnedWithRule<
        biome_css_syntax::CssBogusSubSelector,
        crate::css::bogus::bogus_sub_selector::FormatCssBogusSubSelector,
    >;
    fn into_format(self) -> Self::Format {
        FormatOwnedWithRule::new(
            self,
            crate::css::bogus::bogus_sub_selector::FormatCssBogusSubSelector::default(),
        )
    }
}
impl FormatRule<biome_css_syntax::CssBogusSupportsCondition>
    for crate::css::bogus::bogus_supports_condition::FormatCssBogusSupportsCondition
{
    type Context = CssFormatContext;
    #[inline(always)]
    fn fmt(
        &self,
        node: &biome_css_syntax::CssBogusSupportsCondition,
        f: &mut CssFormatter,
    ) -> FormatResult<()> {
        FormatBogusNodeRule::<biome_css_syntax::CssBogusSupportsCondition>::fmt(self, node, f)
    }
}
impl AsFormat<CssFormatContext> for biome_css_syntax::CssBogusSupportsCondition {
    type Format<'a> = FormatRefWithRule<
        'a,
        biome_css_syntax::CssBogusSupportsCondition,
        crate::css::bogus::bogus_supports_condition::FormatCssBogusSupportsCondition,
    >;
    fn format(&self) -> Self::Format<'_> {
        FormatRefWithRule::new(
            self,
            crate::css::bogus::bogus_supports_condition::FormatCssBogusSupportsCondition::default(),
        )
    }
}
impl IntoFormat<CssFormatContext> for biome_css_syntax::CssBogusSupportsCondition {
    type Format = FormatOwnedWithRule<
        biome_css_syntax::CssBogusSupportsCondition,
        crate::css::bogus::bogus_supports_condition::FormatCssBogusSupportsCondition,
    >;
    fn into_format(self) -> Self::Format {
        FormatOwnedWithRule::new(
            self,
            crate::css::bogus::bogus_supports_condition::FormatCssBogusSupportsCondition::default(),
        )
    }
}
impl FormatRule<biome_css_syntax::CssBogusSyntax>
    for crate::css::bogus::bogus_syntax::FormatCssBogusSyntax
{
    type Context = CssFormatContext;
    #[inline(always)]
    fn fmt(
        &self,
        node: &biome_css_syntax::CssBogusSyntax,
        f: &mut CssFormatter,
    ) -> FormatResult<()> {
        FormatBogusNodeRule::<biome_css_syntax::CssBogusSyntax>::fmt(self, node, f)
    }
}
impl AsFormat<CssFormatContext> for biome_css_syntax::CssBogusSyntax {
    type Format<'a> = FormatRefWithRule<
        'a,
        biome_css_syntax::CssBogusSyntax,
        crate::css::bogus::bogus_syntax::FormatCssBogusSyntax,
    >;
    fn format(&self) -> Self::Format<'_> {
        FormatRefWithRule::new(
            self,
            crate::css::bogus::bogus_syntax::FormatCssBogusSyntax::default(),
        )
    }
}
impl IntoFormat<CssFormatContext> for biome_css_syntax::CssBogusSyntax {
    type Format = FormatOwnedWithRule<
        biome_css_syntax::CssBogusSyntax,
        crate::css::bogus::bogus_syntax::FormatCssBogusSyntax,
    >;
    fn into_format(self) -> Self::Format {
        FormatOwnedWithRule::new(
            self,
            crate::css::bogus::bogus_syntax::FormatCssBogusSyntax::default(),
        )
    }
}
impl FormatRule<biome_css_syntax::CssBogusSyntaxSingleComponent>
    for crate::css::bogus::bogus_syntax_single_component::FormatCssBogusSyntaxSingleComponent
{
    type Context = CssFormatContext;
    #[inline(always)]
    fn fmt(
        &self,
        node: &biome_css_syntax::CssBogusSyntaxSingleComponent,
        f: &mut CssFormatter,
    ) -> FormatResult<()> {
        FormatBogusNodeRule::<biome_css_syntax::CssBogusSyntaxSingleComponent>::fmt(self, node, f)
    }
}
impl AsFormat<CssFormatContext> for biome_css_syntax::CssBogusSyntaxSingleComponent {
    type Format<'a> = FormatRefWithRule<
        'a,
        biome_css_syntax::CssBogusSyntaxSingleComponent,
        crate::css::bogus::bogus_syntax_single_component::FormatCssBogusSyntaxSingleComponent,
    >;
    fn format(&self) -> Self::Format<'_> {
        FormatRefWithRule :: new (self , crate :: css :: bogus :: bogus_syntax_single_component :: FormatCssBogusSyntaxSingleComponent :: default ())
    }
}
impl IntoFormat<CssFormatContext> for biome_css_syntax::CssBogusSyntaxSingleComponent {
    type Format = FormatOwnedWithRule<
        biome_css_syntax::CssBogusSyntaxSingleComponent,
        crate::css::bogus::bogus_syntax_single_component::FormatCssBogusSyntaxSingleComponent,
    >;
    fn into_format(self) -> Self::Format {
        FormatOwnedWithRule :: new (self , crate :: css :: bogus :: bogus_syntax_single_component :: FormatCssBogusSyntaxSingleComponent :: default ())
    }
}
impl FormatRule<biome_css_syntax::CssBogusUnicodeRangeValue>
    for crate::css::bogus::bogus_unicode_range_value::FormatCssBogusUnicodeRangeValue
{
    type Context = CssFormatContext;
    #[inline(always)]
    fn fmt(
        &self,
        node: &biome_css_syntax::CssBogusUnicodeRangeValue,
        f: &mut CssFormatter,
    ) -> FormatResult<()> {
        FormatBogusNodeRule::<biome_css_syntax::CssBogusUnicodeRangeValue>::fmt(self, node, f)
    }
}
impl AsFormat<CssFormatContext> for biome_css_syntax::CssBogusUnicodeRangeValue {
    type Format<'a> = FormatRefWithRule<
        'a,
        biome_css_syntax::CssBogusUnicodeRangeValue,
        crate::css::bogus::bogus_unicode_range_value::FormatCssBogusUnicodeRangeValue,
    >;
    fn format(&self) -> Self::Format<'_> {
        FormatRefWithRule::new(
            self,
            crate::css::bogus::bogus_unicode_range_value::FormatCssBogusUnicodeRangeValue::default(
            ),
        )
    }
}
impl IntoFormat<CssFormatContext> for biome_css_syntax::CssBogusUnicodeRangeValue {
    type Format = FormatOwnedWithRule<
        biome_css_syntax::CssBogusUnicodeRangeValue,
        crate::css::bogus::bogus_unicode_range_value::FormatCssBogusUnicodeRangeValue,
    >;
    fn into_format(self) -> Self::Format {
        FormatOwnedWithRule::new(
            self,
            crate::css::bogus::bogus_unicode_range_value::FormatCssBogusUnicodeRangeValue::default(
            ),
        )
    }
}
impl FormatRule<biome_css_syntax::CssBogusUrlModifier>
    for crate::css::bogus::bogus_url_modifier::FormatCssBogusUrlModifier
{
    type Context = CssFormatContext;
    #[inline(always)]
    fn fmt(
        &self,
        node: &biome_css_syntax::CssBogusUrlModifier,
        f: &mut CssFormatter,
    ) -> FormatResult<()> {
        FormatBogusNodeRule::<biome_css_syntax::CssBogusUrlModifier>::fmt(self, node, f)
    }
}
impl AsFormat<CssFormatContext> for biome_css_syntax::CssBogusUrlModifier {
    type Format<'a> = FormatRefWithRule<
        'a,
        biome_css_syntax::CssBogusUrlModifier,
        crate::css::bogus::bogus_url_modifier::FormatCssBogusUrlModifier,
    >;
    fn format(&self) -> Self::Format<'_> {
        FormatRefWithRule::new(
            self,
            crate::css::bogus::bogus_url_modifier::FormatCssBogusUrlModifier::default(),
        )
    }
}
impl IntoFormat<CssFormatContext> for biome_css_syntax::CssBogusUrlModifier {
    type Format = FormatOwnedWithRule<
        biome_css_syntax::CssBogusUrlModifier,
        crate::css::bogus::bogus_url_modifier::FormatCssBogusUrlModifier,
    >;
    fn into_format(self) -> Self::Format {
        FormatOwnedWithRule::new(
            self,
            crate::css::bogus::bogus_url_modifier::FormatCssBogusUrlModifier::default(),
        )
    }
}
impl FormatRule<biome_css_syntax::CssUnknownAtRuleComponentList>
    for crate::css::bogus::unknown_at_rule_component_list::FormatCssUnknownAtRuleComponentList
{
    type Context = CssFormatContext;
    #[inline(always)]
    fn fmt(
        &self,
        node: &biome_css_syntax::CssUnknownAtRuleComponentList,
        f: &mut CssFormatter,
    ) -> FormatResult<()> {
        FormatBogusNodeRule::<biome_css_syntax::CssUnknownAtRuleComponentList>::fmt(self, node, f)
    }
}
impl AsFormat<CssFormatContext> for biome_css_syntax::CssUnknownAtRuleComponentList {
    type Format<'a> = FormatRefWithRule<
        'a,
        biome_css_syntax::CssUnknownAtRuleComponentList,
        crate::css::bogus::unknown_at_rule_component_list::FormatCssUnknownAtRuleComponentList,
    >;
    fn format(&self) -> Self::Format<'_> {
        FormatRefWithRule :: new (self , crate :: css :: bogus :: unknown_at_rule_component_list :: FormatCssUnknownAtRuleComponentList :: default ())
    }
}
impl IntoFormat<CssFormatContext> for biome_css_syntax::CssUnknownAtRuleComponentList {
    type Format = FormatOwnedWithRule<
        biome_css_syntax::CssUnknownAtRuleComponentList,
        crate::css::bogus::unknown_at_rule_component_list::FormatCssUnknownAtRuleComponentList,
    >;
    fn into_format(self) -> Self::Format {
        FormatOwnedWithRule :: new (self , crate :: css :: bogus :: unknown_at_rule_component_list :: FormatCssUnknownAtRuleComponentList :: default ())
    }
}
impl FormatRule<biome_css_syntax::CssValueAtRuleGenericValue>
    for crate::css::bogus::value_at_rule_generic_value::FormatCssValueAtRuleGenericValue
{
    type Context = CssFormatContext;
    #[inline(always)]
    fn fmt(
        &self,
        node: &biome_css_syntax::CssValueAtRuleGenericValue,
        f: &mut CssFormatter,
    ) -> FormatResult<()> {
        FormatBogusNodeRule::<biome_css_syntax::CssValueAtRuleGenericValue>::fmt(self, node, f)
    }
}
impl AsFormat<CssFormatContext> for biome_css_syntax::CssValueAtRuleGenericValue {
    type Format<'a> = FormatRefWithRule<
        'a,
        biome_css_syntax::CssValueAtRuleGenericValue,
        crate::css::bogus::value_at_rule_generic_value::FormatCssValueAtRuleGenericValue,
    >;
    fn format(&self) -> Self::Format<'_> {
        FormatRefWithRule :: new (self , crate :: css :: bogus :: value_at_rule_generic_value :: FormatCssValueAtRuleGenericValue :: default ())
    }
}
impl IntoFormat<CssFormatContext> for biome_css_syntax::CssValueAtRuleGenericValue {
    type Format = FormatOwnedWithRule<
        biome_css_syntax::CssValueAtRuleGenericValue,
        crate::css::bogus::value_at_rule_generic_value::FormatCssValueAtRuleGenericValue,
    >;
    fn into_format(self) -> Self::Format {
        FormatOwnedWithRule :: new (self , crate :: css :: bogus :: value_at_rule_generic_value :: FormatCssValueAtRuleGenericValue :: default ())
    }
}
impl AsFormat<CssFormatContext> for biome_css_syntax::AnyCssAtRule {
    type Format<'a> = FormatRefWithRule<
        'a,
        biome_css_syntax::AnyCssAtRule,
        crate::css::any::at_rule::FormatAnyCssAtRule,
    >;
    fn format(&self) -> Self::Format<'_> {
        FormatRefWithRule::new(
            self,
            crate::css::any::at_rule::FormatAnyCssAtRule::default(),
        )
    }
}
impl IntoFormat<CssFormatContext> for biome_css_syntax::AnyCssAtRule {
    type Format = FormatOwnedWithRule<
        biome_css_syntax::AnyCssAtRule,
        crate::css::any::at_rule::FormatAnyCssAtRule,
    >;
    fn into_format(self) -> Self::Format {
        FormatOwnedWithRule::new(
            self,
            crate::css::any::at_rule::FormatAnyCssAtRule::default(),
        )
    }
}
impl AsFormat<CssFormatContext> for biome_css_syntax::AnyCssAtRuleDeclarator {
    type Format<'a> = FormatRefWithRule<
        'a,
        biome_css_syntax::AnyCssAtRuleDeclarator,
        crate::css::any::at_rule_declarator::FormatAnyCssAtRuleDeclarator,
    >;
    fn format(&self) -> Self::Format<'_> {
        FormatRefWithRule::new(
            self,
            crate::css::any::at_rule_declarator::FormatAnyCssAtRuleDeclarator::default(),
        )
    }
}
impl IntoFormat<CssFormatContext> for biome_css_syntax::AnyCssAtRuleDeclarator {
    type Format = FormatOwnedWithRule<
        biome_css_syntax::AnyCssAtRuleDeclarator,
        crate::css::any::at_rule_declarator::FormatAnyCssAtRuleDeclarator,
    >;
    fn into_format(self) -> Self::Format {
        FormatOwnedWithRule::new(
            self,
            crate::css::any::at_rule_declarator::FormatAnyCssAtRuleDeclarator::default(),
        )
    }
}
impl AsFormat<CssFormatContext> for biome_css_syntax::AnyCssAttrName {
    type Format<'a> = FormatRefWithRule<
        'a,
        biome_css_syntax::AnyCssAttrName,
        crate::css::any::attr_name::FormatAnyCssAttrName,
    >;
    fn format(&self) -> Self::Format<'_> {
        FormatRefWithRule::new(
            self,
            crate::css::any::attr_name::FormatAnyCssAttrName::default(),
        )
    }
}
impl IntoFormat<CssFormatContext> for biome_css_syntax::AnyCssAttrName {
    type Format = FormatOwnedWithRule<
        biome_css_syntax::AnyCssAttrName,
        crate::css::any::attr_name::FormatAnyCssAttrName,
    >;
    fn into_format(self) -> Self::Format {
        FormatOwnedWithRule::new(
            self,
            crate::css::any::attr_name::FormatAnyCssAttrName::default(),
        )
    }
}
impl AsFormat<CssFormatContext> for biome_css_syntax::AnyCssAttrType {
    type Format<'a> = FormatRefWithRule<
        'a,
        biome_css_syntax::AnyCssAttrType,
        crate::css::any::attr_type::FormatAnyCssAttrType,
    >;
    fn format(&self) -> Self::Format<'_> {
        FormatRefWithRule::new(
            self,
            crate::css::any::attr_type::FormatAnyCssAttrType::default(),
        )
    }
}
impl IntoFormat<CssFormatContext> for biome_css_syntax::AnyCssAttrType {
    type Format = FormatOwnedWithRule<
        biome_css_syntax::AnyCssAttrType,
        crate::css::any::attr_type::FormatAnyCssAttrType,
    >;
    fn into_format(self) -> Self::Format {
        FormatOwnedWithRule::new(
            self,
            crate::css::any::attr_type::FormatAnyCssAttrType::default(),
        )
    }
}
impl AsFormat<CssFormatContext> for biome_css_syntax::AnyCssAttrUnit {
    type Format<'a> = FormatRefWithRule<
        'a,
        biome_css_syntax::AnyCssAttrUnit,
        crate::css::any::attr_unit::FormatAnyCssAttrUnit,
    >;
    fn format(&self) -> Self::Format<'_> {
        FormatRefWithRule::new(
            self,
            crate::css::any::attr_unit::FormatAnyCssAttrUnit::default(),
        )
    }
}
impl IntoFormat<CssFormatContext> for biome_css_syntax::AnyCssAttrUnit {
    type Format = FormatOwnedWithRule<
        biome_css_syntax::AnyCssAttrUnit,
        crate::css::any::attr_unit::FormatAnyCssAttrUnit,
    >;
    fn into_format(self) -> Self::Format {
        FormatOwnedWithRule::new(
            self,
            crate::css::any::attr_unit::FormatAnyCssAttrUnit::default(),
        )
    }
}
impl AsFormat<CssFormatContext> for biome_css_syntax::AnyCssAttributeMatcherValue {
    type Format<'a> = FormatRefWithRule<
        'a,
        biome_css_syntax::AnyCssAttributeMatcherValue,
        crate::css::any::attribute_matcher_value::FormatAnyCssAttributeMatcherValue,
    >;
    fn format(&self) -> Self::Format<'_> {
        FormatRefWithRule::new(
            self,
            crate::css::any::attribute_matcher_value::FormatAnyCssAttributeMatcherValue::default(),
        )
    }
}
impl IntoFormat<CssFormatContext> for biome_css_syntax::AnyCssAttributeMatcherValue {
    type Format = FormatOwnedWithRule<
        biome_css_syntax::AnyCssAttributeMatcherValue,
        crate::css::any::attribute_matcher_value::FormatAnyCssAttributeMatcherValue,
    >;
    fn into_format(self) -> Self::Format {
        FormatOwnedWithRule::new(
            self,
            crate::css::any::attribute_matcher_value::FormatAnyCssAttributeMatcherValue::default(),
        )
    }
}
impl AsFormat<CssFormatContext> for biome_css_syntax::AnyCssComposesImportSource {
    type Format<'a> = FormatRefWithRule<
        'a,
        biome_css_syntax::AnyCssComposesImportSource,
        crate::css::any::composes_import_source::FormatAnyCssComposesImportSource,
    >;
    fn format(&self) -> Self::Format<'_> {
        FormatRefWithRule::new(
            self,
            crate::css::any::composes_import_source::FormatAnyCssComposesImportSource::default(),
        )
    }
}
impl IntoFormat<CssFormatContext> for biome_css_syntax::AnyCssComposesImportSource {
    type Format = FormatOwnedWithRule<
        biome_css_syntax::AnyCssComposesImportSource,
        crate::css::any::composes_import_source::FormatAnyCssComposesImportSource,
    >;
    fn into_format(self) -> Self::Format {
        FormatOwnedWithRule::new(
            self,
            crate::css::any::composes_import_source::FormatAnyCssComposesImportSource::default(),
        )
    }
}
impl AsFormat<CssFormatContext> for biome_css_syntax::AnyCssCompoundSelector {
    type Format<'a> = FormatRefWithRule<
        'a,
        biome_css_syntax::AnyCssCompoundSelector,
        crate::css::any::compound_selector::FormatAnyCssCompoundSelector,
    >;
    fn format(&self) -> Self::Format<'_> {
        FormatRefWithRule::new(
            self,
            crate::css::any::compound_selector::FormatAnyCssCompoundSelector::default(),
        )
    }
}
impl IntoFormat<CssFormatContext> for biome_css_syntax::AnyCssCompoundSelector {
    type Format = FormatOwnedWithRule<
        biome_css_syntax::AnyCssCompoundSelector,
        crate::css::any::compound_selector::FormatAnyCssCompoundSelector,
    >;
    fn into_format(self) -> Self::Format {
        FormatOwnedWithRule::new(
            self,
            crate::css::any::compound_selector::FormatAnyCssCompoundSelector::default(),
        )
    }
}
impl AsFormat<CssFormatContext> for biome_css_syntax::AnyCssConditionalBlock {
    type Format<'a> = FormatRefWithRule<
        'a,
        biome_css_syntax::AnyCssConditionalBlock,
        crate::css::any::conditional_block::FormatAnyCssConditionalBlock,
    >;
    fn format(&self) -> Self::Format<'_> {
        FormatRefWithRule::new(
            self,
            crate::css::any::conditional_block::FormatAnyCssConditionalBlock::default(),
        )
    }
}
impl IntoFormat<CssFormatContext> for biome_css_syntax::AnyCssConditionalBlock {
    type Format = FormatOwnedWithRule<
        biome_css_syntax::AnyCssConditionalBlock,
        crate::css::any::conditional_block::FormatAnyCssConditionalBlock,
    >;
    fn into_format(self) -> Self::Format {
        FormatOwnedWithRule::new(
            self,
            crate::css::any::conditional_block::FormatAnyCssConditionalBlock::default(),
        )
    }
}
impl AsFormat<CssFormatContext> for biome_css_syntax::AnyCssContainerAndCombinableQuery {
    type Format<'a> = FormatRefWithRule<
        'a,
        biome_css_syntax::AnyCssContainerAndCombinableQuery,
        crate::css::any::container_and_combinable_query::FormatAnyCssContainerAndCombinableQuery,
    >;
    fn format(&self) -> Self::Format<'_> {
        FormatRefWithRule :: new (self , crate :: css :: any :: container_and_combinable_query :: FormatAnyCssContainerAndCombinableQuery :: default ())
    }
}
impl IntoFormat<CssFormatContext> for biome_css_syntax::AnyCssContainerAndCombinableQuery {
    type Format = FormatOwnedWithRule<
        biome_css_syntax::AnyCssContainerAndCombinableQuery,
        crate::css::any::container_and_combinable_query::FormatAnyCssContainerAndCombinableQuery,
    >;
    fn into_format(self) -> Self::Format {
        FormatOwnedWithRule :: new (self , crate :: css :: any :: container_and_combinable_query :: FormatAnyCssContainerAndCombinableQuery :: default ())
    }
}
impl AsFormat<CssFormatContext> for biome_css_syntax::AnyCssContainerOrCombinableQuery {
    type Format<'a> = FormatRefWithRule<
        'a,
        biome_css_syntax::AnyCssContainerOrCombinableQuery,
        crate::css::any::container_or_combinable_query::FormatAnyCssContainerOrCombinableQuery,
    >;
    fn format(&self) -> Self::Format<'_> {
        FormatRefWithRule :: new (self , crate :: css :: any :: container_or_combinable_query :: FormatAnyCssContainerOrCombinableQuery :: default ())
    }
}
impl IntoFormat<CssFormatContext> for biome_css_syntax::AnyCssContainerOrCombinableQuery {
    type Format = FormatOwnedWithRule<
        biome_css_syntax::AnyCssContainerOrCombinableQuery,
        crate::css::any::container_or_combinable_query::FormatAnyCssContainerOrCombinableQuery,
    >;
    fn into_format(self) -> Self::Format {
        FormatOwnedWithRule :: new (self , crate :: css :: any :: container_or_combinable_query :: FormatAnyCssContainerOrCombinableQuery :: default ())
    }
}
impl AsFormat<CssFormatContext> for biome_css_syntax::AnyCssContainerQuery {
    type Format<'a> = FormatRefWithRule<
        'a,
        biome_css_syntax::AnyCssContainerQuery,
        crate::css::any::container_query::FormatAnyCssContainerQuery,
    >;
    fn format(&self) -> Self::Format<'_> {
        FormatRefWithRule::new(
            self,
            crate::css::any::container_query::FormatAnyCssContainerQuery::default(),
        )
    }
}
impl IntoFormat<CssFormatContext> for biome_css_syntax::AnyCssContainerQuery {
    type Format = FormatOwnedWithRule<
        biome_css_syntax::AnyCssContainerQuery,
        crate::css::any::container_query::FormatAnyCssContainerQuery,
    >;
    fn into_format(self) -> Self::Format {
        FormatOwnedWithRule::new(
            self,
            crate::css::any::container_query::FormatAnyCssContainerQuery::default(),
        )
    }
}
impl AsFormat<CssFormatContext> for biome_css_syntax::AnyCssContainerQueryInParens {
    type Format<'a> = FormatRefWithRule<
        'a,
        biome_css_syntax::AnyCssContainerQueryInParens,
        crate::css::any::container_query_in_parens::FormatAnyCssContainerQueryInParens,
    >;
    fn format(&self) -> Self::Format<'_> {
        FormatRefWithRule::new(
            self,
            crate::css::any::container_query_in_parens::FormatAnyCssContainerQueryInParens::default(
            ),
        )
    }
}
impl IntoFormat<CssFormatContext> for biome_css_syntax::AnyCssContainerQueryInParens {
    type Format = FormatOwnedWithRule<
        biome_css_syntax::AnyCssContainerQueryInParens,
        crate::css::any::container_query_in_parens::FormatAnyCssContainerQueryInParens,
    >;
    fn into_format(self) -> Self::Format {
        FormatOwnedWithRule::new(
            self,
            crate::css::any::container_query_in_parens::FormatAnyCssContainerQueryInParens::default(
            ),
        )
    }
}
impl AsFormat<CssFormatContext> for biome_css_syntax::AnyCssContainerStyleAndCombinableQuery {
    type Format < 'a > = FormatRefWithRule < 'a , biome_css_syntax :: AnyCssContainerStyleAndCombinableQuery , crate :: css :: any :: container_style_and_combinable_query :: FormatAnyCssContainerStyleAndCombinableQuery > ;
    fn format(&self) -> Self::Format<'_> {
        FormatRefWithRule :: new (self , crate :: css :: any :: container_style_and_combinable_query :: FormatAnyCssContainerStyleAndCombinableQuery :: default ())
    }
}
impl IntoFormat<CssFormatContext> for biome_css_syntax::AnyCssContainerStyleAndCombinableQuery {
    type Format = FormatOwnedWithRule < biome_css_syntax :: AnyCssContainerStyleAndCombinableQuery , crate :: css :: any :: container_style_and_combinable_query :: FormatAnyCssContainerStyleAndCombinableQuery > ;
    fn into_format(self) -> Self::Format {
        FormatOwnedWithRule :: new (self , crate :: css :: any :: container_style_and_combinable_query :: FormatAnyCssContainerStyleAndCombinableQuery :: default ())
    }
}
impl AsFormat<CssFormatContext> for biome_css_syntax::AnyCssContainerStyleInParens {
    type Format<'a> = FormatRefWithRule<
        'a,
        biome_css_syntax::AnyCssContainerStyleInParens,
        crate::css::any::container_style_in_parens::FormatAnyCssContainerStyleInParens,
    >;
    fn format(&self) -> Self::Format<'_> {
        FormatRefWithRule::new(
            self,
            crate::css::any::container_style_in_parens::FormatAnyCssContainerStyleInParens::default(
            ),
        )
    }
}
impl IntoFormat<CssFormatContext> for biome_css_syntax::AnyCssContainerStyleInParens {
    type Format = FormatOwnedWithRule<
        biome_css_syntax::AnyCssContainerStyleInParens,
        crate::css::any::container_style_in_parens::FormatAnyCssContainerStyleInParens,
    >;
    fn into_format(self) -> Self::Format {
        FormatOwnedWithRule::new(
            self,
            crate::css::any::container_style_in_parens::FormatAnyCssContainerStyleInParens::default(
            ),
        )
    }
}
impl AsFormat<CssFormatContext> for biome_css_syntax::AnyCssContainerStyleOrCombinableQuery {
    type Format < 'a > = FormatRefWithRule < 'a , biome_css_syntax :: AnyCssContainerStyleOrCombinableQuery , crate :: css :: any :: container_style_or_combinable_query :: FormatAnyCssContainerStyleOrCombinableQuery > ;
    fn format(&self) -> Self::Format<'_> {
        FormatRefWithRule :: new (self , crate :: css :: any :: container_style_or_combinable_query :: FormatAnyCssContainerStyleOrCombinableQuery :: default ())
    }
}
impl IntoFormat<CssFormatContext> for biome_css_syntax::AnyCssContainerStyleOrCombinableQuery {
    type Format = FormatOwnedWithRule < biome_css_syntax :: AnyCssContainerStyleOrCombinableQuery , crate :: css :: any :: container_style_or_combinable_query :: FormatAnyCssContainerStyleOrCombinableQuery > ;
    fn into_format(self) -> Self::Format {
        FormatOwnedWithRule :: new (self , crate :: css :: any :: container_style_or_combinable_query :: FormatAnyCssContainerStyleOrCombinableQuery :: default ())
    }
}
impl AsFormat<CssFormatContext> for biome_css_syntax::AnyCssContainerStyleQuery {
    type Format<'a> = FormatRefWithRule<
        'a,
        biome_css_syntax::AnyCssContainerStyleQuery,
        crate::css::any::container_style_query::FormatAnyCssContainerStyleQuery,
    >;
    fn format(&self) -> Self::Format<'_> {
        FormatRefWithRule::new(
            self,
            crate::css::any::container_style_query::FormatAnyCssContainerStyleQuery::default(),
        )
    }
}
impl IntoFormat<CssFormatContext> for biome_css_syntax::AnyCssContainerStyleQuery {
    type Format = FormatOwnedWithRule<
        biome_css_syntax::AnyCssContainerStyleQuery,
        crate::css::any::container_style_query::FormatAnyCssContainerStyleQuery,
    >;
    fn into_format(self) -> Self::Format {
        FormatOwnedWithRule::new(
            self,
            crate::css::any::container_style_query::FormatAnyCssContainerStyleQuery::default(),
        )
    }
}
impl AsFormat<CssFormatContext> for biome_css_syntax::AnyCssCustomIdentifier {
    type Format<'a> = FormatRefWithRule<
        'a,
        biome_css_syntax::AnyCssCustomIdentifier,
        crate::css::any::custom_identifier::FormatAnyCssCustomIdentifier,
    >;
    fn format(&self) -> Self::Format<'_> {
        FormatRefWithRule::new(
            self,
            crate::css::any::custom_identifier::FormatAnyCssCustomIdentifier::default(),
        )
    }
}
impl IntoFormat<CssFormatContext> for biome_css_syntax::AnyCssCustomIdentifier {
    type Format = FormatOwnedWithRule<
        biome_css_syntax::AnyCssCustomIdentifier,
        crate::css::any::custom_identifier::FormatAnyCssCustomIdentifier,
    >;
    fn into_format(self) -> Self::Format {
        FormatOwnedWithRule::new(
            self,
            crate::css::any::custom_identifier::FormatAnyCssCustomIdentifier::default(),
        )
    }
}
impl AsFormat<CssFormatContext> for biome_css_syntax::AnyCssDeclaration {
    type Format<'a> = FormatRefWithRule<
        'a,
        biome_css_syntax::AnyCssDeclaration,
        crate::css::any::declaration::FormatAnyCssDeclaration,
    >;
    fn format(&self) -> Self::Format<'_> {
        FormatRefWithRule::new(
            self,
            crate::css::any::declaration::FormatAnyCssDeclaration::default(),
        )
    }
}
impl IntoFormat<CssFormatContext> for biome_css_syntax::AnyCssDeclaration {
    type Format = FormatOwnedWithRule<
        biome_css_syntax::AnyCssDeclaration,
        crate::css::any::declaration::FormatAnyCssDeclaration,
    >;
    fn into_format(self) -> Self::Format {
        FormatOwnedWithRule::new(
            self,
            crate::css::any::declaration::FormatAnyCssDeclaration::default(),
        )
    }
}
impl AsFormat<CssFormatContext> for biome_css_syntax::AnyCssDeclarationBlock {
    type Format<'a> = FormatRefWithRule<
        'a,
        biome_css_syntax::AnyCssDeclarationBlock,
        crate::css::any::declaration_block::FormatAnyCssDeclarationBlock,
    >;
    fn format(&self) -> Self::Format<'_> {
        FormatRefWithRule::new(
            self,
            crate::css::any::declaration_block::FormatAnyCssDeclarationBlock::default(),
        )
    }
}
impl IntoFormat<CssFormatContext> for biome_css_syntax::AnyCssDeclarationBlock {
    type Format = FormatOwnedWithRule<
        biome_css_syntax::AnyCssDeclarationBlock,
        crate::css::any::declaration_block::FormatAnyCssDeclarationBlock,
    >;
    fn into_format(self) -> Self::Format {
        FormatOwnedWithRule::new(
            self,
            crate::css::any::declaration_block::FormatAnyCssDeclarationBlock::default(),
        )
    }
}
impl AsFormat<CssFormatContext> for biome_css_syntax::AnyCssDeclarationName {
    type Format<'a> = FormatRefWithRule<
        'a,
        biome_css_syntax::AnyCssDeclarationName,
        crate::css::any::declaration_name::FormatAnyCssDeclarationName,
    >;
    fn format(&self) -> Self::Format<'_> {
        FormatRefWithRule::new(
            self,
            crate::css::any::declaration_name::FormatAnyCssDeclarationName::default(),
        )
    }
}
impl IntoFormat<CssFormatContext> for biome_css_syntax::AnyCssDeclarationName {
    type Format = FormatOwnedWithRule<
        biome_css_syntax::AnyCssDeclarationName,
        crate::css::any::declaration_name::FormatAnyCssDeclarationName,
    >;
    fn into_format(self) -> Self::Format {
        FormatOwnedWithRule::new(
            self,
            crate::css::any::declaration_name::FormatAnyCssDeclarationName::default(),
        )
    }
}
impl AsFormat<CssFormatContext> for biome_css_syntax::AnyCssDeclarationOrAtRule {
    type Format<'a> = FormatRefWithRule<
        'a,
        biome_css_syntax::AnyCssDeclarationOrAtRule,
        crate::css::any::declaration_or_at_rule::FormatAnyCssDeclarationOrAtRule,
    >;
    fn format(&self) -> Self::Format<'_> {
        FormatRefWithRule::new(
            self,
            crate::css::any::declaration_or_at_rule::FormatAnyCssDeclarationOrAtRule::default(),
        )
    }
}
impl IntoFormat<CssFormatContext> for biome_css_syntax::AnyCssDeclarationOrAtRule {
    type Format = FormatOwnedWithRule<
        biome_css_syntax::AnyCssDeclarationOrAtRule,
        crate::css::any::declaration_or_at_rule::FormatAnyCssDeclarationOrAtRule,
    >;
    fn into_format(self) -> Self::Format {
        FormatOwnedWithRule::new(
            self,
            crate::css::any::declaration_or_at_rule::FormatAnyCssDeclarationOrAtRule::default(),
        )
    }
}
impl AsFormat<CssFormatContext> for biome_css_syntax::AnyCssDeclarationOrAtRuleBlock {
    type Format<'a> = FormatRefWithRule<
        'a,
        biome_css_syntax::AnyCssDeclarationOrAtRuleBlock,
        crate::css::any::declaration_or_at_rule_block::FormatAnyCssDeclarationOrAtRuleBlock,
    >;
    fn format(&self) -> Self::Format<'_> {
        FormatRefWithRule :: new (self , crate :: css :: any :: declaration_or_at_rule_block :: FormatAnyCssDeclarationOrAtRuleBlock :: default ())
    }
}
impl IntoFormat<CssFormatContext> for biome_css_syntax::AnyCssDeclarationOrAtRuleBlock {
    type Format = FormatOwnedWithRule<
        biome_css_syntax::AnyCssDeclarationOrAtRuleBlock,
        crate::css::any::declaration_or_at_rule_block::FormatAnyCssDeclarationOrAtRuleBlock,
    >;
    fn into_format(self) -> Self::Format {
        FormatOwnedWithRule :: new (self , crate :: css :: any :: declaration_or_at_rule_block :: FormatAnyCssDeclarationOrAtRuleBlock :: default ())
    }
}
impl AsFormat<CssFormatContext> for biome_css_syntax::AnyCssDeclarationOrRule {
    type Format<'a> = FormatRefWithRule<
        'a,
        biome_css_syntax::AnyCssDeclarationOrRule,
        crate::css::any::declaration_or_rule::FormatAnyCssDeclarationOrRule,
    >;
    fn format(&self) -> Self::Format<'_> {
        FormatRefWithRule::new(
            self,
            crate::css::any::declaration_or_rule::FormatAnyCssDeclarationOrRule::default(),
        )
    }
}
impl IntoFormat<CssFormatContext> for biome_css_syntax::AnyCssDeclarationOrRule {
    type Format = FormatOwnedWithRule<
        biome_css_syntax::AnyCssDeclarationOrRule,
        crate::css::any::declaration_or_rule::FormatAnyCssDeclarationOrRule,
    >;
    fn into_format(self) -> Self::Format {
        FormatOwnedWithRule::new(
            self,
            crate::css::any::declaration_or_rule::FormatAnyCssDeclarationOrRule::default(),
        )
    }
}
impl AsFormat<CssFormatContext> for biome_css_syntax::AnyCssDeclarationOrRuleBlock {
    type Format<'a> = FormatRefWithRule<
        'a,
        biome_css_syntax::AnyCssDeclarationOrRuleBlock,
        crate::css::any::declaration_or_rule_block::FormatAnyCssDeclarationOrRuleBlock,
    >;
    fn format(&self) -> Self::Format<'_> {
        FormatRefWithRule::new(
            self,
            crate::css::any::declaration_or_rule_block::FormatAnyCssDeclarationOrRuleBlock::default(
            ),
        )
    }
}
impl IntoFormat<CssFormatContext> for biome_css_syntax::AnyCssDeclarationOrRuleBlock {
    type Format = FormatOwnedWithRule<
        biome_css_syntax::AnyCssDeclarationOrRuleBlock,
        crate::css::any::declaration_or_rule_block::FormatAnyCssDeclarationOrRuleBlock,
    >;
    fn into_format(self) -> Self::Format {
        FormatOwnedWithRule::new(
            self,
            crate::css::any::declaration_or_rule_block::FormatAnyCssDeclarationOrRuleBlock::default(
            ),
        )
    }
}
impl AsFormat<CssFormatContext> for biome_css_syntax::AnyCssDimension {
    type Format<'a> = FormatRefWithRule<
        'a,
        biome_css_syntax::AnyCssDimension,
        crate::css::any::dimension::FormatAnyCssDimension,
    >;
    fn format(&self) -> Self::Format<'_> {
        FormatRefWithRule::new(
            self,
            crate::css::any::dimension::FormatAnyCssDimension::default(),
        )
    }
}
impl IntoFormat<CssFormatContext> for biome_css_syntax::AnyCssDimension {
    type Format = FormatOwnedWithRule<
        biome_css_syntax::AnyCssDimension,
        crate::css::any::dimension::FormatAnyCssDimension,
    >;
    fn into_format(self) -> Self::Format {
        FormatOwnedWithRule::new(
            self,
            crate::css::any::dimension::FormatAnyCssDimension::default(),
        )
    }
}
impl AsFormat<CssFormatContext> for biome_css_syntax::AnyCssDocumentMatcher {
    type Format<'a> = FormatRefWithRule<
        'a,
        biome_css_syntax::AnyCssDocumentMatcher,
        crate::css::any::document_matcher::FormatAnyCssDocumentMatcher,
    >;
    fn format(&self) -> Self::Format<'_> {
        FormatRefWithRule::new(
            self,
            crate::css::any::document_matcher::FormatAnyCssDocumentMatcher::default(),
        )
    }
}
impl IntoFormat<CssFormatContext> for biome_css_syntax::AnyCssDocumentMatcher {
    type Format = FormatOwnedWithRule<
        biome_css_syntax::AnyCssDocumentMatcher,
        crate::css::any::document_matcher::FormatAnyCssDocumentMatcher,
    >;
    fn into_format(self) -> Self::Format {
        FormatOwnedWithRule::new(
            self,
            crate::css::any::document_matcher::FormatAnyCssDocumentMatcher::default(),
        )
    }
}
impl AsFormat<CssFormatContext> for biome_css_syntax::AnyCssExpression {
    type Format<'a> = FormatRefWithRule<
        'a,
        biome_css_syntax::AnyCssExpression,
        crate::css::any::expression::FormatAnyCssExpression,
    >;
    fn format(&self) -> Self::Format<'_> {
        FormatRefWithRule::new(
            self,
            crate::css::any::expression::FormatAnyCssExpression::default(),
        )
    }
}
impl IntoFormat<CssFormatContext> for biome_css_syntax::AnyCssExpression {
    type Format = FormatOwnedWithRule<
        biome_css_syntax::AnyCssExpression,
        crate::css::any::expression::FormatAnyCssExpression,
    >;
    fn into_format(self) -> Self::Format {
        FormatOwnedWithRule::new(
            self,
            crate::css::any::expression::FormatAnyCssExpression::default(),
        )
    }
}
impl AsFormat<CssFormatContext> for biome_css_syntax::AnyCssFontFamilyName {
    type Format<'a> = FormatRefWithRule<
        'a,
        biome_css_syntax::AnyCssFontFamilyName,
        crate::css::any::font_family_name::FormatAnyCssFontFamilyName,
    >;
    fn format(&self) -> Self::Format<'_> {
        FormatRefWithRule::new(
            self,
            crate::css::any::font_family_name::FormatAnyCssFontFamilyName::default(),
        )
    }
}
impl IntoFormat<CssFormatContext> for biome_css_syntax::AnyCssFontFamilyName {
    type Format = FormatOwnedWithRule<
        biome_css_syntax::AnyCssFontFamilyName,
        crate::css::any::font_family_name::FormatAnyCssFontFamilyName,
    >;
    fn into_format(self) -> Self::Format {
        FormatOwnedWithRule::new(
            self,
            crate::css::any::font_family_name::FormatAnyCssFontFamilyName::default(),
        )
    }
}
impl AsFormat<CssFormatContext> for biome_css_syntax::AnyCssFontFeatureValuesBlock {
    type Format<'a> = FormatRefWithRule<
        'a,
        biome_css_syntax::AnyCssFontFeatureValuesBlock,
        crate::css::any::font_feature_values_block::FormatAnyCssFontFeatureValuesBlock,
    >;
    fn format(&self) -> Self::Format<'_> {
        FormatRefWithRule::new(
            self,
            crate::css::any::font_feature_values_block::FormatAnyCssFontFeatureValuesBlock::default(
            ),
        )
    }
}
impl IntoFormat<CssFormatContext> for biome_css_syntax::AnyCssFontFeatureValuesBlock {
    type Format = FormatOwnedWithRule<
        biome_css_syntax::AnyCssFontFeatureValuesBlock,
        crate::css::any::font_feature_values_block::FormatAnyCssFontFeatureValuesBlock,
    >;
    fn into_format(self) -> Self::Format {
        FormatOwnedWithRule::new(
            self,
            crate::css::any::font_feature_values_block::FormatAnyCssFontFeatureValuesBlock::default(
            ),
        )
    }
}
impl AsFormat<CssFormatContext> for biome_css_syntax::AnyCssFontFeatureValuesItem {
    type Format<'a> = FormatRefWithRule<
        'a,
        biome_css_syntax::AnyCssFontFeatureValuesItem,
        crate::css::any::font_feature_values_item::FormatAnyCssFontFeatureValuesItem,
    >;
    fn format(&self) -> Self::Format<'_> {
        FormatRefWithRule::new(
            self,
            crate::css::any::font_feature_values_item::FormatAnyCssFontFeatureValuesItem::default(),
        )
    }
}
impl IntoFormat<CssFormatContext> for biome_css_syntax::AnyCssFontFeatureValuesItem {
    type Format = FormatOwnedWithRule<
        biome_css_syntax::AnyCssFontFeatureValuesItem,
        crate::css::any::font_feature_values_item::FormatAnyCssFontFeatureValuesItem,
    >;
    fn into_format(self) -> Self::Format {
        FormatOwnedWithRule::new(
            self,
            crate::css::any::font_feature_values_item::FormatAnyCssFontFeatureValuesItem::default(),
        )
    }
}
impl AsFormat<CssFormatContext> for biome_css_syntax::AnyCssFunction {
    type Format<'a> = FormatRefWithRule<
        'a,
        biome_css_syntax::AnyCssFunction,
        crate::css::any::function::FormatAnyCssFunction,
    >;
    fn format(&self) -> Self::Format<'_> {
        FormatRefWithRule::new(
            self,
            crate::css::any::function::FormatAnyCssFunction::default(),
        )
    }
}
impl IntoFormat<CssFormatContext> for biome_css_syntax::AnyCssFunction {
    type Format = FormatOwnedWithRule<
        biome_css_syntax::AnyCssFunction,
        crate::css::any::function::FormatAnyCssFunction,
    >;
    fn into_format(self) -> Self::Format {
        FormatOwnedWithRule::new(
            self,
            crate::css::any::function::FormatAnyCssFunction::default(),
        )
    }
}
impl AsFormat<CssFormatContext> for biome_css_syntax::AnyCssGenericComponentValue {
    type Format<'a> = FormatRefWithRule<
        'a,
        biome_css_syntax::AnyCssGenericComponentValue,
        crate::css::any::generic_component_value::FormatAnyCssGenericComponentValue,
    >;
    fn format(&self) -> Self::Format<'_> {
        FormatRefWithRule::new(
            self,
            crate::css::any::generic_component_value::FormatAnyCssGenericComponentValue::default(),
        )
    }
}
impl IntoFormat<CssFormatContext> for biome_css_syntax::AnyCssGenericComponentValue {
    type Format = FormatOwnedWithRule<
        biome_css_syntax::AnyCssGenericComponentValue,
        crate::css::any::generic_component_value::FormatAnyCssGenericComponentValue,
    >;
    fn into_format(self) -> Self::Format {
        FormatOwnedWithRule::new(
            self,
            crate::css::any::generic_component_value::FormatAnyCssGenericComponentValue::default(),
        )
    }
}
impl AsFormat<CssFormatContext> for biome_css_syntax::AnyCssIfBranch {
    type Format<'a> = FormatRefWithRule<
        'a,
        biome_css_syntax::AnyCssIfBranch,
        crate::css::any::if_branch::FormatAnyCssIfBranch,
    >;
    fn format(&self) -> Self::Format<'_> {
        FormatRefWithRule::new(
            self,
            crate::css::any::if_branch::FormatAnyCssIfBranch::default(),
        )
    }
}
impl IntoFormat<CssFormatContext> for biome_css_syntax::AnyCssIfBranch {
    type Format = FormatOwnedWithRule<
        biome_css_syntax::AnyCssIfBranch,
        crate::css::any::if_branch::FormatAnyCssIfBranch,
    >;
    fn into_format(self) -> Self::Format {
        FormatOwnedWithRule::new(
            self,
            crate::css::any::if_branch::FormatAnyCssIfBranch::default(),
        )
    }
}
impl AsFormat<CssFormatContext> for biome_css_syntax::AnyCssIfCondition {
    type Format<'a> = FormatRefWithRule<
        'a,
        biome_css_syntax::AnyCssIfCondition,
        crate::css::any::if_condition::FormatAnyCssIfCondition,
    >;
    fn format(&self) -> Self::Format<'_> {
        FormatRefWithRule::new(
            self,
            crate::css::any::if_condition::FormatAnyCssIfCondition::default(),
        )
    }
}
impl IntoFormat<CssFormatContext> for biome_css_syntax::AnyCssIfCondition {
    type Format = FormatOwnedWithRule<
        biome_css_syntax::AnyCssIfCondition,
        crate::css::any::if_condition::FormatAnyCssIfCondition,
    >;
    fn into_format(self) -> Self::Format {
        FormatOwnedWithRule::new(
            self,
            crate::css::any::if_condition::FormatAnyCssIfCondition::default(),
        )
    }
}
impl AsFormat<CssFormatContext> for biome_css_syntax::AnyCssIfMediaTestQuery {
    type Format<'a> = FormatRefWithRule<
        'a,
        biome_css_syntax::AnyCssIfMediaTestQuery,
        crate::css::any::if_media_test_query::FormatAnyCssIfMediaTestQuery,
    >;
    fn format(&self) -> Self::Format<'_> {
        FormatRefWithRule::new(
            self,
            crate::css::any::if_media_test_query::FormatAnyCssIfMediaTestQuery::default(),
        )
    }
}
impl IntoFormat<CssFormatContext> for biome_css_syntax::AnyCssIfMediaTestQuery {
    type Format = FormatOwnedWithRule<
        biome_css_syntax::AnyCssIfMediaTestQuery,
        crate::css::any::if_media_test_query::FormatAnyCssIfMediaTestQuery,
    >;
    fn into_format(self) -> Self::Format {
        FormatOwnedWithRule::new(
            self,
            crate::css::any::if_media_test_query::FormatAnyCssIfMediaTestQuery::default(),
        )
    }
}
impl AsFormat<CssFormatContext> for biome_css_syntax::AnyCssIfSupportsTestCondition {
    type Format<'a> = FormatRefWithRule<
        'a,
        biome_css_syntax::AnyCssIfSupportsTestCondition,
        crate::css::any::if_supports_test_condition::FormatAnyCssIfSupportsTestCondition,
    >;
    fn format(&self) -> Self::Format<'_> {
        FormatRefWithRule :: new (self , crate :: css :: any :: if_supports_test_condition :: FormatAnyCssIfSupportsTestCondition :: default ())
    }
}
impl IntoFormat<CssFormatContext> for biome_css_syntax::AnyCssIfSupportsTestCondition {
    type Format = FormatOwnedWithRule<
        biome_css_syntax::AnyCssIfSupportsTestCondition,
        crate::css::any::if_supports_test_condition::FormatAnyCssIfSupportsTestCondition,
    >;
    fn into_format(self) -> Self::Format {
        FormatOwnedWithRule :: new (self , crate :: css :: any :: if_supports_test_condition :: FormatAnyCssIfSupportsTestCondition :: default ())
    }
}
impl AsFormat<CssFormatContext> for biome_css_syntax::AnyCssIfTest {
    type Format<'a> = FormatRefWithRule<
        'a,
        biome_css_syntax::AnyCssIfTest,
        crate::css::any::if_test::FormatAnyCssIfTest,
    >;
    fn format(&self) -> Self::Format<'_> {
        FormatRefWithRule::new(
            self,
            crate::css::any::if_test::FormatAnyCssIfTest::default(),
        )
    }
}
impl IntoFormat<CssFormatContext> for biome_css_syntax::AnyCssIfTest {
    type Format = FormatOwnedWithRule<
        biome_css_syntax::AnyCssIfTest,
        crate::css::any::if_test::FormatAnyCssIfTest,
    >;
    fn into_format(self) -> Self::Format {
        FormatOwnedWithRule::new(
            self,
            crate::css::any::if_test::FormatAnyCssIfTest::default(),
        )
    }
}
impl AsFormat<CssFormatContext> for biome_css_syntax::AnyCssIfTestBooleanAndCombinableExpr {
    type Format < 'a > = FormatRefWithRule < 'a , biome_css_syntax :: AnyCssIfTestBooleanAndCombinableExpr , crate :: css :: any :: if_test_boolean_and_combinable_expr :: FormatAnyCssIfTestBooleanAndCombinableExpr > ;
    fn format(&self) -> Self::Format<'_> {
        FormatRefWithRule :: new (self , crate :: css :: any :: if_test_boolean_and_combinable_expr :: FormatAnyCssIfTestBooleanAndCombinableExpr :: default ())
    }
}
impl IntoFormat<CssFormatContext> for biome_css_syntax::AnyCssIfTestBooleanAndCombinableExpr {
    type Format = FormatOwnedWithRule < biome_css_syntax :: AnyCssIfTestBooleanAndCombinableExpr , crate :: css :: any :: if_test_boolean_and_combinable_expr :: FormatAnyCssIfTestBooleanAndCombinableExpr > ;
    fn into_format(self) -> Self::Format {
        FormatOwnedWithRule :: new (self , crate :: css :: any :: if_test_boolean_and_combinable_expr :: FormatAnyCssIfTestBooleanAndCombinableExpr :: default ())
    }
}
impl AsFormat<CssFormatContext> for biome_css_syntax::AnyCssIfTestBooleanExpr {
    type Format<'a> = FormatRefWithRule<
        'a,
        biome_css_syntax::AnyCssIfTestBooleanExpr,
        crate::css::any::if_test_boolean_expr::FormatAnyCssIfTestBooleanExpr,
    >;
    fn format(&self) -> Self::Format<'_> {
        FormatRefWithRule::new(
            self,
            crate::css::any::if_test_boolean_expr::FormatAnyCssIfTestBooleanExpr::default(),
        )
    }
}
impl IntoFormat<CssFormatContext> for biome_css_syntax::AnyCssIfTestBooleanExpr {
    type Format = FormatOwnedWithRule<
        biome_css_syntax::AnyCssIfTestBooleanExpr,
        crate::css::any::if_test_boolean_expr::FormatAnyCssIfTestBooleanExpr,
    >;
    fn into_format(self) -> Self::Format {
        FormatOwnedWithRule::new(
            self,
            crate::css::any::if_test_boolean_expr::FormatAnyCssIfTestBooleanExpr::default(),
        )
    }
}
impl AsFormat<CssFormatContext> for biome_css_syntax::AnyCssIfTestBooleanExprGroup {
    type Format<'a> = FormatRefWithRule<
        'a,
        biome_css_syntax::AnyCssIfTestBooleanExprGroup,
        crate::css::any::if_test_boolean_expr_group::FormatAnyCssIfTestBooleanExprGroup,
    >;
    fn format(&self) -> Self::Format<'_> {
        FormatRefWithRule :: new (self , crate :: css :: any :: if_test_boolean_expr_group :: FormatAnyCssIfTestBooleanExprGroup :: default ())
    }
}
impl IntoFormat<CssFormatContext> for biome_css_syntax::AnyCssIfTestBooleanExprGroup {
    type Format = FormatOwnedWithRule<
        biome_css_syntax::AnyCssIfTestBooleanExprGroup,
        crate::css::any::if_test_boolean_expr_group::FormatAnyCssIfTestBooleanExprGroup,
    >;
    fn into_format(self) -> Self::Format {
        FormatOwnedWithRule :: new (self , crate :: css :: any :: if_test_boolean_expr_group :: FormatAnyCssIfTestBooleanExprGroup :: default ())
    }
}
impl AsFormat<CssFormatContext> for biome_css_syntax::AnyCssIfTestBooleanOrCombinableExpr {
    type Format < 'a > = FormatRefWithRule < 'a , biome_css_syntax :: AnyCssIfTestBooleanOrCombinableExpr , crate :: css :: any :: if_test_boolean_or_combinable_expr :: FormatAnyCssIfTestBooleanOrCombinableExpr > ;
    fn format(&self) -> Self::Format<'_> {
        FormatRefWithRule :: new (self , crate :: css :: any :: if_test_boolean_or_combinable_expr :: FormatAnyCssIfTestBooleanOrCombinableExpr :: default ())
    }
}
impl IntoFormat<CssFormatContext> for biome_css_syntax::AnyCssIfTestBooleanOrCombinableExpr {
    type Format = FormatOwnedWithRule < biome_css_syntax :: AnyCssIfTestBooleanOrCombinableExpr , crate :: css :: any :: if_test_boolean_or_combinable_expr :: FormatAnyCssIfTestBooleanOrCombinableExpr > ;
    fn into_format(self) -> Self::Format {
        FormatOwnedWithRule :: new (self , crate :: css :: any :: if_test_boolean_or_combinable_expr :: FormatAnyCssIfTestBooleanOrCombinableExpr :: default ())
    }
}
impl AsFormat<CssFormatContext> for biome_css_syntax::AnyCssImportLayer {
    type Format<'a> = FormatRefWithRule<
        'a,
        biome_css_syntax::AnyCssImportLayer,
        crate::css::any::import_layer::FormatAnyCssImportLayer,
    >;
    fn format(&self) -> Self::Format<'_> {
        FormatRefWithRule::new(
            self,
            crate::css::any::import_layer::FormatAnyCssImportLayer::default(),
        )
    }
}
impl IntoFormat<CssFormatContext> for biome_css_syntax::AnyCssImportLayer {
    type Format = FormatOwnedWithRule<
        biome_css_syntax::AnyCssImportLayer,
        crate::css::any::import_layer::FormatAnyCssImportLayer,
    >;
    fn into_format(self) -> Self::Format {
        FormatOwnedWithRule::new(
            self,
            crate::css::any::import_layer::FormatAnyCssImportLayer::default(),
        )
    }
}
impl AsFormat<CssFormatContext> for biome_css_syntax::AnyCssImportSupportsCondition {
    type Format<'a> = FormatRefWithRule<
        'a,
        biome_css_syntax::AnyCssImportSupportsCondition,
        crate::css::any::import_supports_condition::FormatAnyCssImportSupportsCondition,
    >;
    fn format(&self) -> Self::Format<'_> {
        FormatRefWithRule :: new (self , crate :: css :: any :: import_supports_condition :: FormatAnyCssImportSupportsCondition :: default ())
    }
}
impl IntoFormat<CssFormatContext> for biome_css_syntax::AnyCssImportSupportsCondition {
    type Format = FormatOwnedWithRule<
        biome_css_syntax::AnyCssImportSupportsCondition,
        crate::css::any::import_supports_condition::FormatAnyCssImportSupportsCondition,
    >;
    fn into_format(self) -> Self::Format {
        FormatOwnedWithRule :: new (self , crate :: css :: any :: import_supports_condition :: FormatAnyCssImportSupportsCondition :: default ())
    }
}
impl AsFormat<CssFormatContext> for biome_css_syntax::AnyCssImportUrl {
    type Format<'a> = FormatRefWithRule<
        'a,
        biome_css_syntax::AnyCssImportUrl,
        crate::css::any::import_url::FormatAnyCssImportUrl,
    >;
    fn format(&self) -> Self::Format<'_> {
        FormatRefWithRule::new(
            self,
            crate::css::any::import_url::FormatAnyCssImportUrl::default(),
        )
    }
}
impl IntoFormat<CssFormatContext> for biome_css_syntax::AnyCssImportUrl {
    type Format = FormatOwnedWithRule<
        biome_css_syntax::AnyCssImportUrl,
        crate::css::any::import_url::FormatAnyCssImportUrl,
    >;
    fn into_format(self) -> Self::Format {
        FormatOwnedWithRule::new(
            self,
            crate::css::any::import_url::FormatAnyCssImportUrl::default(),
        )
    }
}
impl AsFormat<CssFormatContext> for biome_css_syntax::AnyCssKeyframesBlock {
    type Format<'a> = FormatRefWithRule<
        'a,
        biome_css_syntax::AnyCssKeyframesBlock,
        crate::css::any::keyframes_block::FormatAnyCssKeyframesBlock,
    >;
    fn format(&self) -> Self::Format<'_> {
        FormatRefWithRule::new(
            self,
            crate::css::any::keyframes_block::FormatAnyCssKeyframesBlock::default(),
        )
    }
}
impl IntoFormat<CssFormatContext> for biome_css_syntax::AnyCssKeyframesBlock {
    type Format = FormatOwnedWithRule<
        biome_css_syntax::AnyCssKeyframesBlock,
        crate::css::any::keyframes_block::FormatAnyCssKeyframesBlock,
    >;
    fn into_format(self) -> Self::Format {
        FormatOwnedWithRule::new(
            self,
            crate::css::any::keyframes_block::FormatAnyCssKeyframesBlock::default(),
        )
    }
}
impl AsFormat<CssFormatContext> for biome_css_syntax::AnyCssKeyframesIdentifier {
    type Format<'a> = FormatRefWithRule<
        'a,
        biome_css_syntax::AnyCssKeyframesIdentifier,
        crate::css::any::keyframes_identifier::FormatAnyCssKeyframesIdentifier,
    >;
    fn format(&self) -> Self::Format<'_> {
        FormatRefWithRule::new(
            self,
            crate::css::any::keyframes_identifier::FormatAnyCssKeyframesIdentifier::default(),
        )
    }
}
impl IntoFormat<CssFormatContext> for biome_css_syntax::AnyCssKeyframesIdentifier {
    type Format = FormatOwnedWithRule<
        biome_css_syntax::AnyCssKeyframesIdentifier,
        crate::css::any::keyframes_identifier::FormatAnyCssKeyframesIdentifier,
    >;
    fn into_format(self) -> Self::Format {
        FormatOwnedWithRule::new(
            self,
            crate::css::any::keyframes_identifier::FormatAnyCssKeyframesIdentifier::default(),
        )
    }
}
impl AsFormat<CssFormatContext> for biome_css_syntax::AnyCssKeyframesItem {
    type Format<'a> = FormatRefWithRule<
        'a,
        biome_css_syntax::AnyCssKeyframesItem,
        crate::css::any::keyframes_item::FormatAnyCssKeyframesItem,
    >;
    fn format(&self) -> Self::Format<'_> {
        FormatRefWithRule::new(
            self,
            crate::css::any::keyframes_item::FormatAnyCssKeyframesItem::default(),
        )
    }
}
impl IntoFormat<CssFormatContext> for biome_css_syntax::AnyCssKeyframesItem {
    type Format = FormatOwnedWithRule<
        biome_css_syntax::AnyCssKeyframesItem,
        crate::css::any::keyframes_item::FormatAnyCssKeyframesItem,
    >;
    fn into_format(self) -> Self::Format {
        FormatOwnedWithRule::new(
            self,
            crate::css::any::keyframes_item::FormatAnyCssKeyframesItem::default(),
        )
    }
}
impl AsFormat<CssFormatContext> for biome_css_syntax::AnyCssKeyframesName {
    type Format<'a> = FormatRefWithRule<
        'a,
        biome_css_syntax::AnyCssKeyframesName,
        crate::css::any::keyframes_name::FormatAnyCssKeyframesName,
    >;
    fn format(&self) -> Self::Format<'_> {
        FormatRefWithRule::new(
            self,
            crate::css::any::keyframes_name::FormatAnyCssKeyframesName::default(),
        )
    }
}
impl IntoFormat<CssFormatContext> for biome_css_syntax::AnyCssKeyframesName {
    type Format = FormatOwnedWithRule<
        biome_css_syntax::AnyCssKeyframesName,
        crate::css::any::keyframes_name::FormatAnyCssKeyframesName,
    >;
    fn into_format(self) -> Self::Format {
        FormatOwnedWithRule::new(
            self,
            crate::css::any::keyframes_name::FormatAnyCssKeyframesName::default(),
        )
    }
}
impl AsFormat<CssFormatContext> for biome_css_syntax::AnyCssKeyframesScope {
    type Format<'a> = FormatRefWithRule<
        'a,
        biome_css_syntax::AnyCssKeyframesScope,
        crate::css::any::keyframes_scope::FormatAnyCssKeyframesScope,
    >;
    fn format(&self) -> Self::Format<'_> {
        FormatRefWithRule::new(
            self,
            crate::css::any::keyframes_scope::FormatAnyCssKeyframesScope::default(),
        )
    }
}
impl IntoFormat<CssFormatContext> for biome_css_syntax::AnyCssKeyframesScope {
    type Format = FormatOwnedWithRule<
        biome_css_syntax::AnyCssKeyframesScope,
        crate::css::any::keyframes_scope::FormatAnyCssKeyframesScope,
    >;
    fn into_format(self) -> Self::Format {
        FormatOwnedWithRule::new(
            self,
            crate::css::any::keyframes_scope::FormatAnyCssKeyframesScope::default(),
        )
    }
}
impl AsFormat<CssFormatContext> for biome_css_syntax::AnyCssKeyframesSelector {
    type Format<'a> = FormatRefWithRule<
        'a,
        biome_css_syntax::AnyCssKeyframesSelector,
        crate::css::any::keyframes_selector::FormatAnyCssKeyframesSelector,
    >;
    fn format(&self) -> Self::Format<'_> {
        FormatRefWithRule::new(
            self,
            crate::css::any::keyframes_selector::FormatAnyCssKeyframesSelector::default(),
        )
    }
}
impl IntoFormat<CssFormatContext> for biome_css_syntax::AnyCssKeyframesSelector {
    type Format = FormatOwnedWithRule<
        biome_css_syntax::AnyCssKeyframesSelector,
        crate::css::any::keyframes_selector::FormatAnyCssKeyframesSelector,
    >;
    fn into_format(self) -> Self::Format {
        FormatOwnedWithRule::new(
            self,
            crate::css::any::keyframes_selector::FormatAnyCssKeyframesSelector::default(),
        )
    }
}
impl AsFormat<CssFormatContext> for biome_css_syntax::AnyCssLayer {
    type Format<'a> = FormatRefWithRule<
        'a,
        biome_css_syntax::AnyCssLayer,
        crate::css::any::layer::FormatAnyCssLayer,
    >;
    fn format(&self) -> Self::Format<'_> {
        FormatRefWithRule::new(self, crate::css::any::layer::FormatAnyCssLayer::default())
    }
}
impl IntoFormat<CssFormatContext> for biome_css_syntax::AnyCssLayer {
    type Format = FormatOwnedWithRule<
        biome_css_syntax::AnyCssLayer,
        crate::css::any::layer::FormatAnyCssLayer,
    >;
    fn into_format(self) -> Self::Format {
        FormatOwnedWithRule::new(self, crate::css::any::layer::FormatAnyCssLayer::default())
    }
}
impl AsFormat<CssFormatContext> for biome_css_syntax::AnyCssMediaAndCombinableCondition {
    type Format<'a> = FormatRefWithRule<
        'a,
        biome_css_syntax::AnyCssMediaAndCombinableCondition,
        crate::css::any::media_and_combinable_condition::FormatAnyCssMediaAndCombinableCondition,
    >;
    fn format(&self) -> Self::Format<'_> {
        FormatRefWithRule :: new (self , crate :: css :: any :: media_and_combinable_condition :: FormatAnyCssMediaAndCombinableCondition :: default ())
    }
}
impl IntoFormat<CssFormatContext> for biome_css_syntax::AnyCssMediaAndCombinableCondition {
    type Format = FormatOwnedWithRule<
        biome_css_syntax::AnyCssMediaAndCombinableCondition,
        crate::css::any::media_and_combinable_condition::FormatAnyCssMediaAndCombinableCondition,
    >;
    fn into_format(self) -> Self::Format {
        FormatOwnedWithRule :: new (self , crate :: css :: any :: media_and_combinable_condition :: FormatAnyCssMediaAndCombinableCondition :: default ())
    }
}
impl AsFormat<CssFormatContext> for biome_css_syntax::AnyCssMediaCondition {
    type Format<'a> = FormatRefWithRule<
        'a,
        biome_css_syntax::AnyCssMediaCondition,
        crate::css::any::media_condition::FormatAnyCssMediaCondition,
    >;
    fn format(&self) -> Self::Format<'_> {
        FormatRefWithRule::new(
            self,
            crate::css::any::media_condition::FormatAnyCssMediaCondition::default(),
        )
    }
}
impl IntoFormat<CssFormatContext> for biome_css_syntax::AnyCssMediaCondition {
    type Format = FormatOwnedWithRule<
        biome_css_syntax::AnyCssMediaCondition,
        crate::css::any::media_condition::FormatAnyCssMediaCondition,
    >;
    fn into_format(self) -> Self::Format {
        FormatOwnedWithRule::new(
            self,
            crate::css::any::media_condition::FormatAnyCssMediaCondition::default(),
        )
    }
}
impl AsFormat<CssFormatContext> for biome_css_syntax::AnyCssMediaInParens {
    type Format<'a> = FormatRefWithRule<
        'a,
        biome_css_syntax::AnyCssMediaInParens,
        crate::css::any::media_in_parens::FormatAnyCssMediaInParens,
    >;
    fn format(&self) -> Self::Format<'_> {
        FormatRefWithRule::new(
            self,
            crate::css::any::media_in_parens::FormatAnyCssMediaInParens::default(),
        )
    }
}
impl IntoFormat<CssFormatContext> for biome_css_syntax::AnyCssMediaInParens {
    type Format = FormatOwnedWithRule<
        biome_css_syntax::AnyCssMediaInParens,
        crate::css::any::media_in_parens::FormatAnyCssMediaInParens,
    >;
    fn into_format(self) -> Self::Format {
        FormatOwnedWithRule::new(
            self,
            crate::css::any::media_in_parens::FormatAnyCssMediaInParens::default(),
        )
    }
}
impl AsFormat<CssFormatContext> for biome_css_syntax::AnyCssMediaOrCombinableCondition {
    type Format<'a> = FormatRefWithRule<
        'a,
        biome_css_syntax::AnyCssMediaOrCombinableCondition,
        crate::css::any::media_or_combinable_condition::FormatAnyCssMediaOrCombinableCondition,
    >;
    fn format(&self) -> Self::Format<'_> {
        FormatRefWithRule :: new (self , crate :: css :: any :: media_or_combinable_condition :: FormatAnyCssMediaOrCombinableCondition :: default ())
    }
}
impl IntoFormat<CssFormatContext> for biome_css_syntax::AnyCssMediaOrCombinableCondition {
    type Format = FormatOwnedWithRule<
        biome_css_syntax::AnyCssMediaOrCombinableCondition,
        crate::css::any::media_or_combinable_condition::FormatAnyCssMediaOrCombinableCondition,
    >;
    fn into_format(self) -> Self::Format {
        FormatOwnedWithRule :: new (self , crate :: css :: any :: media_or_combinable_condition :: FormatAnyCssMediaOrCombinableCondition :: default ())
    }
}
impl AsFormat<CssFormatContext> for biome_css_syntax::AnyCssMediaQuery {
    type Format<'a> = FormatRefWithRule<
        'a,
        biome_css_syntax::AnyCssMediaQuery,
        crate::css::any::media_query::FormatAnyCssMediaQuery,
    >;
    fn format(&self) -> Self::Format<'_> {
        FormatRefWithRule::new(
            self,
            crate::css::any::media_query::FormatAnyCssMediaQuery::default(),
        )
    }
}
impl IntoFormat<CssFormatContext> for biome_css_syntax::AnyCssMediaQuery {
    type Format = FormatOwnedWithRule<
        biome_css_syntax::AnyCssMediaQuery,
        crate::css::any::media_query::FormatAnyCssMediaQuery,
    >;
    fn into_format(self) -> Self::Format {
        FormatOwnedWithRule::new(
            self,
            crate::css::any::media_query::FormatAnyCssMediaQuery::default(),
        )
    }
}
impl AsFormat<CssFormatContext> for biome_css_syntax::AnyCssMediaTypeCondition {
    type Format<'a> = FormatRefWithRule<
        'a,
        biome_css_syntax::AnyCssMediaTypeCondition,
        crate::css::any::media_type_condition::FormatAnyCssMediaTypeCondition,
    >;
    fn format(&self) -> Self::Format<'_> {
        FormatRefWithRule::new(
            self,
            crate::css::any::media_type_condition::FormatAnyCssMediaTypeCondition::default(),
        )
    }
}
impl IntoFormat<CssFormatContext> for biome_css_syntax::AnyCssMediaTypeCondition {
    type Format = FormatOwnedWithRule<
        biome_css_syntax::AnyCssMediaTypeCondition,
        crate::css::any::media_type_condition::FormatAnyCssMediaTypeCondition,
    >;
    fn into_format(self) -> Self::Format {
        FormatOwnedWithRule::new(
            self,
            crate::css::any::media_type_condition::FormatAnyCssMediaTypeCondition::default(),
        )
    }
}
impl AsFormat<CssFormatContext> for biome_css_syntax::AnyCssMediaTypeQuery {
    type Format<'a> = FormatRefWithRule<
        'a,
        biome_css_syntax::AnyCssMediaTypeQuery,
        crate::css::any::media_type_query::FormatAnyCssMediaTypeQuery,
    >;
    fn format(&self) -> Self::Format<'_> {
        FormatRefWithRule::new(
            self,
            crate::css::any::media_type_query::FormatAnyCssMediaTypeQuery::default(),
        )
    }
}
impl IntoFormat<CssFormatContext> for biome_css_syntax::AnyCssMediaTypeQuery {
    type Format = FormatOwnedWithRule<
        biome_css_syntax::AnyCssMediaTypeQuery,
        crate::css::any::media_type_query::FormatAnyCssMediaTypeQuery,
    >;
    fn into_format(self) -> Self::Format {
        FormatOwnedWithRule::new(
            self,
            crate::css::any::media_type_query::FormatAnyCssMediaTypeQuery::default(),
        )
    }
}
impl AsFormat<CssFormatContext> for biome_css_syntax::AnyCssNamespacePrefix {
    type Format<'a> = FormatRefWithRule<
        'a,
        biome_css_syntax::AnyCssNamespacePrefix,
        crate::css::any::namespace_prefix::FormatAnyCssNamespacePrefix,
    >;
    fn format(&self) -> Self::Format<'_> {
        FormatRefWithRule::new(
            self,
            crate::css::any::namespace_prefix::FormatAnyCssNamespacePrefix::default(),
        )
    }
}
impl IntoFormat<CssFormatContext> for biome_css_syntax::AnyCssNamespacePrefix {
    type Format = FormatOwnedWithRule<
        biome_css_syntax::AnyCssNamespacePrefix,
        crate::css::any::namespace_prefix::FormatAnyCssNamespacePrefix,
    >;
    fn into_format(self) -> Self::Format {
        FormatOwnedWithRule::new(
            self,
            crate::css::any::namespace_prefix::FormatAnyCssNamespacePrefix::default(),
        )
    }
}
impl AsFormat<CssFormatContext> for biome_css_syntax::AnyCssNamespaceUrl {
    type Format<'a> = FormatRefWithRule<
        'a,
        biome_css_syntax::AnyCssNamespaceUrl,
        crate::css::any::namespace_url::FormatAnyCssNamespaceUrl,
    >;
    fn format(&self) -> Self::Format<'_> {
        FormatRefWithRule::new(
            self,
            crate::css::any::namespace_url::FormatAnyCssNamespaceUrl::default(),
        )
    }
}
impl IntoFormat<CssFormatContext> for biome_css_syntax::AnyCssNamespaceUrl {
    type Format = FormatOwnedWithRule<
        biome_css_syntax::AnyCssNamespaceUrl,
        crate::css::any::namespace_url::FormatAnyCssNamespaceUrl,
    >;
    fn into_format(self) -> Self::Format {
        FormatOwnedWithRule::new(
            self,
            crate::css::any::namespace_url::FormatAnyCssNamespaceUrl::default(),
        )
    }
}
impl AsFormat<CssFormatContext> for biome_css_syntax::AnyCssPageAtRuleBlock {
    type Format<'a> = FormatRefWithRule<
        'a,
        biome_css_syntax::AnyCssPageAtRuleBlock,
        crate::css::any::page_at_rule_block::FormatAnyCssPageAtRuleBlock,
    >;
    fn format(&self) -> Self::Format<'_> {
        FormatRefWithRule::new(
            self,
            crate::css::any::page_at_rule_block::FormatAnyCssPageAtRuleBlock::default(),
        )
    }
}
impl IntoFormat<CssFormatContext> for biome_css_syntax::AnyCssPageAtRuleBlock {
    type Format = FormatOwnedWithRule<
        biome_css_syntax::AnyCssPageAtRuleBlock,
        crate::css::any::page_at_rule_block::FormatAnyCssPageAtRuleBlock,
    >;
    fn into_format(self) -> Self::Format {
        FormatOwnedWithRule::new(
            self,
            crate::css::any::page_at_rule_block::FormatAnyCssPageAtRuleBlock::default(),
        )
    }
}
impl AsFormat<CssFormatContext> for biome_css_syntax::AnyCssPageAtRuleItem {
    type Format<'a> = FormatRefWithRule<
        'a,
        biome_css_syntax::AnyCssPageAtRuleItem,
        crate::css::any::page_at_rule_item::FormatAnyCssPageAtRuleItem,
    >;
    fn format(&self) -> Self::Format<'_> {
        FormatRefWithRule::new(
            self,
            crate::css::any::page_at_rule_item::FormatAnyCssPageAtRuleItem::default(),
        )
    }
}
impl IntoFormat<CssFormatContext> for biome_css_syntax::AnyCssPageAtRuleItem {
    type Format = FormatOwnedWithRule<
        biome_css_syntax::AnyCssPageAtRuleItem,
        crate::css::any::page_at_rule_item::FormatAnyCssPageAtRuleItem,
    >;
    fn into_format(self) -> Self::Format {
        FormatOwnedWithRule::new(
            self,
            crate::css::any::page_at_rule_item::FormatAnyCssPageAtRuleItem::default(),
        )
    }
}
impl AsFormat<CssFormatContext> for biome_css_syntax::AnyCssPageSelector {
    type Format<'a> = FormatRefWithRule<
        'a,
        biome_css_syntax::AnyCssPageSelector,
        crate::css::any::page_selector::FormatAnyCssPageSelector,
    >;
    fn format(&self) -> Self::Format<'_> {
        FormatRefWithRule::new(
            self,
            crate::css::any::page_selector::FormatAnyCssPageSelector::default(),
        )
    }
}
impl IntoFormat<CssFormatContext> for biome_css_syntax::AnyCssPageSelector {
    type Format = FormatOwnedWithRule<
        biome_css_syntax::AnyCssPageSelector,
        crate::css::any::page_selector::FormatAnyCssPageSelector,
    >;
    fn into_format(self) -> Self::Format {
        FormatOwnedWithRule::new(
            self,
            crate::css::any::page_selector::FormatAnyCssPageSelector::default(),
        )
    }
}
impl AsFormat<CssFormatContext> for biome_css_syntax::AnyCssPageSelectorPseudo {
    type Format<'a> = FormatRefWithRule<
        'a,
        biome_css_syntax::AnyCssPageSelectorPseudo,
        crate::css::any::page_selector_pseudo::FormatAnyCssPageSelectorPseudo,
    >;
    fn format(&self) -> Self::Format<'_> {
        FormatRefWithRule::new(
            self,
            crate::css::any::page_selector_pseudo::FormatAnyCssPageSelectorPseudo::default(),
        )
    }
}
impl IntoFormat<CssFormatContext> for biome_css_syntax::AnyCssPageSelectorPseudo {
    type Format = FormatOwnedWithRule<
        biome_css_syntax::AnyCssPageSelectorPseudo,
        crate::css::any::page_selector_pseudo::FormatAnyCssPageSelectorPseudo,
    >;
    fn into_format(self) -> Self::Format {
        FormatOwnedWithRule::new(
            self,
            crate::css::any::page_selector_pseudo::FormatAnyCssPageSelectorPseudo::default(),
        )
    }
}
impl AsFormat<CssFormatContext> for biome_css_syntax::AnyCssProperty {
    type Format<'a> = FormatRefWithRule<
        'a,
        biome_css_syntax::AnyCssProperty,
        crate::css::any::property::FormatAnyCssProperty,
    >;
    fn format(&self) -> Self::Format<'_> {
        FormatRefWithRule::new(
            self,
            crate::css::any::property::FormatAnyCssProperty::default(),
        )
    }
}
impl IntoFormat<CssFormatContext> for biome_css_syntax::AnyCssProperty {
    type Format = FormatOwnedWithRule<
        biome_css_syntax::AnyCssProperty,
        crate::css::any::property::FormatAnyCssProperty,
    >;
    fn into_format(self) -> Self::Format {
        FormatOwnedWithRule::new(
            self,
            crate::css::any::property::FormatAnyCssProperty::default(),
        )
    }
}
impl AsFormat<CssFormatContext> for biome_css_syntax::AnyCssPseudoClass {
    type Format<'a> = FormatRefWithRule<
        'a,
        biome_css_syntax::AnyCssPseudoClass,
        crate::css::any::pseudo_class::FormatAnyCssPseudoClass,
    >;
    fn format(&self) -> Self::Format<'_> {
        FormatRefWithRule::new(
            self,
            crate::css::any::pseudo_class::FormatAnyCssPseudoClass::default(),
        )
    }
}
impl IntoFormat<CssFormatContext> for biome_css_syntax::AnyCssPseudoClass {
    type Format = FormatOwnedWithRule<
        biome_css_syntax::AnyCssPseudoClass,
        crate::css::any::pseudo_class::FormatAnyCssPseudoClass,
    >;
    fn into_format(self) -> Self::Format {
        FormatOwnedWithRule::new(
            self,
            crate::css::any::pseudo_class::FormatAnyCssPseudoClass::default(),
        )
    }
}
impl AsFormat<CssFormatContext> for biome_css_syntax::AnyCssPseudoClassNth {
    type Format<'a> = FormatRefWithRule<
        'a,
        biome_css_syntax::AnyCssPseudoClassNth,
        crate::css::any::pseudo_class_nth::FormatAnyCssPseudoClassNth,
    >;
    fn format(&self) -> Self::Format<'_> {
        FormatRefWithRule::new(
            self,
            crate::css::any::pseudo_class_nth::FormatAnyCssPseudoClassNth::default(),
        )
    }
}
impl IntoFormat<CssFormatContext> for biome_css_syntax::AnyCssPseudoClassNth {
    type Format = FormatOwnedWithRule<
        biome_css_syntax::AnyCssPseudoClassNth,
        crate::css::any::pseudo_class_nth::FormatAnyCssPseudoClassNth,
    >;
    fn into_format(self) -> Self::Format {
        FormatOwnedWithRule::new(
            self,
            crate::css::any::pseudo_class_nth::FormatAnyCssPseudoClassNth::default(),
        )
    }
}
impl AsFormat<CssFormatContext> for biome_css_syntax::AnyCssPseudoClassNthSelector {
    type Format<'a> = FormatRefWithRule<
        'a,
        biome_css_syntax::AnyCssPseudoClassNthSelector,
        crate::css::any::pseudo_class_nth_selector::FormatAnyCssPseudoClassNthSelector,
    >;
    fn format(&self) -> Self::Format<'_> {
        FormatRefWithRule::new(
            self,
            crate::css::any::pseudo_class_nth_selector::FormatAnyCssPseudoClassNthSelector::default(
            ),
        )
    }
}
impl IntoFormat<CssFormatContext> for biome_css_syntax::AnyCssPseudoClassNthSelector {
    type Format = FormatOwnedWithRule<
        biome_css_syntax::AnyCssPseudoClassNthSelector,
        crate::css::any::pseudo_class_nth_selector::FormatAnyCssPseudoClassNthSelector,
    >;
    fn into_format(self) -> Self::Format {
        FormatOwnedWithRule::new(
            self,
            crate::css::any::pseudo_class_nth_selector::FormatAnyCssPseudoClassNthSelector::default(
            ),
        )
    }
}
impl AsFormat<CssFormatContext> for biome_css_syntax::AnyCssPseudoElement {
    type Format<'a> = FormatRefWithRule<
        'a,
        biome_css_syntax::AnyCssPseudoElement,
        crate::css::any::pseudo_element::FormatAnyCssPseudoElement,
    >;
    fn format(&self) -> Self::Format<'_> {
        FormatRefWithRule::new(
            self,
            crate::css::any::pseudo_element::FormatAnyCssPseudoElement::default(),
        )
    }
}
impl IntoFormat<CssFormatContext> for biome_css_syntax::AnyCssPseudoElement {
    type Format = FormatOwnedWithRule<
        biome_css_syntax::AnyCssPseudoElement,
        crate::css::any::pseudo_element::FormatAnyCssPseudoElement,
    >;
    fn into_format(self) -> Self::Format {
        FormatOwnedWithRule::new(
            self,
            crate::css::any::pseudo_element::FormatAnyCssPseudoElement::default(),
        )
    }
}
impl AsFormat<CssFormatContext> for biome_css_syntax::AnyCssPseudoValue {
    type Format<'a> = FormatRefWithRule<
        'a,
        biome_css_syntax::AnyCssPseudoValue,
        crate::css::any::pseudo_value::FormatAnyCssPseudoValue,
    >;
    fn format(&self) -> Self::Format<'_> {
        FormatRefWithRule::new(
            self,
            crate::css::any::pseudo_value::FormatAnyCssPseudoValue::default(),
        )
    }
}
impl IntoFormat<CssFormatContext> for biome_css_syntax::AnyCssPseudoValue {
    type Format = FormatOwnedWithRule<
        biome_css_syntax::AnyCssPseudoValue,
        crate::css::any::pseudo_value::FormatAnyCssPseudoValue,
    >;
    fn into_format(self) -> Self::Format {
        FormatOwnedWithRule::new(
            self,
            crate::css::any::pseudo_value::FormatAnyCssPseudoValue::default(),
        )
    }
}
impl AsFormat<CssFormatContext> for biome_css_syntax::AnyCssQueryFeature {
    type Format<'a> = FormatRefWithRule<
        'a,
        biome_css_syntax::AnyCssQueryFeature,
        crate::css::any::query_feature::FormatAnyCssQueryFeature,
    >;
    fn format(&self) -> Self::Format<'_> {
        FormatRefWithRule::new(
            self,
            crate::css::any::query_feature::FormatAnyCssQueryFeature::default(),
        )
    }
}
impl IntoFormat<CssFormatContext> for biome_css_syntax::AnyCssQueryFeature {
    type Format = FormatOwnedWithRule<
        biome_css_syntax::AnyCssQueryFeature,
        crate::css::any::query_feature::FormatAnyCssQueryFeature,
    >;
    fn into_format(self) -> Self::Format {
        FormatOwnedWithRule::new(
            self,
            crate::css::any::query_feature::FormatAnyCssQueryFeature::default(),
        )
    }
}
impl AsFormat<CssFormatContext> for biome_css_syntax::AnyCssQueryFeatureValue {
    type Format<'a> = FormatRefWithRule<
        'a,
        biome_css_syntax::AnyCssQueryFeatureValue,
        crate::css::any::query_feature_value::FormatAnyCssQueryFeatureValue,
    >;
    fn format(&self) -> Self::Format<'_> {
        FormatRefWithRule::new(
            self,
            crate::css::any::query_feature_value::FormatAnyCssQueryFeatureValue::default(),
        )
    }
}
impl IntoFormat<CssFormatContext> for biome_css_syntax::AnyCssQueryFeatureValue {
    type Format = FormatOwnedWithRule<
        biome_css_syntax::AnyCssQueryFeatureValue,
        crate::css::any::query_feature_value::FormatAnyCssQueryFeatureValue,
    >;
    fn into_format(self) -> Self::Format {
        FormatOwnedWithRule::new(
            self,
            crate::css::any::query_feature_value::FormatAnyCssQueryFeatureValue::default(),
        )
    }
}
impl AsFormat<CssFormatContext> for biome_css_syntax::AnyCssRelativeSelector {
    type Format<'a> = FormatRefWithRule<
        'a,
        biome_css_syntax::AnyCssRelativeSelector,
        crate::css::any::relative_selector::FormatAnyCssRelativeSelector,
    >;
    fn format(&self) -> Self::Format<'_> {
        FormatRefWithRule::new(
            self,
            crate::css::any::relative_selector::FormatAnyCssRelativeSelector::default(),
        )
    }
}
impl IntoFormat<CssFormatContext> for biome_css_syntax::AnyCssRelativeSelector {
    type Format = FormatOwnedWithRule<
        biome_css_syntax::AnyCssRelativeSelector,
        crate::css::any::relative_selector::FormatAnyCssRelativeSelector,
    >;
    fn into_format(self) -> Self::Format {
        FormatOwnedWithRule::new(
            self,
            crate::css::any::relative_selector::FormatAnyCssRelativeSelector::default(),
        )
    }
}
impl AsFormat<CssFormatContext> for biome_css_syntax::AnyCssRoot {
    type Format<'a> = FormatRefWithRule<
        'a,
        biome_css_syntax::AnyCssRoot,
        crate::css::any::root::FormatAnyCssRoot,
    >;
    fn format(&self) -> Self::Format<'_> {
        FormatRefWithRule::new(self, crate::css::any::root::FormatAnyCssRoot::default())
    }
}
impl IntoFormat<CssFormatContext> for biome_css_syntax::AnyCssRoot {
    type Format =
        FormatOwnedWithRule<biome_css_syntax::AnyCssRoot, crate::css::any::root::FormatAnyCssRoot>;
    fn into_format(self) -> Self::Format {
        FormatOwnedWithRule::new(self, crate::css::any::root::FormatAnyCssRoot::default())
    }
}
impl AsFormat<CssFormatContext> for biome_css_syntax::AnyCssRule {
    type Format<'a> = FormatRefWithRule<
        'a,
        biome_css_syntax::AnyCssRule,
        crate::css::any::rule::FormatAnyCssRule,
    >;
    fn format(&self) -> Self::Format<'_> {
        FormatRefWithRule::new(self, crate::css::any::rule::FormatAnyCssRule::default())
    }
}
impl IntoFormat<CssFormatContext> for biome_css_syntax::AnyCssRule {
    type Format =
        FormatOwnedWithRule<biome_css_syntax::AnyCssRule, crate::css::any::rule::FormatAnyCssRule>;
    fn into_format(self) -> Self::Format {
        FormatOwnedWithRule::new(self, crate::css::any::rule::FormatAnyCssRule::default())
    }
}
impl AsFormat<CssFormatContext> for biome_css_syntax::AnyCssRuleBlock {
    type Format<'a> = FormatRefWithRule<
        'a,
        biome_css_syntax::AnyCssRuleBlock,
        crate::css::any::rule_block::FormatAnyCssRuleBlock,
    >;
    fn format(&self) -> Self::Format<'_> {
        FormatRefWithRule::new(
            self,
            crate::css::any::rule_block::FormatAnyCssRuleBlock::default(),
        )
    }
}
impl IntoFormat<CssFormatContext> for biome_css_syntax::AnyCssRuleBlock {
    type Format = FormatOwnedWithRule<
        biome_css_syntax::AnyCssRuleBlock,
        crate::css::any::rule_block::FormatAnyCssRuleBlock,
    >;
    fn into_format(self) -> Self::Format {
        FormatOwnedWithRule::new(
            self,
            crate::css::any::rule_block::FormatAnyCssRuleBlock::default(),
        )
    }
}
impl AsFormat<CssFormatContext> for biome_css_syntax::AnyCssScopeRange {
    type Format<'a> = FormatRefWithRule<
        'a,
        biome_css_syntax::AnyCssScopeRange,
        crate::css::any::scope_range::FormatAnyCssScopeRange,
    >;
    fn format(&self) -> Self::Format<'_> {
        FormatRefWithRule::new(
            self,
            crate::css::any::scope_range::FormatAnyCssScopeRange::default(),
        )
    }
}
impl IntoFormat<CssFormatContext> for biome_css_syntax::AnyCssScopeRange {
    type Format = FormatOwnedWithRule<
        biome_css_syntax::AnyCssScopeRange,
        crate::css::any::scope_range::FormatAnyCssScopeRange,
    >;
    fn into_format(self) -> Self::Format {
        FormatOwnedWithRule::new(
            self,
            crate::css::any::scope_range::FormatAnyCssScopeRange::default(),
        )
    }
}
impl AsFormat<CssFormatContext> for biome_css_syntax::AnyCssSelector {
    type Format<'a> = FormatRefWithRule<
        'a,
        biome_css_syntax::AnyCssSelector,
        crate::css::any::selector::FormatAnyCssSelector,
    >;
    fn format(&self) -> Self::Format<'_> {
        FormatRefWithRule::new(
            self,
            crate::css::any::selector::FormatAnyCssSelector::default(),
        )
    }
}
impl IntoFormat<CssFormatContext> for biome_css_syntax::AnyCssSelector {
    type Format = FormatOwnedWithRule<
        biome_css_syntax::AnyCssSelector,
        crate::css::any::selector::FormatAnyCssSelector,
    >;
    fn into_format(self) -> Self::Format {
        FormatOwnedWithRule::new(
            self,
            crate::css::any::selector::FormatAnyCssSelector::default(),
        )
    }
}
impl AsFormat<CssFormatContext> for biome_css_syntax::AnyCssSimpleSelector {
    type Format<'a> = FormatRefWithRule<
        'a,
        biome_css_syntax::AnyCssSimpleSelector,
        crate::css::any::simple_selector::FormatAnyCssSimpleSelector,
    >;
    fn format(&self) -> Self::Format<'_> {
        FormatRefWithRule::new(
            self,
            crate::css::any::simple_selector::FormatAnyCssSimpleSelector::default(),
        )
    }
}
impl IntoFormat<CssFormatContext> for biome_css_syntax::AnyCssSimpleSelector {
    type Format = FormatOwnedWithRule<
        biome_css_syntax::AnyCssSimpleSelector,
        crate::css::any::simple_selector::FormatAnyCssSimpleSelector,
    >;
    fn into_format(self) -> Self::Format {
        FormatOwnedWithRule::new(
            self,
            crate::css::any::simple_selector::FormatAnyCssSimpleSelector::default(),
        )
    }
}
impl AsFormat<CssFormatContext> for biome_css_syntax::AnyCssSubSelector {
    type Format<'a> = FormatRefWithRule<
        'a,
        biome_css_syntax::AnyCssSubSelector,
        crate::css::any::sub_selector::FormatAnyCssSubSelector,
    >;
    fn format(&self) -> Self::Format<'_> {
        FormatRefWithRule::new(
            self,
            crate::css::any::sub_selector::FormatAnyCssSubSelector::default(),
        )
    }
}
impl IntoFormat<CssFormatContext> for biome_css_syntax::AnyCssSubSelector {
    type Format = FormatOwnedWithRule<
        biome_css_syntax::AnyCssSubSelector,
        crate::css::any::sub_selector::FormatAnyCssSubSelector,
    >;
    fn into_format(self) -> Self::Format {
        FormatOwnedWithRule::new(
            self,
            crate::css::any::sub_selector::FormatAnyCssSubSelector::default(),
        )
    }
}
impl AsFormat<CssFormatContext> for biome_css_syntax::AnyCssSupportsAndCombinableCondition {
    type Format < 'a > = FormatRefWithRule < 'a , biome_css_syntax :: AnyCssSupportsAndCombinableCondition , crate :: css :: any :: supports_and_combinable_condition :: FormatAnyCssSupportsAndCombinableCondition > ;
    fn format(&self) -> Self::Format<'_> {
        FormatRefWithRule :: new (self , crate :: css :: any :: supports_and_combinable_condition :: FormatAnyCssSupportsAndCombinableCondition :: default ())
    }
}
impl IntoFormat<CssFormatContext> for biome_css_syntax::AnyCssSupportsAndCombinableCondition {
    type Format = FormatOwnedWithRule < biome_css_syntax :: AnyCssSupportsAndCombinableCondition , crate :: css :: any :: supports_and_combinable_condition :: FormatAnyCssSupportsAndCombinableCondition > ;
    fn into_format(self) -> Self::Format {
        FormatOwnedWithRule :: new (self , crate :: css :: any :: supports_and_combinable_condition :: FormatAnyCssSupportsAndCombinableCondition :: default ())
    }
}
impl AsFormat<CssFormatContext> for biome_css_syntax::AnyCssSupportsCondition {
    type Format<'a> = FormatRefWithRule<
        'a,
        biome_css_syntax::AnyCssSupportsCondition,
        crate::css::any::supports_condition::FormatAnyCssSupportsCondition,
    >;
    fn format(&self) -> Self::Format<'_> {
        FormatRefWithRule::new(
            self,
            crate::css::any::supports_condition::FormatAnyCssSupportsCondition::default(),
        )
    }
}
impl IntoFormat<CssFormatContext> for biome_css_syntax::AnyCssSupportsCondition {
    type Format = FormatOwnedWithRule<
        biome_css_syntax::AnyCssSupportsCondition,
        crate::css::any::supports_condition::FormatAnyCssSupportsCondition,
    >;
    fn into_format(self) -> Self::Format {
        FormatOwnedWithRule::new(
            self,
            crate::css::any::supports_condition::FormatAnyCssSupportsCondition::default(),
        )
    }
}
impl AsFormat<CssFormatContext> for biome_css_syntax::AnyCssSupportsInParens {
    type Format<'a> = FormatRefWithRule<
        'a,
        biome_css_syntax::AnyCssSupportsInParens,
        crate::css::any::supports_in_parens::FormatAnyCssSupportsInParens,
    >;
    fn format(&self) -> Self::Format<'_> {
        FormatRefWithRule::new(
            self,
            crate::css::any::supports_in_parens::FormatAnyCssSupportsInParens::default(),
        )
    }
}
impl IntoFormat<CssFormatContext> for biome_css_syntax::AnyCssSupportsInParens {
    type Format = FormatOwnedWithRule<
        biome_css_syntax::AnyCssSupportsInParens,
        crate::css::any::supports_in_parens::FormatAnyCssSupportsInParens,
    >;
    fn into_format(self) -> Self::Format {
        FormatOwnedWithRule::new(
            self,
            crate::css::any::supports_in_parens::FormatAnyCssSupportsInParens::default(),
        )
    }
}
impl AsFormat<CssFormatContext> for biome_css_syntax::AnyCssSupportsOrCombinableCondition {
    type Format < 'a > = FormatRefWithRule < 'a , biome_css_syntax :: AnyCssSupportsOrCombinableCondition , crate :: css :: any :: supports_or_combinable_condition :: FormatAnyCssSupportsOrCombinableCondition > ;
    fn format(&self) -> Self::Format<'_> {
        FormatRefWithRule :: new (self , crate :: css :: any :: supports_or_combinable_condition :: FormatAnyCssSupportsOrCombinableCondition :: default ())
    }
}
impl IntoFormat<CssFormatContext> for biome_css_syntax::AnyCssSupportsOrCombinableCondition {
    type Format = FormatOwnedWithRule < biome_css_syntax :: AnyCssSupportsOrCombinableCondition , crate :: css :: any :: supports_or_combinable_condition :: FormatAnyCssSupportsOrCombinableCondition > ;
    fn into_format(self) -> Self::Format {
        FormatOwnedWithRule :: new (self , crate :: css :: any :: supports_or_combinable_condition :: FormatAnyCssSupportsOrCombinableCondition :: default ())
    }
}
impl AsFormat<CssFormatContext> for biome_css_syntax::AnyCssSyntax {
    type Format<'a> = FormatRefWithRule<
        'a,
        biome_css_syntax::AnyCssSyntax,
        crate::css::any::syntax::FormatAnyCssSyntax,
    >;
    fn format(&self) -> Self::Format<'_> {
        FormatRefWithRule::new(self, crate::css::any::syntax::FormatAnyCssSyntax::default())
    }
}
impl IntoFormat<CssFormatContext> for biome_css_syntax::AnyCssSyntax {
    type Format = FormatOwnedWithRule<
        biome_css_syntax::AnyCssSyntax,
        crate::css::any::syntax::FormatAnyCssSyntax,
    >;
    fn into_format(self) -> Self::Format {
        FormatOwnedWithRule::new(self, crate::css::any::syntax::FormatAnyCssSyntax::default())
    }
}
impl AsFormat<CssFormatContext> for biome_css_syntax::AnyCssSyntaxComponent {
    type Format<'a> = FormatRefWithRule<
        'a,
        biome_css_syntax::AnyCssSyntaxComponent,
        crate::css::any::syntax_component::FormatAnyCssSyntaxComponent,
    >;
    fn format(&self) -> Self::Format<'_> {
        FormatRefWithRule::new(
            self,
            crate::css::any::syntax_component::FormatAnyCssSyntaxComponent::default(),
        )
    }
}
impl IntoFormat<CssFormatContext> for biome_css_syntax::AnyCssSyntaxComponent {
    type Format = FormatOwnedWithRule<
        biome_css_syntax::AnyCssSyntaxComponent,
        crate::css::any::syntax_component::FormatAnyCssSyntaxComponent,
    >;
    fn into_format(self) -> Self::Format {
        FormatOwnedWithRule::new(
            self,
            crate::css::any::syntax_component::FormatAnyCssSyntaxComponent::default(),
        )
    }
}
impl AsFormat<CssFormatContext> for biome_css_syntax::AnyCssSyntaxSingleComponent {
    type Format<'a> = FormatRefWithRule<
        'a,
        biome_css_syntax::AnyCssSyntaxSingleComponent,
        crate::css::any::syntax_single_component::FormatAnyCssSyntaxSingleComponent,
    >;
    fn format(&self) -> Self::Format<'_> {
        FormatRefWithRule::new(
            self,
            crate::css::any::syntax_single_component::FormatAnyCssSyntaxSingleComponent::default(),
        )
    }
}
impl IntoFormat<CssFormatContext> for biome_css_syntax::AnyCssSyntaxSingleComponent {
    type Format = FormatOwnedWithRule<
        biome_css_syntax::AnyCssSyntaxSingleComponent,
        crate::css::any::syntax_single_component::FormatAnyCssSyntaxSingleComponent,
    >;
    fn into_format(self) -> Self::Format {
        FormatOwnedWithRule::new(
            self,
            crate::css::any::syntax_single_component::FormatAnyCssSyntaxSingleComponent::default(),
        )
    }
}
impl AsFormat<CssFormatContext> for biome_css_syntax::AnyCssSyntaxTypeName {
    type Format<'a> = FormatRefWithRule<
        'a,
        biome_css_syntax::AnyCssSyntaxTypeName,
        crate::css::any::syntax_type_name::FormatAnyCssSyntaxTypeName,
    >;
    fn format(&self) -> Self::Format<'_> {
        FormatRefWithRule::new(
            self,
            crate::css::any::syntax_type_name::FormatAnyCssSyntaxTypeName::default(),
        )
    }
}
impl IntoFormat<CssFormatContext> for biome_css_syntax::AnyCssSyntaxTypeName {
    type Format = FormatOwnedWithRule<
        biome_css_syntax::AnyCssSyntaxTypeName,
        crate::css::any::syntax_type_name::FormatAnyCssSyntaxTypeName,
    >;
    fn into_format(self) -> Self::Format {
        FormatOwnedWithRule::new(
            self,
            crate::css::any::syntax_type_name::FormatAnyCssSyntaxTypeName::default(),
        )
    }
}
impl AsFormat<CssFormatContext> for biome_css_syntax::AnyCssUnicodeValue {
    type Format<'a> = FormatRefWithRule<
        'a,
        biome_css_syntax::AnyCssUnicodeValue,
        crate::css::any::unicode_value::FormatAnyCssUnicodeValue,
    >;
    fn format(&self) -> Self::Format<'_> {
        FormatRefWithRule::new(
            self,
            crate::css::any::unicode_value::FormatAnyCssUnicodeValue::default(),
        )
    }
}
impl IntoFormat<CssFormatContext> for biome_css_syntax::AnyCssUnicodeValue {
    type Format = FormatOwnedWithRule<
        biome_css_syntax::AnyCssUnicodeValue,
        crate::css::any::unicode_value::FormatAnyCssUnicodeValue,
    >;
    fn into_format(self) -> Self::Format {
        FormatOwnedWithRule::new(
            self,
            crate::css::any::unicode_value::FormatAnyCssUnicodeValue::default(),
        )
    }
}
impl AsFormat<CssFormatContext> for biome_css_syntax::AnyCssUrlModifier {
    type Format<'a> = FormatRefWithRule<
        'a,
        biome_css_syntax::AnyCssUrlModifier,
        crate::css::any::url_modifier::FormatAnyCssUrlModifier,
    >;
    fn format(&self) -> Self::Format<'_> {
        FormatRefWithRule::new(
            self,
            crate::css::any::url_modifier::FormatAnyCssUrlModifier::default(),
        )
    }
}
impl IntoFormat<CssFormatContext> for biome_css_syntax::AnyCssUrlModifier {
    type Format = FormatOwnedWithRule<
        biome_css_syntax::AnyCssUrlModifier,
        crate::css::any::url_modifier::FormatAnyCssUrlModifier,
    >;
    fn into_format(self) -> Self::Format {
        FormatOwnedWithRule::new(
            self,
            crate::css::any::url_modifier::FormatAnyCssUrlModifier::default(),
        )
    }
}
impl AsFormat<CssFormatContext> for biome_css_syntax::AnyCssUrlValue {
    type Format<'a> = FormatRefWithRule<
        'a,
        biome_css_syntax::AnyCssUrlValue,
        crate::css::any::url_value::FormatAnyCssUrlValue,
    >;
    fn format(&self) -> Self::Format<'_> {
        FormatRefWithRule::new(
            self,
            crate::css::any::url_value::FormatAnyCssUrlValue::default(),
        )
    }
}
impl IntoFormat<CssFormatContext> for biome_css_syntax::AnyCssUrlValue {
    type Format = FormatOwnedWithRule<
        biome_css_syntax::AnyCssUrlValue,
        crate::css::any::url_value::FormatAnyCssUrlValue,
    >;
    fn into_format(self) -> Self::Format {
        FormatOwnedWithRule::new(
            self,
            crate::css::any::url_value::FormatAnyCssUrlValue::default(),
        )
    }
}
impl AsFormat<CssFormatContext> for biome_css_syntax::AnyCssValue {
    type Format<'a> = FormatRefWithRule<
        'a,
        biome_css_syntax::AnyCssValue,
        crate::css::any::value::FormatAnyCssValue,
    >;
    fn format(&self) -> Self::Format<'_> {
        FormatRefWithRule::new(self, crate::css::any::value::FormatAnyCssValue::default())
    }
}
impl IntoFormat<CssFormatContext> for biome_css_syntax::AnyCssValue {
    type Format = FormatOwnedWithRule<
        biome_css_syntax::AnyCssValue,
        crate::css::any::value::FormatAnyCssValue,
    >;
    fn into_format(self) -> Self::Format {
        FormatOwnedWithRule::new(self, crate::css::any::value::FormatAnyCssValue::default())
    }
}
impl AsFormat<CssFormatContext> for biome_css_syntax::AnyCssValueAtRuleClause {
    type Format<'a> = FormatRefWithRule<
        'a,
        biome_css_syntax::AnyCssValueAtRuleClause,
        crate::css::any::value_at_rule_clause::FormatAnyCssValueAtRuleClause,
    >;
    fn format(&self) -> Self::Format<'_> {
        FormatRefWithRule::new(
            self,
            crate::css::any::value_at_rule_clause::FormatAnyCssValueAtRuleClause::default(),
        )
    }
}
impl IntoFormat<CssFormatContext> for biome_css_syntax::AnyCssValueAtRuleClause {
    type Format = FormatOwnedWithRule<
        biome_css_syntax::AnyCssValueAtRuleClause,
        crate::css::any::value_at_rule_clause::FormatAnyCssValueAtRuleClause,
    >;
    fn into_format(self) -> Self::Format {
        FormatOwnedWithRule::new(
            self,
            crate::css::any::value_at_rule_clause::FormatAnyCssValueAtRuleClause::default(),
        )
    }
}
impl AsFormat<CssFormatContext> for biome_css_syntax::AnyCssValueAtRuleImportSource {
    type Format<'a> = FormatRefWithRule<
        'a,
        biome_css_syntax::AnyCssValueAtRuleImportSource,
        crate::css::any::value_at_rule_import_source::FormatAnyCssValueAtRuleImportSource,
    >;
    fn format(&self) -> Self::Format<'_> {
        FormatRefWithRule :: new (self , crate :: css :: any :: value_at_rule_import_source :: FormatAnyCssValueAtRuleImportSource :: default ())
    }
}
impl IntoFormat<CssFormatContext> for biome_css_syntax::AnyCssValueAtRuleImportSource {
    type Format = FormatOwnedWithRule<
        biome_css_syntax::AnyCssValueAtRuleImportSource,
        crate::css::any::value_at_rule_import_source::FormatAnyCssValueAtRuleImportSource,
    >;
    fn into_format(self) -> Self::Format {
        FormatOwnedWithRule :: new (self , crate :: css :: any :: value_at_rule_import_source :: FormatAnyCssValueAtRuleImportSource :: default ())
    }
}
impl AsFormat<CssFormatContext> for biome_css_syntax::AnyCssValueAtRuleImportSpecifier {
    type Format<'a> = FormatRefWithRule<
        'a,
        biome_css_syntax::AnyCssValueAtRuleImportSpecifier,
        crate::css::any::value_at_rule_import_specifier::FormatAnyCssValueAtRuleImportSpecifier,
    >;
    fn format(&self) -> Self::Format<'_> {
        FormatRefWithRule :: new (self , crate :: css :: any :: value_at_rule_import_specifier :: FormatAnyCssValueAtRuleImportSpecifier :: default ())
    }
}
impl IntoFormat<CssFormatContext> for biome_css_syntax::AnyCssValueAtRuleImportSpecifier {
    type Format = FormatOwnedWithRule<
        biome_css_syntax::AnyCssValueAtRuleImportSpecifier,
        crate::css::any::value_at_rule_import_specifier::FormatAnyCssValueAtRuleImportSpecifier,
    >;
    fn into_format(self) -> Self::Format {
        FormatOwnedWithRule :: new (self , crate :: css :: any :: value_at_rule_import_specifier :: FormatAnyCssValueAtRuleImportSpecifier :: default ())
    }
}
impl AsFormat<CssFormatContext> for biome_css_syntax::AnyCssValueAtRuleProperty {
    type Format<'a> = FormatRefWithRule<
        'a,
        biome_css_syntax::AnyCssValueAtRuleProperty,
        crate::css::any::value_at_rule_property::FormatAnyCssValueAtRuleProperty,
    >;
    fn format(&self) -> Self::Format<'_> {
        FormatRefWithRule::new(
            self,
            crate::css::any::value_at_rule_property::FormatAnyCssValueAtRuleProperty::default(),
        )
    }
}
impl IntoFormat<CssFormatContext> for biome_css_syntax::AnyCssValueAtRuleProperty {
    type Format = FormatOwnedWithRule<
        biome_css_syntax::AnyCssValueAtRuleProperty,
        crate::css::any::value_at_rule_property::FormatAnyCssValueAtRuleProperty,
    >;
    fn into_format(self) -> Self::Format {
        FormatOwnedWithRule::new(
            self,
            crate::css::any::value_at_rule_property::FormatAnyCssValueAtRuleProperty::default(),
        )
    }
}
impl AsFormat<CssFormatContext> for biome_css_syntax::AnyTwCustomVariantSelector {
    type Format<'a> = FormatRefWithRule<
        'a,
        biome_css_syntax::AnyTwCustomVariantSelector,
        crate::tailwind::any::custom_variant_selector::FormatAnyTwCustomVariantSelector,
    >;
    fn format(&self) -> Self::Format<'_> {
        FormatRefWithRule :: new (self , crate :: tailwind :: any :: custom_variant_selector :: FormatAnyTwCustomVariantSelector :: default ())
    }
}
impl IntoFormat<CssFormatContext> for biome_css_syntax::AnyTwCustomVariantSelector {
    type Format = FormatOwnedWithRule<
        biome_css_syntax::AnyTwCustomVariantSelector,
        crate::tailwind::any::custom_variant_selector::FormatAnyTwCustomVariantSelector,
    >;
    fn into_format(self) -> Self::Format {
        FormatOwnedWithRule :: new (self , crate :: tailwind :: any :: custom_variant_selector :: FormatAnyTwCustomVariantSelector :: default ())
    }
}
impl AsFormat<CssFormatContext> for biome_css_syntax::AnyTwCustomVariantShorthand {
    type Format<'a> = FormatRefWithRule<
        'a,
        biome_css_syntax::AnyTwCustomVariantShorthand,
        crate::tailwind::any::custom_variant_shorthand::FormatAnyTwCustomVariantShorthand,
    >;
    fn format(&self) -> Self::Format<'_> {
        FormatRefWithRule :: new (self , crate :: tailwind :: any :: custom_variant_shorthand :: FormatAnyTwCustomVariantShorthand :: default ())
    }
}
impl IntoFormat<CssFormatContext> for biome_css_syntax::AnyTwCustomVariantShorthand {
    type Format = FormatOwnedWithRule<
        biome_css_syntax::AnyTwCustomVariantShorthand,
        crate::tailwind::any::custom_variant_shorthand::FormatAnyTwCustomVariantShorthand,
    >;
    fn into_format(self) -> Self::Format {
        FormatOwnedWithRule :: new (self , crate :: tailwind :: any :: custom_variant_shorthand :: FormatAnyTwCustomVariantShorthand :: default ())
    }
}
impl AsFormat<CssFormatContext> for biome_css_syntax::AnyTwSource {
    type Format<'a> = FormatRefWithRule<
        'a,
        biome_css_syntax::AnyTwSource,
        crate::tailwind::any::source::FormatAnyTwSource,
    >;
    fn format(&self) -> Self::Format<'_> {
        FormatRefWithRule::new(
            self,
            crate::tailwind::any::source::FormatAnyTwSource::default(),
        )
    }
}
impl IntoFormat<CssFormatContext> for biome_css_syntax::AnyTwSource {
    type Format = FormatOwnedWithRule<
        biome_css_syntax::AnyTwSource,
        crate::tailwind::any::source::FormatAnyTwSource,
    >;
    fn into_format(self) -> Self::Format {
        FormatOwnedWithRule::new(
            self,
            crate::tailwind::any::source::FormatAnyTwSource::default(),
        )
    }
}
impl AsFormat<CssFormatContext> for biome_css_syntax::AnyTwUtilityName {
    type Format<'a> = FormatRefWithRule<
        'a,
        biome_css_syntax::AnyTwUtilityName,
        crate::tailwind::any::utility_name::FormatAnyTwUtilityName,
    >;
    fn format(&self) -> Self::Format<'_> {
        FormatRefWithRule::new(
            self,
            crate::tailwind::any::utility_name::FormatAnyTwUtilityName::default(),
        )
    }
}
impl IntoFormat<CssFormatContext> for biome_css_syntax::AnyTwUtilityName {
    type Format = FormatOwnedWithRule<
        biome_css_syntax::AnyTwUtilityName,
        crate::tailwind::any::utility_name::FormatAnyTwUtilityName,
    >;
    fn into_format(self) -> Self::Format {
        FormatOwnedWithRule::new(
            self,
            crate::tailwind::any::utility_name::FormatAnyTwUtilityName::default(),
        )
    }
}<|MERGE_RESOLUTION|>--- conflicted
+++ resolved
@@ -2172,7 +2172,378 @@
         )
     }
 }
-<<<<<<< HEAD
+impl FormatRule<biome_css_syntax::CssIfSupportsIdentifierTest>
+    for crate::css::auxiliary::if_supports_identifier_test::FormatCssIfSupportsIdentifierTest
+{
+    type Context = CssFormatContext;
+    #[inline(always)]
+    fn fmt(
+        &self,
+        node: &biome_css_syntax::CssIfSupportsIdentifierTest,
+        f: &mut CssFormatter,
+    ) -> FormatResult<()> {
+        FormatNodeRule::<biome_css_syntax::CssIfSupportsIdentifierTest>::fmt(self, node, f)
+    }
+}
+impl AsFormat<CssFormatContext> for biome_css_syntax::CssIfSupportsIdentifierTest {
+    type Format<'a> = FormatRefWithRule<
+        'a,
+        biome_css_syntax::CssIfSupportsIdentifierTest,
+        crate::css::auxiliary::if_supports_identifier_test::FormatCssIfSupportsIdentifierTest,
+    >;
+    fn format(&self) -> Self::Format<'_> {
+        FormatRefWithRule :: new (self , crate :: css :: auxiliary :: if_supports_identifier_test :: FormatCssIfSupportsIdentifierTest :: default ())
+    }
+}
+impl IntoFormat<CssFormatContext> for biome_css_syntax::CssIfSupportsIdentifierTest {
+    type Format = FormatOwnedWithRule<
+        biome_css_syntax::CssIfSupportsIdentifierTest,
+        crate::css::auxiliary::if_supports_identifier_test::FormatCssIfSupportsIdentifierTest,
+    >;
+    fn into_format(self) -> Self::Format {
+        FormatOwnedWithRule :: new (self , crate :: css :: auxiliary :: if_supports_identifier_test :: FormatCssIfSupportsIdentifierTest :: default ())
+    }
+}
+impl FormatRule<biome_css_syntax::CssIfSupportsTest>
+    for crate::css::auxiliary::if_supports_test::FormatCssIfSupportsTest
+{
+    type Context = CssFormatContext;
+    #[inline(always)]
+    fn fmt(
+        &self,
+        node: &biome_css_syntax::CssIfSupportsTest,
+        f: &mut CssFormatter,
+    ) -> FormatResult<()> {
+        FormatNodeRule::<biome_css_syntax::CssIfSupportsTest>::fmt(self, node, f)
+    }
+}
+impl AsFormat<CssFormatContext> for biome_css_syntax::CssIfSupportsTest {
+    type Format<'a> = FormatRefWithRule<
+        'a,
+        biome_css_syntax::CssIfSupportsTest,
+        crate::css::auxiliary::if_supports_test::FormatCssIfSupportsTest,
+    >;
+    fn format(&self) -> Self::Format<'_> {
+        FormatRefWithRule::new(
+            self,
+            crate::css::auxiliary::if_supports_test::FormatCssIfSupportsTest::default(),
+        )
+    }
+}
+impl IntoFormat<CssFormatContext> for biome_css_syntax::CssIfSupportsTest {
+    type Format = FormatOwnedWithRule<
+        biome_css_syntax::CssIfSupportsTest,
+        crate::css::auxiliary::if_supports_test::FormatCssIfSupportsTest,
+    >;
+    fn into_format(self) -> Self::Format {
+        FormatOwnedWithRule::new(
+            self,
+            crate::css::auxiliary::if_supports_test::FormatCssIfSupportsTest::default(),
+        )
+    }
+}
+impl FormatRule<biome_css_syntax::CssIfTestBooleanAndExpr>
+    for crate::css::auxiliary::if_test_boolean_and_expr::FormatCssIfTestBooleanAndExpr
+{
+    type Context = CssFormatContext;
+    #[inline(always)]
+    fn fmt(
+        &self,
+        node: &biome_css_syntax::CssIfTestBooleanAndExpr,
+        f: &mut CssFormatter,
+    ) -> FormatResult<()> {
+        FormatNodeRule::<biome_css_syntax::CssIfTestBooleanAndExpr>::fmt(self, node, f)
+    }
+}
+impl AsFormat<CssFormatContext> for biome_css_syntax::CssIfTestBooleanAndExpr {
+    type Format<'a> = FormatRefWithRule<
+        'a,
+        biome_css_syntax::CssIfTestBooleanAndExpr,
+        crate::css::auxiliary::if_test_boolean_and_expr::FormatCssIfTestBooleanAndExpr,
+    >;
+    fn format(&self) -> Self::Format<'_> {
+        FormatRefWithRule::new(
+            self,
+            crate::css::auxiliary::if_test_boolean_and_expr::FormatCssIfTestBooleanAndExpr::default(
+            ),
+        )
+    }
+}
+impl IntoFormat<CssFormatContext> for biome_css_syntax::CssIfTestBooleanAndExpr {
+    type Format = FormatOwnedWithRule<
+        biome_css_syntax::CssIfTestBooleanAndExpr,
+        crate::css::auxiliary::if_test_boolean_and_expr::FormatCssIfTestBooleanAndExpr,
+    >;
+    fn into_format(self) -> Self::Format {
+        FormatOwnedWithRule::new(
+            self,
+            crate::css::auxiliary::if_test_boolean_and_expr::FormatCssIfTestBooleanAndExpr::default(
+            ),
+        )
+    }
+}
+impl FormatRule<biome_css_syntax::CssIfTestBooleanExprInParens>
+    for crate::css::auxiliary::if_test_boolean_expr_in_parens::FormatCssIfTestBooleanExprInParens
+{
+    type Context = CssFormatContext;
+    #[inline(always)]
+    fn fmt(
+        &self,
+        node: &biome_css_syntax::CssIfTestBooleanExprInParens,
+        f: &mut CssFormatter,
+    ) -> FormatResult<()> {
+        FormatNodeRule::<biome_css_syntax::CssIfTestBooleanExprInParens>::fmt(self, node, f)
+    }
+}
+impl AsFormat<CssFormatContext> for biome_css_syntax::CssIfTestBooleanExprInParens {
+    type Format<'a> = FormatRefWithRule<
+        'a,
+        biome_css_syntax::CssIfTestBooleanExprInParens,
+        crate::css::auxiliary::if_test_boolean_expr_in_parens::FormatCssIfTestBooleanExprInParens,
+    >;
+    fn format(&self) -> Self::Format<'_> {
+        FormatRefWithRule :: new (self , crate :: css :: auxiliary :: if_test_boolean_expr_in_parens :: FormatCssIfTestBooleanExprInParens :: default ())
+    }
+}
+impl IntoFormat<CssFormatContext> for biome_css_syntax::CssIfTestBooleanExprInParens {
+    type Format = FormatOwnedWithRule<
+        biome_css_syntax::CssIfTestBooleanExprInParens,
+        crate::css::auxiliary::if_test_boolean_expr_in_parens::FormatCssIfTestBooleanExprInParens,
+    >;
+    fn into_format(self) -> Self::Format {
+        FormatOwnedWithRule :: new (self , crate :: css :: auxiliary :: if_test_boolean_expr_in_parens :: FormatCssIfTestBooleanExprInParens :: default ())
+    }
+}
+impl FormatRule<biome_css_syntax::CssIfTestBooleanNotExpr>
+    for crate::css::auxiliary::if_test_boolean_not_expr::FormatCssIfTestBooleanNotExpr
+{
+    type Context = CssFormatContext;
+    #[inline(always)]
+    fn fmt(
+        &self,
+        node: &biome_css_syntax::CssIfTestBooleanNotExpr,
+        f: &mut CssFormatter,
+    ) -> FormatResult<()> {
+        FormatNodeRule::<biome_css_syntax::CssIfTestBooleanNotExpr>::fmt(self, node, f)
+    }
+}
+impl AsFormat<CssFormatContext> for biome_css_syntax::CssIfTestBooleanNotExpr {
+    type Format<'a> = FormatRefWithRule<
+        'a,
+        biome_css_syntax::CssIfTestBooleanNotExpr,
+        crate::css::auxiliary::if_test_boolean_not_expr::FormatCssIfTestBooleanNotExpr,
+    >;
+    fn format(&self) -> Self::Format<'_> {
+        FormatRefWithRule::new(
+            self,
+            crate::css::auxiliary::if_test_boolean_not_expr::FormatCssIfTestBooleanNotExpr::default(
+            ),
+        )
+    }
+}
+impl IntoFormat<CssFormatContext> for biome_css_syntax::CssIfTestBooleanNotExpr {
+    type Format = FormatOwnedWithRule<
+        biome_css_syntax::CssIfTestBooleanNotExpr,
+        crate::css::auxiliary::if_test_boolean_not_expr::FormatCssIfTestBooleanNotExpr,
+    >;
+    fn into_format(self) -> Self::Format {
+        FormatOwnedWithRule::new(
+            self,
+            crate::css::auxiliary::if_test_boolean_not_expr::FormatCssIfTestBooleanNotExpr::default(
+            ),
+        )
+    }
+}
+impl FormatRule<biome_css_syntax::CssIfTestBooleanOrExpr>
+    for crate::css::auxiliary::if_test_boolean_or_expr::FormatCssIfTestBooleanOrExpr
+{
+    type Context = CssFormatContext;
+    #[inline(always)]
+    fn fmt(
+        &self,
+        node: &biome_css_syntax::CssIfTestBooleanOrExpr,
+        f: &mut CssFormatter,
+    ) -> FormatResult<()> {
+        FormatNodeRule::<biome_css_syntax::CssIfTestBooleanOrExpr>::fmt(self, node, f)
+    }
+}
+impl AsFormat<CssFormatContext> for biome_css_syntax::CssIfTestBooleanOrExpr {
+    type Format<'a> = FormatRefWithRule<
+        'a,
+        biome_css_syntax::CssIfTestBooleanOrExpr,
+        crate::css::auxiliary::if_test_boolean_or_expr::FormatCssIfTestBooleanOrExpr,
+    >;
+    fn format(&self) -> Self::Format<'_> {
+        FormatRefWithRule::new(
+            self,
+            crate::css::auxiliary::if_test_boolean_or_expr::FormatCssIfTestBooleanOrExpr::default(),
+        )
+    }
+}
+impl IntoFormat<CssFormatContext> for biome_css_syntax::CssIfTestBooleanOrExpr {
+    type Format = FormatOwnedWithRule<
+        biome_css_syntax::CssIfTestBooleanOrExpr,
+        crate::css::auxiliary::if_test_boolean_or_expr::FormatCssIfTestBooleanOrExpr,
+    >;
+    fn into_format(self) -> Self::Format {
+        FormatOwnedWithRule::new(
+            self,
+            crate::css::auxiliary::if_test_boolean_or_expr::FormatCssIfTestBooleanOrExpr::default(),
+        )
+    }
+}
+impl FormatRule<biome_css_syntax::CssImportAnonymousLayer>
+    for crate::css::auxiliary::import_anonymous_layer::FormatCssImportAnonymousLayer
+{
+    type Context = CssFormatContext;
+    #[inline(always)]
+    fn fmt(
+        &self,
+        node: &biome_css_syntax::CssImportAnonymousLayer,
+        f: &mut CssFormatter,
+    ) -> FormatResult<()> {
+        FormatNodeRule::<biome_css_syntax::CssImportAnonymousLayer>::fmt(self, node, f)
+    }
+}
+impl AsFormat<CssFormatContext> for biome_css_syntax::CssImportAnonymousLayer {
+    type Format<'a> = FormatRefWithRule<
+        'a,
+        biome_css_syntax::CssImportAnonymousLayer,
+        crate::css::auxiliary::import_anonymous_layer::FormatCssImportAnonymousLayer,
+    >;
+    fn format(&self) -> Self::Format<'_> {
+        FormatRefWithRule::new(
+            self,
+            crate::css::auxiliary::import_anonymous_layer::FormatCssImportAnonymousLayer::default(),
+        )
+    }
+}
+impl IntoFormat<CssFormatContext> for biome_css_syntax::CssImportAnonymousLayer {
+    type Format = FormatOwnedWithRule<
+        biome_css_syntax::CssImportAnonymousLayer,
+        crate::css::auxiliary::import_anonymous_layer::FormatCssImportAnonymousLayer,
+    >;
+    fn into_format(self) -> Self::Format {
+        FormatOwnedWithRule::new(
+            self,
+            crate::css::auxiliary::import_anonymous_layer::FormatCssImportAnonymousLayer::default(),
+        )
+    }
+}
+impl FormatRule<biome_css_syntax::CssImportAtRule>
+    for crate::css::statements::import_at_rule::FormatCssImportAtRule
+{
+    type Context = CssFormatContext;
+    #[inline(always)]
+    fn fmt(
+        &self,
+        node: &biome_css_syntax::CssImportAtRule,
+        f: &mut CssFormatter,
+    ) -> FormatResult<()> {
+        FormatNodeRule::<biome_css_syntax::CssImportAtRule>::fmt(self, node, f)
+    }
+}
+impl AsFormat<CssFormatContext> for biome_css_syntax::CssImportAtRule {
+    type Format<'a> = FormatRefWithRule<
+        'a,
+        biome_css_syntax::CssImportAtRule,
+        crate::css::statements::import_at_rule::FormatCssImportAtRule,
+    >;
+    fn format(&self) -> Self::Format<'_> {
+        FormatRefWithRule::new(
+            self,
+            crate::css::statements::import_at_rule::FormatCssImportAtRule::default(),
+        )
+    }
+}
+impl IntoFormat<CssFormatContext> for biome_css_syntax::CssImportAtRule {
+    type Format = FormatOwnedWithRule<
+        biome_css_syntax::CssImportAtRule,
+        crate::css::statements::import_at_rule::FormatCssImportAtRule,
+    >;
+    fn into_format(self) -> Self::Format {
+        FormatOwnedWithRule::new(
+            self,
+            crate::css::statements::import_at_rule::FormatCssImportAtRule::default(),
+        )
+    }
+}
+impl FormatRule<biome_css_syntax::CssImportNamedLayer>
+    for crate::css::auxiliary::import_named_layer::FormatCssImportNamedLayer
+{
+    type Context = CssFormatContext;
+    #[inline(always)]
+    fn fmt(
+        &self,
+        node: &biome_css_syntax::CssImportNamedLayer,
+        f: &mut CssFormatter,
+    ) -> FormatResult<()> {
+        FormatNodeRule::<biome_css_syntax::CssImportNamedLayer>::fmt(self, node, f)
+    }
+}
+impl AsFormat<CssFormatContext> for biome_css_syntax::CssImportNamedLayer {
+    type Format<'a> = FormatRefWithRule<
+        'a,
+        biome_css_syntax::CssImportNamedLayer,
+        crate::css::auxiliary::import_named_layer::FormatCssImportNamedLayer,
+    >;
+    fn format(&self) -> Self::Format<'_> {
+        FormatRefWithRule::new(
+            self,
+            crate::css::auxiliary::import_named_layer::FormatCssImportNamedLayer::default(),
+        )
+    }
+}
+impl IntoFormat<CssFormatContext> for biome_css_syntax::CssImportNamedLayer {
+    type Format = FormatOwnedWithRule<
+        biome_css_syntax::CssImportNamedLayer,
+        crate::css::auxiliary::import_named_layer::FormatCssImportNamedLayer,
+    >;
+    fn into_format(self) -> Self::Format {
+        FormatOwnedWithRule::new(
+            self,
+            crate::css::auxiliary::import_named_layer::FormatCssImportNamedLayer::default(),
+        )
+    }
+}
+impl FormatRule<biome_css_syntax::CssImportSupports>
+    for crate::css::auxiliary::import_supports::FormatCssImportSupports
+{
+    type Context = CssFormatContext;
+    #[inline(always)]
+    fn fmt(
+        &self,
+        node: &biome_css_syntax::CssImportSupports,
+        f: &mut CssFormatter,
+    ) -> FormatResult<()> {
+        FormatNodeRule::<biome_css_syntax::CssImportSupports>::fmt(self, node, f)
+    }
+}
+impl AsFormat<CssFormatContext> for biome_css_syntax::CssImportSupports {
+    type Format<'a> = FormatRefWithRule<
+        'a,
+        biome_css_syntax::CssImportSupports,
+        crate::css::auxiliary::import_supports::FormatCssImportSupports,
+    >;
+    fn format(&self) -> Self::Format<'_> {
+        FormatRefWithRule::new(
+            self,
+            crate::css::auxiliary::import_supports::FormatCssImportSupports::default(),
+        )
+    }
+}
+impl IntoFormat<CssFormatContext> for biome_css_syntax::CssImportSupports {
+    type Format = FormatOwnedWithRule<
+        biome_css_syntax::CssImportSupports,
+        crate::css::auxiliary::import_supports::FormatCssImportSupports,
+    >;
+    fn into_format(self) -> Self::Format {
+        FormatOwnedWithRule::new(
+            self,
+            crate::css::auxiliary::import_supports::FormatCssImportSupports::default(),
+        )
+    }
+}
 impl FormatRule<biome_css_syntax::CssInlineRoot>
     for crate::css::auxiliary::inline_root::FormatCssInlineRoot
 {
@@ -2208,382 +2579,6 @@
         FormatOwnedWithRule::new(
             self,
             crate::css::auxiliary::inline_root::FormatCssInlineRoot::default(),
-        )
-    }
-}
-impl FormatRule<biome_css_syntax::CssKeyframesAtRule>
-    for crate::css::statements::keyframes_at_rule::FormatCssKeyframesAtRule
-=======
-impl FormatRule<biome_css_syntax::CssIfSupportsIdentifierTest>
-    for crate::css::auxiliary::if_supports_identifier_test::FormatCssIfSupportsIdentifierTest
->>>>>>> 789b0e7e
-{
-    type Context = CssFormatContext;
-    #[inline(always)]
-    fn fmt(
-        &self,
-        node: &biome_css_syntax::CssIfSupportsIdentifierTest,
-        f: &mut CssFormatter,
-    ) -> FormatResult<()> {
-        FormatNodeRule::<biome_css_syntax::CssIfSupportsIdentifierTest>::fmt(self, node, f)
-    }
-}
-impl AsFormat<CssFormatContext> for biome_css_syntax::CssIfSupportsIdentifierTest {
-    type Format<'a> = FormatRefWithRule<
-        'a,
-        biome_css_syntax::CssIfSupportsIdentifierTest,
-        crate::css::auxiliary::if_supports_identifier_test::FormatCssIfSupportsIdentifierTest,
-    >;
-    fn format(&self) -> Self::Format<'_> {
-        FormatRefWithRule :: new (self , crate :: css :: auxiliary :: if_supports_identifier_test :: FormatCssIfSupportsIdentifierTest :: default ())
-    }
-}
-impl IntoFormat<CssFormatContext> for biome_css_syntax::CssIfSupportsIdentifierTest {
-    type Format = FormatOwnedWithRule<
-        biome_css_syntax::CssIfSupportsIdentifierTest,
-        crate::css::auxiliary::if_supports_identifier_test::FormatCssIfSupportsIdentifierTest,
-    >;
-    fn into_format(self) -> Self::Format {
-        FormatOwnedWithRule :: new (self , crate :: css :: auxiliary :: if_supports_identifier_test :: FormatCssIfSupportsIdentifierTest :: default ())
-    }
-}
-impl FormatRule<biome_css_syntax::CssIfSupportsTest>
-    for crate::css::auxiliary::if_supports_test::FormatCssIfSupportsTest
-{
-    type Context = CssFormatContext;
-    #[inline(always)]
-    fn fmt(
-        &self,
-        node: &biome_css_syntax::CssIfSupportsTest,
-        f: &mut CssFormatter,
-    ) -> FormatResult<()> {
-        FormatNodeRule::<biome_css_syntax::CssIfSupportsTest>::fmt(self, node, f)
-    }
-}
-impl AsFormat<CssFormatContext> for biome_css_syntax::CssIfSupportsTest {
-    type Format<'a> = FormatRefWithRule<
-        'a,
-        biome_css_syntax::CssIfSupportsTest,
-        crate::css::auxiliary::if_supports_test::FormatCssIfSupportsTest,
-    >;
-    fn format(&self) -> Self::Format<'_> {
-        FormatRefWithRule::new(
-            self,
-            crate::css::auxiliary::if_supports_test::FormatCssIfSupportsTest::default(),
-        )
-    }
-}
-impl IntoFormat<CssFormatContext> for biome_css_syntax::CssIfSupportsTest {
-    type Format = FormatOwnedWithRule<
-        biome_css_syntax::CssIfSupportsTest,
-        crate::css::auxiliary::if_supports_test::FormatCssIfSupportsTest,
-    >;
-    fn into_format(self) -> Self::Format {
-        FormatOwnedWithRule::new(
-            self,
-            crate::css::auxiliary::if_supports_test::FormatCssIfSupportsTest::default(),
-        )
-    }
-}
-impl FormatRule<biome_css_syntax::CssIfTestBooleanAndExpr>
-    for crate::css::auxiliary::if_test_boolean_and_expr::FormatCssIfTestBooleanAndExpr
-{
-    type Context = CssFormatContext;
-    #[inline(always)]
-    fn fmt(
-        &self,
-        node: &biome_css_syntax::CssIfTestBooleanAndExpr,
-        f: &mut CssFormatter,
-    ) -> FormatResult<()> {
-        FormatNodeRule::<biome_css_syntax::CssIfTestBooleanAndExpr>::fmt(self, node, f)
-    }
-}
-impl AsFormat<CssFormatContext> for biome_css_syntax::CssIfTestBooleanAndExpr {
-    type Format<'a> = FormatRefWithRule<
-        'a,
-        biome_css_syntax::CssIfTestBooleanAndExpr,
-        crate::css::auxiliary::if_test_boolean_and_expr::FormatCssIfTestBooleanAndExpr,
-    >;
-    fn format(&self) -> Self::Format<'_> {
-        FormatRefWithRule::new(
-            self,
-            crate::css::auxiliary::if_test_boolean_and_expr::FormatCssIfTestBooleanAndExpr::default(
-            ),
-        )
-    }
-}
-impl IntoFormat<CssFormatContext> for biome_css_syntax::CssIfTestBooleanAndExpr {
-    type Format = FormatOwnedWithRule<
-        biome_css_syntax::CssIfTestBooleanAndExpr,
-        crate::css::auxiliary::if_test_boolean_and_expr::FormatCssIfTestBooleanAndExpr,
-    >;
-    fn into_format(self) -> Self::Format {
-        FormatOwnedWithRule::new(
-            self,
-            crate::css::auxiliary::if_test_boolean_and_expr::FormatCssIfTestBooleanAndExpr::default(
-            ),
-        )
-    }
-}
-impl FormatRule<biome_css_syntax::CssIfTestBooleanExprInParens>
-    for crate::css::auxiliary::if_test_boolean_expr_in_parens::FormatCssIfTestBooleanExprInParens
-{
-    type Context = CssFormatContext;
-    #[inline(always)]
-    fn fmt(
-        &self,
-        node: &biome_css_syntax::CssIfTestBooleanExprInParens,
-        f: &mut CssFormatter,
-    ) -> FormatResult<()> {
-        FormatNodeRule::<biome_css_syntax::CssIfTestBooleanExprInParens>::fmt(self, node, f)
-    }
-}
-impl AsFormat<CssFormatContext> for biome_css_syntax::CssIfTestBooleanExprInParens {
-    type Format<'a> = FormatRefWithRule<
-        'a,
-        biome_css_syntax::CssIfTestBooleanExprInParens,
-        crate::css::auxiliary::if_test_boolean_expr_in_parens::FormatCssIfTestBooleanExprInParens,
-    >;
-    fn format(&self) -> Self::Format<'_> {
-        FormatRefWithRule :: new (self , crate :: css :: auxiliary :: if_test_boolean_expr_in_parens :: FormatCssIfTestBooleanExprInParens :: default ())
-    }
-}
-impl IntoFormat<CssFormatContext> for biome_css_syntax::CssIfTestBooleanExprInParens {
-    type Format = FormatOwnedWithRule<
-        biome_css_syntax::CssIfTestBooleanExprInParens,
-        crate::css::auxiliary::if_test_boolean_expr_in_parens::FormatCssIfTestBooleanExprInParens,
-    >;
-    fn into_format(self) -> Self::Format {
-        FormatOwnedWithRule :: new (self , crate :: css :: auxiliary :: if_test_boolean_expr_in_parens :: FormatCssIfTestBooleanExprInParens :: default ())
-    }
-}
-impl FormatRule<biome_css_syntax::CssIfTestBooleanNotExpr>
-    for crate::css::auxiliary::if_test_boolean_not_expr::FormatCssIfTestBooleanNotExpr
-{
-    type Context = CssFormatContext;
-    #[inline(always)]
-    fn fmt(
-        &self,
-        node: &biome_css_syntax::CssIfTestBooleanNotExpr,
-        f: &mut CssFormatter,
-    ) -> FormatResult<()> {
-        FormatNodeRule::<biome_css_syntax::CssIfTestBooleanNotExpr>::fmt(self, node, f)
-    }
-}
-impl AsFormat<CssFormatContext> for biome_css_syntax::CssIfTestBooleanNotExpr {
-    type Format<'a> = FormatRefWithRule<
-        'a,
-        biome_css_syntax::CssIfTestBooleanNotExpr,
-        crate::css::auxiliary::if_test_boolean_not_expr::FormatCssIfTestBooleanNotExpr,
-    >;
-    fn format(&self) -> Self::Format<'_> {
-        FormatRefWithRule::new(
-            self,
-            crate::css::auxiliary::if_test_boolean_not_expr::FormatCssIfTestBooleanNotExpr::default(
-            ),
-        )
-    }
-}
-impl IntoFormat<CssFormatContext> for biome_css_syntax::CssIfTestBooleanNotExpr {
-    type Format = FormatOwnedWithRule<
-        biome_css_syntax::CssIfTestBooleanNotExpr,
-        crate::css::auxiliary::if_test_boolean_not_expr::FormatCssIfTestBooleanNotExpr,
-    >;
-    fn into_format(self) -> Self::Format {
-        FormatOwnedWithRule::new(
-            self,
-            crate::css::auxiliary::if_test_boolean_not_expr::FormatCssIfTestBooleanNotExpr::default(
-            ),
-        )
-    }
-}
-impl FormatRule<biome_css_syntax::CssIfTestBooleanOrExpr>
-    for crate::css::auxiliary::if_test_boolean_or_expr::FormatCssIfTestBooleanOrExpr
-{
-    type Context = CssFormatContext;
-    #[inline(always)]
-    fn fmt(
-        &self,
-        node: &biome_css_syntax::CssIfTestBooleanOrExpr,
-        f: &mut CssFormatter,
-    ) -> FormatResult<()> {
-        FormatNodeRule::<biome_css_syntax::CssIfTestBooleanOrExpr>::fmt(self, node, f)
-    }
-}
-impl AsFormat<CssFormatContext> for biome_css_syntax::CssIfTestBooleanOrExpr {
-    type Format<'a> = FormatRefWithRule<
-        'a,
-        biome_css_syntax::CssIfTestBooleanOrExpr,
-        crate::css::auxiliary::if_test_boolean_or_expr::FormatCssIfTestBooleanOrExpr,
-    >;
-    fn format(&self) -> Self::Format<'_> {
-        FormatRefWithRule::new(
-            self,
-            crate::css::auxiliary::if_test_boolean_or_expr::FormatCssIfTestBooleanOrExpr::default(),
-        )
-    }
-}
-impl IntoFormat<CssFormatContext> for biome_css_syntax::CssIfTestBooleanOrExpr {
-    type Format = FormatOwnedWithRule<
-        biome_css_syntax::CssIfTestBooleanOrExpr,
-        crate::css::auxiliary::if_test_boolean_or_expr::FormatCssIfTestBooleanOrExpr,
-    >;
-    fn into_format(self) -> Self::Format {
-        FormatOwnedWithRule::new(
-            self,
-            crate::css::auxiliary::if_test_boolean_or_expr::FormatCssIfTestBooleanOrExpr::default(),
-        )
-    }
-}
-impl FormatRule<biome_css_syntax::CssImportAnonymousLayer>
-    for crate::css::auxiliary::import_anonymous_layer::FormatCssImportAnonymousLayer
-{
-    type Context = CssFormatContext;
-    #[inline(always)]
-    fn fmt(
-        &self,
-        node: &biome_css_syntax::CssImportAnonymousLayer,
-        f: &mut CssFormatter,
-    ) -> FormatResult<()> {
-        FormatNodeRule::<biome_css_syntax::CssImportAnonymousLayer>::fmt(self, node, f)
-    }
-}
-impl AsFormat<CssFormatContext> for biome_css_syntax::CssImportAnonymousLayer {
-    type Format<'a> = FormatRefWithRule<
-        'a,
-        biome_css_syntax::CssImportAnonymousLayer,
-        crate::css::auxiliary::import_anonymous_layer::FormatCssImportAnonymousLayer,
-    >;
-    fn format(&self) -> Self::Format<'_> {
-        FormatRefWithRule::new(
-            self,
-            crate::css::auxiliary::import_anonymous_layer::FormatCssImportAnonymousLayer::default(),
-        )
-    }
-}
-impl IntoFormat<CssFormatContext> for biome_css_syntax::CssImportAnonymousLayer {
-    type Format = FormatOwnedWithRule<
-        biome_css_syntax::CssImportAnonymousLayer,
-        crate::css::auxiliary::import_anonymous_layer::FormatCssImportAnonymousLayer,
-    >;
-    fn into_format(self) -> Self::Format {
-        FormatOwnedWithRule::new(
-            self,
-            crate::css::auxiliary::import_anonymous_layer::FormatCssImportAnonymousLayer::default(),
-        )
-    }
-}
-impl FormatRule<biome_css_syntax::CssImportAtRule>
-    for crate::css::statements::import_at_rule::FormatCssImportAtRule
-{
-    type Context = CssFormatContext;
-    #[inline(always)]
-    fn fmt(
-        &self,
-        node: &biome_css_syntax::CssImportAtRule,
-        f: &mut CssFormatter,
-    ) -> FormatResult<()> {
-        FormatNodeRule::<biome_css_syntax::CssImportAtRule>::fmt(self, node, f)
-    }
-}
-impl AsFormat<CssFormatContext> for biome_css_syntax::CssImportAtRule {
-    type Format<'a> = FormatRefWithRule<
-        'a,
-        biome_css_syntax::CssImportAtRule,
-        crate::css::statements::import_at_rule::FormatCssImportAtRule,
-    >;
-    fn format(&self) -> Self::Format<'_> {
-        FormatRefWithRule::new(
-            self,
-            crate::css::statements::import_at_rule::FormatCssImportAtRule::default(),
-        )
-    }
-}
-impl IntoFormat<CssFormatContext> for biome_css_syntax::CssImportAtRule {
-    type Format = FormatOwnedWithRule<
-        biome_css_syntax::CssImportAtRule,
-        crate::css::statements::import_at_rule::FormatCssImportAtRule,
-    >;
-    fn into_format(self) -> Self::Format {
-        FormatOwnedWithRule::new(
-            self,
-            crate::css::statements::import_at_rule::FormatCssImportAtRule::default(),
-        )
-    }
-}
-impl FormatRule<biome_css_syntax::CssImportNamedLayer>
-    for crate::css::auxiliary::import_named_layer::FormatCssImportNamedLayer
-{
-    type Context = CssFormatContext;
-    #[inline(always)]
-    fn fmt(
-        &self,
-        node: &biome_css_syntax::CssImportNamedLayer,
-        f: &mut CssFormatter,
-    ) -> FormatResult<()> {
-        FormatNodeRule::<biome_css_syntax::CssImportNamedLayer>::fmt(self, node, f)
-    }
-}
-impl AsFormat<CssFormatContext> for biome_css_syntax::CssImportNamedLayer {
-    type Format<'a> = FormatRefWithRule<
-        'a,
-        biome_css_syntax::CssImportNamedLayer,
-        crate::css::auxiliary::import_named_layer::FormatCssImportNamedLayer,
-    >;
-    fn format(&self) -> Self::Format<'_> {
-        FormatRefWithRule::new(
-            self,
-            crate::css::auxiliary::import_named_layer::FormatCssImportNamedLayer::default(),
-        )
-    }
-}
-impl IntoFormat<CssFormatContext> for biome_css_syntax::CssImportNamedLayer {
-    type Format = FormatOwnedWithRule<
-        biome_css_syntax::CssImportNamedLayer,
-        crate::css::auxiliary::import_named_layer::FormatCssImportNamedLayer,
-    >;
-    fn into_format(self) -> Self::Format {
-        FormatOwnedWithRule::new(
-            self,
-            crate::css::auxiliary::import_named_layer::FormatCssImportNamedLayer::default(),
-        )
-    }
-}
-impl FormatRule<biome_css_syntax::CssImportSupports>
-    for crate::css::auxiliary::import_supports::FormatCssImportSupports
-{
-    type Context = CssFormatContext;
-    #[inline(always)]
-    fn fmt(
-        &self,
-        node: &biome_css_syntax::CssImportSupports,
-        f: &mut CssFormatter,
-    ) -> FormatResult<()> {
-        FormatNodeRule::<biome_css_syntax::CssImportSupports>::fmt(self, node, f)
-    }
-}
-impl AsFormat<CssFormatContext> for biome_css_syntax::CssImportSupports {
-    type Format<'a> = FormatRefWithRule<
-        'a,
-        biome_css_syntax::CssImportSupports,
-        crate::css::auxiliary::import_supports::FormatCssImportSupports,
-    >;
-    fn format(&self) -> Self::Format<'_> {
-        FormatRefWithRule::new(
-            self,
-            crate::css::auxiliary::import_supports::FormatCssImportSupports::default(),
-        )
-    }
-}
-impl IntoFormat<CssFormatContext> for biome_css_syntax::CssImportSupports {
-    type Format = FormatOwnedWithRule<
-        biome_css_syntax::CssImportSupports,
-        crate::css::auxiliary::import_supports::FormatCssImportSupports,
-    >;
-    fn into_format(self) -> Self::Format {
-        FormatOwnedWithRule::new(
-            self,
-            crate::css::auxiliary::import_supports::FormatCssImportSupports::default(),
         )
     }
 }
