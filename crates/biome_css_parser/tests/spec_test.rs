use biome_console::fmt::{Formatter, Termcolor};
use biome_console::markup;
use biome_css_parser::{parse_css, CssParserOptions};
use biome_diagnostics::display::PrintDiagnostic;
use biome_diagnostics::termcolor;
use biome_diagnostics::DiagnosticExt;
use biome_rowan::SyntaxKind;
use biome_test_utils::has_bogus_nodes_or_empty_slots;
use std::fmt::Write;
use std::fs;
use std::path::Path;

#[derive(Copy, Clone)]
pub enum ExpectedOutcome {
    Pass,
    Fail,
    Undefined,
}

pub fn run(test_case: &str, _snapshot_name: &str, test_directory: &str, outcome_str: &str) {
    let outcome = match outcome_str {
        "ok" => ExpectedOutcome::Pass,
        "error" => ExpectedOutcome::Fail,
        "undefined" => ExpectedOutcome::Undefined,
        _ => panic!("Invalid expected outcome {outcome_str}"),
    };

    let test_case_path = Path::new(test_case);

    let file_name = test_case_path
        .file_name()
        .expect("Expected test to have a file name")
        .to_str()
        .expect("File name to be valid UTF8");

    let content = fs::read_to_string(test_case_path)
        .expect("Expected test path to be a readable file in UTF8 encoding");

    let parse_config = CssParserOptions::default().allow_wrong_line_comments();
    let parsed = parse_css(&content, parse_config);
    let formatted_ast = format!("{:#?}", parsed.tree());

    let mut snapshot = String::new();
    writeln!(snapshot, "\n## Input\n\n```css\n{content}\n```\n\n").unwrap();

    writeln!(
        snapshot,
        r#"## AST

```
{formatted_ast}
```

## CST

```
{:#?}
```
"#,
        parsed.syntax()
    )
    .unwrap();

    let diagnostics = parsed.diagnostics();
    if !diagnostics.is_empty() {
        let mut diagnostics_buffer = termcolor::Buffer::no_color();

        let termcolor = &mut Termcolor(&mut diagnostics_buffer);
        let mut formatter = Formatter::new(termcolor);

        for diagnostic in diagnostics {
            let error = diagnostic
                .clone()
                .with_file_path(file_name)
                .with_file_source_code(&content);

            formatter
                .write_markup(markup! {
                    {PrintDiagnostic::verbose(&error)}
                })
                .expect("failed to emit diagnostic");
        }

        let formatted_diagnostics =
            std::str::from_utf8(diagnostics_buffer.as_slice()).expect("non utf8 in error buffer");

        if matches!(outcome, ExpectedOutcome::Pass) {
            panic!("Expected no errors to be present in a test case that is expected to pass but the following diagnostics are present:\n{formatted_diagnostics}")
        }

        writeln!(snapshot, "## Diagnostics\n\n```").unwrap();
        snapshot.write_str(formatted_diagnostics).unwrap();

        writeln!(snapshot, "```\n").unwrap();
    }

    match outcome {
        ExpectedOutcome::Pass => {
            let missing_required = formatted_ast.contains("missing (required)");
            if missing_required
                || parsed
                    .syntax()
                    .descendants()
                    .any(|node| node.kind().is_bogus())
            {
                panic!("Parsed tree of a 'OK' test case should not contain any missing required children or bogus nodes: \n {formatted_ast:#?} \n\n {}", formatted_ast);
            }

            let syntax = parsed.syntax();
            if has_bogus_nodes_or_empty_slots(&syntax) {
                panic!(
                    "modified tree has bogus nodes or empty slots:\n{syntax:#?} \n\n {}",
                    syntax
                )
            }
        }
        ExpectedOutcome::Fail => {
            if parsed.diagnostics().is_empty() {
                panic!("Failing test must have diagnostics");
            }
        }
        _ => {}
    }

    insta::with_settings!({
        prepend_module_to_snapshot => false,
        snapshot_path => &test_directory,
    }, {
        insta::assert_snapshot!(file_name, snapshot);
    });
}

#[ignore]
#[test]
pub fn quick_test() {
    let code = r#"
<<<<<<< HEAD
    a{
        color: var(--a,);
    }

=======
[href$='#'] {} {
}
>>>>>>> 22dd4e1c
    "#;

    let root = parse_css(
        code,
        CssParserOptions::default().allow_wrong_line_comments(),
    );
    let syntax = root.syntax();
    dbg!(&syntax, root.diagnostics(), root.has_errors());
    if has_bogus_nodes_or_empty_slots(&syntax) {
        panic!(
            "modified tree has bogus nodes or empty slots:\n{syntax:#?} \n\n {}",
            syntax
        )
    }
}<|MERGE_RESOLUTION|>--- conflicted
+++ resolved
@@ -134,15 +134,10 @@
 #[test]
 pub fn quick_test() {
     let code = r#"
-<<<<<<< HEAD
     a{
         color: var(--a,);
     }
 
-=======
-[href$='#'] {} {
-}
->>>>>>> 22dd4e1c
     "#;
 
     let root = parse_css(
