--- conflicted
+++ resolved
@@ -916,9 +916,6 @@
             b"x" => X_KW,
             // flex units
             b"fr" => FR_KW,
-<<<<<<< HEAD
-            b"url" => URL_KW,
-=======
             // page at rule
             b"left" => LEFT_KW,
             b"right" => RIGHT_KW,
@@ -942,7 +939,7 @@
             b"right-middle" => RIGHT_MIDDLE_KW,
             b"right-bottom" => RIGHT_BOTTOM_KW,
             b"layer" => LAYER_KW,
->>>>>>> 7c940e48
+            b"url" => URL_KW,
             _ => IDENT,
         }
     }
