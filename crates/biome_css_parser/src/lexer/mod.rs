//! An extremely fast, lookup table based, СSS lexer which yields SyntaxKind tokens used by the rome-css parser.
#[rustfmt::skip]
mod tests;

use crate::CssParserOptions;
use biome_css_syntax::{CssSyntaxKind, CssSyntaxKind::*, TextLen, TextRange, TextSize, T};
use biome_js_unicode_table::{is_id_continue, is_id_start, lookup_byte, Dispatch, Dispatch::*};
use biome_parser::diagnostic::ParseDiagnostic;
use biome_parser::lexer::{LexContext, Lexer, LexerCheckpoint, TokenFlags};
use std::char::REPLACEMENT_CHARACTER;
use unicode_bom::Bom;

#[derive(Debug, Copy, Clone, Eq, PartialEq, Default)]
pub enum CssLexContext {
    /// Default context: no particular rules are applied to the lexer logic.
    #[default]
    Regular,
    /// Applied when lexing CSS selectors.
    /// Doesn't skip whitespace trivia for a combinator.
    Selector,
    /// Applied when lexing CSS pseudo nth selectors.
    /// Distinct '-' from identifiers and '+' from numbers.
    PseudoNthSelector,

    /// Applied when lexing CSS url function.
    /// Doesn't skip whitespace trivia for a combinator.
    UrlRawValue,

    Color,
}

impl LexContext for CssLexContext {
    /// Returns true if this is [CssLexContext::Regular]
    fn is_regular(&self) -> bool {
        matches!(self, CssLexContext::Regular)
    }
}

/// Context in which the [CssLexContext]'s current should be re-lexed.
#[derive(Debug, Copy, Clone, Eq, PartialEq)]
pub enum CssReLexContext {}

/// An extremely fast, lookup table based, lossless CSS lexer
#[derive(Debug)]
pub(crate) struct CssLexer<'src> {
    /// Source text
    source: &'src str,

    /// The start byte position in the source text of the next token.
    position: usize,

    /// `true` if there has been a line break between the last non-trivia token and the next non-trivia token.
    after_newline: bool,

    /// If the source starts with a Unicode BOM, this is the number of bytes for that token.
    unicode_bom_length: usize,

    /// Byte offset of the current token from the start of the source
    /// The range of the current token can be computed by `self.position - self.current_start`
    current_start: TextSize,

    /// The kind of the current token
    current_kind: CssSyntaxKind,

    /// Flags for the current token
    current_flags: TokenFlags,

    diagnostics: Vec<ParseDiagnostic>,

    config: CssParserOptions,
}

impl<'src> Lexer<'src> for CssLexer<'src> {
    type Kind = CssSyntaxKind;
    type LexContext = CssLexContext;
    type ReLexContext = CssReLexContext;

    fn source(&self) -> &'src str {
        self.source
    }

    fn current(&self) -> Self::Kind {
        self.current_kind
    }

    fn current_range(&self) -> TextRange {
        TextRange::new(self.current_start, TextSize::from(self.position as u32))
    }

    fn checkpoint(&self) -> LexerCheckpoint<Self::Kind> {
        LexerCheckpoint {
            position: TextSize::from(self.position as u32),
            current_start: self.current_start,
            current_flags: self.current_flags,
            current_kind: self.current_kind,
            after_line_break: self.after_newline,
            unicode_bom_length: self.unicode_bom_length,
            diagnostics_pos: self.diagnostics.len() as u32,
        }
    }

    fn next_token(&mut self, context: Self::LexContext) -> Self::Kind {
        self.current_start = self.text_position();
        self.current_flags = TokenFlags::empty();

        let kind = match self.current_byte() {
            Some(current) => match context {
                CssLexContext::Regular => self.consume_token(current),
                CssLexContext::Selector => self.consume_selector_token(current),
                CssLexContext::PseudoNthSelector => self.consume_pseudo_nth_selector_token(current),
                CssLexContext::UrlRawValue => self.consume_url_raw_value_token(current),
                CssLexContext::Color => self.consume_color_token(current),
            },
            None => EOF,
        };

        self.current_flags
            .set(TokenFlags::PRECEDING_LINE_BREAK, self.after_newline);
        self.current_kind = kind;

        if !kind.is_trivia() {
            self.after_newline = false;
        }

        kind
    }

    fn re_lex(&mut self, _context: Self::ReLexContext) -> Self::Kind {
        let old_position = self.position;
        self.position = u32::from(self.current_start) as usize;

        let re_lexed_kind = match self.current_byte() {
            Some(current) => self.consume_selector_token(current),
            None => EOF,
        };

        if self.current() == re_lexed_kind {
            // Didn't re-lex anything. Return existing token again
            self.position = old_position;
        } else {
            self.current_kind = re_lexed_kind;
        }

        re_lexed_kind
    }

    fn has_preceding_line_break(&self) -> bool {
        self.current_flags.has_preceding_line_break()
    }

    fn has_unicode_escape(&self) -> bool {
        self.current_flags.has_unicode_escape()
    }

    fn rewind(&mut self, checkpoint: LexerCheckpoint<Self::Kind>) {
        let LexerCheckpoint {
            position,
            current_start,
            current_flags,
            current_kind,
            after_line_break,
            unicode_bom_length,
            diagnostics_pos,
        } = checkpoint;

        let new_pos = u32::from(position) as usize;

        self.position = new_pos;
        self.current_kind = current_kind;
        self.current_start = current_start;
        self.current_flags = current_flags;
        self.after_newline = after_line_break;
        self.unicode_bom_length = unicode_bom_length;
        self.diagnostics.truncate(diagnostics_pos as usize);
    }

    fn finish(self) -> Vec<ParseDiagnostic> {
        self.diagnostics
    }

    fn current_flags(&self) -> TokenFlags {
        self.current_flags
    }
}

impl<'src> CssLexer<'src> {
    /// Make a new lexer from a str, this is safe because strs are valid utf8
    pub fn from_str(source: &'src str) -> Self {
        Self {
            source,
            after_newline: false,
            unicode_bom_length: 0,
            current_kind: TOMBSTONE,
            current_start: TextSize::from(0),
            current_flags: TokenFlags::empty(),
            position: 0,
            diagnostics: vec![],
            config: CssParserOptions::default(),
        }
    }

    pub(crate) fn with_config(self, config: CssParserOptions) -> Self {
        Self { config, ..self }
    }

    fn text_position(&self) -> TextSize {
        TextSize::try_from(self.position).expect("Input to be smaller than 4 GB")
    }

    /// Bumps the current byte and creates a lexed token of the passed in kind
    fn consume_byte(&mut self, tok: CssSyntaxKind) -> CssSyntaxKind {
        self.advance(1);
        tok
    }

    /// Consume just one newline/line break.
    ///
    /// ## Safety
    /// Must be called at a valid UT8 char boundary
    fn consume_newline(&mut self) -> bool {
        self.assert_current_char_boundary();

        match self.current_byte() {
            Some(b'\n') => {
                self.advance(1);
                true
            }
            Some(b'\r') => {
                if self.peek_byte() == Some(b'\n') {
                    self.advance(2)
                } else {
                    self.advance(1)
                }
                true
            }

            _ => false,
        }
    }

    /// Consumes all whitespace until a non-whitespace or a newline is found.
    ///
    /// ## Safety
    /// Must be called at a valid UT8 char boundary
    fn consume_whitespaces(&mut self) {
        self.assert_current_char_boundary();

        while let Some(byte) = self.current_byte() {
            let dispatch = lookup_byte(byte);

            match dispatch {
                WHS => match byte {
                    b'\t' | b' ' => self.advance(1),
                    b'\r' | b'\n' => {
                        break;
                    }
                    _ => {
                        let start = self.text_position();
                        self.advance(1);

                        self.diagnostics.push(
                            ParseDiagnostic::new(
                                "The CSS standard only allows tabs, whitespace, carriage return and line feed whitespace.",
                                start..self.text_position(),
                            )
                            .with_hint("Use a regular whitespace character instead."),
                        )
                    }
                },

                _ => break,
            }
        }
    }

    /// Consume one newline or all whitespace until a non-whitespace or a newline is found.
    ///
    /// ## Safety
    /// Must be called at a valid UT8 char boundary
    fn consume_newline_or_whitespaces(&mut self) -> CssSyntaxKind {
        if self.consume_newline() {
            self.after_newline = true;
            NEWLINE
        } else {
            self.consume_whitespaces();
            WHITESPACE
        }
    }

    /// Check if the source starts with a Unicode BOM character. If it does,
    /// consume it and return the UNICODE_BOM token kind.
    ///
    /// ## Safety
    /// Must be called at a valid UT8 char boundary (and realistically only at
    /// the start position of the source).
    fn consume_potential_bom(&mut self) -> Option<CssSyntaxKind> {
        // Bom needs at least the first three bytes of the source to know if it
        // matches the UTF-8 BOM and not an alternative. This can be expanded
        // to more bytes to support other BOM characters if Biome decides to
        // support other encodings like UTF-16.
        if let Some(first) = self.source().get(0..3) {
            let bom = Bom::from(first.as_bytes());
            self.unicode_bom_length = bom.len();
            self.advance(self.unicode_bom_length);

            match bom {
                Bom::Null => None,
                _ => Some(UNICODE_BOM),
            }
        } else {
            None
        }
    }

    /// Get the UTF8 char which starts at the current byte
    ///
    /// ## Safety
    /// Must be called at a valid UT8 char boundary
    fn current_char_unchecked(&self) -> char {
        self.char_unchecked_at(0)
    }

    /// Gets the current byte.
    ///
    /// ## Returns
    /// The current byte if the lexer isn't at the end of the file.
    #[inline]
    fn current_byte(&self) -> Option<u8> {
        if self.is_eof() {
            None
        } else {
            Some(self.source.as_bytes()[self.position])
        }
    }

    /// Asserts that the lexer is at current a UTF8 char boundary
    #[inline]
    fn assert_current_char_boundary(&self) {
        debug_assert!(self.source.is_char_boundary(self.position));
    }

    /// Peeks at the next byte
    #[inline]
    fn peek_byte(&self) -> Option<u8> {
        self.byte_at(1)
    }

    /// Peek the UTF8 char which starts at the current byte
    ///
    /// ## Safety
    /// Must be called at a valid UT8 char boundary
    fn peek_char_unchecked(&self) -> char {
        self.char_unchecked_at(1)
    }

    /// Returns the byte at position `self.position + offset` or `None` if it is out of bounds.
    #[inline]
    fn byte_at(&self, offset: usize) -> Option<u8> {
        self.source.as_bytes().get(self.position + offset).copied()
    }

    /// Advances the position by one and returns the next byte value
    #[inline]
    fn next_byte(&mut self) -> Option<u8> {
        self.advance(1);
        self.current_byte()
    }

    /// Asserts that the lexer is at a UTF8 char boundary
    #[inline]
    fn assert_at_char_boundary(&self, offset: usize) {
        debug_assert!(self.source.is_char_boundary(self.position + offset));
    }

    /// Asserts that the lexer is currently positioned at `byte`
    #[inline]
    fn assert_byte(&self, byte: u8) {
        debug_assert_eq!(self.source.as_bytes()[self.position], byte);
    }

    /// Get the UTF8 char which starts at the current byte
    ///
    /// ## Safety
    /// Must be called at a valid UT8 char boundary
    fn char_unchecked_at(&self, offset: usize) -> char {
        // Precautionary measure for making sure the unsafe code below does not read over memory boundary
        debug_assert!(!self.is_eof());
        self.assert_at_char_boundary(offset);

        // Safety: We know this is safe because we require the input to the lexer to be valid utf8 and we always call this when we are at a char
        let string = unsafe {
            std::str::from_utf8_unchecked(
                self.source
                    .as_bytes()
                    .get_unchecked((self.position + offset)..),
            )
        };
        let chr = if let Some(chr) = string.chars().next() {
            chr
        } else {
            // Safety: we always call this when we are at a valid char, so this branch is completely unreachable
            unsafe {
                core::hint::unreachable_unchecked();
            }
        };

        chr
    }

    /// Check if the lexer is at a valid escape. U+005C REVERSE SOLIDUS (\)
    fn is_valid_escape_at(&self, offset: usize) -> bool {
        match self.byte_at(offset) {
            Some(b'\n' | b'\r') | None => false,
            Some(_) => true,
        }
    }

    /// Advances the current position by `n` bytes.
    #[inline]
    fn advance(&mut self, n: usize) {
        self.position += n;
    }

    #[inline]
    fn advance_byte_or_char(&mut self, chr: u8) {
        if chr.is_ascii() {
            self.advance(1);
        } else {
            self.advance_char_unchecked();
        }
    }

    /// Advances the current position by the current char UTF8 length
    ///
    /// ## Safety
    /// Must be called at a valid UT8 char boundary
    #[inline]
    fn advance_char_unchecked(&mut self) {
        let c = self.current_char_unchecked();
        self.position += c.len_utf8();
    }

    /// Returns `true` if the parser is at or passed the end of the file.
    #[inline]
    fn is_eof(&self) -> bool {
        self.position >= self.source.len()
    }

    /// Lexes the next token
    ///
    /// Guaranteed to not be at the end of the file
    // A lookup table of `byte -> fn(l: &mut Lexer) -> Token` is exponentially slower than this approach
    fn consume_token(&mut self, current: u8) -> CssSyntaxKind {
        // The speed difference comes from the difference in table size, a 2kb table is easily fit into cpu cache
        // While a 16kb table will be ejected from cache very often leading to slowdowns, this also allows LLVM
        // to do more aggressive optimizations on the match regarding how to map it to instructions
        let dispatched = lookup_byte(current);

        match dispatched {
            WHS => self.consume_newline_or_whitespaces(),
            QOT => self.consume_string_literal(current),
            SLH => self.consume_slash(),

            DIG | ZER => self.consume_number(current),

            MIN => self.consume_min(current),

            PLS => {
                if self.is_number_start() {
                    self.consume_number(current)
                } else {
                    self.consume_byte(T![+])
                }
            }

            PRD => {
                if self.is_number_start() {
                    self.consume_number(current)
                } else {
                    self.consume_byte(T![.])
                }
            }

            LSS => self.consume_lss(),

            IDT | UNI | BSL if self.is_ident_start() => self.consume_identifier(),

            IDT if self.next_byte() == Some(b'=') => self.consume_byte(T!["$="]),

            MUL => self.consume_mul(),
            CRT => self.consume_ctr(),
            COL => self.consume_col(),
            AT_ => self.consume_byte(T![@]),
            SEM => self.consume_byte(T![;]),
            HAS => self.consume_byte(T![#]),
            PNO => self.consume_byte(T!['(']),
            PNC => self.consume_byte(T![')']),
            BEO => self.consume_byte(T!['{']),
            BEC => self.consume_byte(T!['}']),
            BTO => self.consume_byte(T!('[')),
            BTC => self.consume_byte(T![']']),
            COM => self.consume_byte(T![,]),
            MOR => self.consume_mor(),
            TLD => self.consume_tilde(),
            PIP => self.consume_pipe(),
            EQL => self.consume_byte(T![=]),
            EXL => self.consume_byte(T![!]),
            PRC => self.consume_byte(T![%]),
            Dispatch::AMP => self.consume_byte(T![&]),

            UNI => {
                // A BOM can only appear at the start of a file, so if we haven't advanced at all yet,
                // perform the check. At any other position, the BOM is just considered plain whitespace.
                if self.position == 0 && self.consume_potential_bom().is_some() {
                    UNICODE_BOM
                } else {
                    self.consume_unexpected_character()
                }
            }

            _ => self.consume_unexpected_character(),
        }
    }

    fn consume_color_token(&mut self, current: u8) -> CssSyntaxKind {
        match current {
            b'#' => self.consume_byte(T![#]),
            (b'0'..=b'9') | Some(b'a'..=b'f') | Some(b'A'..=b'Z') => {
                return self.consume_color();
            }
            _ => self.consume_token(current),
        }
    }

    fn consume_color(&mut self) -> CssSyntaxKind {
        let start = self.text_position();
        self.advance(1);
        let mut length = 0;
        while matches!(
            self.current_byte(),
            Some(b'0'..=b'9') | Some(b'a'..=b'f') | Some(b'A'..=b'Z')
        ) {
            self.advance(1);
            length += 1;
        }
        if !matches!(length, 3 | 4 | 6 | 8) {
            let diagnostic = ParseDiagnostic::new("Invalid color", start..self.text_position());
            self.diagnostics.push(diagnostic);
        }

        CSS_COLOR_LITERAL
    }

    fn consume_selector_token(&mut self, current: u8) -> CssSyntaxKind {
        match current {
            b' ' => self.consume_byte(CSS_SPACE_LITERAL),
            _ => self.consume_token(current),
        }
    }
    fn consume_url_raw_value_token(&mut self, current: u8) -> CssSyntaxKind {
        if let Some(chr) = self.current_byte() {
            let dispatch = lookup_byte(chr);
            return match dispatch {
                IDT | UNI | PRD | SLH | ZER | DIG => self.consume_url_raw_value(),
                _ => self.consume_token(current),
            };
        }
        self.consume_token(current)
    }
    fn consume_url_raw_value(&mut self) -> CssSyntaxKind {
        let start = self.text_position();
        while let Some(chr) = self.current_byte() {
            let dispatch = lookup_byte(chr);
            if matches!(dispatch, PNC) {
                return CSS_URL_VALUE_RAW_LITERAL;
            }
            self.advance(1);
        }
        let diagnostic = ParseDiagnostic::new("Invalid url raw value", start..self.text_position());
        self.diagnostics.push(diagnostic);
        CSS_URL_VALUE_RAW_LITERAL
    }

    fn consume_pseudo_nth_selector_token(&mut self, current: u8) -> CssSyntaxKind {
        match current {
            b'-' => self.consume_byte(T![-]),
            b'+' => self.consume_byte(T![+]),
            b'n' | b'N' => self.consume_byte(T![n]),
            _ => self.consume_token(current),
        }
    }

    fn consume_string_literal(&mut self, quote: u8) -> CssSyntaxKind {
        self.assert_current_char_boundary();
        let start = self.text_position();

        self.advance(1); // Skip over the quote
        let mut state = LexStringState::InString;

        while let Some(chr) = self.current_byte() {
            let dispatch = lookup_byte(chr);

            match dispatch {
                QOT if quote == chr => {
                    self.advance(1);
                    state = match state {
                        LexStringState::InString => LexStringState::Terminated,
                        state => state,
                    };
                    break;
                }
                // '\t' etc
                BSL => {
                    let escape_start = self.text_position();
                    self.advance(1);

                    match self.current_byte() {
                        Some(b'\n' | b'\r') => self.advance(1),

                        // Handle escaped `'` but only if this is a end quote string.
                        Some(b'\'') if quote == b'\'' => {
                            self.advance(1);
                        }

                        // Handle escaped `'` but only if this is a end quote string.
                        Some(b'"') if quote == b'"' => {
                            self.advance(1);
                        }

                        Some(c) if c.is_ascii_hexdigit() => {
                            let hex = self.consume_escape_sequence(c);

                            if hex == REPLACEMENT_CHARACTER {
                                state = LexStringState::InvalidEscapeSequence;

                                let diagnostic = ParseDiagnostic::new(
                                    "Invalid escape sequence",
                                    escape_start..self.text_position(),
                                );
                                self.diagnostics.push(diagnostic);
                            }
                        }

                        Some(chr) => {
                            self.advance_byte_or_char(chr);
                        }

                        None => {}
                    }
                }
                WHS if matches!(chr, b'\n' | b'\r') => {
                    let unterminated =
                        ParseDiagnostic::new("Missing closing quote", start..self.text_position())
                            .with_detail(self.position..self.position + 1, "line breaks here");

                    self.diagnostics.push(unterminated);

                    return ERROR_TOKEN;
                }
                // we don't need to handle IDT because it's always len 1.
                UNI => self.advance_char_unchecked(),

                _ => self.advance(1),
            }
        }

        match state {
            LexStringState::Terminated => CSS_STRING_LITERAL,
            LexStringState::InString => {
                let unterminated =
                    ParseDiagnostic::new("Missing closing quote", start..self.text_position())
                        .with_detail(
                            self.source.text_len()..self.source.text_len(),
                            "file ends here",
                        );
                self.diagnostics.push(unterminated);

                ERROR_TOKEN
            }
            LexStringState::InvalidEscapeSequence => ERROR_TOKEN,
        }
    }

    fn consume_escape_sequence(&mut self, current: u8) -> char {
        debug_assert!(current.is_ascii_hexdigit());

        // SAFETY: The current byte is a hex digit.
        let mut hex = (current as char).to_digit(16).unwrap();
        self.advance(1);
        // Consume as many hex digits as possible, but no more than 6.
        // Note that this means 1-6 hex digits have been consumed in total.
        for _ in 0..5 {
            let Some(digit) = self.current_byte().and_then(|c| {
                if c.is_ascii_hexdigit() {
                    (c as char).to_digit(16)
                } else {
                    None
                }
            }) else {
                break;
            };
            self.advance(1);

            hex = hex * 16 + digit;
        }

        // If the next input code point is whitespace, consume it as well.
        if matches!(self.current_byte(), Some(b'\t' | b' ')) {
            self.advance(1);
        }

        // Interpret the hex digits as a hexadecimal number. If this number is zero, or
        // is for a surrogate, or is greater than the maximum allowed code point, return
        // U+FFFD REPLACEMENT CHARACTER (�).
        match hex {
            // If this number is zero
            0 => REPLACEMENT_CHARACTER,
            // or is for a surrogate
            55_296..=57_343 => REPLACEMENT_CHARACTER,
            // or is greater than the maximum allowed code point
            1_114_112.. => REPLACEMENT_CHARACTER,
            _ => char::from_u32(hex).unwrap_or(REPLACEMENT_CHARACTER),
        }
    }

    /// Lexes a CSS number literal
    fn consume_number(&mut self, current: u8) -> CssSyntaxKind {
        debug_assert!(self.is_number_start());

        if matches!(current, b'+' | b'-') {
            self.advance(1);
        }

        // While the next input code point is a digit, consume it.
        self.consume_number_sequence();

        // If the next 2 input code points are U+002E FULL STOP (.) followed by a digit...
        if matches!(self.current_byte(), Some(b'.'))
            && self.peek_byte().map_or(false, |byte| byte.is_ascii_digit())
        {
            // Consume them.
            self.advance(2);

            // While the next input code point is a digit, consume it.
            self.consume_number_sequence()
        }

        // If the next 2 or 3 input code points are U+0045 LATIN CAPITAL LETTER E (E) or
        // U+0065 LATIN SMALL LETTER E (e), optionally followed by U+002D HYPHEN-MINUS
        // (-) or U+002B PLUS SIGN (+), followed by a digit, then:
        if matches!(self.current_byte(), Some(b'e' | b'E')) {
            match (self.peek_byte(), self.byte_at(2)) {
                (Some(b'-' | b'+'), Some(byte)) if byte.is_ascii_digit() => {
                    // Consume them.
                    self.advance(3);

                    // While the next input code point is a digit, consume it.
                    self.consume_number_sequence()
                }
                (Some(byte), _) if byte.is_ascii_digit() => {
                    // Consume them.
                    self.advance(2);

                    // While the next input code point is a digit, consume it.
                    self.consume_number_sequence()
                }
                _ => {}
            }
        }

        CSS_NUMBER_LITERAL
    }

    fn consume_number_sequence(&mut self) {
        // While the next input code point is a digit, consume it.
        while let Some(b'0'..=b'9') = self.current_byte() {
            self.advance(1);
        }
    }

    fn consume_identifier(&mut self) -> CssSyntaxKind {
        debug_assert!(self.is_ident_start());

        // Note to keep the buffer large enough to fit every possible keyword that
        // the lexer can return
        let mut buf = [0u8; 22];
        let count = self.consume_ident_sequence(&mut buf);

        match buf[..count].to_ascii_lowercase().as_slice() {
            b"media" => MEDIA_KW,
            b"keyframes" => KEYFRAMES_KW,
            b"-webkit-keyframes" => KEYFRAMES_KW,
            b"-moz-keyframes" => KEYFRAMES_KW,
            b"-o-keyframes" => KEYFRAMES_KW,
            b"-ms-keyframes" => KEYFRAMES_KW,
            b"and" => AND_KW,
            b"only" => ONLY_KW,
            b"or" => OR_KW,
            b"i" => I_KW,
            b"s" => S_KW,
            b"important" => IMPORTANT_KW,
            b"from" => FROM_KW,
            b"to" => TO_KW,
            b"var" => VAR_KW,
            b"highlight" => HIGHLIGHT_KW,
            b"part" => PART_KW,
            b"has" => HAS_KW,
            b"dir" => DIR_KW,
            b"global" => GLOBAL_KW,
            b"local" => LOCAL_KW,
            b"-moz-any" => ANY_KW,
            b"-webkit-any" => ANY_KW,
            b"past" => PAST_KW,
            b"current" => CURRENT_KW,
            b"future" => FUTURE_KW,
            b"host" => HOST_KW,
            b"host-context" => HOST_CONTEXT_KW,
            b"not" => NOT_KW,
            b"matches" => MATCHES_KW,
            b"is" => IS_KW,
            b"where" => WHERE_KW,
            b"lang" => LANG_KW,
            b"of" => OF_KW,
            b"n" => N_KW,
            b"even" => EVEN_KW,
            b"odd" => ODD_KW,
            b"nth-child" => NTH_CHILD_KW,
            b"nth-last-child" => NTH_LAST_CHILD_KW,
            b"nth-of-type" => NTH_OF_TYPE_KW,
            b"nth-last-of-type" => NTH_LAST_OF_TYPE_KW,
            b"nth-col" => NTH_COL_KW,
            b"nth-last-col" => NTH_LAST_COL_KW,
            b"ltr" => LTR_KW,
            b"rtl" => RTL_KW,
            b"charset" => CHARSET_KW,
            b"color-profile" => COLOR_PROFILE_KW,
            b"counter-style" => COUNTER_STYLE_KW,
            b"container" => CONTAINER_KW,
            b"style" => STYLE_KW,
            b"font-face" => FONT_FACE_KW,
<<<<<<< HEAD
            b"url" => URL_KW,
=======
            b"font-palette-values" => FONT_PALETTE_VALUES_KW,
>>>>>>> 90e1a831
            _ => IDENT,
        }
    }

    /// Consume a ident sequence.
    fn consume_ident_sequence(&mut self, buf: &mut [u8]) -> usize {
        debug_assert!(self.is_ident_start());

        let mut idx = 0;
        let mut is_first = true;
        // Repeatedly consume the next input code point from the stream.
        while let Some(current) = self.current_byte() {
            if let Some(part) = self.consume_ident_part(current, is_first) {
                is_first = false;

                // In this context, "+ 4" represents a safety measure for the buffer size.
                // It ensures that there are at least 4 slots available in the buffer.
                // This is necessary because the maximum UTF-8 sequence length is 4 bytes.
                if let Some(buf) = buf.get_mut(idx..idx + 4) {
                    let res = part.encode_utf8(buf);
                    idx += res.len();
                }
            } else {
                break;
            }
        }

        idx
    }

    /// Tries to consume a character that forms part of a CSS identifier.
    ///
    /// This function checks if `current` character conforms to the rules for forming
    /// CSS identifiers, taking into account if it's the first character (`is_first`)
    /// in the identifier as the first character has some specific rules (like it cannot start with a digit).
    ///
    /// Also handles CSS escape sequences in identifiers and attach appropriate diagnostics for invalid cases.
    ///
    /// Returns the consumed character wrapped in `Some` if it is part of an identifier,
    /// and `None` if it is not.
    fn consume_ident_part(&mut self, current: u8, is_first: bool) -> Option<char> {
        let dispatched = lookup_byte(current);

        let chr = match dispatched {
            MIN => {
                self.advance(1);
                '-'
            }
            // name code point
            UNI | IDT => {
                // SAFETY: We know that the current byte is a valid unicode code point
                let chr = self.current_char_unchecked();
                let is_id = if is_first {
                    is_id_start(chr)
                } else {
                    is_id_continue(chr)
                };

                if is_id {
                    self.advance(chr.len_utf8());
                    chr
                } else {
                    return None;
                }
            }
            // SAFETY: We know that the current byte is a number and we can use cast.
            DIG | ZER if !is_first => {
                self.advance(1);
                current as char
            }
            // U+005C REVERSE SOLIDUS (\)
            // If the first and second code points are a valid escape, continue consume.
            // Otherwise, break.
            // BSL if self.is_valid_escape_at(1) => '\\',
            BSL if self.is_valid_escape_at(1) => {
                let escape_start = self.text_position();
                self.advance(1);

                match self.current_byte() {
                    Some(c) if c.is_ascii_hexdigit() => {
                        let hex = self.consume_escape_sequence(c);

                        if hex == REPLACEMENT_CHARACTER {
                            let diagnostic = ParseDiagnostic::new(
                                "Invalid escape sequence",
                                escape_start..self.text_position(),
                            );
                            self.diagnostics.push(diagnostic);
                        }

                        hex
                    }

                    Some(_) => {
                        let chr = self.current_char_unchecked();
                        self.advance(chr.len_utf8());
                        chr
                    }

                    None => {
                        let diagnostic = ParseDiagnostic::new(
                            "Invalid escape sequence",
                            escape_start..self.text_position(),
                        );
                        self.diagnostics.push(diagnostic);

                        return None;
                    }
                }
            }
            _ => return None,
        };

        Some(chr)
    }

    /// Lexes a comment.
    fn consume_slash(&mut self) -> CssSyntaxKind {
        self.assert_byte(b'/');

        match self.peek_byte() {
            Some(b'*') => {
                let start = self.text_position();

                // eat `/*`
                self.advance(2);

                let mut has_newline = false;

                while let Some(chr) = self.current_byte() {
                    match chr {
                        b'*' if self.peek_byte() == Some(b'/') => {
                            self.advance(2);

                            if has_newline {
                                self.after_newline = true;
                                return MULTILINE_COMMENT;
                            } else {
                                return COMMENT;
                            }
                        }
                        b'\n' | b'\r' => {
                            has_newline = true;
                            self.advance(1)
                        }
                        chr => self.advance_byte_or_char(chr),
                    }
                }

                let err =
                    ParseDiagnostic::new("Unterminated block comment", start..self.text_position())
                        .with_detail(
                            self.position..self.position + 1,
                            "... but the file ends here",
                        );

                self.diagnostics.push(err);

                if has_newline {
                    MULTILINE_COMMENT
                } else {
                    COMMENT
                }
            }
            Some(b'/') if self.config.allow_wrong_line_comments => {
                self.advance(2);

                while let Some(chr) = self.current_byte() {
                    match chr {
                        b'\n' | b'\r' => return COMMENT,
                        chr => self.advance_byte_or_char(chr),
                    }
                }

                COMMENT
            }
            _ => self.consume_byte(T![/]),
        }
    }

    #[inline]
    fn consume_pipe(&mut self) -> CssSyntaxKind {
        self.assert_byte(b'|');

        match self.next_byte() {
            Some(b'|') => self.consume_byte(T![||]),
            Some(b'=') => self.consume_byte(T![|=]),
            _ => T![|],
        }
    }

    #[inline]
    fn consume_mor(&mut self) -> CssSyntaxKind {
        self.assert_byte(b'>');

        match self.next_byte() {
            Some(b'=') => self.consume_byte(T![>=]),
            _ => T![>],
        }
    }

    #[inline]
    fn consume_tilde(&mut self) -> CssSyntaxKind {
        self.assert_byte(b'~');

        match self.next_byte() {
            Some(b'=') => self.consume_byte(T![~=]),
            _ => T![~],
        }
    }

    #[inline]
    fn consume_col(&mut self) -> CssSyntaxKind {
        self.assert_byte(b':');

        match self.next_byte() {
            Some(b':') => self.consume_byte(T![::]),
            _ => T![:],
        }
    }

    #[inline]
    fn consume_mul(&mut self) -> CssSyntaxKind {
        self.assert_byte(b'*');

        match self.next_byte() {
            Some(b'=') => self.consume_byte(T![*=]),
            _ => T![*],
        }
    }

    #[inline]
    fn consume_ctr(&mut self) -> CssSyntaxKind {
        self.assert_byte(b'^');

        match self.next_byte() {
            Some(b'=') => self.consume_byte(T![^=]),
            _ => T![^],
        }
    }

    #[inline]
    fn consume_lss(&mut self) -> CssSyntaxKind {
        self.assert_byte(b'<');

        // If the next 3 input code points are U+0021 EXCLAMATION MARK U+002D
        // HYPHEN-MINUS U+002D HYPHEN-MINUS (!--), consume them and return a CDO.
        if self.peek_byte() == Some(b'!')
            && self.byte_at(2) == Some(b'-')
            && self.byte_at(3) == Some(b'-')
        {
            self.advance(4);
            return CDO;
        }

        match self.next_byte() {
            Some(b'=') => self.consume_byte(T![<=]),
            _ => T![<],
        }
    }

    #[inline]
    fn consume_min(&mut self, current: u8) -> CssSyntaxKind {
        self.assert_byte(b'-');

        if self.is_number_start() {
            return self.consume_number(current);
        }

        // GREATER-THAN SIGN (->), consume them and return a CDC.
        if self.peek_byte() == Some(b'-') {
            if self.byte_at(2) == Some(b'>') {
                self.advance(3);
                return CDC;
            }

            // --custom-property
            if self.is_ident_start() {
                return self.consume_identifier();
            }
        }

        // -identifier
        if self.is_ident_start() {
            return self.consume_identifier();
        }

        self.consume_byte(T![-])
    }

    #[inline]
    fn consume_unexpected_character(&mut self) -> CssSyntaxKind {
        self.assert_current_char_boundary();

        let char = self.current_char_unchecked();
        let err = ParseDiagnostic::new(
            format!("unexpected character `{}`", char),
            self.text_position()..self.text_position() + char.text_len(),
        );
        self.diagnostics.push(err);
        self.advance(char.len_utf8());

        ERROR_TOKEN
    }

    /// Check if the lexer starts a number.
    fn is_number_start(&self) -> bool {
        match self.current_byte() {
            Some(b'+' | b'-') => match self.peek_byte() {
                // If the second code point is a digit, return true.
                Some(byte) if byte.is_ascii_digit() => true,
                // Otherwise, if the second code point is a U+002E FULL STOP (.) and the
                // third code point is a digit, return true.
                Some(b'.') if self.byte_at(2).map_or(false, |byte| byte.is_ascii_digit()) => true,
                _ => false,
            },
            Some(b'.') => match self.peek_byte() {
                // If the second code point is a digit, return true.
                Some(byte) if byte.is_ascii_digit() => true,
                _ => false,
            },
            Some(byte) => byte.is_ascii_digit(),
            _ => false,
        }
    }

    /// Check if the lexer starts an identifier.
    fn is_ident_start(&self) -> bool {
        let Some(current) = self.current_byte() else {
            return false;
        };

        // Look at the first code point:
        match lookup_byte(current) {
            // U+002D HYPHEN-MINUS
            MIN => {
                let Some(next) = self.peek_byte() else {
                    return false;
                };

                match lookup_byte(next) {
                    MIN => {
                        let Some(next) = self.byte_at(2) else {
                            return false;
                        };

                        match lookup_byte(next) {
                            // If the third code point is a name-start code point
                            // return true.
                            UNI | IDT if is_id_start(self.char_unchecked_at(2)) => true,
                            // or the third and fourth code points are a valid escape
                            // return true.
                            BSL => self.is_valid_escape_at(3),
                            _ => false,
                        }
                    }
                    // If the second code point is a name-start code point
                    // return true.
                    UNI | IDT if is_id_start(self.peek_char_unchecked()) => true,
                    // or the second and third code points are a valid escape
                    // return true.
                    BSL => self.is_valid_escape_at(2),
                    _ => false,
                }
            }
            UNI | IDT if is_id_start(self.current_char_unchecked()) => true,
            // U+005C REVERSE SOLIDUS (\)
            // If the first and second code points are a valid escape, return true. Otherwise,
            // return false.
            BSL => self.is_valid_escape_at(1),

            _ => false,
        }
    }
}
#[derive(Copy, Clone, Debug)]
enum LexStringState {
    /// String that contains an invalid escape sequence
    InvalidEscapeSequence,

    /// Between the opening `"` and closing `"` quotes.
    InString,

    /// Properly terminated string
    Terminated,
}<|MERGE_RESOLUTION|>--- conflicted
+++ resolved
@@ -838,11 +838,8 @@
             b"container" => CONTAINER_KW,
             b"style" => STYLE_KW,
             b"font-face" => FONT_FACE_KW,
-<<<<<<< HEAD
+            b"font-palette-values" => FONT_PALETTE_VALUES_KW,
             b"url" => URL_KW,
-=======
-            b"font-palette-values" => FONT_PALETTE_VALUES_KW,
->>>>>>> 90e1a831
             _ => IDENT,
         }
     }
