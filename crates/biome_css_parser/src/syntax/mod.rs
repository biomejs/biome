--- conflicted
+++ resolved
@@ -291,11 +291,7 @@
 
 #[inline]
 pub(crate) fn is_at_any_function(p: &mut CssParser) -> bool {
-<<<<<<< HEAD
-    (p.at(T![ident]) || p.cur().is_keyword()) && p.nth_at(1, T!['('])
-=======
     is_at_identifier(p) && p.nth_at(1, T!['('])
->>>>>>> 22dd4e1c
 }
 
 pub(crate) struct CssParameterList;
@@ -411,7 +407,6 @@
 pub(crate) fn parse_any_function(p: &mut CssParser) -> ParsedSyntax {
     if !is_at_any_function(p) {
         return Absent;
-<<<<<<< HEAD
     }
     if is_at_url_function(p) {
         return parse_url_function(p);
@@ -445,19 +440,6 @@
     parse_url_value(p).ok();
     p.expect(T![')']);
     Present(url_fn.complete(p, CSS_URL_FUNCTION))
-=======
-    }
-
-    let m = p.start();
-    let simple_fn = p.start();
-    parse_regular_identifier(p).or_add_diagnostic(p, expected_identifier);
-    p.eat(T!['(']);
-    CssParameterList.parse_list(p);
-    p.expect(T![')']);
-    simple_fn.complete(p, CSS_SIMPLE_FUNCTION);
-
-    Present(m.complete(p, CSS_ANY_FUNCTION))
->>>>>>> 22dd4e1c
 }
 
 #[inline]
