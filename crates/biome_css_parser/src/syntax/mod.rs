mod at_rule;
mod css_dimension;
mod parse_error;
mod selector;

use crate::lexer::CssLexContext;
use crate::parser::CssParser;
use crate::syntax::at_rule::{at_at_rule, parse_at_rule};
<<<<<<< HEAD
use crate::syntax::css_dimension::{is_at_dimension, parse_dimension};
use crate::syntax::parse_error::expected_identifier;
use crate::syntax::parse_error::{expected_block, expected_express};
=======
use crate::syntax::css_dimension::{is_at_any_dimension, parse_any_dimension};
use crate::syntax::parse_error::expected_identifier;
use crate::syntax::parse_error::{expected_any_at_rule, expected_block};
>>>>>>> 90e1a831
use crate::syntax::selector::CssSelectorList;
use biome_css_syntax::CssSyntaxKind::*;
use biome_css_syntax::{CssSyntaxKind, T};
use biome_parser::parse_lists::{ParseNodeList, ParseSeparatedList};
use biome_parser::parse_recovery::{ParseRecovery, RecoveryResult};
use biome_parser::prelude::ParsedSyntax;
use biome_parser::prelude::ParsedSyntax::{Absent, Present};
use biome_parser::{token_set, CompletedMarker, Parser, ParserProgress, TokenSet};
use biome_rowan::SyntaxKind;

use self::parse_error::{expected_component_value, expected_declaration_item, expected_number};

const RULE_RECOVERY_SET: TokenSet<CssSyntaxKind> = token_set![
    T![#],
    T![.],
    T![*],
    T![ident],
    T![:],
    T![::],
    T!['{'],
    T![@]
];
const SELECTOR_LIST_RECOVERY_SET: TokenSet<CssSyntaxKind> = token_set![T!['{'], T!['}'],];
const BODY_RECOVERY_SET: TokenSet<CssSyntaxKind> =
    SELECTOR_LIST_RECOVERY_SET.union(RULE_RECOVERY_SET);

pub(crate) fn parse_root(p: &mut CssParser) {
    let m = p.start();
    p.eat(UNICODE_BOM);

    parse_rule_list(p, EOF);

    m.complete(p, CSS_ROOT);
}

#[inline]
pub(crate) fn parse_rule_list(p: &mut CssParser, end_kind: CssSyntaxKind) {
    let mut progress = ParserProgress::default();

    let rules = p.start();
    while !p.at(end_kind) {
        progress.assert_progressing(p);

        if at_at_rule(p) {
            if let Ok(m) = parse_at_rule(p).or_recover(
                p,
                &ParseRecovery::new(CSS_BOGUS_AT_RULE, token_set!['}']),
                expected_any_at_rule,
            ) {
                if m.kind(p).is_bogus() {
                    p.eat(T!['}']);
                }
            }
        } else {
            parse_rule(p);
        }
    }

    rules.complete(p, CSS_RULE_LIST);
}

#[inline]
pub(crate) fn parse_rule(p: &mut CssParser) -> CompletedMarker {
    let m = p.start();

    CssSelectorList::default().parse_list(p);

    let kind = if parse_or_recover_declaration_list_block(p).is_ok() {
        CSS_RULE
    } else {
        CSS_BOGUS_RULE
    };

    m.complete(p, kind)
}

#[inline]
pub(crate) fn parse_or_recover_declaration_list_block(p: &mut CssParser) -> RecoveryResult {
    parse_declaration_list_block(p).or_recover(
        p,
        &ParseRecovery::new(CSS_BOGUS_BLOCK, BODY_RECOVERY_SET).enable_recovery_on_line_break(),
        expected_block,
    )
}

#[inline]
pub(crate) fn parse_declaration_list_block(p: &mut CssParser) -> ParsedSyntax {
    if !p.at(T!['{']) {
        return Absent;
    }
    let m = p.start();
    p.expect(T!['{']);
    CssDeclarationList.parse_list(p);
    p.expect(T!['}']);

    Present(m.complete(p, CSS_DECLARATION_LIST_BLOCK))
}

#[inline]
pub(crate) fn parse_or_recover_rule_list_block(p: &mut CssParser) -> RecoveryResult {
    parse_rule_list_block(p).or_recover(
        p,
        &ParseRecovery::new(CSS_BOGUS_BLOCK, BODY_RECOVERY_SET).enable_recovery_on_line_break(),
        expected_block,
    )
}
#[inline]
pub(crate) fn parse_rule_list_block(p: &mut CssParser) -> ParsedSyntax {
    if !p.at(T!['{']) {
        return Absent;
    }
    let m = p.start();
    p.expect(T!['{']);
    parse_rule_list(p, T!['}']);
    p.expect(T!['}']);

    Present(m.complete(p, CSS_RULE_LIST_BLOCK))
}

pub(crate) struct CssDeclarationList;

impl ParseSeparatedList for CssDeclarationList {
    type Kind = CssSyntaxKind;
    type Parser<'source> = CssParser<'source>;
    const LIST_KIND: Self::Kind = CSS_DECLARATION_LIST;

    fn parse_element(&mut self, p: &mut Self::Parser<'_>) -> ParsedSyntax {
        parse_declaration(p)
    }

    fn is_at_list_end(&self, p: &mut Self::Parser<'_>) -> bool {
        p.at(T!['}'])
    }

    fn recover(
        &mut self,
        p: &mut Self::Parser<'_>,
        parsed_element: ParsedSyntax,
    ) -> RecoveryResult {
        parsed_element.or_recover(
            p,
            &ParseRecovery::new(CSS_BOGUS, token_set!(T!['}'])),
            expected_declaration_item,
        )
    }

    fn separating_element_kind(&mut self) -> Self::Kind {
        T![;]
    }

    fn allow_trailing_separating_element(&self) -> bool {
        true
    }
}

struct ListOfComponentValues;
impl ParseNodeList for ListOfComponentValues {
    type Kind = CssSyntaxKind;
    type Parser<'source> = CssParser<'source>;
    const LIST_KIND: Self::Kind = CSS_COMPONENT_VALUE_LIST;

    fn parse_element(&mut self, p: &mut Self::Parser<'_>) -> ParsedSyntax {
        parse_any_value(p)
    }

    fn is_at_list_end(&self, p: &mut Self::Parser<'_>) -> bool {
        !is_at_any_value(p)
    }

    fn recover(
        &mut self,
        p: &mut Self::Parser<'_>,
        parsed_element: ParsedSyntax,
    ) -> RecoveryResult {
        parsed_element.or_recover(
            p,
            &ParseRecovery::new(CSS_BOGUS_COMPONENT_VALUE, token_set!(T!['}'], T![;])),
            expected_component_value,
        )
    }
}
#[inline]
pub(crate) fn parse_declaration(p: &mut CssParser) -> ParsedSyntax {
    if !is_at_identifier(p) {
        return Absent;
    }
    let m = p.start();
    parse_regular_identifier(p).ok();

    p.expect(T![:]);

    ListOfComponentValues.parse_list(p);

    parse_declaration_important(p).ok();
    Present(m.complete(p, CSS_DECLARATION))
}

#[inline]
fn is_at_declaration_important(p: &mut CssParser) -> bool {
    p.at(T![!]) && p.nth_at(1, T![important])
}

#[inline]
fn parse_declaration_important(p: &mut CssParser) -> ParsedSyntax {
    if !is_at_declaration_important(p) {
        return Absent;
    }
    let m = p.start();
    p.bump(T![!]);
    p.bump(T![important]);
    Present(m.complete(p, CSS_DECLARATION_IMPORTANT))
}

#[inline]
pub(crate) fn is_at_any_value(p: &mut CssParser) -> bool {
    is_at_any_function(p)
        || is_at_identifier(p)
        || p.at(CSS_STRING_LITERAL)
        || is_at_any_dimension(p)
        || p.at(CSS_NUMBER_LITERAL)
        || is_at_custom_property(p)
        || is_at_ratio(p)
        || is_at_color(p)
}

#[inline]
pub(crate) fn parse_any_value(p: &mut CssParser) -> ParsedSyntax {
    if is_at_any_function(p) {
        parse_any_function(p)
    } else if is_at_custom_property(p) {
        parse_custom_property(p)
    } else if is_at_identifier(p) {
        parse_regular_identifier(p)
    } else if p.at(CSS_STRING_LITERAL) {
        parse_string(p)
    } else if is_at_any_dimension(p) {
        parse_any_dimension(p)
    } else if is_at_ratio(p) {
        parse_ratio(p)
    } else if p.at(CSS_NUMBER_LITERAL) {
        parse_regular_number(p)
    } else if is_at_color(p) {
        parse_color(p)
    } else {
        Absent
    }
}

#[inline]
pub(crate) fn is_at_color(p: &mut CssParser) -> bool {
    p.at(T![#])
}
#[inline]
pub(crate) fn parse_color(p: &mut CssParser) -> ParsedSyntax {
    if !is_at_color(p) {
        return Absent;
    }
    let m = p.start();
    p.bump_with_context(T![#], CssLexContext::Color);
    p.expect(CSS_COLOR_LITERAL);
    Present(m.complete(p, CSS_COLOR))
}

#[inline]
pub(crate) fn is_at_custom_property(p: &mut CssParser) -> bool {
    is_at_identifier(p) && p.cur_text().starts_with("--")
}

#[inline]
pub(crate) fn parse_custom_property(p: &mut CssParser) -> ParsedSyntax {
    if is_at_custom_property(p) {
        let m = p.start();
        parse_regular_identifier(p).or_add_diagnostic(p, expected_identifier);
        return Present(m.complete(p, CSS_CUSTOM_PROPERTY));
    }
    Absent
}

#[inline]
pub(crate) fn is_at_any_function(p: &mut CssParser) -> bool {
    (p.at(T![ident]) || p.cur().is_keyword()) && p.nth_at(1, T!['('])
}

#[derive(Default)]
pub(crate) struct CssParameterList {}

impl ParseSeparatedList for CssParameterList {
    type Kind = CssSyntaxKind;
    type Parser<'source> = CssParser<'source>;
    const LIST_KIND: Self::Kind = CSS_PARAMETER_LIST;

    fn parse_element(&mut self, p: &mut Self::Parser<'_>) -> ParsedSyntax {
        parse_parameter(p)
    }

    fn is_at_list_end(&self, p: &mut Self::Parser<'_>) -> bool {
        p.at(T![')'])
    }

    fn recover(
        &mut self,
        p: &mut Self::Parser<'_>,
        parsed_element: ParsedSyntax,
    ) -> RecoveryResult {
        parsed_element.or_recover(
            p,
            &ParseRecovery::new(CSS_BOGUS_PARAMETER, token_set!(T![,], T![')'])),
            expected_declaration_item,
        )
    }

    fn separating_element_kind(&mut self) -> Self::Kind {
        T![,]
    }

    fn allow_trailing_separating_element(&self) -> bool {
        true
    }
}
#[inline]
pub(crate) fn is_parameter(p: &mut CssParser) -> bool {
    is_css_parenthesized(p) || is_any_value(p)
}
#[inline]
pub(crate) fn is_css_parenthesized(p: &mut CssParser) -> bool {
    p.at(T!['('])
}

#[inline]
pub(crate) fn parse_parameter(p: &mut CssParser) -> ParsedSyntax {
<<<<<<< HEAD
    if !is_parameter(p) {
=======
    if !is_at_any_value(p) {
>>>>>>> 90e1a831
        return Absent;
    }
    let param = p.start();

<<<<<<< HEAD
    parse_any_express(p).ok();
=======
    ListOfComponentValues.parse_list(p);

>>>>>>> 90e1a831
    Present(param.complete(p, CSS_PARAMETER))
}
#[inline]
pub(crate) fn is_any_express(p: &mut CssParser) -> bool {
    is_css_parenthesized(p) || is_any_value(p)
}
#[inline]
pub(crate) fn parse_any_express(p: &mut CssParser) -> ParsedSyntax {
    if !is_any_express(p) {
        return Absent;
    }
    let param = if is_css_parenthesized(p) {
        parse_parenthesized_express(p)
    } else {
        parse_any_value(p)
    };
    if is_operator_token(p) {
        let css_binary_express = param.precede(p);
        parse_operator_token(p);
        parse_any_express(p).or_add_diagnostic(p, expected_express);
        return Present(css_binary_express.complete(p, CSS_BINARY_EXPRESS));
    }
    if is_any_value(p) {
        let component_value_list = param.precede(p);
        while is_any_value(p) {
            parse_any_value(p).ok();
        }
        let m = component_value_list
            .complete(p, CSS_LIST_OF_COMPONENT_VALUES)
            .precede(p);
        return Present(m.complete(p, CSS_LIST_OF_COMPONENT_VALUES_EXPRESS));
    }
    param
}

#[inline]
pub(crate) fn is_operator_token(p: &mut CssParser) -> bool {
    p.at(T![+]) || p.at(T![-]) || p.at(T![*]) || p.at(T![/])
}

#[inline]
pub(crate) fn parse_operator_token(p: &mut CssParser) {
    p.bump_ts(token_set![T![+], T![-], T![*], T![/]]);
}

#[inline]
pub(crate) fn parse_parenthesized_express(p: &mut CssParser) -> ParsedSyntax {
    if !is_css_parenthesized(p) {
        return Absent;
    }
    let m = p.start();
    p.expect(T!['(']);
    parse_any_express(p).ok();
    p.expect(T![')']);
    Present(m.complete(p, CSS_PARENTHESIZED_EXPRESSION))
}

#[inline]
pub(crate) fn parse_any_function(p: &mut CssParser) -> ParsedSyntax {
    if !is_at_any_function(p) {
        return Absent;
    }
    if is_url_function(p) {
        return parse_url_function(p);
    }
    parse_simple_function(p)
}

fn parse_simple_function(p: &mut CssParser<'_>) -> ParsedSyntax {
    if !is_at_any_function(p) {
        return Absent;
    }
    let simple_fn = p.start();
    parse_regular_identifier(p).or_add_diagnostic(p, expected_identifier);
    p.expect(T!['(']);
    CssParameterList::default().parse_list(p);
    p.expect(T![')']);
    Present(simple_fn.complete(p, CSS_SIMPLE_FUNCTION))
}

pub(crate) fn is_url_function(p: &mut CssParser) -> bool {
    p.at(T![url]) && p.nth_at(1, T!['('])
}

pub(crate) fn parse_url_function(p: &mut CssParser) -> ParsedSyntax {
    if !is_url_function(p) {
        return Absent;
    }
    let url_fn = p.start();
    p.expect(T![url]);
    p.expect_with_context(T!['('], CssLexContext::UrlRawValue);
    parse_url_value_raw(p).ok();
    p.expect(T![')']);
    Present(url_fn.complete(p, CSS_URL_FUNCTION))
}

#[inline]
pub(crate) fn is_at_ratio(p: &mut CssParser) -> bool {
    p.at(CSS_NUMBER_LITERAL) && p.nth_at(1, T![/])
}

#[inline]
pub(crate) fn parse_ratio(p: &mut CssParser) -> ParsedSyntax {
    if !is_at_ratio(p) {
        return Absent;
    }
    let m = p.start();
    parse_regular_number(p).ok();
    p.eat(T![/]);
    parse_regular_number(p).or_add_diagnostic(p, expected_number);
    Present(m.complete(p, CSS_RATIO))
}

#[inline]
pub(crate) fn is_at_identifier(p: &mut CssParser) -> bool {
    is_nth_at_identifier(p, 0)
}

#[inline]
pub(crate) fn is_nth_at_identifier(p: &mut CssParser, n: usize) -> bool {
    p.nth_at(n, T![ident]) || p.nth(n).is_contextual_keyword()
}
#[inline]
pub(crate) fn parse_regular_identifier(p: &mut CssParser) -> ParsedSyntax {
    parse_identifier(p, CssLexContext::Regular)
}

pub(crate) fn is_at_url_value_raw(p: &mut CssParser) -> bool {
    p.at(CSS_URL_VALUE_RAW_LITERAL) || is_at_string(p)
}

#[inline]
pub(crate) fn parse_url_value_raw(p: &mut CssParser) -> ParsedSyntax {
    if !is_at_url_value_raw(p) {
        return Absent;
    }

    if is_at_string(p) {
        return parse_string(p);
    }
    let m = p.start();
    p.expect(CSS_URL_VALUE_RAW_LITERAL);
    Present(m.complete(p, CSS_URL_VALUE_RAW))
}
#[inline]
pub(crate) fn parse_identifier(p: &mut CssParser, context: CssLexContext) -> ParsedSyntax {
    if !is_at_identifier(p) {
        return Absent;
    }

    let m = p.start();
    p.bump_remap_with_context(T![ident], context);
    let identifier = m.complete(p, CSS_IDENTIFIER);

    Present(identifier)
}

#[inline]
pub(crate) fn parse_regular_number(p: &mut CssParser) -> ParsedSyntax {
    parse_number(p, CssLexContext::Regular)
}
#[inline]
pub(crate) fn parse_number(p: &mut CssParser, context: CssLexContext) -> ParsedSyntax {
    if !p.at(CSS_NUMBER_LITERAL) {
        return Absent;
    }

    let m = p.start();

    p.bump_with_context(CSS_NUMBER_LITERAL, context);

    Present(m.complete(p, CSS_NUMBER))
}

#[inline]
pub(crate) fn parse_string(p: &mut CssParser) -> ParsedSyntax {
    if !is_at_string(p) {
        return Absent;
    }

    let m = p.start();

    p.bump(CSS_STRING_LITERAL);

    Present(m.complete(p, CSS_STRING))
}

fn is_at_string(p: &mut CssParser<'_>) -> bool {
    p.at(CSS_STRING_LITERAL)
}<|MERGE_RESOLUTION|>--- conflicted
+++ resolved
@@ -6,15 +6,10 @@
 use crate::lexer::CssLexContext;
 use crate::parser::CssParser;
 use crate::syntax::at_rule::{at_at_rule, parse_at_rule};
-<<<<<<< HEAD
-use crate::syntax::css_dimension::{is_at_dimension, parse_dimension};
+use crate::syntax::css_dimension::{is_at_any_dimension, parse_any_dimension};
 use crate::syntax::parse_error::expected_identifier;
 use crate::syntax::parse_error::{expected_block, expected_express};
-=======
-use crate::syntax::css_dimension::{is_at_any_dimension, parse_any_dimension};
-use crate::syntax::parse_error::expected_identifier;
 use crate::syntax::parse_error::{expected_any_at_rule, expected_block};
->>>>>>> 90e1a831
 use crate::syntax::selector::CssSelectorList;
 use biome_css_syntax::CssSyntaxKind::*;
 use biome_css_syntax::{CssSyntaxKind, T};
@@ -329,10 +324,6 @@
     fn separating_element_kind(&mut self) -> Self::Kind {
         T![,]
     }
-
-    fn allow_trailing_separating_element(&self) -> bool {
-        true
-    }
 }
 #[inline]
 pub(crate) fn is_parameter(p: &mut CssParser) -> bool {
@@ -342,24 +333,23 @@
 pub(crate) fn is_css_parenthesized(p: &mut CssParser) -> bool {
     p.at(T!['('])
 }
+#[inline]
+pub(crate) fn is_parameter(p: &mut CssParser) -> bool {
+    is_css_parenthesized(p) || is_any_value(p)
+}
+#[inline]
+pub(crate) fn is_css_parenthesized(p: &mut CssParser) -> bool {
+    p.at(T!['('])
+}
 
 #[inline]
 pub(crate) fn parse_parameter(p: &mut CssParser) -> ParsedSyntax {
-<<<<<<< HEAD
     if !is_parameter(p) {
-=======
-    if !is_at_any_value(p) {
->>>>>>> 90e1a831
         return Absent;
     }
     let param = p.start();
 
-<<<<<<< HEAD
     parse_any_express(p).ok();
-=======
-    ListOfComponentValues.parse_list(p);
-
->>>>>>> 90e1a831
     Present(param.complete(p, CSS_PARAMETER))
 }
 #[inline]
