//! Generated file, do not edit by hand, see `xtask/codegen`

use biome_analyze::declare_lint_group;

pub mod no_common_js;
pub mod no_document_cookie;
pub mod no_duplicate_else_if;
pub mod no_dynamic_namespace_import_access;
pub mod no_enum;
pub mod no_exported_imports;
pub mod no_head_element;
pub mod no_head_import_in_document;
pub mod no_img_element;
pub mod no_irregular_whitespace;
pub mod no_nested_ternary;
pub mod no_octal_escape;
pub mod no_process_env;
pub mod no_restricted_imports;
pub mod no_restricted_types;
pub mod no_secrets;
pub mod no_static_element_interactions;
pub mod no_substr;
pub mod no_template_curly_in_string;
pub mod no_useless_escape_in_regex;
pub mod use_adjacent_overload_signatures;
pub mod use_aria_props_supported_by_role;
<<<<<<< HEAD
pub mod use_collapsed_if;
=======
pub mod use_at_index;
>>>>>>> 4d3e6cd8
pub mod use_component_export_only_modules;
pub mod use_consistent_curly_braces;
pub mod use_consistent_member_accessibility;
pub mod use_explicit_type;
pub mod use_guard_for_in;
pub mod use_import_restrictions;
pub mod use_sorted_classes;
pub mod use_strict_mode;
pub mod use_trim_start_end;
pub mod use_valid_autocomplete;

declare_lint_group! {
    pub Nursery {
        name : "nursery" ,
        rules : [
            self :: no_common_js :: NoCommonJs ,
            self :: no_document_cookie :: NoDocumentCookie ,
            self :: no_duplicate_else_if :: NoDuplicateElseIf ,
            self :: no_dynamic_namespace_import_access :: NoDynamicNamespaceImportAccess ,
            self :: no_enum :: NoEnum ,
            self :: no_exported_imports :: NoExportedImports ,
            self :: no_head_element :: NoHeadElement ,
            self :: no_head_import_in_document :: NoHeadImportInDocument ,
            self :: no_img_element :: NoImgElement ,
            self :: no_irregular_whitespace :: NoIrregularWhitespace ,
            self :: no_nested_ternary :: NoNestedTernary ,
            self :: no_octal_escape :: NoOctalEscape ,
            self :: no_process_env :: NoProcessEnv ,
            self :: no_restricted_imports :: NoRestrictedImports ,
            self :: no_restricted_types :: NoRestrictedTypes ,
            self :: no_secrets :: NoSecrets ,
            self :: no_static_element_interactions :: NoStaticElementInteractions ,
            self :: no_substr :: NoSubstr ,
            self :: no_template_curly_in_string :: NoTemplateCurlyInString ,
            self :: no_useless_escape_in_regex :: NoUselessEscapeInRegex ,
            self :: use_adjacent_overload_signatures :: UseAdjacentOverloadSignatures ,
            self :: use_aria_props_supported_by_role :: UseAriaPropsSupportedByRole ,
<<<<<<< HEAD
            self :: use_collapsed_if :: UseCollapsedIf ,
=======
            self :: use_at_index :: UseAtIndex ,
>>>>>>> 4d3e6cd8
            self :: use_component_export_only_modules :: UseComponentExportOnlyModules ,
            self :: use_consistent_curly_braces :: UseConsistentCurlyBraces ,
            self :: use_consistent_member_accessibility :: UseConsistentMemberAccessibility ,
            self :: use_explicit_type :: UseExplicitType ,
            self :: use_guard_for_in :: UseGuardForIn ,
            self :: use_import_restrictions :: UseImportRestrictions ,
            self :: use_sorted_classes :: UseSortedClasses ,
            self :: use_strict_mode :: UseStrictMode ,
            self :: use_trim_start_end :: UseTrimStartEnd ,
            self :: use_valid_autocomplete :: UseValidAutocomplete ,
        ]
     }
}<|MERGE_RESOLUTION|>--- conflicted
+++ resolved
@@ -24,11 +24,8 @@
 pub mod no_useless_escape_in_regex;
 pub mod use_adjacent_overload_signatures;
 pub mod use_aria_props_supported_by_role;
-<<<<<<< HEAD
+pub mod use_at_index;
 pub mod use_collapsed_if;
-=======
-pub mod use_at_index;
->>>>>>> 4d3e6cd8
 pub mod use_component_export_only_modules;
 pub mod use_consistent_curly_braces;
 pub mod use_consistent_member_accessibility;
@@ -66,11 +63,8 @@
             self :: no_useless_escape_in_regex :: NoUselessEscapeInRegex ,
             self :: use_adjacent_overload_signatures :: UseAdjacentOverloadSignatures ,
             self :: use_aria_props_supported_by_role :: UseAriaPropsSupportedByRole ,
-<<<<<<< HEAD
+            self :: use_at_index :: UseAtIndex ,
             self :: use_collapsed_if :: UseCollapsedIf ,
-=======
-            self :: use_at_index :: UseAtIndex ,
->>>>>>> 4d3e6cd8
             self :: use_component_export_only_modules :: UseComponentExportOnlyModules ,
             self :: use_consistent_curly_braces :: UseConsistentCurlyBraces ,
             self :: use_consistent_member_accessibility :: UseConsistentMemberAccessibility ,
