--- conflicted
+++ resolved
@@ -15,11 +15,7 @@
 pub mod no_undeclared_dependencies;
 pub mod no_useless_string_concat;
 pub mod no_useless_undefined_initialization;
-<<<<<<< HEAD
 pub mod use_adjacent_overload_signatures;
-=======
-pub mod no_yoda_expression;
->>>>>>> 26f6282a
 pub mod use_array_literals;
 pub mod use_consistent_builtin_instantiation;
 pub mod use_default_switch_clause;
@@ -51,11 +47,7 @@
             self :: no_undeclared_dependencies :: NoUndeclaredDependencies ,
             self :: no_useless_string_concat :: NoUselessStringConcat ,
             self :: no_useless_undefined_initialization :: NoUselessUndefinedInitialization ,
-<<<<<<< HEAD
             self :: use_adjacent_overload_signatures :: UseAdjacentOverloadSignatures ,
-=======
-            self :: no_yoda_expression :: NoYodaExpression ,
->>>>>>> 26f6282a
             self :: use_array_literals :: UseArrayLiterals ,
             self :: use_consistent_builtin_instantiation :: UseConsistentBuiltinInstantiation ,
             self :: use_default_switch_clause :: UseDefaultSwitchClause ,
