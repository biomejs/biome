--- conflicted
+++ resolved
@@ -8,13 +8,10 @@
 pub mod no_enum;
 pub mod no_exported_imports;
 pub mod no_irregular_whitespace;
-<<<<<<< HEAD
 pub mod no_label_without_control;
 pub mod no_misplaced_assertion;
 pub mod no_process_env;
 pub mod no_react_specific_props;
-=======
->>>>>>> 12688b65
 pub mod no_restricted_imports;
 pub mod no_restricted_types;
 pub mod no_secrets;
@@ -41,13 +38,10 @@
             self :: no_enum :: NoEnum ,
             self :: no_exported_imports :: NoExportedImports ,
             self :: no_irregular_whitespace :: NoIrregularWhitespace ,
-<<<<<<< HEAD
             self :: no_label_without_control :: NoLabelWithoutControl ,
             self :: no_misplaced_assertion :: NoMisplacedAssertion ,
             self :: no_process_env :: NoProcessEnv ,
             self :: no_react_specific_props :: NoReactSpecificProps ,
-=======
->>>>>>> 12688b65
             self :: no_restricted_imports :: NoRestrictedImports ,
             self :: no_restricted_types :: NoRestrictedTypes ,
             self :: no_secrets :: NoSecrets ,
