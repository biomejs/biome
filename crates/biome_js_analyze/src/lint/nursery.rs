--- conflicted
+++ resolved
@@ -33,14 +33,9 @@
 pub mod use_component_export_only_modules;
 pub mod use_consistent_curly_braces;
 pub mod use_consistent_member_accessibility;
-<<<<<<< HEAD
-pub mod use_explicit_function_return_type;
-pub mod use_exports_last;
-=======
 pub mod use_explicit_type;
 pub mod use_google_font_display;
 pub mod use_google_font_preconnect;
->>>>>>> 2dfa15d3
 pub mod use_guard_for_in;
 pub mod use_import_restrictions;
 pub mod use_sorted_classes;
@@ -83,14 +78,9 @@
             self :: use_component_export_only_modules :: UseComponentExportOnlyModules ,
             self :: use_consistent_curly_braces :: UseConsistentCurlyBraces ,
             self :: use_consistent_member_accessibility :: UseConsistentMemberAccessibility ,
-<<<<<<< HEAD
-            self :: use_explicit_function_return_type :: UseExplicitFunctionReturnType ,
-            self :: use_exports_last :: UseExportsLast ,
-=======
             self :: use_explicit_type :: UseExplicitType ,
             self :: use_google_font_display :: UseGoogleFontDisplay ,
             self :: use_google_font_preconnect :: UseGoogleFontPreconnect ,
->>>>>>> 2dfa15d3
             self :: use_guard_for_in :: UseGuardForIn ,
             self :: use_import_restrictions :: UseImportRestrictions ,
             self :: use_sorted_classes :: UseSortedClasses ,
