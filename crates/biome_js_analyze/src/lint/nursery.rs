--- conflicted
+++ resolved
@@ -10,10 +10,6 @@
 pub mod no_flat_map_identity;
 pub mod no_misplaced_assertion;
 pub mod no_nodejs_modules;
-<<<<<<< HEAD
-pub mod no_re_export_all;
-=======
->>>>>>> 58d98c8a
 pub mod no_react_specific_props;
 pub mod no_restricted_imports;
 pub mod no_undeclared_dependencies;
@@ -32,10 +28,6 @@
             self :: no_flat_map_identity :: NoFlatMapIdentity ,
             self :: no_misplaced_assertion :: NoMisplacedAssertion ,
             self :: no_nodejs_modules :: NoNodejsModules ,
-<<<<<<< HEAD
-            self :: no_re_export_all :: NoReExportAll ,
-=======
->>>>>>> 58d98c8a
             self :: no_react_specific_props :: NoReactSpecificProps ,
             self :: no_restricted_imports :: NoRestrictedImports ,
             self :: no_undeclared_dependencies :: NoUndeclaredDependencies ,
