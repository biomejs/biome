use biome_analyze::{
    context::RuleContext, declare_lint_rule, ActionCategory, Ast, FixKind, Rule, RuleDiagnostic,
    RuleSource,
};
use biome_console::markup;
use biome_js_factory::make::{self, js_function_body, js_variable_declarator_list};
use biome_js_syntax::{
    AnyJsExpression, AnyJsFunctionBody, JsArrayBindingPatternElement, JsArrowFunctionExpression,
    JsCallExpression, JsFormalParameter, JsLanguage, JsObjectBindingPatternShorthandProperty,
    JsReturnStatement, JsSyntaxToken, JsVariableDeclarator, JsVariableStatement, JsYieldArgument,
    T,
};
use biome_rowan::{
    chain_trivia_pieces, declare_node_union, AstNode, AstSeparatedList, BatchMutationExt,
    SyntaxTriviaPiece, TextRange, TriviaPieceKind,
};

use crate::JsRuleAction;

declare_lint_rule! {
    /// Disallow the use of useless `undefined`.
    ///
    /// `undefined` is the default value for new variables, parameters, return statements, etc., so specifying it doesn't make any difference.
    ///
    /// ## Examples
    ///
    /// ### Invalid
    ///
    /// ```js,expect_diagnostic
    /// let foo = undefined;
    /// ```
    ///
    /// ```js,expect_diagnostic
    /// const {foo = undefined} = bar;
    /// ```
    ///
    /// ```js,expect_diagnostic
    /// const noop = () => undefined;
    /// ```
    ///
    /// ```js,expect_diagnostic
    /// function foo() {
    ///    return undefined;
    /// }
    /// ```
    ///
    /// ```js,expect_diagnostic
    /// function* foo() {
    ///   yield undefined;
    /// }
    /// ```
    ///
    /// ```js,expect_diagnostic
    /// function foo(bar = undefined) {}
    /// ```
    ///
    /// ```js,expect_diagnostic
    /// function foo({bar = undefined}) {}
    /// ```
    ///
    /// ```js,expect_diagnostic
    /// foo(undefined);
    /// ```
    ///
    /// ### Valid
    ///
    /// ```js
    /// let foo;
    /// const {foo} = bar;
    /// function foo() {
    ///   return;
    /// }
    /// function* foo() {
    ///   yield;
    /// }
    /// function foo(bar) {}
    /// function foo({bar}) {}
    /// foo();
    /// ```
    ///
    pub NoUselessUndefined {
        version: "next",
        name: "noUselessUndefined",
        language: "js",
        fix_kind: FixKind::Unsafe,
        sources: &[RuleSource::EslintUnicorn("no-useless-undefined")],
        recommended: false,
    }
}

declare_node_union! {
    pub AnyUndefinedNode = JsVariableStatement
        | JsObjectBindingPatternShorthandProperty
        | JsYieldArgument
        | JsReturnStatement
        | JsArrayBindingPatternElement
        | JsCallExpression
        | JsArrowFunctionExpression
        | JsFormalParameter
}

static FUNCTION_NAMES: [&str; 28] = [
    // `set.add(undefined)`
    "add",
    // Function#bind()
    "bind",
    // `React.createContext(undefined)`
    "createContext",
    // Compare function names
    "equal",
    // `set.has(undefined)`
    "has",
    // `array.includes(undefined)`
    "include",
    // `array.includes(undefined)`
    "includes",
    // Compare function names
    "is",
    "not",
    "notEqual",
    "notPropertyVal",
    "notSame",
    "notStrictEqual",
    "property",
    "propertyVal",
    // `array.push(undefined)`
    "push",
    // https://vuejs.org/api/reactivity-core.html#ref
    "ref",
    "same",
    // `map.set(foo, undefined)`
    "set",
    "strictEqual",
    "strictNotSame",
    "strictSame",
    "toBe",
    "toContain",
    "toContainEqual",
    "toEqual",
    "toHaveBeenCalledWith",
    // `array.unshift(undefined)`
    "unshift",
];

fn should_ignore_function(expr: &AnyJsExpression) -> bool {
    let name = match expr {
        AnyJsExpression::JsIdentifierExpression(ident) => ident.text(),
        AnyJsExpression::JsStaticMemberExpression(member_expr) => {
<<<<<<< HEAD
            if let Ok(member) = member_expr.member() {
                member.text()
            } else {
                return false;
            }
=======
            let Ok(member) = member_expr.member() else { return false; };
            member.text()
>>>>>>> 214436e2
        }
        _ => return false,
    };

    FUNCTION_NAMES.binary_search(&name.as_str()).is_ok() ||
    // setState(undefined), setXXX(undefined)
    name.starts_with("set")
}

fn is_undefined(expr: Option<&AnyJsExpression>) -> Option<(String, TextRange)> {
    let ident = expr?.as_js_reference_identifier()?;
    if ident.is_undefined() {
        Some((ident.text().to_string(), ident.range()))
    } else {
        None
    }
}

impl Rule for NoUselessUndefined {
    type Query = Ast<AnyUndefinedNode>;
    type State = (String, TextRange);
    type Signals = Vec<Self::State>;
    type Options = ();

    fn run(ctx: &RuleContext<Self>) -> Self::Signals {
        let node = ctx.query();
        let mut signals = vec![];

        match node {
            // let foo = undefined;
            AnyUndefinedNode::JsVariableStatement(statement) => {
                let Ok(node) = statement.declaration() else {
                    return signals;
                };
                let let_or_var = node.is_let() || node.is_var();
                if !let_or_var {
                    return signals;
                }

                for declarator in node.declarators() {
                    let Ok(decl) = declarator else { continue };
                    if let Some(initializer) = decl.initializer() {
                        let expr = initializer.expression().ok();
                        if let Some(state) = is_undefined(expr.as_ref()) {
                            signals.push(state);
                        }
                    }
                }
            }
            // foo(bar, undefined, undefined);
            AnyUndefinedNode::JsCallExpression(js_call_expr) => {
                if let Ok(callee) = js_call_expr.callee() {
                    if should_ignore_function(&callee) {
                        return signals;
                    }
                };

                let Some(js_call_argument_list) = js_call_expr.arguments().ok() else {
                    return signals;
                };
                let call_argument_list = js_call_argument_list.args();
                let mut non_undefined_found = false;
                for argument in call_argument_list.iter().rev().flatten() {
                    if non_undefined_found {
                        return signals;
                    }
                    let expr = argument.as_any_js_expression();
                    if let Some((name, range)) = is_undefined(expr) {
                        signals.push((name, range));
                    } else {
                        non_undefined_found = true;
                    }
                }
            }
            // { a: undefined }
            AnyUndefinedNode::JsObjectBindingPatternShorthandProperty(
                js_object_binding_pattern_shorthand_property,
            ) => {
                if let Some(init) = js_object_binding_pattern_shorthand_property.init() {
                    let expr = init.expression().ok();
                    if let Some((name, range)) = is_undefined(expr.as_ref()) {
                        signals.push((name, range));
                    }
                }
            }
            // function foo([bar = undefined]) {}
            AnyUndefinedNode::JsArrayBindingPatternElement(js_array_binding_pattern_element) => {
                if let Some(init) = js_array_binding_pattern_element.init() {
                    let expr = init.expression().ok();
                    if let Some((name, range)) = is_undefined(expr.as_ref()) {
                        signals.push((name, range));
                    }
                }
            }
            // yield undefined
            AnyUndefinedNode::JsYieldArgument(yield_argument) => {
                if yield_argument.star_token().is_some() {
                    return signals;
                }
                let expr = yield_argument.expression().ok();
                if let Some((name, range)) = is_undefined(expr.as_ref()) {
                    signals.push((name, range));
                }
            }
            // return undefined
            AnyUndefinedNode::JsReturnStatement(js_return_statement) => {
                let expr = js_return_statement.argument();
                if let Some((name, range)) = is_undefined(expr.as_ref()) {
                    signals.push((name, range));
                }
            }
            // const noop = () => undefined
            AnyUndefinedNode::JsArrowFunctionExpression(js_arrow_function_expression) => {
                if let Ok(body) = js_arrow_function_expression.body() {
                    let expr = body.as_any_js_expression();
                    if let Some((name, range)) = is_undefined(expr) {
                        signals.push((name, range));
                    }
                }
            }
            // function foo(bar = undefined) {}
            AnyUndefinedNode::JsFormalParameter(js_formal_parameter) => {
                if let Some(init) = js_formal_parameter.initializer() {
                    let expr = init.expression().ok();
                    if let Some((name, range)) = is_undefined(expr.as_ref()) {
                        signals.push((name, range));
                    }
                }
            }
        };

        signals
    }

    fn diagnostic(_ctx: &RuleContext<Self>, state: &Self::State) -> Option<RuleDiagnostic> {
        Some(
            RuleDiagnostic::new(
                rule_category!(),
                state.1,
                markup! {
                    "Don't use unnecessary "<Emphasis>"undefined"</Emphasis>"."
                },
            )
            .note(markup! {
                ""<Emphasis>"undefined"</Emphasis>" is the default value for new variables, parameters, return statements, etc… so specifying it doesn't make any difference."
            }),
        )
    }

    fn action(ctx: &RuleContext<Self>, state: &Self::State) -> Option<JsRuleAction> {
        let node = ctx.query();
        let mut mutation = ctx.root().begin();

        match node {
            AnyUndefinedNode::JsVariableStatement(js_variable_statement) => {
                let assignment_statement = js_variable_statement.clone();
                let current_declaration_statement = js_variable_statement.declaration().ok()?;
                let declarators = current_declaration_statement.declarators();

                let current_declaration = declarators
                    .clone()
                    .into_iter()
                    .filter_map(|declarator| declarator.ok())
                    .find(|decl| decl.id().is_ok_and(|id| id.text() == state.0))?;

                let current_initializer = current_declaration.initializer()?;

                let eq_token_trivia = current_initializer
                    .eq_token()
                    .map(|token| token.trailing_trivia())
                    .ok()?
                    .pieces();

                let expression_trivia = current_initializer
                    .expression()
                    .ok()?
                    .as_js_reference_identifier()
                    .map(|reference| reference.value_token())?
                    .ok()?
                    .trailing_trivia()
                    .pieces();

                // Save the separators too
                let separators_syntax = declarators.clone().into_syntax();
                let separators: Vec<JsSyntaxToken> = separators_syntax.tokens().collect();

                let new_declaration = current_declaration.clone().with_initializer(None);
                let new_declarators: Vec<JsVariableDeclarator> = declarators
                    .clone()
                    .into_iter()
                    .filter_map(|decl| decl.ok())
                    .map(|decl| {
                        if decl == current_declaration {
                            new_declaration.clone()
                        } else {
                            decl
                        }
                    })
                    .collect();

                // Recreate the declaration statement with updated declarators
                let new_declaration_statement = current_declaration_statement
                    .with_declarators(js_variable_declarator_list(new_declarators, separators));

                let chained_comments: Vec<SyntaxTriviaPiece<JsLanguage>> =
                    chain_trivia_pieces(eq_token_trivia, expression_trivia)
                        .filter(|trivia| trivia.is_comments())
                        .collect();

                // Create the whole statement using updated subtree and append comments to the statement
                let new_node = assignment_statement
                    .clone()
                    .with_declaration(new_declaration_statement)
                    .append_trivia_pieces(chained_comments)?;

                mutation.replace_node_discard_trivia(assignment_statement, new_node);

                return Some(JsRuleAction::new(
                    ActionCategory::QuickFix,
                    ctx.metadata().applicability(),
                    markup! { "Remove the undefined."}.to_owned(),
                    mutation,
                ));
            }
            AnyUndefinedNode::JsObjectBindingPatternShorthandProperty(property) => {
                mutation.remove_node(property.init()?);
            }
            AnyUndefinedNode::JsYieldArgument(yield_argument) => {
                mutation.remove_node(yield_argument.expression().ok()?);
            }
            AnyUndefinedNode::JsReturnStatement(return_statement) => {
                mutation.remove_node(return_statement.argument()?);
            }
            AnyUndefinedNode::JsArrayBindingPatternElement(pattern_element) => {
                let init = pattern_element.init()?;
                mutation.remove_node(init)
            }
            AnyUndefinedNode::JsCallExpression(js_call_expression) => {
                let arguments = js_call_expression.arguments().ok()?;
                let argument_list = arguments.args();

                let mut non_undefined_index = None;
                for (idx, arg) in argument_list.iter().rev().enumerate() {
                    let expr = arg.ok()?;
                    let expr = expr.as_any_js_expression();
                    if is_undefined(expr).is_none() {
                        non_undefined_index = Some(idx);
                        break;
                    }
                }

                match non_undefined_index {
                    Some(idx) => {
                        let new_arguments = argument_list
                            .iter()
                            .take(argument_list.len() - idx)
                            .filter_map(Result::ok)
                            .collect::<Vec<_>>();

                        let separators = make::token(T![,])
                            .with_trailing_trivia([(TriviaPieceKind::Whitespace, " ")]);
                        let last_token = argument_list.syntax().last_token()?;

                        let new_argument_list =
                            make::js_call_argument_list(new_arguments, Some(separators))
                                .with_leading_trivia_pieces(last_token.leading_trivia().pieces())?;
                        mutation.replace_node(argument_list, new_argument_list);
                    }
                    None => mutation.remove_node(argument_list),
                };
            }
            AnyUndefinedNode::JsArrowFunctionExpression(js_arrow_function_expression) => {
                let undefined_body = js_arrow_function_expression.body().ok()?;
                let next_node = js_function_body(
                    make::token(T!['{']),
                    make::js_directive_list(None),
                    make::js_statement_list(None),
                    make::token(T!['}']),
                );
                mutation.replace_node_discard_trivia(
                    undefined_body,
                    AnyJsFunctionBody::JsFunctionBody(next_node),
                );
            }
            AnyUndefinedNode::JsFormalParameter(js_formal_parameter) => {
                let init = js_formal_parameter.initializer()?;
                mutation.remove_node(init);
            }
        };

        Some(JsRuleAction::new(
            ActionCategory::QuickFix,
            ctx.metadata().applicability(),
            markup! { "Remove the undefined."}.to_owned(),
            mutation,
        ))
    }
}

#[test]
fn test_order() {
    for items in FUNCTION_NAMES.windows(2) {
        assert!(items[0] < items[1]);
    }
}<|MERGE_RESOLUTION|>--- conflicted
+++ resolved
@@ -146,16 +146,10 @@
     let name = match expr {
         AnyJsExpression::JsIdentifierExpression(ident) => ident.text(),
         AnyJsExpression::JsStaticMemberExpression(member_expr) => {
-<<<<<<< HEAD
-            if let Ok(member) = member_expr.member() {
-                member.text()
-            } else {
+            let Ok(member) = member_expr.member() else {
                 return false;
-            }
-=======
-            let Ok(member) = member_expr.member() else { return false; };
+            };
             member.text()
->>>>>>> 214436e2
         }
         _ => return false,
     };
