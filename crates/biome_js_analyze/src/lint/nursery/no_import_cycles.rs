--- conflicted
+++ resolved
@@ -238,25 +238,19 @@
                 continue;
             };
 
-<<<<<<< HEAD
-            if resolved_path == ctx.file_path() {
+            if !seen.insert(resolved_path.clone()) {
+                continue;
+            }
+          
+            if path == ctx.file_path() {
                 // https://github.com/biomejs/biome/issues/6569
                 // prevent flagging on import cycles when they are isolated to a single file
-                if stack.is_empty() && start_path.as_str() == resolved_path {
+                if stack.is_empty() && start_path == path {
                     continue;
                 }
-
-                // Return all the paths from `start_path` to `resolved_path`:
-                let paths: Box<[Box<str>]> = Some(start_path.as_str())
-=======
-            if !seen.insert(resolved_path.clone()) {
-                continue;
-            }
-
-            if path == ctx.file_path() {
+              
                 // Return all the paths from `start_path` to `resolved_path`:
                 let paths = Some(start_path.to_string())
->>>>>>> 0c8349e6
                     .into_iter()
                     .chain(
                         stack
