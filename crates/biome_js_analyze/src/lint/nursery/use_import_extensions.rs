use rustc_hash::FxHashMap;
use serde::{Deserialize, Serialize};
use std::path::{Component, Path};

use biome_analyze::{
    context::RuleContext, declare_rule, ActionCategory, Ast, FixKind, Rule, RuleDiagnostic,
};
use biome_console::markup;
use biome_deserialize_macros::Deserializable;
use biome_js_factory::make;
use biome_js_syntax::{inner_string_text, AnyJsImportLike, JsLanguage};
use biome_rowan::{BatchMutationExt, SyntaxToken};

use crate::JsRuleAction;

#[cfg(feature = "schemars")]
use schemars::JsonSchema;

declare_rule! {
    /// Enforce file extensions for relative imports.
    ///
    /// Browsers and Node.js do not natively support importing files without extensions. This rule
    /// enforces the use of file extensions for relative imports to make the code more consistent.
    ///
    /// Tooling also benefits from explicit file extensions, because they do not need to guess which
    /// file to resolve.
    ///
    /// The rule checks static imports and dynamic imports calls such as `import()` and `require()`.
    ///
    /// To ensure that Visual Studio Code adds the file extension when it automatically imports a variable,
    /// you may set [`javascript.preferences.importModuleSpecifierEnding` and `typescript.preferences.importModuleSpecifierEnding`](https://code.visualstudio.com/docs/getstarted/settings) to the desired file extension.
    ///
    /// ## Examples
    ///
    /// ### Invalid
    ///
    /// ```js,expect_diagnostic
    /// import "./foo";
    /// ```
    /// ```js,expect_diagnostic
    /// import "./foo/";
    /// ```
    /// ```js,expect_diagnostic
    /// import "../";
    /// ```
    /// ```js,expect_diagnostic
    /// import "../.";
    /// ```
    /// ```js,expect_diagnostic
    /// import("./foo");
    /// ```
    /// ```js,expect_diagnostic
    /// require("./foo");
    /// ```
    ///
    /// ### Valid
    ///
    /// ```js
    /// import "biome";
    /// ```
    /// ```js
    /// import "./foo.js";
    /// ```
    /// ```js
    /// import "./bar/index.js";
    /// ```
    /// ```js
    /// import("./foo.js");
    /// ```
    /// ```js
    /// require("./foo.js");
    /// ```
    ///
    /// ### Options
    ///
    /// Use the options to specify the correct import extensions for your project based on the linted
    /// file extension. These mappings will override the rule's default logic.
    ///
    /// Mainly, this is a temporary workaround that allows Biome to propose correct import extensions
    /// for TypeScript projects that use ES Modules. TypeScript requires you to specify imports to 
    /// the actual files used in runtime: `.js` or `.mjs` (see more here: https://github.com/microsoft/TypeScript/issues/49083#issuecomment-1435399267).
    ///
    /// As of now, Biome determines import extension based on the inspected file extension.
    /// The `suggestedExtensions` option works as a map, where key is the source file extension and
    /// value provides two possible mappings for imports:
    ///
    ///  - `module` is used for module imports that start with a lower-case character, e.g. `foo.js`
    ///  - `component` is used for component files that start with an upper-case character, e.g. `Foo.jsx` (which is a common convention for React JSX)
    /// 
    /// For example, if you want `.ts` files to import other modules as `.js` (or `.jsx`), you should
    /// configure the following options in your Biome config:
    ///
    /// ```json
    /// {
    ///     "//": "...",
    ///     "options": {
    ///         "suggestedExtensions": {
    ///             "ts": {
    ///                 "module": "js",
    ///                 "component": "jsx"
    ///             }
    ///         }
    ///     }
    /// }
    /// ```
    ///
    /// ## Caveats
    ///
    /// If you are using TypeScript, TypeScript version 5.0 and later is required, also make sure to enable
    /// [allowImportingTsExtensions=true](https://typescriptlang.org/tsconfig#allowImportingTsExtensions) in your `tsconfig.json`.
    ///
    /// Rule does not yet check filesystem for file type. It tries to guess which extension
    /// it should add based on the file extension of the current file and the import path.
    /// When applying the suggested fix, make sure to verify that the file type is correct.
    ///
    pub UseImportExtensions {
        version: "1.8.0",
        name: "useImportExtensions",
        language: "js",
        recommended: false,
        fix_kind: FixKind::Unsafe,
    }
}

#[derive(Clone, Debug, Default, Deserializable, Deserialize, Serialize, Eq, PartialEq)]
#[cfg_attr(feature = "schemars", derive(JsonSchema))]
#[serde(rename_all = "camelCase", deny_unknown_fields)]
pub struct UseImportExtensionsOptions {
    /// A map of custom import extension mappings, where the key is the inspected file extension, 
    /// and the value is a pair of `module` extension and `component` import extension
    pub suggested_extensions: FxHashMap<String, SuggestedExtensionMapping>,
}

#[derive(Debug, Clone, Default, Deserializable, Deserialize, Serialize, Eq, PartialEq)]
#[cfg_attr(feature = "schema", derive(schemars::JsonSchema))]
#[serde(rename_all = "camelCase", deny_unknown_fields)]
pub struct SuggestedExtensionMapping {
    /// Extension that should be used for module imports
    pub module: String,
    /// Extension that should be used for component file imports
    pub component: String,
}

impl Rule for UseImportExtensions {
    type Query = Ast<AnyJsImportLike>;
    type State = UseImportExtensionsState;
    type Signals = Option<Self::State>;
    type Options = Box<UseImportExtensionsOptions>;

    fn run(ctx: &RuleContext<Self>) -> Self::Signals {
        let node = ctx.query();

        let file_ext = ctx.file_path().extension().and_then(|ext| ext.to_str())?;

        let custom_suggested_imports = &ctx.options().suggested_extensions;

        get_extensionless_import(file_ext, node, custom_suggested_imports)
    }

    fn diagnostic(_: &RuleContext<Self>, state: &Self::State) -> Option<RuleDiagnostic> {
        Some(
            RuleDiagnostic::new(
                rule_category!(),
                state.module_name_token.text_range(),
                markup! {
                    "Add a file extension for relative imports."
                },
            )
            .note(markup! {
                "Explicit import improves compatibility with browsers and makes file resolution in tooling faster."
            }),
        )
    }

    fn action(ctx: &RuleContext<Self>, state: &Self::State) -> Option<JsRuleAction> {
        let mut mutation = ctx.root().begin();

        let (suggested_path, extension) = state.suggestion.clone()?;
        let new_module_name = if ctx.as_preferred_quote().is_double() {
            make::js_string_literal(&suggested_path)
        } else {
            make::js_string_literal_single_quotes(&suggested_path)
        };

        mutation.replace_element(
            state.module_name_token.clone().into(),
            new_module_name.into(),
        );

        Some(JsRuleAction::new(
            ActionCategory::QuickFix,
            ctx.metadata().applicability(),
            markup! {
                "Add potential import extension "<Emphasis>"."{extension}</Emphasis>"."
            }
            .to_owned(),
            mutation,
        ))
    }
}

pub struct UseImportExtensionsState {
    suggestion: Option<(String, String)>,
    module_name_token: SyntaxToken<JsLanguage>,
}

fn get_extensionless_import(
    file_ext: &str,
<<<<<<< HEAD
    node: &AnyJsImportSpecifierLike,
    custom_suggested_imports: &FxHashMap<String, SuggestedExtensionMapping>,
=======
    node: &AnyJsImportLike,
>>>>>>> c4ffa64c
) -> Option<UseImportExtensionsState> {
    let module_name_token = node.module_name_token()?;
    let module_path = inner_string_text(&module_name_token);
    let path = Path::new(module_path.text());
    let mut path_components = path.components();
    let first_component = path_components.next()?;

    if !matches!(first_component, Component::CurDir | Component::ParentDir)
        || path.extension().is_some()
    {
        return None;
    }

    let last_component = path_components.last().unwrap_or(first_component);
    let has_query_or_hash = last_component
        .as_os_str()
        .to_str()
        .map_or(false, |last| last.contains('?') || last.contains('#'));

    if has_query_or_hash {
        return Some(UseImportExtensionsState {
            module_name_token,
            suggestion: None,
        });
    }

    let import_ext = resolve_import_extension(file_ext, path, custom_suggested_imports);

    let mut path_parts = module_path.text().split('/');
    let mut is_index_file = false;

    // Remove trailing slash and useless path segment.
    if module_path.ends_with('/') || module_path.ends_with("/.") {
        path_parts.next_back();

        is_index_file = true;
    }

    match last_component {
        Component::ParentDir | Component::CurDir => {
            is_index_file = true;
        }
        // `import ".././"` is the same as `import "../"`
        // Rust Path does not expose `./` path segment at very end, likely because it does not do anything.
        // To provide proper fix, we need to remove it as well.
        Component::Normal(_) if module_path.ends_with("./") => {
            // Remove useless path segment.
            path_parts.next_back();

            is_index_file = true;
        }
        _ => {}
    };

    // TODO. Once `intersperse` is stabilized, use it instead.
    // https://github.com/rust-lang/rust/issues/79524
    let mut new_path = path_parts.fold(String::new(), |mut output, b| {
        output.push_str(b);
        output.push('/');

        output
    });

    let part = if is_index_file {
        format!("index.{import_ext}")
    } else {
        // fold always adds trailing slash, so we need to remove it.
        new_path.pop();

        format!(".{import_ext}")
    };

    new_path.push_str(&part);

    Some(UseImportExtensionsState {
        module_name_token: module_name_token.clone(),
        suggestion: Some((new_path, import_ext.to_string())),
    })
}

fn resolve_import_extension<'a>(
    file_ext: &str,
    path: &Path,
    custom_suggested_imports: &'a FxHashMap<String, SuggestedExtensionMapping>,
) -> &'a str {
    let (potential_ext, potential_component_ext): (&str, &str) =
        if let Some(custom_mapping) = custom_suggested_imports.get(file_ext) {
            (&custom_mapping.module, &custom_mapping.component)
        } else {
            // TODO. This is not very accurate. We should use file system access to determine the file type.
            match file_ext {
                "ts" | "tsx" | "astro" => ("ts", "tsx"),
                "mts" => ("mts", "tsx"),
                "mjs" => ("mjs", "jsx"),
                "cjs" => ("cjs", "jsx"),
                "cts" => ("cts", "tsx"),
                // Unlikely that these frameworks would import tsx file.
                "svelte" | "vue" => ("ts", "ts"),
                _ => ("js", "jsx"),
            }
        };

    let maybe_is_component = path
        .file_stem()
        .and_then(|stem| stem.to_str())
        .and_then(|stem| stem.chars().next())
        .is_some_and(|c| c.is_uppercase());

    if maybe_is_component {
        return potential_component_ext;
    }

    potential_ext
}<|MERGE_RESOLUTION|>--- conflicted
+++ resolved
@@ -77,7 +77,7 @@
     /// file extension. These mappings will override the rule's default logic.
     ///
     /// Mainly, this is a temporary workaround that allows Biome to propose correct import extensions
-    /// for TypeScript projects that use ES Modules. TypeScript requires you to specify imports to 
+    /// for TypeScript projects that use ES Modules. TypeScript requires you to specify imports to
     /// the actual files used in runtime: `.js` or `.mjs` (see more here: https://github.com/microsoft/TypeScript/issues/49083#issuecomment-1435399267).
     ///
     /// As of now, Biome determines import extension based on the inspected file extension.
@@ -86,7 +86,7 @@
     ///
     ///  - `module` is used for module imports that start with a lower-case character, e.g. `foo.js`
     ///  - `component` is used for component files that start with an upper-case character, e.g. `Foo.jsx` (which is a common convention for React JSX)
-    /// 
+    ///
     /// For example, if you want `.ts` files to import other modules as `.js` (or `.jsx`), you should
     /// configure the following options in your Biome config:
     ///
@@ -126,7 +126,7 @@
 #[cfg_attr(feature = "schemars", derive(JsonSchema))]
 #[serde(rename_all = "camelCase", deny_unknown_fields)]
 pub struct UseImportExtensionsOptions {
-    /// A map of custom import extension mappings, where the key is the inspected file extension, 
+    /// A map of custom import extension mappings, where the key is the inspected file extension,
     /// and the value is a pair of `module` extension and `component` import extension
     pub suggested_extensions: FxHashMap<String, SuggestedExtensionMapping>,
 }
@@ -206,12 +206,8 @@
 
 fn get_extensionless_import(
     file_ext: &str,
-<<<<<<< HEAD
-    node: &AnyJsImportSpecifierLike,
+    node: &AnyJsImportLike,
     custom_suggested_imports: &FxHashMap<String, SuggestedExtensionMapping>,
-=======
-    node: &AnyJsImportLike,
->>>>>>> c4ffa64c
 ) -> Option<UseImportExtensionsState> {
     let module_name_token = node.module_name_token()?;
     let module_path = inner_string_text(&module_name_token);
