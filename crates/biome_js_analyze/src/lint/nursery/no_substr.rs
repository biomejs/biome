use biome_analyze::{
    context::RuleContext, declare_lint_rule, ActionCategory, Ast, FixKind, Rule, RuleDiagnostic,
    RuleSource,
};
use biome_console::markup;
use biome_js_factory::make;
use biome_js_syntax::{
    AnyJsName, JsCallArguments, JsExpressionStatement, JsSyntaxToken, JsVariableStatement,
};
use biome_rowan::{declare_node_union, AstSeparatedList, BatchMutationExt, TextRange, TokenText};

use crate::JsRuleAction;

declare_lint_rule! {
    /// Enforce the use of `String.slice()` over `String.substr()` and `String.substring()`.
    ///
    /// `String.slice()` is preferred over `String.substr()` and `String.substring()` because it is a more popular option with clearer behavior,
    ///  and it has a consistent counterpart in arrays.
    ///
    /// Note that `String.substr`, `String.substring` and `String.slice` are not identical when arguments are passed.
    /// For detailed differences, refer to the MDN documentation:
    /// - [The difference between substring() and substr()](https://developer.mozilla.org/en-US/docs/Web/JavaScript/Reference/Global_Objects/String/substring#the_difference_between_substring_and_substr)
    /// - [Differences between substring() and slice()](https://developer.mozilla.org/en-US/docs/Web/JavaScript/Reference/Global_Objects/String/substring#differences_between_substring_and_slice)
    ///
    /// ## Examples
    ///
    /// ### Invalid
    ///
    /// ```js,expect_diagnostic
    /// foo.substr();
    /// ```
    ///
    /// ```js,expect_diagnostic
    /// foo.substring();
    /// ```
    ///
    /// ### Valid
    ///
    /// ```js
    /// foo.slice(beginIndex, endIndex);
    /// ```
    ///
    pub NoSubstr {
<<<<<<< HEAD
        version: "1.9.0",
=======
        version: "1.8.2",
>>>>>>> 7ffc53fa
        name: "noSubstr",
        language: "js",
        recommended: false,
        sources: &[RuleSource::EslintUnicorn("prefer-string-slice")],
        fix_kind: FixKind::Unsafe,
    }
}

impl Rule for NoSubstr {
    type Query = Ast<AnyJsStatement>;
    type State = NoSubstrState;
    type Signals = Option<Self::State>;
    type Options = ();

    fn run(ctx: &RuleContext<Self>) -> Self::Signals {
        let node = ctx.query();
        let value_token = node.value_token()?;

        if matches!(value_token.text_trimmed(), "substr" | "substring") {
            Some(NoSubstrState { value_token })
        } else {
            None
        }
    }

    fn diagnostic(_: &RuleContext<Self>, state: &Self::State) -> Option<RuleDiagnostic> {
        let diagnostic_message = markup! {
            "Avoid using "{state.member_name().text()}" and consider using slice instead."
        }
        .to_owned();
        let note_message = markup! {
        <Emphasis>"slice"</Emphasis>" is more commonly used and has a less surprising behavior."
        }
        .to_owned();
        let mdn_link =
            markup! {
                "See "<Hyperlink href="https://developer.mozilla.org/en-US/docs/Web/JavaScript/Reference/Global_Objects/String/substring#the_difference_between_substring_and_substr">"MDN web docs"</Hyperlink>" for more details."
        }
        .to_owned();
        Some(
            RuleDiagnostic::new(rule_category!(), state.span(), diagnostic_message)
                .note(note_message)
                .note(mdn_link),
        )
    }

    fn action(ctx: &RuleContext<Self>, _: &Self::State) -> Option<JsRuleAction> {
        let node = ctx.query();
        let arguments = node.arguments()?;
        let args = arguments.args();

        if !args.is_empty() {
            // If the function has arguments, we cannot replace it with slice() as it has different behavior.
            // - https://developer.mozilla.org/en-US/docs/Web/JavaScript/Reference/Global_Objects/String/substring#differences_between_substring_and_slice
            // - https://developer.mozilla.org/en-US/docs/Web/JavaScript/Reference/Global_Objects/String/substr#description
            return None;
        }

        let mut mutation = ctx.root().begin();
        let replaced_function = make::js_name(make::ident("slice"));
        mutation.replace_element(node.member()?.into(), replaced_function.into());

        Some(JsRuleAction::new(
            ActionCategory::QuickFix,
            ctx.metadata().applicability(),
            markup! { "Use "<Emphasis>".slice()"</Emphasis>" instead." }.to_owned(),
            mutation,
        ))
    }
}

#[derive(Debug, Clone)]
pub struct NoSubstrState {
    value_token: JsSyntaxToken,
}

impl NoSubstrState {
    fn member_name(&self) -> TokenText {
        self.value_token.token_text_trimmed()
    }

    fn span(&self) -> TextRange {
        self.value_token.text_range()
    }
}

// Helper union type to handle both JsExpressionStatement and JsVariableStatement.
// To handle arguments, we need to know the type of the statement.
declare_node_union! {
    pub AnyJsStatement = JsExpressionStatement | JsVariableStatement
}

impl AnyJsStatement {
    pub fn value_token(&self) -> Option<JsSyntaxToken> {
        match self {
            AnyJsStatement::JsExpressionStatement(node) => {
                let callee = node
                    .expression()
                    .ok()?
                    .as_js_call_expression()?
                    .callee()
                    .ok()?;
                callee
                    .as_js_static_member_expression()?
                    .member()
                    .ok()?
                    .value_token()
                    .ok()
            }
            AnyJsStatement::JsVariableStatement(node) => {
                let declaration = node.declaration().ok()?;
                let declarators = declaration.declarators();
                declarators.into_iter().find_map(|declarator| {
                    let init = declarator.ok()?.initializer()?;
                    init.expression()
                        .ok()?
                        .as_js_static_member_expression()?
                        .member()
                        .ok()?
                        .value_token()
                        .ok()
                })
            }
        }
    }
    pub fn member(&self) -> Option<AnyJsName> {
        match self {
            AnyJsStatement::JsExpressionStatement(node) => {
                let callee = node
                    .expression()
                    .ok()?
                    .as_js_call_expression()?
                    .callee()
                    .ok()?;
                callee.as_js_static_member_expression()?.member().ok()
            }
            AnyJsStatement::JsVariableStatement(node) => {
                let declaration = node.declaration().ok()?;
                let declarators = declaration.declarators();
                declarators.into_iter().find_map(|declarator| {
                    let init = declarator.ok()?.initializer()?;
                    init.expression()
                        .ok()?
                        .as_js_static_member_expression()?
                        .member()
                        .ok()
                })
            }
        }
    }
    pub fn arguments(&self) -> Option<JsCallArguments> {
        match self {
            AnyJsStatement::JsExpressionStatement(node) => node
                .expression()
                .ok()?
                .as_js_call_expression()?
                .arguments()
                .ok(),
            _ => None,
        }
    }
}<|MERGE_RESOLUTION|>--- conflicted
+++ resolved
@@ -41,11 +41,7 @@
     /// ```
     ///
     pub NoSubstr {
-<<<<<<< HEAD
-        version: "1.9.0",
-=======
         version: "1.8.2",
->>>>>>> 7ffc53fa
         name: "noSubstr",
         language: "js",
         recommended: false,
