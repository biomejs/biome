--- conflicted
+++ resolved
@@ -2,37 +2,45 @@
 
 use biome_analyze::declare_group;
 
+pub(crate) mod no_approximative_numeric_constant;
 pub(crate) mod no_default_export;
 pub(crate) mod no_empty_block_statements;
+pub(crate) mod no_empty_character_class_in_regex;
 pub(crate) mod no_implicit_any_let;
+pub(crate) mod no_misleading_instantiator;
+pub(crate) mod no_misrefactored_shorthand_assign;
 pub(crate) mod no_unused_private_class_members;
+pub(crate) mod no_useless_else;
 pub(crate) mod no_useless_lone_block_statements;
+pub(crate) mod use_arrow_function;
+pub(crate) mod use_as_const_assertion;
 pub(crate) mod use_await;
 pub(crate) mod use_grouped_type_import;
 pub(crate) mod use_import_restrictions;
-<<<<<<< HEAD
-=======
 pub(crate) mod use_regex_literals;
 pub(crate) mod use_shorthand_assign;
->>>>>>> 4f1a5000
 
 declare_group! {
     pub (crate) Nursery {
         name : "nursery" ,
         rules : [
+            self :: no_approximative_numeric_constant :: NoApproximativeNumericConstant ,
             self :: no_default_export :: NoDefaultExport ,
             self :: no_empty_block_statements :: NoEmptyBlockStatements ,
+            self :: no_empty_character_class_in_regex :: NoEmptyCharacterClassInRegex ,
             self :: no_implicit_any_let :: NoImplicitAnyLet ,
+            self :: no_misleading_instantiator :: NoMisleadingInstantiator ,
+            self :: no_misrefactored_shorthand_assign :: NoMisrefactoredShorthandAssign ,
             self :: no_unused_private_class_members :: NoUnusedPrivateClassMembers ,
+            self :: no_useless_else :: NoUselessElse ,
             self :: no_useless_lone_block_statements :: NoUselessLoneBlockStatements ,
+            self :: use_arrow_function :: UseArrowFunction ,
+            self :: use_as_const_assertion :: UseAsConstAssertion ,
             self :: use_await :: UseAwait ,
             self :: use_grouped_type_import :: UseGroupedTypeImport ,
             self :: use_import_restrictions :: UseImportRestrictions ,
-<<<<<<< HEAD
-=======
             self :: use_regex_literals :: UseRegexLiterals ,
             self :: use_shorthand_assign :: UseShorthandAssign ,
->>>>>>> 4f1a5000
         ]
      }
 }