//! Generated file, do not edit by hand, see `xtask/codegen`

use biome_analyze::declare_group;

<<<<<<< HEAD
pub(crate) mod no_console;
pub(crate) mod no_global_assign;
pub(crate) mod no_global_eval;
pub(crate) mod no_invalid_use_before_declaration;
pub(crate) mod no_misleading_character_class;
pub(crate) mod no_re_export_all;
pub(crate) mod no_semicolon_in_jsx;
pub(crate) mod no_then_property;
pub(crate) mod no_unused_imports;
pub(crate) mod use_export_type;
pub(crate) mod use_for_of;
pub(crate) mod use_import_type;
pub(crate) mod use_number_namespace;
pub(crate) mod use_sorted_classes;
=======
pub mod no_console;
pub mod no_global_assign;
pub mod no_global_eval;
pub mod no_invalid_use_before_declaration;
pub mod no_misleading_character_class;
pub mod no_re_export_all;
pub mod no_then_property;
pub mod no_unused_imports;
pub mod use_export_type;
pub mod use_for_of;
pub mod use_import_type;
pub mod use_number_namespace;
pub mod use_sorted_classes;
>>>>>>> 124d44a9

declare_group! {
    pub Nursery {
        name : "nursery" ,
        rules : [
            self :: no_console :: NoConsole ,
            self :: no_global_assign :: NoGlobalAssign ,
            self :: no_global_eval :: NoGlobalEval ,
            self :: no_invalid_use_before_declaration :: NoInvalidUseBeforeDeclaration ,
            self :: no_misleading_character_class :: NoMisleadingCharacterClass ,
            self :: no_re_export_all :: NoReExportAll ,
            self :: no_semicolon_in_jsx :: NoSemicolonInJsx ,
            self :: no_then_property :: NoThenProperty ,
            self :: no_unused_imports :: NoUnusedImports ,
            self :: use_export_type :: UseExportType ,
            self :: use_for_of :: UseForOf ,
            self :: use_import_type :: UseImportType ,
            self :: use_number_namespace :: UseNumberNamespace ,
            self :: use_sorted_classes :: UseSortedClasses ,
        ]
     }
}<|MERGE_RESOLUTION|>--- conflicted
+++ resolved
@@ -2,28 +2,13 @@
 
 use biome_analyze::declare_group;
 
-<<<<<<< HEAD
-pub(crate) mod no_console;
-pub(crate) mod no_global_assign;
-pub(crate) mod no_global_eval;
-pub(crate) mod no_invalid_use_before_declaration;
-pub(crate) mod no_misleading_character_class;
-pub(crate) mod no_re_export_all;
-pub(crate) mod no_semicolon_in_jsx;
-pub(crate) mod no_then_property;
-pub(crate) mod no_unused_imports;
-pub(crate) mod use_export_type;
-pub(crate) mod use_for_of;
-pub(crate) mod use_import_type;
-pub(crate) mod use_number_namespace;
-pub(crate) mod use_sorted_classes;
-=======
 pub mod no_console;
 pub mod no_global_assign;
 pub mod no_global_eval;
 pub mod no_invalid_use_before_declaration;
 pub mod no_misleading_character_class;
 pub mod no_re_export_all;
+pub mod no_semicolon_in_jsx;
 pub mod no_then_property;
 pub mod no_unused_imports;
 pub mod use_export_type;
@@ -31,7 +16,6 @@
 pub mod use_import_type;
 pub mod use_number_namespace;
 pub mod use_sorted_classes;
->>>>>>> 124d44a9
 
 declare_group! {
     pub Nursery {
