//! A series of AST utilities to work with the React library

pub mod hooks;

use biome_js_semantic::{Binding, SemanticModel};
use biome_js_syntax::{
    binding_ext::AnyJsBindingDeclaration, AnyJsCallArgument, AnyJsExpression,
    AnyJsMemberExpression, AnyJsNamedImportSpecifier, AnyJsObjectMember, JsCallExpression,
    JsIdentifierBinding, JsImport, JsObjectExpression, JsPropertyObjectMember, JsxMemberName,
    JsxReferenceIdentifier,
};
use biome_rowan::{AstNode, AstSeparatedList};

/// A trait to share common logic among data structures that "mimic" react APIs
pub(crate) trait ReactApiCall {
    /// It scans the current props and returns the property that matches the passed name
    fn find_prop_by_name(&self, prop_name: &str) -> Option<JsPropertyObjectMember>;
}

/// A convenient data structure that returns the three arguments of the [React.createElement] call
///
///[React.createElement]: https://reactjs.org/docs/react-api.html#createelement
pub struct ReactCreateElementCall {
    /// The type of the react element
    pub(crate) element_type: AnyJsCallArgument,
    /// Optional props
    pub(crate) props: Option<JsObjectExpression>,
    /// Optional children
    pub(crate) children: Option<AnyJsExpression>,
}

impl ReactCreateElementCall {
    /// Checks if the current node is a possible `createElement` call.
    ///
    /// There are two cases:
    ///
    /// First case
    /// ```js
    /// React.createElement()
    /// ```
    /// We check if the node is a static member expression with the specific members. Also, if `React`
    /// has been imported in the current scope, we make sure that the binding `React` has been imported
    /// from the `"react"` module.
    ///
    /// Second case
    ///
    /// ```js
    /// createElement()
    /// ```
    ///
    /// The logic of this second case is very similar to the previous one, simply the node that we have
    /// to inspect is different.
    pub(crate) fn from_call_expression(
        call_expression: &JsCallExpression,
        model: &SemanticModel,
    ) -> Option<Self> {
        let callee = call_expression.callee().ok()?.omit_parentheses();
        let is_react_create_element =
            is_react_call_api(&callee, model, ReactLibrary::React, "createElement");

        if is_react_create_element {
            let arguments = call_expression.arguments().ok()?.args();
            // React.createElement() should not be processed
            if !arguments.is_empty() {
                let mut iter = arguments.iter();
                let first_argument = if let Some(first_argument) = iter.next() {
                    first_argument.ok()?
                } else {
                    return None;
                };
                let second_argument =
                    iter.next()
                        .and_then(|argument| argument.ok())
                        .and_then(|argument| {
                            argument
                                .as_any_js_expression()?
                                .as_js_object_expression()
                                .cloned()
                        });
                let third_argument = iter
                    .next()
                    .and_then(|argument| argument.ok())
                    .and_then(|argument| argument.as_any_js_expression().cloned());

                Some(ReactCreateElementCall {
                    element_type: first_argument,
                    props: second_argument,
                    children: third_argument,
                })
            } else {
                None
            }
        } else {
            None
        }
    }
}

impl ReactApiCall for ReactCreateElementCall {
    /// It scans the current props and returns the property that matches the passed name
    fn find_prop_by_name(&self, prop_name: &str) -> Option<JsPropertyObjectMember> {
        self.props.as_ref().and_then(|props| {
            let members = props.members();
            members.iter().find_map(|member| {
                let AnyJsObjectMember::JsPropertyObjectMember(property) = member.ok()? else {
                    return None;
                };
                let property_name = property.name().ok()?;

                let property_name = property_name.as_js_literal_member_name()?;
                if property_name.name().ok()? == prop_name {
                    Some(property)
                } else {
                    None
                }
            })
        })
    }
}

#[derive(Debug, Clone, Copy)]
pub enum ReactLibrary {
    React,
    ReactDOM,
}

impl ReactLibrary {
    pub const fn import_names(self) -> &'static [&'static str] {
        match self {
            ReactLibrary::React => &["react", "preact/compat", "preact/hooks"],
            ReactLibrary::ReactDOM => &["react-dom"],
        }
    }

    pub const fn global_name(self) -> &'static str {
        match self {
            ReactLibrary::React => "React",
            ReactLibrary::ReactDOM => "ReactDOM",
        }
    }
}

/// List of valid [`React` API]
///
/// [`React` API]: https://reactjs.org/docs/react-api.html
const VALID_REACT_API: [&str; 29] = [
    "Component",
    "PureComponent",
    "memo",
    "createElement",
    "cloneElement",
    "createFactory",
    "isValidElement",
    "Fragment",
    "createRef",
    "forwardRef",
    "lazy",
    "Suspense",
    "startTransition",
    "Children",
    "useEffect",
    "useLayoutEffect",
    "useInsertionEffect",
    "useCallback",
    "useMemo",
    "useImperativeHandle",
    "useState",
    "useContext",
    "useReducer",
    "useRef",
    "useDebugValue",
    "useDeferredValue",
    "useTransition",
    "useId",
    "useSyncExternalStore",
];

/// Checks if the current [JsCallExpression] is a potential [`React` API].
/// The function has accepts a `api_name` to check against
///
/// [`React` API]: https://reactjs.org/docs/react-api.html
///
/// This also returns `true` for libraries that return React-compatible APIs,
/// such as Preact.
pub(crate) fn is_react_call_api(
    expr: &AnyJsExpression,
    model: &SemanticModel,
    lib: ReactLibrary,
    api_name: &str,
) -> bool {
    if matches!(lib, ReactLibrary::React) {
        // we bail straight away if the API doesn't exists in React
        debug_assert!(VALID_REACT_API.contains(&api_name));
    }

    if let Some(callee) = AnyJsMemberExpression::cast_ref(expr.syntax()) {
        let Some(object) = callee.object().ok() else {
            return false;
        };
        let Some(reference) = object.omit_parentheses().as_js_reference_identifier() else {
            return false;
        };
        let Some(member_name) = callee.member_name() else {
            return false;
        };
        if member_name.text() != api_name {
            return false;
        }
        return match model.binding(&reference) {
            Some(decl) => is_react_export(&decl, lib),
            None => reference.has_name(lib.global_name()),
        };
    }

    if let Some(ident) = expr.as_js_reference_identifier() {
        return model
            .binding(&ident)
            .and_then(|it| is_named_react_export(&it, lib, api_name))
            .unwrap_or(false);
    }

    false
}

/// Checks if the node `JsxMemberName` is a react fragment.
///
/// e.g. `<React.Fragment>` is a fragment, but no `<React.StrictMode>`.
///
/// In case the `React` is a valid reference, the function checks if it is exported from the
/// `"react"` library
pub(crate) fn jsx_member_name_is_react_fragment(
    member_name: &JsxMemberName,
    model: &SemanticModel,
) -> Option<bool> {
    let object = member_name.object().ok()?;
    let member = member_name.member().ok()?;
    let object = object.as_jsx_reference_identifier()?;

    if member.value_token().ok()?.text_trimmed() != "Fragment" {
        return Some(false);
    }

    let lib = ReactLibrary::React;
    match model.binding(object) {
        Some(declaration) => Some(is_react_export(&declaration, lib)),
        None => Some(object.value_token().ok()?.text_trimmed() == lib.global_name()),
    }
}

/// Checks if the node `JsxReferenceIdentifier` is a react fragment.
///
/// e.g. `<Fragment>` is a fragment
///
/// In case the `Fragment` is a valid reference, the function checks if it is exported from the
/// `"react"` library
pub(crate) fn jsx_reference_identifier_is_fragment(
    name: &JsxReferenceIdentifier,
    model: &SemanticModel,
) -> Option<bool> {
    match model.binding(name) {
        Some(reference) => is_named_react_export(&reference, ReactLibrary::React, "Fragment"),
        None => {
            let value_token = name.value_token().ok()?;
            let is_fragment = value_token.text_trimmed() == "Fragment";
            Some(is_fragment)
        }
    }
}

fn is_react_export(binding: &Binding, lib: ReactLibrary) -> bool {
    binding
        .syntax()
        .ancestors()
        .find_map(|ancestor| JsImport::cast(ancestor)?.source_text().ok())
        .is_some_and(|source| lib.import_names().contains(&source.text()))
}

fn is_named_react_export(binding: &Binding, lib: ReactLibrary, name: &str) -> Option<bool> {
    let ident = JsIdentifierBinding::cast_ref(binding.syntax())?;
    let import_specifier = ident.parent::<AnyJsNamedImportSpecifier>()?;
    let name_token = match &import_specifier {
        AnyJsNamedImportSpecifier::JsNamedImportSpecifier(named_import) => {
            named_import.name().ok()?.value().ok()?
        }
        AnyJsNamedImportSpecifier::JsShorthandNamedImportSpecifier(_) => ident.name_token().ok()?,
        AnyJsNamedImportSpecifier::JsBogusNamedImportSpecifier(_) => {
            return Some(false);
        }
    };

    if name_token.text_trimmed() != name {
        return Some(false);
    }

    let import = import_specifier.import_clause()?.parent::<JsImport>()?;
<<<<<<< HEAD
    import
        .source_text()
        .ok()
        .map(|import_name| lib.import_names().contains(&import_name.text()))
=======
    Some(import.source_text().ok()?.text() == lib.import_name())
}

/// Checks if `binding` is an import of the global name of `lib`.
pub(crate) fn is_global_react_import(binding: &JsIdentifierBinding, lib: ReactLibrary) -> bool {
    if !binding
        .name_token()
        .is_ok_and(|name| name.text_trimmed() == lib.global_name())
    {
        return false;
    };
    let Some(decl) = binding.declaration() else {
        return false;
    };
    // This must be a default import or a namespace import
    let syntax = match decl {
        AnyJsBindingDeclaration::JsNamedImportSpecifier(specifier) => {
            if !specifier.name().is_ok_and(|name| name.is_default()) {
                return false;
            }
            specifier.into_syntax()
        }
        AnyJsBindingDeclaration::JsDefaultImportSpecifier(specifier) => specifier.into_syntax(),
        AnyJsBindingDeclaration::JsNamespaceImportSpecifier(specifier) => specifier.into_syntax(),
        _ => {
            return false;
        }
    };
    // Check import source
    syntax
        .ancestors()
        .skip(1)
        .find_map(JsImport::cast)
        .and_then(|import| import.source_text().ok())
        .is_some_and(|source| source.text() == lib.import_name())
>>>>>>> 343b6589
}<|MERGE_RESOLUTION|>--- conflicted
+++ resolved
@@ -293,13 +293,10 @@
     }
 
     let import = import_specifier.import_clause()?.parent::<JsImport>()?;
-<<<<<<< HEAD
     import
         .source_text()
         .ok()
         .map(|import_name| lib.import_names().contains(&import_name.text()))
-=======
-    Some(import.source_text().ok()?.text() == lib.import_name())
 }
 
 /// Checks if `binding` is an import of the global name of `lib`.
@@ -333,6 +330,5 @@
         .skip(1)
         .find_map(JsImport::cast)
         .and_then(|import| import.source_text().ok())
-        .is_some_and(|source| source.text() == lib.import_name())
->>>>>>> 343b6589
+        .is_some_and(|source| lib.import_names().contains(&source.text()))
 }