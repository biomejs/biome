--- conflicted
+++ resolved
@@ -33,11 +33,7 @@
   - noEnum
   - noExportedImports
   - noIrregularWhitespace
-<<<<<<< HEAD
-  - noMissingVarFunction
-=======
   - noProcessEnv
->>>>>>> 62efa7d0
   - noRestrictedImports
   - noRestrictedTypes
   - noSecrets
