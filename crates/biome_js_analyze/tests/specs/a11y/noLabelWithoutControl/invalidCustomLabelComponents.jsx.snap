---
source: crates/biome_js_analyze/tests/spec_tests.rs
expression: invalidCustomLabelComponents.jsx
---
# Input
```jsx
<CustomLabel aria-label="A label" />;

```

# Diagnostics
```
invalidCustomLabelComponents.jsx:1:1 lint/a11y/noLabelWithoutControl ━━━━━━━━━━━━━━━━━━━━━━━━━━━━━━━

  ! A form label must be associated with an input.
  
  > 1 │ <CustomLabel aria-label="A label" />;
      │ ^^^^^^^^^^^^^^^^^^^^^^^^^^^^^^^^^^^^
    2 │ 
  
<<<<<<< HEAD
  i Known keys:
  
  - recommended
  - all
  - noCommonJs
  - noDuplicateCustomProperties
  - noDuplicateElseIf
  - noDuplicatedFields
  - noDynamicNamespaceImportAccess
  - noEnum
  - noExportedImports
  - noIrregularWhitespace
  - noProcessEnv
  - noRestrictedImports
  - noRestrictedTypes
  - noSecrets
  - noStaticElementInteractions
  - noSubstr
  - noUnknownPseudoClass
  - noUnknownPseudoElement
  - noUselessEscapeInRegex
  - noValueAtRule
  - useAdjacentOverloadSignatures
  - useAriaPropsSupportedByRole
  - useConsistentCurlyBraces
  - useConsistentMemberAccessibility
  - useDeprecatedReason
  - useImportRestrictions
  - useSortedClasses
  - useSortedProperties
  - useStrictMode
  - useTrimStartEnd
  - useValidAutocomplete
=======
  i Consider adding a `for` or `htmlFor` attribute to the label element or moving the input element to inside the label element.
>>>>>>> a3483e42
  

```<|MERGE_RESOLUTION|>--- conflicted
+++ resolved
@@ -18,43 +18,7 @@
       │ ^^^^^^^^^^^^^^^^^^^^^^^^^^^^^^^^^^^^
     2 │ 
   
-<<<<<<< HEAD
-  i Known keys:
-  
-  - recommended
-  - all
-  - noCommonJs
-  - noDuplicateCustomProperties
-  - noDuplicateElseIf
-  - noDuplicatedFields
-  - noDynamicNamespaceImportAccess
-  - noEnum
-  - noExportedImports
-  - noIrregularWhitespace
-  - noProcessEnv
-  - noRestrictedImports
-  - noRestrictedTypes
-  - noSecrets
-  - noStaticElementInteractions
-  - noSubstr
-  - noUnknownPseudoClass
-  - noUnknownPseudoElement
-  - noUselessEscapeInRegex
-  - noValueAtRule
-  - useAdjacentOverloadSignatures
-  - useAriaPropsSupportedByRole
-  - useConsistentCurlyBraces
-  - useConsistentMemberAccessibility
-  - useDeprecatedReason
-  - useImportRestrictions
-  - useSortedClasses
-  - useSortedProperties
-  - useStrictMode
-  - useTrimStartEnd
-  - useValidAutocomplete
-=======
   i Consider adding a `for` or `htmlFor` attribute to the label element or moving the input element to inside the label element.
->>>>>>> a3483e42
   
 
 ```