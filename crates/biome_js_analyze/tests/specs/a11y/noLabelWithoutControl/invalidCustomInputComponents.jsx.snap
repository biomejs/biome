--- conflicted
+++ resolved
@@ -10,58 +10,6 @@
 
 # Diagnostics
 ```
-<<<<<<< HEAD
-invalidCustomInputComponents.options:7:5 deserialize ━━━━━━━━━━━━━━━━━━━━━━━━━━━━━━━━━━━━━━━━━━━━━━━
-
-  × Found an unknown key `noLabelWithoutControl`.
-  
-    5 │ 		"rules": {
-    6 │ 			"nursery": {
-  > 7 │ 				"noLabelWithoutControl": {
-      │ 				^^^^^^^^^^^^^^^^^^^^^^^
-    8 │ 					"level": "error",
-    9 │ 					"options": {
-  
-  i Known keys:
-  
-  - recommended
-  - all
-  - noCommonJs
-  - noDuplicateCustomProperties
-  - noDuplicateElseIf
-  - noDuplicatedFields
-  - noDynamicNamespaceImportAccess
-  - noEnum
-  - noExportedImports
-  - noIrregularWhitespace
-  - noProcessEnv
-  - noRestrictedImports
-  - noRestrictedTypes
-  - noSecrets
-  - noStaticElementInteractions
-  - noSubstr
-  - noUnknownPseudoClass
-  - noUnknownPseudoElement
-  - noUselessEscapeInRegex
-  - noValueAtRule
-  - useAdjacentOverloadSignatures
-  - useAriaPropsSupportedByRole
-  - useConsistentCurlyBraces
-  - useConsistentMemberAccessibility
-  - useDeprecatedReason
-  - useImportRestrictions
-  - useSortedClasses
-  - useSortedProperties
-  - useStrictMode
-  - useTrimStartEnd
-  - useValidAutocomplete
-  
-
-```
-
-```
-=======
->>>>>>> a3483e42
 invalidCustomInputComponents.jsx:1:1 lint/a11y/noLabelWithoutControl ━━━━━━━━━━━━━━━━━━━━━━━━━━━━━━━
 
   ! A form label must be associated with an input.
