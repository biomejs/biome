--- conflicted
+++ resolved
@@ -7,57 +7,4 @@
 <CustomLabel for="js_id" aria-label="A label" />;
 <CustomLabel htmlFor="js_id" aria-label="A label" />;
 
-<<<<<<< HEAD
-```
-
-# Diagnostics
-```
-validCustomLabelComponents.options:7:5 deserialize ━━━━━━━━━━━━━━━━━━━━━━━━━━━━━━━━━━━━━━━━━━━━━━━━━
-
-  × Found an unknown key `noLabelWithoutControl`.
-  
-    5 │ 		"rules": {
-    6 │ 			"nursery": {
-  > 7 │ 				"noLabelWithoutControl": {
-      │ 				^^^^^^^^^^^^^^^^^^^^^^^
-    8 │ 					"level": "error",
-    9 │ 					"options": {
-  
-  i Known keys:
-  
-  - recommended
-  - all
-  - noCommonJs
-  - noDuplicateCustomProperties
-  - noDuplicateElseIf
-  - noDuplicatedFields
-  - noDynamicNamespaceImportAccess
-  - noEnum
-  - noExportedImports
-  - noIrregularWhitespace
-  - noProcessEnv
-  - noRestrictedImports
-  - noRestrictedTypes
-  - noSecrets
-  - noStaticElementInteractions
-  - noSubstr
-  - noUnknownPseudoClass
-  - noUnknownPseudoElement
-  - noUselessEscapeInRegex
-  - noValueAtRule
-  - useAdjacentOverloadSignatures
-  - useAriaPropsSupportedByRole
-  - useConsistentCurlyBraces
-  - useConsistentMemberAccessibility
-  - useDeprecatedReason
-  - useImportRestrictions
-  - useSortedClasses
-  - useSortedProperties
-  - useStrictMode
-  - useTrimStartEnd
-  - useValidAutocomplete
-  
-
-=======
->>>>>>> a3483e42
 ```