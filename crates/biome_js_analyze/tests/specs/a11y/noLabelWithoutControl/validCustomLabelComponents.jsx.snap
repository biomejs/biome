---
source: crates/biome_js_analyze/tests/spec_tests.rs
expression: validCustomLabelComponents.jsx
---
# Input
```jsx
<CustomLabel for="js_id" aria-label="A label" />;
<CustomLabel htmlFor="js_id" aria-label="A label" />;

```

# Diagnostics
```
validCustomLabelComponents.options:7:5 deserialize ━━━━━━━━━━━━━━━━━━━━━━━━━━━━━━━━━━━━━━━━━━━━━━━━━

  × Found an unknown key `noLabelWithoutControl`.
  
    5 │ 		"rules": {
    6 │ 			"nursery": {
  > 7 │ 				"noLabelWithoutControl": {
      │ 				^^^^^^^^^^^^^^^^^^^^^^^
    8 │ 					"level": "error",
    9 │ 					"options": {
  
  i Known keys:
  
  - recommended
  - all
  - noCommonJs
  - noDuplicateCustomProperties
  - noDuplicateElseIf
  - noDuplicatedFields
  - noDynamicNamespaceImportAccess
  - noEnum
  - noExportedImports
  - noIrregularWhitespace
<<<<<<< HEAD
  - noMissingVarFunction
=======
  - noProcessEnv
>>>>>>> 62efa7d0
  - noRestrictedImports
  - noRestrictedTypes
  - noSecrets
  - noStaticElementInteractions
  - noSubstr
  - noUnknownPseudoClass
  - noUnknownPseudoElement
  - noUselessEscapeInRegex
  - noValueAtRule
  - useAdjacentOverloadSignatures
  - useAriaPropsSupportedByRole
  - useConsistentCurlyBraces
  - useConsistentMemberAccessibility
  - useDeprecatedReason
  - useImportRestrictions
  - useSortedClasses
  - useStrictMode
  - useTrimStartEnd
  - useValidAutocomplete
  

```<|MERGE_RESOLUTION|>--- conflicted
+++ resolved
@@ -34,11 +34,7 @@
   - noEnum
   - noExportedImports
   - noIrregularWhitespace
-<<<<<<< HEAD
-  - noMissingVarFunction
-=======
   - noProcessEnv
->>>>>>> 62efa7d0
   - noRestrictedImports
   - noRestrictedTypes
   - noSecrets
