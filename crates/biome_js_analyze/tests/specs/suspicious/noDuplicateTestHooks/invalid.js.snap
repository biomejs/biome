---
source: crates/biome_js_analyze/tests/spec_tests.rs
assertion_line: 152
expression: invalid.js
---
# Input
```js
describe("foo", () => {
	beforeEach(() => {
	});
	beforeEach(() => {
	});
	test("bar", () => {
		someFn();
	});
});

describe.skip("foo", () => {
	beforeEach(() => {
	});
	beforeAll(() => {
	});
	beforeAll(() => {
	});
	test("bar", () => {
		someFn();
	});
});

describe.skip("foo", () => {
	afterEach(() => {
	});
	afterEach(() => {
	});
	test("bar", () => {
		someFn();
	});
});

describe.skip("foo", () => {
	afterAll(() => {
	});
	afterAll(() => {
	});
	test("bar", () => {
		someFn();
	});
});

describe("foo", () => {
	beforeEach(() => {
	});
	beforeEach(() => {
	});
	beforeEach(() => {
	});
	test("bar", () => {
		someFn();
	});
});

describe.skip("foo", () => {
	afterAll(() => {
	});
	afterAll(() => {
	});
	beforeAll(() => {
	});
	beforeAll(() => {
	});
	test("bar", () => {
		someFn();
	});
});

describe("foo", () => {
	beforeEach(() => {
	});
	beforeEach(() => {
	});
	beforeAll(() => {
	});
	test("bar", () => {
		someFn();
	});
});

describe("foo", () => {
	beforeAll(() => {
	});
	test("bar", () => {
		someFn();
	});
	describe("inner_foo", () => {
		beforeEach(() => {
		});
		beforeEach(() => {
		});
		test("inner bar", () => {
			someFn();
		});
	});
});

describe.each(["hello"])("%s", () => {
	beforeEach(() => {
	});
	beforeEach(() => {
	});

	it("is not fine", () => {
	});
});

describe("something", () => {
	describe.each(["hello"])("%s", () => {
		beforeEach(() => {
		});

		it("is fine", () => {
		});
	});

	describe.each(["world"])("%s", () => {
		beforeEach(() => {
		});
		beforeEach(() => {
		});

		it("is not fine", () => {
		});
	});
});

describe("something", () => {
	describe.each(["hello"])("%s", () => {
		beforeEach(() => {
		});

		it("is fine", () => {
		});
	});

	describe.each(["world"])("%s", () => {
		describe("some more", () => {
			beforeEach(() => {
			});
			beforeEach(() => {
			});

			it("is not fine", () => {
			});
		});
	});
});

describe("foo", () => {
	before(() => {
	});
	before(() => {
	});
	test("bar", () => {
		someFn();
	});
});

describe("foo", () => {
	after(() => {
	});
	after(() => {
	});
	test("bar", () => {
		someFn();
	});
});

```

# Diagnostics
```
invalid.js:4:2 lint/suspicious/noDuplicateTestHooks ━━━━━━━━━━━━━━━━━━━━━━━━━━━━━━━━━━━━━━━━━━━━━━━━

<<<<<<< HEAD
  × Duplicate beforeEach hook found.
=======
  × The test hook beforeEach is used multiple times in the same test block.
>>>>>>> 8b935785
  
    2 │ 	beforeEach(() => {
    3 │ 	});
  > 4 │ 	beforeEach(() => {
      │ 	^^^^^^^^^^^^^^^^^^
  > 5 │ 	});
      │ 	^^
    6 │ 	test("bar", () => {
    7 │ 		someFn();
  
<<<<<<< HEAD
  i Remove this duplicate hook or consolidate the logic into a single hook.
=======
  i The presence of the same hook more than once in the same test block can create unexpected errors inside tests. Remove one of them.
>>>>>>> 8b935785
  

```

```
invalid.js:16:2 lint/suspicious/noDuplicateTestHooks ━━━━━━━━━━━━━━━━━━━━━━━━━━━━━━━━━━━━━━━━━━━━━━━

<<<<<<< HEAD
  × Duplicate beforeAll hook found.
=======
  × The test hook beforeAll is used multiple times in the same test block.
>>>>>>> 8b935785
  
    14 │ 	beforeAll(() => {
    15 │ 	});
  > 16 │ 	beforeAll(() => {
       │ 	^^^^^^^^^^^^^^^^^
  > 17 │ 	});
       │ 	^^
    18 │ 	test("bar", () => {
    19 │ 		someFn();
  
<<<<<<< HEAD
  i Remove this duplicate hook or consolidate the logic into a single hook.
=======
  i The presence of the same hook more than once in the same test block can create unexpected errors inside tests. Remove one of them.
>>>>>>> 8b935785
  

```

```
invalid.js:26:2 lint/suspicious/noDuplicateTestHooks ━━━━━━━━━━━━━━━━━━━━━━━━━━━━━━━━━━━━━━━━━━━━━━━

<<<<<<< HEAD
  × Duplicate afterEach hook found.
=======
  × The test hook afterEach is used multiple times in the same test block.
>>>>>>> 8b935785
  
    24 │ 	afterEach(() => {
    25 │ 	});
  > 26 │ 	afterEach(() => {
       │ 	^^^^^^^^^^^^^^^^^
  > 27 │ 	});
       │ 	^^
    28 │ 	test("bar", () => {
    29 │ 		someFn();
  
<<<<<<< HEAD
  i Remove this duplicate hook or consolidate the logic into a single hook.
=======
  i The presence of the same hook more than once in the same test block can create unexpected errors inside tests. Remove one of them.
>>>>>>> 8b935785
  

```

```
invalid.js:36:2 lint/suspicious/noDuplicateTestHooks ━━━━━━━━━━━━━━━━━━━━━━━━━━━━━━━━━━━━━━━━━━━━━━━

<<<<<<< HEAD
  × Duplicate afterAll hook found.
=======
  × The test hook afterAll is used multiple times in the same test block.
>>>>>>> 8b935785
  
    34 │ 	afterAll(() => {
    35 │ 	});
  > 36 │ 	afterAll(() => {
       │ 	^^^^^^^^^^^^^^^^
  > 37 │ 	});
       │ 	^^
    38 │ 	test("bar", () => {
    39 │ 		someFn();
  
<<<<<<< HEAD
  i Remove this duplicate hook or consolidate the logic into a single hook.
=======
  i The presence of the same hook more than once in the same test block can create unexpected errors inside tests. Remove one of them.
>>>>>>> 8b935785
  

```

```
invalid.js:46:2 lint/suspicious/noDuplicateTestHooks ━━━━━━━━━━━━━━━━━━━━━━━━━━━━━━━━━━━━━━━━━━━━━━━

<<<<<<< HEAD
  × Duplicate beforeEach hook found.
=======
  × The test hook beforeEach is used multiple times in the same test block.
>>>>>>> 8b935785
  
    44 │ 	beforeEach(() => {
    45 │ 	});
  > 46 │ 	beforeEach(() => {
       │ 	^^^^^^^^^^^^^^^^^^
  > 47 │ 	});
       │ 	^^
    48 │ 	beforeEach(() => {
    49 │ 	});
  
<<<<<<< HEAD
  i Remove this duplicate hook or consolidate the logic into a single hook.
=======
  i The presence of the same hook more than once in the same test block can create unexpected errors inside tests. Remove one of them.
>>>>>>> 8b935785
  

```

```
invalid.js:48:2 lint/suspicious/noDuplicateTestHooks ━━━━━━━━━━━━━━━━━━━━━━━━━━━━━━━━━━━━━━━━━━━━━━━

<<<<<<< HEAD
  × Duplicate beforeEach hook found.
=======
  × The test hook beforeEach is used multiple times in the same test block.
>>>>>>> 8b935785
  
    46 │ 	beforeEach(() => {
    47 │ 	});
  > 48 │ 	beforeEach(() => {
       │ 	^^^^^^^^^^^^^^^^^^
  > 49 │ 	});
       │ 	^^
    50 │ 	test("bar", () => {
    51 │ 		someFn();
  
<<<<<<< HEAD
  i Remove this duplicate hook or consolidate the logic into a single hook.
=======
  i The presence of the same hook more than once in the same test block can create unexpected errors inside tests. Remove one of them.
>>>>>>> 8b935785
  

```

```
invalid.js:58:2 lint/suspicious/noDuplicateTestHooks ━━━━━━━━━━━━━━━━━━━━━━━━━━━━━━━━━━━━━━━━━━━━━━━

<<<<<<< HEAD
  × Duplicate afterAll hook found.
=======
  × The test hook afterAll is used multiple times in the same test block.
>>>>>>> 8b935785
  
    56 │ 	afterAll(() => {
    57 │ 	});
  > 58 │ 	afterAll(() => {
       │ 	^^^^^^^^^^^^^^^^
  > 59 │ 	});
       │ 	^^
    60 │ 	beforeAll(() => {
    61 │ 	});
  
<<<<<<< HEAD
  i Remove this duplicate hook or consolidate the logic into a single hook.
=======
  i The presence of the same hook more than once in the same test block can create unexpected errors inside tests. Remove one of them.
>>>>>>> 8b935785
  

```

```
invalid.js:62:2 lint/suspicious/noDuplicateTestHooks ━━━━━━━━━━━━━━━━━━━━━━━━━━━━━━━━━━━━━━━━━━━━━━━

<<<<<<< HEAD
  × Duplicate beforeAll hook found.
=======
  × The test hook beforeAll is used multiple times in the same test block.
>>>>>>> 8b935785
  
    60 │ 	beforeAll(() => {
    61 │ 	});
  > 62 │ 	beforeAll(() => {
       │ 	^^^^^^^^^^^^^^^^^
  > 63 │ 	});
       │ 	^^
    64 │ 	test("bar", () => {
    65 │ 		someFn();
  
<<<<<<< HEAD
  i Remove this duplicate hook or consolidate the logic into a single hook.
=======
  i The presence of the same hook more than once in the same test block can create unexpected errors inside tests. Remove one of them.
>>>>>>> 8b935785
  

```

```
invalid.js:72:2 lint/suspicious/noDuplicateTestHooks ━━━━━━━━━━━━━━━━━━━━━━━━━━━━━━━━━━━━━━━━━━━━━━━

<<<<<<< HEAD
  × Duplicate beforeEach hook found.
=======
  × The test hook beforeEach is used multiple times in the same test block.
>>>>>>> 8b935785
  
    70 │ 	beforeEach(() => {
    71 │ 	});
  > 72 │ 	beforeEach(() => {
       │ 	^^^^^^^^^^^^^^^^^^
  > 73 │ 	});
       │ 	^^
    74 │ 	beforeAll(() => {
    75 │ 	});
  
<<<<<<< HEAD
  i Remove this duplicate hook or consolidate the logic into a single hook.
=======
  i The presence of the same hook more than once in the same test block can create unexpected errors inside tests. Remove one of them.
>>>>>>> 8b935785
  

```

```
invalid.js:90:3 lint/suspicious/noDuplicateTestHooks ━━━━━━━━━━━━━━━━━━━━━━━━━━━━━━━━━━━━━━━━━━━━━━━

<<<<<<< HEAD
  × Duplicate beforeEach hook found.
=======
  × The test hook beforeEach is used multiple times in the same test block.
>>>>>>> 8b935785
  
    88 │ 		beforeEach(() => {
    89 │ 		});
  > 90 │ 		beforeEach(() => {
       │ 		^^^^^^^^^^^^^^^^^^
  > 91 │ 		});
       │ 		^^
    92 │ 		test("inner bar", () => {
    93 │ 			someFn();
  
<<<<<<< HEAD
  i Remove this duplicate hook or consolidate the logic into a single hook.
=======
  i The presence of the same hook more than once in the same test block can create unexpected errors inside tests. Remove one of them.
>>>>>>> 8b935785
  

```

```
invalid.js:101:2 lint/suspicious/noDuplicateTestHooks ━━━━━━━━━━━━━━━━━━━━━━━━━━━━━━━━━━━━━━━━━━━━━━

<<<<<<< HEAD
  × Duplicate beforeEach hook found.
=======
  × The test hook beforeEach is used multiple times in the same test block.
>>>>>>> 8b935785
  
     99 │ 	beforeEach(() => {
    100 │ 	});
  > 101 │ 	beforeEach(() => {
        │ 	^^^^^^^^^^^^^^^^^^
  > 102 │ 	});
        │ 	^^
    103 │ 
    104 │ 	it("is not fine", () => {
  
<<<<<<< HEAD
  i Remove this duplicate hook or consolidate the logic into a single hook.
=======
  i The presence of the same hook more than once in the same test block can create unexpected errors inside tests. Remove one of them.
>>>>>>> 8b935785
  

```

```
invalid.js:120:3 lint/suspicious/noDuplicateTestHooks ━━━━━━━━━━━━━━━━━━━━━━━━━━━━━━━━━━━━━━━━━━━━━━

<<<<<<< HEAD
  × Duplicate beforeEach hook found.
=======
  × The test hook beforeEach is used multiple times in the same test block.
>>>>>>> 8b935785
  
    118 │ 		beforeEach(() => {
    119 │ 		});
  > 120 │ 		beforeEach(() => {
        │ 		^^^^^^^^^^^^^^^^^^
  > 121 │ 		});
        │ 		^^
    122 │ 
    123 │ 		it("is not fine", () => {
  
<<<<<<< HEAD
  i Remove this duplicate hook or consolidate the logic into a single hook.
=======
  i The presence of the same hook more than once in the same test block can create unexpected errors inside tests. Remove one of them.
>>>>>>> 8b935785
  

```

```
invalid.js:141:4 lint/suspicious/noDuplicateTestHooks ━━━━━━━━━━━━━━━━━━━━━━━━━━━━━━━━━━━━━━━━━━━━━━

<<<<<<< HEAD
  × Duplicate beforeEach hook found.
=======
  × The test hook beforeEach is used multiple times in the same test block.
>>>>>>> 8b935785
  
    139 │ 			beforeEach(() => {
    140 │ 			});
  > 141 │ 			beforeEach(() => {
        │ 			^^^^^^^^^^^^^^^^^^
  > 142 │ 			});
        │ 			^^
    143 │ 
    144 │ 			it("is not fine", () => {
  
<<<<<<< HEAD
  i Remove this duplicate hook or consolidate the logic into a single hook.
=======
  i The presence of the same hook more than once in the same test block can create unexpected errors inside tests. Remove one of them.
>>>>>>> 8b935785
  

```

```
invalid.js:153:2 lint/suspicious/noDuplicateTestHooks ━━━━━━━━━━━━━━━━━━━━━━━━━━━━━━━━━━━━━━━━━━━━━━

<<<<<<< HEAD
  × Duplicate before hook found.
=======
  × The test hook before is used multiple times in the same test block.
>>>>>>> 8b935785
  
    151 │ 	before(() => {
    152 │ 	});
  > 153 │ 	before(() => {
        │ 	^^^^^^^^^^^^^^
  > 154 │ 	});
        │ 	^^
    155 │ 	test("bar", () => {
    156 │ 		someFn();
  
<<<<<<< HEAD
  i Remove this duplicate hook or consolidate the logic into a single hook.
=======
  i The presence of the same hook more than once in the same test block can create unexpected errors inside tests. Remove one of them.
>>>>>>> 8b935785
  

```

```
invalid.js:163:2 lint/suspicious/noDuplicateTestHooks ━━━━━━━━━━━━━━━━━━━━━━━━━━━━━━━━━━━━━━━━━━━━━━

<<<<<<< HEAD
  × Duplicate after hook found.
=======
  × The test hook after is used multiple times in the same test block.
>>>>>>> 8b935785
  
    161 │ 	after(() => {
    162 │ 	});
  > 163 │ 	after(() => {
        │ 	^^^^^^^^^^^^^
  > 164 │ 	});
        │ 	^^
    165 │ 	test("bar", () => {
    166 │ 		someFn();
  
<<<<<<< HEAD
  i Remove this duplicate hook or consolidate the logic into a single hook.
=======
  i The presence of the same hook more than once in the same test block can create unexpected errors inside tests. Remove one of them.
>>>>>>> 8b935785
  

```<|MERGE_RESOLUTION|>--- conflicted
+++ resolved
@@ -180,12 +180,8 @@
 ```
 invalid.js:4:2 lint/suspicious/noDuplicateTestHooks ━━━━━━━━━━━━━━━━━━━━━━━━━━━━━━━━━━━━━━━━━━━━━━━━
 
-<<<<<<< HEAD
-  × Duplicate beforeEach hook found.
-=======
-  × The test hook beforeEach is used multiple times in the same test block.
->>>>>>> 8b935785
-  
+  × Duplicate beforeEach hook found.
+
     2 │ 	beforeEach(() => {
     3 │ 	});
   > 4 │ 	beforeEach(() => {
@@ -194,25 +190,17 @@
       │ 	^^
     6 │ 	test("bar", () => {
     7 │ 		someFn();
-  
-<<<<<<< HEAD
-  i Remove this duplicate hook or consolidate the logic into a single hook.
-=======
-  i The presence of the same hook more than once in the same test block can create unexpected errors inside tests. Remove one of them.
->>>>>>> 8b935785
-  
+
+  i Remove this duplicate hook or consolidate the logic into a single hook.
+
 
 ```
 
 ```
 invalid.js:16:2 lint/suspicious/noDuplicateTestHooks ━━━━━━━━━━━━━━━━━━━━━━━━━━━━━━━━━━━━━━━━━━━━━━━
 
-<<<<<<< HEAD
   × Duplicate beforeAll hook found.
-=======
-  × The test hook beforeAll is used multiple times in the same test block.
->>>>>>> 8b935785
-  
+
     14 │ 	beforeAll(() => {
     15 │ 	});
   > 16 │ 	beforeAll(() => {
@@ -221,25 +209,17 @@
        │ 	^^
     18 │ 	test("bar", () => {
     19 │ 		someFn();
-  
-<<<<<<< HEAD
-  i Remove this duplicate hook or consolidate the logic into a single hook.
-=======
-  i The presence of the same hook more than once in the same test block can create unexpected errors inside tests. Remove one of them.
->>>>>>> 8b935785
-  
+
+  i Remove this duplicate hook or consolidate the logic into a single hook.
+
 
 ```
 
 ```
 invalid.js:26:2 lint/suspicious/noDuplicateTestHooks ━━━━━━━━━━━━━━━━━━━━━━━━━━━━━━━━━━━━━━━━━━━━━━━
 
-<<<<<<< HEAD
   × Duplicate afterEach hook found.
-=======
-  × The test hook afterEach is used multiple times in the same test block.
->>>>>>> 8b935785
-  
+
     24 │ 	afterEach(() => {
     25 │ 	});
   > 26 │ 	afterEach(() => {
@@ -248,25 +228,17 @@
        │ 	^^
     28 │ 	test("bar", () => {
     29 │ 		someFn();
-  
-<<<<<<< HEAD
-  i Remove this duplicate hook or consolidate the logic into a single hook.
-=======
-  i The presence of the same hook more than once in the same test block can create unexpected errors inside tests. Remove one of them.
->>>>>>> 8b935785
-  
+
+  i Remove this duplicate hook or consolidate the logic into a single hook.
+
 
 ```
 
 ```
 invalid.js:36:2 lint/suspicious/noDuplicateTestHooks ━━━━━━━━━━━━━━━━━━━━━━━━━━━━━━━━━━━━━━━━━━━━━━━
 
-<<<<<<< HEAD
   × Duplicate afterAll hook found.
-=======
-  × The test hook afterAll is used multiple times in the same test block.
->>>>>>> 8b935785
-  
+
     34 │ 	afterAll(() => {
     35 │ 	});
   > 36 │ 	afterAll(() => {
@@ -275,25 +247,17 @@
        │ 	^^
     38 │ 	test("bar", () => {
     39 │ 		someFn();
-  
-<<<<<<< HEAD
-  i Remove this duplicate hook or consolidate the logic into a single hook.
-=======
-  i The presence of the same hook more than once in the same test block can create unexpected errors inside tests. Remove one of them.
->>>>>>> 8b935785
-  
+
+  i Remove this duplicate hook or consolidate the logic into a single hook.
+
 
 ```
 
 ```
 invalid.js:46:2 lint/suspicious/noDuplicateTestHooks ━━━━━━━━━━━━━━━━━━━━━━━━━━━━━━━━━━━━━━━━━━━━━━━
 
-<<<<<<< HEAD
-  × Duplicate beforeEach hook found.
-=======
-  × The test hook beforeEach is used multiple times in the same test block.
->>>>>>> 8b935785
-  
+  × Duplicate beforeEach hook found.
+
     44 │ 	beforeEach(() => {
     45 │ 	});
   > 46 │ 	beforeEach(() => {
@@ -302,25 +266,17 @@
        │ 	^^
     48 │ 	beforeEach(() => {
     49 │ 	});
-  
-<<<<<<< HEAD
-  i Remove this duplicate hook or consolidate the logic into a single hook.
-=======
-  i The presence of the same hook more than once in the same test block can create unexpected errors inside tests. Remove one of them.
->>>>>>> 8b935785
-  
+
+  i Remove this duplicate hook or consolidate the logic into a single hook.
+
 
 ```
 
 ```
 invalid.js:48:2 lint/suspicious/noDuplicateTestHooks ━━━━━━━━━━━━━━━━━━━━━━━━━━━━━━━━━━━━━━━━━━━━━━━
 
-<<<<<<< HEAD
-  × Duplicate beforeEach hook found.
-=======
-  × The test hook beforeEach is used multiple times in the same test block.
->>>>>>> 8b935785
-  
+  × Duplicate beforeEach hook found.
+
     46 │ 	beforeEach(() => {
     47 │ 	});
   > 48 │ 	beforeEach(() => {
@@ -329,25 +285,17 @@
        │ 	^^
     50 │ 	test("bar", () => {
     51 │ 		someFn();
-  
-<<<<<<< HEAD
-  i Remove this duplicate hook or consolidate the logic into a single hook.
-=======
-  i The presence of the same hook more than once in the same test block can create unexpected errors inside tests. Remove one of them.
->>>>>>> 8b935785
-  
+
+  i Remove this duplicate hook or consolidate the logic into a single hook.
+
 
 ```
 
 ```
 invalid.js:58:2 lint/suspicious/noDuplicateTestHooks ━━━━━━━━━━━━━━━━━━━━━━━━━━━━━━━━━━━━━━━━━━━━━━━
 
-<<<<<<< HEAD
   × Duplicate afterAll hook found.
-=======
-  × The test hook afterAll is used multiple times in the same test block.
->>>>>>> 8b935785
-  
+
     56 │ 	afterAll(() => {
     57 │ 	});
   > 58 │ 	afterAll(() => {
@@ -356,25 +304,17 @@
        │ 	^^
     60 │ 	beforeAll(() => {
     61 │ 	});
-  
-<<<<<<< HEAD
-  i Remove this duplicate hook or consolidate the logic into a single hook.
-=======
-  i The presence of the same hook more than once in the same test block can create unexpected errors inside tests. Remove one of them.
->>>>>>> 8b935785
-  
+
+  i Remove this duplicate hook or consolidate the logic into a single hook.
+
 
 ```
 
 ```
 invalid.js:62:2 lint/suspicious/noDuplicateTestHooks ━━━━━━━━━━━━━━━━━━━━━━━━━━━━━━━━━━━━━━━━━━━━━━━
 
-<<<<<<< HEAD
   × Duplicate beforeAll hook found.
-=======
-  × The test hook beforeAll is used multiple times in the same test block.
->>>>>>> 8b935785
-  
+
     60 │ 	beforeAll(() => {
     61 │ 	});
   > 62 │ 	beforeAll(() => {
@@ -383,25 +323,17 @@
        │ 	^^
     64 │ 	test("bar", () => {
     65 │ 		someFn();
-  
-<<<<<<< HEAD
-  i Remove this duplicate hook or consolidate the logic into a single hook.
-=======
-  i The presence of the same hook more than once in the same test block can create unexpected errors inside tests. Remove one of them.
->>>>>>> 8b935785
-  
+
+  i Remove this duplicate hook or consolidate the logic into a single hook.
+
 
 ```
 
 ```
 invalid.js:72:2 lint/suspicious/noDuplicateTestHooks ━━━━━━━━━━━━━━━━━━━━━━━━━━━━━━━━━━━━━━━━━━━━━━━
 
-<<<<<<< HEAD
-  × Duplicate beforeEach hook found.
-=======
-  × The test hook beforeEach is used multiple times in the same test block.
->>>>>>> 8b935785
-  
+  × Duplicate beforeEach hook found.
+
     70 │ 	beforeEach(() => {
     71 │ 	});
   > 72 │ 	beforeEach(() => {
@@ -410,25 +342,17 @@
        │ 	^^
     74 │ 	beforeAll(() => {
     75 │ 	});
-  
-<<<<<<< HEAD
-  i Remove this duplicate hook or consolidate the logic into a single hook.
-=======
-  i The presence of the same hook more than once in the same test block can create unexpected errors inside tests. Remove one of them.
->>>>>>> 8b935785
-  
+
+  i Remove this duplicate hook or consolidate the logic into a single hook.
+
 
 ```
 
 ```
 invalid.js:90:3 lint/suspicious/noDuplicateTestHooks ━━━━━━━━━━━━━━━━━━━━━━━━━━━━━━━━━━━━━━━━━━━━━━━
 
-<<<<<<< HEAD
-  × Duplicate beforeEach hook found.
-=======
-  × The test hook beforeEach is used multiple times in the same test block.
->>>>>>> 8b935785
-  
+  × Duplicate beforeEach hook found.
+
     88 │ 		beforeEach(() => {
     89 │ 		});
   > 90 │ 		beforeEach(() => {
@@ -437,106 +361,74 @@
        │ 		^^
     92 │ 		test("inner bar", () => {
     93 │ 			someFn();
-  
-<<<<<<< HEAD
-  i Remove this duplicate hook or consolidate the logic into a single hook.
-=======
-  i The presence of the same hook more than once in the same test block can create unexpected errors inside tests. Remove one of them.
->>>>>>> 8b935785
-  
+
+  i Remove this duplicate hook or consolidate the logic into a single hook.
+
 
 ```
 
 ```
 invalid.js:101:2 lint/suspicious/noDuplicateTestHooks ━━━━━━━━━━━━━━━━━━━━━━━━━━━━━━━━━━━━━━━━━━━━━━
 
-<<<<<<< HEAD
-  × Duplicate beforeEach hook found.
-=======
-  × The test hook beforeEach is used multiple times in the same test block.
->>>>>>> 8b935785
-  
+  × Duplicate beforeEach hook found.
+
      99 │ 	beforeEach(() => {
     100 │ 	});
   > 101 │ 	beforeEach(() => {
         │ 	^^^^^^^^^^^^^^^^^^
   > 102 │ 	});
         │ 	^^
-    103 │ 
+    103 │
     104 │ 	it("is not fine", () => {
-  
-<<<<<<< HEAD
-  i Remove this duplicate hook or consolidate the logic into a single hook.
-=======
-  i The presence of the same hook more than once in the same test block can create unexpected errors inside tests. Remove one of them.
->>>>>>> 8b935785
-  
+
+  i Remove this duplicate hook or consolidate the logic into a single hook.
+
 
 ```
 
 ```
 invalid.js:120:3 lint/suspicious/noDuplicateTestHooks ━━━━━━━━━━━━━━━━━━━━━━━━━━━━━━━━━━━━━━━━━━━━━━
 
-<<<<<<< HEAD
-  × Duplicate beforeEach hook found.
-=======
-  × The test hook beforeEach is used multiple times in the same test block.
->>>>>>> 8b935785
-  
+  × Duplicate beforeEach hook found.
+
     118 │ 		beforeEach(() => {
     119 │ 		});
   > 120 │ 		beforeEach(() => {
         │ 		^^^^^^^^^^^^^^^^^^
   > 121 │ 		});
         │ 		^^
-    122 │ 
+    122 │
     123 │ 		it("is not fine", () => {
-  
-<<<<<<< HEAD
-  i Remove this duplicate hook or consolidate the logic into a single hook.
-=======
-  i The presence of the same hook more than once in the same test block can create unexpected errors inside tests. Remove one of them.
->>>>>>> 8b935785
-  
+
+  i Remove this duplicate hook or consolidate the logic into a single hook.
+
 
 ```
 
 ```
 invalid.js:141:4 lint/suspicious/noDuplicateTestHooks ━━━━━━━━━━━━━━━━━━━━━━━━━━━━━━━━━━━━━━━━━━━━━━
 
-<<<<<<< HEAD
-  × Duplicate beforeEach hook found.
-=======
-  × The test hook beforeEach is used multiple times in the same test block.
->>>>>>> 8b935785
-  
+  × Duplicate beforeEach hook found.
+
     139 │ 			beforeEach(() => {
     140 │ 			});
   > 141 │ 			beforeEach(() => {
         │ 			^^^^^^^^^^^^^^^^^^
   > 142 │ 			});
         │ 			^^
-    143 │ 
+    143 │
     144 │ 			it("is not fine", () => {
-  
-<<<<<<< HEAD
-  i Remove this duplicate hook or consolidate the logic into a single hook.
-=======
-  i The presence of the same hook more than once in the same test block can create unexpected errors inside tests. Remove one of them.
->>>>>>> 8b935785
-  
+
+  i Remove this duplicate hook or consolidate the logic into a single hook.
+
 
 ```
 
 ```
 invalid.js:153:2 lint/suspicious/noDuplicateTestHooks ━━━━━━━━━━━━━━━━━━━━━━━━━━━━━━━━━━━━━━━━━━━━━━
 
-<<<<<<< HEAD
   × Duplicate before hook found.
-=======
-  × The test hook before is used multiple times in the same test block.
->>>>>>> 8b935785
-  
+
     151 │ 	before(() => {
     152 │ 	});
   > 153 │ 	before(() => {
@@ -545,25 +437,17 @@
         │ 	^^
     155 │ 	test("bar", () => {
     156 │ 		someFn();
-  
-<<<<<<< HEAD
-  i Remove this duplicate hook or consolidate the logic into a single hook.
-=======
-  i The presence of the same hook more than once in the same test block can create unexpected errors inside tests. Remove one of them.
->>>>>>> 8b935785
-  
+
+  i Remove this duplicate hook or consolidate the logic into a single hook.
+
 
 ```
 
 ```
 invalid.js:163:2 lint/suspicious/noDuplicateTestHooks ━━━━━━━━━━━━━━━━━━━━━━━━━━━━━━━━━━━━━━━━━━━━━━
 
-<<<<<<< HEAD
   × Duplicate after hook found.
-=======
-  × The test hook after is used multiple times in the same test block.
->>>>>>> 8b935785
-  
+
     161 │ 	after(() => {
     162 │ 	});
   > 163 │ 	after(() => {
@@ -572,12 +456,8 @@
         │ 	^^
     165 │ 	test("bar", () => {
     166 │ 		someFn();
-  
-<<<<<<< HEAD
-  i Remove this duplicate hook or consolidate the logic into a single hook.
-=======
-  i The presence of the same hook more than once in the same test block can create unexpected errors inside tests. Remove one of them.
->>>>>>> 8b935785
-  
+
+  i Remove this duplicate hook or consolidate the logic into a single hook.
+
 
 ```