use biome_css_syntax::{
    AnyCssRoot, CssComplexSelector, CssComposesPropertyValue, CssCompoundSelector,
    CssContainerAtRule, CssDashedIdentifier, CssDeclaration, CssGenericComponentValueList,
    CssIdentifier, CssMediaAtRule, CssNestedQualifiedRule, CssQualifiedRule,
    CssStartingStyleAtRule, CssSupportsAtRule,
};
use biome_rowan::{
    AstNode, AstNodeList, AstPtr, SendNode, SyntaxNodeText, SyntaxResult, TextRange, TextSize,
    TokenText, declare_node_union,
};
use rustc_hash::FxHashMap;
use std::collections::BTreeMap;
use std::hash::Hash;
use std::sync::Arc;

/// The façade for all semantic information of a CSS document.
///
/// This struct provides access to the root, rules, and individual nodes of the CSS document.
/// It holds a reference-counted pointer to the internal `SemanticModelData`.
#[derive(Clone, Debug)]
pub struct SemanticModel {
    pub(crate) data: Arc<SemanticModelData>,
    root: SendNode,
}

impl SemanticModel {
    pub(crate) fn new(data: SemanticModelData, root: SendNode) -> Self {
        Self {
            data: Arc::new(data),
            root,
        }
    }

<<<<<<< HEAD
    pub fn root(&self) -> &AnyCssRoot {
        &self.data.root
=======
    pub fn root(&self) -> CssRoot {
        self.root.to_language_root::<CssRoot>()
>>>>>>> 50c35135
    }

    /// Returns a slice of all rules in the CSS document.
    pub fn rules(&self) -> &[Rule] {
        &self.data.rules
    }

    pub fn global_custom_variables(&self) -> &FxHashMap<String, CssGlobalCustomVariable> {
        &self.data.global_custom_variables
    }

    pub fn get_rule_by_id(&self, id: &RuleId) -> Option<&Rule> {
        self.data.rules_by_id.get(id)
    }

    /// Returns the rule that contains the given range.
    pub fn get_rule_by_range(&self, target_range: TextRange) -> Option<&Rule> {
        // Generally, this function narrows down the search before finding the most specific rule for better performance.
        // But when the target range starts from 0, the BTreeMap's range method may not work as expected due to
        // the comparison semantics of TextRange.

        // Handle the edge case where the target range starts from 0.
        if target_range.start() == TextSize::from(0) {
            self.data
                .range_to_rule
                .iter()
                .rev()
                .find(|&(&range, _)| range.contains_range(target_range))
                .map(|(_, rule)| rule)
        } else {
            self.data
                .range_to_rule
                .range(..=target_range)
                .rev()
                .find(|&(&range, _)| range.contains_range(target_range))
                .map(|(_, rule)| rule)
        }
    }

    /// Returns an iterator over the specificity of all rules in source order.
    pub fn specificity_of_rules(&self) -> impl Iterator<Item = Specificity> + '_ {
        self.data
            .range_to_rule
            .values()
            .flat_map(|rule| rule.selectors())
            .map(|selector| selector.specificity())
    }

    pub fn is_media_rule(&self, rule: &Rule) -> bool {
        matches!(rule.node(&self.root()), AnyRuleStart::CssMediaAtRule(_))
    }
}

/// Contains the internal data of a `SemanticModel`.
///
/// This struct holds the root of the CSS document, a mapping of nodes by their range,
/// and a list of all rules in the document.
#[derive(Debug)]
pub(crate) struct SemanticModelData {
<<<<<<< HEAD
    pub(crate) root: AnyCssRoot,
=======
>>>>>>> 50c35135
    /// List of all top-level rules in the CSS document
    pub(crate) rules: Vec<Rule>,
    /// Map of CSS variables declared in the `:root` selector or using the @property rule.
    pub(crate) global_custom_variables: FxHashMap<String, CssGlobalCustomVariable>,
    /// Map of all the rules by their id
    pub(crate) rules_by_id: FxHashMap<RuleId, Rule>,
    /// Map of the range of each rule to the rule itself
    pub(crate) range_to_rule: BTreeMap<TextRange, Rule>,
}

/// Represents a CSS rule set, including its selectors, declarations, and nested rules.
///
/// ┌─ Rule Set ──────────────────────────┐
/// │                                     │
/// │  p {                ← Selector      │
/// │    color: red;      ← Declaration   │
/// │     │       │                       │
/// │     │       └─ Value                │
/// │     └─ Property                     |
/// |                                     |
/// │    .child {         ← children      │
/// │      color: blue;                   |
/// |    }                                |
/// │  }                                  │
/// └─────────────────────────────────────┘
///
#[derive(Debug, Clone)]
pub struct Rule {
    pub(crate) id: RuleId,
    pub(crate) node: AstPtr<AnyRuleStart>,
    /// The selectors associated with this rule.
    pub(crate) selectors: Vec<Selector>,
    /// The declarations within this rule.
    pub(crate) declarations: Vec<CssModelDeclaration>,
    /// The id of the parent rule
    pub(crate) parent_id: Option<RuleId>,
    /// The ids of the child rules
    pub(crate) child_ids: Vec<RuleId>,
    /// Specificity context of this rule
    /// See https://drafts.csswg.org/selectors-4/#specificity-rules
    pub(crate) specificity: Specificity,
}

impl Rule {
    pub fn id(&self) -> RuleId {
        self.id
    }

    pub fn node(&self, css_root: &CssRoot) -> AnyRuleStart {
        self.node.to_node(css_root.syntax())
    }

    pub fn range(&self, css_root: &CssRoot) -> TextRange {
        self.node
            .to_node(css_root.syntax())
            .syntax()
            .text_trimmed_range()
    }

    pub fn selectors(&self) -> &[Selector] {
        &self.selectors
    }

    pub fn declarations(&self) -> &[CssModelDeclaration] {
        &self.declarations
    }

    pub fn parent_id(&self) -> Option<&RuleId> {
        self.parent_id.as_ref()
    }

    pub fn child_ids(&self) -> &[RuleId] {
        &self.child_ids
    }

    pub fn specificity(&self) -> Specificity {
        self.specificity
    }
}

declare_node_union! {
    pub AnyRuleStart = CssQualifiedRule | CssNestedQualifiedRule | CssContainerAtRule | CssMediaAtRule | CssStartingStyleAtRule | CssSupportsAtRule
}

impl AnyRuleStart {
    pub fn text_trimmed_range(&self) -> TextRange {
        match self {
            Self::CssQualifiedRule(node) => node.syntax().text_trimmed_range(),
            Self::CssNestedQualifiedRule(node) => node.syntax().text_trimmed_range(),
            Self::CssContainerAtRule(node) => node.syntax().text_trimmed_range(),
            Self::CssMediaAtRule(node) => node.syntax().text_trimmed_range(),
            Self::CssStartingStyleAtRule(node) => node.syntax().text_trimmed_range(),
            Self::CssSupportsAtRule(node) => node.syntax().text_trimmed_range(),
        }
    }
}

declare_node_union! {
    pub AnyCssSelectorLike = CssCompoundSelector | CssComplexSelector
}

impl AnyCssSelectorLike {
    pub fn has_nesting_selectors(&self) -> bool {
        match self {
            Self::CssCompoundSelector(node) => !node.nesting_selectors().is_empty(),
            Self::CssComplexSelector(node) => node.nesting_level() > 0,
        }
    }

    pub fn nesting_level(&self) -> usize {
        match self {
            Self::CssCompoundSelector(node) => node.nesting_selectors().len(),
            Self::CssComplexSelector(node) => node.nesting_level(),
        }
    }
}

/// Represents a CSS selector.
/// /// ```css
/// span {
/// ^^^^
///   color: red;
/// }
/// ```
#[derive(Debug, Clone)]
pub struct Selector {
    pub(crate) node: AstPtr<AnyCssSelectorLike>,
    /// The specificity of the selector.
    pub(crate) specificity: Specificity,
}

impl Selector {
    pub fn node(&self, root: &CssRoot) -> AnyCssSelectorLike {
        self.node.to_node(root.syntax())
    }

    pub fn text(&self, root: &CssRoot) -> SyntaxNodeText {
        self.node.to_node(root.syntax()).syntax().text_trimmed()
    }

    pub fn range(&self, root: &CssRoot) -> TextRange {
        self.node
            .to_node(root.syntax())
            .syntax()
            .text_trimmed_range()
    }

    pub fn specificity(&self) -> Specificity {
        self.specificity
    }
}

/// Represents the specificity of a CSS selector.
///
/// This specificity is represented as a tuple of three `u32` values,
/// corresponding to (ID selectors, class selectors, type selectors).
/// More details https://developer.mozilla.org/en-US/docs/Web/CSS/Specificity
#[derive(Debug, Clone, PartialEq, Eq, PartialOrd, Ord, Default, Copy)]
pub struct Specificity(pub u32, pub u32, pub u32);

/// In CSS, when selectors are combined (e.g., in a compound selector), their specificities are summed.
/// This implementation mirrors that behavior by adding the ID, class, and type selector counts separately.
///
/// Consider the following selector.
/// ```css
/// #id .class {}
/// ```
///
/// The specificity of each component is as follows:
/// - `#id` has a specificity of `Specificity(1, 0, 0)`
/// - `.class` has a specificity of `Specificity(0, 1, 0)`
///
/// Therefore, the combined selector `#id .class` has a specificity of:
/// - `Specificity(1 + 0, 0 + 1, 0 + 0) = Specificity(1, 1, 0)`
///
/// More details https://drafts.csswg.org/selectors/#example-d97bd125
impl std::ops::Add for Specificity {
    type Output = Self;
    fn add(self, rhs: Self) -> Self::Output {
        Self(self.0 + rhs.0, self.1 + rhs.1, self.2 + rhs.2)
    }
}

impl std::ops::AddAssign for Specificity {
    fn add_assign(&mut self, rhs: Self) {
        self.0 += rhs.0;
        self.1 += rhs.1;
        self.2 += rhs.2;
    }
}

/// Formats the `Specificity` instance to match the notation used in the official CSS specification.
///
/// More details https://www.w3.org/TR/selectors-4/#specificity-rules
impl std::fmt::Display for Specificity {
    fn fmt(&self, f: &mut std::fmt::Formatter<'_>) -> std::fmt::Result {
        write!(f, "({}, {}, {})", self.0, self.1, self.2)
    }
}

/// Represents a CSS declaration (property-value pair).
/// ```css
/// a {
///   color: red;
///   ^^^^^^^^^^^
/// }
/// ```
#[derive(Debug, Clone)]
pub struct CssModelDeclaration {
    pub(crate) declaration: AstPtr<CssDeclaration>,
    pub(crate) property: AstPtr<CssProperty>,
    pub(crate) value: CssPropertyInitialValue,
}

impl CssModelDeclaration {
    pub fn declaration(&self, root: &CssRoot) -> CssDeclaration {
        self.declaration.to_node(root.syntax())
    }

    pub fn property(&self, root: &CssRoot) -> CssProperty {
        self.property.to_node(root.syntax())
    }

    pub fn value(&self) -> &CssPropertyInitialValue {
        &self.value
    }
}

declare_node_union! {
    pub CssProperty = CssDashedIdentifier | CssIdentifier
}

impl CssProperty {
    pub fn value(&self) -> SyntaxResult<TokenText> {
        let token = match self {
            Self::CssDashedIdentifier(node) => node.value_token()?,
            Self::CssIdentifier(node) => node.value_token()?,
        };

        Ok(token.token_text_trimmed())
    }
}

#[derive(Debug, Clone)]
pub enum CssPropertyInitialValue {
    GenericComponent(AstPtr<CssGenericComponentValueList>),
    Composes(AstPtr<CssComposesPropertyValue>),
}

impl From<CssGenericComponentValueList> for CssPropertyInitialValue {
    fn from(value: CssGenericComponentValueList) -> Self {
        Self::GenericComponent(AstPtr::new(&value))
    }
}

impl From<CssComposesPropertyValue> for CssPropertyInitialValue {
    fn from(value: CssComposesPropertyValue) -> Self {
        Self::Composes(AstPtr::new(&value))
    }
}

/// Represents a CSS global custom variable declaration.
/// This can be declared in the `:root` selector or using the `@property` rule.
/// ```css
/// :root {
///   --custom-color: red;
/// }
///
/// @property --item-size {
///   syntax: "<percentage>";
///   inherits: true;
///   initial-value: 40%;
/// }
/// ```
#[derive(Debug, Clone)]
pub enum CssGlobalCustomVariable {
    Root(CssModelDeclaration),
    AtProperty {
        property: AstPtr<CssProperty>,
        syntax: Option<String>,
        inherits: Option<bool>,
        initial_value: Option<CssPropertyInitialValue>,
        range: TextRange,
    },
}

#[derive(Debug, Clone, Copy, Default, PartialEq, Eq, PartialOrd, Ord, Hash)]
pub struct RuleId(u32);

impl RuleId {
    pub fn new(index: usize) -> Self {
        // SAFETY: We didn't handle files exceeding `u32::MAX` bytes.
        // Thus, it isn't possible to exceed `u32::MAX` bindings.
        Self(index as u32)
    }

    pub fn index(self) -> usize {
        self.0 as usize
    }
}<|MERGE_RESOLUTION|>--- conflicted
+++ resolved
@@ -31,13 +31,8 @@
         }
     }
 
-<<<<<<< HEAD
-    pub fn root(&self) -> &AnyCssRoot {
-        &self.data.root
-=======
-    pub fn root(&self) -> CssRoot {
-        self.root.to_language_root::<CssRoot>()
->>>>>>> 50c35135
+    pub fn root(&self) -> AnyCssRoot {
+        self.root.to_language_root::<AnyCssRoot>()
     }
 
     /// Returns a slice of all rules in the CSS document.
@@ -97,10 +92,6 @@
 /// and a list of all rules in the document.
 #[derive(Debug)]
 pub(crate) struct SemanticModelData {
-<<<<<<< HEAD
-    pub(crate) root: AnyCssRoot,
-=======
->>>>>>> 50c35135
     /// List of all top-level rules in the CSS document
     pub(crate) rules: Vec<Rule>,
     /// Map of CSS variables declared in the `:root` selector or using the @property rule.
@@ -149,11 +140,11 @@
         self.id
     }
 
-    pub fn node(&self, css_root: &CssRoot) -> AnyRuleStart {
+    pub fn node(&self, css_root: &AnyCssRoot) -> AnyRuleStart {
         self.node.to_node(css_root.syntax())
     }
 
-    pub fn range(&self, css_root: &CssRoot) -> TextRange {
+    pub fn range(&self, css_root: &AnyCssRoot) -> TextRange {
         self.node
             .to_node(css_root.syntax())
             .syntax()
@@ -233,15 +224,15 @@
 }
 
 impl Selector {
-    pub fn node(&self, root: &CssRoot) -> AnyCssSelectorLike {
+    pub fn node(&self, root: &AnyCssRoot) -> AnyCssSelectorLike {
         self.node.to_node(root.syntax())
     }
 
-    pub fn text(&self, root: &CssRoot) -> SyntaxNodeText {
+    pub fn text(&self, root: &AnyCssRoot) -> SyntaxNodeText {
         self.node.to_node(root.syntax()).syntax().text_trimmed()
     }
 
-    pub fn range(&self, root: &CssRoot) -> TextRange {
+    pub fn range(&self, root: &AnyCssRoot) -> TextRange {
         self.node
             .to_node(root.syntax())
             .syntax()
@@ -316,11 +307,11 @@
 }
 
 impl CssModelDeclaration {
-    pub fn declaration(&self, root: &CssRoot) -> CssDeclaration {
+    pub fn declaration(&self, root: &AnyCssRoot) -> CssDeclaration {
         self.declaration.to_node(root.syntax())
     }
 
-    pub fn property(&self, root: &CssRoot) -> CssProperty {
+    pub fn property(&self, root: &AnyCssRoot) -> CssProperty {
         self.property.to_node(root.syntax())
     }
 
