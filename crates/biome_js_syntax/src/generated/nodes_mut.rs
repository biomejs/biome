//! Generated file, do not edit by hand, see `xtask/codegen`

use crate::{generated::nodes::*, JsSyntaxToken as SyntaxToken};
use biome_rowan::AstNode;
use std::iter::once;
impl JsAccessorModifier {
    pub fn with_modifier_token(self, element: SyntaxToken) -> Self {
        Self::unwrap_cast(
            self.syntax
                .splice_slots(0usize..=0usize, once(Some(element.into()))),
        )
    }
}
impl JsArrayAssignmentPattern {
    pub fn with_l_brack_token(self, element: SyntaxToken) -> Self {
        Self::unwrap_cast(
            self.syntax
                .splice_slots(0usize..=0usize, once(Some(element.into()))),
        )
    }
    pub fn with_elements(self, element: JsArrayAssignmentPatternElementList) -> Self {
        Self::unwrap_cast(
            self.syntax
                .splice_slots(1usize..=1usize, once(Some(element.into_syntax().into()))),
        )
    }
    pub fn with_r_brack_token(self, element: SyntaxToken) -> Self {
        Self::unwrap_cast(
            self.syntax
                .splice_slots(2usize..=2usize, once(Some(element.into()))),
        )
    }
}
impl JsArrayAssignmentPatternElement {
    pub fn with_pattern(self, element: AnyJsAssignmentPattern) -> Self {
        Self::unwrap_cast(
            self.syntax
                .splice_slots(0usize..=0usize, once(Some(element.into_syntax().into()))),
        )
    }
    pub fn with_init(self, element: Option<JsInitializerClause>) -> Self {
        Self::unwrap_cast(self.syntax.splice_slots(
            1usize..=1usize,
            once(element.map(|element| element.into_syntax().into())),
        ))
    }
}
impl JsArrayAssignmentPatternRestElement {
    pub fn with_dotdotdot_token(self, element: SyntaxToken) -> Self {
        Self::unwrap_cast(
            self.syntax
                .splice_slots(0usize..=0usize, once(Some(element.into()))),
        )
    }
    pub fn with_pattern(self, element: AnyJsAssignmentPattern) -> Self {
        Self::unwrap_cast(
            self.syntax
                .splice_slots(1usize..=1usize, once(Some(element.into_syntax().into()))),
        )
    }
}
impl JsArrayBindingPattern {
    pub fn with_l_brack_token(self, element: SyntaxToken) -> Self {
        Self::unwrap_cast(
            self.syntax
                .splice_slots(0usize..=0usize, once(Some(element.into()))),
        )
    }
    pub fn with_elements(self, element: JsArrayBindingPatternElementList) -> Self {
        Self::unwrap_cast(
            self.syntax
                .splice_slots(1usize..=1usize, once(Some(element.into_syntax().into()))),
        )
    }
    pub fn with_r_brack_token(self, element: SyntaxToken) -> Self {
        Self::unwrap_cast(
            self.syntax
                .splice_slots(2usize..=2usize, once(Some(element.into()))),
        )
    }
}
impl JsArrayBindingPatternElement {
    pub fn with_pattern(self, element: AnyJsBindingPattern) -> Self {
        Self::unwrap_cast(
            self.syntax
                .splice_slots(0usize..=0usize, once(Some(element.into_syntax().into()))),
        )
    }
    pub fn with_init(self, element: Option<JsInitializerClause>) -> Self {
        Self::unwrap_cast(self.syntax.splice_slots(
            1usize..=1usize,
            once(element.map(|element| element.into_syntax().into())),
        ))
    }
}
impl JsArrayBindingPatternRestElement {
    pub fn with_dotdotdot_token(self, element: SyntaxToken) -> Self {
        Self::unwrap_cast(
            self.syntax
                .splice_slots(0usize..=0usize, once(Some(element.into()))),
        )
    }
    pub fn with_pattern(self, element: AnyJsBindingPattern) -> Self {
        Self::unwrap_cast(
            self.syntax
                .splice_slots(1usize..=1usize, once(Some(element.into_syntax().into()))),
        )
    }
}
impl JsArrayExpression {
    pub fn with_l_brack_token(self, element: SyntaxToken) -> Self {
        Self::unwrap_cast(
            self.syntax
                .splice_slots(0usize..=0usize, once(Some(element.into()))),
        )
    }
    pub fn with_elements(self, element: JsArrayElementList) -> Self {
        Self::unwrap_cast(
            self.syntax
                .splice_slots(1usize..=1usize, once(Some(element.into_syntax().into()))),
        )
    }
    pub fn with_r_brack_token(self, element: SyntaxToken) -> Self {
        Self::unwrap_cast(
            self.syntax
                .splice_slots(2usize..=2usize, once(Some(element.into()))),
        )
    }
}
impl JsArrayHole {}
impl JsArrowFunctionExpression {
    pub fn with_async_token(self, element: Option<SyntaxToken>) -> Self {
        Self::unwrap_cast(
            self.syntax
                .splice_slots(0usize..=0usize, once(element.map(|element| element.into()))),
        )
    }
    pub fn with_type_parameters(self, element: Option<TsTypeParameters>) -> Self {
        Self::unwrap_cast(self.syntax.splice_slots(
            1usize..=1usize,
            once(element.map(|element| element.into_syntax().into())),
        ))
    }
    pub fn with_parameters(self, element: AnyJsArrowFunctionParameters) -> Self {
        Self::unwrap_cast(
            self.syntax
                .splice_slots(2usize..=2usize, once(Some(element.into_syntax().into()))),
        )
    }
    pub fn with_return_type_annotation(self, element: Option<TsReturnTypeAnnotation>) -> Self {
        Self::unwrap_cast(self.syntax.splice_slots(
            3usize..=3usize,
            once(element.map(|element| element.into_syntax().into())),
        ))
    }
    pub fn with_fat_arrow_token(self, element: SyntaxToken) -> Self {
        Self::unwrap_cast(
            self.syntax
                .splice_slots(4usize..=4usize, once(Some(element.into()))),
        )
    }
    pub fn with_body(self, element: AnyJsFunctionBody) -> Self {
        Self::unwrap_cast(
            self.syntax
                .splice_slots(5usize..=5usize, once(Some(element.into_syntax().into()))),
        )
    }
}
impl JsAssignmentExpression {
    pub fn with_left(self, element: AnyJsAssignmentPattern) -> Self {
        Self::unwrap_cast(
            self.syntax
                .splice_slots(0usize..=0usize, once(Some(element.into_syntax().into()))),
        )
    }
    pub fn with_operator_token_token(self, element: SyntaxToken) -> Self {
        Self::unwrap_cast(
            self.syntax
                .splice_slots(1usize..=1usize, once(Some(element.into()))),
        )
    }
    pub fn with_right(self, element: AnyJsExpression) -> Self {
        Self::unwrap_cast(
            self.syntax
                .splice_slots(2usize..=2usize, once(Some(element.into_syntax().into()))),
        )
    }
}
impl JsAwaitExpression {
    pub fn with_await_token(self, element: SyntaxToken) -> Self {
        Self::unwrap_cast(
            self.syntax
                .splice_slots(0usize..=0usize, once(Some(element.into()))),
        )
    }
    pub fn with_argument(self, element: AnyJsExpression) -> Self {
        Self::unwrap_cast(
            self.syntax
                .splice_slots(1usize..=1usize, once(Some(element.into_syntax().into()))),
        )
    }
}
impl JsBigintLiteralExpression {
    pub fn with_value_token(self, element: SyntaxToken) -> Self {
        Self::unwrap_cast(
            self.syntax
                .splice_slots(0usize..=0usize, once(Some(element.into()))),
        )
    }
}
impl JsBinaryExpression {
    pub fn with_left(self, element: AnyJsExpression) -> Self {
        Self::unwrap_cast(
            self.syntax
                .splice_slots(0usize..=0usize, once(Some(element.into_syntax().into()))),
        )
    }
    pub fn with_operator_token_token(self, element: SyntaxToken) -> Self {
        Self::unwrap_cast(
            self.syntax
                .splice_slots(1usize..=1usize, once(Some(element.into()))),
        )
    }
    pub fn with_right(self, element: AnyJsExpression) -> Self {
        Self::unwrap_cast(
            self.syntax
                .splice_slots(2usize..=2usize, once(Some(element.into_syntax().into()))),
        )
    }
}
impl JsBlockStatement {
    pub fn with_l_curly_token(self, element: SyntaxToken) -> Self {
        Self::unwrap_cast(
            self.syntax
                .splice_slots(0usize..=0usize, once(Some(element.into()))),
        )
    }
    pub fn with_statements(self, element: JsStatementList) -> Self {
        Self::unwrap_cast(
            self.syntax
                .splice_slots(1usize..=1usize, once(Some(element.into_syntax().into()))),
        )
    }
    pub fn with_r_curly_token(self, element: SyntaxToken) -> Self {
        Self::unwrap_cast(
            self.syntax
                .splice_slots(2usize..=2usize, once(Some(element.into()))),
        )
    }
}
impl JsBooleanLiteralExpression {
    pub fn with_value_token_token(self, element: SyntaxToken) -> Self {
        Self::unwrap_cast(
            self.syntax
                .splice_slots(0usize..=0usize, once(Some(element.into()))),
        )
    }
}
impl JsBreakStatement {
    pub fn with_break_token(self, element: SyntaxToken) -> Self {
        Self::unwrap_cast(
            self.syntax
                .splice_slots(0usize..=0usize, once(Some(element.into()))),
        )
    }
    pub fn with_label(self, element: Option<JsLabel>) -> Self {
        Self::unwrap_cast(self.syntax.splice_slots(
            1usize..=1usize,
            once(element.map(|element| element.into_syntax().into())),
        ))
    }
    pub fn with_semicolon_token(self, element: Option<SyntaxToken>) -> Self {
        Self::unwrap_cast(
            self.syntax
                .splice_slots(2usize..=2usize, once(element.map(|element| element.into()))),
        )
    }
}
impl JsCallArguments {
    pub fn with_l_paren_token(self, element: SyntaxToken) -> Self {
        Self::unwrap_cast(
            self.syntax
                .splice_slots(0usize..=0usize, once(Some(element.into()))),
        )
    }
    pub fn with_args(self, element: JsCallArgumentList) -> Self {
        Self::unwrap_cast(
            self.syntax
                .splice_slots(1usize..=1usize, once(Some(element.into_syntax().into()))),
        )
    }
    pub fn with_r_paren_token(self, element: SyntaxToken) -> Self {
        Self::unwrap_cast(
            self.syntax
                .splice_slots(2usize..=2usize, once(Some(element.into()))),
        )
    }
}
impl JsCallExpression {
    pub fn with_callee(self, element: AnyJsExpression) -> Self {
        Self::unwrap_cast(
            self.syntax
                .splice_slots(0usize..=0usize, once(Some(element.into_syntax().into()))),
        )
    }
    pub fn with_optional_chain_token(self, element: Option<SyntaxToken>) -> Self {
        Self::unwrap_cast(
            self.syntax
                .splice_slots(1usize..=1usize, once(element.map(|element| element.into()))),
        )
    }
    pub fn with_type_arguments(self, element: Option<TsTypeArguments>) -> Self {
        Self::unwrap_cast(self.syntax.splice_slots(
            2usize..=2usize,
            once(element.map(|element| element.into_syntax().into())),
        ))
    }
    pub fn with_arguments(self, element: JsCallArguments) -> Self {
        Self::unwrap_cast(
            self.syntax
                .splice_slots(3usize..=3usize, once(Some(element.into_syntax().into()))),
        )
    }
}
impl JsCaseClause {
    pub fn with_case_token(self, element: SyntaxToken) -> Self {
        Self::unwrap_cast(
            self.syntax
                .splice_slots(0usize..=0usize, once(Some(element.into()))),
        )
    }
    pub fn with_test(self, element: AnyJsExpression) -> Self {
        Self::unwrap_cast(
            self.syntax
                .splice_slots(1usize..=1usize, once(Some(element.into_syntax().into()))),
        )
    }
    pub fn with_colon_token(self, element: SyntaxToken) -> Self {
        Self::unwrap_cast(
            self.syntax
                .splice_slots(2usize..=2usize, once(Some(element.into()))),
        )
    }
    pub fn with_consequent(self, element: JsStatementList) -> Self {
        Self::unwrap_cast(
            self.syntax
                .splice_slots(3usize..=3usize, once(Some(element.into_syntax().into()))),
        )
    }
}
impl JsCatchClause {
    pub fn with_catch_token(self, element: SyntaxToken) -> Self {
        Self::unwrap_cast(
            self.syntax
                .splice_slots(0usize..=0usize, once(Some(element.into()))),
        )
    }
    pub fn with_declaration(self, element: Option<JsCatchDeclaration>) -> Self {
        Self::unwrap_cast(self.syntax.splice_slots(
            1usize..=1usize,
            once(element.map(|element| element.into_syntax().into())),
        ))
    }
    pub fn with_body(self, element: JsBlockStatement) -> Self {
        Self::unwrap_cast(
            self.syntax
                .splice_slots(2usize..=2usize, once(Some(element.into_syntax().into()))),
        )
    }
}
impl JsCatchDeclaration {
    pub fn with_l_paren_token(self, element: SyntaxToken) -> Self {
        Self::unwrap_cast(
            self.syntax
                .splice_slots(0usize..=0usize, once(Some(element.into()))),
        )
    }
    pub fn with_binding(self, element: AnyJsBindingPattern) -> Self {
        Self::unwrap_cast(
            self.syntax
                .splice_slots(1usize..=1usize, once(Some(element.into_syntax().into()))),
        )
    }
    pub fn with_type_annotation(self, element: Option<TsTypeAnnotation>) -> Self {
        Self::unwrap_cast(self.syntax.splice_slots(
            2usize..=2usize,
            once(element.map(|element| element.into_syntax().into())),
        ))
    }
    pub fn with_r_paren_token(self, element: SyntaxToken) -> Self {
        Self::unwrap_cast(
            self.syntax
                .splice_slots(3usize..=3usize, once(Some(element.into()))),
        )
    }
}
impl JsClassDeclaration {
    pub fn with_decorators(self, element: JsDecoratorList) -> Self {
        Self::unwrap_cast(
            self.syntax
                .splice_slots(0usize..=0usize, once(Some(element.into_syntax().into()))),
        )
    }
    pub fn with_abstract_token(self, element: Option<SyntaxToken>) -> Self {
        Self::unwrap_cast(
            self.syntax
                .splice_slots(1usize..=1usize, once(element.map(|element| element.into()))),
        )
    }
    pub fn with_class_token(self, element: SyntaxToken) -> Self {
        Self::unwrap_cast(
            self.syntax
                .splice_slots(2usize..=2usize, once(Some(element.into()))),
        )
    }
    pub fn with_id(self, element: AnyJsBinding) -> Self {
        Self::unwrap_cast(
            self.syntax
                .splice_slots(3usize..=3usize, once(Some(element.into_syntax().into()))),
        )
    }
    pub fn with_type_parameters(self, element: Option<TsTypeParameters>) -> Self {
        Self::unwrap_cast(self.syntax.splice_slots(
            4usize..=4usize,
            once(element.map(|element| element.into_syntax().into())),
        ))
    }
    pub fn with_extends_clause(self, element: Option<JsExtendsClause>) -> Self {
        Self::unwrap_cast(self.syntax.splice_slots(
            5usize..=5usize,
            once(element.map(|element| element.into_syntax().into())),
        ))
    }
    pub fn with_implements_clause(self, element: Option<TsImplementsClause>) -> Self {
        Self::unwrap_cast(self.syntax.splice_slots(
            6usize..=6usize,
            once(element.map(|element| element.into_syntax().into())),
        ))
    }
    pub fn with_l_curly_token(self, element: SyntaxToken) -> Self {
        Self::unwrap_cast(
            self.syntax
                .splice_slots(7usize..=7usize, once(Some(element.into()))),
        )
    }
    pub fn with_members(self, element: JsClassMemberList) -> Self {
        Self::unwrap_cast(
            self.syntax
                .splice_slots(8usize..=8usize, once(Some(element.into_syntax().into()))),
        )
    }
    pub fn with_r_curly_token(self, element: SyntaxToken) -> Self {
        Self::unwrap_cast(
            self.syntax
                .splice_slots(9usize..=9usize, once(Some(element.into()))),
        )
    }
}
impl JsClassExportDefaultDeclaration {
    pub fn with_decorators(self, element: JsDecoratorList) -> Self {
        Self::unwrap_cast(
            self.syntax
                .splice_slots(0usize..=0usize, once(Some(element.into_syntax().into()))),
        )
    }
    pub fn with_abstract_token(self, element: Option<SyntaxToken>) -> Self {
        Self::unwrap_cast(
            self.syntax
                .splice_slots(1usize..=1usize, once(element.map(|element| element.into()))),
        )
    }
    pub fn with_class_token(self, element: SyntaxToken) -> Self {
        Self::unwrap_cast(
            self.syntax
                .splice_slots(2usize..=2usize, once(Some(element.into()))),
        )
    }
    pub fn with_id(self, element: Option<AnyJsBinding>) -> Self {
        Self::unwrap_cast(self.syntax.splice_slots(
            3usize..=3usize,
            once(element.map(|element| element.into_syntax().into())),
        ))
    }
    pub fn with_type_parameters(self, element: Option<TsTypeParameters>) -> Self {
        Self::unwrap_cast(self.syntax.splice_slots(
            4usize..=4usize,
            once(element.map(|element| element.into_syntax().into())),
        ))
    }
    pub fn with_extends_clause(self, element: Option<JsExtendsClause>) -> Self {
        Self::unwrap_cast(self.syntax.splice_slots(
            5usize..=5usize,
            once(element.map(|element| element.into_syntax().into())),
        ))
    }
    pub fn with_implements_clause(self, element: Option<TsImplementsClause>) -> Self {
        Self::unwrap_cast(self.syntax.splice_slots(
            6usize..=6usize,
            once(element.map(|element| element.into_syntax().into())),
        ))
    }
    pub fn with_l_curly_token(self, element: SyntaxToken) -> Self {
        Self::unwrap_cast(
            self.syntax
                .splice_slots(7usize..=7usize, once(Some(element.into()))),
        )
    }
    pub fn with_members(self, element: JsClassMemberList) -> Self {
        Self::unwrap_cast(
            self.syntax
                .splice_slots(8usize..=8usize, once(Some(element.into_syntax().into()))),
        )
    }
    pub fn with_r_curly_token(self, element: SyntaxToken) -> Self {
        Self::unwrap_cast(
            self.syntax
                .splice_slots(9usize..=9usize, once(Some(element.into()))),
        )
    }
}
impl JsClassExpression {
    pub fn with_decorators(self, element: JsDecoratorList) -> Self {
        Self::unwrap_cast(
            self.syntax
                .splice_slots(0usize..=0usize, once(Some(element.into_syntax().into()))),
        )
    }
    pub fn with_class_token(self, element: SyntaxToken) -> Self {
        Self::unwrap_cast(
            self.syntax
                .splice_slots(1usize..=1usize, once(Some(element.into()))),
        )
    }
    pub fn with_id(self, element: Option<AnyJsBinding>) -> Self {
        Self::unwrap_cast(self.syntax.splice_slots(
            2usize..=2usize,
            once(element.map(|element| element.into_syntax().into())),
        ))
    }
    pub fn with_type_parameters(self, element: Option<TsTypeParameters>) -> Self {
        Self::unwrap_cast(self.syntax.splice_slots(
            3usize..=3usize,
            once(element.map(|element| element.into_syntax().into())),
        ))
    }
    pub fn with_extends_clause(self, element: Option<JsExtendsClause>) -> Self {
        Self::unwrap_cast(self.syntax.splice_slots(
            4usize..=4usize,
            once(element.map(|element| element.into_syntax().into())),
        ))
    }
    pub fn with_implements_clause(self, element: Option<TsImplementsClause>) -> Self {
        Self::unwrap_cast(self.syntax.splice_slots(
            5usize..=5usize,
            once(element.map(|element| element.into_syntax().into())),
        ))
    }
    pub fn with_l_curly_token(self, element: SyntaxToken) -> Self {
        Self::unwrap_cast(
            self.syntax
                .splice_slots(6usize..=6usize, once(Some(element.into()))),
        )
    }
    pub fn with_members(self, element: JsClassMemberList) -> Self {
        Self::unwrap_cast(
            self.syntax
                .splice_slots(7usize..=7usize, once(Some(element.into_syntax().into()))),
        )
    }
    pub fn with_r_curly_token(self, element: SyntaxToken) -> Self {
        Self::unwrap_cast(
            self.syntax
                .splice_slots(8usize..=8usize, once(Some(element.into()))),
        )
    }
}
impl JsComputedMemberAssignment {
    pub fn with_object(self, element: AnyJsExpression) -> Self {
        Self::unwrap_cast(
            self.syntax
                .splice_slots(0usize..=0usize, once(Some(element.into_syntax().into()))),
        )
    }
    pub fn with_l_brack_token(self, element: SyntaxToken) -> Self {
        Self::unwrap_cast(
            self.syntax
                .splice_slots(1usize..=1usize, once(Some(element.into()))),
        )
    }
    pub fn with_member(self, element: AnyJsExpression) -> Self {
        Self::unwrap_cast(
            self.syntax
                .splice_slots(2usize..=2usize, once(Some(element.into_syntax().into()))),
        )
    }
    pub fn with_r_brack_token(self, element: SyntaxToken) -> Self {
        Self::unwrap_cast(
            self.syntax
                .splice_slots(3usize..=3usize, once(Some(element.into()))),
        )
    }
}
impl JsComputedMemberExpression {
    pub fn with_object(self, element: AnyJsExpression) -> Self {
        Self::unwrap_cast(
            self.syntax
                .splice_slots(0usize..=0usize, once(Some(element.into_syntax().into()))),
        )
    }
    pub fn with_optional_chain_token(self, element: Option<SyntaxToken>) -> Self {
        Self::unwrap_cast(
            self.syntax
                .splice_slots(1usize..=1usize, once(element.map(|element| element.into()))),
        )
    }
    pub fn with_l_brack_token(self, element: SyntaxToken) -> Self {
        Self::unwrap_cast(
            self.syntax
                .splice_slots(2usize..=2usize, once(Some(element.into()))),
        )
    }
    pub fn with_member(self, element: AnyJsExpression) -> Self {
        Self::unwrap_cast(
            self.syntax
                .splice_slots(3usize..=3usize, once(Some(element.into_syntax().into()))),
        )
    }
    pub fn with_r_brack_token(self, element: SyntaxToken) -> Self {
        Self::unwrap_cast(
            self.syntax
                .splice_slots(4usize..=4usize, once(Some(element.into()))),
        )
    }
}
impl JsComputedMemberName {
    pub fn with_l_brack_token(self, element: SyntaxToken) -> Self {
        Self::unwrap_cast(
            self.syntax
                .splice_slots(0usize..=0usize, once(Some(element.into()))),
        )
    }
    pub fn with_expression(self, element: AnyJsExpression) -> Self {
        Self::unwrap_cast(
            self.syntax
                .splice_slots(1usize..=1usize, once(Some(element.into_syntax().into()))),
        )
    }
    pub fn with_r_brack_token(self, element: SyntaxToken) -> Self {
        Self::unwrap_cast(
            self.syntax
                .splice_slots(2usize..=2usize, once(Some(element.into()))),
        )
    }
}
impl JsConditionalExpression {
    pub fn with_test(self, element: AnyJsExpression) -> Self {
        Self::unwrap_cast(
            self.syntax
                .splice_slots(0usize..=0usize, once(Some(element.into_syntax().into()))),
        )
    }
    pub fn with_question_mark_token(self, element: SyntaxToken) -> Self {
        Self::unwrap_cast(
            self.syntax
                .splice_slots(1usize..=1usize, once(Some(element.into()))),
        )
    }
    pub fn with_consequent(self, element: AnyJsExpression) -> Self {
        Self::unwrap_cast(
            self.syntax
                .splice_slots(2usize..=2usize, once(Some(element.into_syntax().into()))),
        )
    }
    pub fn with_colon_token(self, element: SyntaxToken) -> Self {
        Self::unwrap_cast(
            self.syntax
                .splice_slots(3usize..=3usize, once(Some(element.into()))),
        )
    }
    pub fn with_alternate(self, element: AnyJsExpression) -> Self {
        Self::unwrap_cast(
            self.syntax
                .splice_slots(4usize..=4usize, once(Some(element.into_syntax().into()))),
        )
    }
}
impl JsConstructorClassMember {
    pub fn with_modifiers(self, element: JsConstructorModifierList) -> Self {
        Self::unwrap_cast(
            self.syntax
                .splice_slots(0usize..=0usize, once(Some(element.into_syntax().into()))),
        )
    }
    pub fn with_name(self, element: JsLiteralMemberName) -> Self {
        Self::unwrap_cast(
            self.syntax
                .splice_slots(1usize..=1usize, once(Some(element.into_syntax().into()))),
        )
    }
    pub fn with_parameters(self, element: JsConstructorParameters) -> Self {
        Self::unwrap_cast(
            self.syntax
                .splice_slots(2usize..=2usize, once(Some(element.into_syntax().into()))),
        )
    }
    pub fn with_body(self, element: JsFunctionBody) -> Self {
        Self::unwrap_cast(
            self.syntax
                .splice_slots(3usize..=3usize, once(Some(element.into_syntax().into()))),
        )
    }
}
impl JsConstructorParameters {
    pub fn with_l_paren_token(self, element: SyntaxToken) -> Self {
        Self::unwrap_cast(
            self.syntax
                .splice_slots(0usize..=0usize, once(Some(element.into()))),
        )
    }
    pub fn with_parameters(self, element: JsConstructorParameterList) -> Self {
        Self::unwrap_cast(
            self.syntax
                .splice_slots(1usize..=1usize, once(Some(element.into_syntax().into()))),
        )
    }
    pub fn with_r_paren_token(self, element: SyntaxToken) -> Self {
        Self::unwrap_cast(
            self.syntax
                .splice_slots(2usize..=2usize, once(Some(element.into()))),
        )
    }
}
impl JsContinueStatement {
    pub fn with_continue_token(self, element: SyntaxToken) -> Self {
        Self::unwrap_cast(
            self.syntax
                .splice_slots(0usize..=0usize, once(Some(element.into()))),
        )
    }
    pub fn with_label(self, element: Option<JsLabel>) -> Self {
        Self::unwrap_cast(self.syntax.splice_slots(
            1usize..=1usize,
            once(element.map(|element| element.into_syntax().into())),
        ))
    }
    pub fn with_semicolon_token(self, element: Option<SyntaxToken>) -> Self {
        Self::unwrap_cast(
            self.syntax
                .splice_slots(2usize..=2usize, once(element.map(|element| element.into()))),
        )
    }
}
impl JsDebuggerStatement {
    pub fn with_debugger_token(self, element: SyntaxToken) -> Self {
        Self::unwrap_cast(
            self.syntax
                .splice_slots(0usize..=0usize, once(Some(element.into()))),
        )
    }
    pub fn with_semicolon_token(self, element: Option<SyntaxToken>) -> Self {
        Self::unwrap_cast(
            self.syntax
                .splice_slots(1usize..=1usize, once(element.map(|element| element.into()))),
        )
    }
}
impl JsDecorator {
    pub fn with_at_token(self, element: SyntaxToken) -> Self {
        Self::unwrap_cast(
            self.syntax
                .splice_slots(0usize..=0usize, once(Some(element.into()))),
        )
    }
    pub fn with_expression(self, element: AnyJsDecorator) -> Self {
        Self::unwrap_cast(
            self.syntax
                .splice_slots(1usize..=1usize, once(Some(element.into_syntax().into()))),
        )
    }
}
impl JsDefaultClause {
    pub fn with_default_token(self, element: SyntaxToken) -> Self {
        Self::unwrap_cast(
            self.syntax
                .splice_slots(0usize..=0usize, once(Some(element.into()))),
        )
    }
    pub fn with_colon_token(self, element: SyntaxToken) -> Self {
        Self::unwrap_cast(
            self.syntax
                .splice_slots(1usize..=1usize, once(Some(element.into()))),
        )
    }
    pub fn with_consequent(self, element: JsStatementList) -> Self {
        Self::unwrap_cast(
            self.syntax
                .splice_slots(2usize..=2usize, once(Some(element.into_syntax().into()))),
        )
    }
}
impl JsDefaultImportSpecifier {
    pub fn with_local_name(self, element: AnyJsBinding) -> Self {
        Self::unwrap_cast(
            self.syntax
                .splice_slots(0usize..=0usize, once(Some(element.into_syntax().into()))),
        )
    }
}
impl JsDirective {
    pub fn with_value_token(self, element: SyntaxToken) -> Self {
        Self::unwrap_cast(
            self.syntax
                .splice_slots(0usize..=0usize, once(Some(element.into()))),
        )
    }
    pub fn with_semicolon_token(self, element: Option<SyntaxToken>) -> Self {
        Self::unwrap_cast(
            self.syntax
                .splice_slots(1usize..=1usize, once(element.map(|element| element.into()))),
        )
    }
}
impl JsDoWhileStatement {
    pub fn with_do_token(self, element: SyntaxToken) -> Self {
        Self::unwrap_cast(
            self.syntax
                .splice_slots(0usize..=0usize, once(Some(element.into()))),
        )
    }
    pub fn with_body(self, element: AnyJsStatement) -> Self {
        Self::unwrap_cast(
            self.syntax
                .splice_slots(1usize..=1usize, once(Some(element.into_syntax().into()))),
        )
    }
    pub fn with_while_token(self, element: SyntaxToken) -> Self {
        Self::unwrap_cast(
            self.syntax
                .splice_slots(2usize..=2usize, once(Some(element.into()))),
        )
    }
    pub fn with_l_paren_token(self, element: SyntaxToken) -> Self {
        Self::unwrap_cast(
            self.syntax
                .splice_slots(3usize..=3usize, once(Some(element.into()))),
        )
    }
    pub fn with_test(self, element: AnyJsExpression) -> Self {
        Self::unwrap_cast(
            self.syntax
                .splice_slots(4usize..=4usize, once(Some(element.into_syntax().into()))),
        )
    }
    pub fn with_r_paren_token(self, element: SyntaxToken) -> Self {
        Self::unwrap_cast(
            self.syntax
                .splice_slots(5usize..=5usize, once(Some(element.into()))),
        )
    }
    pub fn with_semicolon_token(self, element: Option<SyntaxToken>) -> Self {
        Self::unwrap_cast(
            self.syntax
                .splice_slots(6usize..=6usize, once(element.map(|element| element.into()))),
        )
    }
}
impl JsElseClause {
    pub fn with_else_token(self, element: SyntaxToken) -> Self {
        Self::unwrap_cast(
            self.syntax
                .splice_slots(0usize..=0usize, once(Some(element.into()))),
        )
    }
    pub fn with_alternate(self, element: AnyJsStatement) -> Self {
        Self::unwrap_cast(
            self.syntax
                .splice_slots(1usize..=1usize, once(Some(element.into_syntax().into()))),
        )
    }
}
impl JsEmptyClassMember {
    pub fn with_semicolon_token(self, element: SyntaxToken) -> Self {
        Self::unwrap_cast(
            self.syntax
                .splice_slots(0usize..=0usize, once(Some(element.into()))),
        )
    }
}
impl JsEmptyStatement {
    pub fn with_semicolon_token(self, element: SyntaxToken) -> Self {
        Self::unwrap_cast(
            self.syntax
                .splice_slots(0usize..=0usize, once(Some(element.into()))),
        )
    }
}
impl JsExport {
    pub fn with_decorators(self, element: JsDecoratorList) -> Self {
        Self::unwrap_cast(
            self.syntax
                .splice_slots(0usize..=0usize, once(Some(element.into_syntax().into()))),
        )
    }
    pub fn with_export_token(self, element: SyntaxToken) -> Self {
        Self::unwrap_cast(
            self.syntax
                .splice_slots(1usize..=1usize, once(Some(element.into()))),
        )
    }
    pub fn with_export_clause(self, element: AnyJsExportClause) -> Self {
        Self::unwrap_cast(
            self.syntax
                .splice_slots(2usize..=2usize, once(Some(element.into_syntax().into()))),
        )
    }
}
impl JsExportAsClause {
    pub fn with_as_token(self, element: SyntaxToken) -> Self {
        Self::unwrap_cast(
            self.syntax
                .splice_slots(0usize..=0usize, once(Some(element.into()))),
        )
    }
    pub fn with_exported_name(self, element: JsLiteralExportName) -> Self {
        Self::unwrap_cast(
            self.syntax
                .splice_slots(1usize..=1usize, once(Some(element.into_syntax().into()))),
        )
    }
}
impl JsExportDefaultDeclarationClause {
    pub fn with_default_token(self, element: SyntaxToken) -> Self {
        Self::unwrap_cast(
            self.syntax
                .splice_slots(0usize..=0usize, once(Some(element.into()))),
        )
    }
    pub fn with_declaration(self, element: AnyJsExportDefaultDeclaration) -> Self {
        Self::unwrap_cast(
            self.syntax
                .splice_slots(1usize..=1usize, once(Some(element.into_syntax().into()))),
        )
    }
    pub fn with_semicolon_token(self, element: Option<SyntaxToken>) -> Self {
        Self::unwrap_cast(
            self.syntax
                .splice_slots(2usize..=2usize, once(element.map(|element| element.into()))),
        )
    }
}
impl JsExportDefaultExpressionClause {
    pub fn with_default_token(self, element: SyntaxToken) -> Self {
        Self::unwrap_cast(
            self.syntax
                .splice_slots(0usize..=0usize, once(Some(element.into()))),
        )
    }
    pub fn with_expression(self, element: AnyJsExpression) -> Self {
        Self::unwrap_cast(
            self.syntax
                .splice_slots(1usize..=1usize, once(Some(element.into_syntax().into()))),
        )
    }
    pub fn with_semicolon_token(self, element: Option<SyntaxToken>) -> Self {
        Self::unwrap_cast(
            self.syntax
                .splice_slots(2usize..=2usize, once(element.map(|element| element.into()))),
        )
    }
}
impl JsExportFromClause {
    pub fn with_type_token(self, element: Option<SyntaxToken>) -> Self {
        Self::unwrap_cast(
            self.syntax
                .splice_slots(0usize..=0usize, once(element.map(|element| element.into()))),
        )
    }
    pub fn with_star_token(self, element: SyntaxToken) -> Self {
        Self::unwrap_cast(
            self.syntax
                .splice_slots(1usize..=1usize, once(Some(element.into()))),
        )
    }
    pub fn with_export_as(self, element: Option<JsExportAsClause>) -> Self {
        Self::unwrap_cast(self.syntax.splice_slots(
            2usize..=2usize,
            once(element.map(|element| element.into_syntax().into())),
        ))
    }
    pub fn with_from_token(self, element: SyntaxToken) -> Self {
        Self::unwrap_cast(
            self.syntax
                .splice_slots(3usize..=3usize, once(Some(element.into()))),
        )
    }
    pub fn with_source(self, element: AnyJsModuleSource) -> Self {
        Self::unwrap_cast(
            self.syntax
                .splice_slots(4usize..=4usize, once(Some(element.into_syntax().into()))),
        )
    }
    pub fn with_attribute(self, element: Option<JsImportAttribute>) -> Self {
        Self::unwrap_cast(self.syntax.splice_slots(
            5usize..=5usize,
            once(element.map(|element| element.into_syntax().into())),
        ))
    }
    pub fn with_semicolon_token(self, element: Option<SyntaxToken>) -> Self {
        Self::unwrap_cast(
            self.syntax
                .splice_slots(6usize..=6usize, once(element.map(|element| element.into()))),
        )
    }
}
impl JsExportNamedClause {
    pub fn with_type_token(self, element: Option<SyntaxToken>) -> Self {
        Self::unwrap_cast(
            self.syntax
                .splice_slots(0usize..=0usize, once(element.map(|element| element.into()))),
        )
    }
    pub fn with_l_curly_token(self, element: SyntaxToken) -> Self {
        Self::unwrap_cast(
            self.syntax
                .splice_slots(1usize..=1usize, once(Some(element.into()))),
        )
    }
    pub fn with_specifiers(self, element: JsExportNamedSpecifierList) -> Self {
        Self::unwrap_cast(
            self.syntax
                .splice_slots(2usize..=2usize, once(Some(element.into_syntax().into()))),
        )
    }
    pub fn with_r_curly_token(self, element: SyntaxToken) -> Self {
        Self::unwrap_cast(
            self.syntax
                .splice_slots(3usize..=3usize, once(Some(element.into()))),
        )
    }
    pub fn with_semicolon_token(self, element: Option<SyntaxToken>) -> Self {
        Self::unwrap_cast(
            self.syntax
                .splice_slots(4usize..=4usize, once(element.map(|element| element.into()))),
        )
    }
}
impl JsExportNamedFromClause {
    pub fn with_type_token(self, element: Option<SyntaxToken>) -> Self {
        Self::unwrap_cast(
            self.syntax
                .splice_slots(0usize..=0usize, once(element.map(|element| element.into()))),
        )
    }
    pub fn with_l_curly_token(self, element: SyntaxToken) -> Self {
        Self::unwrap_cast(
            self.syntax
                .splice_slots(1usize..=1usize, once(Some(element.into()))),
        )
    }
    pub fn with_specifiers(self, element: JsExportNamedFromSpecifierList) -> Self {
        Self::unwrap_cast(
            self.syntax
                .splice_slots(2usize..=2usize, once(Some(element.into_syntax().into()))),
        )
    }
    pub fn with_r_curly_token(self, element: SyntaxToken) -> Self {
        Self::unwrap_cast(
            self.syntax
                .splice_slots(3usize..=3usize, once(Some(element.into()))),
        )
    }
    pub fn with_from_token(self, element: SyntaxToken) -> Self {
        Self::unwrap_cast(
            self.syntax
                .splice_slots(4usize..=4usize, once(Some(element.into()))),
        )
    }
    pub fn with_source(self, element: AnyJsModuleSource) -> Self {
        Self::unwrap_cast(
            self.syntax
                .splice_slots(5usize..=5usize, once(Some(element.into_syntax().into()))),
        )
    }
    pub fn with_attribute(self, element: Option<JsImportAttribute>) -> Self {
        Self::unwrap_cast(self.syntax.splice_slots(
            6usize..=6usize,
            once(element.map(|element| element.into_syntax().into())),
        ))
    }
    pub fn with_semicolon_token(self, element: Option<SyntaxToken>) -> Self {
        Self::unwrap_cast(
            self.syntax
                .splice_slots(7usize..=7usize, once(element.map(|element| element.into()))),
        )
    }
}
impl JsExportNamedFromSpecifier {
    pub fn with_type_token(self, element: Option<SyntaxToken>) -> Self {
        Self::unwrap_cast(
            self.syntax
                .splice_slots(0usize..=0usize, once(element.map(|element| element.into()))),
        )
    }
    pub fn with_source_name(self, element: JsLiteralExportName) -> Self {
        Self::unwrap_cast(
            self.syntax
                .splice_slots(1usize..=1usize, once(Some(element.into_syntax().into()))),
        )
    }
    pub fn with_export_as(self, element: Option<JsExportAsClause>) -> Self {
        Self::unwrap_cast(self.syntax.splice_slots(
            2usize..=2usize,
            once(element.map(|element| element.into_syntax().into())),
        ))
    }
}
impl JsExportNamedShorthandSpecifier {
    pub fn with_type_token(self, element: Option<SyntaxToken>) -> Self {
        Self::unwrap_cast(
            self.syntax
                .splice_slots(0usize..=0usize, once(element.map(|element| element.into()))),
        )
    }
    pub fn with_name(self, element: JsReferenceIdentifier) -> Self {
        Self::unwrap_cast(
            self.syntax
                .splice_slots(1usize..=1usize, once(Some(element.into_syntax().into()))),
        )
    }
}
impl JsExportNamedSpecifier {
    pub fn with_type_token(self, element: Option<SyntaxToken>) -> Self {
        Self::unwrap_cast(
            self.syntax
                .splice_slots(0usize..=0usize, once(element.map(|element| element.into()))),
        )
    }
    pub fn with_local_name(self, element: JsReferenceIdentifier) -> Self {
        Self::unwrap_cast(
            self.syntax
                .splice_slots(1usize..=1usize, once(Some(element.into_syntax().into()))),
        )
    }
    pub fn with_as_token(self, element: SyntaxToken) -> Self {
        Self::unwrap_cast(
            self.syntax
                .splice_slots(2usize..=2usize, once(Some(element.into()))),
        )
    }
    pub fn with_exported_name(self, element: JsLiteralExportName) -> Self {
        Self::unwrap_cast(
            self.syntax
                .splice_slots(3usize..=3usize, once(Some(element.into_syntax().into()))),
        )
    }
}
impl JsExpressionSnipped {
    pub fn with_expression(self, element: AnyJsExpression) -> Self {
        Self::unwrap_cast(
            self.syntax
                .splice_slots(0usize..=0usize, once(Some(element.into_syntax().into()))),
        )
    }
    pub fn with_eof_token(self, element: SyntaxToken) -> Self {
        Self::unwrap_cast(
            self.syntax
                .splice_slots(1usize..=1usize, once(Some(element.into()))),
        )
    }
}
impl JsExpressionStatement {
    pub fn with_expression(self, element: AnyJsExpression) -> Self {
        Self::unwrap_cast(
            self.syntax
                .splice_slots(0usize..=0usize, once(Some(element.into_syntax().into()))),
        )
    }
    pub fn with_semicolon_token(self, element: Option<SyntaxToken>) -> Self {
        Self::unwrap_cast(
            self.syntax
                .splice_slots(1usize..=1usize, once(element.map(|element| element.into()))),
        )
    }
}
impl JsExtendsClause {
    pub fn with_extends_token(self, element: SyntaxToken) -> Self {
        Self::unwrap_cast(
            self.syntax
                .splice_slots(0usize..=0usize, once(Some(element.into()))),
        )
    }
    pub fn with_super_class(self, element: AnyJsExpression) -> Self {
        Self::unwrap_cast(
            self.syntax
                .splice_slots(1usize..=1usize, once(Some(element.into_syntax().into()))),
        )
    }
    pub fn with_type_arguments(self, element: Option<TsTypeArguments>) -> Self {
        Self::unwrap_cast(self.syntax.splice_slots(
            2usize..=2usize,
            once(element.map(|element| element.into_syntax().into())),
        ))
    }
}
impl JsFinallyClause {
    pub fn with_finally_token(self, element: SyntaxToken) -> Self {
        Self::unwrap_cast(
            self.syntax
                .splice_slots(0usize..=0usize, once(Some(element.into()))),
        )
    }
    pub fn with_body(self, element: JsBlockStatement) -> Self {
        Self::unwrap_cast(
            self.syntax
                .splice_slots(1usize..=1usize, once(Some(element.into_syntax().into()))),
        )
    }
}
impl JsForInStatement {
    pub fn with_for_token(self, element: SyntaxToken) -> Self {
        Self::unwrap_cast(
            self.syntax
                .splice_slots(0usize..=0usize, once(Some(element.into()))),
        )
    }
    pub fn with_l_paren_token(self, element: SyntaxToken) -> Self {
        Self::unwrap_cast(
            self.syntax
                .splice_slots(1usize..=1usize, once(Some(element.into()))),
        )
    }
    pub fn with_initializer(self, element: AnyJsForInOrOfInitializer) -> Self {
        Self::unwrap_cast(
            self.syntax
                .splice_slots(2usize..=2usize, once(Some(element.into_syntax().into()))),
        )
    }
    pub fn with_in_token(self, element: SyntaxToken) -> Self {
        Self::unwrap_cast(
            self.syntax
                .splice_slots(3usize..=3usize, once(Some(element.into()))),
        )
    }
    pub fn with_expression(self, element: AnyJsExpression) -> Self {
        Self::unwrap_cast(
            self.syntax
                .splice_slots(4usize..=4usize, once(Some(element.into_syntax().into()))),
        )
    }
    pub fn with_r_paren_token(self, element: SyntaxToken) -> Self {
        Self::unwrap_cast(
            self.syntax
                .splice_slots(5usize..=5usize, once(Some(element.into()))),
        )
    }
    pub fn with_body(self, element: AnyJsStatement) -> Self {
        Self::unwrap_cast(
            self.syntax
                .splice_slots(6usize..=6usize, once(Some(element.into_syntax().into()))),
        )
    }
}
impl JsForOfStatement {
    pub fn with_for_token(self, element: SyntaxToken) -> Self {
        Self::unwrap_cast(
            self.syntax
                .splice_slots(0usize..=0usize, once(Some(element.into()))),
        )
    }
    pub fn with_await_token(self, element: Option<SyntaxToken>) -> Self {
        Self::unwrap_cast(
            self.syntax
                .splice_slots(1usize..=1usize, once(element.map(|element| element.into()))),
        )
    }
    pub fn with_l_paren_token(self, element: SyntaxToken) -> Self {
        Self::unwrap_cast(
            self.syntax
                .splice_slots(2usize..=2usize, once(Some(element.into()))),
        )
    }
    pub fn with_initializer(self, element: AnyJsForInOrOfInitializer) -> Self {
        Self::unwrap_cast(
            self.syntax
                .splice_slots(3usize..=3usize, once(Some(element.into_syntax().into()))),
        )
    }
    pub fn with_of_token(self, element: SyntaxToken) -> Self {
        Self::unwrap_cast(
            self.syntax
                .splice_slots(4usize..=4usize, once(Some(element.into()))),
        )
    }
    pub fn with_expression(self, element: AnyJsExpression) -> Self {
        Self::unwrap_cast(
            self.syntax
                .splice_slots(5usize..=5usize, once(Some(element.into_syntax().into()))),
        )
    }
    pub fn with_r_paren_token(self, element: SyntaxToken) -> Self {
        Self::unwrap_cast(
            self.syntax
                .splice_slots(6usize..=6usize, once(Some(element.into()))),
        )
    }
    pub fn with_body(self, element: AnyJsStatement) -> Self {
        Self::unwrap_cast(
            self.syntax
                .splice_slots(7usize..=7usize, once(Some(element.into_syntax().into()))),
        )
    }
}
impl JsForStatement {
    pub fn with_for_token(self, element: SyntaxToken) -> Self {
        Self::unwrap_cast(
            self.syntax
                .splice_slots(0usize..=0usize, once(Some(element.into()))),
        )
    }
    pub fn with_l_paren_token(self, element: SyntaxToken) -> Self {
        Self::unwrap_cast(
            self.syntax
                .splice_slots(1usize..=1usize, once(Some(element.into()))),
        )
    }
    pub fn with_initializer(self, element: Option<AnyJsForInitializer>) -> Self {
        Self::unwrap_cast(self.syntax.splice_slots(
            2usize..=2usize,
            once(element.map(|element| element.into_syntax().into())),
        ))
    }
    pub fn with_first_semi_token(self, element: SyntaxToken) -> Self {
        Self::unwrap_cast(
            self.syntax
                .splice_slots(3usize..=3usize, once(Some(element.into()))),
        )
    }
    pub fn with_test(self, element: Option<AnyJsExpression>) -> Self {
        Self::unwrap_cast(self.syntax.splice_slots(
            4usize..=4usize,
            once(element.map(|element| element.into_syntax().into())),
        ))
    }
    pub fn with_second_semi_token(self, element: SyntaxToken) -> Self {
        Self::unwrap_cast(
            self.syntax
                .splice_slots(5usize..=5usize, once(Some(element.into()))),
        )
    }
    pub fn with_update(self, element: Option<AnyJsExpression>) -> Self {
        Self::unwrap_cast(self.syntax.splice_slots(
            6usize..=6usize,
            once(element.map(|element| element.into_syntax().into())),
        ))
    }
    pub fn with_r_paren_token(self, element: SyntaxToken) -> Self {
        Self::unwrap_cast(
            self.syntax
                .splice_slots(7usize..=7usize, once(Some(element.into()))),
        )
    }
    pub fn with_body(self, element: AnyJsStatement) -> Self {
        Self::unwrap_cast(
            self.syntax
                .splice_slots(8usize..=8usize, once(Some(element.into_syntax().into()))),
        )
    }
}
impl JsForVariableDeclaration {
    pub fn with_await_token(self, element: Option<SyntaxToken>) -> Self {
        Self::unwrap_cast(
            self.syntax
                .splice_slots(0usize..=0usize, once(element.map(|element| element.into()))),
        )
    }
    pub fn with_kind_token_token(self, element: SyntaxToken) -> Self {
        Self::unwrap_cast(
            self.syntax
                .splice_slots(1usize..=1usize, once(Some(element.into()))),
        )
    }
    pub fn with_declarator(self, element: JsVariableDeclarator) -> Self {
        Self::unwrap_cast(
            self.syntax
                .splice_slots(2usize..=2usize, once(Some(element.into_syntax().into()))),
        )
    }
}
impl JsFormalParameter {
    pub fn with_decorators(self, element: JsDecoratorList) -> Self {
        Self::unwrap_cast(
            self.syntax
                .splice_slots(0usize..=0usize, once(Some(element.into_syntax().into()))),
        )
    }
    pub fn with_binding(self, element: AnyJsBindingPattern) -> Self {
        Self::unwrap_cast(
            self.syntax
                .splice_slots(1usize..=1usize, once(Some(element.into_syntax().into()))),
        )
    }
    pub fn with_question_mark_token(self, element: Option<SyntaxToken>) -> Self {
        Self::unwrap_cast(
            self.syntax
                .splice_slots(2usize..=2usize, once(element.map(|element| element.into()))),
        )
    }
    pub fn with_type_annotation(self, element: Option<TsTypeAnnotation>) -> Self {
        Self::unwrap_cast(self.syntax.splice_slots(
            3usize..=3usize,
            once(element.map(|element| element.into_syntax().into())),
        ))
    }
    pub fn with_initializer(self, element: Option<JsInitializerClause>) -> Self {
        Self::unwrap_cast(self.syntax.splice_slots(
            4usize..=4usize,
            once(element.map(|element| element.into_syntax().into())),
        ))
    }
}
impl JsFunctionBody {
    pub fn with_l_curly_token(self, element: SyntaxToken) -> Self {
        Self::unwrap_cast(
            self.syntax
                .splice_slots(0usize..=0usize, once(Some(element.into()))),
        )
    }
    pub fn with_directives(self, element: JsDirectiveList) -> Self {
        Self::unwrap_cast(
            self.syntax
                .splice_slots(1usize..=1usize, once(Some(element.into_syntax().into()))),
        )
    }
    pub fn with_statements(self, element: JsStatementList) -> Self {
        Self::unwrap_cast(
            self.syntax
                .splice_slots(2usize..=2usize, once(Some(element.into_syntax().into()))),
        )
    }
    pub fn with_r_curly_token(self, element: SyntaxToken) -> Self {
        Self::unwrap_cast(
            self.syntax
                .splice_slots(3usize..=3usize, once(Some(element.into()))),
        )
    }
}
impl JsFunctionDeclaration {
    pub fn with_async_token(self, element: Option<SyntaxToken>) -> Self {
        Self::unwrap_cast(
            self.syntax
                .splice_slots(0usize..=0usize, once(element.map(|element| element.into()))),
        )
    }
    pub fn with_function_token(self, element: SyntaxToken) -> Self {
        Self::unwrap_cast(
            self.syntax
                .splice_slots(1usize..=1usize, once(Some(element.into()))),
        )
    }
    pub fn with_star_token(self, element: Option<SyntaxToken>) -> Self {
        Self::unwrap_cast(
            self.syntax
                .splice_slots(2usize..=2usize, once(element.map(|element| element.into()))),
        )
    }
    pub fn with_id(self, element: AnyJsBinding) -> Self {
        Self::unwrap_cast(
            self.syntax
                .splice_slots(3usize..=3usize, once(Some(element.into_syntax().into()))),
        )
    }
    pub fn with_type_parameters(self, element: Option<TsTypeParameters>) -> Self {
        Self::unwrap_cast(self.syntax.splice_slots(
            4usize..=4usize,
            once(element.map(|element| element.into_syntax().into())),
        ))
    }
    pub fn with_parameters(self, element: JsParameters) -> Self {
        Self::unwrap_cast(
            self.syntax
                .splice_slots(5usize..=5usize, once(Some(element.into_syntax().into()))),
        )
    }
    pub fn with_return_type_annotation(self, element: Option<TsReturnTypeAnnotation>) -> Self {
        Self::unwrap_cast(self.syntax.splice_slots(
            6usize..=6usize,
            once(element.map(|element| element.into_syntax().into())),
        ))
    }
    pub fn with_body(self, element: JsFunctionBody) -> Self {
        Self::unwrap_cast(
            self.syntax
                .splice_slots(7usize..=7usize, once(Some(element.into_syntax().into()))),
        )
    }
}
impl JsFunctionExportDefaultDeclaration {
    pub fn with_async_token(self, element: Option<SyntaxToken>) -> Self {
        Self::unwrap_cast(
            self.syntax
                .splice_slots(0usize..=0usize, once(element.map(|element| element.into()))),
        )
    }
    pub fn with_function_token(self, element: SyntaxToken) -> Self {
        Self::unwrap_cast(
            self.syntax
                .splice_slots(1usize..=1usize, once(Some(element.into()))),
        )
    }
    pub fn with_star_token(self, element: Option<SyntaxToken>) -> Self {
        Self::unwrap_cast(
            self.syntax
                .splice_slots(2usize..=2usize, once(element.map(|element| element.into()))),
        )
    }
    pub fn with_id(self, element: Option<AnyJsBinding>) -> Self {
        Self::unwrap_cast(self.syntax.splice_slots(
            3usize..=3usize,
            once(element.map(|element| element.into_syntax().into())),
        ))
    }
    pub fn with_type_parameters(self, element: Option<TsTypeParameters>) -> Self {
        Self::unwrap_cast(self.syntax.splice_slots(
            4usize..=4usize,
            once(element.map(|element| element.into_syntax().into())),
        ))
    }
    pub fn with_parameters(self, element: JsParameters) -> Self {
        Self::unwrap_cast(
            self.syntax
                .splice_slots(5usize..=5usize, once(Some(element.into_syntax().into()))),
        )
    }
    pub fn with_return_type_annotation(self, element: Option<TsReturnTypeAnnotation>) -> Self {
        Self::unwrap_cast(self.syntax.splice_slots(
            6usize..=6usize,
            once(element.map(|element| element.into_syntax().into())),
        ))
    }
    pub fn with_body(self, element: JsFunctionBody) -> Self {
        Self::unwrap_cast(
            self.syntax
                .splice_slots(7usize..=7usize, once(Some(element.into_syntax().into()))),
        )
    }
}
impl JsFunctionExpression {
    pub fn with_async_token(self, element: Option<SyntaxToken>) -> Self {
        Self::unwrap_cast(
            self.syntax
                .splice_slots(0usize..=0usize, once(element.map(|element| element.into()))),
        )
    }
    pub fn with_function_token(self, element: SyntaxToken) -> Self {
        Self::unwrap_cast(
            self.syntax
                .splice_slots(1usize..=1usize, once(Some(element.into()))),
        )
    }
    pub fn with_star_token(self, element: Option<SyntaxToken>) -> Self {
        Self::unwrap_cast(
            self.syntax
                .splice_slots(2usize..=2usize, once(element.map(|element| element.into()))),
        )
    }
    pub fn with_id(self, element: Option<AnyJsBinding>) -> Self {
        Self::unwrap_cast(self.syntax.splice_slots(
            3usize..=3usize,
            once(element.map(|element| element.into_syntax().into())),
        ))
    }
    pub fn with_type_parameters(self, element: Option<TsTypeParameters>) -> Self {
        Self::unwrap_cast(self.syntax.splice_slots(
            4usize..=4usize,
            once(element.map(|element| element.into_syntax().into())),
        ))
    }
    pub fn with_parameters(self, element: JsParameters) -> Self {
        Self::unwrap_cast(
            self.syntax
                .splice_slots(5usize..=5usize, once(Some(element.into_syntax().into()))),
        )
    }
    pub fn with_return_type_annotation(self, element: Option<TsReturnTypeAnnotation>) -> Self {
        Self::unwrap_cast(self.syntax.splice_slots(
            6usize..=6usize,
            once(element.map(|element| element.into_syntax().into())),
        ))
    }
    pub fn with_body(self, element: JsFunctionBody) -> Self {
        Self::unwrap_cast(
            self.syntax
                .splice_slots(7usize..=7usize, once(Some(element.into_syntax().into()))),
        )
    }
}
impl JsGetterClassMember {
    pub fn with_modifiers(self, element: JsMethodModifierList) -> Self {
        Self::unwrap_cast(
            self.syntax
                .splice_slots(0usize..=0usize, once(Some(element.into_syntax().into()))),
        )
    }
    pub fn with_get_token(self, element: SyntaxToken) -> Self {
        Self::unwrap_cast(
            self.syntax
                .splice_slots(1usize..=1usize, once(Some(element.into()))),
        )
    }
    pub fn with_name(self, element: AnyJsClassMemberName) -> Self {
        Self::unwrap_cast(
            self.syntax
                .splice_slots(2usize..=2usize, once(Some(element.into_syntax().into()))),
        )
    }
    pub fn with_l_paren_token(self, element: SyntaxToken) -> Self {
        Self::unwrap_cast(
            self.syntax
                .splice_slots(3usize..=3usize, once(Some(element.into()))),
        )
    }
    pub fn with_r_paren_token(self, element: SyntaxToken) -> Self {
        Self::unwrap_cast(
            self.syntax
                .splice_slots(4usize..=4usize, once(Some(element.into()))),
        )
    }
    pub fn with_return_type(self, element: Option<TsTypeAnnotation>) -> Self {
        Self::unwrap_cast(self.syntax.splice_slots(
            5usize..=5usize,
            once(element.map(|element| element.into_syntax().into())),
        ))
    }
    pub fn with_body(self, element: JsFunctionBody) -> Self {
        Self::unwrap_cast(
            self.syntax
                .splice_slots(6usize..=6usize, once(Some(element.into_syntax().into()))),
        )
    }
}
impl JsGetterObjectMember {
    pub fn with_get_token(self, element: SyntaxToken) -> Self {
        Self::unwrap_cast(
            self.syntax
                .splice_slots(0usize..=0usize, once(Some(element.into()))),
        )
    }
    pub fn with_name(self, element: AnyJsObjectMemberName) -> Self {
        Self::unwrap_cast(
            self.syntax
                .splice_slots(1usize..=1usize, once(Some(element.into_syntax().into()))),
        )
    }
    pub fn with_l_paren_token(self, element: SyntaxToken) -> Self {
        Self::unwrap_cast(
            self.syntax
                .splice_slots(2usize..=2usize, once(Some(element.into()))),
        )
    }
    pub fn with_r_paren_token(self, element: SyntaxToken) -> Self {
        Self::unwrap_cast(
            self.syntax
                .splice_slots(3usize..=3usize, once(Some(element.into()))),
        )
    }
    pub fn with_return_type(self, element: Option<TsTypeAnnotation>) -> Self {
        Self::unwrap_cast(self.syntax.splice_slots(
            4usize..=4usize,
            once(element.map(|element| element.into_syntax().into())),
        ))
    }
    pub fn with_body(self, element: JsFunctionBody) -> Self {
        Self::unwrap_cast(
            self.syntax
                .splice_slots(5usize..=5usize, once(Some(element.into_syntax().into()))),
        )
    }
}
impl JsIdentifierAssignment {
    pub fn with_name_token(self, element: SyntaxToken) -> Self {
        Self::unwrap_cast(
            self.syntax
                .splice_slots(0usize..=0usize, once(Some(element.into()))),
        )
    }
}
impl JsIdentifierBinding {
    pub fn with_name_token(self, element: SyntaxToken) -> Self {
        Self::unwrap_cast(
            self.syntax
                .splice_slots(0usize..=0usize, once(Some(element.into()))),
        )
    }
}
impl JsIdentifierExpression {
    pub fn with_name(self, element: JsReferenceIdentifier) -> Self {
        Self::unwrap_cast(
            self.syntax
                .splice_slots(0usize..=0usize, once(Some(element.into_syntax().into()))),
        )
    }
}
impl JsIfStatement {
    pub fn with_if_token(self, element: SyntaxToken) -> Self {
        Self::unwrap_cast(
            self.syntax
                .splice_slots(0usize..=0usize, once(Some(element.into()))),
        )
    }
    pub fn with_l_paren_token(self, element: SyntaxToken) -> Self {
        Self::unwrap_cast(
            self.syntax
                .splice_slots(1usize..=1usize, once(Some(element.into()))),
        )
    }
    pub fn with_test(self, element: AnyJsExpression) -> Self {
        Self::unwrap_cast(
            self.syntax
                .splice_slots(2usize..=2usize, once(Some(element.into_syntax().into()))),
        )
    }
    pub fn with_r_paren_token(self, element: SyntaxToken) -> Self {
        Self::unwrap_cast(
            self.syntax
                .splice_slots(3usize..=3usize, once(Some(element.into()))),
        )
    }
    pub fn with_consequent(self, element: AnyJsStatement) -> Self {
        Self::unwrap_cast(
            self.syntax
                .splice_slots(4usize..=4usize, once(Some(element.into_syntax().into()))),
        )
    }
    pub fn with_else_clause(self, element: Option<JsElseClause>) -> Self {
        Self::unwrap_cast(self.syntax.splice_slots(
            5usize..=5usize,
            once(element.map(|element| element.into_syntax().into())),
        ))
    }
}
impl JsImport {
    pub fn with_import_token(self, element: SyntaxToken) -> Self {
        Self::unwrap_cast(
            self.syntax
                .splice_slots(0usize..=0usize, once(Some(element.into()))),
        )
    }
    pub fn with_import_clause(self, element: AnyJsImportClause) -> Self {
        Self::unwrap_cast(
            self.syntax
                .splice_slots(1usize..=1usize, once(Some(element.into_syntax().into()))),
        )
    }
    pub fn with_semicolon_token(self, element: Option<SyntaxToken>) -> Self {
        Self::unwrap_cast(
            self.syntax
                .splice_slots(2usize..=2usize, once(element.map(|element| element.into()))),
        )
    }
}
<<<<<<< HEAD
impl JsImportAttribute {
=======
impl JsImportAssertion {
>>>>>>> b9d6bd17
    pub fn with_with_token(self, element: SyntaxToken) -> Self {
        Self::unwrap_cast(
            self.syntax
                .splice_slots(0usize..=0usize, once(Some(element.into()))),
        )
    }
    pub fn with_l_curly_token(self, element: SyntaxToken) -> Self {
        Self::unwrap_cast(
            self.syntax
                .splice_slots(1usize..=1usize, once(Some(element.into()))),
        )
    }
    pub fn with_attributes(self, element: JsImportAttributeEntryList) -> Self {
        Self::unwrap_cast(
            self.syntax
                .splice_slots(2usize..=2usize, once(Some(element.into_syntax().into()))),
        )
    }
    pub fn with_r_curly_token(self, element: SyntaxToken) -> Self {
        Self::unwrap_cast(
            self.syntax
                .splice_slots(3usize..=3usize, once(Some(element.into()))),
        )
    }
}
impl JsImportAttributeEntry {
    pub fn with_key_token(self, element: SyntaxToken) -> Self {
        Self::unwrap_cast(
            self.syntax
                .splice_slots(0usize..=0usize, once(Some(element.into()))),
        )
    }
    pub fn with_colon_token(self, element: SyntaxToken) -> Self {
        Self::unwrap_cast(
            self.syntax
                .splice_slots(1usize..=1usize, once(Some(element.into()))),
        )
    }
    pub fn with_value_token(self, element: SyntaxToken) -> Self {
        Self::unwrap_cast(
            self.syntax
                .splice_slots(2usize..=2usize, once(Some(element.into()))),
        )
    }
}
impl JsImportBareClause {
    pub fn with_source(self, element: AnyJsModuleSource) -> Self {
        Self::unwrap_cast(
            self.syntax
                .splice_slots(0usize..=0usize, once(Some(element.into_syntax().into()))),
        )
    }
    pub fn with_attribute(self, element: Option<JsImportAttribute>) -> Self {
        Self::unwrap_cast(self.syntax.splice_slots(
            1usize..=1usize,
            once(element.map(|element| element.into_syntax().into())),
        ))
    }
}
impl JsImportCallExpression {
    pub fn with_import_token(self, element: SyntaxToken) -> Self {
        Self::unwrap_cast(
            self.syntax
                .splice_slots(0usize..=0usize, once(Some(element.into()))),
        )
    }
    pub fn with_arguments(self, element: JsCallArguments) -> Self {
        Self::unwrap_cast(
            self.syntax
                .splice_slots(1usize..=1usize, once(Some(element.into_syntax().into()))),
        )
    }
}
impl JsImportCombinedClause {
    pub fn with_default_specifier(self, element: JsDefaultImportSpecifier) -> Self {
        Self::unwrap_cast(
            self.syntax
                .splice_slots(0usize..=0usize, once(Some(element.into_syntax().into()))),
        )
    }
    pub fn with_comma_token(self, element: SyntaxToken) -> Self {
        Self::unwrap_cast(
            self.syntax
                .splice_slots(1usize..=1usize, once(Some(element.into()))),
        )
    }
    pub fn with_specifier(self, element: AnyJsCombinedSpecifier) -> Self {
        Self::unwrap_cast(
            self.syntax
                .splice_slots(2usize..=2usize, once(Some(element.into_syntax().into()))),
        )
    }
    pub fn with_from_token(self, element: SyntaxToken) -> Self {
        Self::unwrap_cast(
            self.syntax
                .splice_slots(3usize..=3usize, once(Some(element.into()))),
        )
    }
    pub fn with_source(self, element: AnyJsModuleSource) -> Self {
        Self::unwrap_cast(
            self.syntax
                .splice_slots(4usize..=4usize, once(Some(element.into_syntax().into()))),
        )
    }
    pub fn with_attribute(self, element: Option<JsImportAttribute>) -> Self {
        Self::unwrap_cast(self.syntax.splice_slots(
            5usize..=5usize,
            once(element.map(|element| element.into_syntax().into())),
        ))
    }
}
impl JsImportDefaultClause {
    pub fn with_type_token(self, element: Option<SyntaxToken>) -> Self {
        Self::unwrap_cast(
            self.syntax
                .splice_slots(0usize..=0usize, once(element.map(|element| element.into()))),
        )
    }
    pub fn with_default_specifier(self, element: JsDefaultImportSpecifier) -> Self {
        Self::unwrap_cast(
            self.syntax
                .splice_slots(1usize..=1usize, once(Some(element.into_syntax().into()))),
        )
    }
    pub fn with_from_token(self, element: SyntaxToken) -> Self {
        Self::unwrap_cast(
            self.syntax
                .splice_slots(2usize..=2usize, once(Some(element.into()))),
        )
    }
    pub fn with_source(self, element: AnyJsModuleSource) -> Self {
        Self::unwrap_cast(
            self.syntax
                .splice_slots(3usize..=3usize, once(Some(element.into_syntax().into()))),
        )
    }
    pub fn with_attribute(self, element: Option<JsImportAttribute>) -> Self {
        Self::unwrap_cast(self.syntax.splice_slots(
            4usize..=4usize,
            once(element.map(|element| element.into_syntax().into())),
        ))
    }
}
impl JsImportMetaExpression {
    pub fn with_import_token(self, element: SyntaxToken) -> Self {
        Self::unwrap_cast(
            self.syntax
                .splice_slots(0usize..=0usize, once(Some(element.into()))),
        )
    }
    pub fn with_dot_token(self, element: SyntaxToken) -> Self {
        Self::unwrap_cast(
            self.syntax
                .splice_slots(1usize..=1usize, once(Some(element.into()))),
        )
    }
    pub fn with_meta_token(self, element: SyntaxToken) -> Self {
        Self::unwrap_cast(
            self.syntax
                .splice_slots(2usize..=2usize, once(Some(element.into()))),
        )
    }
}
impl JsImportNamedClause {
    pub fn with_type_token(self, element: Option<SyntaxToken>) -> Self {
        Self::unwrap_cast(
            self.syntax
                .splice_slots(0usize..=0usize, once(element.map(|element| element.into()))),
        )
    }
    pub fn with_named_specifiers(self, element: JsNamedImportSpecifiers) -> Self {
        Self::unwrap_cast(
            self.syntax
                .splice_slots(1usize..=1usize, once(Some(element.into_syntax().into()))),
        )
    }
    pub fn with_from_token(self, element: SyntaxToken) -> Self {
        Self::unwrap_cast(
            self.syntax
                .splice_slots(2usize..=2usize, once(Some(element.into()))),
        )
    }
    pub fn with_source(self, element: AnyJsModuleSource) -> Self {
        Self::unwrap_cast(
            self.syntax
                .splice_slots(3usize..=3usize, once(Some(element.into_syntax().into()))),
        )
    }
    pub fn with_attribute(self, element: Option<JsImportAttribute>) -> Self {
        Self::unwrap_cast(self.syntax.splice_slots(
            4usize..=4usize,
            once(element.map(|element| element.into_syntax().into())),
        ))
    }
}
impl JsImportNamespaceClause {
    pub fn with_type_token(self, element: Option<SyntaxToken>) -> Self {
        Self::unwrap_cast(
            self.syntax
                .splice_slots(0usize..=0usize, once(element.map(|element| element.into()))),
        )
    }
    pub fn with_namespace_specifier(self, element: JsNamespaceImportSpecifier) -> Self {
        Self::unwrap_cast(
            self.syntax
                .splice_slots(1usize..=1usize, once(Some(element.into_syntax().into()))),
        )
    }
    pub fn with_from_token(self, element: SyntaxToken) -> Self {
        Self::unwrap_cast(
            self.syntax
                .splice_slots(2usize..=2usize, once(Some(element.into()))),
        )
    }
    pub fn with_source(self, element: AnyJsModuleSource) -> Self {
        Self::unwrap_cast(
            self.syntax
                .splice_slots(3usize..=3usize, once(Some(element.into_syntax().into()))),
        )
    }
    pub fn with_attribute(self, element: Option<JsImportAttribute>) -> Self {
        Self::unwrap_cast(self.syntax.splice_slots(
            4usize..=4usize,
            once(element.map(|element| element.into_syntax().into())),
        ))
    }
}
impl JsInExpression {
    pub fn with_property(self, element: AnyJsInProperty) -> Self {
        Self::unwrap_cast(
            self.syntax
                .splice_slots(0usize..=0usize, once(Some(element.into_syntax().into()))),
        )
    }
    pub fn with_in_token(self, element: SyntaxToken) -> Self {
        Self::unwrap_cast(
            self.syntax
                .splice_slots(1usize..=1usize, once(Some(element.into()))),
        )
    }
    pub fn with_object(self, element: AnyJsExpression) -> Self {
        Self::unwrap_cast(
            self.syntax
                .splice_slots(2usize..=2usize, once(Some(element.into_syntax().into()))),
        )
    }
}
impl JsInitializerClause {
    pub fn with_eq_token(self, element: SyntaxToken) -> Self {
        Self::unwrap_cast(
            self.syntax
                .splice_slots(0usize..=0usize, once(Some(element.into()))),
        )
    }
    pub fn with_expression(self, element: AnyJsExpression) -> Self {
        Self::unwrap_cast(
            self.syntax
                .splice_slots(1usize..=1usize, once(Some(element.into_syntax().into()))),
        )
    }
}
impl JsInstanceofExpression {
    pub fn with_left(self, element: AnyJsExpression) -> Self {
        Self::unwrap_cast(
            self.syntax
                .splice_slots(0usize..=0usize, once(Some(element.into_syntax().into()))),
        )
    }
    pub fn with_instanceof_token(self, element: SyntaxToken) -> Self {
        Self::unwrap_cast(
            self.syntax
                .splice_slots(1usize..=1usize, once(Some(element.into()))),
        )
    }
    pub fn with_right(self, element: AnyJsExpression) -> Self {
        Self::unwrap_cast(
            self.syntax
                .splice_slots(2usize..=2usize, once(Some(element.into_syntax().into()))),
        )
    }
}
impl JsLabel {
    pub fn with_value_token(self, element: SyntaxToken) -> Self {
        Self::unwrap_cast(
            self.syntax
                .splice_slots(0usize..=0usize, once(Some(element.into()))),
        )
    }
}
impl JsLabeledStatement {
    pub fn with_label(self, element: JsLabel) -> Self {
        Self::unwrap_cast(
            self.syntax
                .splice_slots(0usize..=0usize, once(Some(element.into_syntax().into()))),
        )
    }
    pub fn with_colon_token(self, element: SyntaxToken) -> Self {
        Self::unwrap_cast(
            self.syntax
                .splice_slots(1usize..=1usize, once(Some(element.into()))),
        )
    }
    pub fn with_body(self, element: AnyJsStatement) -> Self {
        Self::unwrap_cast(
            self.syntax
                .splice_slots(2usize..=2usize, once(Some(element.into_syntax().into()))),
        )
    }
}
impl JsLiteralExportName {
    pub fn with_value_token(self, element: SyntaxToken) -> Self {
        Self::unwrap_cast(
            self.syntax
                .splice_slots(0usize..=0usize, once(Some(element.into()))),
        )
    }
}
impl JsLiteralMemberName {
    pub fn with_value_token(self, element: SyntaxToken) -> Self {
        Self::unwrap_cast(
            self.syntax
                .splice_slots(0usize..=0usize, once(Some(element.into()))),
        )
    }
}
impl JsLogicalExpression {
    pub fn with_left(self, element: AnyJsExpression) -> Self {
        Self::unwrap_cast(
            self.syntax
                .splice_slots(0usize..=0usize, once(Some(element.into_syntax().into()))),
        )
    }
    pub fn with_operator_token_token(self, element: SyntaxToken) -> Self {
        Self::unwrap_cast(
            self.syntax
                .splice_slots(1usize..=1usize, once(Some(element.into()))),
        )
    }
    pub fn with_right(self, element: AnyJsExpression) -> Self {
        Self::unwrap_cast(
            self.syntax
                .splice_slots(2usize..=2usize, once(Some(element.into_syntax().into()))),
        )
    }
}
impl JsMetavariable {
    pub fn with_value_token(self, element: SyntaxToken) -> Self {
        Self::unwrap_cast(
            self.syntax
                .splice_slots(0usize..=0usize, once(Some(element.into()))),
        )
    }
}
impl JsMethodClassMember {
    pub fn with_modifiers(self, element: JsMethodModifierList) -> Self {
        Self::unwrap_cast(
            self.syntax
                .splice_slots(0usize..=0usize, once(Some(element.into_syntax().into()))),
        )
    }
    pub fn with_async_token(self, element: Option<SyntaxToken>) -> Self {
        Self::unwrap_cast(
            self.syntax
                .splice_slots(1usize..=1usize, once(element.map(|element| element.into()))),
        )
    }
    pub fn with_star_token(self, element: Option<SyntaxToken>) -> Self {
        Self::unwrap_cast(
            self.syntax
                .splice_slots(2usize..=2usize, once(element.map(|element| element.into()))),
        )
    }
    pub fn with_name(self, element: AnyJsClassMemberName) -> Self {
        Self::unwrap_cast(
            self.syntax
                .splice_slots(3usize..=3usize, once(Some(element.into_syntax().into()))),
        )
    }
    pub fn with_question_mark_token(self, element: Option<SyntaxToken>) -> Self {
        Self::unwrap_cast(
            self.syntax
                .splice_slots(4usize..=4usize, once(element.map(|element| element.into()))),
        )
    }
    pub fn with_type_parameters(self, element: Option<TsTypeParameters>) -> Self {
        Self::unwrap_cast(self.syntax.splice_slots(
            5usize..=5usize,
            once(element.map(|element| element.into_syntax().into())),
        ))
    }
    pub fn with_parameters(self, element: JsParameters) -> Self {
        Self::unwrap_cast(
            self.syntax
                .splice_slots(6usize..=6usize, once(Some(element.into_syntax().into()))),
        )
    }
    pub fn with_return_type_annotation(self, element: Option<TsReturnTypeAnnotation>) -> Self {
        Self::unwrap_cast(self.syntax.splice_slots(
            7usize..=7usize,
            once(element.map(|element| element.into_syntax().into())),
        ))
    }
    pub fn with_body(self, element: JsFunctionBody) -> Self {
        Self::unwrap_cast(
            self.syntax
                .splice_slots(8usize..=8usize, once(Some(element.into_syntax().into()))),
        )
    }
}
impl JsMethodObjectMember {
    pub fn with_async_token(self, element: Option<SyntaxToken>) -> Self {
        Self::unwrap_cast(
            self.syntax
                .splice_slots(0usize..=0usize, once(element.map(|element| element.into()))),
        )
    }
    pub fn with_star_token(self, element: Option<SyntaxToken>) -> Self {
        Self::unwrap_cast(
            self.syntax
                .splice_slots(1usize..=1usize, once(element.map(|element| element.into()))),
        )
    }
    pub fn with_name(self, element: AnyJsObjectMemberName) -> Self {
        Self::unwrap_cast(
            self.syntax
                .splice_slots(2usize..=2usize, once(Some(element.into_syntax().into()))),
        )
    }
    pub fn with_type_parameters(self, element: Option<TsTypeParameters>) -> Self {
        Self::unwrap_cast(self.syntax.splice_slots(
            3usize..=3usize,
            once(element.map(|element| element.into_syntax().into())),
        ))
    }
    pub fn with_parameters(self, element: JsParameters) -> Self {
        Self::unwrap_cast(
            self.syntax
                .splice_slots(4usize..=4usize, once(Some(element.into_syntax().into()))),
        )
    }
    pub fn with_return_type_annotation(self, element: Option<TsReturnTypeAnnotation>) -> Self {
        Self::unwrap_cast(self.syntax.splice_slots(
            5usize..=5usize,
            once(element.map(|element| element.into_syntax().into())),
        ))
    }
    pub fn with_body(self, element: JsFunctionBody) -> Self {
        Self::unwrap_cast(
            self.syntax
                .splice_slots(6usize..=6usize, once(Some(element.into_syntax().into()))),
        )
    }
}
impl JsModule {
    pub fn with_bom_token(self, element: Option<SyntaxToken>) -> Self {
        Self::unwrap_cast(
            self.syntax
                .splice_slots(0usize..=0usize, once(element.map(|element| element.into()))),
        )
    }
    pub fn with_interpreter_token(self, element: Option<SyntaxToken>) -> Self {
        Self::unwrap_cast(
            self.syntax
                .splice_slots(1usize..=1usize, once(element.map(|element| element.into()))),
        )
    }
    pub fn with_directives(self, element: JsDirectiveList) -> Self {
        Self::unwrap_cast(
            self.syntax
                .splice_slots(2usize..=2usize, once(Some(element.into_syntax().into()))),
        )
    }
    pub fn with_items(self, element: JsModuleItemList) -> Self {
        Self::unwrap_cast(
            self.syntax
                .splice_slots(3usize..=3usize, once(Some(element.into_syntax().into()))),
        )
    }
    pub fn with_eof_token(self, element: SyntaxToken) -> Self {
        Self::unwrap_cast(
            self.syntax
                .splice_slots(4usize..=4usize, once(Some(element.into()))),
        )
    }
}
impl JsModuleSource {
    pub fn with_value_token(self, element: SyntaxToken) -> Self {
        Self::unwrap_cast(
            self.syntax
                .splice_slots(0usize..=0usize, once(Some(element.into()))),
        )
    }
}
impl JsName {
    pub fn with_value_token(self, element: SyntaxToken) -> Self {
        Self::unwrap_cast(
            self.syntax
                .splice_slots(0usize..=0usize, once(Some(element.into()))),
        )
    }
}
impl JsNamedImportSpecifier {
    pub fn with_type_token(self, element: Option<SyntaxToken>) -> Self {
        Self::unwrap_cast(
            self.syntax
                .splice_slots(0usize..=0usize, once(element.map(|element| element.into()))),
        )
    }
    pub fn with_name(self, element: JsLiteralExportName) -> Self {
        Self::unwrap_cast(
            self.syntax
                .splice_slots(1usize..=1usize, once(Some(element.into_syntax().into()))),
        )
    }
    pub fn with_as_token(self, element: SyntaxToken) -> Self {
        Self::unwrap_cast(
            self.syntax
                .splice_slots(2usize..=2usize, once(Some(element.into()))),
        )
    }
    pub fn with_local_name(self, element: AnyJsBinding) -> Self {
        Self::unwrap_cast(
            self.syntax
                .splice_slots(3usize..=3usize, once(Some(element.into_syntax().into()))),
        )
    }
}
impl JsNamedImportSpecifiers {
    pub fn with_l_curly_token(self, element: SyntaxToken) -> Self {
        Self::unwrap_cast(
            self.syntax
                .splice_slots(0usize..=0usize, once(Some(element.into()))),
        )
    }
    pub fn with_specifiers(self, element: JsNamedImportSpecifierList) -> Self {
        Self::unwrap_cast(
            self.syntax
                .splice_slots(1usize..=1usize, once(Some(element.into_syntax().into()))),
        )
    }
    pub fn with_r_curly_token(self, element: SyntaxToken) -> Self {
        Self::unwrap_cast(
            self.syntax
                .splice_slots(2usize..=2usize, once(Some(element.into()))),
        )
    }
}
impl JsNamespaceImportSpecifier {
    pub fn with_star_token(self, element: SyntaxToken) -> Self {
        Self::unwrap_cast(
            self.syntax
                .splice_slots(0usize..=0usize, once(Some(element.into()))),
        )
    }
    pub fn with_as_token(self, element: SyntaxToken) -> Self {
        Self::unwrap_cast(
            self.syntax
                .splice_slots(1usize..=1usize, once(Some(element.into()))),
        )
    }
    pub fn with_local_name(self, element: AnyJsBinding) -> Self {
        Self::unwrap_cast(
            self.syntax
                .splice_slots(2usize..=2usize, once(Some(element.into_syntax().into()))),
        )
    }
}
impl JsNewExpression {
    pub fn with_new_token(self, element: SyntaxToken) -> Self {
        Self::unwrap_cast(
            self.syntax
                .splice_slots(0usize..=0usize, once(Some(element.into()))),
        )
    }
    pub fn with_callee(self, element: AnyJsExpression) -> Self {
        Self::unwrap_cast(
            self.syntax
                .splice_slots(1usize..=1usize, once(Some(element.into_syntax().into()))),
        )
    }
    pub fn with_type_arguments(self, element: Option<TsTypeArguments>) -> Self {
        Self::unwrap_cast(self.syntax.splice_slots(
            2usize..=2usize,
            once(element.map(|element| element.into_syntax().into())),
        ))
    }
    pub fn with_arguments(self, element: Option<JsCallArguments>) -> Self {
        Self::unwrap_cast(self.syntax.splice_slots(
            3usize..=3usize,
            once(element.map(|element| element.into_syntax().into())),
        ))
    }
}
impl JsNewTargetExpression {
    pub fn with_new_token(self, element: SyntaxToken) -> Self {
        Self::unwrap_cast(
            self.syntax
                .splice_slots(0usize..=0usize, once(Some(element.into()))),
        )
    }
    pub fn with_dot_token(self, element: SyntaxToken) -> Self {
        Self::unwrap_cast(
            self.syntax
                .splice_slots(1usize..=1usize, once(Some(element.into()))),
        )
    }
    pub fn with_target_token(self, element: SyntaxToken) -> Self {
        Self::unwrap_cast(
            self.syntax
                .splice_slots(2usize..=2usize, once(Some(element.into()))),
        )
    }
}
impl JsNullLiteralExpression {
    pub fn with_value_token(self, element: SyntaxToken) -> Self {
        Self::unwrap_cast(
            self.syntax
                .splice_slots(0usize..=0usize, once(Some(element.into()))),
        )
    }
}
impl JsNumberLiteralExpression {
    pub fn with_value_token(self, element: SyntaxToken) -> Self {
        Self::unwrap_cast(
            self.syntax
                .splice_slots(0usize..=0usize, once(Some(element.into()))),
        )
    }
}
impl JsObjectAssignmentPattern {
    pub fn with_l_curly_token(self, element: SyntaxToken) -> Self {
        Self::unwrap_cast(
            self.syntax
                .splice_slots(0usize..=0usize, once(Some(element.into()))),
        )
    }
    pub fn with_properties(self, element: JsObjectAssignmentPatternPropertyList) -> Self {
        Self::unwrap_cast(
            self.syntax
                .splice_slots(1usize..=1usize, once(Some(element.into_syntax().into()))),
        )
    }
    pub fn with_r_curly_token(self, element: SyntaxToken) -> Self {
        Self::unwrap_cast(
            self.syntax
                .splice_slots(2usize..=2usize, once(Some(element.into()))),
        )
    }
}
impl JsObjectAssignmentPatternProperty {
    pub fn with_member(self, element: AnyJsObjectMemberName) -> Self {
        Self::unwrap_cast(
            self.syntax
                .splice_slots(0usize..=0usize, once(Some(element.into_syntax().into()))),
        )
    }
    pub fn with_colon_token(self, element: SyntaxToken) -> Self {
        Self::unwrap_cast(
            self.syntax
                .splice_slots(1usize..=1usize, once(Some(element.into()))),
        )
    }
    pub fn with_pattern(self, element: AnyJsAssignmentPattern) -> Self {
        Self::unwrap_cast(
            self.syntax
                .splice_slots(2usize..=2usize, once(Some(element.into_syntax().into()))),
        )
    }
    pub fn with_init(self, element: Option<JsInitializerClause>) -> Self {
        Self::unwrap_cast(self.syntax.splice_slots(
            3usize..=3usize,
            once(element.map(|element| element.into_syntax().into())),
        ))
    }
}
impl JsObjectAssignmentPatternRest {
    pub fn with_dotdotdot_token(self, element: SyntaxToken) -> Self {
        Self::unwrap_cast(
            self.syntax
                .splice_slots(0usize..=0usize, once(Some(element.into()))),
        )
    }
    pub fn with_target(self, element: AnyJsAssignment) -> Self {
        Self::unwrap_cast(
            self.syntax
                .splice_slots(1usize..=1usize, once(Some(element.into_syntax().into()))),
        )
    }
}
impl JsObjectAssignmentPatternShorthandProperty {
    pub fn with_identifier(self, element: JsIdentifierAssignment) -> Self {
        Self::unwrap_cast(
            self.syntax
                .splice_slots(0usize..=0usize, once(Some(element.into_syntax().into()))),
        )
    }
    pub fn with_init(self, element: Option<JsInitializerClause>) -> Self {
        Self::unwrap_cast(self.syntax.splice_slots(
            1usize..=1usize,
            once(element.map(|element| element.into_syntax().into())),
        ))
    }
}
impl JsObjectBindingPattern {
    pub fn with_l_curly_token(self, element: SyntaxToken) -> Self {
        Self::unwrap_cast(
            self.syntax
                .splice_slots(0usize..=0usize, once(Some(element.into()))),
        )
    }
    pub fn with_properties(self, element: JsObjectBindingPatternPropertyList) -> Self {
        Self::unwrap_cast(
            self.syntax
                .splice_slots(1usize..=1usize, once(Some(element.into_syntax().into()))),
        )
    }
    pub fn with_r_curly_token(self, element: SyntaxToken) -> Self {
        Self::unwrap_cast(
            self.syntax
                .splice_slots(2usize..=2usize, once(Some(element.into()))),
        )
    }
}
impl JsObjectBindingPatternProperty {
    pub fn with_member(self, element: AnyJsObjectMemberName) -> Self {
        Self::unwrap_cast(
            self.syntax
                .splice_slots(0usize..=0usize, once(Some(element.into_syntax().into()))),
        )
    }
    pub fn with_colon_token(self, element: SyntaxToken) -> Self {
        Self::unwrap_cast(
            self.syntax
                .splice_slots(1usize..=1usize, once(Some(element.into()))),
        )
    }
    pub fn with_pattern(self, element: AnyJsBindingPattern) -> Self {
        Self::unwrap_cast(
            self.syntax
                .splice_slots(2usize..=2usize, once(Some(element.into_syntax().into()))),
        )
    }
    pub fn with_init(self, element: Option<JsInitializerClause>) -> Self {
        Self::unwrap_cast(self.syntax.splice_slots(
            3usize..=3usize,
            once(element.map(|element| element.into_syntax().into())),
        ))
    }
}
impl JsObjectBindingPatternRest {
    pub fn with_dotdotdot_token(self, element: SyntaxToken) -> Self {
        Self::unwrap_cast(
            self.syntax
                .splice_slots(0usize..=0usize, once(Some(element.into()))),
        )
    }
    pub fn with_binding(self, element: AnyJsBinding) -> Self {
        Self::unwrap_cast(
            self.syntax
                .splice_slots(1usize..=1usize, once(Some(element.into_syntax().into()))),
        )
    }
}
impl JsObjectBindingPatternShorthandProperty {
    pub fn with_identifier(self, element: AnyJsBinding) -> Self {
        Self::unwrap_cast(
            self.syntax
                .splice_slots(0usize..=0usize, once(Some(element.into_syntax().into()))),
        )
    }
    pub fn with_init(self, element: Option<JsInitializerClause>) -> Self {
        Self::unwrap_cast(self.syntax.splice_slots(
            1usize..=1usize,
            once(element.map(|element| element.into_syntax().into())),
        ))
    }
}
impl JsObjectExpression {
    pub fn with_l_curly_token(self, element: SyntaxToken) -> Self {
        Self::unwrap_cast(
            self.syntax
                .splice_slots(0usize..=0usize, once(Some(element.into()))),
        )
    }
    pub fn with_members(self, element: JsObjectMemberList) -> Self {
        Self::unwrap_cast(
            self.syntax
                .splice_slots(1usize..=1usize, once(Some(element.into_syntax().into()))),
        )
    }
    pub fn with_r_curly_token(self, element: SyntaxToken) -> Self {
        Self::unwrap_cast(
            self.syntax
                .splice_slots(2usize..=2usize, once(Some(element.into()))),
        )
    }
}
impl JsParameters {
    pub fn with_l_paren_token(self, element: SyntaxToken) -> Self {
        Self::unwrap_cast(
            self.syntax
                .splice_slots(0usize..=0usize, once(Some(element.into()))),
        )
    }
    pub fn with_items(self, element: JsParameterList) -> Self {
        Self::unwrap_cast(
            self.syntax
                .splice_slots(1usize..=1usize, once(Some(element.into_syntax().into()))),
        )
    }
    pub fn with_r_paren_token(self, element: SyntaxToken) -> Self {
        Self::unwrap_cast(
            self.syntax
                .splice_slots(2usize..=2usize, once(Some(element.into()))),
        )
    }
}
impl JsParenthesizedAssignment {
    pub fn with_l_paren_token(self, element: SyntaxToken) -> Self {
        Self::unwrap_cast(
            self.syntax
                .splice_slots(0usize..=0usize, once(Some(element.into()))),
        )
    }
    pub fn with_assignment(self, element: AnyJsAssignment) -> Self {
        Self::unwrap_cast(
            self.syntax
                .splice_slots(1usize..=1usize, once(Some(element.into_syntax().into()))),
        )
    }
    pub fn with_r_paren_token(self, element: SyntaxToken) -> Self {
        Self::unwrap_cast(
            self.syntax
                .splice_slots(2usize..=2usize, once(Some(element.into()))),
        )
    }
}
impl JsParenthesizedExpression {
    pub fn with_l_paren_token(self, element: SyntaxToken) -> Self {
        Self::unwrap_cast(
            self.syntax
                .splice_slots(0usize..=0usize, once(Some(element.into()))),
        )
    }
    pub fn with_expression(self, element: AnyJsExpression) -> Self {
        Self::unwrap_cast(
            self.syntax
                .splice_slots(1usize..=1usize, once(Some(element.into_syntax().into()))),
        )
    }
    pub fn with_r_paren_token(self, element: SyntaxToken) -> Self {
        Self::unwrap_cast(
            self.syntax
                .splice_slots(2usize..=2usize, once(Some(element.into()))),
        )
    }
}
impl JsPostUpdateExpression {
    pub fn with_operand(self, element: AnyJsAssignment) -> Self {
        Self::unwrap_cast(
            self.syntax
                .splice_slots(0usize..=0usize, once(Some(element.into_syntax().into()))),
        )
    }
    pub fn with_operator_token_token(self, element: SyntaxToken) -> Self {
        Self::unwrap_cast(
            self.syntax
                .splice_slots(1usize..=1usize, once(Some(element.into()))),
        )
    }
}
impl JsPreUpdateExpression {
    pub fn with_operator_token_token(self, element: SyntaxToken) -> Self {
        Self::unwrap_cast(
            self.syntax
                .splice_slots(0usize..=0usize, once(Some(element.into()))),
        )
    }
    pub fn with_operand(self, element: AnyJsAssignment) -> Self {
        Self::unwrap_cast(
            self.syntax
                .splice_slots(1usize..=1usize, once(Some(element.into_syntax().into()))),
        )
    }
}
impl JsPrivateClassMemberName {
    pub fn with_hash_token(self, element: SyntaxToken) -> Self {
        Self::unwrap_cast(
            self.syntax
                .splice_slots(0usize..=0usize, once(Some(element.into()))),
        )
    }
    pub fn with_id_token(self, element: SyntaxToken) -> Self {
        Self::unwrap_cast(
            self.syntax
                .splice_slots(1usize..=1usize, once(Some(element.into()))),
        )
    }
}
impl JsPrivateName {
    pub fn with_hash_token(self, element: SyntaxToken) -> Self {
        Self::unwrap_cast(
            self.syntax
                .splice_slots(0usize..=0usize, once(Some(element.into()))),
        )
    }
    pub fn with_value_token(self, element: SyntaxToken) -> Self {
        Self::unwrap_cast(
            self.syntax
                .splice_slots(1usize..=1usize, once(Some(element.into()))),
        )
    }
}
impl JsPropertyClassMember {
    pub fn with_modifiers(self, element: JsPropertyModifierList) -> Self {
        Self::unwrap_cast(
            self.syntax
                .splice_slots(0usize..=0usize, once(Some(element.into_syntax().into()))),
        )
    }
    pub fn with_name(self, element: AnyJsClassMemberName) -> Self {
        Self::unwrap_cast(
            self.syntax
                .splice_slots(1usize..=1usize, once(Some(element.into_syntax().into()))),
        )
    }
    pub fn with_property_annotation(self, element: Option<AnyTsPropertyAnnotation>) -> Self {
        Self::unwrap_cast(self.syntax.splice_slots(
            2usize..=2usize,
            once(element.map(|element| element.into_syntax().into())),
        ))
    }
    pub fn with_value(self, element: Option<JsInitializerClause>) -> Self {
        Self::unwrap_cast(self.syntax.splice_slots(
            3usize..=3usize,
            once(element.map(|element| element.into_syntax().into())),
        ))
    }
    pub fn with_semicolon_token(self, element: Option<SyntaxToken>) -> Self {
        Self::unwrap_cast(
            self.syntax
                .splice_slots(4usize..=4usize, once(element.map(|element| element.into()))),
        )
    }
}
impl JsPropertyObjectMember {
    pub fn with_name(self, element: AnyJsObjectMemberName) -> Self {
        Self::unwrap_cast(
            self.syntax
                .splice_slots(0usize..=0usize, once(Some(element.into_syntax().into()))),
        )
    }
    pub fn with_colon_token(self, element: SyntaxToken) -> Self {
        Self::unwrap_cast(
            self.syntax
                .splice_slots(1usize..=1usize, once(Some(element.into()))),
        )
    }
    pub fn with_value(self, element: AnyJsExpression) -> Self {
        Self::unwrap_cast(
            self.syntax
                .splice_slots(2usize..=2usize, once(Some(element.into_syntax().into()))),
        )
    }
}
impl JsReferenceIdentifier {
    pub fn with_value_token(self, element: SyntaxToken) -> Self {
        Self::unwrap_cast(
            self.syntax
                .splice_slots(0usize..=0usize, once(Some(element.into()))),
        )
    }
}
impl JsRegexLiteralExpression {
    pub fn with_value_token(self, element: SyntaxToken) -> Self {
        Self::unwrap_cast(
            self.syntax
                .splice_slots(0usize..=0usize, once(Some(element.into()))),
        )
    }
}
impl JsRestParameter {
    pub fn with_decorators(self, element: JsDecoratorList) -> Self {
        Self::unwrap_cast(
            self.syntax
                .splice_slots(0usize..=0usize, once(Some(element.into_syntax().into()))),
        )
    }
    pub fn with_dotdotdot_token(self, element: SyntaxToken) -> Self {
        Self::unwrap_cast(
            self.syntax
                .splice_slots(1usize..=1usize, once(Some(element.into()))),
        )
    }
    pub fn with_binding(self, element: AnyJsBindingPattern) -> Self {
        Self::unwrap_cast(
            self.syntax
                .splice_slots(2usize..=2usize, once(Some(element.into_syntax().into()))),
        )
    }
    pub fn with_type_annotation(self, element: Option<TsTypeAnnotation>) -> Self {
        Self::unwrap_cast(self.syntax.splice_slots(
            3usize..=3usize,
            once(element.map(|element| element.into_syntax().into())),
        ))
    }
}
impl JsReturnStatement {
    pub fn with_return_token(self, element: SyntaxToken) -> Self {
        Self::unwrap_cast(
            self.syntax
                .splice_slots(0usize..=0usize, once(Some(element.into()))),
        )
    }
    pub fn with_argument(self, element: Option<AnyJsExpression>) -> Self {
        Self::unwrap_cast(self.syntax.splice_slots(
            1usize..=1usize,
            once(element.map(|element| element.into_syntax().into())),
        ))
    }
    pub fn with_semicolon_token(self, element: Option<SyntaxToken>) -> Self {
        Self::unwrap_cast(
            self.syntax
                .splice_slots(2usize..=2usize, once(element.map(|element| element.into()))),
        )
    }
}
impl JsScript {
    pub fn with_bom_token(self, element: Option<SyntaxToken>) -> Self {
        Self::unwrap_cast(
            self.syntax
                .splice_slots(0usize..=0usize, once(element.map(|element| element.into()))),
        )
    }
    pub fn with_interpreter_token(self, element: Option<SyntaxToken>) -> Self {
        Self::unwrap_cast(
            self.syntax
                .splice_slots(1usize..=1usize, once(element.map(|element| element.into()))),
        )
    }
    pub fn with_directives(self, element: JsDirectiveList) -> Self {
        Self::unwrap_cast(
            self.syntax
                .splice_slots(2usize..=2usize, once(Some(element.into_syntax().into()))),
        )
    }
    pub fn with_statements(self, element: JsStatementList) -> Self {
        Self::unwrap_cast(
            self.syntax
                .splice_slots(3usize..=3usize, once(Some(element.into_syntax().into()))),
        )
    }
    pub fn with_eof_token(self, element: SyntaxToken) -> Self {
        Self::unwrap_cast(
            self.syntax
                .splice_slots(4usize..=4usize, once(Some(element.into()))),
        )
    }
}
impl JsSequenceExpression {
    pub fn with_left(self, element: AnyJsExpression) -> Self {
        Self::unwrap_cast(
            self.syntax
                .splice_slots(0usize..=0usize, once(Some(element.into_syntax().into()))),
        )
    }
    pub fn with_comma_token(self, element: SyntaxToken) -> Self {
        Self::unwrap_cast(
            self.syntax
                .splice_slots(1usize..=1usize, once(Some(element.into()))),
        )
    }
    pub fn with_right(self, element: AnyJsExpression) -> Self {
        Self::unwrap_cast(
            self.syntax
                .splice_slots(2usize..=2usize, once(Some(element.into_syntax().into()))),
        )
    }
}
impl JsSetterClassMember {
    pub fn with_modifiers(self, element: JsMethodModifierList) -> Self {
        Self::unwrap_cast(
            self.syntax
                .splice_slots(0usize..=0usize, once(Some(element.into_syntax().into()))),
        )
    }
    pub fn with_set_token(self, element: SyntaxToken) -> Self {
        Self::unwrap_cast(
            self.syntax
                .splice_slots(1usize..=1usize, once(Some(element.into()))),
        )
    }
    pub fn with_name(self, element: AnyJsClassMemberName) -> Self {
        Self::unwrap_cast(
            self.syntax
                .splice_slots(2usize..=2usize, once(Some(element.into_syntax().into()))),
        )
    }
    pub fn with_l_paren_token(self, element: SyntaxToken) -> Self {
        Self::unwrap_cast(
            self.syntax
                .splice_slots(3usize..=3usize, once(Some(element.into()))),
        )
    }
    pub fn with_parameter(self, element: AnyJsFormalParameter) -> Self {
        Self::unwrap_cast(
            self.syntax
                .splice_slots(4usize..=4usize, once(Some(element.into_syntax().into()))),
        )
    }
    pub fn with_comma_token(self, element: Option<SyntaxToken>) -> Self {
        Self::unwrap_cast(
            self.syntax
                .splice_slots(5usize..=5usize, once(element.map(|element| element.into()))),
        )
    }
    pub fn with_r_paren_token(self, element: SyntaxToken) -> Self {
        Self::unwrap_cast(
            self.syntax
                .splice_slots(6usize..=6usize, once(Some(element.into()))),
        )
    }
    pub fn with_body(self, element: JsFunctionBody) -> Self {
        Self::unwrap_cast(
            self.syntax
                .splice_slots(7usize..=7usize, once(Some(element.into_syntax().into()))),
        )
    }
}
impl JsSetterObjectMember {
    pub fn with_set_token(self, element: SyntaxToken) -> Self {
        Self::unwrap_cast(
            self.syntax
                .splice_slots(0usize..=0usize, once(Some(element.into()))),
        )
    }
    pub fn with_name(self, element: AnyJsObjectMemberName) -> Self {
        Self::unwrap_cast(
            self.syntax
                .splice_slots(1usize..=1usize, once(Some(element.into_syntax().into()))),
        )
    }
    pub fn with_l_paren_token(self, element: SyntaxToken) -> Self {
        Self::unwrap_cast(
            self.syntax
                .splice_slots(2usize..=2usize, once(Some(element.into()))),
        )
    }
    pub fn with_parameter(self, element: AnyJsFormalParameter) -> Self {
        Self::unwrap_cast(
            self.syntax
                .splice_slots(3usize..=3usize, once(Some(element.into_syntax().into()))),
        )
    }
    pub fn with_comma_token(self, element: Option<SyntaxToken>) -> Self {
        Self::unwrap_cast(
            self.syntax
                .splice_slots(4usize..=4usize, once(element.map(|element| element.into()))),
        )
    }
    pub fn with_r_paren_token(self, element: SyntaxToken) -> Self {
        Self::unwrap_cast(
            self.syntax
                .splice_slots(5usize..=5usize, once(Some(element.into()))),
        )
    }
    pub fn with_body(self, element: JsFunctionBody) -> Self {
        Self::unwrap_cast(
            self.syntax
                .splice_slots(6usize..=6usize, once(Some(element.into_syntax().into()))),
        )
    }
}
impl JsShorthandNamedImportSpecifier {
    pub fn with_type_token(self, element: Option<SyntaxToken>) -> Self {
        Self::unwrap_cast(
            self.syntax
                .splice_slots(0usize..=0usize, once(element.map(|element| element.into()))),
        )
    }
    pub fn with_local_name(self, element: AnyJsBinding) -> Self {
        Self::unwrap_cast(
            self.syntax
                .splice_slots(1usize..=1usize, once(Some(element.into_syntax().into()))),
        )
    }
}
impl JsShorthandPropertyObjectMember {
    pub fn with_name(self, element: JsReferenceIdentifier) -> Self {
        Self::unwrap_cast(
            self.syntax
                .splice_slots(0usize..=0usize, once(Some(element.into_syntax().into()))),
        )
    }
}
impl JsSpread {
    pub fn with_dotdotdot_token(self, element: SyntaxToken) -> Self {
        Self::unwrap_cast(
            self.syntax
                .splice_slots(0usize..=0usize, once(Some(element.into()))),
        )
    }
    pub fn with_argument(self, element: AnyJsExpression) -> Self {
        Self::unwrap_cast(
            self.syntax
                .splice_slots(1usize..=1usize, once(Some(element.into_syntax().into()))),
        )
    }
}
impl JsStaticInitializationBlockClassMember {
    pub fn with_static_token(self, element: SyntaxToken) -> Self {
        Self::unwrap_cast(
            self.syntax
                .splice_slots(0usize..=0usize, once(Some(element.into()))),
        )
    }
    pub fn with_l_curly_token(self, element: SyntaxToken) -> Self {
        Self::unwrap_cast(
            self.syntax
                .splice_slots(1usize..=1usize, once(Some(element.into()))),
        )
    }
    pub fn with_statements(self, element: JsStatementList) -> Self {
        Self::unwrap_cast(
            self.syntax
                .splice_slots(2usize..=2usize, once(Some(element.into_syntax().into()))),
        )
    }
    pub fn with_r_curly_token(self, element: SyntaxToken) -> Self {
        Self::unwrap_cast(
            self.syntax
                .splice_slots(3usize..=3usize, once(Some(element.into()))),
        )
    }
}
impl JsStaticMemberAssignment {
    pub fn with_object(self, element: AnyJsExpression) -> Self {
        Self::unwrap_cast(
            self.syntax
                .splice_slots(0usize..=0usize, once(Some(element.into_syntax().into()))),
        )
    }
    pub fn with_dot_token(self, element: SyntaxToken) -> Self {
        Self::unwrap_cast(
            self.syntax
                .splice_slots(1usize..=1usize, once(Some(element.into()))),
        )
    }
    pub fn with_member(self, element: AnyJsName) -> Self {
        Self::unwrap_cast(
            self.syntax
                .splice_slots(2usize..=2usize, once(Some(element.into_syntax().into()))),
        )
    }
}
impl JsStaticMemberExpression {
    pub fn with_object(self, element: AnyJsExpression) -> Self {
        Self::unwrap_cast(
            self.syntax
                .splice_slots(0usize..=0usize, once(Some(element.into_syntax().into()))),
        )
    }
    pub fn with_operator_token_token(self, element: SyntaxToken) -> Self {
        Self::unwrap_cast(
            self.syntax
                .splice_slots(1usize..=1usize, once(Some(element.into()))),
        )
    }
    pub fn with_member(self, element: AnyJsName) -> Self {
        Self::unwrap_cast(
            self.syntax
                .splice_slots(2usize..=2usize, once(Some(element.into_syntax().into()))),
        )
    }
}
impl JsStaticModifier {
    pub fn with_modifier_token(self, element: SyntaxToken) -> Self {
        Self::unwrap_cast(
            self.syntax
                .splice_slots(0usize..=0usize, once(Some(element.into()))),
        )
    }
}
impl JsStringLiteralExpression {
    pub fn with_value_token(self, element: SyntaxToken) -> Self {
        Self::unwrap_cast(
            self.syntax
                .splice_slots(0usize..=0usize, once(Some(element.into()))),
        )
    }
}
impl JsSuperExpression {
    pub fn with_super_token(self, element: SyntaxToken) -> Self {
        Self::unwrap_cast(
            self.syntax
                .splice_slots(0usize..=0usize, once(Some(element.into()))),
        )
    }
}
impl JsSwitchStatement {
    pub fn with_switch_token(self, element: SyntaxToken) -> Self {
        Self::unwrap_cast(
            self.syntax
                .splice_slots(0usize..=0usize, once(Some(element.into()))),
        )
    }
    pub fn with_l_paren_token(self, element: SyntaxToken) -> Self {
        Self::unwrap_cast(
            self.syntax
                .splice_slots(1usize..=1usize, once(Some(element.into()))),
        )
    }
    pub fn with_discriminant(self, element: AnyJsExpression) -> Self {
        Self::unwrap_cast(
            self.syntax
                .splice_slots(2usize..=2usize, once(Some(element.into_syntax().into()))),
        )
    }
    pub fn with_r_paren_token(self, element: SyntaxToken) -> Self {
        Self::unwrap_cast(
            self.syntax
                .splice_slots(3usize..=3usize, once(Some(element.into()))),
        )
    }
    pub fn with_l_curly_token(self, element: SyntaxToken) -> Self {
        Self::unwrap_cast(
            self.syntax
                .splice_slots(4usize..=4usize, once(Some(element.into()))),
        )
    }
    pub fn with_cases(self, element: JsSwitchCaseList) -> Self {
        Self::unwrap_cast(
            self.syntax
                .splice_slots(5usize..=5usize, once(Some(element.into_syntax().into()))),
        )
    }
    pub fn with_r_curly_token(self, element: SyntaxToken) -> Self {
        Self::unwrap_cast(
            self.syntax
                .splice_slots(6usize..=6usize, once(Some(element.into()))),
        )
    }
}
impl JsTemplateChunkElement {
    pub fn with_template_chunk_token(self, element: SyntaxToken) -> Self {
        Self::unwrap_cast(
            self.syntax
                .splice_slots(0usize..=0usize, once(Some(element.into()))),
        )
    }
}
impl JsTemplateElement {
    pub fn with_dollar_curly_token(self, element: SyntaxToken) -> Self {
        Self::unwrap_cast(
            self.syntax
                .splice_slots(0usize..=0usize, once(Some(element.into()))),
        )
    }
    pub fn with_expression(self, element: AnyJsExpression) -> Self {
        Self::unwrap_cast(
            self.syntax
                .splice_slots(1usize..=1usize, once(Some(element.into_syntax().into()))),
        )
    }
    pub fn with_r_curly_token(self, element: SyntaxToken) -> Self {
        Self::unwrap_cast(
            self.syntax
                .splice_slots(2usize..=2usize, once(Some(element.into()))),
        )
    }
}
impl JsTemplateExpression {
    pub fn with_tag(self, element: Option<AnyJsExpression>) -> Self {
        Self::unwrap_cast(self.syntax.splice_slots(
            0usize..=0usize,
            once(element.map(|element| element.into_syntax().into())),
        ))
    }
    pub fn with_type_arguments(self, element: Option<TsTypeArguments>) -> Self {
        Self::unwrap_cast(self.syntax.splice_slots(
            1usize..=1usize,
            once(element.map(|element| element.into_syntax().into())),
        ))
    }
    pub fn with_l_tick_token(self, element: SyntaxToken) -> Self {
        Self::unwrap_cast(
            self.syntax
                .splice_slots(2usize..=2usize, once(Some(element.into()))),
        )
    }
    pub fn with_elements(self, element: JsTemplateElementList) -> Self {
        Self::unwrap_cast(
            self.syntax
                .splice_slots(3usize..=3usize, once(Some(element.into_syntax().into()))),
        )
    }
    pub fn with_r_tick_token(self, element: SyntaxToken) -> Self {
        Self::unwrap_cast(
            self.syntax
                .splice_slots(4usize..=4usize, once(Some(element.into()))),
        )
    }
}
impl JsThisExpression {
    pub fn with_this_token(self, element: SyntaxToken) -> Self {
        Self::unwrap_cast(
            self.syntax
                .splice_slots(0usize..=0usize, once(Some(element.into()))),
        )
    }
}
impl JsThrowStatement {
    pub fn with_throw_token(self, element: SyntaxToken) -> Self {
        Self::unwrap_cast(
            self.syntax
                .splice_slots(0usize..=0usize, once(Some(element.into()))),
        )
    }
    pub fn with_argument(self, element: AnyJsExpression) -> Self {
        Self::unwrap_cast(
            self.syntax
                .splice_slots(1usize..=1usize, once(Some(element.into_syntax().into()))),
        )
    }
    pub fn with_semicolon_token(self, element: Option<SyntaxToken>) -> Self {
        Self::unwrap_cast(
            self.syntax
                .splice_slots(2usize..=2usize, once(element.map(|element| element.into()))),
        )
    }
}
impl JsTryFinallyStatement {
    pub fn with_try_token(self, element: SyntaxToken) -> Self {
        Self::unwrap_cast(
            self.syntax
                .splice_slots(0usize..=0usize, once(Some(element.into()))),
        )
    }
    pub fn with_body(self, element: JsBlockStatement) -> Self {
        Self::unwrap_cast(
            self.syntax
                .splice_slots(1usize..=1usize, once(Some(element.into_syntax().into()))),
        )
    }
    pub fn with_catch_clause(self, element: Option<JsCatchClause>) -> Self {
        Self::unwrap_cast(self.syntax.splice_slots(
            2usize..=2usize,
            once(element.map(|element| element.into_syntax().into())),
        ))
    }
    pub fn with_finally_clause(self, element: JsFinallyClause) -> Self {
        Self::unwrap_cast(
            self.syntax
                .splice_slots(3usize..=3usize, once(Some(element.into_syntax().into()))),
        )
    }
}
impl JsTryStatement {
    pub fn with_try_token(self, element: SyntaxToken) -> Self {
        Self::unwrap_cast(
            self.syntax
                .splice_slots(0usize..=0usize, once(Some(element.into()))),
        )
    }
    pub fn with_body(self, element: JsBlockStatement) -> Self {
        Self::unwrap_cast(
            self.syntax
                .splice_slots(1usize..=1usize, once(Some(element.into_syntax().into()))),
        )
    }
    pub fn with_catch_clause(self, element: JsCatchClause) -> Self {
        Self::unwrap_cast(
            self.syntax
                .splice_slots(2usize..=2usize, once(Some(element.into_syntax().into()))),
        )
    }
}
impl JsUnaryExpression {
    pub fn with_operator_token_token(self, element: SyntaxToken) -> Self {
        Self::unwrap_cast(
            self.syntax
                .splice_slots(0usize..=0usize, once(Some(element.into()))),
        )
    }
    pub fn with_argument(self, element: AnyJsExpression) -> Self {
        Self::unwrap_cast(
            self.syntax
                .splice_slots(1usize..=1usize, once(Some(element.into_syntax().into()))),
        )
    }
}
impl JsVariableDeclaration {
    pub fn with_await_token(self, element: Option<SyntaxToken>) -> Self {
        Self::unwrap_cast(
            self.syntax
                .splice_slots(0usize..=0usize, once(element.map(|element| element.into()))),
        )
    }
    pub fn with_kind_token(self, element: SyntaxToken) -> Self {
        Self::unwrap_cast(
            self.syntax
                .splice_slots(1usize..=1usize, once(Some(element.into()))),
        )
    }
    pub fn with_declarators(self, element: JsVariableDeclaratorList) -> Self {
        Self::unwrap_cast(
            self.syntax
                .splice_slots(2usize..=2usize, once(Some(element.into_syntax().into()))),
        )
    }
}
impl JsVariableDeclarationClause {
    pub fn with_declaration(self, element: JsVariableDeclaration) -> Self {
        Self::unwrap_cast(
            self.syntax
                .splice_slots(0usize..=0usize, once(Some(element.into_syntax().into()))),
        )
    }
    pub fn with_semicolon_token(self, element: Option<SyntaxToken>) -> Self {
        Self::unwrap_cast(
            self.syntax
                .splice_slots(1usize..=1usize, once(element.map(|element| element.into()))),
        )
    }
}
impl JsVariableDeclarator {
    pub fn with_id(self, element: AnyJsBindingPattern) -> Self {
        Self::unwrap_cast(
            self.syntax
                .splice_slots(0usize..=0usize, once(Some(element.into_syntax().into()))),
        )
    }
    pub fn with_variable_annotation(self, element: Option<AnyTsVariableAnnotation>) -> Self {
        Self::unwrap_cast(self.syntax.splice_slots(
            1usize..=1usize,
            once(element.map(|element| element.into_syntax().into())),
        ))
    }
    pub fn with_initializer(self, element: Option<JsInitializerClause>) -> Self {
        Self::unwrap_cast(self.syntax.splice_slots(
            2usize..=2usize,
            once(element.map(|element| element.into_syntax().into())),
        ))
    }
}
impl JsVariableStatement {
    pub fn with_declaration(self, element: JsVariableDeclaration) -> Self {
        Self::unwrap_cast(
            self.syntax
                .splice_slots(0usize..=0usize, once(Some(element.into_syntax().into()))),
        )
    }
    pub fn with_semicolon_token(self, element: Option<SyntaxToken>) -> Self {
        Self::unwrap_cast(
            self.syntax
                .splice_slots(1usize..=1usize, once(element.map(|element| element.into()))),
        )
    }
}
impl JsWhileStatement {
    pub fn with_while_token(self, element: SyntaxToken) -> Self {
        Self::unwrap_cast(
            self.syntax
                .splice_slots(0usize..=0usize, once(Some(element.into()))),
        )
    }
    pub fn with_l_paren_token(self, element: SyntaxToken) -> Self {
        Self::unwrap_cast(
            self.syntax
                .splice_slots(1usize..=1usize, once(Some(element.into()))),
        )
    }
    pub fn with_test(self, element: AnyJsExpression) -> Self {
        Self::unwrap_cast(
            self.syntax
                .splice_slots(2usize..=2usize, once(Some(element.into_syntax().into()))),
        )
    }
    pub fn with_r_paren_token(self, element: SyntaxToken) -> Self {
        Self::unwrap_cast(
            self.syntax
                .splice_slots(3usize..=3usize, once(Some(element.into()))),
        )
    }
    pub fn with_body(self, element: AnyJsStatement) -> Self {
        Self::unwrap_cast(
            self.syntax
                .splice_slots(4usize..=4usize, once(Some(element.into_syntax().into()))),
        )
    }
}
impl JsWithStatement {
    pub fn with_with_token(self, element: SyntaxToken) -> Self {
        Self::unwrap_cast(
            self.syntax
                .splice_slots(0usize..=0usize, once(Some(element.into()))),
        )
    }
    pub fn with_l_paren_token(self, element: SyntaxToken) -> Self {
        Self::unwrap_cast(
            self.syntax
                .splice_slots(1usize..=1usize, once(Some(element.into()))),
        )
    }
    pub fn with_object(self, element: AnyJsExpression) -> Self {
        Self::unwrap_cast(
            self.syntax
                .splice_slots(2usize..=2usize, once(Some(element.into_syntax().into()))),
        )
    }
    pub fn with_r_paren_token(self, element: SyntaxToken) -> Self {
        Self::unwrap_cast(
            self.syntax
                .splice_slots(3usize..=3usize, once(Some(element.into()))),
        )
    }
    pub fn with_body(self, element: AnyJsStatement) -> Self {
        Self::unwrap_cast(
            self.syntax
                .splice_slots(4usize..=4usize, once(Some(element.into_syntax().into()))),
        )
    }
}
impl JsYieldArgument {
    pub fn with_star_token(self, element: Option<SyntaxToken>) -> Self {
        Self::unwrap_cast(
            self.syntax
                .splice_slots(0usize..=0usize, once(element.map(|element| element.into()))),
        )
    }
    pub fn with_expression(self, element: AnyJsExpression) -> Self {
        Self::unwrap_cast(
            self.syntax
                .splice_slots(1usize..=1usize, once(Some(element.into_syntax().into()))),
        )
    }
}
impl JsYieldExpression {
    pub fn with_yield_token(self, element: SyntaxToken) -> Self {
        Self::unwrap_cast(
            self.syntax
                .splice_slots(0usize..=0usize, once(Some(element.into()))),
        )
    }
    pub fn with_argument(self, element: Option<JsYieldArgument>) -> Self {
        Self::unwrap_cast(self.syntax.splice_slots(
            1usize..=1usize,
            once(element.map(|element| element.into_syntax().into())),
        ))
    }
}
impl JsxAttribute {
    pub fn with_name(self, element: AnyJsxAttributeName) -> Self {
        Self::unwrap_cast(
            self.syntax
                .splice_slots(0usize..=0usize, once(Some(element.into_syntax().into()))),
        )
    }
    pub fn with_initializer(self, element: Option<JsxAttributeInitializerClause>) -> Self {
        Self::unwrap_cast(self.syntax.splice_slots(
            1usize..=1usize,
            once(element.map(|element| element.into_syntax().into())),
        ))
    }
}
impl JsxAttributeInitializerClause {
    pub fn with_eq_token(self, element: SyntaxToken) -> Self {
        Self::unwrap_cast(
            self.syntax
                .splice_slots(0usize..=0usize, once(Some(element.into()))),
        )
    }
    pub fn with_value(self, element: AnyJsxAttributeValue) -> Self {
        Self::unwrap_cast(
            self.syntax
                .splice_slots(1usize..=1usize, once(Some(element.into_syntax().into()))),
        )
    }
}
impl JsxClosingElement {
    pub fn with_l_angle_token(self, element: SyntaxToken) -> Self {
        Self::unwrap_cast(
            self.syntax
                .splice_slots(0usize..=0usize, once(Some(element.into()))),
        )
    }
    pub fn with_slash_token(self, element: SyntaxToken) -> Self {
        Self::unwrap_cast(
            self.syntax
                .splice_slots(1usize..=1usize, once(Some(element.into()))),
        )
    }
    pub fn with_name(self, element: AnyJsxElementName) -> Self {
        Self::unwrap_cast(
            self.syntax
                .splice_slots(2usize..=2usize, once(Some(element.into_syntax().into()))),
        )
    }
    pub fn with_r_angle_token(self, element: SyntaxToken) -> Self {
        Self::unwrap_cast(
            self.syntax
                .splice_slots(3usize..=3usize, once(Some(element.into()))),
        )
    }
}
impl JsxClosingFragment {
    pub fn with_l_angle_token(self, element: SyntaxToken) -> Self {
        Self::unwrap_cast(
            self.syntax
                .splice_slots(0usize..=0usize, once(Some(element.into()))),
        )
    }
    pub fn with_slash_token(self, element: SyntaxToken) -> Self {
        Self::unwrap_cast(
            self.syntax
                .splice_slots(1usize..=1usize, once(Some(element.into()))),
        )
    }
    pub fn with_r_angle_token(self, element: SyntaxToken) -> Self {
        Self::unwrap_cast(
            self.syntax
                .splice_slots(2usize..=2usize, once(Some(element.into()))),
        )
    }
}
impl JsxElement {
    pub fn with_opening_element(self, element: JsxOpeningElement) -> Self {
        Self::unwrap_cast(
            self.syntax
                .splice_slots(0usize..=0usize, once(Some(element.into_syntax().into()))),
        )
    }
    pub fn with_children(self, element: JsxChildList) -> Self {
        Self::unwrap_cast(
            self.syntax
                .splice_slots(1usize..=1usize, once(Some(element.into_syntax().into()))),
        )
    }
    pub fn with_closing_element(self, element: JsxClosingElement) -> Self {
        Self::unwrap_cast(
            self.syntax
                .splice_slots(2usize..=2usize, once(Some(element.into_syntax().into()))),
        )
    }
}
impl JsxExpressionAttributeValue {
    pub fn with_l_curly_token(self, element: SyntaxToken) -> Self {
        Self::unwrap_cast(
            self.syntax
                .splice_slots(0usize..=0usize, once(Some(element.into()))),
        )
    }
    pub fn with_expression(self, element: AnyJsExpression) -> Self {
        Self::unwrap_cast(
            self.syntax
                .splice_slots(1usize..=1usize, once(Some(element.into_syntax().into()))),
        )
    }
    pub fn with_r_curly_token(self, element: SyntaxToken) -> Self {
        Self::unwrap_cast(
            self.syntax
                .splice_slots(2usize..=2usize, once(Some(element.into()))),
        )
    }
}
impl JsxExpressionChild {
    pub fn with_l_curly_token(self, element: SyntaxToken) -> Self {
        Self::unwrap_cast(
            self.syntax
                .splice_slots(0usize..=0usize, once(Some(element.into()))),
        )
    }
    pub fn with_expression(self, element: Option<AnyJsExpression>) -> Self {
        Self::unwrap_cast(self.syntax.splice_slots(
            1usize..=1usize,
            once(element.map(|element| element.into_syntax().into())),
        ))
    }
    pub fn with_r_curly_token(self, element: SyntaxToken) -> Self {
        Self::unwrap_cast(
            self.syntax
                .splice_slots(2usize..=2usize, once(Some(element.into()))),
        )
    }
}
impl JsxFragment {
    pub fn with_opening_fragment(self, element: JsxOpeningFragment) -> Self {
        Self::unwrap_cast(
            self.syntax
                .splice_slots(0usize..=0usize, once(Some(element.into_syntax().into()))),
        )
    }
    pub fn with_children(self, element: JsxChildList) -> Self {
        Self::unwrap_cast(
            self.syntax
                .splice_slots(1usize..=1usize, once(Some(element.into_syntax().into()))),
        )
    }
    pub fn with_closing_fragment(self, element: JsxClosingFragment) -> Self {
        Self::unwrap_cast(
            self.syntax
                .splice_slots(2usize..=2usize, once(Some(element.into_syntax().into()))),
        )
    }
}
impl JsxMemberName {
    pub fn with_object(self, element: AnyJsxObjectName) -> Self {
        Self::unwrap_cast(
            self.syntax
                .splice_slots(0usize..=0usize, once(Some(element.into_syntax().into()))),
        )
    }
    pub fn with_dot_token(self, element: SyntaxToken) -> Self {
        Self::unwrap_cast(
            self.syntax
                .splice_slots(1usize..=1usize, once(Some(element.into()))),
        )
    }
    pub fn with_member(self, element: JsName) -> Self {
        Self::unwrap_cast(
            self.syntax
                .splice_slots(2usize..=2usize, once(Some(element.into_syntax().into()))),
        )
    }
}
impl JsxName {
    pub fn with_value_token(self, element: SyntaxToken) -> Self {
        Self::unwrap_cast(
            self.syntax
                .splice_slots(0usize..=0usize, once(Some(element.into()))),
        )
    }
}
impl JsxNamespaceName {
    pub fn with_namespace(self, element: JsxName) -> Self {
        Self::unwrap_cast(
            self.syntax
                .splice_slots(0usize..=0usize, once(Some(element.into_syntax().into()))),
        )
    }
    pub fn with_colon_token(self, element: SyntaxToken) -> Self {
        Self::unwrap_cast(
            self.syntax
                .splice_slots(1usize..=1usize, once(Some(element.into()))),
        )
    }
    pub fn with_name(self, element: JsxName) -> Self {
        Self::unwrap_cast(
            self.syntax
                .splice_slots(2usize..=2usize, once(Some(element.into_syntax().into()))),
        )
    }
}
impl JsxOpeningElement {
    pub fn with_l_angle_token(self, element: SyntaxToken) -> Self {
        Self::unwrap_cast(
            self.syntax
                .splice_slots(0usize..=0usize, once(Some(element.into()))),
        )
    }
    pub fn with_name(self, element: AnyJsxElementName) -> Self {
        Self::unwrap_cast(
            self.syntax
                .splice_slots(1usize..=1usize, once(Some(element.into_syntax().into()))),
        )
    }
    pub fn with_type_arguments(self, element: Option<TsTypeArguments>) -> Self {
        Self::unwrap_cast(self.syntax.splice_slots(
            2usize..=2usize,
            once(element.map(|element| element.into_syntax().into())),
        ))
    }
    pub fn with_attributes(self, element: JsxAttributeList) -> Self {
        Self::unwrap_cast(
            self.syntax
                .splice_slots(3usize..=3usize, once(Some(element.into_syntax().into()))),
        )
    }
    pub fn with_r_angle_token(self, element: SyntaxToken) -> Self {
        Self::unwrap_cast(
            self.syntax
                .splice_slots(4usize..=4usize, once(Some(element.into()))),
        )
    }
}
impl JsxOpeningFragment {
    pub fn with_l_angle_token(self, element: SyntaxToken) -> Self {
        Self::unwrap_cast(
            self.syntax
                .splice_slots(0usize..=0usize, once(Some(element.into()))),
        )
    }
    pub fn with_r_angle_token(self, element: SyntaxToken) -> Self {
        Self::unwrap_cast(
            self.syntax
                .splice_slots(1usize..=1usize, once(Some(element.into()))),
        )
    }
}
impl JsxReferenceIdentifier {
    pub fn with_value_token(self, element: SyntaxToken) -> Self {
        Self::unwrap_cast(
            self.syntax
                .splice_slots(0usize..=0usize, once(Some(element.into()))),
        )
    }
}
impl JsxSelfClosingElement {
    pub fn with_l_angle_token(self, element: SyntaxToken) -> Self {
        Self::unwrap_cast(
            self.syntax
                .splice_slots(0usize..=0usize, once(Some(element.into()))),
        )
    }
    pub fn with_name(self, element: AnyJsxElementName) -> Self {
        Self::unwrap_cast(
            self.syntax
                .splice_slots(1usize..=1usize, once(Some(element.into_syntax().into()))),
        )
    }
    pub fn with_type_arguments(self, element: Option<TsTypeArguments>) -> Self {
        Self::unwrap_cast(self.syntax.splice_slots(
            2usize..=2usize,
            once(element.map(|element| element.into_syntax().into())),
        ))
    }
    pub fn with_attributes(self, element: JsxAttributeList) -> Self {
        Self::unwrap_cast(
            self.syntax
                .splice_slots(3usize..=3usize, once(Some(element.into_syntax().into()))),
        )
    }
    pub fn with_slash_token(self, element: SyntaxToken) -> Self {
        Self::unwrap_cast(
            self.syntax
                .splice_slots(4usize..=4usize, once(Some(element.into()))),
        )
    }
    pub fn with_r_angle_token(self, element: SyntaxToken) -> Self {
        Self::unwrap_cast(
            self.syntax
                .splice_slots(5usize..=5usize, once(Some(element.into()))),
        )
    }
}
impl JsxSpreadAttribute {
    pub fn with_l_curly_token(self, element: SyntaxToken) -> Self {
        Self::unwrap_cast(
            self.syntax
                .splice_slots(0usize..=0usize, once(Some(element.into()))),
        )
    }
    pub fn with_dotdotdot_token(self, element: SyntaxToken) -> Self {
        Self::unwrap_cast(
            self.syntax
                .splice_slots(1usize..=1usize, once(Some(element.into()))),
        )
    }
    pub fn with_argument(self, element: AnyJsExpression) -> Self {
        Self::unwrap_cast(
            self.syntax
                .splice_slots(2usize..=2usize, once(Some(element.into_syntax().into()))),
        )
    }
    pub fn with_r_curly_token(self, element: SyntaxToken) -> Self {
        Self::unwrap_cast(
            self.syntax
                .splice_slots(3usize..=3usize, once(Some(element.into()))),
        )
    }
}
impl JsxSpreadChild {
    pub fn with_l_curly_token(self, element: SyntaxToken) -> Self {
        Self::unwrap_cast(
            self.syntax
                .splice_slots(0usize..=0usize, once(Some(element.into()))),
        )
    }
    pub fn with_dotdotdot_token(self, element: SyntaxToken) -> Self {
        Self::unwrap_cast(
            self.syntax
                .splice_slots(1usize..=1usize, once(Some(element.into()))),
        )
    }
    pub fn with_expression(self, element: AnyJsExpression) -> Self {
        Self::unwrap_cast(
            self.syntax
                .splice_slots(2usize..=2usize, once(Some(element.into_syntax().into()))),
        )
    }
    pub fn with_r_curly_token(self, element: SyntaxToken) -> Self {
        Self::unwrap_cast(
            self.syntax
                .splice_slots(3usize..=3usize, once(Some(element.into()))),
        )
    }
}
impl JsxString {
    pub fn with_value_token(self, element: SyntaxToken) -> Self {
        Self::unwrap_cast(
            self.syntax
                .splice_slots(0usize..=0usize, once(Some(element.into()))),
        )
    }
}
impl JsxTagExpression {
    pub fn with_tag(self, element: AnyJsxTag) -> Self {
        Self::unwrap_cast(
            self.syntax
                .splice_slots(0usize..=0usize, once(Some(element.into_syntax().into()))),
        )
    }
}
impl JsxText {
    pub fn with_value_token(self, element: SyntaxToken) -> Self {
        Self::unwrap_cast(
            self.syntax
                .splice_slots(0usize..=0usize, once(Some(element.into()))),
        )
    }
}
impl TsAbstractModifier {
    pub fn with_modifier_token(self, element: SyntaxToken) -> Self {
        Self::unwrap_cast(
            self.syntax
                .splice_slots(0usize..=0usize, once(Some(element.into()))),
        )
    }
}
impl TsAccessibilityModifier {
    pub fn with_modifier_token_token(self, element: SyntaxToken) -> Self {
        Self::unwrap_cast(
            self.syntax
                .splice_slots(0usize..=0usize, once(Some(element.into()))),
        )
    }
}
impl TsAnyType {
    pub fn with_any_token(self, element: SyntaxToken) -> Self {
        Self::unwrap_cast(
            self.syntax
                .splice_slots(0usize..=0usize, once(Some(element.into()))),
        )
    }
}
impl TsArrayType {
    pub fn with_element_type(self, element: AnyTsType) -> Self {
        Self::unwrap_cast(
            self.syntax
                .splice_slots(0usize..=0usize, once(Some(element.into_syntax().into()))),
        )
    }
    pub fn with_l_brack_token(self, element: SyntaxToken) -> Self {
        Self::unwrap_cast(
            self.syntax
                .splice_slots(1usize..=1usize, once(Some(element.into()))),
        )
    }
    pub fn with_r_brack_token(self, element: SyntaxToken) -> Self {
        Self::unwrap_cast(
            self.syntax
                .splice_slots(2usize..=2usize, once(Some(element.into()))),
        )
    }
}
impl TsAsAssignment {
    pub fn with_assignment(self, element: AnyJsAssignment) -> Self {
        Self::unwrap_cast(
            self.syntax
                .splice_slots(0usize..=0usize, once(Some(element.into_syntax().into()))),
        )
    }
    pub fn with_as_token(self, element: SyntaxToken) -> Self {
        Self::unwrap_cast(
            self.syntax
                .splice_slots(1usize..=1usize, once(Some(element.into()))),
        )
    }
    pub fn with_ty(self, element: AnyTsType) -> Self {
        Self::unwrap_cast(
            self.syntax
                .splice_slots(2usize..=2usize, once(Some(element.into_syntax().into()))),
        )
    }
}
impl TsAsExpression {
    pub fn with_expression(self, element: AnyJsExpression) -> Self {
        Self::unwrap_cast(
            self.syntax
                .splice_slots(0usize..=0usize, once(Some(element.into_syntax().into()))),
        )
    }
    pub fn with_as_token(self, element: SyntaxToken) -> Self {
        Self::unwrap_cast(
            self.syntax
                .splice_slots(1usize..=1usize, once(Some(element.into()))),
        )
    }
    pub fn with_ty(self, element: AnyTsType) -> Self {
        Self::unwrap_cast(
            self.syntax
                .splice_slots(2usize..=2usize, once(Some(element.into_syntax().into()))),
        )
    }
}
impl TsAssertsCondition {
    pub fn with_is_token(self, element: SyntaxToken) -> Self {
        Self::unwrap_cast(
            self.syntax
                .splice_slots(0usize..=0usize, once(Some(element.into()))),
        )
    }
    pub fn with_ty(self, element: AnyTsType) -> Self {
        Self::unwrap_cast(
            self.syntax
                .splice_slots(1usize..=1usize, once(Some(element.into_syntax().into()))),
        )
    }
}
impl TsAssertsReturnType {
    pub fn with_asserts_token(self, element: SyntaxToken) -> Self {
        Self::unwrap_cast(
            self.syntax
                .splice_slots(0usize..=0usize, once(Some(element.into()))),
        )
    }
    pub fn with_parameter_name(self, element: AnyTsTypePredicateParameterName) -> Self {
        Self::unwrap_cast(
            self.syntax
                .splice_slots(1usize..=1usize, once(Some(element.into_syntax().into()))),
        )
    }
    pub fn with_predicate(self, element: Option<TsAssertsCondition>) -> Self {
        Self::unwrap_cast(self.syntax.splice_slots(
            2usize..=2usize,
            once(element.map(|element| element.into_syntax().into())),
        ))
    }
}
impl TsBigintLiteralType {
    pub fn with_minus_token(self, element: Option<SyntaxToken>) -> Self {
        Self::unwrap_cast(
            self.syntax
                .splice_slots(0usize..=0usize, once(element.map(|element| element.into()))),
        )
    }
    pub fn with_literal_token(self, element: SyntaxToken) -> Self {
        Self::unwrap_cast(
            self.syntax
                .splice_slots(1usize..=1usize, once(Some(element.into()))),
        )
    }
}
impl TsBigintType {
    pub fn with_bigint_token(self, element: SyntaxToken) -> Self {
        Self::unwrap_cast(
            self.syntax
                .splice_slots(0usize..=0usize, once(Some(element.into()))),
        )
    }
}
impl TsBooleanLiteralType {
    pub fn with_literal_token(self, element: SyntaxToken) -> Self {
        Self::unwrap_cast(
            self.syntax
                .splice_slots(0usize..=0usize, once(Some(element.into()))),
        )
    }
}
impl TsBooleanType {
    pub fn with_boolean_token(self, element: SyntaxToken) -> Self {
        Self::unwrap_cast(
            self.syntax
                .splice_slots(0usize..=0usize, once(Some(element.into()))),
        )
    }
}
impl TsCallSignatureTypeMember {
    pub fn with_type_parameters(self, element: Option<TsTypeParameters>) -> Self {
        Self::unwrap_cast(self.syntax.splice_slots(
            0usize..=0usize,
            once(element.map(|element| element.into_syntax().into())),
        ))
    }
    pub fn with_parameters(self, element: JsParameters) -> Self {
        Self::unwrap_cast(
            self.syntax
                .splice_slots(1usize..=1usize, once(Some(element.into_syntax().into()))),
        )
    }
    pub fn with_return_type_annotation(self, element: Option<TsReturnTypeAnnotation>) -> Self {
        Self::unwrap_cast(self.syntax.splice_slots(
            2usize..=2usize,
            once(element.map(|element| element.into_syntax().into())),
        ))
    }
    pub fn with_separator_token_token(self, element: Option<SyntaxToken>) -> Self {
        Self::unwrap_cast(
            self.syntax
                .splice_slots(3usize..=3usize, once(element.map(|element| element.into()))),
        )
    }
}
impl TsConditionalType {
    pub fn with_check_type(self, element: AnyTsType) -> Self {
        Self::unwrap_cast(
            self.syntax
                .splice_slots(0usize..=0usize, once(Some(element.into_syntax().into()))),
        )
    }
    pub fn with_extends_token(self, element: SyntaxToken) -> Self {
        Self::unwrap_cast(
            self.syntax
                .splice_slots(1usize..=1usize, once(Some(element.into()))),
        )
    }
    pub fn with_extends_type(self, element: AnyTsType) -> Self {
        Self::unwrap_cast(
            self.syntax
                .splice_slots(2usize..=2usize, once(Some(element.into_syntax().into()))),
        )
    }
    pub fn with_question_mark_token(self, element: SyntaxToken) -> Self {
        Self::unwrap_cast(
            self.syntax
                .splice_slots(3usize..=3usize, once(Some(element.into()))),
        )
    }
    pub fn with_true_type(self, element: AnyTsType) -> Self {
        Self::unwrap_cast(
            self.syntax
                .splice_slots(4usize..=4usize, once(Some(element.into_syntax().into()))),
        )
    }
    pub fn with_colon_token(self, element: SyntaxToken) -> Self {
        Self::unwrap_cast(
            self.syntax
                .splice_slots(5usize..=5usize, once(Some(element.into()))),
        )
    }
    pub fn with_false_type(self, element: AnyTsType) -> Self {
        Self::unwrap_cast(
            self.syntax
                .splice_slots(6usize..=6usize, once(Some(element.into_syntax().into()))),
        )
    }
}
impl TsConstModifier {
    pub fn with_modifier_token(self, element: SyntaxToken) -> Self {
        Self::unwrap_cast(
            self.syntax
                .splice_slots(0usize..=0usize, once(Some(element.into()))),
        )
    }
}
impl TsConstructSignatureTypeMember {
    pub fn with_new_token(self, element: SyntaxToken) -> Self {
        Self::unwrap_cast(
            self.syntax
                .splice_slots(0usize..=0usize, once(Some(element.into()))),
        )
    }
    pub fn with_type_parameters(self, element: Option<TsTypeParameters>) -> Self {
        Self::unwrap_cast(self.syntax.splice_slots(
            1usize..=1usize,
            once(element.map(|element| element.into_syntax().into())),
        ))
    }
    pub fn with_parameters(self, element: JsParameters) -> Self {
        Self::unwrap_cast(
            self.syntax
                .splice_slots(2usize..=2usize, once(Some(element.into_syntax().into()))),
        )
    }
    pub fn with_type_annotation(self, element: Option<TsTypeAnnotation>) -> Self {
        Self::unwrap_cast(self.syntax.splice_slots(
            3usize..=3usize,
            once(element.map(|element| element.into_syntax().into())),
        ))
    }
    pub fn with_separator_token_token(self, element: Option<SyntaxToken>) -> Self {
        Self::unwrap_cast(
            self.syntax
                .splice_slots(4usize..=4usize, once(element.map(|element| element.into()))),
        )
    }
}
impl TsConstructorSignatureClassMember {
    pub fn with_modifiers(self, element: JsConstructorModifierList) -> Self {
        Self::unwrap_cast(
            self.syntax
                .splice_slots(0usize..=0usize, once(Some(element.into_syntax().into()))),
        )
    }
    pub fn with_name(self, element: JsLiteralMemberName) -> Self {
        Self::unwrap_cast(
            self.syntax
                .splice_slots(1usize..=1usize, once(Some(element.into_syntax().into()))),
        )
    }
    pub fn with_parameters(self, element: JsConstructorParameters) -> Self {
        Self::unwrap_cast(
            self.syntax
                .splice_slots(2usize..=2usize, once(Some(element.into_syntax().into()))),
        )
    }
    pub fn with_semicolon_token(self, element: Option<SyntaxToken>) -> Self {
        Self::unwrap_cast(
            self.syntax
                .splice_slots(3usize..=3usize, once(element.map(|element| element.into()))),
        )
    }
}
impl TsConstructorType {
    pub fn with_abstract_token(self, element: Option<SyntaxToken>) -> Self {
        Self::unwrap_cast(
            self.syntax
                .splice_slots(0usize..=0usize, once(element.map(|element| element.into()))),
        )
    }
    pub fn with_new_token(self, element: SyntaxToken) -> Self {
        Self::unwrap_cast(
            self.syntax
                .splice_slots(1usize..=1usize, once(Some(element.into()))),
        )
    }
    pub fn with_type_parameters(self, element: Option<TsTypeParameters>) -> Self {
        Self::unwrap_cast(self.syntax.splice_slots(
            2usize..=2usize,
            once(element.map(|element| element.into_syntax().into())),
        ))
    }
    pub fn with_parameters(self, element: JsParameters) -> Self {
        Self::unwrap_cast(
            self.syntax
                .splice_slots(3usize..=3usize, once(Some(element.into_syntax().into()))),
        )
    }
    pub fn with_fat_arrow_token(self, element: SyntaxToken) -> Self {
        Self::unwrap_cast(
            self.syntax
                .splice_slots(4usize..=4usize, once(Some(element.into()))),
        )
    }
    pub fn with_return_type(self, element: AnyTsType) -> Self {
        Self::unwrap_cast(
            self.syntax
                .splice_slots(5usize..=5usize, once(Some(element.into_syntax().into()))),
        )
    }
}
impl TsDeclarationModule {
    pub fn with_bom_token(self, element: Option<SyntaxToken>) -> Self {
        Self::unwrap_cast(
            self.syntax
                .splice_slots(0usize..=0usize, once(element.map(|element| element.into()))),
        )
    }
    pub fn with_interpreter_token(self, element: Option<SyntaxToken>) -> Self {
        Self::unwrap_cast(
            self.syntax
                .splice_slots(1usize..=1usize, once(element.map(|element| element.into()))),
        )
    }
    pub fn with_directives(self, element: JsDirectiveList) -> Self {
        Self::unwrap_cast(
            self.syntax
                .splice_slots(2usize..=2usize, once(Some(element.into_syntax().into()))),
        )
    }
    pub fn with_items(self, element: JsModuleItemList) -> Self {
        Self::unwrap_cast(
            self.syntax
                .splice_slots(3usize..=3usize, once(Some(element.into_syntax().into()))),
        )
    }
    pub fn with_eof_token(self, element: SyntaxToken) -> Self {
        Self::unwrap_cast(
            self.syntax
                .splice_slots(4usize..=4usize, once(Some(element.into()))),
        )
    }
}
impl TsDeclareFunctionDeclaration {
    pub fn with_async_token(self, element: Option<SyntaxToken>) -> Self {
        Self::unwrap_cast(
            self.syntax
                .splice_slots(0usize..=0usize, once(element.map(|element| element.into()))),
        )
    }
    pub fn with_function_token(self, element: SyntaxToken) -> Self {
        Self::unwrap_cast(
            self.syntax
                .splice_slots(1usize..=1usize, once(Some(element.into()))),
        )
    }
    pub fn with_id(self, element: AnyJsBinding) -> Self {
        Self::unwrap_cast(
            self.syntax
                .splice_slots(2usize..=2usize, once(Some(element.into_syntax().into()))),
        )
    }
    pub fn with_type_parameters(self, element: Option<TsTypeParameters>) -> Self {
        Self::unwrap_cast(self.syntax.splice_slots(
            3usize..=3usize,
            once(element.map(|element| element.into_syntax().into())),
        ))
    }
    pub fn with_parameters(self, element: JsParameters) -> Self {
        Self::unwrap_cast(
            self.syntax
                .splice_slots(4usize..=4usize, once(Some(element.into_syntax().into()))),
        )
    }
    pub fn with_return_type_annotation(self, element: Option<TsReturnTypeAnnotation>) -> Self {
        Self::unwrap_cast(self.syntax.splice_slots(
            5usize..=5usize,
            once(element.map(|element| element.into_syntax().into())),
        ))
    }
    pub fn with_semicolon_token(self, element: Option<SyntaxToken>) -> Self {
        Self::unwrap_cast(
            self.syntax
                .splice_slots(6usize..=6usize, once(element.map(|element| element.into()))),
        )
    }
}
impl TsDeclareFunctionExportDefaultDeclaration {
    pub fn with_async_token(self, element: Option<SyntaxToken>) -> Self {
        Self::unwrap_cast(
            self.syntax
                .splice_slots(0usize..=0usize, once(element.map(|element| element.into()))),
        )
    }
    pub fn with_function_token(self, element: SyntaxToken) -> Self {
        Self::unwrap_cast(
            self.syntax
                .splice_slots(1usize..=1usize, once(Some(element.into()))),
        )
    }
    pub fn with_id(self, element: Option<AnyJsBinding>) -> Self {
        Self::unwrap_cast(self.syntax.splice_slots(
            2usize..=2usize,
            once(element.map(|element| element.into_syntax().into())),
        ))
    }
    pub fn with_type_parameters(self, element: Option<TsTypeParameters>) -> Self {
        Self::unwrap_cast(self.syntax.splice_slots(
            3usize..=3usize,
            once(element.map(|element| element.into_syntax().into())),
        ))
    }
    pub fn with_parameters(self, element: JsParameters) -> Self {
        Self::unwrap_cast(
            self.syntax
                .splice_slots(4usize..=4usize, once(Some(element.into_syntax().into()))),
        )
    }
    pub fn with_return_type_annotation(self, element: Option<TsReturnTypeAnnotation>) -> Self {
        Self::unwrap_cast(self.syntax.splice_slots(
            5usize..=5usize,
            once(element.map(|element| element.into_syntax().into())),
        ))
    }
    pub fn with_semicolon_token(self, element: Option<SyntaxToken>) -> Self {
        Self::unwrap_cast(
            self.syntax
                .splice_slots(6usize..=6usize, once(element.map(|element| element.into()))),
        )
    }
}
impl TsDeclareModifier {
    pub fn with_modifier_token(self, element: SyntaxToken) -> Self {
        Self::unwrap_cast(
            self.syntax
                .splice_slots(0usize..=0usize, once(Some(element.into()))),
        )
    }
}
impl TsDeclareStatement {
    pub fn with_declare_token(self, element: SyntaxToken) -> Self {
        Self::unwrap_cast(
            self.syntax
                .splice_slots(0usize..=0usize, once(Some(element.into()))),
        )
    }
    pub fn with_declaration(self, element: AnyJsDeclarationClause) -> Self {
        Self::unwrap_cast(
            self.syntax
                .splice_slots(1usize..=1usize, once(Some(element.into_syntax().into()))),
        )
    }
}
impl TsDefaultTypeClause {
    pub fn with_eq_token(self, element: SyntaxToken) -> Self {
        Self::unwrap_cast(
            self.syntax
                .splice_slots(0usize..=0usize, once(Some(element.into()))),
        )
    }
    pub fn with_ty(self, element: AnyTsType) -> Self {
        Self::unwrap_cast(
            self.syntax
                .splice_slots(1usize..=1usize, once(Some(element.into_syntax().into()))),
        )
    }
}
impl TsDefinitePropertyAnnotation {
    pub fn with_excl_token(self, element: SyntaxToken) -> Self {
        Self::unwrap_cast(
            self.syntax
                .splice_slots(0usize..=0usize, once(Some(element.into()))),
        )
    }
    pub fn with_type_annotation(self, element: TsTypeAnnotation) -> Self {
        Self::unwrap_cast(
            self.syntax
                .splice_slots(1usize..=1usize, once(Some(element.into_syntax().into()))),
        )
    }
}
impl TsDefiniteVariableAnnotation {
    pub fn with_excl_token(self, element: SyntaxToken) -> Self {
        Self::unwrap_cast(
            self.syntax
                .splice_slots(0usize..=0usize, once(Some(element.into()))),
        )
    }
    pub fn with_type_annotation(self, element: TsTypeAnnotation) -> Self {
        Self::unwrap_cast(
            self.syntax
                .splice_slots(1usize..=1usize, once(Some(element.into_syntax().into()))),
        )
    }
}
impl TsEmptyExternalModuleDeclarationBody {
    pub fn with_semicolon_token(self, element: SyntaxToken) -> Self {
        Self::unwrap_cast(
            self.syntax
                .splice_slots(0usize..=0usize, once(Some(element.into()))),
        )
    }
}
impl TsEnumDeclaration {
    pub fn with_const_token(self, element: Option<SyntaxToken>) -> Self {
        Self::unwrap_cast(
            self.syntax
                .splice_slots(0usize..=0usize, once(element.map(|element| element.into()))),
        )
    }
    pub fn with_enum_token(self, element: SyntaxToken) -> Self {
        Self::unwrap_cast(
            self.syntax
                .splice_slots(1usize..=1usize, once(Some(element.into()))),
        )
    }
    pub fn with_id(self, element: AnyJsBinding) -> Self {
        Self::unwrap_cast(
            self.syntax
                .splice_slots(2usize..=2usize, once(Some(element.into_syntax().into()))),
        )
    }
    pub fn with_l_curly_token(self, element: SyntaxToken) -> Self {
        Self::unwrap_cast(
            self.syntax
                .splice_slots(3usize..=3usize, once(Some(element.into()))),
        )
    }
    pub fn with_members(self, element: TsEnumMemberList) -> Self {
        Self::unwrap_cast(
            self.syntax
                .splice_slots(4usize..=4usize, once(Some(element.into_syntax().into()))),
        )
    }
    pub fn with_r_curly_token(self, element: SyntaxToken) -> Self {
        Self::unwrap_cast(
            self.syntax
                .splice_slots(5usize..=5usize, once(Some(element.into()))),
        )
    }
}
impl TsEnumMember {
    pub fn with_name(self, element: AnyTsEnumMemberName) -> Self {
        Self::unwrap_cast(
            self.syntax
                .splice_slots(0usize..=0usize, once(Some(element.into_syntax().into()))),
        )
    }
    pub fn with_initializer(self, element: Option<JsInitializerClause>) -> Self {
        Self::unwrap_cast(self.syntax.splice_slots(
            1usize..=1usize,
            once(element.map(|element| element.into_syntax().into())),
        ))
    }
}
impl TsExportAsNamespaceClause {
    pub fn with_as_token(self, element: SyntaxToken) -> Self {
        Self::unwrap_cast(
            self.syntax
                .splice_slots(0usize..=0usize, once(Some(element.into()))),
        )
    }
    pub fn with_namespace_token(self, element: SyntaxToken) -> Self {
        Self::unwrap_cast(
            self.syntax
                .splice_slots(1usize..=1usize, once(Some(element.into()))),
        )
    }
    pub fn with_name(self, element: JsName) -> Self {
        Self::unwrap_cast(
            self.syntax
                .splice_slots(2usize..=2usize, once(Some(element.into_syntax().into()))),
        )
    }
    pub fn with_semicolon_token(self, element: Option<SyntaxToken>) -> Self {
        Self::unwrap_cast(
            self.syntax
                .splice_slots(3usize..=3usize, once(element.map(|element| element.into()))),
        )
    }
}
impl TsExportAssignmentClause {
    pub fn with_eq_token(self, element: SyntaxToken) -> Self {
        Self::unwrap_cast(
            self.syntax
                .splice_slots(0usize..=0usize, once(Some(element.into()))),
        )
    }
    pub fn with_expression(self, element: AnyJsExpression) -> Self {
        Self::unwrap_cast(
            self.syntax
                .splice_slots(1usize..=1usize, once(Some(element.into_syntax().into()))),
        )
    }
    pub fn with_semicolon_token(self, element: Option<SyntaxToken>) -> Self {
        Self::unwrap_cast(
            self.syntax
                .splice_slots(2usize..=2usize, once(element.map(|element| element.into()))),
        )
    }
}
impl TsExportDeclareClause {
    pub fn with_declare_token(self, element: SyntaxToken) -> Self {
        Self::unwrap_cast(
            self.syntax
                .splice_slots(0usize..=0usize, once(Some(element.into()))),
        )
    }
    pub fn with_declaration(self, element: AnyJsDeclarationClause) -> Self {
        Self::unwrap_cast(
            self.syntax
                .splice_slots(1usize..=1usize, once(Some(element.into_syntax().into()))),
        )
    }
}
impl TsExtendsClause {
    pub fn with_extends_token(self, element: SyntaxToken) -> Self {
        Self::unwrap_cast(
            self.syntax
                .splice_slots(0usize..=0usize, once(Some(element.into()))),
        )
    }
    pub fn with_types(self, element: TsTypeList) -> Self {
        Self::unwrap_cast(
            self.syntax
                .splice_slots(1usize..=1usize, once(Some(element.into_syntax().into()))),
        )
    }
}
impl TsExternalModuleDeclaration {
    pub fn with_module_token(self, element: SyntaxToken) -> Self {
        Self::unwrap_cast(
            self.syntax
                .splice_slots(0usize..=0usize, once(Some(element.into()))),
        )
    }
    pub fn with_source(self, element: AnyJsModuleSource) -> Self {
        Self::unwrap_cast(
            self.syntax
                .splice_slots(1usize..=1usize, once(Some(element.into_syntax().into()))),
        )
    }
    pub fn with_body(self, element: Option<AnyTsExternalModuleDeclarationBody>) -> Self {
        Self::unwrap_cast(self.syntax.splice_slots(
            2usize..=2usize,
            once(element.map(|element| element.into_syntax().into())),
        ))
    }
}
impl TsExternalModuleReference {
    pub fn with_require_token(self, element: SyntaxToken) -> Self {
        Self::unwrap_cast(
            self.syntax
                .splice_slots(0usize..=0usize, once(Some(element.into()))),
        )
    }
    pub fn with_l_paren_token(self, element: SyntaxToken) -> Self {
        Self::unwrap_cast(
            self.syntax
                .splice_slots(1usize..=1usize, once(Some(element.into()))),
        )
    }
    pub fn with_source(self, element: AnyJsModuleSource) -> Self {
        Self::unwrap_cast(
            self.syntax
                .splice_slots(2usize..=2usize, once(Some(element.into_syntax().into()))),
        )
    }
    pub fn with_r_paren_token(self, element: SyntaxToken) -> Self {
        Self::unwrap_cast(
            self.syntax
                .splice_slots(3usize..=3usize, once(Some(element.into()))),
        )
    }
}
impl TsFunctionType {
    pub fn with_type_parameters(self, element: Option<TsTypeParameters>) -> Self {
        Self::unwrap_cast(self.syntax.splice_slots(
            0usize..=0usize,
            once(element.map(|element| element.into_syntax().into())),
        ))
    }
    pub fn with_parameters(self, element: JsParameters) -> Self {
        Self::unwrap_cast(
            self.syntax
                .splice_slots(1usize..=1usize, once(Some(element.into_syntax().into()))),
        )
    }
    pub fn with_fat_arrow_token(self, element: SyntaxToken) -> Self {
        Self::unwrap_cast(
            self.syntax
                .splice_slots(2usize..=2usize, once(Some(element.into()))),
        )
    }
    pub fn with_return_type(self, element: AnyTsReturnType) -> Self {
        Self::unwrap_cast(
            self.syntax
                .splice_slots(3usize..=3usize, once(Some(element.into_syntax().into()))),
        )
    }
}
impl TsGetterSignatureClassMember {
    pub fn with_modifiers(self, element: TsMethodSignatureModifierList) -> Self {
        Self::unwrap_cast(
            self.syntax
                .splice_slots(0usize..=0usize, once(Some(element.into_syntax().into()))),
        )
    }
    pub fn with_get_token(self, element: SyntaxToken) -> Self {
        Self::unwrap_cast(
            self.syntax
                .splice_slots(1usize..=1usize, once(Some(element.into()))),
        )
    }
    pub fn with_name(self, element: AnyJsClassMemberName) -> Self {
        Self::unwrap_cast(
            self.syntax
                .splice_slots(2usize..=2usize, once(Some(element.into_syntax().into()))),
        )
    }
    pub fn with_l_paren_token(self, element: SyntaxToken) -> Self {
        Self::unwrap_cast(
            self.syntax
                .splice_slots(3usize..=3usize, once(Some(element.into()))),
        )
    }
    pub fn with_r_paren_token(self, element: SyntaxToken) -> Self {
        Self::unwrap_cast(
            self.syntax
                .splice_slots(4usize..=4usize, once(Some(element.into()))),
        )
    }
    pub fn with_return_type(self, element: Option<TsTypeAnnotation>) -> Self {
        Self::unwrap_cast(self.syntax.splice_slots(
            5usize..=5usize,
            once(element.map(|element| element.into_syntax().into())),
        ))
    }
    pub fn with_semicolon_token(self, element: Option<SyntaxToken>) -> Self {
        Self::unwrap_cast(
            self.syntax
                .splice_slots(6usize..=6usize, once(element.map(|element| element.into()))),
        )
    }
}
impl TsGetterSignatureTypeMember {
    pub fn with_get_token(self, element: SyntaxToken) -> Self {
        Self::unwrap_cast(
            self.syntax
                .splice_slots(0usize..=0usize, once(Some(element.into()))),
        )
    }
    pub fn with_name(self, element: AnyJsObjectMemberName) -> Self {
        Self::unwrap_cast(
            self.syntax
                .splice_slots(1usize..=1usize, once(Some(element.into_syntax().into()))),
        )
    }
    pub fn with_l_paren_token(self, element: SyntaxToken) -> Self {
        Self::unwrap_cast(
            self.syntax
                .splice_slots(2usize..=2usize, once(Some(element.into()))),
        )
    }
    pub fn with_r_paren_token(self, element: SyntaxToken) -> Self {
        Self::unwrap_cast(
            self.syntax
                .splice_slots(3usize..=3usize, once(Some(element.into()))),
        )
    }
    pub fn with_type_annotation(self, element: Option<TsTypeAnnotation>) -> Self {
        Self::unwrap_cast(self.syntax.splice_slots(
            4usize..=4usize,
            once(element.map(|element| element.into_syntax().into())),
        ))
    }
    pub fn with_separator_token_token(self, element: Option<SyntaxToken>) -> Self {
        Self::unwrap_cast(
            self.syntax
                .splice_slots(5usize..=5usize, once(element.map(|element| element.into()))),
        )
    }
}
impl TsGlobalDeclaration {
    pub fn with_global_token(self, element: SyntaxToken) -> Self {
        Self::unwrap_cast(
            self.syntax
                .splice_slots(0usize..=0usize, once(Some(element.into()))),
        )
    }
    pub fn with_body(self, element: TsModuleBlock) -> Self {
        Self::unwrap_cast(
            self.syntax
                .splice_slots(1usize..=1usize, once(Some(element.into_syntax().into()))),
        )
    }
}
impl TsIdentifierBinding {
    pub fn with_name_token(self, element: SyntaxToken) -> Self {
        Self::unwrap_cast(
            self.syntax
                .splice_slots(0usize..=0usize, once(Some(element.into()))),
        )
    }
}
impl TsImplementsClause {
    pub fn with_implements_token(self, element: SyntaxToken) -> Self {
        Self::unwrap_cast(
            self.syntax
                .splice_slots(0usize..=0usize, once(Some(element.into()))),
        )
    }
    pub fn with_types(self, element: TsTypeList) -> Self {
        Self::unwrap_cast(
            self.syntax
                .splice_slots(1usize..=1usize, once(Some(element.into_syntax().into()))),
        )
    }
}
impl TsImportEqualsDeclaration {
    pub fn with_import_token(self, element: SyntaxToken) -> Self {
        Self::unwrap_cast(
            self.syntax
                .splice_slots(0usize..=0usize, once(Some(element.into()))),
        )
    }
    pub fn with_type_token(self, element: Option<SyntaxToken>) -> Self {
        Self::unwrap_cast(
            self.syntax
                .splice_slots(1usize..=1usize, once(element.map(|element| element.into()))),
        )
    }
    pub fn with_id(self, element: AnyJsBinding) -> Self {
        Self::unwrap_cast(
            self.syntax
                .splice_slots(2usize..=2usize, once(Some(element.into_syntax().into()))),
        )
    }
    pub fn with_eq_token(self, element: SyntaxToken) -> Self {
        Self::unwrap_cast(
            self.syntax
                .splice_slots(3usize..=3usize, once(Some(element.into()))),
        )
    }
    pub fn with_module_reference(self, element: AnyTsModuleReference) -> Self {
        Self::unwrap_cast(
            self.syntax
                .splice_slots(4usize..=4usize, once(Some(element.into_syntax().into()))),
        )
    }
    pub fn with_semicolon_token(self, element: Option<SyntaxToken>) -> Self {
        Self::unwrap_cast(
            self.syntax
                .splice_slots(5usize..=5usize, once(element.map(|element| element.into()))),
        )
    }
}
impl TsImportType {
    pub fn with_typeof_token(self, element: Option<SyntaxToken>) -> Self {
        Self::unwrap_cast(
            self.syntax
                .splice_slots(0usize..=0usize, once(element.map(|element| element.into()))),
        )
    }
    pub fn with_import_token(self, element: SyntaxToken) -> Self {
        Self::unwrap_cast(
            self.syntax
                .splice_slots(1usize..=1usize, once(Some(element.into()))),
        )
    }
    pub fn with_arguments(self, element: TsImportTypeArguments) -> Self {
        Self::unwrap_cast(
            self.syntax
                .splice_slots(2usize..=2usize, once(Some(element.into_syntax().into()))),
        )
    }
    pub fn with_qualifier_clause(self, element: Option<TsImportTypeQualifier>) -> Self {
        Self::unwrap_cast(self.syntax.splice_slots(
            3usize..=3usize,
            once(element.map(|element| element.into_syntax().into())),
        ))
    }
    pub fn with_type_arguments(self, element: Option<TsTypeArguments>) -> Self {
        Self::unwrap_cast(self.syntax.splice_slots(
            4usize..=4usize,
            once(element.map(|element| element.into_syntax().into())),
        ))
    }
}
impl TsImportTypeArguments {
    pub fn with_l_paren_token(self, element: SyntaxToken) -> Self {
        Self::unwrap_cast(
            self.syntax
                .splice_slots(0usize..=0usize, once(Some(element.into()))),
        )
    }
    pub fn with_argument(self, element: AnyTsType) -> Self {
        Self::unwrap_cast(
            self.syntax
                .splice_slots(1usize..=1usize, once(Some(element.into_syntax().into()))),
        )
    }
    pub fn with_comma_token(self, element: Option<SyntaxToken>) -> Self {
        Self::unwrap_cast(
            self.syntax
                .splice_slots(2usize..=2usize, once(element.map(|element| element.into()))),
        )
    }
    pub fn with_ts_import_type_assertion_block(
        self,
        element: Option<TsImportTypeAssertionBlock>,
    ) -> Self {
        Self::unwrap_cast(self.syntax.splice_slots(
            3usize..=3usize,
            once(element.map(|element| element.into_syntax().into())),
        ))
    }
    pub fn with_r_paren_token(self, element: SyntaxToken) -> Self {
        Self::unwrap_cast(
            self.syntax
                .splice_slots(4usize..=4usize, once(Some(element.into()))),
        )
    }
}
impl TsImportTypeAssertion {
    pub fn with_with_token(self, element: SyntaxToken) -> Self {
        Self::unwrap_cast(
            self.syntax
                .splice_slots(0usize..=0usize, once(Some(element.into()))),
        )
    }
    pub fn with_colon_token(self, element: SyntaxToken) -> Self {
        Self::unwrap_cast(
            self.syntax
                .splice_slots(1usize..=1usize, once(Some(element.into()))),
        )
    }
    pub fn with_l_curly_token(self, element: SyntaxToken) -> Self {
        Self::unwrap_cast(
            self.syntax
                .splice_slots(2usize..=2usize, once(Some(element.into()))),
        )
    }
    pub fn with_assertions(self, element: JsImportAssertionEntryList) -> Self {
        Self::unwrap_cast(
            self.syntax
                .splice_slots(3usize..=3usize, once(Some(element.into_syntax().into()))),
        )
    }
    pub fn with_r_curly_token(self, element: SyntaxToken) -> Self {
        Self::unwrap_cast(
            self.syntax
                .splice_slots(4usize..=4usize, once(Some(element.into()))),
        )
    }
}
impl TsImportTypeAssertionBlock {
    pub fn with_l_curly_token(self, element: SyntaxToken) -> Self {
        Self::unwrap_cast(
            self.syntax
                .splice_slots(0usize..=0usize, once(Some(element.into()))),
        )
    }
    pub fn with_type_assertion(self, element: TsImportTypeAssertion) -> Self {
        Self::unwrap_cast(
            self.syntax
                .splice_slots(1usize..=1usize, once(Some(element.into_syntax().into()))),
        )
    }
    pub fn with_r_curly_token(self, element: SyntaxToken) -> Self {
        Self::unwrap_cast(
            self.syntax
                .splice_slots(2usize..=2usize, once(Some(element.into()))),
        )
    }
}
impl TsImportTypeQualifier {
    pub fn with_dot_token(self, element: SyntaxToken) -> Self {
        Self::unwrap_cast(
            self.syntax
                .splice_slots(0usize..=0usize, once(Some(element.into()))),
        )
    }
    pub fn with_right(self, element: AnyTsName) -> Self {
        Self::unwrap_cast(
            self.syntax
                .splice_slots(1usize..=1usize, once(Some(element.into_syntax().into()))),
        )
    }
}
impl TsInModifier {
    pub fn with_modifier_token(self, element: SyntaxToken) -> Self {
        Self::unwrap_cast(
            self.syntax
                .splice_slots(0usize..=0usize, once(Some(element.into()))),
        )
    }
}
impl TsIndexSignatureClassMember {
    pub fn with_modifiers(self, element: TsIndexSignatureModifierList) -> Self {
        Self::unwrap_cast(
            self.syntax
                .splice_slots(0usize..=0usize, once(Some(element.into_syntax().into()))),
        )
    }
    pub fn with_l_brack_token(self, element: SyntaxToken) -> Self {
        Self::unwrap_cast(
            self.syntax
                .splice_slots(1usize..=1usize, once(Some(element.into()))),
        )
    }
    pub fn with_parameter(self, element: TsIndexSignatureParameter) -> Self {
        Self::unwrap_cast(
            self.syntax
                .splice_slots(2usize..=2usize, once(Some(element.into_syntax().into()))),
        )
    }
    pub fn with_r_brack_token(self, element: SyntaxToken) -> Self {
        Self::unwrap_cast(
            self.syntax
                .splice_slots(3usize..=3usize, once(Some(element.into()))),
        )
    }
    pub fn with_type_annotation(self, element: TsTypeAnnotation) -> Self {
        Self::unwrap_cast(
            self.syntax
                .splice_slots(4usize..=4usize, once(Some(element.into_syntax().into()))),
        )
    }
    pub fn with_semicolon_token(self, element: Option<SyntaxToken>) -> Self {
        Self::unwrap_cast(
            self.syntax
                .splice_slots(5usize..=5usize, once(element.map(|element| element.into()))),
        )
    }
}
impl TsIndexSignatureParameter {
    pub fn with_binding(self, element: JsIdentifierBinding) -> Self {
        Self::unwrap_cast(
            self.syntax
                .splice_slots(0usize..=0usize, once(Some(element.into_syntax().into()))),
        )
    }
    pub fn with_type_annotation(self, element: TsTypeAnnotation) -> Self {
        Self::unwrap_cast(
            self.syntax
                .splice_slots(1usize..=1usize, once(Some(element.into_syntax().into()))),
        )
    }
}
impl TsIndexSignatureTypeMember {
    pub fn with_readonly_token(self, element: Option<SyntaxToken>) -> Self {
        Self::unwrap_cast(
            self.syntax
                .splice_slots(0usize..=0usize, once(element.map(|element| element.into()))),
        )
    }
    pub fn with_l_brack_token(self, element: SyntaxToken) -> Self {
        Self::unwrap_cast(
            self.syntax
                .splice_slots(1usize..=1usize, once(Some(element.into()))),
        )
    }
    pub fn with_parameter(self, element: TsIndexSignatureParameter) -> Self {
        Self::unwrap_cast(
            self.syntax
                .splice_slots(2usize..=2usize, once(Some(element.into_syntax().into()))),
        )
    }
    pub fn with_r_brack_token(self, element: SyntaxToken) -> Self {
        Self::unwrap_cast(
            self.syntax
                .splice_slots(3usize..=3usize, once(Some(element.into()))),
        )
    }
    pub fn with_type_annotation(self, element: TsTypeAnnotation) -> Self {
        Self::unwrap_cast(
            self.syntax
                .splice_slots(4usize..=4usize, once(Some(element.into_syntax().into()))),
        )
    }
    pub fn with_separator_token_token(self, element: Option<SyntaxToken>) -> Self {
        Self::unwrap_cast(
            self.syntax
                .splice_slots(5usize..=5usize, once(element.map(|element| element.into()))),
        )
    }
}
impl TsIndexedAccessType {
    pub fn with_object_type(self, element: AnyTsType) -> Self {
        Self::unwrap_cast(
            self.syntax
                .splice_slots(0usize..=0usize, once(Some(element.into_syntax().into()))),
        )
    }
    pub fn with_l_brack_token(self, element: SyntaxToken) -> Self {
        Self::unwrap_cast(
            self.syntax
                .splice_slots(1usize..=1usize, once(Some(element.into()))),
        )
    }
    pub fn with_index_type(self, element: AnyTsType) -> Self {
        Self::unwrap_cast(
            self.syntax
                .splice_slots(2usize..=2usize, once(Some(element.into_syntax().into()))),
        )
    }
    pub fn with_r_brack_token(self, element: SyntaxToken) -> Self {
        Self::unwrap_cast(
            self.syntax
                .splice_slots(3usize..=3usize, once(Some(element.into()))),
        )
    }
}
impl TsInferType {
    pub fn with_infer_token(self, element: SyntaxToken) -> Self {
        Self::unwrap_cast(
            self.syntax
                .splice_slots(0usize..=0usize, once(Some(element.into()))),
        )
    }
    pub fn with_name(self, element: TsTypeParameterName) -> Self {
        Self::unwrap_cast(
            self.syntax
                .splice_slots(1usize..=1usize, once(Some(element.into_syntax().into()))),
        )
    }
    pub fn with_constraint(self, element: Option<TsTypeConstraintClause>) -> Self {
        Self::unwrap_cast(self.syntax.splice_slots(
            2usize..=2usize,
            once(element.map(|element| element.into_syntax().into())),
        ))
    }
}
impl TsInitializedPropertySignatureClassMember {
    pub fn with_modifiers(self, element: TsPropertySignatureModifierList) -> Self {
        Self::unwrap_cast(
            self.syntax
                .splice_slots(0usize..=0usize, once(Some(element.into_syntax().into()))),
        )
    }
    pub fn with_name(self, element: AnyJsClassMemberName) -> Self {
        Self::unwrap_cast(
            self.syntax
                .splice_slots(1usize..=1usize, once(Some(element.into_syntax().into()))),
        )
    }
    pub fn with_question_mark_token(self, element: Option<SyntaxToken>) -> Self {
        Self::unwrap_cast(
            self.syntax
                .splice_slots(2usize..=2usize, once(element.map(|element| element.into()))),
        )
    }
    pub fn with_value(self, element: JsInitializerClause) -> Self {
        Self::unwrap_cast(
            self.syntax
                .splice_slots(3usize..=3usize, once(Some(element.into_syntax().into()))),
        )
    }
    pub fn with_semicolon_token(self, element: Option<SyntaxToken>) -> Self {
        Self::unwrap_cast(
            self.syntax
                .splice_slots(4usize..=4usize, once(element.map(|element| element.into()))),
        )
    }
}
impl TsInstantiationExpression {
    pub fn with_expression(self, element: AnyJsExpression) -> Self {
        Self::unwrap_cast(
            self.syntax
                .splice_slots(0usize..=0usize, once(Some(element.into_syntax().into()))),
        )
    }
    pub fn with_arguments(self, element: TsTypeArguments) -> Self {
        Self::unwrap_cast(
            self.syntax
                .splice_slots(1usize..=1usize, once(Some(element.into_syntax().into()))),
        )
    }
}
impl TsInterfaceDeclaration {
    pub fn with_interface_token(self, element: SyntaxToken) -> Self {
        Self::unwrap_cast(
            self.syntax
                .splice_slots(0usize..=0usize, once(Some(element.into()))),
        )
    }
    pub fn with_id(self, element: AnyTsIdentifierBinding) -> Self {
        Self::unwrap_cast(
            self.syntax
                .splice_slots(1usize..=1usize, once(Some(element.into_syntax().into()))),
        )
    }
    pub fn with_type_parameters(self, element: Option<TsTypeParameters>) -> Self {
        Self::unwrap_cast(self.syntax.splice_slots(
            2usize..=2usize,
            once(element.map(|element| element.into_syntax().into())),
        ))
    }
    pub fn with_extends_clause(self, element: Option<TsExtendsClause>) -> Self {
        Self::unwrap_cast(self.syntax.splice_slots(
            3usize..=3usize,
            once(element.map(|element| element.into_syntax().into())),
        ))
    }
    pub fn with_l_curly_token(self, element: SyntaxToken) -> Self {
        Self::unwrap_cast(
            self.syntax
                .splice_slots(4usize..=4usize, once(Some(element.into()))),
        )
    }
    pub fn with_members(self, element: TsTypeMemberList) -> Self {
        Self::unwrap_cast(
            self.syntax
                .splice_slots(5usize..=5usize, once(Some(element.into_syntax().into()))),
        )
    }
    pub fn with_r_curly_token(self, element: SyntaxToken) -> Self {
        Self::unwrap_cast(
            self.syntax
                .splice_slots(6usize..=6usize, once(Some(element.into()))),
        )
    }
}
impl TsIntersectionType {
    pub fn with_leading_separator_token(self, element: Option<SyntaxToken>) -> Self {
        Self::unwrap_cast(
            self.syntax
                .splice_slots(0usize..=0usize, once(element.map(|element| element.into()))),
        )
    }
    pub fn with_types(self, element: TsIntersectionTypeElementList) -> Self {
        Self::unwrap_cast(
            self.syntax
                .splice_slots(1usize..=1usize, once(Some(element.into_syntax().into()))),
        )
    }
}
impl TsLiteralEnumMemberName {
    pub fn with_value_token(self, element: SyntaxToken) -> Self {
        Self::unwrap_cast(
            self.syntax
                .splice_slots(0usize..=0usize, once(Some(element.into()))),
        )
    }
}
impl TsMappedType {
    pub fn with_l_curly_token(self, element: SyntaxToken) -> Self {
        Self::unwrap_cast(
            self.syntax
                .splice_slots(0usize..=0usize, once(Some(element.into()))),
        )
    }
    pub fn with_readonly_modifier(
        self,
        element: Option<TsMappedTypeReadonlyModifierClause>,
    ) -> Self {
        Self::unwrap_cast(self.syntax.splice_slots(
            1usize..=1usize,
            once(element.map(|element| element.into_syntax().into())),
        ))
    }
    pub fn with_l_brack_token(self, element: SyntaxToken) -> Self {
        Self::unwrap_cast(
            self.syntax
                .splice_slots(2usize..=2usize, once(Some(element.into()))),
        )
    }
    pub fn with_property_name(self, element: TsTypeParameterName) -> Self {
        Self::unwrap_cast(
            self.syntax
                .splice_slots(3usize..=3usize, once(Some(element.into_syntax().into()))),
        )
    }
    pub fn with_in_token(self, element: SyntaxToken) -> Self {
        Self::unwrap_cast(
            self.syntax
                .splice_slots(4usize..=4usize, once(Some(element.into()))),
        )
    }
    pub fn with_keys_type(self, element: AnyTsType) -> Self {
        Self::unwrap_cast(
            self.syntax
                .splice_slots(5usize..=5usize, once(Some(element.into_syntax().into()))),
        )
    }
    pub fn with_as_clause(self, element: Option<TsMappedTypeAsClause>) -> Self {
        Self::unwrap_cast(self.syntax.splice_slots(
            6usize..=6usize,
            once(element.map(|element| element.into_syntax().into())),
        ))
    }
    pub fn with_r_brack_token(self, element: SyntaxToken) -> Self {
        Self::unwrap_cast(
            self.syntax
                .splice_slots(7usize..=7usize, once(Some(element.into()))),
        )
    }
    pub fn with_optional_modifier(
        self,
        element: Option<TsMappedTypeOptionalModifierClause>,
    ) -> Self {
        Self::unwrap_cast(self.syntax.splice_slots(
            8usize..=8usize,
            once(element.map(|element| element.into_syntax().into())),
        ))
    }
    pub fn with_mapped_type(self, element: Option<TsTypeAnnotation>) -> Self {
        Self::unwrap_cast(self.syntax.splice_slots(
            9usize..=9usize,
            once(element.map(|element| element.into_syntax().into())),
        ))
    }
    pub fn with_semicolon_token(self, element: Option<SyntaxToken>) -> Self {
        Self::unwrap_cast(self.syntax.splice_slots(
            10usize..=10usize,
            once(element.map(|element| element.into())),
        ))
    }
    pub fn with_r_curly_token(self, element: SyntaxToken) -> Self {
        Self::unwrap_cast(
            self.syntax
                .splice_slots(11usize..=11usize, once(Some(element.into()))),
        )
    }
}
impl TsMappedTypeAsClause {
    pub fn with_as_token(self, element: SyntaxToken) -> Self {
        Self::unwrap_cast(
            self.syntax
                .splice_slots(0usize..=0usize, once(Some(element.into()))),
        )
    }
    pub fn with_ty(self, element: AnyTsType) -> Self {
        Self::unwrap_cast(
            self.syntax
                .splice_slots(1usize..=1usize, once(Some(element.into_syntax().into()))),
        )
    }
}
impl TsMappedTypeOptionalModifierClause {
    pub fn with_operator_token_token(self, element: Option<SyntaxToken>) -> Self {
        Self::unwrap_cast(
            self.syntax
                .splice_slots(0usize..=0usize, once(element.map(|element| element.into()))),
        )
    }
    pub fn with_question_mark_token(self, element: SyntaxToken) -> Self {
        Self::unwrap_cast(
            self.syntax
                .splice_slots(1usize..=1usize, once(Some(element.into()))),
        )
    }
}
impl TsMappedTypeReadonlyModifierClause {
    pub fn with_operator_token_token(self, element: Option<SyntaxToken>) -> Self {
        Self::unwrap_cast(
            self.syntax
                .splice_slots(0usize..=0usize, once(element.map(|element| element.into()))),
        )
    }
    pub fn with_readonly_token(self, element: SyntaxToken) -> Self {
        Self::unwrap_cast(
            self.syntax
                .splice_slots(1usize..=1usize, once(Some(element.into()))),
        )
    }
}
impl TsMethodSignatureClassMember {
    pub fn with_modifiers(self, element: TsMethodSignatureModifierList) -> Self {
        Self::unwrap_cast(
            self.syntax
                .splice_slots(0usize..=0usize, once(Some(element.into_syntax().into()))),
        )
    }
    pub fn with_async_token(self, element: Option<SyntaxToken>) -> Self {
        Self::unwrap_cast(
            self.syntax
                .splice_slots(1usize..=1usize, once(element.map(|element| element.into()))),
        )
    }
    pub fn with_name(self, element: AnyJsClassMemberName) -> Self {
        Self::unwrap_cast(
            self.syntax
                .splice_slots(2usize..=2usize, once(Some(element.into_syntax().into()))),
        )
    }
    pub fn with_question_mark_token(self, element: Option<SyntaxToken>) -> Self {
        Self::unwrap_cast(
            self.syntax
                .splice_slots(3usize..=3usize, once(element.map(|element| element.into()))),
        )
    }
    pub fn with_type_parameters(self, element: Option<TsTypeParameters>) -> Self {
        Self::unwrap_cast(self.syntax.splice_slots(
            4usize..=4usize,
            once(element.map(|element| element.into_syntax().into())),
        ))
    }
    pub fn with_parameters(self, element: JsParameters) -> Self {
        Self::unwrap_cast(
            self.syntax
                .splice_slots(5usize..=5usize, once(Some(element.into_syntax().into()))),
        )
    }
    pub fn with_return_type_annotation(self, element: Option<TsReturnTypeAnnotation>) -> Self {
        Self::unwrap_cast(self.syntax.splice_slots(
            6usize..=6usize,
            once(element.map(|element| element.into_syntax().into())),
        ))
    }
    pub fn with_semicolon_token(self, element: Option<SyntaxToken>) -> Self {
        Self::unwrap_cast(
            self.syntax
                .splice_slots(7usize..=7usize, once(element.map(|element| element.into()))),
        )
    }
}
impl TsMethodSignatureTypeMember {
    pub fn with_name(self, element: AnyJsObjectMemberName) -> Self {
        Self::unwrap_cast(
            self.syntax
                .splice_slots(0usize..=0usize, once(Some(element.into_syntax().into()))),
        )
    }
    pub fn with_optional_token(self, element: Option<SyntaxToken>) -> Self {
        Self::unwrap_cast(
            self.syntax
                .splice_slots(1usize..=1usize, once(element.map(|element| element.into()))),
        )
    }
    pub fn with_type_parameters(self, element: Option<TsTypeParameters>) -> Self {
        Self::unwrap_cast(self.syntax.splice_slots(
            2usize..=2usize,
            once(element.map(|element| element.into_syntax().into())),
        ))
    }
    pub fn with_parameters(self, element: JsParameters) -> Self {
        Self::unwrap_cast(
            self.syntax
                .splice_slots(3usize..=3usize, once(Some(element.into_syntax().into()))),
        )
    }
    pub fn with_return_type_annotation(self, element: Option<TsReturnTypeAnnotation>) -> Self {
        Self::unwrap_cast(self.syntax.splice_slots(
            4usize..=4usize,
            once(element.map(|element| element.into_syntax().into())),
        ))
    }
    pub fn with_separator_token_token(self, element: Option<SyntaxToken>) -> Self {
        Self::unwrap_cast(
            self.syntax
                .splice_slots(5usize..=5usize, once(element.map(|element| element.into()))),
        )
    }
}
impl TsModuleBlock {
    pub fn with_l_curly_token(self, element: SyntaxToken) -> Self {
        Self::unwrap_cast(
            self.syntax
                .splice_slots(0usize..=0usize, once(Some(element.into()))),
        )
    }
    pub fn with_items(self, element: JsModuleItemList) -> Self {
        Self::unwrap_cast(
            self.syntax
                .splice_slots(1usize..=1usize, once(Some(element.into_syntax().into()))),
        )
    }
    pub fn with_r_curly_token(self, element: SyntaxToken) -> Self {
        Self::unwrap_cast(
            self.syntax
                .splice_slots(2usize..=2usize, once(Some(element.into()))),
        )
    }
}
impl TsModuleDeclaration {
    pub fn with_module_or_namespace_token(self, element: SyntaxToken) -> Self {
        Self::unwrap_cast(
            self.syntax
                .splice_slots(0usize..=0usize, once(Some(element.into()))),
        )
    }
    pub fn with_name(self, element: AnyTsModuleName) -> Self {
        Self::unwrap_cast(
            self.syntax
                .splice_slots(1usize..=1usize, once(Some(element.into_syntax().into()))),
        )
    }
    pub fn with_body(self, element: TsModuleBlock) -> Self {
        Self::unwrap_cast(
            self.syntax
                .splice_slots(2usize..=2usize, once(Some(element.into_syntax().into()))),
        )
    }
}
impl TsNamedTupleTypeElement {
    pub fn with_dotdotdot_token(self, element: Option<SyntaxToken>) -> Self {
        Self::unwrap_cast(
            self.syntax
                .splice_slots(0usize..=0usize, once(element.map(|element| element.into()))),
        )
    }
    pub fn with_name(self, element: JsName) -> Self {
        Self::unwrap_cast(
            self.syntax
                .splice_slots(1usize..=1usize, once(Some(element.into_syntax().into()))),
        )
    }
    pub fn with_question_mark_token(self, element: Option<SyntaxToken>) -> Self {
        Self::unwrap_cast(
            self.syntax
                .splice_slots(2usize..=2usize, once(element.map(|element| element.into()))),
        )
    }
    pub fn with_colon_token(self, element: SyntaxToken) -> Self {
        Self::unwrap_cast(
            self.syntax
                .splice_slots(3usize..=3usize, once(Some(element.into()))),
        )
    }
    pub fn with_ty(self, element: AnyTsType) -> Self {
        Self::unwrap_cast(
            self.syntax
                .splice_slots(4usize..=4usize, once(Some(element.into_syntax().into()))),
        )
    }
}
impl TsNeverType {
    pub fn with_never_token(self, element: SyntaxToken) -> Self {
        Self::unwrap_cast(
            self.syntax
                .splice_slots(0usize..=0usize, once(Some(element.into()))),
        )
    }
}
impl TsNonNullAssertionAssignment {
    pub fn with_assignment(self, element: AnyJsAssignment) -> Self {
        Self::unwrap_cast(
            self.syntax
                .splice_slots(0usize..=0usize, once(Some(element.into_syntax().into()))),
        )
    }
    pub fn with_excl_token(self, element: SyntaxToken) -> Self {
        Self::unwrap_cast(
            self.syntax
                .splice_slots(1usize..=1usize, once(Some(element.into()))),
        )
    }
}
impl TsNonNullAssertionExpression {
    pub fn with_expression(self, element: AnyJsExpression) -> Self {
        Self::unwrap_cast(
            self.syntax
                .splice_slots(0usize..=0usize, once(Some(element.into_syntax().into()))),
        )
    }
    pub fn with_excl_token(self, element: SyntaxToken) -> Self {
        Self::unwrap_cast(
            self.syntax
                .splice_slots(1usize..=1usize, once(Some(element.into()))),
        )
    }
}
impl TsNonPrimitiveType {
    pub fn with_object_token(self, element: SyntaxToken) -> Self {
        Self::unwrap_cast(
            self.syntax
                .splice_slots(0usize..=0usize, once(Some(element.into()))),
        )
    }
}
impl TsNullLiteralType {
    pub fn with_literal_token(self, element: SyntaxToken) -> Self {
        Self::unwrap_cast(
            self.syntax
                .splice_slots(0usize..=0usize, once(Some(element.into()))),
        )
    }
}
impl TsNumberLiteralType {
    pub fn with_minus_token(self, element: Option<SyntaxToken>) -> Self {
        Self::unwrap_cast(
            self.syntax
                .splice_slots(0usize..=0usize, once(element.map(|element| element.into()))),
        )
    }
    pub fn with_literal_token(self, element: SyntaxToken) -> Self {
        Self::unwrap_cast(
            self.syntax
                .splice_slots(1usize..=1usize, once(Some(element.into()))),
        )
    }
}
impl TsNumberType {
    pub fn with_number_token(self, element: SyntaxToken) -> Self {
        Self::unwrap_cast(
            self.syntax
                .splice_slots(0usize..=0usize, once(Some(element.into()))),
        )
    }
}
impl TsObjectType {
    pub fn with_l_curly_token(self, element: SyntaxToken) -> Self {
        Self::unwrap_cast(
            self.syntax
                .splice_slots(0usize..=0usize, once(Some(element.into()))),
        )
    }
    pub fn with_members(self, element: TsTypeMemberList) -> Self {
        Self::unwrap_cast(
            self.syntax
                .splice_slots(1usize..=1usize, once(Some(element.into_syntax().into()))),
        )
    }
    pub fn with_r_curly_token(self, element: SyntaxToken) -> Self {
        Self::unwrap_cast(
            self.syntax
                .splice_slots(2usize..=2usize, once(Some(element.into()))),
        )
    }
}
impl TsOptionalPropertyAnnotation {
    pub fn with_question_mark_token(self, element: SyntaxToken) -> Self {
        Self::unwrap_cast(
            self.syntax
                .splice_slots(0usize..=0usize, once(Some(element.into()))),
        )
    }
    pub fn with_type_annotation(self, element: Option<TsTypeAnnotation>) -> Self {
        Self::unwrap_cast(self.syntax.splice_slots(
            1usize..=1usize,
            once(element.map(|element| element.into_syntax().into())),
        ))
    }
}
impl TsOptionalTupleTypeElement {
    pub fn with_ty(self, element: AnyTsType) -> Self {
        Self::unwrap_cast(
            self.syntax
                .splice_slots(0usize..=0usize, once(Some(element.into_syntax().into()))),
        )
    }
    pub fn with_question_mark_token(self, element: SyntaxToken) -> Self {
        Self::unwrap_cast(
            self.syntax
                .splice_slots(1usize..=1usize, once(Some(element.into()))),
        )
    }
}
impl TsOutModifier {
    pub fn with_modifier_token(self, element: SyntaxToken) -> Self {
        Self::unwrap_cast(
            self.syntax
                .splice_slots(0usize..=0usize, once(Some(element.into()))),
        )
    }
}
impl TsOverrideModifier {
    pub fn with_modifier_token(self, element: SyntaxToken) -> Self {
        Self::unwrap_cast(
            self.syntax
                .splice_slots(0usize..=0usize, once(Some(element.into()))),
        )
    }
}
impl TsParenthesizedType {
    pub fn with_l_paren_token(self, element: SyntaxToken) -> Self {
        Self::unwrap_cast(
            self.syntax
                .splice_slots(0usize..=0usize, once(Some(element.into()))),
        )
    }
    pub fn with_ty(self, element: AnyTsType) -> Self {
        Self::unwrap_cast(
            self.syntax
                .splice_slots(1usize..=1usize, once(Some(element.into_syntax().into()))),
        )
    }
    pub fn with_r_paren_token(self, element: SyntaxToken) -> Self {
        Self::unwrap_cast(
            self.syntax
                .splice_slots(2usize..=2usize, once(Some(element.into()))),
        )
    }
}
impl TsPredicateReturnType {
    pub fn with_parameter_name(self, element: AnyTsTypePredicateParameterName) -> Self {
        Self::unwrap_cast(
            self.syntax
                .splice_slots(0usize..=0usize, once(Some(element.into_syntax().into()))),
        )
    }
    pub fn with_is_token(self, element: SyntaxToken) -> Self {
        Self::unwrap_cast(
            self.syntax
                .splice_slots(1usize..=1usize, once(Some(element.into()))),
        )
    }
    pub fn with_ty(self, element: AnyTsType) -> Self {
        Self::unwrap_cast(
            self.syntax
                .splice_slots(2usize..=2usize, once(Some(element.into_syntax().into()))),
        )
    }
}
impl TsPropertyParameter {
    pub fn with_decorators(self, element: JsDecoratorList) -> Self {
        Self::unwrap_cast(
            self.syntax
                .splice_slots(0usize..=0usize, once(Some(element.into_syntax().into()))),
        )
    }
    pub fn with_modifiers(self, element: TsPropertyParameterModifierList) -> Self {
        Self::unwrap_cast(
            self.syntax
                .splice_slots(1usize..=1usize, once(Some(element.into_syntax().into()))),
        )
    }
    pub fn with_formal_parameter(self, element: AnyJsFormalParameter) -> Self {
        Self::unwrap_cast(
            self.syntax
                .splice_slots(2usize..=2usize, once(Some(element.into_syntax().into()))),
        )
    }
}
impl TsPropertySignatureClassMember {
    pub fn with_modifiers(self, element: TsPropertySignatureModifierList) -> Self {
        Self::unwrap_cast(
            self.syntax
                .splice_slots(0usize..=0usize, once(Some(element.into_syntax().into()))),
        )
    }
    pub fn with_name(self, element: AnyJsClassMemberName) -> Self {
        Self::unwrap_cast(
            self.syntax
                .splice_slots(1usize..=1usize, once(Some(element.into_syntax().into()))),
        )
    }
    pub fn with_property_annotation(
        self,
        element: Option<AnyTsPropertySignatureAnnotation>,
    ) -> Self {
        Self::unwrap_cast(self.syntax.splice_slots(
            2usize..=2usize,
            once(element.map(|element| element.into_syntax().into())),
        ))
    }
    pub fn with_semicolon_token(self, element: Option<SyntaxToken>) -> Self {
        Self::unwrap_cast(
            self.syntax
                .splice_slots(3usize..=3usize, once(element.map(|element| element.into()))),
        )
    }
}
impl TsPropertySignatureTypeMember {
    pub fn with_readonly_token(self, element: Option<SyntaxToken>) -> Self {
        Self::unwrap_cast(
            self.syntax
                .splice_slots(0usize..=0usize, once(element.map(|element| element.into()))),
        )
    }
    pub fn with_name(self, element: AnyJsObjectMemberName) -> Self {
        Self::unwrap_cast(
            self.syntax
                .splice_slots(1usize..=1usize, once(Some(element.into_syntax().into()))),
        )
    }
    pub fn with_optional_token(self, element: Option<SyntaxToken>) -> Self {
        Self::unwrap_cast(
            self.syntax
                .splice_slots(2usize..=2usize, once(element.map(|element| element.into()))),
        )
    }
    pub fn with_type_annotation(self, element: Option<TsTypeAnnotation>) -> Self {
        Self::unwrap_cast(self.syntax.splice_slots(
            3usize..=3usize,
            once(element.map(|element| element.into_syntax().into())),
        ))
    }
    pub fn with_separator_token_token(self, element: Option<SyntaxToken>) -> Self {
        Self::unwrap_cast(
            self.syntax
                .splice_slots(4usize..=4usize, once(element.map(|element| element.into()))),
        )
    }
}
impl TsQualifiedModuleName {
    pub fn with_left(self, element: AnyTsModuleName) -> Self {
        Self::unwrap_cast(
            self.syntax
                .splice_slots(0usize..=0usize, once(Some(element.into_syntax().into()))),
        )
    }
    pub fn with_dot_token(self, element: SyntaxToken) -> Self {
        Self::unwrap_cast(
            self.syntax
                .splice_slots(1usize..=1usize, once(Some(element.into()))),
        )
    }
    pub fn with_right(self, element: JsName) -> Self {
        Self::unwrap_cast(
            self.syntax
                .splice_slots(2usize..=2usize, once(Some(element.into_syntax().into()))),
        )
    }
}
impl TsQualifiedName {
    pub fn with_left(self, element: AnyTsName) -> Self {
        Self::unwrap_cast(
            self.syntax
                .splice_slots(0usize..=0usize, once(Some(element.into_syntax().into()))),
        )
    }
    pub fn with_dot_token(self, element: SyntaxToken) -> Self {
        Self::unwrap_cast(
            self.syntax
                .splice_slots(1usize..=1usize, once(Some(element.into()))),
        )
    }
    pub fn with_right(self, element: JsName) -> Self {
        Self::unwrap_cast(
            self.syntax
                .splice_slots(2usize..=2usize, once(Some(element.into_syntax().into()))),
        )
    }
}
impl TsReadonlyModifier {
    pub fn with_modifier_token(self, element: SyntaxToken) -> Self {
        Self::unwrap_cast(
            self.syntax
                .splice_slots(0usize..=0usize, once(Some(element.into()))),
        )
    }
}
impl TsReferenceType {
    pub fn with_name(self, element: AnyTsName) -> Self {
        Self::unwrap_cast(
            self.syntax
                .splice_slots(0usize..=0usize, once(Some(element.into_syntax().into()))),
        )
    }
    pub fn with_type_arguments(self, element: Option<TsTypeArguments>) -> Self {
        Self::unwrap_cast(self.syntax.splice_slots(
            1usize..=1usize,
            once(element.map(|element| element.into_syntax().into())),
        ))
    }
}
impl TsRestTupleTypeElement {
    pub fn with_dotdotdot_token(self, element: SyntaxToken) -> Self {
        Self::unwrap_cast(
            self.syntax
                .splice_slots(0usize..=0usize, once(Some(element.into()))),
        )
    }
    pub fn with_ty(self, element: AnyTsType) -> Self {
        Self::unwrap_cast(
            self.syntax
                .splice_slots(1usize..=1usize, once(Some(element.into_syntax().into()))),
        )
    }
}
impl TsReturnTypeAnnotation {
    pub fn with_colon_token(self, element: SyntaxToken) -> Self {
        Self::unwrap_cast(
            self.syntax
                .splice_slots(0usize..=0usize, once(Some(element.into()))),
        )
    }
    pub fn with_ty(self, element: AnyTsReturnType) -> Self {
        Self::unwrap_cast(
            self.syntax
                .splice_slots(1usize..=1usize, once(Some(element.into_syntax().into()))),
        )
    }
}
impl TsSatisfiesAssignment {
    pub fn with_assignment(self, element: AnyJsAssignment) -> Self {
        Self::unwrap_cast(
            self.syntax
                .splice_slots(0usize..=0usize, once(Some(element.into_syntax().into()))),
        )
    }
    pub fn with_satisfies_token(self, element: SyntaxToken) -> Self {
        Self::unwrap_cast(
            self.syntax
                .splice_slots(1usize..=1usize, once(Some(element.into()))),
        )
    }
    pub fn with_ty(self, element: AnyTsType) -> Self {
        Self::unwrap_cast(
            self.syntax
                .splice_slots(2usize..=2usize, once(Some(element.into_syntax().into()))),
        )
    }
}
impl TsSatisfiesExpression {
    pub fn with_expression(self, element: AnyJsExpression) -> Self {
        Self::unwrap_cast(
            self.syntax
                .splice_slots(0usize..=0usize, once(Some(element.into_syntax().into()))),
        )
    }
    pub fn with_satisfies_token(self, element: SyntaxToken) -> Self {
        Self::unwrap_cast(
            self.syntax
                .splice_slots(1usize..=1usize, once(Some(element.into()))),
        )
    }
    pub fn with_ty(self, element: AnyTsType) -> Self {
        Self::unwrap_cast(
            self.syntax
                .splice_slots(2usize..=2usize, once(Some(element.into_syntax().into()))),
        )
    }
}
impl TsSetterSignatureClassMember {
    pub fn with_modifiers(self, element: TsMethodSignatureModifierList) -> Self {
        Self::unwrap_cast(
            self.syntax
                .splice_slots(0usize..=0usize, once(Some(element.into_syntax().into()))),
        )
    }
    pub fn with_set_token(self, element: SyntaxToken) -> Self {
        Self::unwrap_cast(
            self.syntax
                .splice_slots(1usize..=1usize, once(Some(element.into()))),
        )
    }
    pub fn with_name(self, element: AnyJsClassMemberName) -> Self {
        Self::unwrap_cast(
            self.syntax
                .splice_slots(2usize..=2usize, once(Some(element.into_syntax().into()))),
        )
    }
    pub fn with_l_paren_token(self, element: SyntaxToken) -> Self {
        Self::unwrap_cast(
            self.syntax
                .splice_slots(3usize..=3usize, once(Some(element.into()))),
        )
    }
    pub fn with_parameter(self, element: AnyJsFormalParameter) -> Self {
        Self::unwrap_cast(
            self.syntax
                .splice_slots(4usize..=4usize, once(Some(element.into_syntax().into()))),
        )
    }
    pub fn with_comma_token(self, element: Option<SyntaxToken>) -> Self {
        Self::unwrap_cast(
            self.syntax
                .splice_slots(5usize..=5usize, once(element.map(|element| element.into()))),
        )
    }
    pub fn with_r_paren_token(self, element: SyntaxToken) -> Self {
        Self::unwrap_cast(
            self.syntax
                .splice_slots(6usize..=6usize, once(Some(element.into()))),
        )
    }
    pub fn with_semicolon_token(self, element: Option<SyntaxToken>) -> Self {
        Self::unwrap_cast(
            self.syntax
                .splice_slots(7usize..=7usize, once(element.map(|element| element.into()))),
        )
    }
}
impl TsSetterSignatureTypeMember {
    pub fn with_set_token(self, element: SyntaxToken) -> Self {
        Self::unwrap_cast(
            self.syntax
                .splice_slots(0usize..=0usize, once(Some(element.into()))),
        )
    }
    pub fn with_name(self, element: AnyJsObjectMemberName) -> Self {
        Self::unwrap_cast(
            self.syntax
                .splice_slots(1usize..=1usize, once(Some(element.into_syntax().into()))),
        )
    }
    pub fn with_l_paren_token(self, element: SyntaxToken) -> Self {
        Self::unwrap_cast(
            self.syntax
                .splice_slots(2usize..=2usize, once(Some(element.into()))),
        )
    }
    pub fn with_parameter(self, element: AnyJsFormalParameter) -> Self {
        Self::unwrap_cast(
            self.syntax
                .splice_slots(3usize..=3usize, once(Some(element.into_syntax().into()))),
        )
    }
    pub fn with_comma_token(self, element: Option<SyntaxToken>) -> Self {
        Self::unwrap_cast(
            self.syntax
                .splice_slots(4usize..=4usize, once(element.map(|element| element.into()))),
        )
    }
    pub fn with_r_paren_token(self, element: SyntaxToken) -> Self {
        Self::unwrap_cast(
            self.syntax
                .splice_slots(5usize..=5usize, once(Some(element.into()))),
        )
    }
    pub fn with_separator_token_token(self, element: Option<SyntaxToken>) -> Self {
        Self::unwrap_cast(
            self.syntax
                .splice_slots(6usize..=6usize, once(element.map(|element| element.into()))),
        )
    }
}
impl TsStringLiteralType {
    pub fn with_literal_token(self, element: SyntaxToken) -> Self {
        Self::unwrap_cast(
            self.syntax
                .splice_slots(0usize..=0usize, once(Some(element.into()))),
        )
    }
}
impl TsStringType {
    pub fn with_string_token(self, element: SyntaxToken) -> Self {
        Self::unwrap_cast(
            self.syntax
                .splice_slots(0usize..=0usize, once(Some(element.into()))),
        )
    }
}
impl TsSymbolType {
    pub fn with_symbol_token(self, element: SyntaxToken) -> Self {
        Self::unwrap_cast(
            self.syntax
                .splice_slots(0usize..=0usize, once(Some(element.into()))),
        )
    }
}
impl TsTemplateChunkElement {
    pub fn with_template_chunk_token(self, element: SyntaxToken) -> Self {
        Self::unwrap_cast(
            self.syntax
                .splice_slots(0usize..=0usize, once(Some(element.into()))),
        )
    }
}
impl TsTemplateElement {
    pub fn with_dollar_curly_token(self, element: SyntaxToken) -> Self {
        Self::unwrap_cast(
            self.syntax
                .splice_slots(0usize..=0usize, once(Some(element.into()))),
        )
    }
    pub fn with_ty(self, element: AnyTsType) -> Self {
        Self::unwrap_cast(
            self.syntax
                .splice_slots(1usize..=1usize, once(Some(element.into_syntax().into()))),
        )
    }
    pub fn with_r_curly_token(self, element: SyntaxToken) -> Self {
        Self::unwrap_cast(
            self.syntax
                .splice_slots(2usize..=2usize, once(Some(element.into()))),
        )
    }
}
impl TsTemplateLiteralType {
    pub fn with_l_tick_token(self, element: SyntaxToken) -> Self {
        Self::unwrap_cast(
            self.syntax
                .splice_slots(0usize..=0usize, once(Some(element.into()))),
        )
    }
    pub fn with_elements(self, element: TsTemplateElementList) -> Self {
        Self::unwrap_cast(
            self.syntax
                .splice_slots(1usize..=1usize, once(Some(element.into_syntax().into()))),
        )
    }
    pub fn with_r_tick_token(self, element: SyntaxToken) -> Self {
        Self::unwrap_cast(
            self.syntax
                .splice_slots(2usize..=2usize, once(Some(element.into()))),
        )
    }
}
impl TsThisParameter {
    pub fn with_this_token(self, element: SyntaxToken) -> Self {
        Self::unwrap_cast(
            self.syntax
                .splice_slots(0usize..=0usize, once(Some(element.into()))),
        )
    }
    pub fn with_type_annotation(self, element: Option<TsTypeAnnotation>) -> Self {
        Self::unwrap_cast(self.syntax.splice_slots(
            1usize..=1usize,
            once(element.map(|element| element.into_syntax().into())),
        ))
    }
}
impl TsThisType {
    pub fn with_this_token(self, element: SyntaxToken) -> Self {
        Self::unwrap_cast(
            self.syntax
                .splice_slots(0usize..=0usize, once(Some(element.into()))),
        )
    }
}
impl TsTupleType {
    pub fn with_l_brack_token(self, element: SyntaxToken) -> Self {
        Self::unwrap_cast(
            self.syntax
                .splice_slots(0usize..=0usize, once(Some(element.into()))),
        )
    }
    pub fn with_elements(self, element: TsTupleTypeElementList) -> Self {
        Self::unwrap_cast(
            self.syntax
                .splice_slots(1usize..=1usize, once(Some(element.into_syntax().into()))),
        )
    }
    pub fn with_r_brack_token(self, element: SyntaxToken) -> Self {
        Self::unwrap_cast(
            self.syntax
                .splice_slots(2usize..=2usize, once(Some(element.into()))),
        )
    }
}
impl TsTypeAliasDeclaration {
    pub fn with_type_token(self, element: SyntaxToken) -> Self {
        Self::unwrap_cast(
            self.syntax
                .splice_slots(0usize..=0usize, once(Some(element.into()))),
        )
    }
    pub fn with_binding_identifier(self, element: AnyTsIdentifierBinding) -> Self {
        Self::unwrap_cast(
            self.syntax
                .splice_slots(1usize..=1usize, once(Some(element.into_syntax().into()))),
        )
    }
    pub fn with_type_parameters(self, element: Option<TsTypeParameters>) -> Self {
        Self::unwrap_cast(self.syntax.splice_slots(
            2usize..=2usize,
            once(element.map(|element| element.into_syntax().into())),
        ))
    }
    pub fn with_eq_token(self, element: SyntaxToken) -> Self {
        Self::unwrap_cast(
            self.syntax
                .splice_slots(3usize..=3usize, once(Some(element.into()))),
        )
    }
    pub fn with_ty(self, element: AnyTsType) -> Self {
        Self::unwrap_cast(
            self.syntax
                .splice_slots(4usize..=4usize, once(Some(element.into_syntax().into()))),
        )
    }
    pub fn with_semicolon_token(self, element: Option<SyntaxToken>) -> Self {
        Self::unwrap_cast(
            self.syntax
                .splice_slots(5usize..=5usize, once(element.map(|element| element.into()))),
        )
    }
}
impl TsTypeAnnotation {
    pub fn with_colon_token(self, element: SyntaxToken) -> Self {
        Self::unwrap_cast(
            self.syntax
                .splice_slots(0usize..=0usize, once(Some(element.into()))),
        )
    }
    pub fn with_ty(self, element: AnyTsType) -> Self {
        Self::unwrap_cast(
            self.syntax
                .splice_slots(1usize..=1usize, once(Some(element.into_syntax().into()))),
        )
    }
}
impl TsTypeArguments {
    pub fn with_l_angle_token(self, element: SyntaxToken) -> Self {
        Self::unwrap_cast(
            self.syntax
                .splice_slots(0usize..=0usize, once(Some(element.into()))),
        )
    }
    pub fn with_ts_type_argument_list(self, element: TsTypeArgumentList) -> Self {
        Self::unwrap_cast(
            self.syntax
                .splice_slots(1usize..=1usize, once(Some(element.into_syntax().into()))),
        )
    }
    pub fn with_r_angle_token(self, element: SyntaxToken) -> Self {
        Self::unwrap_cast(
            self.syntax
                .splice_slots(2usize..=2usize, once(Some(element.into()))),
        )
    }
}
impl TsTypeAssertionAssignment {
    pub fn with_l_angle_token(self, element: SyntaxToken) -> Self {
        Self::unwrap_cast(
            self.syntax
                .splice_slots(0usize..=0usize, once(Some(element.into()))),
        )
    }
    pub fn with_ty(self, element: AnyTsType) -> Self {
        Self::unwrap_cast(
            self.syntax
                .splice_slots(1usize..=1usize, once(Some(element.into_syntax().into()))),
        )
    }
    pub fn with_r_angle_token(self, element: SyntaxToken) -> Self {
        Self::unwrap_cast(
            self.syntax
                .splice_slots(2usize..=2usize, once(Some(element.into()))),
        )
    }
    pub fn with_assignment(self, element: AnyJsAssignment) -> Self {
        Self::unwrap_cast(
            self.syntax
                .splice_slots(3usize..=3usize, once(Some(element.into_syntax().into()))),
        )
    }
}
impl TsTypeAssertionExpression {
    pub fn with_l_angle_token(self, element: SyntaxToken) -> Self {
        Self::unwrap_cast(
            self.syntax
                .splice_slots(0usize..=0usize, once(Some(element.into()))),
        )
    }
    pub fn with_ty(self, element: AnyTsType) -> Self {
        Self::unwrap_cast(
            self.syntax
                .splice_slots(1usize..=1usize, once(Some(element.into_syntax().into()))),
        )
    }
    pub fn with_r_angle_token(self, element: SyntaxToken) -> Self {
        Self::unwrap_cast(
            self.syntax
                .splice_slots(2usize..=2usize, once(Some(element.into()))),
        )
    }
    pub fn with_expression(self, element: AnyJsExpression) -> Self {
        Self::unwrap_cast(
            self.syntax
                .splice_slots(3usize..=3usize, once(Some(element.into_syntax().into()))),
        )
    }
}
impl TsTypeConstraintClause {
    pub fn with_extends_token(self, element: SyntaxToken) -> Self {
        Self::unwrap_cast(
            self.syntax
                .splice_slots(0usize..=0usize, once(Some(element.into()))),
        )
    }
    pub fn with_ty(self, element: AnyTsType) -> Self {
        Self::unwrap_cast(
            self.syntax
                .splice_slots(1usize..=1usize, once(Some(element.into_syntax().into()))),
        )
    }
}
impl TsTypeOperatorType {
    pub fn with_operator_token_token(self, element: SyntaxToken) -> Self {
        Self::unwrap_cast(
            self.syntax
                .splice_slots(0usize..=0usize, once(Some(element.into()))),
        )
    }
    pub fn with_ty(self, element: AnyTsType) -> Self {
        Self::unwrap_cast(
            self.syntax
                .splice_slots(1usize..=1usize, once(Some(element.into_syntax().into()))),
        )
    }
}
impl TsTypeParameter {
    pub fn with_modifiers(self, element: TsTypeParameterModifierList) -> Self {
        Self::unwrap_cast(
            self.syntax
                .splice_slots(0usize..=0usize, once(Some(element.into_syntax().into()))),
        )
    }
    pub fn with_name(self, element: TsTypeParameterName) -> Self {
        Self::unwrap_cast(
            self.syntax
                .splice_slots(1usize..=1usize, once(Some(element.into_syntax().into()))),
        )
    }
    pub fn with_constraint(self, element: Option<TsTypeConstraintClause>) -> Self {
        Self::unwrap_cast(self.syntax.splice_slots(
            2usize..=2usize,
            once(element.map(|element| element.into_syntax().into())),
        ))
    }
    pub fn with_default(self, element: Option<TsDefaultTypeClause>) -> Self {
        Self::unwrap_cast(self.syntax.splice_slots(
            3usize..=3usize,
            once(element.map(|element| element.into_syntax().into())),
        ))
    }
}
impl TsTypeParameterName {
    pub fn with_ident_token(self, element: SyntaxToken) -> Self {
        Self::unwrap_cast(
            self.syntax
                .splice_slots(0usize..=0usize, once(Some(element.into()))),
        )
    }
}
impl TsTypeParameters {
    pub fn with_l_angle_token(self, element: SyntaxToken) -> Self {
        Self::unwrap_cast(
            self.syntax
                .splice_slots(0usize..=0usize, once(Some(element.into()))),
        )
    }
    pub fn with_items(self, element: TsTypeParameterList) -> Self {
        Self::unwrap_cast(
            self.syntax
                .splice_slots(1usize..=1usize, once(Some(element.into_syntax().into()))),
        )
    }
    pub fn with_r_angle_token(self, element: SyntaxToken) -> Self {
        Self::unwrap_cast(
            self.syntax
                .splice_slots(2usize..=2usize, once(Some(element.into()))),
        )
    }
}
impl TsTypeofType {
    pub fn with_typeof_token(self, element: SyntaxToken) -> Self {
        Self::unwrap_cast(
            self.syntax
                .splice_slots(0usize..=0usize, once(Some(element.into()))),
        )
    }
    pub fn with_expression_name(self, element: AnyTsName) -> Self {
        Self::unwrap_cast(
            self.syntax
                .splice_slots(1usize..=1usize, once(Some(element.into_syntax().into()))),
        )
    }
    pub fn with_type_arguments(self, element: Option<TsTypeArguments>) -> Self {
        Self::unwrap_cast(self.syntax.splice_slots(
            2usize..=2usize,
            once(element.map(|element| element.into_syntax().into())),
        ))
    }
}
impl TsUndefinedType {
    pub fn with_undefined_token(self, element: SyntaxToken) -> Self {
        Self::unwrap_cast(
            self.syntax
                .splice_slots(0usize..=0usize, once(Some(element.into()))),
        )
    }
}
impl TsUnionType {
    pub fn with_leading_separator_token(self, element: Option<SyntaxToken>) -> Self {
        Self::unwrap_cast(
            self.syntax
                .splice_slots(0usize..=0usize, once(element.map(|element| element.into()))),
        )
    }
    pub fn with_types(self, element: TsUnionTypeVariantList) -> Self {
        Self::unwrap_cast(
            self.syntax
                .splice_slots(1usize..=1usize, once(Some(element.into_syntax().into()))),
        )
    }
}
impl TsUnknownType {
    pub fn with_unknown_token(self, element: SyntaxToken) -> Self {
        Self::unwrap_cast(
            self.syntax
                .splice_slots(0usize..=0usize, once(Some(element.into()))),
        )
    }
}
impl TsVoidType {
    pub fn with_void_token(self, element: SyntaxToken) -> Self {
        Self::unwrap_cast(
            self.syntax
                .splice_slots(0usize..=0usize, once(Some(element.into()))),
        )
    }
}<|MERGE_RESOLUTION|>--- conflicted
+++ resolved
@@ -999,7 +999,7 @@
                 .splice_slots(4usize..=4usize, once(Some(element.into_syntax().into()))),
         )
     }
-    pub fn with_attribute(self, element: Option<JsImportAttribute>) -> Self {
+    pub fn with_assertion(self, element: Option<JsImportAssertion>) -> Self {
         Self::unwrap_cast(self.syntax.splice_slots(
             5usize..=5usize,
             once(element.map(|element| element.into_syntax().into())),
@@ -1081,7 +1081,7 @@
                 .splice_slots(5usize..=5usize, once(Some(element.into_syntax().into()))),
         )
     }
-    pub fn with_attribute(self, element: Option<JsImportAttribute>) -> Self {
+    pub fn with_assertion(self, element: Option<JsImportAssertion>) -> Self {
         Self::unwrap_cast(self.syntax.splice_slots(
             6usize..=6usize,
             once(element.map(|element| element.into_syntax().into())),
@@ -1758,11 +1758,7 @@
         )
     }
 }
-<<<<<<< HEAD
-impl JsImportAttribute {
-=======
 impl JsImportAssertion {
->>>>>>> b9d6bd17
     pub fn with_with_token(self, element: SyntaxToken) -> Self {
         Self::unwrap_cast(
             self.syntax
@@ -1775,7 +1771,7 @@
                 .splice_slots(1usize..=1usize, once(Some(element.into()))),
         )
     }
-    pub fn with_attributes(self, element: JsImportAttributeEntryList) -> Self {
+    pub fn with_assertions(self, element: JsImportAssertionEntryList) -> Self {
         Self::unwrap_cast(
             self.syntax
                 .splice_slots(2usize..=2usize, once(Some(element.into_syntax().into()))),
@@ -1788,7 +1784,7 @@
         )
     }
 }
-impl JsImportAttributeEntry {
+impl JsImportAssertionEntry {
     pub fn with_key_token(self, element: SyntaxToken) -> Self {
         Self::unwrap_cast(
             self.syntax
@@ -1815,7 +1811,7 @@
                 .splice_slots(0usize..=0usize, once(Some(element.into_syntax().into()))),
         )
     }
-    pub fn with_attribute(self, element: Option<JsImportAttribute>) -> Self {
+    pub fn with_assertion(self, element: Option<JsImportAssertion>) -> Self {
         Self::unwrap_cast(self.syntax.splice_slots(
             1usize..=1usize,
             once(element.map(|element| element.into_syntax().into())),
@@ -1867,7 +1863,7 @@
                 .splice_slots(4usize..=4usize, once(Some(element.into_syntax().into()))),
         )
     }
-    pub fn with_attribute(self, element: Option<JsImportAttribute>) -> Self {
+    pub fn with_assertion(self, element: Option<JsImportAssertion>) -> Self {
         Self::unwrap_cast(self.syntax.splice_slots(
             5usize..=5usize,
             once(element.map(|element| element.into_syntax().into())),
@@ -1899,7 +1895,7 @@
                 .splice_slots(3usize..=3usize, once(Some(element.into_syntax().into()))),
         )
     }
-    pub fn with_attribute(self, element: Option<JsImportAttribute>) -> Self {
+    pub fn with_assertion(self, element: Option<JsImportAssertion>) -> Self {
         Self::unwrap_cast(self.syntax.splice_slots(
             4usize..=4usize,
             once(element.map(|element| element.into_syntax().into())),
@@ -1951,7 +1947,7 @@
                 .splice_slots(3usize..=3usize, once(Some(element.into_syntax().into()))),
         )
     }
-    pub fn with_attribute(self, element: Option<JsImportAttribute>) -> Self {
+    pub fn with_assertion(self, element: Option<JsImportAssertion>) -> Self {
         Self::unwrap_cast(self.syntax.splice_slots(
             4usize..=4usize,
             once(element.map(|element| element.into_syntax().into())),
@@ -1983,7 +1979,7 @@
                 .splice_slots(3usize..=3usize, once(Some(element.into_syntax().into()))),
         )
     }
-    pub fn with_attribute(self, element: Option<JsImportAttribute>) -> Self {
+    pub fn with_assertion(self, element: Option<JsImportAssertion>) -> Self {
         Self::unwrap_cast(self.syntax.splice_slots(
             4usize..=4usize,
             once(element.map(|element| element.into_syntax().into())),
