//! Data structures for tracking type information across JS/TS files and scopes.
//!
//! Note that while our type inference is based on TypeScript and aims to be
//! compatible with TypeScript's types, we apply the same inference to
//! JavaScript files as well.
//!
//! This can be used by type-informed lint rules such as `noFloatingPromises`.
//!
//! The type information is instantiated and updated inside the Workspace
//! Server.

pub mod literal;

use std::fmt::Debug;
use std::{ops::Deref, str::FromStr, sync::Arc};

use biome_js_type_info_macros::Resolvable;
use biome_rowan::Text;
use camino::{Utf8Path, Utf8PathBuf};

use crate::globals::{
    GLOBAL_ARRAY_ID, GLOBAL_PROMISE_ID, GLOBAL_TYPE_MEMBERS, GLOBAL_UNKNOWN_ID, PROMISE_ID,
};
use crate::type_info::literal::{BooleanLiteral, NumberLiteral, StringLiteral};
use crate::{GLOBAL_RESOLVER, ModuleId, Resolvable, ResolvedTypeId, TypeResolver};

const UNKNOWN: TypeData = TypeData::Unknown;

/// Type identifier referencing the type in a resolver's `types` vector.
///
/// Note that separate modules typically use separate resolvers. Because of
/// this, type IDs are only unique within a single module/resolver.
#[derive(Clone, Copy, Debug, Eq, PartialEq, Resolvable)]
pub struct TypeId(u32);

impl TypeId {
    pub const fn new(index: usize) -> Self {
        // SAFETY: We don't handle files exceeding `u32::MAX` bytes.
        // So it isn't possible to exceed `u32::MAX` types.
        Self(index as u32)
    }

    pub const fn index(self) -> usize {
        self.0 as usize
    }
}

#[derive(Clone)]
pub struct Type {
    resolver: Arc<dyn TypeResolver>,
    id: ResolvedTypeId,
}

impl Debug for Type {
    fn fmt(&self, f: &mut std::fmt::Formatter<'_>) -> std::fmt::Result {
        Debug::fmt(self.deref(), f)
    }
}

impl Default for Type {
    fn default() -> Self {
        Self {
            resolver: Arc::new(GLOBAL_RESOLVER.clone()),
            id: GLOBAL_UNKNOWN_ID,
        }
    }
}

impl Deref for Type {
    type Target = TypeData;

    fn deref(&self) -> &Self::Target {
        self.resolver
            .get_by_resolved_id(self.id)
            .unwrap_or(&UNKNOWN)
    }
}

impl Type {
    pub fn from_data(mut resolver: Box<dyn TypeResolver>, data: TypeData) -> Self {
        let id = resolver.register_and_resolve(data);
        Self {
            resolver: Arc::from(resolver),
            id,
        }
    }

    /// Returns this type's [`TypeId`].
    ///
    /// **Warning:** Type IDs can only be safely compared with other IDs from
    ///              the same module.
    pub fn id(&self) -> TypeId {
        self.id.id()
    }

    /// Returns whether this type is the `Promise` class.
    pub fn is_promise(&self) -> bool {
        self.id.is_global() && self.id() == PROMISE_ID
    }

    /// Returns whether this type is an instance of a `Promise`.
    pub fn is_promise_instance(&self) -> bool {
        self.deref()
            .is_instance_of(self.resolver.as_ref(), GLOBAL_PROMISE_ID)
    }

    /// Returns whether the given type is known to reference a function that
    /// returns a `Promise`.
    pub fn is_function_that_returns_promise(&self) -> bool {
        match self.deref() {
            TypeData::Function(function) => function
                .return_type
                .as_type()
                .and_then(|ty| self.resolve(ty))
                .is_some_and(|ty| ty.is_promise()),
            _ => false,
        }
    }

    fn resolve(&self, ty: &TypeReference) -> Option<Self> {
        self.resolver
            .resolve_reference(ty)
            .map(|resolved_id| self.with_resolved_id(resolved_id))
    }

    fn with_resolved_id(&self, id: ResolvedTypeId) -> Self {
        Self {
            resolver: self.resolver.clone(),
            id,
        }
    }
}

#[derive(Clone, Debug, Default, PartialEq, Resolvable)]
pub enum TypeData {
    /// The type is unknown because inference couldn't determine a type.
    ///
    /// This is different from `UnknownKeyword`, because an explicit `unknown`
    /// should not be counted as a failure of the inference.
    #[default]
    Unknown,

    /// Special type referencing the global scope, which can be explicitly
    /// referenced using `window` or `globalThis`.
    Global,

    // Primitives
    BigInt,
    Boolean,
    Null,
    Number,
    String,
    Symbol,
    Undefined,

    // Complex types
    Class(Box<Class>),
    Constructor(Box<Constructor>),
    Function(Box<Function>),
    Namespace(Box<Namespace>),
    Object(Box<Object>),
    Tuple(Box<Tuple>),

    // Compound types
    Intersection(Box<Intersection>),
    Union(Box<Union>),

    /// Type derived from another through a built-in operator.
    TypeOperator(Box<TypeOperatorType>),

    /// Literal value used as a type.
    Literal(Box<Literal>),

    /// Instance of another type.
    InstanceOf(Box<TypeInstance>),

    /// Reference to another type.
    Reference(Box<TypeReference>),

    /// Reference to the type of a JavaScript expression.
    TypeofExpression(Box<TypeofExpression>),

    /// Reference to another type through the `typeof` operator.
    TypeofType(Box<TypeReference>),

    /// Reference to the type of a named JavaScript value.
    TypeofValue(Box<TypeofValue>),

    /// The `any` keyword.
    ///
    /// This variant may also be used if the `any` keyword is implied.
    /// For instance, in `catch (e) {}`, `e` is implied to be `any` or
    /// `unknown`, depending on the TypeScript configuration.
    AnyKeyword,

    /// The `never` keyword.
    ///
    /// Note that unlike TypeScript itself, we never use `never` as a fallback
    /// for when inference determines that a type can have no values. Instead,
    /// we will infer [`Type::Unknown`] in such a case, erring on the side of
    /// caution that the lack of possible values may be a failure of our own
    /// inference.
    NeverKeyword,

    /// The `object` keyword.
    ObjectKeyword,

    /// The `this` keyword.
    ThisKeyword,

    /// The `unknown` keyword.
    ///
    /// This variant may also be used if the `unknown` keyword is implied.
    /// For instance, in `catch (e) {}`, `e` is implied to be `unknown` or
    /// `any`, depending on the TypeScript configuration.
    UnknownKeyword,

    /// The `void` keyword.
    VoidKeyword,
}

impl TypeData {
    /// Iterates all member fields, including those belonging to extended
    /// classes or prototype objects.
    ///
    /// Note that members which are inherited and overridden may appear multiple
    /// times, but the member that is closest to the current type is guaranteed
    /// to come first.
    pub fn all_members<'a>(
        &'a self,
        resolver: &'a dyn TypeResolver,
    ) -> impl Iterator<Item = &'a TypeMember> {
        TypeMemberIterator {
            resolver,
            seen_types: Vec::new(),
            owner: TypeMemberOwner::from_type_data(self),
            index: 0,
        }
    }

    pub fn as_class(&self) -> Option<&Class> {
        match self {
            Self::Class(class) => Some(class.as_ref()),
            _ => None,
        }
    }

    pub fn as_object(&self) -> Option<&Object> {
        match self {
            Self::Object(object) => Some(object.as_ref()),
            _ => None,
        }
    }

    pub fn boolean() -> Self {
        Self::Boolean
    }

    /// Returns the type of an array's elements, if this object is an instance of `Array`.
    pub fn find_array_element_type<'a>(
        &'a self,
        resolver: &'a dyn TypeResolver,
    ) -> Option<&'a Self> {
        if self.is_instance_of(resolver, GLOBAL_ARRAY_ID) {
            self.find_type_parameter(resolver, "T")
                .and_then(|reference| resolver.resolve_and_get(reference))
        } else {
            None
        }
    }

    /// Returns the type of an element at a given index, if this object is an
    /// array or a tuple.
    pub fn find_element_type_at_index<'a>(
        &'a self,
        resolver: &'a mut dyn TypeResolver,
        index: usize,
    ) -> Option<&'a Self> {
        match self {
            Self::Tuple(tuple) => Some(tuple.get_ty(resolver, index)),
            _ if self.is_instance_of(resolver, GLOBAL_ARRAY_ID) => self
                .find_type_parameter(resolver, "T")
                .cloned()
                .map(|reference| resolver.optional(reference))
                .map(|id| resolver.get_by_id(id)),
            _ => None,
        }
    }

    /// Returns the promised type, if this object is an instance of `Promise`.
    pub fn find_promise_type<'a>(&'a self, resolver: &'a dyn TypeResolver) -> Option<&'a Self> {
        if self.is_instance_of(resolver, GLOBAL_PROMISE_ID) {
            self.find_type_parameter(resolver, "T")
                .and_then(|reference| resolver.resolve_and_get(reference))
        } else {
            None
        }
    }

    /// Returns the type of elements from a given index, if this object is an
    /// array or a tuple.
    pub fn find_type_of_elements_from_index(
        &self,
        resolver: &mut dyn TypeResolver,
        index: usize,
    ) -> Option<Self> {
        match self {
            Self::Tuple(tuple) => Some(Self::Tuple(Box::new(tuple.slice_from(index)))),
            _ if self.is_instance_of(resolver, GLOBAL_ARRAY_ID) => {
                match self.find_type_parameter(resolver, "T") {
                    Some(elem_ty) => Some(Self::InstanceOf(Box::new(TypeInstance {
                        ty: GLOBAL_ARRAY_ID.into(),
                        type_parameters: Box::new([GenericTypeParameter {
                            name: Text::Static("T"),
                            ty: elem_ty.clone(),
                        }]),
                    }))),
                    None => resolver.get_by_resolved_id(GLOBAL_ARRAY_ID).cloned(),
                }
            }
            _ => None,
        }
    }

    pub fn find_type_parameter<'a>(
        &'a self,
        resolver: &'a dyn TypeResolver,
        parameter_name: &str,
    ) -> Option<&'a TypeReference> {
        let mut seen_types = Vec::new();
        let mut current_object = Some(self);
        while let Some(current) = current_object {
            if let Some(argument) = current
                .type_parameters()
                .iter()
                .flat_map(|params| params.iter())
                .find(|param| param.name == parameter_name && param.ty.is_known())
            {
                return Some(&argument.ty);
            }

            let Some(next_object) = current
                .prototype(resolver)
                .and_then(|prototype| resolver.resolve_reference(prototype))
            else {
                break;
            };

            if seen_types.contains(&next_object) {
                break;
            }

            seen_types.push(next_object);
            current_object = resolver.get_by_resolved_id(next_object);
        }

        None
    }

    /// Returns the type with inference up to the level supported by the given `resolver`.
    #[inline]
    pub fn inferred(&self, resolver: &mut dyn TypeResolver) -> Self {
        self.resolved(resolver).flattened(resolver)
    }

    /// Returns whether this object is an instance of the type with the given ID.
    pub fn is_instance_of(&self, resolver: &dyn TypeResolver, id: ResolvedTypeId) -> bool {
        let mut seen_types = Vec::new();
        let mut current_object = Some(self);
        while let Some(current) = current_object {
            let Some(prototype) = current.prototype(resolver) else {
                break;
            };

            let Some(next_id) = resolver.resolve_reference(prototype) else {
                break;
            };

            if next_id == id {
                return true;
            }

            if seen_types.contains(&next_id) {
                break;
            }

            seen_types.push(next_id);
            current_object = resolver.get_by_resolved_id(next_id);
        }

        false
    }

    /// Returns whether this type is an instance of a `Promise`.
    pub fn is_promise_instance(&self, resolver: &dyn TypeResolver) -> bool {
        self.is_instance_of(resolver, GLOBAL_PROMISE_ID)
    }

    /// Returns whether the given type has been inferred.
    ///
    /// A type is considered inferred if it is anything except `Self::Unknown`,
    /// including an unexplicit `unknown` keyword.
    pub fn is_inferred(&self) -> bool {
        !matches!(self, Self::Unknown)
    }

    /// Returns a reference to the type's prototype, if any.
    pub fn prototype<'a>(&'a self, resolver: &'a dyn TypeResolver) -> Option<&'a TypeReference> {
        match self {
            Self::InstanceOf(instance_of) => Some(&instance_of.ty),
            Self::Object(object) => object.prototype.as_ref(),
            Self::Reference(reference) => resolver
                .resolve_and_get(reference)
                .and_then(|ty| ty.prototype(resolver)),
            _ => None,
        }
    }

    pub fn reference(reference: impl Into<TypeReference>) -> Self {
        Self::Reference(Box::new(reference.into()))
    }

    pub fn type_parameters(&self) -> Option<&[GenericTypeParameter]> {
        match self {
            Self::Class(class) => Some(&class.type_parameters),
            Self::Function(function) => Some(&function.type_parameters),
            Self::InstanceOf(instance) => Some(&instance.type_parameters),
            _ => None,
        }
    }

    pub fn unknown() -> Self {
        Self::Unknown
    }
}

/// A class definition.
#[derive(Clone, PartialEq, Resolvable)]
pub struct Class {
    /// Name of the class, if specified in the definition.
    pub name: Option<Text>,

    /// The class's type parameters.
    pub type_parameters: Box<[GenericTypeParameter]>,

    /// Type of another class being extended by this one.
    pub extends: Option<TypeReference>,

    /// Class members.
    pub members: Box<[TypeMember]>,
}

impl Debug for Class {
    fn fmt(&self, f: &mut std::fmt::Formatter<'_>) -> std::fmt::Result {
        f.debug_struct("Class")
            .field("name", &self.name)
            .field("type_parameters", &self.type_parameters)
            .field("extends", &self.extends)
            .finish()
    }
}

/// A constructor definition.
#[derive(Clone, Debug, PartialEq, Resolvable)]
pub struct Constructor {
    /// Generic type parameters used in the call signature.
    pub type_parameters: Box<[GenericTypeParameter]>,

    /// Call parameter of the constructor.
    pub parameters: Box<[FunctionParameter]>,

    /// Return type when the constructor is called.
    pub return_type: Option<TypeReference>,
}

/// A function definition.
#[derive(Clone, Debug, Default, PartialEq, Resolvable)]
pub struct Function {
    /// Whether the function has an `async` specifier or not.
    pub is_async: bool,

    /// Generic type parameters defined in the function signature.
    pub type_parameters: Box<[GenericTypeParameter]>,

    /// Name of the function, if specified in the definition.
    pub name: Option<Text>,

    /// Call parameters of the function.
    pub parameters: Box<[FunctionParameter]>,

    /// The function's return type.
    pub return_type: ReturnType,
}

impl Function {
    pub fn with_return_type(self, ty: TypeReference) -> Self {
        Self {
            return_type: ReturnType::Type(ty),
            ..self
        }
    }
}

/// Definition of a function argument.
#[derive(Clone, Debug, PartialEq, Resolvable)]
pub struct FunctionParameter {
    /// Name of the argument, if specified in the definition.
    pub name: Option<Text>,

    /// Type of the argument.
    pub ty: TypeReference,

    /// Bindings created for the parameter within the function body.
    pub bindings: Box<[FunctionParameterBinding]>,

    /// Whether the argument is optional or not.
    pub is_optional: bool,

    /// Whether this is a rest argument (`...`) or not.
    pub is_rest: bool,
}

/// An individual binding created from a function parameter.
#[derive(Clone, Debug, PartialEq, Resolvable)]
pub struct FunctionParameterBinding {
    pub name: Text,
    pub ty: TypeData,
}

/// Definition of a generic type parameter.
// TODO: Include modifiers and constraints.
#[derive(Clone, Debug, PartialEq, Resolvable)]
pub struct GenericTypeParameter {
    /// Name of the type parameter.
    pub name: Text,

    /// The resolved type to use.
    ///
    /// May be the default type from the type definition.
    pub ty: TypeReference,
}

impl GenericTypeParameter {
    /// Merges the parameters from `incoming` into `base`.
    pub fn merge_parameters(base: &[Self], incoming: &[Self]) -> Box<[Self]> {
        base.iter()
            .enumerate()
            .map(|(i, param)| Self {
                name: param.name.clone(),
                ty: incoming
                    .get(i)
                    .map_or_else(|| param.ty.clone(), |incoming| incoming.ty.clone()),
            })
            .collect()
    }

    /// Merges the `types` into `parameters`.
    pub fn merge_types(parameters: &[Self], types: &[TypeReference]) -> Box<[Self]> {
        parameters
            .iter()
            .enumerate()
            .map(|(i, param)| Self {
                name: param.name.clone(),
                ty: types.get(i).cloned().unwrap_or_else(|| param.ty.clone()),
            })
            .collect()
    }
}

/// The intersection between other types.
#[derive(Clone, Debug, PartialEq, Resolvable)]
pub struct Intersection(pub(super) Box<[TypeReference]>);

impl Intersection {
    pub fn types(&self) -> &[Type] {
        &self.0
    }
}

/// Literal value used as a type.
#[derive(Clone, Debug, PartialEq, Resolvable)]
pub enum Literal {
    BigInt(Text),
    Boolean(BooleanLiteral),
    Null,
    Number(NumberLiteral),
    Object(ObjectLiteral),
    RegExp(Text),
    String(StringLiteral),
    Template(Text), // TODO: Custom impl of PartialEq for template literals
}

impl From<Literal> for TypeData {
    fn from(value: Literal) -> Self {
        Self::Literal(Box::new(value))
    }
}

/// A namespace definition.
#[derive(Clone, Debug, PartialEq, Resolvable)]
pub struct Namespace(pub(super) Box<[TypeMember]>);

impl Namespace {
    pub fn from_type_members(members: Box<[TypeMember]>) -> Self {
        Self(members)
    }
}

/// An object definition.
#[derive(Clone, Debug, PartialEq, Resolvable)]
pub struct Object {
    /// Optional prototype of the object.
    ///
    /// The type that would be returned by `Object.getPrototypeOf()` or the
    /// legacy `object.__proto__`.
    pub prototype: Option<TypeReference>,

    /// The object's own members.
    pub members: Box<[TypeMember]>,
}

/// Object literal used as a type.
#[derive(Clone, Debug, PartialEq, Resolvable)]
pub struct ObjectLiteral(pub(super) Box<[TypeMember]>);

impl ObjectLiteral {
    pub fn members(&self) -> &[TypeMember] {
        &self.0
    }
}

/// Tuple type.
///
/// Tuples in TypeScript are created using `Array`s of a fixed size.
#[derive(Clone, Debug, PartialEq, Resolvable)]
pub struct Tuple(pub(super) Box<[TupleElementType]>);

impl Tuple {
    pub fn elements(&self) -> &[TupleElementType] {
        &self.0
    }

    /// Returns the type at the given index.
    pub fn get_ty<'a>(&'a self, resolver: &'a mut dyn TypeResolver, index: usize) -> &'a TypeData {
        let resolved_id = if let Some(elem_type) = self.0.get(index) {
            let ty = elem_type.ty.clone();
            let id = if elem_type.is_optional {
                resolver.optional(ty)
            } else {
                resolver.register_type(TypeData::Reference(Box::new(ty)))
            };
            ResolvedTypeId::new(resolver.level(), id)
        } else {
            self.0
                .last()
                .filter(|last| last.is_rest)
                .map(|last| resolver.optional(last.ty.clone()))
                .map_or(GLOBAL_UNKNOWN_ID, |id| {
                    ResolvedTypeId::new(resolver.level(), id)
                })
        };

        resolver
            .get_by_resolved_id(resolved_id)
            .expect("tuple element type must be registered")
    }

    /// Returns a new tuple starting at the given index.
    pub fn slice_from(&self, index: usize) -> Self {
        Self(self.0.iter().skip(index).cloned().collect())
    }
}

/// An individual element within a tuple.
#[derive(Clone, Debug, PartialEq, Resolvable)]
pub struct TupleElementType {
    /// Type of the element.
    pub ty: TypeReference,

    /// Name of the element, if it has one.
    pub name: Option<Text>,

    /// Whether this element is optional or not.
    pub is_optional: bool,

    /// Whether this is a rest element (`...`) or not.
    pub is_rest: bool,
}

/// Members of an object definition.
// TODO: Include getters, setters and index signatures.
#[derive(Clone, Debug, PartialEq, Resolvable)]
pub enum TypeMember {
    CallSignature(CallSignatureTypeMember),
    Constructor(ConstructorTypeMember),
    Method(MethodTypeMember),
    Property(PropertyTypeMember),
}

impl TypeMember {
    pub fn has_name(&self, name: &str) -> bool {
        match self {
            Self::CallSignature(_) => false,
            Self::Constructor(_) => name == "constructor",
            Self::Method(member) => member.name == name,
            Self::Property(member) => member.name == name,
        }
    }

    pub fn is_static(&self) -> bool {
        match self {
            Self::CallSignature(_) | Self::Constructor(_) => false,
            Self::Method(member) => member.is_static,
            Self::Property(member) => member.is_static,
        }
    }

    pub fn name(&self) -> Option<Text> {
        match self {
            Self::CallSignature(_) => None,
            Self::Constructor(_) => Some(Text::Static("constructor")),
            Self::Method(member) => Some(member.name.clone()),
            Self::Property(member) => Some(member.name.clone()),
        }
    }
}

/// Defines a call signature on an object definition.
#[derive(Clone, Debug, PartialEq, Resolvable)]
pub struct CallSignatureTypeMember {
    /// Generic type parameters defined in the call signature.
    pub type_parameters: Box<[GenericTypeParameter]>,

    /// Call parameters of the signature.
    pub parameters: Box<[FunctionParameter]>,

    /// Return type when the object is called.
    pub return_type: ReturnType,
}

/// Defines a call signature for an object's constructor.
#[derive(Clone, Debug, PartialEq, Resolvable)]
pub struct ConstructorTypeMember {
    /// Generic type parameters defined in the constructor.
    pub type_parameters: Box<[GenericTypeParameter]>,

    /// Call parameters of the constructor.
    pub parameters: Box<[FunctionParameter]>,

    /// Return type when the constructor is called.
    pub return_type: Option<TypeReference>,
}

/// Defines a method on an object.
#[derive(Clone, Debug, Default, PartialEq, Resolvable)]
pub struct MethodTypeMember {
    /// Whether the function has an `async` specifier or not.
    pub is_async: bool,

    /// Generic type parameters defined in the method.
    pub type_parameters: Box<[GenericTypeParameter]>,

    /// Name of the method.
    pub name: Text,

    /// Call parameters of the method.
    pub parameters: Box<[FunctionParameter]>,

    /// Return type of the method.
    pub return_type: ReturnType,

    /// Whether the method is optional.
    pub is_optional: bool,

    /// Whether the method is static.
    pub is_static: bool,
}

impl MethodTypeMember {
    pub fn with_name(mut self, name: Text) -> Self {
        self.name = name;
        self
    }

    pub fn with_return_type(mut self, ty: TypeReference) -> Self {
        self.return_type = ReturnType::Type(ty);
        self
    }

    pub fn with_static(mut self) -> Self {
        self.is_static = true;
        self
    }
}

/// Defines an object property and its type.
#[derive(Clone, Debug, Default, PartialEq, Resolvable)]
pub struct PropertyTypeMember {
    /// Name of the property.
    pub name: Text,

    /// Type of the property.
    pub ty: TypeReference,

    /// Whether the property is optional.
    pub is_optional: bool,

    /// Whether the property is static.
    pub is_static: bool,
}

impl PropertyTypeMember {
    pub fn with_name(mut self, name: Text) -> Self {
        self.name = name;
        self
    }

    pub fn with_type(mut self, ty: TypeReference) -> Self {
        self.ty = ty;
        self
    }
}

struct TypeMemberIterator<'a> {
    resolver: &'a dyn TypeResolver,
    seen_types: Vec<ResolvedTypeId>,
    owner: Option<TypeMemberOwner<'a>>,
    index: usize,
}

impl<'a> Iterator for TypeMemberIterator<'a> {
    type Item = &'a TypeMember;

    fn next(&mut self) -> Option<Self::Item> {
        let next_reference = match &self.owner {
            Some(TypeMemberOwner::Class(class)) => {
                match (class.members.get(self.index), class.extends.as_ref()) {
                    (Some(member), _) => {
                        self.index += 1;
                        return Some(member);
                    }
                    (None, Some(extends)) => extends,
                    (None, None) => {
                        self.owner = None;
                        return None;
                    }
                }
            }
            Some(TypeMemberOwner::Global) => {
                if let Some(member) = GLOBAL_TYPE_MEMBERS.get(self.index) {
                    self.index += 1;
                    return Some(member);
                } else {
                    self.owner = None;
                    return None;
                }
            }
            Some(TypeMemberOwner::InstanceOf(instance_of)) => &instance_of.ty,
            Some(TypeMemberOwner::Object(object)) => {
                match (object.members.get(self.index), object.prototype.as_ref()) {
                    (Some(member), _) => {
                        self.index += 1;
                        return Some(member);
                    }
                    (None, Some(prototype)) => prototype,
                    (None, None) => {
                        self.owner = None;
                        return None;
                    }
                }
            }
            None => return None,
        };

        let Some(next_resolved_id) = self.resolver.resolve_reference(next_reference) else {
            self.owner = None;
            return None;
        };

        if self.seen_types.contains(&next_resolved_id) {
            self.owner = None;
            return None;
        }

        self.seen_types.push(next_resolved_id);
        self.owner = self
            .resolver
            .get_by_resolved_id(next_resolved_id)
            .and_then(TypeMemberOwner::from_type_data);
        self.index = 0;
        self.next()
    }
}

enum TypeMemberOwner<'a> {
    Class(&'a Class),
    Global,
    InstanceOf(&'a TypeInstance),
    Object(&'a Object),
}

impl<'a> TypeMemberOwner<'a> {
    fn from_type_data(type_data: &'a TypeData) -> Option<Self> {
        match type_data {
            TypeData::Class(class) => Some(Self::Class(class)),
            TypeData::Global => Some(Self::Global),
            TypeData::InstanceOf(type_instance) => Some(Self::InstanceOf(type_instance)),
            TypeData::Object(object) => Some(Self::Object(object)),
            _ => None,
        }
    }
}

#[derive(Clone, Debug, PartialEq, Resolvable)]
pub enum ReturnType {
    Type(TypeReference),
    Predicate(PredicateReturnType),
    Asserts(AssertsReturnType),
}

impl Default for ReturnType {
    fn default() -> Self {
        Self::Type(TypeReference::Unknown)
    }
}

impl ReturnType {
    pub fn as_type(&self) -> Option<&TypeReference> {
        match self {
            Self::Type(ty) => Some(ty),
            _ => None,
        }
    }
}

/// Defines the function to which it applies to be a predicate that tests
/// whether one of its arguments is of a given type.
///
/// Predicate functions return `boolean` at runtime.
#[derive(Clone, Debug, PartialEq, Resolvable)]
pub struct PredicateReturnType {
    pub parameter_name: Text,
    pub ty: TypeReference,
}

/// Defines the function to which it applies to be an assertion that asserts
/// one of its arguments to be of a given type.
///
/// Assertion functions throw at runtime if the type assertion fails.
#[derive(Clone, Debug, PartialEq, Resolvable)]
pub struct AssertsReturnType {
    pub parameter_name: Text,
    pub ty: TypeReference,
}

/// Instance of another type.
#[derive(Clone, Debug, PartialEq, Resolvable)]
pub struct TypeInstance {
    /// The type being instantiated.
    pub ty: TypeReference,

    /// Generic type parameters that should be passed onto the type being
    /// instantiated.
    pub type_parameters: Box<[GenericTypeParameter]>,
}

impl From<TypeReference> for TypeInstance {
    fn from(ty: TypeReference) -> Self {
        Self {
            ty,
            type_parameters: [].into(),
        }
    }
}

impl TypeInstance {
    pub fn has_known_type_parameters(&self) -> bool {
        !self.type_parameters.is_empty()
            && self
                .type_parameters
                .iter()
                .any(|param| param.ty != TypeReference::Unknown)
    }
}

/// Reference to the type of a JavaScript expression.
#[derive(Clone, Debug, PartialEq, Resolvable)]
pub enum TypeofExpression {
    Addition(TypeofAdditionExpression),
    Await(TypeofAwaitExpression),
    Call(TypeofCallExpression),
    Destructure(TypeofDestructureExpression),
    New(TypeofNewExpression),
    StaticMember(TypeofStaticMemberExpression),
    Super(TypeofThisOrSuperExpression),
    This(TypeofThisOrSuperExpression),
}

#[derive(Clone, Debug, PartialEq, Resolvable)]
pub struct TypeofAdditionExpression {
    pub left: TypeReference,
    pub right: TypeReference,
}

#[derive(Clone, Debug, PartialEq, Resolvable)]
pub struct TypeofAwaitExpression {
    pub argument: TypeReference,
}

#[derive(Clone, Debug, PartialEq, Resolvable)]
pub struct TypeofCallExpression {
    pub callee: TypeReference,
    pub arguments: Box<[CallArgumentType]>,
}

#[derive(Clone, Debug, PartialEq, Resolvable)]
pub struct TypeofDestructureExpression {
    /// The type being destructured.
    pub ty: TypeReference,

    /// The field being destructured.
    pub destructure_field: DestructureField,
}

#[derive(Clone, Debug, PartialEq, Resolvable)]
pub enum DestructureField {
    Index(usize),
    Name(Text),
    RestExcept(Box<[Text]>),
    RestFrom(usize),
}

#[derive(Clone, Debug, PartialEq, Resolvable)]
pub struct TypeofNewExpression {
    pub callee: TypeReference,
    pub arguments: Box<[CallArgumentType]>,
}

#[derive(Clone, Debug, PartialEq, Resolvable)]
pub enum CallArgumentType {
    Argument(TypeReference),
    Spread(TypeReference),
}

#[derive(Clone, Debug, PartialEq, Resolvable)]
pub struct TypeofStaticMemberExpression {
    pub object: TypeReference,
    pub member: Text,
}

#[derive(Clone, Debug, PartialEq, Resolvable)]
pub struct TypeofThisOrSuperExpression {
    /// Type from which the `this` or `super` expression should be resolved.
    pub parent: TypeReference,
}

/// Reference to the type of a named JavaScript value.
#[derive(Clone, Debug, PartialEq)]
pub struct TypeofValue {
    /// Identifier of the type being referenced.
    ///
    /// We explicitly do not allow full expressions to be used as values,
    /// meaning our inference needs to break down expressions into parts before
    /// deciding the values to reference. See [TypeofExpression] for that.
    pub identifier: Text,

    /// The resolved type.
    pub ty: TypeReference,
}

#[derive(Clone, Debug, PartialEq, Resolvable)]
pub struct TypeOperatorType {
    pub operator: TypeOperator,
    pub ty: TypeReference,
}

#[derive(Clone, Copy, Debug, PartialEq, Resolvable)]
pub enum TypeOperator {
    Keyof,
    Readonly,
    Unique,
}

impl FromStr for TypeOperator {
    type Err = ();

    fn from_str(s: &str) -> Result<Self, Self::Err> {
        match s {
            "keyof" => Ok(Self::Keyof),
            "readonly" => Ok(Self::Readonly),
            "unique" => Ok(Self::Unique),
            _ => Err(()),
        }
    }
}

/// Reference to another type definition.
///
/// This definition may require importing from another module.
#[derive(Clone, Debug, Default, PartialEq)]
pub enum TypeReference {
    Qualifier(TypeReferenceQualifier),
    Resolved(ResolvedTypeId),
    Import(TypeImportQualifier),
    #[default]
    Unknown,
}

impl From<TypeReferenceQualifier> for TypeReference {
    fn from(qualifier: TypeReferenceQualifier) -> Self {
        Self::Qualifier(qualifier)
    }
}

impl From<ResolvedTypeId> for TypeReference {
    fn from(resolved_id: ResolvedTypeId) -> Self {
        Self::Resolved(resolved_id)
    }
}

impl From<TypeImportQualifier> for TypeReference {
    fn from(qualifier: TypeImportQualifier) -> Self {
        Self::Import(qualifier)
    }
}

impl TypeReference {
    pub fn is_known(&self) -> bool {
        *self != Self::Unknown
    }

    pub fn resolved_params(&self, resolver: &mut dyn TypeResolver) -> Box<[Self]> {
        match self {
            Self::Qualifier(qualifier) => qualifier
                .type_parameters
                .iter()
                .map(|param| param.resolved(resolver))
                .collect(),
            _ => [].into(),
        }
    }

    pub fn with_module_id(&self, module_id: ModuleId) -> Self {
        match self {
            Self::Qualifier(qualifier) => Self::Qualifier(qualifier.clone()),
            Self::Resolved(resolved_type_id) => {
                Self::Resolved(resolved_type_id.with_module_id(module_id))
            }
            Self::Import(import) => Self::Import(import.clone()),
            Self::Unknown => Self::Unknown,
        }
    }
}

/// Qualifier for a type that should be imported from another module.
#[derive(Clone, Debug, PartialEq)]
pub struct TypeImportQualifier {
    /// The imported symbol.
    pub symbol: ImportSymbol,

    /// Resolved path of the module to import the type from.
    pub resolved_path: ResolvedPath,
}

/// Reference-counted resolved path wrapped in a [Result] that contains a string
/// message if resolution failed.
#[derive(Clone, Debug, Eq, Ord, PartialEq, PartialOrd)]
pub struct ResolvedPath(Arc<Result<Utf8PathBuf, String>>);

impl Deref for ResolvedPath {
    type Target = Result<Utf8PathBuf, String>;

    fn deref(&self) -> &Self::Target {
        self.0.as_ref()
    }
}

impl ResolvedPath {
    pub fn new(resolved_path: Result<Utf8PathBuf, String>) -> Self {
        Self(Arc::new(resolved_path))
    }

    pub fn as_path(&self) -> Option<&Utf8Path> {
        self.as_deref().ok()
    }

    pub fn from_path(path: impl Into<Utf8PathBuf>) -> Self {
        Self::new(Ok(path.into()))
    }
}

#[derive(Clone, Debug, PartialEq)]
pub enum ImportSymbol {
    /// Imports the `default` export.
    Default,

    /// Imports a named symbol.
    Named(Text),

    /// Imports all symbols, including the `default` export.
    All,
}

impl From<Text> for ImportSymbol {
    fn from(name: Text) -> Self {
        Self::Named(name)
    }
}

impl From<&'static str> for ImportSymbol {
    fn from(name: &'static str) -> Self {
        Self::Named(name.into())
    }
}

/// Path of identifiers to a referenced type, with associated type parameters.
#[derive(Clone, Debug, PartialEq)]
pub struct TypeReferenceQualifier {
    /// The identifier path.
    pub path: Box<[Text]>,

    /// Generic type parameters specified in the reference.
    pub type_parameters: Box<[TypeReference]>,
}

impl TypeReferenceQualifier {
    pub fn has_known_type_parameters(&self) -> bool {
        !self.type_parameters.is_empty()
            && self
                .type_parameters
                .iter()
                .any(|param| *param != TypeReference::Unknown)
    }

    /// Checks whether this type qualifier references an `Array` type.
    ///
    /// This method simply checks whether the reference is for a literal
    /// `Array`, without considering whether another symbol named `Array` is
    /// in scope. It can be used _after_ type resolution has failed to find a
    /// `Array` symbol in scope, but should not be used _instead of_ such type
    /// resolution.
    pub fn is_array(&self) -> bool {
        self.path.len() == 1 && self.path[0] == "Array"
    }

    /// Checks whether this type qualifier references a `Promise` type.
    ///
    /// This method simply checks whether the reference is for a literal
    /// `Promise`, without considering whether another symbol named `Promise` is
    /// in scope. It can be used _after_ type resolution has failed to find a
    /// `Promise` symbol in scope, but should not be used _instead of_ such type
    /// resolution.
    pub fn is_promise(&self) -> bool {
        self.path.len() == 1 && self.path[0] == "Promise"
    }

    pub fn without_type_parameters(&self) -> Self {
        Self {
            path: self.path.clone(),
            type_parameters: [].into(),
        }
    }
}

/// A union of types.
#[derive(Clone, Debug, PartialEq, Resolvable)]
pub struct Union(pub(super) Box<[TypeReference]>);

impl Union {
    pub fn contains(&self, ty: &TypeReference) -> bool {
        self.0.contains(ty)
    }

<<<<<<< HEAD
    pub fn types(&self) -> &[Type] {
        &self.0
    }

    pub fn with_type(&self, ty: Type) -> Self {
=======
    pub fn with_type(&self, ty: TypeReference) -> Self {
>>>>>>> 73736125
        Self(self.0.iter().cloned().chain(Some(ty)).collect())
    }
}<|MERGE_RESOLUTION|>--- conflicted
+++ resolved
@@ -117,7 +117,7 @@
         }
     }
 
-    fn resolve(&self, ty: &TypeReference) -> Option<Self> {
+    pub fn resolve(&self, ty: &TypeReference) -> Option<Self> {
         self.resolver
             .resolve_reference(ty)
             .map(|resolved_id| self.with_resolved_id(resolved_id))
@@ -572,7 +572,7 @@
 pub struct Intersection(pub(super) Box<[TypeReference]>);
 
 impl Intersection {
-    pub fn types(&self) -> &[Type] {
+    pub fn types(&self) -> &[TypeReference] {
         &self.0
     }
 }
@@ -1271,15 +1271,11 @@
         self.0.contains(ty)
     }
 
-<<<<<<< HEAD
-    pub fn types(&self) -> &[Type] {
+    pub fn types(&self) -> &[TypeReference] {
         &self.0
     }
 
-    pub fn with_type(&self, ty: Type) -> Self {
-=======
     pub fn with_type(&self, ty: TypeReference) -> Self {
->>>>>>> 73736125
         Self(self.0.iter().cloned().chain(Some(ty)).collect())
     }
 }