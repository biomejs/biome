use std::collections::{BTreeMap, btree_map::Entry};

use biome_rowan::Text;

use crate::{
<<<<<<< HEAD
    DestructureField, Intersection, Resolvable, Type, TypeInner, TypeMember, TypeResolver,
    TypeofExpression, Union, globals::ARRAY,
=======
    DestructureField, GenericTypeParameter, TypeData, TypeInstance, TypeMember, TypeReference,
    TypeResolver, TypeofExpression,
>>>>>>> 73736125
};

impl TypeData {
    /// Flattens the given type.
    ///
    /// Flattening is both an optimisation as well as an aid to make our
    /// reasoning about types easier. It removes unnecessary indirections from
    /// our type structures, and should be performed every time after we perform
    /// type resolution.
    ///
    /// ## Example
    ///
    /// Consider the following example:
    ///
    /// ```ts
    /// const c = 1;
    ///
    /// type A = typeof c;
    /// ```
    ///
    /// After local inference, the inferred type of `A` is:
    ///
    /// ```no_test
    /// TypeData::TypeofValue {
    ///     identifier: "c",
    ///     ty: TypeReference::Unknown
    /// })
    /// ```
    ///
    /// Once we've performed thin type resolution, this becomes:
    ///
    /// ```no_test
    /// TypeData::TypeofValue {
    ///     identifier: "c",
    ///     ty: TypeReference::Module(<type ID of literal>)
    /// })
    /// ```
    ///
    /// With flattening, we can reduce this to:
    ///
    /// ```no_test
    /// TypeData::Literal(Literal::Number(1)))
    /// ```
    pub fn flattened(&self, resolver: &mut dyn TypeResolver) -> Self {
        match self {
            Self::InstanceOf(instance_of) => match resolver.resolve_and_get(&instance_of.ty) {
                Some(Self::InstanceOf(resolved_instance)) => Self::instance_of(TypeInstance {
                    ty: resolved_instance.ty.clone(),
                    type_parameters: GenericTypeParameter::merge_parameters(
                        &resolved_instance.type_parameters,
                        &instance_of.type_parameters,
                    ),
                }),
                Some(
                    ty @ (Self::Global | Self::Function(_) | Self::Literal(_) | Self::Object(_)),
                ) => ty.clone().flattened(resolver),
                _ => self.clone(),
            },
            Self::Reference(reference) => match resolver.resolve_and_get(reference) {
                Some(ty) => ty.clone().flattened(resolver),
                None => self.clone(),
            },
            Self::TypeofExpression(expr) => match expr.as_ref() {
                TypeofExpression::Addition(_expr) => {
                    // TODO
                    self.clone()
                }
                TypeofExpression::Await(expr) => match resolver.resolve_and_get(&expr.argument) {
                    Some(Self::Literal(literal)) => Self::Literal(literal.clone()),
                    Some(ty) => match ty.find_promise_type(resolver) {
                        Some(ty) => ty.clone().flattened(resolver),
                        None => self.clone(),
                    },
                    _ => self.clone(),
                },
                TypeofExpression::Call(expr) => match resolver.resolve_and_get(&expr.callee) {
                    Some(Self::Function(function)) => match function.return_type.as_type() {
                        Some(ty) => Self::reference(ty.clone()),
                        None => self.clone(),
                    },
                    Some(ty @ Self::Object(object)) => {
                        match object
                            .members
                            .iter()
                            .find(|member| member.has_name("constructor"))
                            .cloned()
                        {
                            Some(member) => resolver
                                .type_from_member(&ty.clone(), &member)
                                .flattened(resolver),
                            None => Self::unknown(),
                        }
                    }
                    _ => self.clone(),
                },
                TypeofExpression::Destructure(expr) => {
                    match (resolver.resolve_and_get(&expr.ty), &expr.destructure_field) {
                        (Some(ty @ Self::Class(class)), DestructureField::Name(name)) => {
                            match class
                                .members
                                .iter()
                                .find(|own_member| {
                                    own_member.is_static() && own_member.has_name(name.text())
                                })
                                .cloned()
                            {
                                Some(member) => resolver
                                    .type_from_member(&ty.clone(), &member)
                                    .flattened(resolver),
                                None => Self::unknown(),
                            }
                        }
                        (Some(Self::Class(class)), DestructureField::RestExcept(names)) => {
                            Self::object_with_members(
                                class
                                    .members
                                    .iter()
                                    .filter(|own_member| {
                                        own_member.is_static()
                                            && !names.iter().any(|name| own_member.has_name(name))
                                    })
                                    .cloned()
                                    .collect(),
                            )
                        }
                        (Some(ty), DestructureField::Index(index)) => ty
                            .clone()
                            .find_element_type_at_index(resolver, *index)
                            .cloned()
                            .unwrap_or_default(),
                        (Some(ty), DestructureField::RestFrom(index)) => ty
                            .clone()
                            .find_type_of_elements_from_index(resolver, *index)
                            .unwrap_or_default(),
                        (Some(ty), DestructureField::Name(name)) => {
                            let member = ty
                                .all_members(resolver)
                                .find(|member| !member.is_static() && member.has_name(name.text()))
                                .cloned();
                            match member {
                                Some(member) => resolver.type_from_member(&ty.clone(), &member),
                                None => Self::unknown(),
                            }
                        }
                        (Some(ty), DestructureField::RestExcept(names)) => {
                            // We need to look up the prototype chain, which may
                            // yield duplicate member names. We deduplicate
                            // using a map before constructing a new object.
                            let members: BTreeMap<Text, TypeMember> = ty
                                .all_members(resolver)
                                .filter(|member| {
                                    !member.is_static()
                                        && !names.iter().any(|name| member.has_name(name))
                                })
                                .fold(BTreeMap::new(), |mut map, member| {
                                    if let Some(name) = member.name() {
                                        if let Entry::Vacant(entry) = map.entry(name) {
                                            entry.insert(member.clone());
                                        }
                                    }
                                    map
                                });
                            Self::object_with_members(members.into_values().collect())
                        }
                        _ => Self::unknown(),
                    }
                }
                TypeofExpression::New(expr) => {
                    match resolver
                        .resolve_and_get(&expr.callee)
                        .cloned()
                        .map(|type_data| type_data.flattened(resolver))
                    {
                        Some(Self::Class(class)) => {
                            let num_args = expr.arguments.len();
                            let ty = class
                                .members
                                .iter()
                                .find_map(|member| match member {
                                    TypeMember::Constructor(constructor) => {
                                        // TODO: We might need to make an attempt to match
                                        //       type signatures too.
                                        (constructor.parameters.len() == num_args)
                                            .then(|| constructor.return_type.clone())
                                            .flatten()
                                    }
                                    _ => None,
                                })
                                .unwrap_or_else(|| expr.callee.clone());
                            Self::instance_of(ty).flattened(resolver)
                        }
                        // TODO: Handle objects with call signatures.
                        _ => self.clone(),
                    }
                }
<<<<<<< HEAD
                TypeofExpression::StaticMember(expr) => expr
                    .object
                    .resolved(resolver, stack)
                    .flattened_static_member(&expr.member, resolver, stack),
                TypeofExpression::Super(expr) => {
                    let class = expr.parent.resolved(resolver, stack);
                    match class.inner_type() {
                        TypeInner::Class(class) => match class.extends.as_ref() {
                            Some(super_class) => {
                                Self::instance_of(super_class.resolved(resolver, stack))
                            }
                            None => Self::unknown(),
                        },
                        _ => Self::unknown(),
=======
                TypeofExpression::StaticMember(expr) => {
                    match resolver
                        .resolve_and_get(&expr.object)
                        .cloned()
                        .map(|type_data| type_data.flattened(resolver))
                    {
                        Some(object @ Self::Class(_)) => {
                            let member = object
                                .all_members(resolver)
                                .find(|member| member.is_static() && member.has_name(&expr.member))
                                .cloned();
                            match member {
                                Some(member) => Self::reference(
                                    resolver.register_type_from_member(&object.clone(), &member),
                                ),
                                None => Self::unknown(),
                            }
                        }
                        Some(object) => {
                            let member = object
                                .all_members(resolver)
                                .find(|member| !member.is_static() && member.has_name(&expr.member))
                                .cloned();
                            match member {
                                Some(member) => Self::reference(
                                    resolver.register_type_from_member(&object.clone(), &member),
                                )
                                .flattened(resolver),
                                None => Self::unknown(),
                            }
                        }
                        _ => self.clone(),
                    }
                }
                TypeofExpression::Super(expr) => match resolver.resolve_and_get(&expr.parent) {
                    Some(Self::Class(class)) => match class.extends.as_ref() {
                        Some(super_class) => {
                            Self::instance_of(super_class.clone()).flattened(resolver)
                        }
                        None => Self::unknown(),
                    },
                    _ => self.clone(),
                },
                TypeofExpression::This(expr) => match resolver.resolve_reference(&expr.parent) {
                    Some(class_id) => {
                        Self::instance_of(TypeReference::from(class_id)).flattened(resolver)
>>>>>>> 73736125
                    }
                    None => self.clone(),
                },
            },
            Self::TypeofValue(value) => match resolver.resolve_reference(&value.ty) {
                Some(type_id) => Self::reference(type_id).flattened(resolver),
                None => self.clone(),
            },
            _ => self.clone(),
        }
    }

    fn flattened_static_member(
        &self,
        member_name: &Text,
        resolver: &dyn TypeResolver,
        stack: &[&TypeInner],
    ) -> Self {
        match self.inner_type() {
            TypeInner::Class(class) => {
                let member = class
                    .all_members()
                    .find(|member| member.is_static() && member.has_name(member_name));
                match member {
                    Some(member) => {
                        Self::instance_of(member.to_type(self).resolved(resolver, stack))
                    }
                    None => Self::unknown(),
                }
            }
            TypeInner::Object(inner) => {
                let member = inner
                    .all_members()
                    .find(|member| !member.is_static() && member.has_name(member_name));
                match member {
                    Some(member) => {
                        Self::instance_of(member.to_type(self).resolved(resolver, stack))
                    }
                    None => Self::unknown(),
                }
            }
            TypeInner::Intersection(intersection) => {
                TypeInner::Intersection(Box::new(Intersection(
                    intersection
                        .types()
                        .iter()
                        .map(|ty| {
                            ty.resolved(resolver, stack).flattened_static_member(
                                member_name,
                                resolver,
                                stack,
                            )
                        })
                        .collect(),
                )))
                .into()
            }
            TypeInner::Union(union) => TypeInner::Union(Box::new(Union(
                union
                    .types()
                    .iter()
                    .map(|ty| {
                        ty.resolved(resolver, stack).flattened_static_member(
                            member_name,
                            resolver,
                            stack,
                        )
                    })
                    .collect(),
            )))
            .into(),
            _ => self.clone(),
        }
    }
}<|MERGE_RESOLUTION|>--- conflicted
+++ resolved
@@ -3,13 +3,8 @@
 use biome_rowan::Text;
 
 use crate::{
-<<<<<<< HEAD
-    DestructureField, Intersection, Resolvable, Type, TypeInner, TypeMember, TypeResolver,
-    TypeofExpression, Union, globals::ARRAY,
-=======
-    DestructureField, GenericTypeParameter, TypeData, TypeInstance, TypeMember, TypeReference,
-    TypeResolver, TypeofExpression,
->>>>>>> 73736125
+    DestructureField, GenericTypeParameter, Intersection, TypeData, TypeInstance, TypeMember,
+    TypeReference, TypeResolver, TypeofExpression, Union,
 };
 
 impl TypeData {
@@ -205,56 +200,15 @@
                         _ => self.clone(),
                     }
                 }
-<<<<<<< HEAD
-                TypeofExpression::StaticMember(expr) => expr
-                    .object
-                    .resolved(resolver, stack)
-                    .flattened_static_member(&expr.member, resolver, stack),
-                TypeofExpression::Super(expr) => {
-                    let class = expr.parent.resolved(resolver, stack);
-                    match class.inner_type() {
-                        TypeInner::Class(class) => match class.extends.as_ref() {
-                            Some(super_class) => {
-                                Self::instance_of(super_class.resolved(resolver, stack))
-                            }
-                            None => Self::unknown(),
-                        },
-                        _ => Self::unknown(),
-=======
-                TypeofExpression::StaticMember(expr) => {
-                    match resolver
-                        .resolve_and_get(&expr.object)
-                        .cloned()
-                        .map(|type_data| type_data.flattened(resolver))
-                    {
-                        Some(object @ Self::Class(_)) => {
-                            let member = object
-                                .all_members(resolver)
-                                .find(|member| member.is_static() && member.has_name(&expr.member))
-                                .cloned();
-                            match member {
-                                Some(member) => Self::reference(
-                                    resolver.register_type_from_member(&object.clone(), &member),
-                                ),
-                                None => Self::unknown(),
-                            }
-                        }
-                        Some(object) => {
-                            let member = object
-                                .all_members(resolver)
-                                .find(|member| !member.is_static() && member.has_name(&expr.member))
-                                .cloned();
-                            match member {
-                                Some(member) => Self::reference(
-                                    resolver.register_type_from_member(&object.clone(), &member),
-                                )
-                                .flattened(resolver),
-                                None => Self::unknown(),
-                            }
-                        }
-                        _ => self.clone(),
-                    }
-                }
+                TypeofExpression::StaticMember(expr) => resolver
+                    .resolve_and_get(&expr.object)
+                    .cloned()
+                    .map(|type_data| {
+                        type_data
+                            .flattened(resolver)
+                            .flattened_static_member(&expr.member, resolver)
+                    })
+                    .unwrap_or_else(|| self.clone()),
                 TypeofExpression::Super(expr) => match resolver.resolve_and_get(&expr.parent) {
                     Some(Self::Class(class)) => match class.extends.as_ref() {
                         Some(super_class) => {
@@ -267,7 +221,6 @@
                 TypeofExpression::This(expr) => match resolver.resolve_reference(&expr.parent) {
                     Some(class_id) => {
                         Self::instance_of(TypeReference::from(class_id)).flattened(resolver)
->>>>>>> 73736125
                     }
                     None => self.clone(),
                 },
@@ -280,66 +233,61 @@
         }
     }
 
-    fn flattened_static_member(
-        &self,
-        member_name: &Text,
-        resolver: &dyn TypeResolver,
-        stack: &[&TypeInner],
-    ) -> Self {
-        match self.inner_type() {
-            TypeInner::Class(class) => {
-                let member = class
-                    .all_members()
-                    .find(|member| member.is_static() && member.has_name(member_name));
-                match member {
-                    Some(member) => {
-                        Self::instance_of(member.to_type(self).resolved(resolver, stack))
-                    }
-                    None => Self::unknown(),
-                }
-            }
-            TypeInner::Object(inner) => {
-                let member = inner
-                    .all_members()
-                    .find(|member| !member.is_static() && member.has_name(member_name));
-                match member {
-                    Some(member) => {
-                        Self::instance_of(member.to_type(self).resolved(resolver, stack))
-                    }
-                    None => Self::unknown(),
-                }
-            }
-            TypeInner::Intersection(intersection) => {
-                TypeInner::Intersection(Box::new(Intersection(
-                    intersection
-                        .types()
-                        .iter()
-                        .map(|ty| {
-                            ty.resolved(resolver, stack).flattened_static_member(
-                                member_name,
-                                resolver,
-                                stack,
-                            )
-                        })
-                        .collect(),
-                )))
-                .into()
-            }
-            TypeInner::Union(union) => TypeInner::Union(Box::new(Union(
-                union
+    fn flattened_static_member(&self, member_name: &Text, resolver: &mut dyn TypeResolver) -> Self {
+        match self {
+            Self::Intersection(intersection) => Self::Intersection(Box::new(Intersection(
+                intersection
                     .types()
                     .iter()
-                    .map(|ty| {
-                        ty.resolved(resolver, stack).flattened_static_member(
-                            member_name,
-                            resolver,
-                            stack,
-                        )
+                    .filter_map(|ty| {
+                        let ty = resolver.resolve_and_get(ty)?.clone();
+                        match ty.flattened_static_member(member_name, resolver) {
+                            Self::Reference(reference) => Some(reference.as_ref().clone()),
+                            _ => None,
+                        }
                     })
                     .collect(),
             )))
             .into(),
-            _ => self.clone(),
+            Self::Union(union) => Self::Union(Box::new(Union(
+                union
+                    .types()
+                    .iter()
+                    .filter_map(|ty| {
+                        let ty = resolver.resolve_and_get(ty)?.clone();
+                        match ty.flattened_static_member(member_name, resolver) {
+                            Self::Reference(reference) => Some(reference.as_ref().clone()),
+                            _ => None,
+                        }
+                    })
+                    .collect(),
+            )))
+            .into(),
+            Self::Class(_) => {
+                let member = self
+                    .all_members(resolver)
+                    .find(|member| member.is_static() && member.has_name(member_name))
+                    .cloned();
+                match member {
+                    Some(member) => {
+                        Self::reference(resolver.register_type_from_member(&self.clone(), &member))
+                    }
+                    None => Self::unknown(),
+                }
+            }
+            _ => {
+                let member = self
+                    .all_members(resolver)
+                    .find(|member| !member.is_static() && member.has_name(member_name))
+                    .cloned();
+                match member {
+                    Some(member) => {
+                        Self::reference(resolver.register_type_from_member(&self.clone(), &member))
+                            .flattened(resolver)
+                    }
+                    None => Self::unknown(),
+                }
+            }
         }
     }
 }