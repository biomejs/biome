--- conflicted
+++ resolved
@@ -3,13 +3,9 @@
 use biome_rowan::Text;
 
 use crate::{
-<<<<<<< HEAD
-    DestructureField, GenericTypeParameter, Intersection, TypeData, TypeInstance, TypeMember,
-    TypeReference, TypeResolver, TypeofExpression, Union,
-=======
-    DestructureField, GenericTypeParameter, ResolvedTypeData, ResolvedTypeMember, TypeData,
-    TypeInstance, TypeMember, TypeReference, TypeResolver, TypeofExpression,
->>>>>>> 8710d1a0
+    DestructureField, GenericTypeParameter, Intersection, ResolvedTypeData, ResolvedTypeMember,
+    TypeData, TypeInstance, TypeMember, TypeReference, TypeResolver, TypeofExpression,
+    TypeofStaticMemberExpression, Union,
 };
 
 impl TypeData {
@@ -260,15 +256,72 @@
                     }
                 }
                 TypeofExpression::StaticMember(expr) => {
-<<<<<<< HEAD
-                    let ty = resolver.resolve_and_get(&expr.object).cloned();
-                    match ty {
-                        Some(ty) => ty
-                            .flattened(resolver)
-                            .flattened_static_member(&expr.member, resolver),
-                        _ => self.clone(),
-=======
                     if let Some(object) = resolver.resolve_and_get(&expr.object) {
+                        // FIXME: Flattening intersections and unions for members should be done in
+                        //        `TypeMemberIterator`.
+
+                        if let Self::InstanceOf(instance) = object.as_raw_data() {
+                            let object = resolver
+                                .resolve_and_get(&instance.ty)
+                                .map(|ty| ty.as_raw_data());
+
+                            if matches!(object, Some(Self::Intersection(_) | Self::Union(_))) {
+                                return Self::TypeofExpression(Box::new(
+                                    TypeofExpression::StaticMember(TypeofStaticMemberExpression {
+                                        object: instance.ty.clone(),
+                                        member: expr.member.clone(),
+                                    }),
+                                ))
+                                .flattened(resolver);
+                            }
+                        };
+
+                        if let Self::Intersection(intersection) = object.as_raw_data() {
+                            let types = intersection.types().to_vec();
+                            let types = types
+                                .into_iter()
+                                .map(|ty| {
+                                    // Resolve and flatten the type member for each variant.
+                                    let ty = Self::TypeofExpression(Box::new(
+                                        TypeofExpression::StaticMember(
+                                            TypeofStaticMemberExpression {
+                                                object: ty.clone(),
+                                                member: expr.member.clone(),
+                                            },
+                                        ),
+                                    ))
+                                    .flattened(resolver);
+
+                                    resolver.reference_to_registered_data(ty)
+                                })
+                                .collect();
+
+                            return Self::Intersection(Box::new(Intersection(types)));
+                        }
+
+                        if let Self::Union(union) = object.as_raw_data() {
+                            let types = union.types().to_vec();
+                            let types = types
+                                .into_iter()
+                                .map(|ty| {
+                                    // Resolve and flatten the type member for each variant.
+                                    let ty = Self::TypeofExpression(Box::new(
+                                        TypeofExpression::StaticMember(
+                                            TypeofStaticMemberExpression {
+                                                object: ty.clone(),
+                                                member: expr.member.clone(),
+                                            },
+                                        ),
+                                    ))
+                                    .flattened(resolver);
+
+                                    resolver.reference_to_registered_data(ty)
+                                })
+                                .collect();
+
+                            return Self::Union(Box::new(Union(types)));
+                        }
+
                         let is_class = matches!(object.as_raw_data(), Self::Class(_));
                         let member = object.all_members(resolver).find(|member| {
                             member.has_name(&expr.member)
@@ -290,7 +343,6 @@
                         }
                     } else {
                         self
->>>>>>> 8710d1a0
                     }
                 }
                 TypeofExpression::Super(expr) => match resolver.resolve_and_get(&expr.parent) {
@@ -322,64 +374,4 @@
             _ => self,
         }
     }
-
-    fn flattened_static_member(&self, member_name: &Text, resolver: &mut dyn TypeResolver) -> Self {
-        if let Self::InstanceOf(instance) = self {
-            if let Some(ty @ (Self::Intersection(_) | Self::Union(_))) =
-                resolver.resolve_and_get(&instance.ty).cloned()
-            {
-                return ty.flattened_static_member(member_name, resolver);
-            }
-        };
-
-        match self {
-            Self::Intersection(intersection) => Self::Intersection(Box::new(Intersection(
-                intersection
-                    .types()
-                    .iter()
-                    .filter_map(|ty| {
-                        let ty = resolver.resolve_and_get(ty)?.clone();
-                        let ty = ty.flattened_static_member(member_name, resolver);
-                        Some(resolver.reference_to_registered_data(ty))
-                    })
-                    .collect(),
-            ))),
-            Self::Union(union) => Self::Union(Box::new(Union(
-                union
-                    .types()
-                    .iter()
-                    .filter_map(|ty| {
-                        let ty = resolver.resolve_and_get(ty)?.clone();
-                        let ty = ty.flattened_static_member(member_name, resolver);
-                        Some(resolver.reference_to_registered_data(ty))
-                    })
-                    .collect(),
-            ))),
-            Self::Class(_) => {
-                let member = self
-                    .all_members(resolver)
-                    .find(|member| member.is_static() && member.has_name(member_name))
-                    .cloned();
-                match member {
-                    Some(member) => {
-                        Self::reference(resolver.register_type_from_member(&self.clone(), &member))
-                    }
-                    None => Self::unknown(),
-                }
-            }
-            _ => {
-                let member = self
-                    .all_members(resolver)
-                    .find(|member| !member.is_static() && member.has_name(member_name))
-                    .cloned();
-                match member {
-                    Some(member) => {
-                        Self::reference(resolver.register_type_from_member(&self.clone(), &member))
-                            .flattened(resolver)
-                    }
-                    None => Self::unknown(),
-                }
-            }
-        }
-    }
 }