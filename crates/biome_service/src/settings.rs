use crate::workspace::DocumentFileSource;
use crate::{Matcher, WorkspaceError};
use biome_analyze::{AnalyzerOptions, AnalyzerRules, RuleDomain};
use biome_configuration::analyzer::assist::{Actions, AssistConfiguration, AssistEnabled};
use biome_configuration::analyzer::{LinterEnabled, RuleDomainValue};
use biome_configuration::bool::Bool;
use biome_configuration::diagnostics::InvalidIgnorePattern;
use biome_configuration::formatter::{FormatWithErrorsEnabled, FormatterEnabled};
use biome_configuration::html::HtmlConfiguration;
use biome_configuration::javascript::JsxRuntime;
use biome_configuration::max_size::MaxSize;
use biome_configuration::plugins::Plugins;
use biome_configuration::{
    push_to_analyzer_assist, push_to_analyzer_rules, BiomeDiagnostic, Configuration,
    CssConfiguration, FilesConfiguration, FilesIgnoreUnknownEnabled, FormatterConfiguration,
    GraphqlConfiguration, GritConfiguration, JsConfiguration, JsonConfiguration,
    LinterConfiguration, OverrideAssistConfiguration, OverrideFormatterConfiguration,
    OverrideLinterConfiguration, Overrides, Rules,
};
use biome_css_formatter::context::CssFormatOptions;
use biome_css_parser::CssParserOptions;
use biome_css_syntax::CssLanguage;
use biome_deserialize::Merge;
use biome_formatter::{
    AttributePosition, BracketSameLine, BracketSpacing, IndentStyle, IndentWidth, LineEnding,
    LineWidth, ObjectWrap,
};
use biome_fs::BiomePath;
use biome_graphql_formatter::context::GraphqlFormatOptions;
use biome_graphql_syntax::GraphqlLanguage;
use biome_grit_formatter::context::GritFormatOptions;
use biome_grit_syntax::GritLanguage;
use biome_html_formatter::HtmlFormatOptions;
use biome_html_syntax::HtmlLanguage;
use biome_js_formatter::context::JsFormatOptions;
use biome_js_parser::JsParserOptions;
use biome_js_syntax::JsLanguage;
use biome_json_formatter::context::JsonFormatOptions;
use biome_json_parser::JsonParserOptions;
use biome_json_syntax::JsonLanguage;
use camino::{Utf8Path, Utf8PathBuf};
use ignore::gitignore::{Gitignore, GitignoreBuilder};
use rustc_hash::FxHashMap;
use std::borrow::Cow;
use std::ops::Deref;
use tracing::instrument;

/// Global settings for the entire project.
#[derive(Clone, Debug, Default)]
pub struct Settings {
    /// Formatter settings applied to all files in the project.
    pub formatter: FormatSettings,
    /// Linter settings applied to all files in the project.
    pub linter: LinterSettings,
    /// Language specific settings
    pub languages: LanguageListSettings,
    /// Filesystem settings for the project.
    pub files: FilesSettings,
    /// Assist settings
    pub assist: AssistSettings,
    /// Plugin settings.
    pub plugins: Plugins,
    /// overrides
    pub override_settings: OverrideSettings,
}

impl Settings {
    /// Merges the [Configuration] into the settings.
    #[tracing::instrument(level = "debug", skip(self))]
    pub fn merge_with_configuration(
        &mut self,
        configuration: Configuration,
        working_directory: Option<Utf8PathBuf>,
        vcs_path: Option<Utf8PathBuf>,
        gitignore_matches: &[String],
    ) -> Result<(), WorkspaceError> {
        // formatter part
        if let Some(formatter) = configuration.formatter {
            self.formatter = to_format_settings(working_directory.clone(), formatter)?;
        }

        // linter part
        if let Some(linter) = configuration.linter {
            self.linter = to_linter_settings(working_directory.clone(), linter)?;
        }

        // assist part
        if let Some(assist) = configuration.assist {
            self.assist = to_assist_settings(working_directory.clone(), assist)?;
        }

        // Filesystem settings
        if let Some(files) = to_file_settings(
            working_directory.clone(),
            configuration.files.map(FilesConfiguration::from),
            vcs_path,
            gitignore_matches,
        )? {
            self.files = files;
        }

        // javascript settings
        if let Some(javascript) = configuration.javascript {
            self.languages.javascript = javascript.into()
        }
        // json settings
        if let Some(json) = configuration.json {
            self.languages.json = json.into()
        }
        // css settings
        if let Some(css) = configuration.css {
            self.languages.css = css.into()
        }
        // graphql settings
        if let Some(graphql) = configuration.graphql {
            self.languages.graphql = graphql.into()
        }
        // html settings
        if let Some(html) = configuration.html {
            self.languages.html = html.into()
        }

        // plugin settings
        if let Some(plugins) = configuration.plugins {
            self.plugins = plugins;
        }

        // NOTE: keep this last. Computing the overrides require reading the settings computed by the parent settings.
        if let Some(overrides) = configuration.overrides {
            self.override_settings =
                to_override_settings(working_directory.clone(), overrides, self)?;
        }

        Ok(())
    }

    /// Retrieves the settings of the formatter
    pub fn formatter(&self) -> &FormatSettings {
        &self.formatter
    }

    /// Whether the files ignore_unknown is enabled
    pub fn ignore_unknown_enabled(&self) -> bool {
        self.files.ignore_unknown.unwrap_or_default().into()
    }

    /// Retrieves the settings of the linter
    pub fn linter(&self) -> &LinterSettings {
        &self.linter
    }

    /// Retrieves the settings of the organize imports
    pub fn assist(&self) -> &AssistSettings {
        &self.assist
    }

    /// Returns linter rules taking overrides into account.
    pub fn as_linter_rules(&self, path: &Utf8Path) -> Option<Cow<Rules>> {
        let mut result = self.linter.rules.as_ref().map(Cow::Borrowed);
        let overrides = &self.override_settings;
        for pattern in overrides.patterns.iter() {
            let pattern_rules = pattern.linter.rules.as_ref();
            if let Some(pattern_rules) = pattern_rules {
                if pattern.is_file_included(path) {
                    result = if let Some(mut result) = result.take() {
                        // Override rules
                        result.to_mut().merge_with(pattern_rules.clone());
                        Some(result)
                    } else {
                        Some(Cow::Borrowed(pattern_rules))
                    };
                }
            }
        }
        result
    }

    /// Extract the domains applied to the given `path`, by looking that the base `domains`, and the once applied by `overrides`
    pub fn as_linter_domains(
        &self,
        path: &Utf8Path,
    ) -> Option<Cow<FxHashMap<RuleDomain, RuleDomainValue>>> {
        let mut result = self.linter.domains.as_ref().map(Cow::Borrowed);
        let overrides = &self.override_settings;
        for pattern in overrides.patterns.iter() {
            let pattern_rules = pattern.linter.domains.as_ref();
            if let Some(pattern_rules) = pattern_rules {
                if pattern.is_file_included(path) {
                    result = if let Some(mut result) = result.take() {
                        // Override rules
                        result.to_mut().merge_with(pattern_rules.clone());
                        Some(result)
                    } else {
                        Some(Cow::Borrowed(pattern_rules))
                    };
                }
            }
        }

        result
    }

    /// Returns assists rules taking overrides into account.
    pub fn as_assist_actions(&self, path: &Utf8Path) -> Option<Cow<Actions>> {
        let mut result = self.assist.actions.as_ref().map(Cow::Borrowed);
        let overrides = &self.override_settings;
        for pattern in overrides.patterns.iter() {
            let pattern_rules = pattern.assist.actions.as_ref();
            if let Some(pattern_rules) = pattern_rules {
                if pattern.is_file_included(path) {
                    result = if let Some(mut result) = result.take() {
                        // Override rules
                        result.to_mut().merge_with(pattern_rules.clone());
                        Some(result)
                    } else {
                        Some(Cow::Borrowed(pattern_rules))
                    };
                }
            }
        }
        result
    }

    pub fn is_formatter_enabled(&self) -> bool {
        self.formatter.is_enabled()
    }

    pub fn is_linter_enabled(&self) -> bool {
        self.linter.is_enabled()
    }

    pub fn is_assist_enabled(&self) -> bool {
        self.assist.is_enabled()
    }
}

/// Formatter settings for the entire workspace
#[derive(Clone, Debug, Default)]
pub struct FormatSettings {
    /// Enabled by default
    pub enabled: Option<FormatterEnabled>,
    /// Stores whether formatting should be allowed to proceed if a given file
    /// has syntax errors
    pub format_with_errors: Option<FormatWithErrorsEnabled>,
    pub indent_style: Option<IndentStyle>,
    pub indent_width: Option<IndentWidth>,
    pub line_ending: Option<LineEnding>,
    pub line_width: Option<LineWidth>,
    pub attribute_position: Option<AttributePosition>,
    pub bracket_same_line: Option<BracketSameLine>,
    pub bracket_spacing: Option<BracketSpacing>,
<<<<<<< HEAD
    pub object_wrap: Option<ObjectWrap>,
    /// List of ignore paths/files
    pub ignored_files: Matcher,
    /// List of included paths/files
    pub included_files: Matcher,
=======
>>>>>>> f58ed8ca
    /// List of included paths/files
    pub includes: Includes,
}

impl FormatSettings {
    pub fn is_enabled(&self) -> bool {
        self.enabled.unwrap_or_default().into()
    }
}

/// Formatter settings for the entire workspace
#[derive(Clone, Debug, Default)]
pub struct OverrideFormatSettings {
    /// Enabled by default
    pub enabled: Option<FormatterEnabled>,
    /// Stores whether formatting should be allowed to proceed if a given file
    /// has syntax errors
    pub format_with_errors: Option<FormatWithErrorsEnabled>,
    pub indent_style: Option<IndentStyle>,
    pub indent_width: Option<IndentWidth>,
    pub line_ending: Option<LineEnding>,
    pub line_width: Option<LineWidth>,
    pub bracket_spacing: Option<BracketSpacing>,
    pub bracket_same_line: Option<BracketSameLine>,
    pub attribute_position: Option<AttributePosition>,
    pub object_wrap: Option<ObjectWrap>,
}

impl From<OverrideFormatterConfiguration> for OverrideFormatSettings {
    fn from(conf: OverrideFormatterConfiguration) -> Self {
        Self {
            enabled: conf.enabled,
            format_with_errors: conf.format_with_errors,
            indent_style: conf.indent_style.map(Into::into),
            indent_width: conf.indent_width,
            line_ending: conf.line_ending,
            line_width: conf.line_width,
            bracket_spacing: conf.bracket_spacing,
            bracket_same_line: conf.bracket_same_line,
            attribute_position: conf.attribute_position,
            object_wrap: conf.object_wrap,
        }
    }
}

/// Linter settings for the entire workspace
#[derive(Clone, Debug, Default)]
pub struct LinterSettings {
    /// Enabled by default
    pub enabled: Option<LinterEnabled>,

    /// List of rules
    pub rules: Option<Rules>,

    /// List of included paths/files
    pub includes: Includes,

    /// Rule domains
    pub domains: Option<FxHashMap<RuleDomain, RuleDomainValue>>,
}

impl LinterSettings {
    pub fn is_enabled(&self) -> bool {
        self.enabled.unwrap_or_default().into()
    }
}

/// Linter settings for the entire workspace
#[derive(Clone, Debug, Default)]
pub struct OverrideLinterSettings {
    /// Enabled by default
    pub enabled: Option<LinterEnabled>,

    /// List of rules
    pub rules: Option<Rules>,

    /// List of domains
    pub domains: Option<FxHashMap<RuleDomain, RuleDomainValue>>,
}

/// Linter settings for the entire workspace
#[derive(Clone, Debug, Default)]
pub struct AssistSettings {
    /// Enabled by default
    pub enabled: Option<AssistEnabled>,

    /// List of rules
    pub actions: Option<Actions>,

    /// List of included paths/files
    pub includes: Includes,
}

impl AssistSettings {
    pub fn is_enabled(&self) -> bool {
        self.enabled.unwrap_or_default().into()
    }
}

/// Assist settings for the entire workspace
#[derive(Clone, Debug, Default)]
pub struct OverrideAssistSettings {
    /// Enabled by default
    pub enabled: Option<AssistEnabled>,

    /// List of rules
    pub actions: Option<Actions>,
}

/// Static map of language names to language-specific settings
#[derive(Clone, Debug, Default)]
pub struct LanguageListSettings {
    pub javascript: LanguageSettings<JsLanguage>,
    pub json: LanguageSettings<JsonLanguage>,
    pub css: LanguageSettings<CssLanguage>,
    pub graphql: LanguageSettings<GraphqlLanguage>,
    pub html: LanguageSettings<HtmlLanguage>,
    pub grit: LanguageSettings<GritLanguage>,
}

impl From<JsConfiguration> for LanguageSettings<JsLanguage> {
    fn from(javascript: JsConfiguration) -> Self {
        let mut language_setting: LanguageSettings<JsLanguage> = LanguageSettings::default();

        if let Some(formatter) = javascript.formatter {
            language_setting.formatter = formatter.into();
        }

        if let Some(parser) = javascript.parser {
            language_setting.parser = parser.into();
        }

        if let Some(linter) = javascript.linter {
            language_setting.linter = linter.into();
        }

        if let Some(assist) = javascript.assist {
            language_setting.assist = assist.into();
        }

        if let Some(jsx_runtime) = javascript.jsx_runtime {
            language_setting.environment = jsx_runtime.into();
        }

        if let Some(globals) = javascript.globals {
            language_setting.globals = Some(globals);
        }

        language_setting
    }
}

impl From<JsonConfiguration> for LanguageSettings<JsonLanguage> {
    fn from(json: JsonConfiguration) -> Self {
        let mut language_setting: LanguageSettings<JsonLanguage> = LanguageSettings::default();

        if let Some(parser) = json.parser {
            language_setting.parser = parser.into();
        }
        if let Some(formatter) = json.formatter {
            language_setting.formatter = formatter.into();
        }
        if let Some(linter) = json.linter {
            language_setting.linter = linter.into();
        }
        if let Some(assist) = json.assist {
            language_setting.assist = assist.into()
        }

        language_setting
    }
}

impl From<CssConfiguration> for LanguageSettings<CssLanguage> {
    fn from(css: CssConfiguration) -> Self {
        let mut language_setting: LanguageSettings<CssLanguage> = LanguageSettings::default();

        if let Some(parser) = css.parser {
            language_setting.parser = parser.into();
        }
        if let Some(formatter) = css.formatter {
            language_setting.formatter = formatter.into();
        }
        if let Some(linter) = css.linter {
            language_setting.linter = linter.into();
        }

        if let Some(assist) = css.assist {
            language_setting.assist = assist.into();
        }

        if let Some(globals) = css.globals {
            language_setting.globals = Some(globals);
        }

        language_setting
    }
}

impl From<GraphqlConfiguration> for LanguageSettings<GraphqlLanguage> {
    fn from(graphql: GraphqlConfiguration) -> Self {
        let mut language_setting: LanguageSettings<GraphqlLanguage> = LanguageSettings::default();

        if let Some(formatter) = graphql.formatter {
            language_setting.formatter = formatter.into();
        }

        if let Some(linter) = graphql.linter {
            language_setting.linter = linter.into();
        }

        if let Some(assist) = graphql.assist {
            language_setting.assist = assist.into();
        }

        language_setting
    }
}

impl From<GritConfiguration> for LanguageSettings<GritLanguage> {
    fn from(grit: GritConfiguration) -> Self {
        let mut language_setting: LanguageSettings<GritLanguage> = LanguageSettings::default();
        if let Some(formatter) = grit.formatter {
            language_setting.formatter = formatter.into();
        }

        if let Some(linter) = grit.linter {
            language_setting.linter = linter.into();
        }

        if let Some(assist) = grit.assist {
            language_setting.assist = assist.into();
        }

        language_setting
    }
}

impl From<HtmlConfiguration> for LanguageSettings<HtmlLanguage> {
    fn from(html: HtmlConfiguration) -> Self {
        let mut language_setting: LanguageSettings<HtmlLanguage> = LanguageSettings::default();
        if let Some(formatter) = html.formatter {
            language_setting.formatter = formatter.into();
        }

        // NOTE: uncomment once ready
        // if let Some(linter) = html.linter {
        //     language_setting.linter = linter.into();
        // }
        //
        // if let Some(assist) = html.assist {
        //     language_setting.assist = assist.into();
        // }

        language_setting
    }
}

pub trait ServiceLanguage: biome_rowan::Language {
    /// Formatter settings type for this language
    type FormatterSettings: Default;

    type LinterSettings: Default;

    type AssistSettings: Default;

    /// Fully resolved formatter options type for this language
    type FormatOptions: biome_formatter::FormatOptions + Clone + std::fmt::Display + Default;

    /// Settings that belong to the parser
    type ParserSettings: Default;

    /// Settings related to the environment/runtime in which the language is used.
    type EnvironmentSettings: Default;

    /// Read the settings type for this language from the [LanguageListSettings] map
    fn lookup_settings(languages: &LanguageListSettings) -> &LanguageSettings<Self>;

    /// Resolve the formatter options from the global (workspace level),
    /// per-language and editor provided formatter settings
    fn resolve_format_options(
        global: Option<&FormatSettings>,
        overrides: Option<&OverrideSettings>,
        language: Option<&Self::FormatterSettings>,
        path: &BiomePath,
        file_source: &DocumentFileSource,
    ) -> Self::FormatOptions;

    /// Resolve the linter options from the global (workspace level),
    /// per-language and editor provided formatter settings
    fn resolve_analyzer_options(
        global: Option<&Settings>,
        linter: Option<&LinterSettings>,
        overrides: Option<&OverrideSettings>,
        language: Option<&Self::LinterSettings>,
        path: &BiomePath,
        file_source: &DocumentFileSource,
        suppression_reason: Option<&str>,
    ) -> AnalyzerOptions;

    /// Checks whether this file has the linter enabled.
    ///
    /// The language is responsible for checking this.
    fn linter_enabled_for_file_path(settings: Option<&Settings>, path: &Utf8Path) -> bool;

    /// Responsible to check whether this file has formatter enabled. The language is responsible to check this
    fn formatter_enabled_for_file_path(settings: Option<&Settings>, path: &Utf8Path) -> bool;

    /// Responsible to check whether this file has assist enabled. The language is responsible to check this
    fn assist_enabled_for_file_path(settings: Option<&Settings>, path: &Utf8Path) -> bool;
}

#[derive(Clone, Debug, Default)]
pub struct LanguageSettings<L: ServiceLanguage> {
    /// Formatter settings for this language
    pub formatter: L::FormatterSettings,

    /// Linter settings for this language
    pub linter: L::LinterSettings,

    /// Linter settings for this language
    pub assist: L::AssistSettings,

    /// Globals variables/bindings that can be found in a file
    pub globals: Option<rustc_hash::FxHashSet<Box<str>>>,

    /// Parser settings for this language
    pub parser: L::ParserSettings,

    /// Environment settings for this language
    pub environment: L::EnvironmentSettings,
}

/// Filesystem settings for the entire workspace
#[derive(Clone, Default, Debug)]
pub struct FilesSettings {
    /// File size limit in bytes
    pub max_size: Option<MaxSize>,

    /// gitignore file patterns
    pub git_ignore: Option<Gitignore>,

    /// List of included paths/files
    pub includes: Includes,

    /// Files not recognized by Biome should not emit a diagnostic
    pub ignore_unknown: Option<FilesIgnoreUnknownEnabled>,
}

/// An optional list of globs with exceptions that first normalizes the tested paths before matching them against the globs.
#[derive(Clone, Default, Debug)]
pub struct Includes {
    /// This path is used to normalize the tested paths against [Self::globs].
    working_directory: Option<Utf8PathBuf>,
    /// If `None`, then all files are included
    /// Otherwise this filtered out all files that doesn't match.
    globs: Option<Box<[biome_glob::Glob]>>,
}

impl Includes {
    fn new(
        working_directory: Option<Utf8PathBuf>,
        globs: Option<impl Into<Box<[biome_glob::Glob]>>>,
    ) -> Self {
        Self {
            working_directory,
            globs: globs.map(|globs| globs.into()),
        }
    }

    /// Returns `true` is no globs are set.
    pub fn is_unset(&self) -> bool {
        self.globs.is_none()
    }

    /// Normalize `path` and match it against the list of globs.
    pub fn matches_with_exceptions(&self, path: &Utf8Path) -> bool {
        let Some(globs) = self.globs.as_ref() else {
            return true;
        };
        let path = if let Some(working_directory) = &self.working_directory {
            path.strip_prefix(working_directory).unwrap_or(path)
        } else {
            path
        };
        let candidate_path = biome_glob::CandidatePath::new(path);
        candidate_path.matches_with_exceptions(globs)
    }

    /// Normalize `path` and match it against the list of globs.
    pub fn matches_directory_with_exceptions(&self, path: &Utf8Path) -> bool {
        let Some(globs) = self.globs.as_ref() else {
            return true;
        };
        let path = if let Some(working_directory) = &self.working_directory {
            path.strip_prefix(working_directory).unwrap_or(path)
        } else {
            path
        };
        let candidate_path = biome_glob::CandidatePath::new(path);
        candidate_path.matches_directory_with_exceptions(globs)
    }
}

fn to_file_settings(
    working_directory: Option<Utf8PathBuf>,
    config: Option<FilesConfiguration>,
    vcs_config_path: Option<Utf8PathBuf>,
    gitignore_matches: &[String],
) -> Result<Option<FilesSettings>, WorkspaceError> {
    let config = if let Some(config) = config {
        Some(config)
    } else if vcs_config_path.is_some() {
        Some(FilesConfiguration::default())
    } else {
        None
    };
    let git_ignore = if let Some(vcs_config_path) = vcs_config_path {
        Some(to_git_ignore(vcs_config_path, gitignore_matches)?)
    } else {
        None
    };
    Ok(if let Some(config) = config {
        Some(FilesSettings {
            max_size: config.max_size,
            git_ignore,
            includes: Includes::new(working_directory, config.includes),
            ignore_unknown: config.ignore_unknown,
        })
    } else {
        None
    })
}

/// Handle object holding a pin of the workspace settings until the deferred
/// language-specific options resolution is called.
#[derive(Debug)]
pub struct WorkspaceSettingsHandle {
    settings: Option<Settings>,
}

impl From<Option<Settings>> for WorkspaceSettingsHandle {
    fn from(settings: Option<Settings>) -> Self {
        Self { settings }
    }
}

impl From<Settings> for WorkspaceSettingsHandle {
    fn from(settings: Settings) -> Self {
        Self {
            settings: Some(settings),
        }
    }
}

impl WorkspaceSettingsHandle {
    pub fn settings(&self) -> Option<&Settings> {
        self.settings.as_ref()
    }

    /// Resolve the formatting context for the given language
    #[instrument(level = "debug", skip(file_source))]
    pub fn format_options<L>(
        &self,
        path: &BiomePath,
        file_source: &DocumentFileSource,
    ) -> L::FormatOptions
    where
        L: ServiceLanguage,
    {
        let settings = self.settings();
        let formatter = settings.map(|s| &s.formatter);
        let overrides = settings.map(|s| &s.override_settings);
        let editor_settings = settings
            .map(|s| L::lookup_settings(&s.languages))
            .map(|result| &result.formatter);
        L::resolve_format_options(formatter, overrides, editor_settings, path, file_source)
    }

    pub fn analyzer_options<L>(
        &self,
        path: &BiomePath,
        file_source: &DocumentFileSource,
        suppression_reason: Option<&str>,
    ) -> AnalyzerOptions
    where
        L: ServiceLanguage,
    {
        let settings = self.settings();
        let linter_settings = settings.map(|s| &s.linter);
        let overrides = settings.map(|s| &s.override_settings);
        let editor_settings = settings
            .map(|s| L::lookup_settings(&s.languages))
            .map(|result| &result.linter);
        L::resolve_analyzer_options(
            settings,
            linter_settings,
            overrides,
            editor_settings,
            path,
            file_source,
            suppression_reason,
        )
    }

    /// Whether the linter is enabled for this file path
    pub fn linter_enabled_for_file_path<L>(&self, path: &Utf8Path) -> bool
    where
        L: ServiceLanguage,
    {
        let settings = self.settings();

        L::linter_enabled_for_file_path(settings, path)
    }

    /// Whether the formatter is enabled for this file path
    pub fn formatter_enabled_for_file_path<L>(&self, path: &Utf8Path) -> bool
    where
        L: ServiceLanguage,
    {
        let settings = self.settings();

        L::formatter_enabled_for_file_path(settings, path)
    }

    /// Whether the assist is enabled for this file path
    pub fn assist_enabled_for_file_path<L>(&self, path: &Utf8Path) -> bool
    where
        L: ServiceLanguage,
    {
        let settings = self.settings();

        L::assist_enabled_for_file_path(settings, path)
    }

    /// Whether the formatter should format with parsing errors, for this file path
    pub fn format_with_errors_enabled_for_this_file_path(&self, path: &Utf8Path) -> bool {
        let settings = self.settings();

        settings
            .and_then(|settings| {
                settings
                    .override_settings
                    .patterns
                    .iter()
                    .rev()
                    .find_map(|pattern| {
                        if let Some(enabled) = pattern.formatter.format_with_errors {
                            if pattern.is_file_included(path) {
                                return Some(enabled);
                            }
                        }
                        None
                    })
                    .or(settings.formatter.format_with_errors)
            })
            .unwrap_or_default()
            .into()
    }
}

#[derive(Clone, Debug, Default)]
pub struct OverrideSettings {
    pub patterns: Vec<OverrideSettingPattern>,
}

impl OverrideSettings {
    /// It scans the current override rules and return the formatting options that of the first override is matched
    pub fn override_js_format_options(
        &self,
        path: &Utf8Path,
        mut options: JsFormatOptions,
    ) -> JsFormatOptions {
        for pattern in self.patterns.iter() {
            if pattern.is_file_included(path) {
                pattern.apply_overrides_to_js_format_options(&mut options);
            }
        }
        options
    }

    pub fn override_js_globals(
        &self,
        path: &BiomePath,
        base_set: &Option<rustc_hash::FxHashSet<Box<str>>>,
    ) -> rustc_hash::FxHashSet<Box<str>> {
        self.patterns
            .iter()
            // Reverse the traversal as only the last override takes effect
            .rev()
            .find_map(|pattern| {
                if pattern.languages.javascript.globals.is_some() && pattern.is_file_included(path)
                {
                    pattern.languages.javascript.globals.clone()
                } else {
                    None
                }
            })
            .or_else(|| base_set.clone())
            .unwrap_or_default()
    }

    pub fn override_jsx_runtime(&self, path: &BiomePath, base_setting: JsxRuntime) -> JsxRuntime {
        self.patterns
            .iter()
            // Reverse the traversal as only the last override takes effect
            .rev()
            .find_map(|pattern| {
                if pattern.is_file_included(path) {
                    pattern.languages.javascript.environment.jsx_runtime
                } else {
                    None
                }
            })
            .unwrap_or(base_setting)
    }

    pub fn to_override_grit_format_options(
        &self,
        path: &Utf8Path,
        mut options: GritFormatOptions,
    ) -> GritFormatOptions {
        for pattern in self.patterns.iter() {
            if pattern.is_file_included(path) {
                pattern.apply_overrides_to_grit_format_options(&mut options);
            }
        }
        options
    }

    pub fn to_override_html_format_options(
        &self,
        path: &Utf8Path,
        mut options: HtmlFormatOptions,
    ) -> HtmlFormatOptions {
        for pattern in self.patterns.iter() {
            if pattern.is_file_included(path) {
                pattern.apply_overrides_to_html_format_options(&mut options);
            }
        }
        options
    }

    pub fn to_override_js_parser_options(
        &self,
        path: &Utf8Path,
        mut options: JsParserOptions,
    ) -> JsParserOptions {
        for pattern in self.patterns.iter() {
            if pattern.is_file_included(path) {
                pattern.apply_overrides_to_js_parser_options(&mut options);
            }
        }
        options
    }

    pub fn to_override_json_parser_options(
        &self,
        path: &Utf8Path,
        mut options: JsonParserOptions,
    ) -> JsonParserOptions {
        for pattern in self.patterns.iter() {
            if pattern.is_file_included(path) {
                pattern.apply_overrides_to_json_parser_options(&mut options);
            }
        }
        options
    }

    /// Scans the override rules and returns the parser options of the first matching override.
    pub fn to_override_css_parser_options(
        &self,
        path: &Utf8Path,
        mut options: CssParserOptions,
    ) -> CssParserOptions {
        for pattern in self.patterns.iter() {
            if pattern.is_file_included(path) {
                pattern.apply_overrides_to_css_parser_options(&mut options);
            }
        }
        options
    }

    // #region: CSS-specific methods

    /// Scans and aggregates all the overrides into a single [CssFormatOptions]
    pub fn to_override_css_format_options(
        &self,
        path: &Utf8Path,
        mut options: CssFormatOptions,
    ) -> CssFormatOptions {
        for pattern in self.patterns.iter() {
            if pattern.is_file_included(path) {
                pattern.apply_overrides_to_css_format_options(&mut options);
            }
        }
        options
    }

    /// Scans and aggregates all the overrides into a single [JsonParserOptions]
    pub fn to_override_json_parse_options(
        &self,
        path: &Utf8Path,
        mut options: JsonParserOptions,
    ) -> JsonParserOptions {
        for pattern in self.patterns.iter() {
            if pattern.is_file_included(path) {
                pattern.apply_overrides_to_json_parser_options(&mut options);
            }
        }
        options
    }

    /// Scans and aggregates all the overrides into a single `JsonFormatOptions`
    pub fn to_override_json_format_options(
        &self,
        path: &Utf8Path,
        mut options: JsonFormatOptions,
    ) -> JsonFormatOptions {
        for pattern in self.patterns.iter() {
            if pattern.is_file_included(path) {
                pattern.apply_overrides_to_json_format_options(&mut options);
            }
        }
        options
    }

    // #endregion

    // #region: GraphQL  methods

    /// Scans and aggregates all the overrides into a single [GraphqlFormatOptions]
    pub fn to_override_graphql_format_options(
        &self,
        path: &Utf8Path,
        mut options: GraphqlFormatOptions,
    ) -> GraphqlFormatOptions {
        for pattern in self.patterns.iter() {
            if pattern.is_file_included(path) {
                pattern.apply_overrides_to_graphql_format_options(&mut options);
            }
        }
        options
    }
    // #endregion

    /// Retrieves the options of lint rules that have been overridden
    pub fn override_analyzer_rules(
        &self,
        path: &Utf8Path,
        mut analyzer_rules: AnalyzerRules,
    ) -> AnalyzerRules {
        for pattern in self.patterns.iter() {
            if pattern.is_file_included(path) {
                if let Some(rules) = pattern.linter.rules.as_ref() {
                    push_to_analyzer_rules(
                        rules,
                        biome_js_analyze::METADATA.deref(),
                        &mut analyzer_rules,
                    );
                    push_to_analyzer_rules(
                        rules,
                        biome_json_analyze::METADATA.deref(),
                        &mut analyzer_rules,
                    );
                    push_to_analyzer_rules(
                        rules,
                        biome_css_analyze::METADATA.deref(),
                        &mut analyzer_rules,
                    );
                    push_to_analyzer_rules(
                        rules,
                        biome_graphql_analyze::METADATA.deref(),
                        &mut analyzer_rules,
                    );
                }

                if let Some(actions) = pattern.assist.actions.as_ref() {
                    push_to_analyzer_assist(
                        actions,
                        biome_js_analyze::METADATA.deref(),
                        &mut analyzer_rules,
                    );
                    push_to_analyzer_assist(
                        actions,
                        biome_json_analyze::METADATA.deref(),
                        &mut analyzer_rules,
                    );
                    push_to_analyzer_assist(
                        actions,
                        biome_css_analyze::METADATA.deref(),
                        &mut analyzer_rules,
                    );
                    push_to_analyzer_assist(
                        actions,
                        biome_graphql_analyze::METADATA.deref(),
                        &mut analyzer_rules,
                    );
                }
            }
        }
        analyzer_rules
    }
}

#[derive(Clone, Debug, Default)]
pub struct OverrideSettingPattern {
    include: Matcher,
    includes: Includes,
    /// Formatter settings applied to all files in the workspaces
    pub formatter: OverrideFormatSettings,
    /// Linter settings applied to all files in the workspace
    pub linter: OverrideLinterSettings,
    /// Assist settings applied to all files in the workspace
    pub assist: OverrideAssistSettings,
    /// Language specific settings
    pub languages: LanguageListSettings,
}

impl OverrideSettingPattern {
    /// Returns `true` if this override settings concerns `file_path`.
    ///
    /// Note that only path to regular files should be passed.
    /// This function doesn't take directories into account.
    pub fn is_file_included(&self, file_path: &Utf8Path) -> bool {
        self.include.matches_path(file_path)
            || if !self.includes.is_unset() {
                self.includes.matches_with_exceptions(file_path)
            } else {
                false
            }
    }

    fn apply_overrides_to_js_format_options(&self, options: &mut JsFormatOptions) {
        let js_formatter = &self.languages.javascript.formatter;
        let formatter = &self.formatter;
        if let Some(indent_style) = js_formatter.indent_style.or(formatter.indent_style) {
            options.set_indent_style(indent_style);
        }
        if let Some(indent_width) = js_formatter.indent_width.or(formatter.indent_width) {
            options.set_indent_width(indent_width);
        }
        if let Some(line_ending) = js_formatter.line_ending.or(formatter.line_ending) {
            options.set_line_ending(line_ending);
        }
        if let Some(line_width) = js_formatter.line_width.or(formatter.line_width) {
            options.set_line_width(line_width);
        }
        if let Some(quote_style) = js_formatter.quote_style {
            options.set_quote_style(quote_style);
        }
        if let Some(jsx_quote_style) = js_formatter.jsx_quote_style {
            options.set_jsx_quote_style(jsx_quote_style);
        }
        if let Some(quote_properties) = js_formatter.quote_properties {
            options.set_quote_properties(quote_properties);
        }
        if let Some(trailing_commas) = js_formatter.trailing_commas {
            options.set_trailing_commas(trailing_commas);
        }
        if let Some(semicolons) = js_formatter.semicolons {
            options.set_semicolons(semicolons);
        }
        if let Some(arrow_parentheses) = js_formatter.arrow_parentheses {
            options.set_arrow_parentheses(arrow_parentheses);
        }
        if let Some(bracket_spacing) = js_formatter.bracket_spacing.or(formatter.bracket_spacing) {
            options.set_bracket_spacing(bracket_spacing);
        }
        if let Some(bracket_same_line) = js_formatter.bracket_same_line {
            options.set_bracket_same_line(bracket_same_line);
        }
        if let Some(attribute_position) = js_formatter
            .attribute_position
            .or(formatter.attribute_position)
        {
            options.set_attribute_position(attribute_position);
        }
    }

    fn apply_overrides_to_json_format_options(&self, options: &mut JsonFormatOptions) {
        let json_formatter = &self.languages.json.formatter;
        let formatter = &self.formatter;

        if let Some(indent_style) = json_formatter.indent_style.or(formatter.indent_style) {
            options.set_indent_style(indent_style);
        }
        if let Some(indent_width) = json_formatter.indent_width.or(formatter.indent_width) {
            options.set_indent_width(indent_width)
        }
        if let Some(line_ending) = json_formatter.line_ending.or(formatter.line_ending) {
            options.set_line_ending(line_ending);
        }
        if let Some(line_width) = json_formatter.line_width.or(formatter.line_width) {
            options.set_line_width(line_width);
        }
        if let Some(trailing_commas) = json_formatter.trailing_commas {
            options.set_trailing_commas(trailing_commas);
        }
        if let Some(expand_lists) = json_formatter.expand {
            options.set_expand(expand_lists);
        }
    }

    fn apply_overrides_to_css_format_options(&self, options: &mut CssFormatOptions) {
        let css_formatter = &self.languages.css.formatter;
        let formatter = &self.formatter;

        if let Some(indent_style) = css_formatter.indent_style.or(formatter.indent_style) {
            options.set_indent_style(indent_style);
        }
        if let Some(indent_width) = css_formatter.indent_width.or(formatter.indent_width) {
            options.set_indent_width(indent_width)
        }
        if let Some(line_ending) = css_formatter.line_ending.or(formatter.line_ending) {
            options.set_line_ending(line_ending);
        }
        if let Some(line_width) = css_formatter.line_width.or(formatter.line_width) {
            options.set_line_width(line_width);
        }
        if let Some(quote_style) = css_formatter.quote_style {
            options.set_quote_style(quote_style);
        }
    }

    fn apply_overrides_to_graphql_format_options(&self, options: &mut GraphqlFormatOptions) {
        let graphql_formatter = &self.languages.graphql.formatter;
        let formatter = &self.formatter;

        if let Some(indent_style) = graphql_formatter.indent_style.or(formatter.indent_style) {
            options.set_indent_style(indent_style);
        }
        if let Some(indent_width) = graphql_formatter.indent_width.or(formatter.indent_width) {
            options.set_indent_width(indent_width)
        }
        if let Some(line_ending) = graphql_formatter.line_ending.or(formatter.line_ending) {
            options.set_line_ending(line_ending);
        }
        if let Some(line_width) = graphql_formatter.line_width.or(formatter.line_width) {
            options.set_line_width(line_width);
        }
        if let Some(bracket_spacing) = graphql_formatter
            .bracket_spacing
            .or(formatter.bracket_spacing)
        {
            options.set_bracket_spacing(bracket_spacing);
        }
        if let Some(quote_style) = graphql_formatter.quote_style {
            options.set_quote_style(quote_style);
        }
    }

    fn apply_overrides_to_grit_format_options(&self, options: &mut GritFormatOptions) {
        let grit_formatter = &self.languages.grit.formatter;
        let formatter = &self.formatter;

        if let Some(indent_style) = grit_formatter.indent_style.or(formatter.indent_style) {
            options.set_indent_style(indent_style);
        }
        if let Some(indent_width) = grit_formatter.indent_width.or(formatter.indent_width) {
            options.set_indent_width(indent_width)
        }
        if let Some(line_ending) = grit_formatter.line_ending.or(formatter.line_ending) {
            options.set_line_ending(line_ending);
        }
        if let Some(line_width) = grit_formatter.line_width.or(formatter.line_width) {
            options.set_line_width(line_width);
        }
    }

    fn apply_overrides_to_html_format_options(&self, options: &mut HtmlFormatOptions) {
        let html_formatter = &self.languages.html.formatter;
        let formatter = &self.formatter;

        if let Some(indent_style) = html_formatter.indent_style.or(formatter.indent_style) {
            options.set_indent_style(indent_style);
        }
        if let Some(indent_width) = html_formatter.indent_width.or(formatter.indent_width) {
            options.set_indent_width(indent_width)
        }
        if let Some(line_ending) = html_formatter.line_ending.or(formatter.line_ending) {
            options.set_line_ending(line_ending);
        }
        if let Some(line_width) = html_formatter.line_width.or(formatter.line_width) {
            options.set_line_width(line_width);
        }
    }

    fn apply_overrides_to_js_parser_options(&self, options: &mut JsParserOptions) {
        let js_parser = &self.languages.javascript.parser;

        options.parse_class_parameter_decorators = js_parser
            .parse_class_parameter_decorators
            .unwrap_or_default()
            .into();
    }

    fn apply_overrides_to_json_parser_options(&self, options: &mut JsonParserOptions) {
        // these options are no longer cached because it was causing incorrect override behavior, see #3260
        let json_parser = &self.languages.json.parser;

        if let Some(allow_comments) = json_parser.allow_comments {
            options.allow_comments = allow_comments.value();
        }
        if let Some(allow_trailing_commas) = json_parser.allow_trailing_commas {
            options.allow_trailing_commas = allow_trailing_commas.value();
        }
    }

    fn apply_overrides_to_css_parser_options(&self, options: &mut CssParserOptions) {
        let css_parser = &self.languages.css.parser;

        if let Some(allow_wrong_line_comments) = css_parser.allow_wrong_line_comments {
            options.allow_wrong_line_comments = allow_wrong_line_comments.value();
        }
        if let Some(css_modules) = css_parser.css_modules_enabled {
            options.css_modules = css_modules.value();
        }
    }

    #[expect(dead_code)]
    // NOTE: Currently not used because the rule options are typed using TypeId and Any, which isn't thread safe.
    // TODO: Find a way to cache this
    fn analyzer_rules_mut(&self, _analyzer_rules: &mut AnalyzerRules) {}
}

fn to_git_ignore(path: Utf8PathBuf, matches: &[String]) -> Result<Gitignore, WorkspaceError> {
    let mut gitignore_builder = GitignoreBuilder::new(path.clone());

    for the_match in matches {
        gitignore_builder
            .add_line(Some(path.clone().into_std_path_buf()), the_match)
            .map_err(|err| {
                BiomeDiagnostic::InvalidIgnorePattern(InvalidIgnorePattern {
                    message: err.to_string(),
                    file_path: Some(path.to_string()),
                })
            })?;
    }
    let gitignore = gitignore_builder.build().map_err(|err| {
        BiomeDiagnostic::InvalidIgnorePattern(InvalidIgnorePattern {
            message: err.to_string(),
            file_path: Some(path.to_string()),
        })
    })?;
    Ok(gitignore)
}

pub fn to_override_settings(
    working_directory: Option<Utf8PathBuf>,
    overrides: Overrides,
    current_settings: &Settings,
) -> Result<OverrideSettings, WorkspaceError> {
    let mut override_settings = OverrideSettings::default();
    for mut pattern in overrides.0 {
        let formatter = pattern
            .formatter
            .map(|formatter| OverrideFormatSettings {
                enabled: formatter.enabled,
                format_with_errors: formatter
                    .format_with_errors
                    .or(current_settings.formatter.format_with_errors),
                indent_style: formatter.indent_style,
                indent_width: formatter.indent_width,
                line_ending: formatter.line_ending,
                line_width: formatter.line_width,
                bracket_spacing: formatter.bracket_spacing,
                bracket_same_line: formatter.bracket_same_line,
                attribute_position: formatter.attribute_position,
                object_wrap: formatter.object_wrap,
            })
            .unwrap_or_default();
        let linter = pattern
            .linter
            .map(|linter| OverrideLinterSettings {
                enabled: linter.enabled,
                rules: linter.rules,
                domains: linter.domains,
            })
            .unwrap_or_default();
        let assist = pattern
            .assist
            .map(|assist| OverrideAssistSettings {
                enabled: assist.enabled,
                actions: assist.actions,
            })
            .unwrap_or_default();

        let mut languages = LanguageListSettings::default();
        let javascript = pattern.javascript.take().unwrap_or_default();
        let json = pattern.json.take().unwrap_or_default();
        let css = pattern.css.take().unwrap_or_default();
        let graphql = pattern.graphql.take().unwrap_or_default();
        let grit = pattern.grit.take().unwrap_or_default();
        let html = pattern.html.take().unwrap_or_default();

        languages.javascript =
            to_javascript_language_settings(javascript, &current_settings.languages.javascript);

        languages.json = to_json_language_settings(json, &current_settings.languages.json);
        languages.css = to_css_language_settings(css, &current_settings.languages.css);
        languages.graphql =
            to_graphql_language_settings(graphql, &current_settings.languages.graphql);
        languages.grit = to_grit_language_settings(grit, &current_settings.languages.grit);
        languages.html = to_html_language_settings(html, &current_settings.languages.html);

        let pattern_setting = OverrideSettingPattern {
            includes: Includes::new(working_directory.clone(), pattern.includes),
            include: Matcher::from_globs(working_directory.clone(), pattern.include.as_deref())?,
            formatter,
            linter,
            assist,
            languages,
        };

        override_settings.patterns.push(pattern_setting);
    }

    Ok(override_settings)
}

fn to_javascript_language_settings(
    mut conf: JsConfiguration,
    parent_settings: &LanguageSettings<JsLanguage>,
) -> LanguageSettings<JsLanguage> {
    let mut language_setting: LanguageSettings<JsLanguage> = LanguageSettings::default();
    let formatter = conf.formatter.take().unwrap_or_default();

    language_setting.formatter = formatter.into();

    let linter = conf.linter.take().unwrap_or_default();
    language_setting.linter.enabled = linter.enabled;

    let parser = conf.parser.take().unwrap_or_default();
    let parent_parser = &parent_settings.parser;
    language_setting.parser.parse_class_parameter_decorators = parser
        .unsafe_parameter_decorators_enabled
        .or(parent_parser.parse_class_parameter_decorators);

    language_setting.globals = conf.globals;
    language_setting.environment.jsx_runtime =
        conf.jsx_runtime.or(parent_settings.environment.jsx_runtime);

    language_setting
}

fn to_json_language_settings(
    mut conf: JsonConfiguration,
    parent_settings: &LanguageSettings<JsonLanguage>,
) -> LanguageSettings<JsonLanguage> {
    let mut language_setting: LanguageSettings<JsonLanguage> = LanguageSettings::default();
    let formatter = conf.formatter.take().unwrap_or_default();

    language_setting.formatter = formatter.into();

    let parser = conf.parser.take().unwrap_or_default();
    let parent_parser = &parent_settings.parser;
    language_setting.parser.allow_comments = parser.allow_comments.or(parent_parser.allow_comments);

    language_setting.parser.allow_trailing_commas = parser
        .allow_trailing_commas
        .or(parent_parser.allow_trailing_commas);

    language_setting
}

fn to_css_language_settings(
    mut conf: CssConfiguration,
    parent_settings: &LanguageSettings<CssLanguage>,
) -> LanguageSettings<CssLanguage> {
    let mut language_setting: LanguageSettings<CssLanguage> = LanguageSettings::default();
    let formatter = conf.formatter.take().unwrap_or_default();

    language_setting.formatter = formatter.into();

    let parser = conf.parser.take().unwrap_or_default();
    let parent_parser = &parent_settings.parser;
    language_setting.parser.allow_wrong_line_comments = parser
        .allow_wrong_line_comments
        .or(parent_parser.allow_wrong_line_comments);
    language_setting.parser.css_modules_enabled =
        parser.css_modules.or(parent_parser.css_modules_enabled);

    language_setting
}

fn to_graphql_language_settings(
    mut conf: GraphqlConfiguration,
    _parent_settings: &LanguageSettings<GraphqlLanguage>,
) -> LanguageSettings<GraphqlLanguage> {
    let mut language_setting: LanguageSettings<GraphqlLanguage> = LanguageSettings::default();
    let formatter = conf.formatter.take().unwrap_or_default();

    language_setting.formatter = formatter.into();

    language_setting
}

fn to_grit_language_settings(
    mut conf: GritConfiguration,
    _parent_settings: &LanguageSettings<GritLanguage>,
) -> LanguageSettings<GritLanguage> {
    let mut language_setting: LanguageSettings<GritLanguage> = LanguageSettings::default();
    let formatter = conf.formatter.take().unwrap_or_default();

    language_setting.formatter = formatter.into();

    language_setting
}
fn to_html_language_settings(
    mut conf: HtmlConfiguration,
    _parent_settings: &LanguageSettings<HtmlLanguage>,
) -> LanguageSettings<HtmlLanguage> {
    let mut language_setting: LanguageSettings<HtmlLanguage> = LanguageSettings::default();
    let formatter = conf.formatter.take().unwrap_or_default();

    language_setting.formatter = formatter.into();

    language_setting
}

pub fn to_format_settings(
    working_directory: Option<Utf8PathBuf>,
    conf: FormatterConfiguration,
) -> Result<FormatSettings, WorkspaceError> {
    Ok(FormatSettings {
        enabled: conf.enabled,
        indent_style: conf.indent_style,
        indent_width: conf.indent_width,
        line_ending: conf.line_ending,
        line_width: conf.line_width,
        format_with_errors: conf.format_with_errors,
        attribute_position: conf.attribute_position,
        bracket_same_line: conf.bracket_same_line,
        bracket_spacing: conf.bracket_spacing,
<<<<<<< HEAD
        object_wrap: conf.object_wrap,
        ignored_files: Matcher::from_globs(working_directory.clone(), conf.ignore.as_deref())?,
        included_files: Matcher::from_globs(working_directory.clone(), conf.include.as_deref())?,
=======
>>>>>>> f58ed8ca
        includes: Includes::new(working_directory, conf.includes),
    })
}

impl TryFrom<OverrideFormatterConfiguration> for FormatSettings {
    type Error = WorkspaceError;

    fn try_from(conf: OverrideFormatterConfiguration) -> Result<Self, Self::Error> {
        let indent_style = match conf.indent_style {
            Some(IndentStyle::Tab) => IndentStyle::Tab,
            Some(IndentStyle::Space) => IndentStyle::Space,
            None => IndentStyle::default(),
        };
        let indent_width = conf.indent_width.map(Into::into).unwrap_or_default();

        Ok(Self {
            enabled: conf.enabled,
            indent_style: Some(indent_style),
            indent_width: Some(indent_width),
            line_ending: conf.line_ending,
            line_width: conf.line_width,
            attribute_position: Some(AttributePosition::default()),
            bracket_same_line: conf.bracket_same_line,
            bracket_spacing: Some(BracketSpacing::default()),
            object_wrap: conf.object_wrap,
            format_with_errors: conf.format_with_errors,
            includes: Default::default(),
        })
    }
}

pub fn to_linter_settings(
    working_directory: Option<Utf8PathBuf>,
    conf: LinterConfiguration,
) -> Result<LinterSettings, WorkspaceError> {
    Ok(LinterSettings {
        enabled: conf.enabled,
        rules: conf.rules,
        includes: Includes::new(working_directory, conf.includes),
        domains: conf.domains,
    })
}

impl TryFrom<OverrideLinterConfiguration> for LinterSettings {
    type Error = WorkspaceError;

    fn try_from(conf: OverrideLinterConfiguration) -> Result<Self, Self::Error> {
        Ok(Self {
            enabled: conf.enabled,
            rules: conf.rules,
            includes: Default::default(),
            domains: conf.domains,
        })
    }
}

pub fn to_assist_settings(
    working_directory: Option<Utf8PathBuf>,
    conf: AssistConfiguration,
) -> Result<AssistSettings, WorkspaceError> {
    Ok(AssistSettings {
        enabled: conf.enabled,
        actions: conf.actions,
        includes: Includes::new(working_directory, conf.includes),
    })
}

impl TryFrom<OverrideAssistConfiguration> for AssistSettings {
    type Error = WorkspaceError;

    fn try_from(conf: OverrideAssistConfiguration) -> Result<Self, Self::Error> {
        Ok(Self {
            enabled: conf.enabled,
            actions: conf.actions,
            includes: Default::default(),
        })
    }
}

/// Checks the feature activity according to language-specific
/// and top level feature activities.
///
/// | Top-Level \ Language | Some(true) | Some(false) | None       |
/// |:--------------------:|:----------:|:-----------:|:----------:|
/// | Some(true)           | Some(true) | Some(false) | None       |
/// | Some(false)          | Some(true) | Some(false) | Some(false)|
/// | None                 | Some(true) | Some(false) | None       |
pub(crate) fn check_feature_activity<const LANG: bool, const TOP: bool>(
    language_specific_feature_activity: Option<Bool<LANG>>,
    top_level_feature_activity: Option<Bool<TOP>>,
) -> Option<Bool<LANG>> {
    // Check the language-specific feature first
    language_specific_feature_activity
        // Then check the top level feature
        .or(top_level_feature_activity.and_then(|v| {
            if v.into() {
                None
            } else {
                Some(v.value().into())
            }
        }))
}

/// Checks the feature activity according to language-specific
/// and top level feature activities for the overrides.
///
/// | Top-Level \ Language  | Some(true) | Some(false) | None       |
/// |:---------------------:|:----------:|:-----------:|:----------:|
/// | Some(true)            | Some(true) | Some(false) | Some(true) |
/// | Some(false)           | Some(true) | Some(false) | Some(false)|
/// | None                  | Some(true) | Some(false) | None       |
pub(crate) fn check_override_feature_activity<const LANG: bool, const TOP: bool>(
    language_specific_feature_activity: Option<Bool<LANG>>,
    top_level_feature_activity: Option<Bool<TOP>>,
) -> Option<Bool<LANG>> {
    // Check the language-specific feature first
    language_specific_feature_activity
        // Then check the top level feature
        .or(top_level_feature_activity.map(|v| v.value().into()))
}<|MERGE_RESOLUTION|>--- conflicted
+++ resolved
@@ -249,14 +249,7 @@
     pub attribute_position: Option<AttributePosition>,
     pub bracket_same_line: Option<BracketSameLine>,
     pub bracket_spacing: Option<BracketSpacing>,
-<<<<<<< HEAD
     pub object_wrap: Option<ObjectWrap>,
-    /// List of ignore paths/files
-    pub ignored_files: Matcher,
-    /// List of included paths/files
-    pub included_files: Matcher,
-=======
->>>>>>> f58ed8ca
     /// List of included paths/files
     pub includes: Includes,
 }
@@ -1492,12 +1485,7 @@
         attribute_position: conf.attribute_position,
         bracket_same_line: conf.bracket_same_line,
         bracket_spacing: conf.bracket_spacing,
-<<<<<<< HEAD
         object_wrap: conf.object_wrap,
-        ignored_files: Matcher::from_globs(working_directory.clone(), conf.ignore.as_deref())?,
-        included_files: Matcher::from_globs(working_directory.clone(), conf.include.as_deref())?,
-=======
->>>>>>> f58ed8ca
         includes: Includes::new(working_directory, conf.includes),
     })
 }
