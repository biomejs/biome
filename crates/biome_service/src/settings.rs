--- conflicted
+++ resolved
@@ -45,7 +45,6 @@
 use std::ops::Deref;
 use tracing::trace;
 
-<<<<<<< HEAD
 /// The information tracked for each project
 #[derive(Debug, Default)]
 pub struct ProjectData {
@@ -271,9 +270,6 @@
 }
 
 /// Global settings for the entire workspace
-=======
-/// Global settings for the entire project.
->>>>>>> 24c82561
 #[derive(Clone, Debug, Default)]
 pub struct Settings {
     /// Formatter settings applied to all files in the project.
@@ -291,11 +287,7 @@
 }
 
 impl Settings {
-<<<<<<< HEAD
-    /// The [Configuration] is merged into the workspace
-=======
-    /// The [PartialConfiguration] is merged into the project.
->>>>>>> 24c82561
+    /// The [Configuration] is merged into the project.
     #[tracing::instrument(level = "trace", skip(self))]
     pub fn merge_with_configuration(
         &mut self,
