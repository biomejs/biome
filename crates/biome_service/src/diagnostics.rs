use crate::workspace::DocumentFileSource;
use crate::ConfigurationDiagnostic;
use biome_console::fmt::Bytes;
use biome_console::markup;
use biome_diagnostics::{
    category, Advices, Category, Diagnostic, DiagnosticTags, Location, LogCategory, Severity, Visit,
};
use biome_formatter::{FormatError, PrintError};
use biome_fs::{BiomePath, FileSystemDiagnostic};
use biome_grit_patterns::ParseError;
use biome_js_analyze::utils::rename::RenameError;
use biome_js_analyze::RuleError;
use serde::{Deserialize, Serialize};
use std::error::Error;
use std::ffi::OsStr;
use std::fmt;
use std::fmt::{Debug, Display, Formatter};
use std::process::{ExitCode, Termination};

/// Generic errors thrown during biome operations
#[derive(Deserialize, Diagnostic, Serialize)]
pub enum WorkspaceError {
    /// Can't export the report of the CLI into a file
    ReportNotSerializable(ReportNotSerializable),
    /// The project contains uncommitted changes
    DirtyWorkspace(DirtyWorkspace),
    /// The file does not exist in the [crate::Workspace]
    NotFound(NotFound),
    /// A file is not supported. It contains the language and path of the file
    /// Use this error if Biome is trying to process a file that Biome can't understand
    SourceFileNotSupported(SourceFileNotSupported),
    /// The formatter encountered an error while formatting the file
    FormatError(FormatError),
    /// The formatter encountered an error while formatting the file
    PrintError(PrintError),
    /// The file could not be formatted since it has syntax errors and `format_with_errors` is disabled
    FormatWithErrorsDisabled(FormatWithErrorsDisabled),
    /// The file could not be analyzed because a rule caused an error.
    RuleError(RuleError),
    /// Thrown when Biome can't read a generic directory
    CantReadDirectory(CantReadDirectory),
    /// Thrown when Biome can't read a generic file
    CantReadFile(CantReadFile),
    /// Error thrown when validating the configuration. Once deserialized, further checks have to be done.
    Configuration(ConfigurationDiagnostic),
    /// Error thrown when Biome cannot rename a symbol.
    RenameError(RenameError),
    /// Error emitted by the underlying transport layer for a remote Workspace
    TransportError(TransportError),
    /// Emitted when the file is ignored and should not be processed
    FileIgnored(FileIgnored),
    /// Emitted when a file could not be parsed because it's larger than the size limit
    FileTooLarge(FileTooLarge),
    /// Diagnostics emitted when querying the file system
    FileSystem(FileSystemDiagnostic),
    /// Raised when there's an issue around the VCS integration
    Vcs(VcsDiagnostic),
    /// Diagnostic raised when a file is protected
    ProtectedFile(ProtectedFile),
    /// An invalid patterns was given
    ParsePatternError(ParseError),
    /// No pattern with the given ID
    InvalidPattern(InvalidPattern),
}

impl WorkspaceError {
    pub fn format_with_errors_disabled() -> Self {
        Self::FormatWithErrorsDisabled(FormatWithErrorsDisabled)
    }

    pub fn cant_read_file(path: String) -> Self {
        Self::CantReadFile(CantReadFile { path })
    }

    pub fn not_found() -> Self {
        Self::NotFound(NotFound)
    }

    pub fn file_too_large(path: String, size: usize, limit: usize) -> Self {
        Self::FileTooLarge(FileTooLarge { path, size, limit })
    }

    pub fn file_ignored(path: String) -> Self {
        Self::FileIgnored(FileIgnored { path })
    }

    pub fn source_file_not_supported(
        language: DocumentFileSource,
        path: String,
        extension: Option<String>,
    ) -> Self {
        Self::SourceFileNotSupported(SourceFileNotSupported {
            file_source: language,
            path,
            extension,
        })
    }

    pub fn report_not_serializable(reason: impl Into<String>) -> Self {
        Self::ReportNotSerializable(ReportNotSerializable {
            reason: reason.into(),
        })
    }

    pub fn vcs_disabled() -> Self {
        Self::Vcs(VcsDiagnostic::DisabledVcs(DisabledVcs {}))
    }

    pub fn protected_file(file_path: impl Into<String>) -> Self {
        Self::ProtectedFile(ProtectedFile {
            file_path: file_path.into(),
            verbose_advice: ProtectedFileAdvice,
        })
    }
}

impl Error for WorkspaceError {}

impl Debug for WorkspaceError {
    fn fmt(&self, f: &mut Formatter<'_>) -> fmt::Result {
        std::fmt::Display::fmt(self, f)
    }
}

impl Display for WorkspaceError {
    fn fmt(&self, f: &mut Formatter<'_>) -> fmt::Result {
        Diagnostic::description(self, f)
    }
}

impl Termination for WorkspaceError {
    fn report(self) -> ExitCode {
        ExitCode::FAILURE
    }
}

<<<<<<< HEAD
impl Diagnostic for WorkspaceError {
    fn category(&self) -> Option<&'static Category> {
        match self {
            WorkspaceError::FormatWithErrorsDisabled(error) => error.category(),
            WorkspaceError::FormatError(err) => err.category(),
            WorkspaceError::PrintError(err) => err.category(),
            WorkspaceError::RuleError(error) => error.category(),
            WorkspaceError::Configuration(error) => error.category(),
            WorkspaceError::RenameError(error) => error.category(),
            WorkspaceError::TransportError(error) => error.category(),
            WorkspaceError::ReportNotSerializable(error) => error.category(),
            WorkspaceError::NotFound(error) => error.category(),
            WorkspaceError::DirtyWorkspace(error) => error.category(),
            WorkspaceError::SourceFileNotSupported(error) => error.category(),
            WorkspaceError::CantReadDirectory(error) => error.category(),
            WorkspaceError::CantReadFile(error) => error.category(),
            WorkspaceError::FileIgnored(error) => error.category(),
            WorkspaceError::FileTooLarge(error) => error.category(),
            WorkspaceError::FileSystem(error) => error.category(),
            WorkspaceError::Vcs(error) => error.category(),
            WorkspaceError::ProtectedFile(error) => error.category(),
            WorkspaceError::ParsePatternError(error) => error.category(),
            WorkspaceError::InvalidPattern(error) => error.category(),
        }
    }

    fn description(&self, fmt: &mut Formatter<'_>) -> fmt::Result {
        match self {
            WorkspaceError::FormatWithErrorsDisabled(error) => error.description(fmt),
            WorkspaceError::FormatError(error) => Diagnostic::description(error, fmt),
            WorkspaceError::PrintError(error) => Diagnostic::description(error, fmt),
            WorkspaceError::RuleError(error) => Diagnostic::description(error, fmt),
            WorkspaceError::Configuration(error) => error.description(fmt),
            WorkspaceError::RenameError(error) => error.description(fmt),
            WorkspaceError::TransportError(error) => error.description(fmt),
            WorkspaceError::ReportNotSerializable(error) => error.description(fmt),
            WorkspaceError::NotFound(error) => error.description(fmt),
            WorkspaceError::DirtyWorkspace(error) => error.description(fmt),
            WorkspaceError::SourceFileNotSupported(error) => error.description(fmt),
            WorkspaceError::CantReadDirectory(error) => error.description(fmt),
            WorkspaceError::CantReadFile(error) => error.description(fmt),
            WorkspaceError::FileIgnored(error) => error.description(fmt),
            WorkspaceError::FileTooLarge(error) => error.description(fmt),
            WorkspaceError::FileSystem(error) => error.description(fmt),
            WorkspaceError::Vcs(error) => error.description(fmt),
            WorkspaceError::ProtectedFile(error) => error.description(fmt),
            WorkspaceError::ParsePatternError(error) => error.description(fmt),
            WorkspaceError::InvalidPattern(error) => error.description(fmt),
        }
    }

    fn message(&self, fmt: &mut biome_console::fmt::Formatter<'_>) -> std::io::Result<()> {
        match self {
            WorkspaceError::FormatWithErrorsDisabled(error) => error.message(fmt),
            WorkspaceError::FormatError(err) => err.message(fmt),
            WorkspaceError::PrintError(err) => err.message(fmt),
            WorkspaceError::RuleError(error) => error.message(fmt),
            WorkspaceError::Configuration(error) => error.message(fmt),
            WorkspaceError::RenameError(error) => error.message(fmt),
            WorkspaceError::TransportError(error) => error.message(fmt),
            WorkspaceError::ReportNotSerializable(error) => error.message(fmt),
            WorkspaceError::NotFound(error) => error.message(fmt),
            WorkspaceError::DirtyWorkspace(error) => error.message(fmt),
            WorkspaceError::SourceFileNotSupported(error) => error.message(fmt),
            WorkspaceError::CantReadDirectory(error) => error.message(fmt),
            WorkspaceError::CantReadFile(error) => error.message(fmt),
            WorkspaceError::FileIgnored(error) => error.message(fmt),
            WorkspaceError::FileTooLarge(error) => error.message(fmt),
            WorkspaceError::FileSystem(error) => error.message(fmt),
            WorkspaceError::Vcs(error) => error.message(fmt),
            WorkspaceError::ProtectedFile(error) => error.message(fmt),
            WorkspaceError::ParsePatternError(error) => error.message(fmt),
            WorkspaceError::InvalidPattern(error) => error.message(fmt),
        }
    }

    fn severity(&self) -> Severity {
        match self {
            WorkspaceError::FormatError(err) => err.severity(),
            WorkspaceError::PrintError(err) => err.severity(),
            WorkspaceError::RuleError(error) => error.severity(),
            WorkspaceError::Configuration(error) => error.severity(),
            WorkspaceError::RenameError(error) => error.severity(),
            WorkspaceError::TransportError(error) => error.severity(),
            WorkspaceError::ReportNotSerializable(error) => error.severity(),
            WorkspaceError::DirtyWorkspace(error) => error.severity(),
            WorkspaceError::NotFound(error) => error.severity(),
            WorkspaceError::SourceFileNotSupported(error) => error.severity(),
            WorkspaceError::FormatWithErrorsDisabled(error) => error.severity(),
            WorkspaceError::CantReadDirectory(error) => error.severity(),
            WorkspaceError::CantReadFile(error) => error.severity(),
            WorkspaceError::FileIgnored(error) => error.severity(),
            WorkspaceError::FileTooLarge(error) => error.severity(),
            WorkspaceError::FileSystem(error) => error.severity(),
            WorkspaceError::Vcs(error) => error.severity(),
            WorkspaceError::ProtectedFile(error) => error.severity(),
            WorkspaceError::ParsePatternError(error) => error.severity(),
            WorkspaceError::InvalidPattern(error) => error.severity(),
        }
    }

    fn tags(&self) -> DiagnosticTags {
        match self {
            WorkspaceError::FormatError(err) => err.tags(),
            WorkspaceError::PrintError(err) => err.tags(),
            WorkspaceError::RuleError(error) => error.tags(),
            WorkspaceError::Configuration(error) => error.tags(),
            WorkspaceError::RenameError(error) => error.tags(),
            WorkspaceError::TransportError(error) => error.tags(),
            WorkspaceError::ReportNotSerializable(error) => error.tags(),
            WorkspaceError::DirtyWorkspace(error) => error.tags(),
            WorkspaceError::NotFound(error) => error.tags(),
            WorkspaceError::SourceFileNotSupported(error) => error.tags(),
            WorkspaceError::FormatWithErrorsDisabled(error) => error.tags(),
            WorkspaceError::CantReadDirectory(error) => error.tags(),
            WorkspaceError::CantReadFile(error) => error.tags(),
            WorkspaceError::FileIgnored(error) => error.tags(),
            WorkspaceError::FileTooLarge(error) => error.tags(),
            WorkspaceError::FileSystem(error) => error.tags(),
            WorkspaceError::Vcs(error) => error.tags(),
            WorkspaceError::ProtectedFile(error) => error.tags(),
            WorkspaceError::ParsePatternError(error) => error.tags(),
            WorkspaceError::InvalidPattern(error) => error.tags(),
        }
    }

    fn location(&self) -> Location<'_> {
        match self {
            WorkspaceError::FormatError(err) => err.location(),
            WorkspaceError::PrintError(err) => err.location(),
            WorkspaceError::RuleError(error) => error.location(),
            WorkspaceError::Configuration(error) => error.location(),
            WorkspaceError::RenameError(error) => error.location(),
            WorkspaceError::TransportError(error) => error.location(),
            WorkspaceError::ReportNotSerializable(error) => error.location(),
            WorkspaceError::DirtyWorkspace(error) => error.location(),
            WorkspaceError::NotFound(error) => error.location(),
            WorkspaceError::SourceFileNotSupported(error) => error.location(),
            WorkspaceError::FormatWithErrorsDisabled(error) => error.location(),
            WorkspaceError::CantReadDirectory(error) => error.location(),
            WorkspaceError::CantReadFile(error) => error.location(),
            WorkspaceError::FileIgnored(error) => error.location(),
            WorkspaceError::FileTooLarge(error) => error.location(),
            WorkspaceError::FileSystem(error) => error.location(),
            WorkspaceError::Vcs(error) => error.location(),
            WorkspaceError::ProtectedFile(error) => error.location(),
            WorkspaceError::ParsePatternError(error) => error.location(),
            WorkspaceError::InvalidPattern(error) => error.location(),
        }
    }

    fn source(&self) -> Option<&dyn Diagnostic> {
        match self {
            WorkspaceError::FormatError(error) => Diagnostic::source(error),
            WorkspaceError::PrintError(error) => Diagnostic::source(error),
            WorkspaceError::RuleError(error) => Diagnostic::source(error),
            WorkspaceError::Configuration(error) => Diagnostic::source(error),
            WorkspaceError::RenameError(error) => Diagnostic::source(error),
            WorkspaceError::TransportError(error) => Diagnostic::source(error),
            WorkspaceError::ReportNotSerializable(error) => Diagnostic::source(error),
            WorkspaceError::DirtyWorkspace(error) => Diagnostic::source(error),
            WorkspaceError::NotFound(error) => Diagnostic::source(error),
            WorkspaceError::SourceFileNotSupported(error) => Diagnostic::source(error),
            WorkspaceError::FormatWithErrorsDisabled(error) => Diagnostic::source(error),
            WorkspaceError::CantReadDirectory(error) => Diagnostic::source(error),
            WorkspaceError::CantReadFile(error) => Diagnostic::source(error),
            WorkspaceError::FileIgnored(error) => Diagnostic::source(error),
            WorkspaceError::FileTooLarge(error) => Diagnostic::source(error),
            WorkspaceError::FileSystem(error) => Diagnostic::source(error),
            WorkspaceError::Vcs(error) => Diagnostic::source(error),
            WorkspaceError::ProtectedFile(error) => Diagnostic::source(error),
            WorkspaceError::ParsePatternError(error) => Diagnostic::source(error),
            WorkspaceError::InvalidPattern(error) => Diagnostic::source(error),
        }
    }

    fn advices(&self, visitor: &mut dyn Visit) -> std::io::Result<()> {
        match self {
            WorkspaceError::FormatError(err) => err.advices(visitor),
            WorkspaceError::PrintError(err) => err.advices(visitor),
            WorkspaceError::RuleError(error) => error.advices(visitor),
            WorkspaceError::Configuration(error) => error.advices(visitor),
            WorkspaceError::RenameError(error) => error.advices(visitor),
            WorkspaceError::TransportError(error) => error.advices(visitor),
            WorkspaceError::ReportNotSerializable(error) => error.advices(visitor),
            WorkspaceError::DirtyWorkspace(error) => error.advices(visitor),
            WorkspaceError::NotFound(error) => error.advices(visitor),
            WorkspaceError::SourceFileNotSupported(error) => error.advices(visitor),
            WorkspaceError::FormatWithErrorsDisabled(error) => error.advices(visitor),
            WorkspaceError::CantReadDirectory(error) => error.advices(visitor),
            WorkspaceError::CantReadFile(error) => error.advices(visitor),
            WorkspaceError::FileIgnored(error) => error.advices(visitor),
            WorkspaceError::FileTooLarge(error) => error.advices(visitor),
            WorkspaceError::FileSystem(error) => error.advices(visitor),
            WorkspaceError::Vcs(error) => error.advices(visitor),
            WorkspaceError::ProtectedFile(error) => error.advices(visitor),
            WorkspaceError::ParsePatternError(error) => error.advices(visitor),
            WorkspaceError::InvalidPattern(error) => error.advices(visitor),
        }
    }
    fn verbose_advices(&self, visitor: &mut dyn Visit) -> std::io::Result<()> {
        match self {
            WorkspaceError::FormatError(err) => err.verbose_advices(visitor),
            WorkspaceError::PrintError(err) => err.verbose_advices(visitor),
            WorkspaceError::RuleError(error) => error.verbose_advices(visitor),
            WorkspaceError::Configuration(error) => error.verbose_advices(visitor),
            WorkspaceError::RenameError(error) => error.verbose_advices(visitor),
            WorkspaceError::TransportError(error) => error.verbose_advices(visitor),
            WorkspaceError::ReportNotSerializable(error) => error.verbose_advices(visitor),
            WorkspaceError::DirtyWorkspace(error) => error.verbose_advices(visitor),
            WorkspaceError::NotFound(error) => error.verbose_advices(visitor),
            WorkspaceError::SourceFileNotSupported(error) => error.verbose_advices(visitor),
            WorkspaceError::FormatWithErrorsDisabled(error) => error.verbose_advices(visitor),
            WorkspaceError::CantReadDirectory(error) => error.verbose_advices(visitor),
            WorkspaceError::CantReadFile(error) => error.verbose_advices(visitor),
            WorkspaceError::FileIgnored(error) => error.verbose_advices(visitor),
            WorkspaceError::FileTooLarge(error) => error.verbose_advices(visitor),
            WorkspaceError::FileSystem(error) => error.verbose_advices(visitor),
            WorkspaceError::Vcs(error) => error.verbose_advices(visitor),
            WorkspaceError::ProtectedFile(error) => error.verbose_advices(visitor),
            WorkspaceError::ParsePatternError(error) => error.verbose_advices(visitor),
            WorkspaceError::InvalidPattern(error) => error.verbose_advices(visitor),
        }
    }
}

=======
>>>>>>> cc53bed0
impl From<FormatError> for WorkspaceError {
    fn from(err: FormatError) -> Self {
        Self::FormatError(err)
    }
}

impl From<TransportError> for WorkspaceError {
    fn from(err: TransportError) -> Self {
        Self::TransportError(err)
    }
}

impl From<PrintError> for WorkspaceError {
    fn from(err: PrintError) -> Self {
        Self::PrintError(err)
    }
}

impl From<FileSystemDiagnostic> for WorkspaceError {
    fn from(err: FileSystemDiagnostic) -> Self {
        Self::FileSystem(err)
    }
}

impl From<ConfigurationDiagnostic> for WorkspaceError {
    fn from(value: ConfigurationDiagnostic) -> Self {
        Self::Configuration(value)
    }
}

#[derive(Debug, Serialize, Deserialize, Diagnostic)]
#[diagnostic(
    category = "internalError/fs",
    message = "Uncommitted changes in repository"
)]
pub struct DirtyWorkspace;

#[derive(Debug, Serialize, Deserialize, Diagnostic)]
#[diagnostic(
    category = "internalError/fs",
    message(
        message("The report can't be serialized, here's why: "{self.reason}),
        description = "The report can't be serialized, here's why: {reason}"
    )
)]
pub struct ReportNotSerializable {
    reason: String,
}

#[derive(Debug, Serialize, Deserialize, Diagnostic)]
#[diagnostic(
    category = "internalError/fs",
    message = "The file does not exist in the workspace.",
    tags(INTERNAL)
)]
pub struct NotFound;

#[derive(Debug, Serialize, Deserialize, Diagnostic)]
#[diagnostic(
    category = "format",
    message = "Code formatting aborted due to parsing errors. To format code with errors, enable the 'formatter.formatWithErrors' option."
)]
pub struct FormatWithErrorsDisabled;

#[derive(Debug, Serialize, Deserialize, Diagnostic)]
#[diagnostic(
    category = "internalError/fs",
    message(
        message("Biome couldn't read the following directory, maybe for permissions reasons or it doesn't exists: "{self.path}),
        description = "Biome couldn't read the following directory, maybe for permissions reasons or it doesn't exists: {path}"
    )
)]
pub struct CantReadDirectory {
    #[location(resource)]
    path: String,
}

#[derive(Debug, Serialize, Deserialize, Diagnostic)]
#[diagnostic(
    category = "internalError/fs",
    message(
        message("Biome couldn't read the following file, maybe for permissions reasons or it doesn't exists: "{self.path}),
        description = "Biome couldn't read the following file, maybe for permissions reasons or it doesn't exists: {path}"
    )
)]
pub struct CantReadFile {
    #[location(resource)]
    path: String,
}

#[derive(Debug, Serialize, Deserialize, Diagnostic)]
#[diagnostic(
    category = "internalError/fs",
    message(
        message("The file "{self.path}" was ignored."),
        description = "The file {path} was ignored."
    ),
    severity = Warning,
)]
pub struct FileIgnored {
    #[location(resource)]
    path: String,
}

#[derive(Debug, Serialize, Deserialize)]
pub struct FileTooLarge {
    path: String,
    size: usize,
    limit: usize,
}

impl Diagnostic for FileTooLarge {
    fn category(&self) -> Option<&'static Category> {
        Some(category!("internalError/fs"))
    }

    fn message(&self, fmt: &mut biome_console::fmt::Formatter<'_>) -> std::io::Result<()> {
        fmt.write_markup(
            markup!{
                "Size of "{self.path}" is "{Bytes(self.size)}" which exceeds configured maximum of "{Bytes(self.limit)}" for this project. The file size limit exists to prevent us inadvertently slowing down and loading large files that we shouldn't."
            }
        )
    }

    fn description(&self, fmt: &mut Formatter<'_>) -> fmt::Result {
        write!(fmt,
               "Size of {} is {} which exceeds configured maximum of {} for this project. \
               The file size limit exists to prevent us inadvertently slowing down and loading large files that we shouldn't.",
               self.path, Bytes(self.size), Bytes(self.limit)
        )
    }
}

#[derive(Debug, Serialize, Deserialize)]
pub struct SourceFileNotSupported {
    file_source: DocumentFileSource,
    path: String,
    extension: Option<String>,
}

impl Diagnostic for SourceFileNotSupported {
    fn category(&self) -> Option<&'static Category> {
        Some(category!("files/missingHandler"))
    }

    fn severity(&self) -> Severity {
        Severity::Warning
    }

    fn location(&self) -> Location<'_> {
        Location::builder().resource(&self.path).build()
    }

    fn message(&self, fmt: &mut biome_console::fmt::Formatter<'_>) -> std::io::Result<()> {
        if self.file_source != DocumentFileSource::Unknown {
            fmt.write_markup(markup! {
                "Biome doesn't support this feature for the language "{{&self.file_source}}
            })
        } else if let Some(ext) = self.extension.as_ref() {
            fmt.write_markup(markup! {
                "Biome could not determine the language for the file extension "{{ext}}
            })
        } else {
            fmt.write_markup(
                markup!{
                    "Biome could not determine the language for the file "{self.path}" because it doesn't have a clear extension"
                }
            )
        }
    }

    fn verbose_advices(&self, visitor: &mut dyn Visit) -> std::io::Result<()> {
        visitor.record_log(
            LogCategory::Info,
            &markup! {
                "If you want to turn off this diagnostic, consider using "<Emphasis>"--files-ignore-unknown"</Emphasis>" from the CLI, or "<Emphasis>"files.ignoreUnknown"</Emphasis>" from the configuration file."
            }
        )
    }
}

#[derive(Debug, Serialize, Deserialize, Diagnostic)]
#[diagnostic(
    category = "search",
    message(
        message("Invalid pattern -- this is a bug in Biome."),
        description = "If this problem persists, please report here: https://github.com/biomejs/biome/issues/"
    )
)]
pub struct InvalidPattern;

pub fn extension_error(path: &BiomePath) -> WorkspaceError {
    let file_source = DocumentFileSource::from_path(path);
    WorkspaceError::source_file_not_supported(
        file_source,
        path.clone().display().to_string(),
        path.clone()
            .extension()
            .and_then(OsStr::to_str)
            .map(|s| s.to_string()),
    )
}

#[derive(Debug, Serialize, Deserialize)]
/// Error emitted by the underlying transport layer for a remote Workspace
pub enum TransportError {
    /// Error emitted by the transport layer if the connection was lost due to an I/O error
    ChannelClosed,
    /// Error emitted by the transport layer if a request timed out
    Timeout,
    /// Error caused by a serialization or deserialization issue
    SerdeError(String),
    /// Generic error type for RPC errors that can't be deserialized into RomeError
    RPCError(String),
}

impl Display for TransportError {
    fn fmt(&self, fmt: &mut Formatter) -> fmt::Result {
        self.description(fmt)
    }
}

impl Diagnostic for TransportError {
    fn category(&self) -> Option<&'static Category> {
        Some(category!("internalError/io"))
    }

    fn severity(&self) -> Severity {
        Severity::Error
    }

    fn description(&self, fmt: &mut Formatter<'_>) -> fmt::Result {
        match self {
            TransportError::SerdeError(err) => write!(fmt, "serialization error: {err}"),
            TransportError::ChannelClosed => fmt.write_str(
                "a request to the remote workspace failed because the connection was interrupted",
            ),
            TransportError::Timeout => {
                fmt.write_str("the request to the remote workspace timed out")
            }
            TransportError::RPCError(err) => fmt.write_str(err),
        }
    }

    fn message(&self, fmt: &mut biome_console::fmt::Formatter<'_>) -> std::io::Result<()> {
        match self {
            TransportError::SerdeError(err) => write!(fmt, "serialization error: {err}"),
            TransportError::ChannelClosed => fmt.write_str(
                "a request to the remote workspace failed because the connection was interrupted",
            ),
            TransportError::Timeout => {
                fmt.write_str("the request to the remote workspace timed out")
            }
            TransportError::RPCError(err) => fmt.write_str(err),
        }
    }
    fn tags(&self) -> DiagnosticTags {
        DiagnosticTags::INTERNAL
    }
}

#[derive(Debug, Deserialize, Diagnostic, Serialize)]
pub enum VcsDiagnostic {
    /// When the VCS folder couldn't be found
    NoVcsFolderFound(NoVcsFolderFound),
    /// VCS is disabled
    DisabledVcs(DisabledVcs),
}

impl From<VcsDiagnostic> for WorkspaceError {
    fn from(value: VcsDiagnostic) -> Self {
        Self::Vcs(value)
    }
}

impl From<ParseError> for WorkspaceError {
    fn from(value: ParseError) -> Self {
        Self::ParsePatternError(value)
    }
}

#[derive(Debug, Diagnostic, Serialize, Deserialize)]
#[diagnostic(
    category = "internalError/fs",
    severity = Error,
    message(
        description = "Biome couldn't find the VCS folder at the following path: {path}",
        message("Biome couldn't find the VCS folder at the following path: "<Emphasis>{self.path}</Emphasis>),
    )
)]
pub struct NoVcsFolderFound {
    #[location(resource)]
    pub path: String,
}

#[derive(Debug, Diagnostic, Serialize, Deserialize)]
#[diagnostic(
    category = "internalError/fs",
    severity = Warning,
    message = "Biome couldn't determine a directory for the VCS integration. VCS integration will be disabled."
)]
pub struct DisabledVcs {}

#[derive(Debug, Serialize, Deserialize, Diagnostic)]
#[diagnostic(
    category = "project",
    severity = Information,
    message(
        message("The file "<Emphasis>{self.file_path}</Emphasis>" is protected because is handled by another tool. Biome won't process it."),
        description = "The file {file_path} is protected because is handled by another tool. Biome won't process it.",
    ),
    tags(VERBOSE)
)]
pub struct ProtectedFile {
    #[location(resource)]
    pub file_path: String,

    #[verbose_advice]
    pub verbose_advice: ProtectedFileAdvice,
}

#[derive(Debug, Serialize, Deserialize)]
pub struct ProtectedFileAdvice;

impl Advices for ProtectedFileAdvice {
    fn record(&self, visitor: &mut dyn Visit) -> std::io::Result<()> {
        visitor.record_log(LogCategory::Info, &markup! { "You can hide this diagnostic by using "<Emphasis>"--diagnostic-level=warn"</Emphasis>" to increase the diagnostic level shown by CLI." })
    }
}

#[cfg(test)]
mod test {
    use crate::diagnostics::{
        CantReadDirectory, CantReadFile, DirtyWorkspace, FileIgnored, FileTooLarge, NotFound,
        SourceFileNotSupported,
    };
    use crate::file_handlers::DocumentFileSource;
    use crate::{TransportError, WorkspaceError};
    use biome_diagnostics::{print_diagnostic_to_string, DiagnosticExt, Error};
    use biome_formatter::FormatError;
    use biome_fs::BiomePath;
    use std::ffi::OsStr;

    fn snap_diagnostic(test_name: &str, diagnostic: Error) {
        let content = print_diagnostic_to_string(&diagnostic);

        insta::with_settings!({
            prepend_module_to_snapshot => false,
        }, {
            insta::assert_snapshot!(test_name, content);

        });
    }

    #[test]
    fn diagnostic_size() {
        assert_eq!(std::mem::size_of::<WorkspaceError>(), 96)
    }

    #[test]
    fn dirty_workspace() {
        snap_diagnostic(
            "dirty_workspace",
            WorkspaceError::DirtyWorkspace(DirtyWorkspace).into(),
        )
    }

    #[test]
    fn file_ignored() {
        snap_diagnostic(
            "file_ignored",
            WorkspaceError::FileIgnored(FileIgnored {
                path: "example.js".to_string(),
            })
            .with_file_path("example.js"),
        )
    }

    #[test]
    fn cant_read_directory() {
        snap_diagnostic(
            "cant_read_directory",
            WorkspaceError::CantReadDirectory(CantReadDirectory {
                path: "example/".to_string(),
            })
            .with_file_path("example/"),
        )
    }

    #[test]
    fn cant_read_file() {
        snap_diagnostic(
            "cant_read_file",
            WorkspaceError::CantReadFile(CantReadFile {
                path: "example.js".to_string(),
            })
            .with_file_path("example.js"),
        )
    }

    #[test]
    fn not_found() {
        snap_diagnostic(
            "not_found",
            WorkspaceError::NotFound(NotFound).with_file_path("not_found.js"),
        )
    }

    #[test]
    fn source_file_not_supported() {
        let path = BiomePath::new("not_supported.toml");
        snap_diagnostic(
            "source_file_not_supported",
            WorkspaceError::SourceFileNotSupported(SourceFileNotSupported {
                file_source: DocumentFileSource::Unknown,
                path: path.display().to_string(),
                extension: path
                    .extension()
                    .and_then(OsStr::to_str)
                    .map(|s| s.to_string()),
            })
            .with_file_path("not_supported.toml"),
        )
    }

    #[test]
    fn file_too_large() {
        snap_diagnostic(
            "file_too_large",
            WorkspaceError::FileTooLarge(FileTooLarge {
                path: "example.js".to_string(),
                limit: 100,
                size: 500,
            })
            .with_file_path("example.js"),
        )
    }

    #[test]
    fn transport_channel_closed() {
        snap_diagnostic(
            "transport_channel_closed",
            TransportError::ChannelClosed.into(),
        )
    }

    #[test]
    fn transport_timeout() {
        snap_diagnostic("transport_timeout", TransportError::Timeout.into())
    }

    #[test]
    fn transport_rpc_error() {
        snap_diagnostic(
            "transport_rpc_error",
            TransportError::RPCError("Some generic error".to_string()).into(),
        )
    }

    #[test]
    fn transport_serde_error() {
        snap_diagnostic(
            "transport_serde_error",
            TransportError::SerdeError("Some serialization/deserialization error".to_string())
                .into(),
        )
    }

    #[test]
    fn formatter_syntax_error() {
        snap_diagnostic(
            "formatter_syntax_error",
            WorkspaceError::FormatError(FormatError::SyntaxError).with_file_path("example.js"),
        )
    }
}<|MERGE_RESOLUTION|>--- conflicted
+++ resolved
@@ -134,235 +134,6 @@
     }
 }
 
-<<<<<<< HEAD
-impl Diagnostic for WorkspaceError {
-    fn category(&self) -> Option<&'static Category> {
-        match self {
-            WorkspaceError::FormatWithErrorsDisabled(error) => error.category(),
-            WorkspaceError::FormatError(err) => err.category(),
-            WorkspaceError::PrintError(err) => err.category(),
-            WorkspaceError::RuleError(error) => error.category(),
-            WorkspaceError::Configuration(error) => error.category(),
-            WorkspaceError::RenameError(error) => error.category(),
-            WorkspaceError::TransportError(error) => error.category(),
-            WorkspaceError::ReportNotSerializable(error) => error.category(),
-            WorkspaceError::NotFound(error) => error.category(),
-            WorkspaceError::DirtyWorkspace(error) => error.category(),
-            WorkspaceError::SourceFileNotSupported(error) => error.category(),
-            WorkspaceError::CantReadDirectory(error) => error.category(),
-            WorkspaceError::CantReadFile(error) => error.category(),
-            WorkspaceError::FileIgnored(error) => error.category(),
-            WorkspaceError::FileTooLarge(error) => error.category(),
-            WorkspaceError::FileSystem(error) => error.category(),
-            WorkspaceError::Vcs(error) => error.category(),
-            WorkspaceError::ProtectedFile(error) => error.category(),
-            WorkspaceError::ParsePatternError(error) => error.category(),
-            WorkspaceError::InvalidPattern(error) => error.category(),
-        }
-    }
-
-    fn description(&self, fmt: &mut Formatter<'_>) -> fmt::Result {
-        match self {
-            WorkspaceError::FormatWithErrorsDisabled(error) => error.description(fmt),
-            WorkspaceError::FormatError(error) => Diagnostic::description(error, fmt),
-            WorkspaceError::PrintError(error) => Diagnostic::description(error, fmt),
-            WorkspaceError::RuleError(error) => Diagnostic::description(error, fmt),
-            WorkspaceError::Configuration(error) => error.description(fmt),
-            WorkspaceError::RenameError(error) => error.description(fmt),
-            WorkspaceError::TransportError(error) => error.description(fmt),
-            WorkspaceError::ReportNotSerializable(error) => error.description(fmt),
-            WorkspaceError::NotFound(error) => error.description(fmt),
-            WorkspaceError::DirtyWorkspace(error) => error.description(fmt),
-            WorkspaceError::SourceFileNotSupported(error) => error.description(fmt),
-            WorkspaceError::CantReadDirectory(error) => error.description(fmt),
-            WorkspaceError::CantReadFile(error) => error.description(fmt),
-            WorkspaceError::FileIgnored(error) => error.description(fmt),
-            WorkspaceError::FileTooLarge(error) => error.description(fmt),
-            WorkspaceError::FileSystem(error) => error.description(fmt),
-            WorkspaceError::Vcs(error) => error.description(fmt),
-            WorkspaceError::ProtectedFile(error) => error.description(fmt),
-            WorkspaceError::ParsePatternError(error) => error.description(fmt),
-            WorkspaceError::InvalidPattern(error) => error.description(fmt),
-        }
-    }
-
-    fn message(&self, fmt: &mut biome_console::fmt::Formatter<'_>) -> std::io::Result<()> {
-        match self {
-            WorkspaceError::FormatWithErrorsDisabled(error) => error.message(fmt),
-            WorkspaceError::FormatError(err) => err.message(fmt),
-            WorkspaceError::PrintError(err) => err.message(fmt),
-            WorkspaceError::RuleError(error) => error.message(fmt),
-            WorkspaceError::Configuration(error) => error.message(fmt),
-            WorkspaceError::RenameError(error) => error.message(fmt),
-            WorkspaceError::TransportError(error) => error.message(fmt),
-            WorkspaceError::ReportNotSerializable(error) => error.message(fmt),
-            WorkspaceError::NotFound(error) => error.message(fmt),
-            WorkspaceError::DirtyWorkspace(error) => error.message(fmt),
-            WorkspaceError::SourceFileNotSupported(error) => error.message(fmt),
-            WorkspaceError::CantReadDirectory(error) => error.message(fmt),
-            WorkspaceError::CantReadFile(error) => error.message(fmt),
-            WorkspaceError::FileIgnored(error) => error.message(fmt),
-            WorkspaceError::FileTooLarge(error) => error.message(fmt),
-            WorkspaceError::FileSystem(error) => error.message(fmt),
-            WorkspaceError::Vcs(error) => error.message(fmt),
-            WorkspaceError::ProtectedFile(error) => error.message(fmt),
-            WorkspaceError::ParsePatternError(error) => error.message(fmt),
-            WorkspaceError::InvalidPattern(error) => error.message(fmt),
-        }
-    }
-
-    fn severity(&self) -> Severity {
-        match self {
-            WorkspaceError::FormatError(err) => err.severity(),
-            WorkspaceError::PrintError(err) => err.severity(),
-            WorkspaceError::RuleError(error) => error.severity(),
-            WorkspaceError::Configuration(error) => error.severity(),
-            WorkspaceError::RenameError(error) => error.severity(),
-            WorkspaceError::TransportError(error) => error.severity(),
-            WorkspaceError::ReportNotSerializable(error) => error.severity(),
-            WorkspaceError::DirtyWorkspace(error) => error.severity(),
-            WorkspaceError::NotFound(error) => error.severity(),
-            WorkspaceError::SourceFileNotSupported(error) => error.severity(),
-            WorkspaceError::FormatWithErrorsDisabled(error) => error.severity(),
-            WorkspaceError::CantReadDirectory(error) => error.severity(),
-            WorkspaceError::CantReadFile(error) => error.severity(),
-            WorkspaceError::FileIgnored(error) => error.severity(),
-            WorkspaceError::FileTooLarge(error) => error.severity(),
-            WorkspaceError::FileSystem(error) => error.severity(),
-            WorkspaceError::Vcs(error) => error.severity(),
-            WorkspaceError::ProtectedFile(error) => error.severity(),
-            WorkspaceError::ParsePatternError(error) => error.severity(),
-            WorkspaceError::InvalidPattern(error) => error.severity(),
-        }
-    }
-
-    fn tags(&self) -> DiagnosticTags {
-        match self {
-            WorkspaceError::FormatError(err) => err.tags(),
-            WorkspaceError::PrintError(err) => err.tags(),
-            WorkspaceError::RuleError(error) => error.tags(),
-            WorkspaceError::Configuration(error) => error.tags(),
-            WorkspaceError::RenameError(error) => error.tags(),
-            WorkspaceError::TransportError(error) => error.tags(),
-            WorkspaceError::ReportNotSerializable(error) => error.tags(),
-            WorkspaceError::DirtyWorkspace(error) => error.tags(),
-            WorkspaceError::NotFound(error) => error.tags(),
-            WorkspaceError::SourceFileNotSupported(error) => error.tags(),
-            WorkspaceError::FormatWithErrorsDisabled(error) => error.tags(),
-            WorkspaceError::CantReadDirectory(error) => error.tags(),
-            WorkspaceError::CantReadFile(error) => error.tags(),
-            WorkspaceError::FileIgnored(error) => error.tags(),
-            WorkspaceError::FileTooLarge(error) => error.tags(),
-            WorkspaceError::FileSystem(error) => error.tags(),
-            WorkspaceError::Vcs(error) => error.tags(),
-            WorkspaceError::ProtectedFile(error) => error.tags(),
-            WorkspaceError::ParsePatternError(error) => error.tags(),
-            WorkspaceError::InvalidPattern(error) => error.tags(),
-        }
-    }
-
-    fn location(&self) -> Location<'_> {
-        match self {
-            WorkspaceError::FormatError(err) => err.location(),
-            WorkspaceError::PrintError(err) => err.location(),
-            WorkspaceError::RuleError(error) => error.location(),
-            WorkspaceError::Configuration(error) => error.location(),
-            WorkspaceError::RenameError(error) => error.location(),
-            WorkspaceError::TransportError(error) => error.location(),
-            WorkspaceError::ReportNotSerializable(error) => error.location(),
-            WorkspaceError::DirtyWorkspace(error) => error.location(),
-            WorkspaceError::NotFound(error) => error.location(),
-            WorkspaceError::SourceFileNotSupported(error) => error.location(),
-            WorkspaceError::FormatWithErrorsDisabled(error) => error.location(),
-            WorkspaceError::CantReadDirectory(error) => error.location(),
-            WorkspaceError::CantReadFile(error) => error.location(),
-            WorkspaceError::FileIgnored(error) => error.location(),
-            WorkspaceError::FileTooLarge(error) => error.location(),
-            WorkspaceError::FileSystem(error) => error.location(),
-            WorkspaceError::Vcs(error) => error.location(),
-            WorkspaceError::ProtectedFile(error) => error.location(),
-            WorkspaceError::ParsePatternError(error) => error.location(),
-            WorkspaceError::InvalidPattern(error) => error.location(),
-        }
-    }
-
-    fn source(&self) -> Option<&dyn Diagnostic> {
-        match self {
-            WorkspaceError::FormatError(error) => Diagnostic::source(error),
-            WorkspaceError::PrintError(error) => Diagnostic::source(error),
-            WorkspaceError::RuleError(error) => Diagnostic::source(error),
-            WorkspaceError::Configuration(error) => Diagnostic::source(error),
-            WorkspaceError::RenameError(error) => Diagnostic::source(error),
-            WorkspaceError::TransportError(error) => Diagnostic::source(error),
-            WorkspaceError::ReportNotSerializable(error) => Diagnostic::source(error),
-            WorkspaceError::DirtyWorkspace(error) => Diagnostic::source(error),
-            WorkspaceError::NotFound(error) => Diagnostic::source(error),
-            WorkspaceError::SourceFileNotSupported(error) => Diagnostic::source(error),
-            WorkspaceError::FormatWithErrorsDisabled(error) => Diagnostic::source(error),
-            WorkspaceError::CantReadDirectory(error) => Diagnostic::source(error),
-            WorkspaceError::CantReadFile(error) => Diagnostic::source(error),
-            WorkspaceError::FileIgnored(error) => Diagnostic::source(error),
-            WorkspaceError::FileTooLarge(error) => Diagnostic::source(error),
-            WorkspaceError::FileSystem(error) => Diagnostic::source(error),
-            WorkspaceError::Vcs(error) => Diagnostic::source(error),
-            WorkspaceError::ProtectedFile(error) => Diagnostic::source(error),
-            WorkspaceError::ParsePatternError(error) => Diagnostic::source(error),
-            WorkspaceError::InvalidPattern(error) => Diagnostic::source(error),
-        }
-    }
-
-    fn advices(&self, visitor: &mut dyn Visit) -> std::io::Result<()> {
-        match self {
-            WorkspaceError::FormatError(err) => err.advices(visitor),
-            WorkspaceError::PrintError(err) => err.advices(visitor),
-            WorkspaceError::RuleError(error) => error.advices(visitor),
-            WorkspaceError::Configuration(error) => error.advices(visitor),
-            WorkspaceError::RenameError(error) => error.advices(visitor),
-            WorkspaceError::TransportError(error) => error.advices(visitor),
-            WorkspaceError::ReportNotSerializable(error) => error.advices(visitor),
-            WorkspaceError::DirtyWorkspace(error) => error.advices(visitor),
-            WorkspaceError::NotFound(error) => error.advices(visitor),
-            WorkspaceError::SourceFileNotSupported(error) => error.advices(visitor),
-            WorkspaceError::FormatWithErrorsDisabled(error) => error.advices(visitor),
-            WorkspaceError::CantReadDirectory(error) => error.advices(visitor),
-            WorkspaceError::CantReadFile(error) => error.advices(visitor),
-            WorkspaceError::FileIgnored(error) => error.advices(visitor),
-            WorkspaceError::FileTooLarge(error) => error.advices(visitor),
-            WorkspaceError::FileSystem(error) => error.advices(visitor),
-            WorkspaceError::Vcs(error) => error.advices(visitor),
-            WorkspaceError::ProtectedFile(error) => error.advices(visitor),
-            WorkspaceError::ParsePatternError(error) => error.advices(visitor),
-            WorkspaceError::InvalidPattern(error) => error.advices(visitor),
-        }
-    }
-    fn verbose_advices(&self, visitor: &mut dyn Visit) -> std::io::Result<()> {
-        match self {
-            WorkspaceError::FormatError(err) => err.verbose_advices(visitor),
-            WorkspaceError::PrintError(err) => err.verbose_advices(visitor),
-            WorkspaceError::RuleError(error) => error.verbose_advices(visitor),
-            WorkspaceError::Configuration(error) => error.verbose_advices(visitor),
-            WorkspaceError::RenameError(error) => error.verbose_advices(visitor),
-            WorkspaceError::TransportError(error) => error.verbose_advices(visitor),
-            WorkspaceError::ReportNotSerializable(error) => error.verbose_advices(visitor),
-            WorkspaceError::DirtyWorkspace(error) => error.verbose_advices(visitor),
-            WorkspaceError::NotFound(error) => error.verbose_advices(visitor),
-            WorkspaceError::SourceFileNotSupported(error) => error.verbose_advices(visitor),
-            WorkspaceError::FormatWithErrorsDisabled(error) => error.verbose_advices(visitor),
-            WorkspaceError::CantReadDirectory(error) => error.verbose_advices(visitor),
-            WorkspaceError::CantReadFile(error) => error.verbose_advices(visitor),
-            WorkspaceError::FileIgnored(error) => error.verbose_advices(visitor),
-            WorkspaceError::FileTooLarge(error) => error.verbose_advices(visitor),
-            WorkspaceError::FileSystem(error) => error.verbose_advices(visitor),
-            WorkspaceError::Vcs(error) => error.verbose_advices(visitor),
-            WorkspaceError::ProtectedFile(error) => error.verbose_advices(visitor),
-            WorkspaceError::ParsePatternError(error) => error.verbose_advices(visitor),
-            WorkspaceError::InvalidPattern(error) => error.verbose_advices(visitor),
-        }
-    }
-}
-
-=======
->>>>>>> cc53bed0
 impl From<FormatError> for WorkspaceError {
     fn from(err: FormatError) -> Self {
         Self::FormatError(err)
