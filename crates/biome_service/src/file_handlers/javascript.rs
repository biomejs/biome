use super::{
<<<<<<< HEAD
    AnalyzerCapabilities, DebugCapabilities, ExtensionHandler, FormatterCapabilities, LintParams,
    LintResults, Mime, ParserCapabilities, PullActions,
=======
    AnalyzerCapabilities, CodeActionsParams, DebugCapabilities, ExtensionHandler,
    FormatterCapabilities, LintParams, LintResults, Mime, ParserCapabilities,
>>>>>>> e61ee7a3
};
use crate::configuration::to_analyzer_rules;
use crate::diagnostics::extension_error;
use crate::file_handlers::{is_diagnostic_error, FixAllParams, Language as LanguageId};
use crate::settings::OverrideSettings;
use crate::workspace::OrganizeImportsResult;
use crate::{
    settings::{FormatSettings, Language, LanguageListSettings, LanguageSettings, SettingsHandle},
    workspace::{
        CodeAction, FixAction, FixFileMode, FixFileResult, GetSyntaxTreeResult, PullActionsResult,
        RenameResult,
    },
    WorkspaceError,
};
use biome_analyze::{
    AnalysisFilter, AnalyzerConfiguration, AnalyzerOptions, ControlFlow, GroupCategory, Never,
    QueryMatch, RegistryVisitor, RuleCategories, RuleCategory, RuleFilter, RuleGroup,
};
use biome_diagnostics::{category, Applicability, Diagnostic, DiagnosticExt, Severity};
use biome_formatter::{
    AttributePosition, FormatError, IndentStyle, IndentWidth, LineEnding, LineWidth, Printed,
    QuoteStyle,
};
use biome_fs::RomePath;
use biome_js_analyze::utils::rename::{RenameError, RenameSymbolExtensions};
use biome_js_analyze::{
    analyze, analyze_with_inspect_matcher, visit_registry, ControlFlowGraph, RuleError,
};
use biome_js_formatter::context::trailing_comma::TrailingComma;
use biome_js_formatter::context::{
    ArrowParentheses, BracketSameLine, BracketSpacing, JsFormatOptions, QuoteProperties, Semicolons,
};
use biome_js_formatter::format_node;
use biome_js_parser::JsParserOptions;
use biome_js_semantic::{semantic_model, SemanticModelOptions};
use biome_js_syntax::{
    AnyJsRoot, JsFileSource, JsLanguage, JsSyntaxNode, TextRange, TextSize, TokenAtOffset,
};
use biome_parser::AnyParse;
use biome_rowan::{AstNode, BatchMutationExt, Direction, FileSource, NodeCache};
use std::borrow::Cow;
use std::fmt::Debug;
use std::path::PathBuf;
use tracing::{debug, debug_span, error, info, trace};

#[derive(Debug, Clone, Default, serde::Serialize, serde::Deserialize)]
#[cfg_attr(feature = "schema", derive(schemars::JsonSchema))]
pub struct JsFormatterSettings {
    pub quote_style: Option<QuoteStyle>,
    pub jsx_quote_style: Option<QuoteStyle>,
    pub quote_properties: Option<QuoteProperties>,
    pub trailing_comma: Option<TrailingComma>,
    pub semicolons: Option<Semicolons>,
    pub arrow_parentheses: Option<ArrowParentheses>,
    pub bracket_spacing: Option<BracketSpacing>,
    pub bracket_same_line: Option<BracketSameLine>,
    pub line_ending: Option<LineEnding>,
    pub line_width: Option<LineWidth>,
    pub indent_width: Option<IndentWidth>,
    pub indent_style: Option<IndentStyle>,
    pub enabled: Option<bool>,
    pub attribute_position: Option<AttributePosition>,
}

#[derive(Debug, Clone, Default, serde::Serialize, serde::Deserialize)]
#[cfg_attr(feature = "schema", derive(schemars::JsonSchema))]
pub struct JsParserSettings {
    pub parse_class_parameter_decorators: bool,
}

#[derive(Debug, Clone, Default, serde::Serialize, serde::Deserialize)]
#[cfg_attr(feature = "schema", derive(schemars::JsonSchema))]
pub struct JsLinterSettings {
    pub globals: Vec<String>,
}

#[derive(Debug, Clone, Default, serde::Serialize, serde::Deserialize)]
#[cfg_attr(feature = "schema", derive(schemars::JsonSchema))]
pub struct JsOrganizeImportsSettings {}

impl Language for JsLanguage {
    type FormatterSettings = JsFormatterSettings;
    type LinterSettings = JsLinterSettings;
    type FormatOptions = JsFormatOptions;
    type OrganizeImportsSettings = JsOrganizeImportsSettings;
    type ParserSettings = JsParserSettings;

    fn lookup_settings(languages: &LanguageListSettings) -> &LanguageSettings<Self> {
        &languages.javascript
    }

    fn resolve_format_options(
        global: &FormatSettings,
        overrides: &OverrideSettings,
        language: &JsFormatterSettings,
        path: &RomePath,
    ) -> JsFormatOptions {
        let options = JsFormatOptions::new(path.as_path().try_into().unwrap_or_default())
            .with_indent_style(
                language
                    .indent_style
                    .or(global.indent_style)
                    .unwrap_or_default(),
            )
            .with_indent_width(
                language
                    .indent_width
                    .or(global.indent_width)
                    .unwrap_or_default(),
            )
            .with_line_width(
                language
                    .line_width
                    .or(global.line_width)
                    .unwrap_or_default(),
            )
            .with_line_ending(
                language
                    .line_ending
                    .or(global.line_ending)
                    .unwrap_or_default(),
            )
            .with_quote_style(language.quote_style.unwrap_or_default())
            .with_jsx_quote_style(language.jsx_quote_style.unwrap_or_default())
            .with_quote_properties(language.quote_properties.unwrap_or_default())
            .with_trailing_comma(language.trailing_comma.unwrap_or_default())
            .with_semicolons(language.semicolons.unwrap_or_default())
            .with_arrow_parentheses(language.arrow_parentheses.unwrap_or_default())
            .with_bracket_spacing(language.bracket_spacing.unwrap_or_default())
            .with_bracket_same_line(language.bracket_same_line.unwrap_or_default())
            .with_attribute_position(
                language
                    .attribute_position
                    .or(global.attribute_position)
                    .unwrap_or_default(),
            );

        overrides.override_js_format_options(path, options)
    }
}

#[derive(Debug, PartialEq, Eq)]
pub(crate) struct JsFileHandler;

impl ExtensionHandler for JsFileHandler {
    fn language(&self) -> super::Language {
        super::Language::JavaScript
    }

    fn mime(&self) -> Mime {
        Mime::Javascript
    }

    fn may_use_tabs(&self) -> bool {
        true
    }

    fn capabilities(&self) -> super::Capabilities {
        super::Capabilities {
            parser: ParserCapabilities { parse: Some(parse) },
            debug: DebugCapabilities {
                debug_syntax_tree: Some(debug_syntax_tree),
                debug_control_flow: Some(debug_control_flow),
                debug_formatter_ir: Some(debug_formatter_ir),
            },
            analyzer: AnalyzerCapabilities {
                lint: Some(lint),
                code_actions: Some(code_actions),
                fix_all: Some(fix_all),
                rename: Some(rename),
                organize_imports: Some(organize_imports),
            },
            formatter: FormatterCapabilities {
                format: Some(format),
                format_range: Some(format_range),
                format_on_type: Some(format_on_type),
            },
        }
    }
}
fn parse(
    rome_path: &RomePath,
    language_hint: LanguageId,
    text: &str,
    settings: SettingsHandle,
    cache: &mut NodeCache,
) -> AnyParse {
    let source_type =
        JsFileSource::try_from(rome_path.as_path()).unwrap_or_else(|_| match language_hint {
            LanguageId::JavaScriptReact => JsFileSource::jsx(),
            LanguageId::TypeScript => JsFileSource::ts(),
            LanguageId::TypeScriptReact => JsFileSource::tsx(),
            _ => JsFileSource::js_module(),
        });
    let parser_settings = &settings.as_ref().languages.javascript.parser;
    let overrides = &settings.as_ref().override_settings;
    let options = overrides.override_js_parser_options(
        rome_path,
        JsParserOptions {
            parse_class_parameter_decorators: parser_settings.parse_class_parameter_decorators,
        },
    );
    let parse = biome_js_parser::parse_js_with_cache(text, source_type, options, cache);
    let root = parse.syntax();
    let diagnostics = parse.into_diagnostics();
    AnyParse::new(
        // SAFETY: the parser should always return a root node
        root.as_send().unwrap(),
        diagnostics,
        source_type.as_any_file_source(),
    )
}

fn debug_syntax_tree(_rome_path: &RomePath, parse: AnyParse) -> GetSyntaxTreeResult {
    let syntax: JsSyntaxNode = parse.syntax();
    let tree: AnyJsRoot = parse.tree();
    GetSyntaxTreeResult {
        cst: format!("{syntax:#?}"),
        ast: format!("{tree:#?}"),
    }
}

fn debug_control_flow(parse: AnyParse, cursor: TextSize) -> String {
    let mut control_flow_graph = None;

    let filter = AnalysisFilter {
        categories: RuleCategories::LINT,
        enabled_rules: Some(&[RuleFilter::Rule("correctness", "noUnreachable")]),
        ..AnalysisFilter::default()
    };
    let options = AnalyzerOptions::default();

    analyze_with_inspect_matcher(
        &parse.tree(),
        filter,
        |match_params| {
            let cfg = match match_params.query.downcast_ref::<ControlFlowGraph>() {
                Some(cfg) => cfg,
                _ => return,
            };

            let range = cfg.text_range();
            if !range.contains(cursor) {
                return;
            }

            match &control_flow_graph {
                None => {
                    control_flow_graph = Some((cfg.graph.to_string(), range));
                }
                Some((_, prev_range)) => {
                    if range.len() < prev_range.len() {
                        control_flow_graph = Some((cfg.graph.to_string(), range));
                    }
                }
            }
        },
        &options,
        JsFileSource::default(),
        None,
        |_| ControlFlow::<Never>::Continue(()),
    );

    control_flow_graph.map(|(cfg, _)| cfg).unwrap_or_default()
}

fn debug_formatter_ir(
    rome_path: &RomePath,
    parse: AnyParse,
    settings: SettingsHandle,
) -> Result<String, WorkspaceError> {
    let options = settings.format_options::<JsLanguage>(rome_path);

    let tree = parse.syntax();
    let formatted = format_node(options, &tree)?;

    let root_element = formatted.into_document();
    Ok(root_element.to_string())
}

pub(crate) fn lint(params: LintParams) -> LintResults {
    debug_span!("Linting JavaScript file", path =? params.path, language =? params.language)
        .in_scope(move || {
            let settings = params.settings.as_ref();
            let file_source = match params.parse.file_source(params.path) {
                Ok(file_source) => file_source,
                Err(_) => {
                    if let Some(file_source) = params.language.as_js_file_source() {
                        file_source
                    } else {
                        return LintResults {
                            errors: 0,
                            diagnostics: vec![],
                            skipped_diagnostics: 0,
                        };
                    }
                }
            };
            let tree = params.parse.tree();
            let mut diagnostics = params.parse.into_diagnostics();
            let analyzer_options =
                compute_analyzer_options(&params.settings, PathBuf::from(params.path.as_path()));

            // Compute final rules (taking `overrides` into account)
            let rules = settings.as_rules(params.path.as_path());
            let mut rule_filter_list = rules
                .as_ref()
                .map(|rules| rules.as_enabled_rules())
                .unwrap_or_default()
                .into_iter()
                .collect::<Vec<_>>();
            if settings.organize_imports.enabled && !params.categories.is_syntax() {
                rule_filter_list.push(RuleFilter::Rule("correctness", "organizeImports"));
            }

            rule_filter_list.push(RuleFilter::Rule(
                "correctness",
                "noDuplicatePrivateClassMembers",
            ));
            rule_filter_list.push(RuleFilter::Rule("correctness", "noInitializerWithDefinite"));
            rule_filter_list.push(RuleFilter::Rule("correctness", "noSuperWithoutExtends"));
            rule_filter_list.push(RuleFilter::Rule("nursery", "noSuperWithoutExtends"));

            let mut filter = AnalysisFilter::from_enabled_rules(Some(rule_filter_list.as_slice()));
            filter.categories = params.categories;

            let mut diagnostic_count = diagnostics.len() as u64;
            let mut errors = diagnostics
                .iter()
                .filter(|diag| diag.severity() <= Severity::Error)
                .count();

            let has_lint = filter.categories.contains(RuleCategories::LINT);

            info!("Analyze file {}", params.path.display());
            let (_, analyze_diagnostics) = analyze(
                &tree,
                filter,
                &analyzer_options,
                file_source,
                params.manifest,
                |signal| {
                    if let Some(mut diagnostic) = signal.diagnostic() {
                        // Do not report unused suppression comment diagnostics if this is a syntax-only analyzer pass
                        if !has_lint
                            && diagnostic.category() == Some(category!("suppressions/unused"))
                        {
                            return ControlFlow::<Never>::Continue(());
                        }

                        diagnostic_count += 1;

                        // We do now check if the severity of the diagnostics should be changed.
                        // The configuration allows to change the severity of the diagnostics emitted by rules.
                        let severity = diagnostic
                            .category()
                            .filter(|category| category.name().starts_with("lint/"))
                            .map(|category| {
                                rules
                                    .as_ref()
                                    .and_then(|rules| rules.get_severity_from_code(category))
                                    .unwrap_or(Severity::Warning)
                            })
                            .unwrap_or_else(|| diagnostic.severity());

                        if severity >= Severity::Error {
                            errors += 1;
                        }

                        if diagnostic_count <= params.max_diagnostics {
                            for action in signal.actions() {
                                if !action.is_suppression() {
                                    diagnostic = diagnostic.add_code_suggestion(action.into());
                                }
                            }

                            let error = diagnostic.with_severity(severity);

                            diagnostics.push(biome_diagnostics::serde::Diagnostic::new(error));
                        }
                    }

                    ControlFlow::<Never>::Continue(())
                },
            );

            diagnostics.extend(
                analyze_diagnostics
                    .into_iter()
                    .map(biome_diagnostics::serde::Diagnostic::new)
                    .collect::<Vec<_>>(),
            );
            let skipped_diagnostics = diagnostic_count.saturating_sub(diagnostics.len() as u64);

            LintResults {
                diagnostics,
                errors,
                skipped_diagnostics,
            }
        })
}

struct ActionsVisitor<'a> {
    enabled_rules: Vec<RuleFilter<'a>>,
}

impl RegistryVisitor<JsLanguage> for ActionsVisitor<'_> {
    fn record_category<C: GroupCategory<Language = JsLanguage>>(&mut self) {
        if matches!(C::CATEGORY, RuleCategory::Action) {
            C::record_groups(self);
        }
    }

    fn record_group<G: RuleGroup<Language = JsLanguage>>(&mut self) {
        G::record_rules(self)
    }

    fn record_rule<R>(&mut self)
    where
        R: biome_analyze::Rule + 'static,
        R::Query: biome_analyze::Queryable<Language = JsLanguage>,
        <R::Query as biome_analyze::Queryable>::Output: Clone,
    {
        self.enabled_rules.push(RuleFilter::Rule(
            <R::Group as RuleGroup>::NAME,
            R::METADATA.name,
        ));
    }
}

<<<<<<< HEAD
pub(crate) fn code_actions(params: PullActions) -> PullActionsResult {
    debug_span!("", rules =? params.rules, path =? params.rome_path).in_scope(move || {
        let PullActions {
            parse,
            range,
            rules,
            settings,
            rome_path,
        } = params;
        let tree = parse.tree();

        let mut actions = Vec::new();

        let mut enabled_rules = vec![];
        if settings.as_ref().organize_imports.enabled {
            enabled_rules.push(RuleFilter::Rule("correctness", "organizeImports"));
        }
        if let Some(rules) = rules {
            let rules = rules.as_enabled_rules().into_iter().collect();

            // The rules in the assist category do not have configuration entries,
            // always add them all to the enabled rules list
            let mut visitor = ActionsVisitor {
                enabled_rules: rules,
            };
            visit_registry(&mut visitor);

            enabled_rules.extend(visitor.enabled_rules);
        }

        let mut filter = if !enabled_rules.is_empty() {
            AnalysisFilter::from_enabled_rules(Some(enabled_rules.as_slice()))
        } else {
            AnalysisFilter::default()
        };

        filter.categories = RuleCategories::SYNTAX | RuleCategories::LINT;
        if settings.as_ref().organize_imports.enabled {
            filter.categories |= RuleCategories::ACTION;
        }
        filter.range = Some(range);

        trace!("Filter applied for code actions: {:?}", &filter);
        let analyzer_options =
            compute_analyzer_options(&settings, PathBuf::from(rome_path.as_path()));
        let Ok(source_type) = parse.file_source(rome_path) else {
            return PullActionsResult { actions: vec![] };
        };

        analyze(&tree, filter, &analyzer_options, source_type, |signal| {
            actions.extend(signal.actions().into_code_action_iter().map(|item| {
                CodeAction {
                    category: item.category.clone(),
                    rule_name: item
                        .rule_name
                        .map(|(group, name)| (Cow::Borrowed(group), Cow::Borrowed(name))),
                    suggestion: item.suggestion,
                }
            }));

            ControlFlow::<Never>::Continue(())
        });

        PullActionsResult { actions }
    })
=======
#[tracing::instrument(level = "debug", skip(params))]
fn code_actions(params: CodeActionsParams) -> PullActionsResult {
    let CodeActionsParams {
        parse,
        range,
        rules,
        settings,
        path,
        manifest,
    } = params;
    debug_span!("Code actions JavaScript", range =? range, rules =? rules, path =? path).in_scope(
        move || {
            let tree = parse.tree();
            let mut actions = Vec::new();
            let mut enabled_rules = vec![];
            if settings.as_ref().organize_imports.enabled {
                enabled_rules.push(RuleFilter::Rule("correctness", "organizeImports"));
            }
            if let Some(rules) = rules {
                let rules = rules.as_enabled_rules().into_iter().collect();

                // The rules in the assist category do not have configuration entries,
                // always add them all to the enabled rules list
                let mut visitor = ActionsVisitor {
                    enabled_rules: rules,
                };
                visit_registry(&mut visitor);

                enabled_rules.extend(visitor.enabled_rules);
            }

            let mut filter = if !enabled_rules.is_empty() {
                AnalysisFilter::from_enabled_rules(Some(enabled_rules.as_slice()))
            } else {
                AnalysisFilter::default()
            };

            filter.categories = RuleCategories::SYNTAX | RuleCategories::LINT;
            if settings.as_ref().organize_imports.enabled {
                filter.categories |= RuleCategories::ACTION;
            }
            filter.range = Some(range);

            trace!("Filter applied for code actions: {:?}", &filter);
            let analyzer_options =
                compute_analyzer_options(&settings, PathBuf::from(path.as_path()));
            let Ok(source_type) = parse.file_source(path) else {
                return PullActionsResult { actions: vec![] };
            };

            analyze(
                &tree,
                filter,
                &analyzer_options,
                source_type,
                manifest,
                |signal| {
                    actions.extend(signal.actions().into_code_action_iter().map(|item| {
                        CodeAction {
                            category: item.category.clone(),
                            rule_name: item
                                .rule_name
                                .map(|(group, name)| (Cow::Borrowed(group), Cow::Borrowed(name))),
                            suggestion: item.suggestion,
                        }
                    }));

                    ControlFlow::<Never>::Continue(())
                },
            );

            PullActionsResult { actions }
        },
    )
>>>>>>> e61ee7a3
}

/// If applies all the safe fixes to the given syntax tree.
///
/// If `indent_style` is [Some], it means that the formatting should be applied at the end
pub(crate) fn fix_all(params: FixAllParams) -> Result<FixFileResult, WorkspaceError> {
    let FixAllParams {
        parse,
        rules,
        fix_file_mode,
        settings,
        should_format,
        rome_path,
        mut filter,
        manifest,
    } = params;

    let file_source = parse
        .file_source(rome_path)
        .map_err(|_| extension_error(params.rome_path))?;
    let mut tree: AnyJsRoot = parse.tree();
    let mut actions = Vec::new();

    filter.categories = RuleCategories::SYNTAX | RuleCategories::LINT;

    let mut skipped_suggested_fixes = 0;
    let mut errors: u16 = 0;
    let analyzer_options = compute_analyzer_options(&settings, PathBuf::from(rome_path.as_path()));
    loop {
        let (action, _) = analyze(
            &tree,
            filter,
            &analyzer_options,
            file_source,
            manifest.clone(),
            |signal| {
                let current_diagnostic = signal.diagnostic();

                if let Some(diagnostic) = current_diagnostic.as_ref() {
                    if is_diagnostic_error(diagnostic, rules) {
                        errors += 1;
                    }
                }

                for action in signal.actions() {
                    // suppression actions should not be part of the fixes (safe or suggested)
                    if action.is_suppression() {
                        continue;
                    }

                    match fix_file_mode {
                        FixFileMode::SafeFixes => {
                            if action.applicability == Applicability::MaybeIncorrect {
                                skipped_suggested_fixes += 1;
                            }
                            if action.applicability == Applicability::Always {
                                errors = errors.saturating_sub(1);
                                return ControlFlow::Break(action);
                            }
                        }
                        FixFileMode::SafeAndUnsafeFixes => {
                            if matches!(
                                action.applicability,
                                Applicability::Always | Applicability::MaybeIncorrect
                            ) {
                                errors = errors.saturating_sub(1);
                                return ControlFlow::Break(action);
                            }
                        }
                    }
                }

                ControlFlow::Continue(())
            },
        );

        match action {
            Some(action) => {
                if let Some((range, _)) = action.mutation.as_text_edits() {
                    tree = match AnyJsRoot::cast(action.mutation.commit()) {
                        Some(tree) => tree,
                        None => {
                            return Err(WorkspaceError::RuleError(
                                RuleError::ReplacedRootWithNonRootError {
                                    rule_name: action.rule_name.map(|(group, rule)| {
                                        (Cow::Borrowed(group), Cow::Borrowed(rule))
                                    }),
                                },
                            ))
                        }
                    };
                    actions.push(FixAction {
                        rule_name: action
                            .rule_name
                            .map(|(group, rule)| (Cow::Borrowed(group), Cow::Borrowed(rule))),
                        range,
                    });
                }
            }
            None => {
                let code = if should_format {
                    format_node(
                        settings.format_options::<JsLanguage>(rome_path),
                        tree.syntax(),
                    )?
                    .print()?
                    .into_code()
                } else {
                    tree.syntax().to_string()
                };
                return Ok(FixFileResult {
                    code,
                    skipped_suggested_fixes,
                    actions,
                    errors: errors.into(),
                });
            }
        }
    }
}

#[tracing::instrument(level = "trace", skip(parse, settings))]
pub(crate) fn format(
    rome_path: &RomePath,
    parse: AnyParse,
    settings: SettingsHandle,
) -> Result<Printed, WorkspaceError> {
    let options = settings.format_options::<JsLanguage>(rome_path);

    debug!("Options used for format: \n{}", options);

    let tree = parse.syntax();
    info!("Format file {}", rome_path.display());
    let formatted = format_node(options, &tree)?;
    match formatted.print() {
        Ok(printed) => Ok(printed),
        Err(error) => {
            error!("The file {} couldn't be formatted", rome_path.display());
            Err(WorkspaceError::FormatError(error.into()))
        }
    }
}
#[tracing::instrument(level = "trace", skip(parse, settings))]
fn format_range(
    rome_path: &RomePath,
    parse: AnyParse,
    settings: SettingsHandle,
    range: TextRange,
) -> Result<Printed, WorkspaceError> {
    let options = settings.format_options::<JsLanguage>(rome_path);

    let tree = parse.syntax();
    let printed = biome_js_formatter::format_range(options, &tree, range)?;
    Ok(printed)
}

#[tracing::instrument(level = "trace", skip(parse, settings))]
fn format_on_type(
    rome_path: &RomePath,
    parse: AnyParse,
    settings: SettingsHandle,
    offset: TextSize,
) -> Result<Printed, WorkspaceError> {
    let options = settings.format_options::<JsLanguage>(rome_path);

    let tree = parse.syntax();

    let range = tree.text_range();
    if offset < range.start() || offset > range.end() {
        return Err(WorkspaceError::FormatError(FormatError::RangeError {
            input: TextRange::at(offset, TextSize::from(0)),
            tree: range,
        }));
    }

    let token = match tree.token_at_offset(offset) {
        // File is empty, do nothing
        TokenAtOffset::None => panic!("empty file"),
        TokenAtOffset::Single(token) => token,
        // The cursor should be right after the closing character that was just typed,
        // select the previous token as the correct one
        TokenAtOffset::Between(token, _) => token,
    };

    let root_node = match token.parent() {
        Some(node) => node,
        None => panic!("found a token with no parent"),
    };

    let printed = biome_js_formatter::format_sub_tree(options, &root_node)?;
    Ok(printed)
}

fn rename(
    _rome_path: &RomePath,
    parse: AnyParse,
    symbol_at: TextSize,
    new_name: String,
) -> Result<RenameResult, WorkspaceError> {
    let root = parse.tree();
    let model = semantic_model(&root, SemanticModelOptions::default());

    if let Some(node) = parse
        .syntax()
        .descendants_tokens(Direction::Next)
        .find(|token| token.text_range().contains(symbol_at))
        .and_then(|token| token.parent())
    {
        let original_name = node.text_trimmed();
        let range = node.text_range();
        match node.try_into() {
            Ok(node) => {
                let mut batch = root.begin();
                let result = batch.rename_any_renamable_node(&model, node, &new_name);
                if !result {
                    Err(WorkspaceError::RenameError(RenameError::CannotBeRenamed {
                        original_name: original_name.to_string(),
                        original_range: range,
                        new_name,
                    }))
                } else {
                    let (range, indels) = batch.as_text_edits().unwrap_or_default();
                    Ok(RenameResult { range, indels })
                }
            }
            Err(err) => Err(WorkspaceError::RenameError(err)),
        }
    } else {
        Err(WorkspaceError::RenameError(
            RenameError::CannotFindDeclaration(new_name),
        ))
    }
}

fn organize_imports(parse: AnyParse) -> Result<OrganizeImportsResult, WorkspaceError> {
    let mut tree: AnyJsRoot = parse.tree();

    let filter = AnalysisFilter {
        enabled_rules: Some(&[RuleFilter::Rule("correctness", "organizeImports")]),
        categories: RuleCategories::ACTION,
        ..AnalysisFilter::default()
    };

    let (action, _) = analyze(
        &tree,
        filter,
        &AnalyzerOptions::default(),
        JsFileSource::default(),
        None,
        |signal| {
            for action in signal.actions() {
                if action.is_suppression() {
                    continue;
                }

                return ControlFlow::Break(action);
            }
            ControlFlow::Continue(())
        },
    );

    if let Some(action) = action {
        tree = match AnyJsRoot::cast(action.mutation.commit()) {
            Some(tree) => tree,
            None => {
                return Err(WorkspaceError::RuleError(
                    RuleError::ReplacedRootWithNonRootError {
                        rule_name: action
                            .rule_name
                            .map(|(group, rule)| (Cow::Borrowed(group), Cow::Borrowed(rule))),
                    },
                ))
            }
        };

        Ok(OrganizeImportsResult {
            code: tree.syntax().to_string(),
        })
    } else {
        Ok(OrganizeImportsResult {
            code: tree.syntax().to_string(),
        })
    }
}

fn compute_analyzer_options(settings: &SettingsHandle, file_path: PathBuf) -> AnalyzerOptions {
    let settings = settings.as_ref();
    let configuration = AnalyzerConfiguration {
        rules: to_analyzer_rules(settings, file_path.as_path()),
        globals: settings
            .override_settings
            .override_js_globals(
                &RomePath::new(file_path.as_path()),
                &settings.languages.javascript.globals,
            )
            .into_iter()
            .collect(),
    };

    AnalyzerOptions {
        configuration,
        file_path,
    }
}<|MERGE_RESOLUTION|>--- conflicted
+++ resolved
@@ -1,11 +1,6 @@
 use super::{
-<<<<<<< HEAD
-    AnalyzerCapabilities, DebugCapabilities, ExtensionHandler, FormatterCapabilities, LintParams,
-    LintResults, Mime, ParserCapabilities, PullActions,
-=======
     AnalyzerCapabilities, CodeActionsParams, DebugCapabilities, ExtensionHandler,
     FormatterCapabilities, LintParams, LintResults, Mime, ParserCapabilities,
->>>>>>> e61ee7a3
 };
 use crate::configuration::to_analyzer_rules;
 use crate::diagnostics::extension_error;
@@ -436,75 +431,8 @@
     }
 }
 
-<<<<<<< HEAD
-pub(crate) fn code_actions(params: PullActions) -> PullActionsResult {
-    debug_span!("", rules =? params.rules, path =? params.rome_path).in_scope(move || {
-        let PullActions {
-            parse,
-            range,
-            rules,
-            settings,
-            rome_path,
-        } = params;
-        let tree = parse.tree();
-
-        let mut actions = Vec::new();
-
-        let mut enabled_rules = vec![];
-        if settings.as_ref().organize_imports.enabled {
-            enabled_rules.push(RuleFilter::Rule("correctness", "organizeImports"));
-        }
-        if let Some(rules) = rules {
-            let rules = rules.as_enabled_rules().into_iter().collect();
-
-            // The rules in the assist category do not have configuration entries,
-            // always add them all to the enabled rules list
-            let mut visitor = ActionsVisitor {
-                enabled_rules: rules,
-            };
-            visit_registry(&mut visitor);
-
-            enabled_rules.extend(visitor.enabled_rules);
-        }
-
-        let mut filter = if !enabled_rules.is_empty() {
-            AnalysisFilter::from_enabled_rules(Some(enabled_rules.as_slice()))
-        } else {
-            AnalysisFilter::default()
-        };
-
-        filter.categories = RuleCategories::SYNTAX | RuleCategories::LINT;
-        if settings.as_ref().organize_imports.enabled {
-            filter.categories |= RuleCategories::ACTION;
-        }
-        filter.range = Some(range);
-
-        trace!("Filter applied for code actions: {:?}", &filter);
-        let analyzer_options =
-            compute_analyzer_options(&settings, PathBuf::from(rome_path.as_path()));
-        let Ok(source_type) = parse.file_source(rome_path) else {
-            return PullActionsResult { actions: vec![] };
-        };
-
-        analyze(&tree, filter, &analyzer_options, source_type, |signal| {
-            actions.extend(signal.actions().into_code_action_iter().map(|item| {
-                CodeAction {
-                    category: item.category.clone(),
-                    rule_name: item
-                        .rule_name
-                        .map(|(group, name)| (Cow::Borrowed(group), Cow::Borrowed(name))),
-                    suggestion: item.suggestion,
-                }
-            }));
-
-            ControlFlow::<Never>::Continue(())
-        });
-
-        PullActionsResult { actions }
-    })
-=======
 #[tracing::instrument(level = "debug", skip(params))]
-fn code_actions(params: CodeActionsParams) -> PullActionsResult {
+pub(crate) fn code_actions(params: CodeActionsParams) -> PullActionsResult {
     let CodeActionsParams {
         parse,
         range,
@@ -577,7 +505,6 @@
             PullActionsResult { actions }
         },
     )
->>>>>>> e61ee7a3
 }
 
 /// If applies all the safe fixes to the given syntax tree.
