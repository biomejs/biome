--- conflicted
+++ resolved
@@ -682,16 +682,11 @@
 
 /// Applies all the safe fixes to the given syntax tree.
 pub(crate) fn fix_all(params: FixAllParams) -> Result<FixFileResult, WorkspaceError> {
-<<<<<<< HEAD
     let mut tree: AnyCssRoot = params.parse.tree();
-
-=======
-    let mut tree: CssRoot = params.parse.tree();
     let Some(file_source) = params.document_file_source.to_css_file_source() else {
         error!("Could not determine the file source of the file");
         return Ok(FixFileResult::default());
     };
->>>>>>> 50c35135
     // Compute final rules (taking `overrides` into account)
     let rules = params
         .settings
