use self::{
    css::CssFileHandler, javascript::JsFileHandler, json::JsonFileHandler,
    unknown::UnknownFileHandler,
};
<<<<<<< HEAD

pub use crate::file_handlers::astro::{AstroFileHandler, ASTRO_FENCE};
=======
use crate::file_handlers::astro::AstroFileHandler;
pub use crate::file_handlers::astro::ASTRO_FENCE;
use crate::file_handlers::svelte::SvelteFileHandler;
pub use crate::file_handlers::svelte::SVELTE_FENCE;
use crate::file_handlers::vue::VueFileHandler;
pub use crate::file_handlers::vue::VUE_FENCE;
>>>>>>> e61ee7a3
use crate::workspace::{FixFileMode, OrganizeImportsResult};
use crate::{
    settings::SettingsHandle,
    workspace::{FixFileResult, GetSyntaxTreeResult, PullActionsResult, RenameResult},
    Rules, WorkspaceError,
};
use biome_analyze::{AnalysisFilter, AnalyzerDiagnostic, RuleCategories};
use biome_console::fmt::Formatter;
use biome_console::markup;
use biome_css_formatter::can_format_css_yet;
use biome_diagnostics::{Diagnostic, Severity};
use biome_formatter::Printed;
use biome_fs::RomePath;
use biome_js_syntax::{JsFileSource, TextRange, TextSize};
use biome_parser::AnyParse;
use biome_project::PackageJson;
use biome_rowan::NodeCache;
pub use javascript::JsFormatterSettings;
use std::ffi::OsStr;
use std::path::Path;

mod astro;
mod css;
mod javascript;
mod json;
mod svelte;
mod unknown;
mod vue;

/// Supported languages by Biome
#[derive(Clone, Copy, Debug, Eq, PartialEq, Default, serde::Serialize, serde::Deserialize)]
#[cfg_attr(feature = "schema", derive(schemars::JsonSchema))]
pub enum Language {
    /// JavaScript
    JavaScript,
    /// JSX
    JavaScriptReact,
    /// TypeScript
    TypeScript,
    /// TSX
    TypeScriptReact,
    /// JSON
    Json,
    /// JSONC
    Jsonc,
    /// CSS
    Css,
    ///
    Astro,
<<<<<<< HEAD
=======
    ///
    Vue,
    ///
    Svelte,
>>>>>>> e61ee7a3
    /// Any language that is not supported
    #[default]
    Unknown,
}

impl Language {
    /// Sorted array of files that are known as JSONC (JSON with comments).
    pub(crate) const KNOWN_FILES_AS_JSONC: &'static [&'static str; 12] = &[
        ".babelrc",
        ".babelrc.json",
        ".ember-cli",
        ".eslintrc",
        ".eslintrc.json",
        ".hintrc",
        ".jsfmtrc",
        ".jshintrc",
        ".swcrc",
        "babel.config.json",
        "tslint.json",
        "typedoc.json",
    ];

    /// Returns the language corresponding to this file extension
    pub fn from_extension(s: &str) -> Self {
        match s.to_lowercase().as_str() {
            "js" | "mjs" | "cjs" => Language::JavaScript,
            "jsx" => Language::JavaScriptReact,
            "ts" | "mts" | "cts" => Language::TypeScript,
            "tsx" => Language::TypeScriptReact,
            "json" => Language::Json,
            "jsonc" => Language::Jsonc,
            "astro" => Language::Astro,
<<<<<<< HEAD
=======
            "vue" => Language::Vue,
            "svelte" => Language::Svelte,
>>>>>>> e61ee7a3
            "css" => Language::Css,
            _ => Language::Unknown,
        }
    }

    pub fn from_known_filename(s: &str) -> Self {
        if Self::KNOWN_FILES_AS_JSONC
            .binary_search(&s.to_lowercase().as_str())
            .is_ok()
        {
            Language::Jsonc
        } else {
            Language::Unknown
        }
    }

    /// Returns the language corresponding to the file path
    pub fn from_path(path: &Path) -> Self {
        path.extension()
            .and_then(|path| path.to_str())
            .map(Language::from_extension)
            .unwrap_or(Language::Unknown)
    }

    /// Returns the language corresponding to the file path
    /// relying on the file extension and the known files.
    pub fn from_path_and_known_filename(path: &Path) -> Self {
        path.extension()
            .and_then(OsStr::to_str)
            .map(Language::from_extension)
            .or(path
                .file_name()
                .and_then(OsStr::to_str)
                .map(Language::from_known_filename))
            .unwrap_or_default()
    }

    /// Returns the language corresponding to this language ID
    ///
    /// See the [microsoft spec]
    /// for a list of language identifiers
    ///
    /// [microsoft spec]: https://code.visualstudio.com/docs/languages/identifiers
    pub fn from_language_id(s: &str) -> Self {
        match s.to_lowercase().as_str() {
            "javascript" => Language::JavaScript,
            "typescript" => Language::TypeScript,
            "javascriptreact" => Language::JavaScriptReact,
            "typescriptreact" => Language::TypeScriptReact,
            "json" => Language::Json,
            "jsonc" => Language::Jsonc,
            "astro" => Language::Astro,
<<<<<<< HEAD
=======
            "vue" => Language::Vue,
            "svelte" => Language::Svelte,
>>>>>>> e61ee7a3
            // TODO: remove this when we are ready to handle CSS files
            "css" => Language::Unknown,
            _ => Language::Unknown,
        }
    }

    /// Returns the language if it's not unknown, otherwise returns `other`.
    ///
    /// # Examples
    ///
    /// ```
    /// # use biome_service::workspace::Language;
    /// let x = Language::JavaScript;
    /// let y = Language::Unknown;
    /// assert_eq!(x.or(y), Language::JavaScript);
    ///
    /// let x = Language::Unknown;
    /// let y = Language::JavaScript;
    /// assert_eq!(x.or(y), Language::JavaScript);
    ///
    /// let x = Language::JavaScript;
    /// let y = Language::Json;
    /// assert_eq!(x.or(y), Language::JavaScript);
    ///
    /// let x = Language::Unknown;
    /// let y = Language::Unknown;
    /// assert_eq!(x.or(y), Language::Unknown);
    /// ```
    pub fn or(self, other: Language) -> Language {
        if self != Language::Unknown {
            self
        } else {
            other
        }
    }

    pub const fn is_javascript_like(&self) -> bool {
        matches!(
            self,
            Language::JavaScript
                | Language::TypeScript
                | Language::JavaScriptReact
                | Language::TypeScriptReact
                | Language::Astro
        )
    }

    pub const fn is_json_like(&self) -> bool {
        matches!(self, Language::Json | Language::Jsonc)
    }

    pub const fn is_css_like(&self) -> bool {
        matches!(self, Language::Css)
    }

    pub fn as_js_file_source(&self) -> Option<JsFileSource> {
        match self {
            Language::JavaScript => Some(JsFileSource::js_module()),
            Language::JavaScriptReact => Some(JsFileSource::jsx()),
            Language::TypeScript => Some(JsFileSource::tsx()),
            Language::TypeScriptReact => Some(JsFileSource::tsx()),
            Language::Astro => Some(JsFileSource::ts()),
<<<<<<< HEAD
=======
            Language::Vue => Some(JsFileSource::ts()),
            Language::Svelte => Some(JsFileSource::ts()),
>>>>>>> e61ee7a3
            Language::Json | Language::Jsonc | Language::Css | Language::Unknown => None,
        }
    }

    pub fn can_parse(path: &Path, content: &str) -> bool {
        let language = Language::from_path(path);
        match language {
            Language::JavaScript
            | Language::JavaScriptReact
            | Language::TypeScript
            | Language::TypeScriptReact
            | Language::Json
            | Language::Css
            | Language::Jsonc => true,
            Language::Astro => ASTRO_FENCE.is_match(content),
<<<<<<< HEAD
=======
            Language::Vue => VUE_FENCE.is_match(content),
            Language::Svelte => SVELTE_FENCE.is_match(content),
>>>>>>> e61ee7a3
            Language::Unknown => false,
        }
    }
}

impl biome_console::fmt::Display for Language {
    fn fmt(&self, fmt: &mut Formatter) -> std::io::Result<()> {
        match self {
            Language::JavaScript => fmt.write_markup(markup! { "JavaScript" }),
            Language::JavaScriptReact => fmt.write_markup(markup! { "JSX" }),
            Language::TypeScript => fmt.write_markup(markup! { "TypeScript" }),
            Language::TypeScriptReact => fmt.write_markup(markup! { "TSX" }),
            Language::Json => fmt.write_markup(markup! { "JSON" }),
            Language::Jsonc => fmt.write_markup(markup! { "JSONC" }),
            Language::Css => fmt.write_markup(markup! { "CSS" }),
            Language::Astro => fmt.write_markup(markup! { "Astro" }),
<<<<<<< HEAD
=======
            Language::Vue => fmt.write_markup(markup! { "Vue" }),
            Language::Svelte => fmt.write_markup(markup! { "Svelte" }),
>>>>>>> e61ee7a3
            Language::Unknown => fmt.write_markup(markup! { "Unknown" }),
        }
    }
}

// TODO: The Css variant is unused at the moment
#[allow(dead_code)]
pub(crate) enum Mime {
    Javascript,
    Json,
    Css,
    Text,
}

impl std::fmt::Display for Mime {
    fn fmt(&self, f: &mut std::fmt::Formatter<'_>) -> std::fmt::Result {
        match self {
            Mime::Css => write!(f, "text/css"),
            Mime::Json => write!(f, "application/json"),
            Mime::Javascript => write!(f, "application/javascript"),
            Mime::Text => write!(f, "text/plain"),
        }
    }
}

impl biome_console::fmt::Display for Mime {
    fn fmt(&self, f: &mut Formatter<'_>) -> std::io::Result<()> {
        write!(f, "{self}")
    }
}

pub struct FixAllParams<'a> {
    pub(crate) parse: AnyParse,
    pub(crate) rules: Option<&'a Rules>,
    pub(crate) filter: AnalysisFilter<'a>,
    pub(crate) fix_file_mode: FixFileMode,
    pub(crate) settings: SettingsHandle<'a>,
    /// Whether it should format the code action
    pub(crate) should_format: bool,
    pub(crate) rome_path: &'a RomePath,
    pub(crate) manifest: Option<PackageJson>,
}

#[derive(Default)]
/// The list of capabilities that are available for a language
pub struct Capabilities {
    pub(crate) parser: ParserCapabilities,
    pub(crate) debug: DebugCapabilities,
    pub(crate) analyzer: AnalyzerCapabilities,
    pub(crate) formatter: FormatterCapabilities,
}

type Parse = fn(&RomePath, Language, &str, SettingsHandle, &mut NodeCache) -> AnyParse;

#[derive(Default)]
pub struct ParserCapabilities {
    /// Parse a file
    pub(crate) parse: Option<Parse>,
}

type DebugSyntaxTree = fn(&RomePath, AnyParse) -> GetSyntaxTreeResult;
type DebugControlFlow = fn(AnyParse, TextSize) -> String;
type DebugFormatterIR = fn(&RomePath, AnyParse, SettingsHandle) -> Result<String, WorkspaceError>;

#[derive(Default)]
pub struct DebugCapabilities {
    /// Prints the syntax tree
    pub(crate) debug_syntax_tree: Option<DebugSyntaxTree>,
    /// Prints the control flow graph
    pub(crate) debug_control_flow: Option<DebugControlFlow>,
    /// Prints the formatter IR
    pub(crate) debug_formatter_ir: Option<DebugFormatterIR>,
}

pub struct PullActions<'a> {
    pub(crate) parse: AnyParse,
    pub(crate) range: TextRange,
    pub(crate) rules: Option<&'a Rules>,
    pub(crate) settings: SettingsHandle<'a>,
    pub(crate) rome_path: &'a RomePath,
}

pub(crate) struct LintParams<'a> {
    pub(crate) parse: AnyParse,
    pub(crate) settings: SettingsHandle<'a>,
    pub(crate) language: Language,
    pub(crate) max_diagnostics: u64,
    pub(crate) path: &'a RomePath,
    pub(crate) categories: RuleCategories,
    pub(crate) manifest: Option<PackageJson>,
}

pub(crate) struct LintResults {
    pub(crate) diagnostics: Vec<biome_diagnostics::serde::Diagnostic>,
    pub(crate) errors: usize,
    pub(crate) skipped_diagnostics: u64,
}

pub(crate) struct CodeActionsParams<'a> {
    pub(crate) parse: AnyParse,
    pub(crate) range: TextRange,
    pub(crate) rules: Option<&'a Rules>,
    pub(crate) settings: SettingsHandle<'a>,
    pub(crate) path: &'a RomePath,
    pub(crate) manifest: Option<PackageJson>,
}

type Lint = fn(LintParams) -> LintResults;
<<<<<<< HEAD
type CodeActions = fn(PullActions) -> PullActionsResult;
=======
type CodeActions = fn(CodeActionsParams) -> PullActionsResult;
>>>>>>> e61ee7a3
type FixAll = fn(FixAllParams) -> Result<FixFileResult, WorkspaceError>;
type Rename = fn(&RomePath, AnyParse, TextSize, String) -> Result<RenameResult, WorkspaceError>;
type OrganizeImports = fn(AnyParse) -> Result<OrganizeImportsResult, WorkspaceError>;

#[derive(Default)]
pub struct AnalyzerCapabilities {
    /// It lints a file
    pub(crate) lint: Option<Lint>,
    /// It extracts code actions for a file
    pub(crate) code_actions: Option<CodeActions>,
    /// Applies fixes to a file
    pub(crate) fix_all: Option<FixAll>,
    /// It renames a binding inside a file
    pub(crate) rename: Option<Rename>,
    /// It organize imports
    pub(crate) organize_imports: Option<OrganizeImports>,
}

type Format = fn(&RomePath, AnyParse, SettingsHandle) -> Result<Printed, WorkspaceError>;
type FormatRange =
    fn(&RomePath, AnyParse, SettingsHandle, TextRange) -> Result<Printed, WorkspaceError>;
type FormatOnType =
    fn(&RomePath, AnyParse, SettingsHandle, TextSize) -> Result<Printed, WorkspaceError>;

#[derive(Default)]
pub(crate) struct FormatterCapabilities {
    /// It formats a file
    pub(crate) format: Option<Format>,
    /// It formats a portion of text of a file
    pub(crate) format_range: Option<FormatRange>,
    /// It formats a file while typing
    pub(crate) format_on_type: Option<FormatOnType>,
}

/// Main trait to use to add a new language to Biome
pub(crate) trait ExtensionHandler {
    /// The language of the file. It can be a super language.
    /// For example, a ".js" file can have [Language::Ts]
    fn language(&self) -> Language;

    /// MIME types used to identify a certain language
    fn mime(&self) -> Mime;

    /// A file that can support tabs inside its content
    fn may_use_tabs(&self) -> bool {
        true
    }

    /// Capabilities that can applied to a file
    fn capabilities(&self) -> Capabilities {
        Capabilities::default()
    }

    /// How a file should be treated. Usually an asset doesn't posses a parser.
    ///
    /// An image should me parked as asset.
    fn is_asset(&self) -> bool {
        false
    }
}

/// Features available for each language
pub(crate) struct Features {
    js: JsFileHandler,
    json: JsonFileHandler,
    #[allow(unused)]
    css: CssFileHandler,
    astro: AstroFileHandler,
<<<<<<< HEAD
=======
    vue: VueFileHandler,
    svelte: SvelteFileHandler,
>>>>>>> e61ee7a3
    unknown: UnknownFileHandler,
}

impl Features {
    pub(crate) fn new() -> Self {
        Features {
            js: JsFileHandler {},
            json: JsonFileHandler {},
            css: CssFileHandler {},
            astro: AstroFileHandler {},
<<<<<<< HEAD
=======
            vue: VueFileHandler {},
            svelte: SvelteFileHandler {},
>>>>>>> e61ee7a3
            unknown: UnknownFileHandler::default(),
        }
    }

    /// Returns the [Capabilities] associated with a [RomePath]
    pub(crate) fn get_capabilities(
        &self,
        rome_path: &RomePath,
        language_hint: Language,
    ) -> Capabilities {
        match Language::from_path_and_known_filename(rome_path).or(language_hint) {
            Language::JavaScript
            | Language::JavaScriptReact
            | Language::TypeScript
            | Language::TypeScriptReact => self.js.capabilities(),
            Language::Json | Language::Jsonc => self.json.capabilities(),
<<<<<<< HEAD
            // TODO: change this when we are ready to handle CSS files
            Language::Css => self.unknown.capabilities(),
            Language::Astro => self.astro.capabilities(),
=======
            Language::Css => {
                // TODO: change this when we are ready to handle CSS files
                if can_format_css_yet() {
                    self.css.capabilities()
                } else {
                    self.unknown.capabilities()
                }
            }
            Language::Astro => self.astro.capabilities(),
            Language::Vue => self.vue.capabilities(),
            Language::Svelte => self.svelte.capabilities(),
>>>>>>> e61ee7a3
            Language::Unknown => self.unknown.capabilities(),
        }
    }
}

/// Checks whether a diagnostic coming from the analyzer is an [error](Severity::Error)
///
/// The function checks the diagnostic against the current configured rules.
pub(crate) fn is_diagnostic_error(
    diagnostic: &'_ AnalyzerDiagnostic,
    rules: Option<&'_ Rules>,
) -> bool {
    let severity = diagnostic
        .category()
        .filter(|category| category.name().starts_with("lint/"))
        .map(|category| {
            rules
                .and_then(|rules| rules.get_severity_from_code(category))
                .unwrap_or(Severity::Warning)
        })
        .unwrap_or_else(|| diagnostic.severity());

    severity >= Severity::Error
}

#[test]
fn test_order() {
    for items in Language::KNOWN_FILES_AS_JSONC.windows(2) {
        assert!(items[0] < items[1], "{} < {}", items[0], items[1]);
    }
}<|MERGE_RESOLUTION|>--- conflicted
+++ resolved
@@ -2,17 +2,11 @@
     css::CssFileHandler, javascript::JsFileHandler, json::JsonFileHandler,
     unknown::UnknownFileHandler,
 };
-<<<<<<< HEAD
-
 pub use crate::file_handlers::astro::{AstroFileHandler, ASTRO_FENCE};
-=======
-use crate::file_handlers::astro::AstroFileHandler;
-pub use crate::file_handlers::astro::ASTRO_FENCE;
 use crate::file_handlers::svelte::SvelteFileHandler;
 pub use crate::file_handlers::svelte::SVELTE_FENCE;
 use crate::file_handlers::vue::VueFileHandler;
 pub use crate::file_handlers::vue::VUE_FENCE;
->>>>>>> e61ee7a3
 use crate::workspace::{FixFileMode, OrganizeImportsResult};
 use crate::{
     settings::SettingsHandle,
@@ -62,13 +56,10 @@
     Css,
     ///
     Astro,
-<<<<<<< HEAD
-=======
     ///
     Vue,
     ///
     Svelte,
->>>>>>> e61ee7a3
     /// Any language that is not supported
     #[default]
     Unknown,
@@ -101,11 +92,8 @@
             "json" => Language::Json,
             "jsonc" => Language::Jsonc,
             "astro" => Language::Astro,
-<<<<<<< HEAD
-=======
             "vue" => Language::Vue,
             "svelte" => Language::Svelte,
->>>>>>> e61ee7a3
             "css" => Language::Css,
             _ => Language::Unknown,
         }
@@ -158,11 +146,8 @@
             "json" => Language::Json,
             "jsonc" => Language::Jsonc,
             "astro" => Language::Astro,
-<<<<<<< HEAD
-=======
             "vue" => Language::Vue,
             "svelte" => Language::Svelte,
->>>>>>> e61ee7a3
             // TODO: remove this when we are ready to handle CSS files
             "css" => Language::Unknown,
             _ => Language::Unknown,
@@ -225,11 +210,8 @@
             Language::TypeScript => Some(JsFileSource::tsx()),
             Language::TypeScriptReact => Some(JsFileSource::tsx()),
             Language::Astro => Some(JsFileSource::ts()),
-<<<<<<< HEAD
-=======
             Language::Vue => Some(JsFileSource::ts()),
             Language::Svelte => Some(JsFileSource::ts()),
->>>>>>> e61ee7a3
             Language::Json | Language::Jsonc | Language::Css | Language::Unknown => None,
         }
     }
@@ -245,11 +227,8 @@
             | Language::Css
             | Language::Jsonc => true,
             Language::Astro => ASTRO_FENCE.is_match(content),
-<<<<<<< HEAD
-=======
             Language::Vue => VUE_FENCE.is_match(content),
             Language::Svelte => SVELTE_FENCE.is_match(content),
->>>>>>> e61ee7a3
             Language::Unknown => false,
         }
     }
@@ -266,11 +245,8 @@
             Language::Jsonc => fmt.write_markup(markup! { "JSONC" }),
             Language::Css => fmt.write_markup(markup! { "CSS" }),
             Language::Astro => fmt.write_markup(markup! { "Astro" }),
-<<<<<<< HEAD
-=======
             Language::Vue => fmt.write_markup(markup! { "Vue" }),
             Language::Svelte => fmt.write_markup(markup! { "Svelte" }),
->>>>>>> e61ee7a3
             Language::Unknown => fmt.write_markup(markup! { "Unknown" }),
         }
     }
@@ -345,14 +321,6 @@
     pub(crate) debug_formatter_ir: Option<DebugFormatterIR>,
 }
 
-pub struct PullActions<'a> {
-    pub(crate) parse: AnyParse,
-    pub(crate) range: TextRange,
-    pub(crate) rules: Option<&'a Rules>,
-    pub(crate) settings: SettingsHandle<'a>,
-    pub(crate) rome_path: &'a RomePath,
-}
-
 pub(crate) struct LintParams<'a> {
     pub(crate) parse: AnyParse,
     pub(crate) settings: SettingsHandle<'a>,
@@ -379,11 +347,7 @@
 }
 
 type Lint = fn(LintParams) -> LintResults;
-<<<<<<< HEAD
-type CodeActions = fn(PullActions) -> PullActionsResult;
-=======
 type CodeActions = fn(CodeActionsParams) -> PullActionsResult;
->>>>>>> e61ee7a3
 type FixAll = fn(FixAllParams) -> Result<FixFileResult, WorkspaceError>;
 type Rename = fn(&RomePath, AnyParse, TextSize, String) -> Result<RenameResult, WorkspaceError>;
 type OrganizeImports = fn(AnyParse) -> Result<OrganizeImportsResult, WorkspaceError>;
@@ -452,11 +416,8 @@
     #[allow(unused)]
     css: CssFileHandler,
     astro: AstroFileHandler,
-<<<<<<< HEAD
-=======
     vue: VueFileHandler,
     svelte: SvelteFileHandler,
->>>>>>> e61ee7a3
     unknown: UnknownFileHandler,
 }
 
@@ -467,11 +428,8 @@
             json: JsonFileHandler {},
             css: CssFileHandler {},
             astro: AstroFileHandler {},
-<<<<<<< HEAD
-=======
             vue: VueFileHandler {},
             svelte: SvelteFileHandler {},
->>>>>>> e61ee7a3
             unknown: UnknownFileHandler::default(),
         }
     }
@@ -488,11 +446,6 @@
             | Language::TypeScript
             | Language::TypeScriptReact => self.js.capabilities(),
             Language::Json | Language::Jsonc => self.json.capabilities(),
-<<<<<<< HEAD
-            // TODO: change this when we are ready to handle CSS files
-            Language::Css => self.unknown.capabilities(),
-            Language::Astro => self.astro.capabilities(),
-=======
             Language::Css => {
                 // TODO: change this when we are ready to handle CSS files
                 if can_format_css_yet() {
@@ -504,7 +457,6 @@
             Language::Astro => self.astro.capabilities(),
             Language::Vue => self.vue.capabilities(),
             Language::Svelte => self.svelte.capabilities(),
->>>>>>> e61ee7a3
             Language::Unknown => self.unknown.capabilities(),
         }
     }
