use super::{
<<<<<<< HEAD
    DocumentFileSource, ExtensionHandler, LintParams, LintResults, ParseResult, SearchCapabilities,
=======
    is_diagnostic_error, CodeActionsParams, DocumentFileSource, ExtensionHandler, FixAllParams,
    LintParams, LintResults, ParseResult,
>>>>>>> 1c682e04
};
use crate::file_handlers::DebugCapabilities;
use crate::file_handlers::{
    AnalyzerCapabilities, Capabilities, FormatterCapabilities, ParserCapabilities,
};
use crate::settings::{
    FormatSettings, LanguageListSettings, LanguageSettings, LinterSettings, OverrideSettings,
    ServiceLanguage, Settings, WorkspaceSettingsHandle,
};
use crate::workspace::{
    CodeAction, FixAction, FixFileMode, FixFileResult, GetSyntaxTreeResult, PullActionsResult,
};
use crate::WorkspaceError;
use biome_analyze::{
    AnalysisFilter, AnalyzerConfiguration, AnalyzerOptions, ControlFlow, Never,
    RuleCategoriesBuilder, RuleCategory, RuleError,
};
use biome_diagnostics::{category, Applicability, Diagnostic, DiagnosticExt, Severity};
use biome_formatter::{
    BracketSpacing, FormatError, IndentStyle, IndentWidth, LineEnding, LineWidth, Printed,
    QuoteStyle,
};
use biome_fs::BiomePath;
use biome_graphql_analyze::analyze;
use biome_graphql_formatter::context::GraphqlFormatOptions;
use biome_graphql_formatter::format_node;
use biome_graphql_parser::parse_graphql_with_cache;
use biome_graphql_syntax::{GraphqlLanguage, GraphqlRoot, GraphqlSyntaxNode, TextRange, TextSize};
use biome_parser::AnyParse;
use biome_rowan::{AstNode, NodeCache, TokenAtOffset};
use std::borrow::Cow;
use tracing::{debug_span, error, info, trace, trace_span};

#[derive(Debug, Clone, serde::Serialize, serde::Deserialize)]
#[cfg_attr(feature = "schema", derive(schemars::JsonSchema))]
pub struct GraphqlFormatterSettings {
    pub line_ending: Option<LineEnding>,
    pub line_width: Option<LineWidth>,
    pub indent_width: Option<IndentWidth>,
    pub indent_style: Option<IndentStyle>,
    pub quote_style: Option<QuoteStyle>,
    pub bracket_spacing: Option<BracketSpacing>,
    pub enabled: Option<bool>,
}

impl Default for GraphqlFormatterSettings {
    fn default() -> Self {
        Self {
            enabled: Some(false),
            indent_style: Default::default(),
            indent_width: Default::default(),
            line_ending: Default::default(),
            line_width: Default::default(),
            quote_style: Default::default(),
            bracket_spacing: Default::default(),
        }
    }
}

impl ServiceLanguage for GraphqlLanguage {
    type FormatterSettings = GraphqlFormatterSettings;
    type LinterSettings = ();
    type OrganizeImportsSettings = ();
    type FormatOptions = GraphqlFormatOptions;
    type ParserSettings = ();
    type EnvironmentSettings = ();

    fn lookup_settings(language: &LanguageListSettings) -> &LanguageSettings<Self> {
        &language.graphql
    }

    fn resolve_format_options(
        global: Option<&FormatSettings>,
        overrides: Option<&OverrideSettings>,
        language: Option<&Self::FormatterSettings>,
        path: &BiomePath,
        document_file_source: &DocumentFileSource,
    ) -> Self::FormatOptions {
        let indent_style = language
            .and_then(|l| l.indent_style)
            .or(global.and_then(|g| g.indent_style))
            .unwrap_or_default();
        let line_width = language
            .and_then(|l| l.line_width)
            .or(global.and_then(|g| g.line_width))
            .unwrap_or_default();
        let indent_width = language
            .and_then(|l| l.indent_width)
            .or(global.and_then(|g| g.indent_width))
            .unwrap_or_default();

        let line_ending = language
            .and_then(|l| l.line_ending)
            .or(global.and_then(|g| g.line_ending))
            .unwrap_or_default();

        let bracket_spacing = language
            .and_then(|l| l.bracket_spacing)
            .or(global.and_then(|g| g.bracket_spacing))
            .unwrap_or_default();

        let options = GraphqlFormatOptions::new(
            document_file_source
                .to_graphql_file_source()
                .unwrap_or_default(),
        )
        .with_indent_style(indent_style)
        .with_indent_width(indent_width)
        .with_line_width(line_width)
        .with_line_ending(line_ending)
        .with_bracket_spacing(bracket_spacing)
        .with_quote_style(language.and_then(|l| l.quote_style).unwrap_or_default());
        if let Some(overrides) = overrides {
            overrides.to_override_graphql_format_options(path, options)
        } else {
            options
        }
    }

    fn resolve_analyzer_options(
        _global: Option<&Settings>,
        _linter: Option<&LinterSettings>,
        _overrides: Option<&OverrideSettings>,
        _language: Option<&Self::LinterSettings>,
        path: &BiomePath,
        _file_source: &DocumentFileSource,
    ) -> AnalyzerOptions {
        AnalyzerOptions {
            configuration: AnalyzerConfiguration::default(),
            file_path: path.to_path_buf(),
        }
    }
}

#[derive(Debug, Default, PartialEq, Eq)]
pub(crate) struct GraphqlFileHandler;

impl ExtensionHandler for GraphqlFileHandler {
    fn capabilities(&self) -> Capabilities {
        Capabilities {
            parser: ParserCapabilities { parse: Some(parse) },
            debug: DebugCapabilities {
                debug_syntax_tree: Some(debug_syntax_tree),
                debug_control_flow: None,
                debug_formatter_ir: Some(debug_formatter_ir),
            },
            analyzer: AnalyzerCapabilities {
                lint: Some(lint),
                code_actions: Some(code_actions),
                rename: None,
                fix_all: Some(fix_all),
                organize_imports: None,
            },
            formatter: FormatterCapabilities {
                format: Some(format),
                format_range: Some(format_range),
                format_on_type: Some(format_on_type),
            },
            search: SearchCapabilities { search_file: None },
        }
    }
}

fn parse(
    _biome_path: &BiomePath,
    file_source: DocumentFileSource,
    text: &str,
    _settings: Option<&Settings>,
    cache: &mut NodeCache,
) -> ParseResult {
    let parse = parse_graphql_with_cache(text, cache);

    ParseResult {
        any_parse: parse.into(),
        language: Some(file_source),
    }
}

fn debug_syntax_tree(_rome_path: &BiomePath, parse: AnyParse) -> GetSyntaxTreeResult {
    let syntax: GraphqlSyntaxNode = parse.syntax();
    let tree: GraphqlRoot = parse.tree();
    GetSyntaxTreeResult {
        cst: format!("{syntax:#?}"),
        ast: format!("{tree:#?}"),
    }
}

fn debug_formatter_ir(
    biome_path: &BiomePath,
    document_file_source: &DocumentFileSource,
    parse: AnyParse,
    settings: WorkspaceSettingsHandle,
) -> Result<String, WorkspaceError> {
    let options = settings.format_options::<GraphqlLanguage>(biome_path, document_file_source);

    let tree = parse.syntax();
    let formatted = format_node(options, &tree)?;

    let root_element = formatted.into_document();
    Ok(root_element.to_string())
}

#[tracing::instrument(level = "debug", skip(parse))]
fn format(
    biome_path: &BiomePath,
    document_file_source: &DocumentFileSource,
    parse: AnyParse,
    settings: WorkspaceSettingsHandle,
) -> Result<Printed, WorkspaceError> {
    let options = settings.format_options::<GraphqlLanguage>(biome_path, document_file_source);

    tracing::debug!("Format with the following options: \n{}", options);

    let tree = parse.syntax();
    let formatted = format_node(options, &tree)?;

    match formatted.print() {
        Ok(printed) => Ok(printed),
        Err(error) => Err(WorkspaceError::FormatError(error.into())),
    }
}

fn format_range(
    biome_path: &BiomePath,
    document_file_source: &DocumentFileSource,
    parse: AnyParse,
    settings: WorkspaceSettingsHandle,
    range: TextRange,
) -> Result<Printed, WorkspaceError> {
    let options = settings.format_options::<GraphqlLanguage>(biome_path, document_file_source);

    let tree = parse.syntax();
    let printed = biome_graphql_formatter::format_range(options, &tree, range)?;
    Ok(printed)
}

fn format_on_type(
    biome_path: &BiomePath,
    document_file_source: &DocumentFileSource,
    parse: AnyParse,
    settings: WorkspaceSettingsHandle,
    offset: TextSize,
) -> Result<Printed, WorkspaceError> {
    let options = settings.format_options::<GraphqlLanguage>(biome_path, document_file_source);

    let tree = parse.syntax();

    let range = tree.text_range();
    if offset < range.start() || offset > range.end() {
        return Err(WorkspaceError::FormatError(FormatError::RangeError {
            input: TextRange::at(offset, TextSize::from(0)),
            tree: range,
        }));
    }

    let token = match tree.token_at_offset(offset) {
        // File is empty, do nothing
        TokenAtOffset::None => panic!("empty file"),
        TokenAtOffset::Single(token) => token,
        // The cursor should be right after the closing character that was just typed,
        // select the previous token as the correct one
        TokenAtOffset::Between(token, _) => token,
    };

    let root_node = match token.parent() {
        Some(node) => node,
        None => panic!("found a token with no parent"),
    };

    let printed = biome_graphql_formatter::format_sub_tree(options, &root_node)?;
    Ok(printed)
}

fn lint(params: LintParams) -> LintResults {
    debug_span!("Linting GraphQL file", path =? params.path, language =? params.language).in_scope(
        move || {
            let workspace_settings = &params.workspace;
            let analyzer_options = workspace_settings
                .analyzer_options::<GraphqlLanguage>(params.path, &params.language);
            let tree = params.parse.tree();
            let mut diagnostics = params.parse.into_diagnostics();

            let has_only_filter = !params.only.is_empty();
            let mut rules = None;

            let enabled_rules = if let Some(settings) = params.workspace.settings() {
                // Compute final rules (taking `overrides` into account)
                rules = settings.as_rules(params.path.as_path());

                if has_only_filter {
                    params
                        .only
                        .into_iter()
                        .map(|selector| selector.into())
                        .collect::<Vec<_>>()
                } else {
                    rules
                        .as_ref()
                        .map(|rules| rules.as_enabled_rules())
                        .unwrap_or_default()
                        .into_iter()
                        .collect::<Vec<_>>()
                }
            } else {
                vec![]
            };

            let disabled_rules = params
                .skip
                .into_iter()
                .map(|selector| selector.into())
                .collect::<Vec<_>>();

            let filter = AnalysisFilter {
                categories: params.categories,
                enabled_rules: Some(enabled_rules.as_slice()),
                disabled_rules: &disabled_rules,
                range: None,
            };

            // Do not report unused suppression comment diagnostics if:
            // - it is a syntax-only analyzer pass, or
            // - if a single rule is run.
            let ignores_suppression_comment =
                !filter.categories.contains(RuleCategory::Lint) || has_only_filter;

            let mut diagnostic_count = diagnostics.len() as u32;
            let mut errors = diagnostics
                .iter()
                .filter(|diag| diag.severity() <= Severity::Error)
                .count();

            info!("Analyze file {}", params.path.display());
            let (_, analyze_diagnostics) = analyze(&tree, filter, &analyzer_options, |signal| {
                if let Some(mut diagnostic) = signal.diagnostic() {
                    // Do not report unused suppression comment diagnostics if this is a syntax-only analyzer pass
                    if ignores_suppression_comment
                        && diagnostic.category() == Some(category!("suppressions/unused"))
                    {
                        return ControlFlow::<Never>::Continue(());
                    }

                    diagnostic_count += 1;

                    // We do now check if the severity of the diagnostics should be changed.
                    // The configuration allows to change the severity of the diagnostics emitted by rules.
                    let severity = diagnostic
                        .category()
                        .filter(|category| category.name().starts_with("lint/"))
                        .map_or_else(
                            || diagnostic.severity(),
                            |category| {
                                rules
                                    .as_ref()
                                    .and_then(|rules| rules.get_severity_from_code(category))
                                    .unwrap_or(Severity::Warning)
                            },
                        );

                    if severity >= Severity::Error {
                        errors += 1;
                    }

                    if diagnostic_count <= params.max_diagnostics {
                        for action in signal.actions() {
                            if !action.is_suppression() {
                                diagnostic = diagnostic.add_code_suggestion(action.into());
                            }
                        }

                        let error = diagnostic.with_severity(severity);

                        diagnostics.push(biome_diagnostics::serde::Diagnostic::new(error));
                    }
                }

                ControlFlow::<Never>::Continue(())
            });

            diagnostics.extend(
                analyze_diagnostics
                    .into_iter()
                    .map(biome_diagnostics::serde::Diagnostic::new)
                    .collect::<Vec<_>>(),
            );
            let skipped_diagnostics = diagnostic_count.saturating_sub(diagnostics.len() as u32);

            LintResults {
                diagnostics,
                errors,
                skipped_diagnostics,
            }
        },
    )
}

#[tracing::instrument(level = "debug", skip(params))]
pub(crate) fn code_actions(params: CodeActionsParams) -> PullActionsResult {
    let CodeActionsParams {
        parse,
        range,
        workspace,
        path,
        manifest: _,
        language,
        settings,
    } = params;
    debug_span!("Code actions GraphQL", range =? range, path =? path).in_scope(move || {
        let tree = parse.tree();
        trace_span!("Parsed file", tree =? tree).in_scope(move || {
            let rules = settings.as_rules(params.path.as_path());
            let filter = rules
                .as_ref()
                .map(|rules| rules.as_enabled_rules())
                .unwrap_or_default()
                .into_iter()
                .collect::<Vec<_>>();

            let mut filter = AnalysisFilter::from_enabled_rules(filter.as_slice());

            let mut categories = RuleCategoriesBuilder::default().with_syntax().with_lint();
            if settings.organize_imports.enabled {
                categories = categories.with_action();
            }
            filter.categories = categories.build();
            filter.range = Some(range);

            let analyzer_options = workspace.analyzer_options::<GraphqlLanguage>(path, &language);

            let Some(_) = language.to_graphql_file_source() else {
                error!("Could not determine the file source of the file");
                return PullActionsResult { actions: vec![] };
            };

            trace!("GraphQL runs the analyzer");
            let mut actions = Vec::new();

            analyze(&tree, filter, &analyzer_options, |signal| {
                actions.extend(signal.actions().into_code_action_iter().map(|item| {
                    CodeAction {
                        category: item.category.clone(),
                        rule_name: item
                            .rule_name
                            .map(|(group, name)| (Cow::Borrowed(group), Cow::Borrowed(name))),
                        suggestion: item.suggestion,
                    }
                }));

                ControlFlow::<Never>::Continue(())
            });

            PullActionsResult { actions }
        })
    })
}

/// If applies all the safe fixes to the given syntax tree.
pub(crate) fn fix_all(params: FixAllParams) -> Result<FixFileResult, WorkspaceError> {
    let FixAllParams {
        parse,
        fix_file_mode,
        workspace,
        should_format: _, // we don't have a formatter yet
        biome_path,
        manifest: _,
        document_file_source,
    } = params;

    let settings = workspace.settings();
    let Some(settings) = settings else {
        let tree: GraphqlRoot = parse.tree();

        return Ok(FixFileResult {
            actions: vec![],
            errors: 0,
            skipped_suggested_fixes: 0,
            code: tree.syntax().to_string(),
        });
    };

    let mut tree: GraphqlRoot = parse.tree();
    let mut actions = Vec::new();

    // Compute final rules (taking `overrides` into account)
    let rules = settings.as_rules(params.biome_path.as_path());
    let rule_filter_list = rules
        .as_ref()
        .map(|rules| rules.as_enabled_rules())
        .unwrap_or_default()
        .into_iter()
        .collect::<Vec<_>>();
    let filter = AnalysisFilter::from_enabled_rules(rule_filter_list.as_slice());

    let mut skipped_suggested_fixes = 0;
    let mut errors: u16 = 0;
    let analyzer_options =
        workspace.analyzer_options::<GraphqlLanguage>(biome_path, &document_file_source);
    loop {
        let (action, _) = analyze(&tree, filter, &analyzer_options, |signal| {
            let current_diagnostic = signal.diagnostic();

            if let Some(diagnostic) = current_diagnostic.as_ref() {
                if is_diagnostic_error(diagnostic, rules.as_deref()) {
                    errors += 1;
                }
            }

            for action in signal.actions() {
                // suppression actions should not be part of the fixes (safe or suggested)
                if action.is_suppression() {
                    continue;
                }

                match fix_file_mode {
                    FixFileMode::SafeFixes => {
                        if action.applicability == Applicability::MaybeIncorrect {
                            skipped_suggested_fixes += 1;
                        }
                        if action.applicability == Applicability::Always {
                            errors = errors.saturating_sub(1);
                            return ControlFlow::Break(action);
                        }
                    }
                    FixFileMode::SafeAndUnsafeFixes => {
                        if matches!(
                            action.applicability,
                            Applicability::Always | Applicability::MaybeIncorrect
                        ) {
                            errors = errors.saturating_sub(1);
                            return ControlFlow::Break(action);
                        }
                    }
                }
            }

            ControlFlow::Continue(())
        });

        match action {
            Some(action) => {
                if let (root, Some((range, _))) =
                    action.mutation.commit_with_text_range_and_edit(true)
                {
                    tree = match GraphqlRoot::cast(root) {
                        Some(tree) => tree,
                        None => {
                            return Err(WorkspaceError::RuleError(
                                RuleError::ReplacedRootWithNonRootError {
                                    rule_name: action.rule_name.map(|(group, rule)| {
                                        (Cow::Borrowed(group), Cow::Borrowed(rule))
                                    }),
                                },
                            ));
                        }
                    };
                    actions.push(FixAction {
                        rule_name: action
                            .rule_name
                            .map(|(group, rule)| (Cow::Borrowed(group), Cow::Borrowed(rule))),
                        range,
                    });
                }
            }
            None => {
                // let code = if should_format {
                //     format_node(
                //         workspace.format_options::<GraphqlLanguage>(biome_path, &document_file_source),
                //         tree.syntax(),
                //     )?
                //         .print()?
                //         .into_code()
                // } else {
                let code = tree.syntax().to_string();
                // };
                return Ok(FixFileResult {
                    code,
                    skipped_suggested_fixes,
                    actions,
                    errors: errors.into(),
                });
            }
        }
    }
}<|MERGE_RESOLUTION|>--- conflicted
+++ resolved
@@ -1,10 +1,6 @@
 use super::{
-<<<<<<< HEAD
-    DocumentFileSource, ExtensionHandler, LintParams, LintResults, ParseResult, SearchCapabilities,
-=======
     is_diagnostic_error, CodeActionsParams, DocumentFileSource, ExtensionHandler, FixAllParams,
-    LintParams, LintResults, ParseResult,
->>>>>>> 1c682e04
+    LintParams, LintResults, ParseResult, SearchCapabilities,
 };
 use crate::file_handlers::DebugCapabilities;
 use crate::file_handlers::{
