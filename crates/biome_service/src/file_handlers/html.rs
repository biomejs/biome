--- conflicted
+++ resolved
@@ -424,17 +424,11 @@
 pub(crate) fn parse_embedded_script(
     element: HtmlElement,
     cache: &mut NodeCache,
-<<<<<<< HEAD
     path: &BiomePath,
     html_file_source: &DocumentFileSource,
     settings: &Settings,
-) -> Option<(EmbeddedLanguageContent<JsLanguage>, DocumentFileSource)> {
+) -> Option<(EmbeddedSnippet<JsLanguage>, DocumentFileSource)> {
     let html_file_source = html_file_source.to_html_file_source()?;
-
-=======
-    options: JsParserOptions,
-) -> Option<(EmbeddedSnippet<JsLanguage>, DocumentFileSource)> {
->>>>>>> 480909a6
     if element.is_javascript_tag() {
         let file_source = if html_file_source.is_svelte() || html_file_source.is_vue() {
             if element.is_typescript_lang().unwrap_or_default() {
@@ -460,7 +454,6 @@
             return None;
         }
 
-<<<<<<< HEAD
         let embedded_content = element.children().iter().next().and_then(|child| {
             let child = child.as_any_html_content()?;
             let child = child.as_html_embedded_content()?;
@@ -474,38 +467,13 @@
                 cache,
             );
 
-            Some(EmbeddedLanguageContent::new(
+            Some(EmbeddedSnippet::new(
                 parse.into(),
                 child.range(),
                 content.text_range(),
                 content.text_range().start(),
             ))
         })?;
-=======
-        let embedded_content = element
-            .children()
-            .iter()
-            .next()
-            .and_then(|child| child.as_any_html_content().cloned())
-            .and_then(|child| child.as_html_embedded_content().cloned())
-            .and_then(|child| {
-                let content = child.value_token().ok()?;
-                let parse = parse_js_with_offset_and_cache(
-                    content.text(),
-                    content.text_range().start(),
-                    file_source,
-                    options,
-                    cache,
-                );
-
-                Some(EmbeddedSnippet::new(
-                    parse.into(),
-                    child.range(),
-                    content.text_range(),
-                    content.text_range().start(),
-                ))
-            })?;
->>>>>>> 480909a6
         Some((embedded_content, file_source.into()))
     } else {
         None
@@ -515,21 +483,15 @@
 pub(crate) fn parse_embedded_style(
     element: HtmlElement,
     cache: &mut NodeCache,
-<<<<<<< HEAD
     biome_path: &BiomePath,
     settings: &Settings,
-) -> Option<(EmbeddedLanguageContent<CssLanguage>, DocumentFileSource)> {
-=======
-    options: CssParserOptions,
 ) -> Option<(EmbeddedSnippet<CssLanguage>, DocumentFileSource)> {
->>>>>>> 480909a6
     if element.is_style_tag() {
         // This is probably an error
         if element.children().len() > 1 {
             return None;
         }
 
-<<<<<<< HEAD
         let file_source = DocumentFileSource::Css(CssFileSource::css());
         let content = element.children().iter().next().and_then(|child| {
             let child = child.as_any_html_content()?;
@@ -543,7 +505,7 @@
                 options,
             );
 
-            Some(EmbeddedLanguageContent::new(
+            Some(EmbeddedSnippet::new(
                 parse.into(),
                 child.range(),
                 content.text_range(),
@@ -551,31 +513,6 @@
             ))
         })?;
         Some((content, file_source))
-=======
-        let content = element
-            .children()
-            .iter()
-            .next()
-            .and_then(|child| child.as_any_html_content().cloned())
-            .and_then(|child| child.as_html_embedded_content().cloned())
-            .and_then(|child| {
-                let content = child.value_token().ok()?;
-                let parse = parse_css_with_offset_and_cache(
-                    content.text(),
-                    content.text_range().start(),
-                    cache,
-                    options,
-                );
-
-                Some(EmbeddedSnippet::new(
-                    parse.into(),
-                    child.range(),
-                    content.text_range(),
-                    content.text_range().start(),
-                ))
-            })?;
-        Some((content, CssFileSource::css().into()))
->>>>>>> 480909a6
     } else {
         None
     }
@@ -584,14 +521,9 @@
 pub(crate) fn parse_embedded_json(
     element: HtmlElement,
     cache: &mut NodeCache,
-<<<<<<< HEAD
     biome_path: &BiomePath,
     settings: &Settings,
-) -> Option<(EmbeddedLanguageContent<JsonLanguage>, DocumentFileSource)> {
-=======
-    options: JsonParserOptions,
 ) -> Option<(EmbeddedSnippet<JsonLanguage>, DocumentFileSource)> {
->>>>>>> 480909a6
     // This is probably an error
     if element.children().len() > 1 {
         return None;
