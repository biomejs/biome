use super::{
    AnalyzerCapabilities, AnalyzerVisitorBuilder, Capabilities, CodeActionsParams,
    DebugCapabilities, DocumentFileSource, EnabledForPath, ExtensionHandler, FixAllParams,
    FormatEmbedNode, FormatterCapabilities, LintParams, LintResults, ParseEmbedResult, ParseResult,
    ParserCapabilities, ProcessFixAll, ProcessLint, SearchCapabilities, UpdateSnippetsNodes,
};
use crate::configuration::to_analyzer_rules;
<<<<<<< HEAD
use crate::settings::{
    OverrideSettings, SettingsWithEditor, check_feature_activity, check_override_feature_activity,
};
use crate::workspace::{CodeAction, EmbeddedSnippet};
=======
use crate::settings::{OverrideSettings, check_feature_activity, check_override_feature_activity};
use crate::workspace::{CodeAction, CssDocumentServices, DocumentServices, EmbeddedSnippet};
>>>>>>> 8f36051b
use crate::workspace::{FixFileResult, PullActionsResult};
use crate::{
    WorkspaceError,
    settings::{ServiceLanguage, Settings},
    workspace::GetSyntaxTreeResult,
};
use biome_analyze::{AnalysisFilter, AnalyzerConfiguration, AnalyzerOptions, ControlFlow, Never};
use biome_configuration::html::{
    HtmlAssistConfiguration, HtmlAssistEnabled, HtmlFormatterConfiguration, HtmlFormatterEnabled,
    HtmlLinterConfiguration, HtmlLinterEnabled, HtmlParseInterpolation, HtmlParserConfiguration,
};
use biome_css_parser::parse_css_with_offset_and_cache;
use biome_css_syntax::{CssFileSource, CssLanguage};
use biome_formatter::format_element::{Interned, LineMode};
use biome_formatter::prelude::{Document, Tag};
use biome_formatter::{
    AttributePosition, BracketSameLine, FormatElement, IndentStyle, IndentWidth, LineEnding,
    LineWidth, Printed,
};
use biome_fs::BiomePath;
use biome_html_analyze::analyze;
use biome_html_factory::make::ident;
use biome_html_formatter::context::SelfCloseVoidElements;
use biome_html_formatter::{
    HtmlFormatOptions,
    context::{IndentScriptAndStyle, WhitespaceSensitivity},
    format_node,
};
use biome_html_parser::{HtmlParseOptions, parse_html_with_cache};
use biome_html_syntax::element_ext::AnyEmbeddedContent;
use biome_html_syntax::{
    AstroEmbeddedContent, HtmlElement, HtmlLanguage, HtmlRoot, HtmlSyntaxNode,
};
use biome_js_parser::parse_js_with_offset_and_cache;
use biome_js_syntax::{EmbeddingKind, JsFileSource, JsLanguage};
use biome_json_parser::parse_json_with_offset_and_cache;
use biome_json_syntax::{JsonFileSource, JsonLanguage};
use biome_parser::AnyParse;
use biome_rowan::{AstNode, AstNodeList, BatchMutation, NodeCache, SendNode};
use camino::Utf8Path;
use either::Either;
use std::borrow::Cow;
use std::fmt::Debug;
use tracing::{debug_span, error, instrument, trace_span};

#[derive(Debug, Clone, Default, serde::Serialize, serde::Deserialize)]
#[cfg_attr(feature = "schema", derive(schemars::JsonSchema))]
pub struct HtmlParserSettings {
    pub interpolation: Option<HtmlParseInterpolation>,
}

impl From<HtmlParserConfiguration> for HtmlParserSettings {
    fn from(configuration: HtmlParserConfiguration) -> Self {
        Self {
            interpolation: configuration.interpolation,
        }
    }
}

#[derive(Debug, Clone, Default, serde::Serialize, serde::Deserialize)]
#[cfg_attr(feature = "schema", derive(schemars::JsonSchema))]
pub struct HtmlFormatterSettings {
    pub enabled: Option<HtmlFormatterEnabled>,
    pub line_ending: Option<LineEnding>,
    pub line_width: Option<LineWidth>,
    pub indent_width: Option<IndentWidth>,
    pub indent_style: Option<IndentStyle>,
    pub attribute_position: Option<AttributePosition>,
    pub bracket_same_line: Option<BracketSameLine>,
    pub whitespace_sensitivity: Option<WhitespaceSensitivity>,
    pub indent_script_and_style: Option<IndentScriptAndStyle>,
    pub self_close_void_elements: Option<SelfCloseVoidElements>,
}

impl From<HtmlFormatterConfiguration> for HtmlFormatterSettings {
    fn from(config: HtmlFormatterConfiguration) -> Self {
        Self {
            enabled: config.enabled,
            line_ending: config.line_ending,
            line_width: config.line_width,
            indent_width: config.indent_width,
            indent_style: config.indent_style,
            attribute_position: config.attribute_position,
            bracket_same_line: config.bracket_same_line,
            whitespace_sensitivity: config.whitespace_sensitivity,
            indent_script_and_style: config.indent_script_and_style,
            self_close_void_elements: config.self_close_void_elements,
        }
    }
}

#[derive(Debug, Clone, Default, serde::Serialize, serde::Deserialize)]
#[cfg_attr(feature = "schema", derive(schemars::JsonSchema))]
pub struct HtmlLinterSettings {
    pub enabled: Option<HtmlLinterEnabled>,
}

impl From<HtmlLinterConfiguration> for HtmlLinterSettings {
    fn from(configuration: HtmlLinterConfiguration) -> Self {
        Self {
            enabled: configuration.enabled,
        }
    }
}

#[derive(Debug, Clone, Default, serde::Serialize, serde::Deserialize)]
#[cfg_attr(feature = "schema", derive(schemars::JsonSchema))]
pub struct HtmlAssistSettings {
    pub enabled: Option<HtmlAssistEnabled>,
}

impl From<HtmlAssistConfiguration> for HtmlAssistSettings {
    fn from(configuration: HtmlAssistConfiguration) -> Self {
        Self {
            enabled: configuration.enabled,
        }
    }
}

impl ServiceLanguage for HtmlLanguage {
    type FormatterSettings = HtmlFormatterSettings;
    type LinterSettings = HtmlLinterSettings;
    type FormatOptions = HtmlFormatOptions;
    type ParserSettings = HtmlParserSettings;
    type EnvironmentSettings = ();
    type AssistSettings = HtmlAssistSettings;

    fn lookup_settings(
        languages: &crate::settings::LanguageListSettings,
    ) -> &crate::settings::LanguageSettings<Self> {
        &languages.html
    }

    fn resolve_format_options(
        global: &crate::settings::FormatSettings,
        overrides: &crate::settings::OverrideSettings,
        language: &Self::FormatterSettings,
        path: &biome_fs::BiomePath,
        file_source: &super::DocumentFileSource,
    ) -> Self::FormatOptions {
        let indent_style = language
            .indent_style
            .or(global.indent_style)
            .unwrap_or_default();
        let line_width = language
            .line_width
            .or(global.line_width)
            .unwrap_or_default();
        let indent_width = language
            .indent_width
            .or(global.indent_width)
            .unwrap_or_default();
        let line_ending = language
            .line_ending
            .or(global.line_ending)
            .unwrap_or_default();
        let attribute_position = language
            .attribute_position
            .or(global.attribute_position)
            .unwrap_or_default();
        let bracket_same_line = language
            .bracket_same_line
            .or(global.bracket_same_line)
            .unwrap_or_default();
        let whitespace_sensitivity = language.whitespace_sensitivity.unwrap_or_default();
        let indent_script_and_style = language.indent_script_and_style.unwrap_or_default();
        let self_close_void_elements = language.self_close_void_elements.unwrap_or_default();

        let mut options =
            HtmlFormatOptions::new(file_source.to_html_file_source().unwrap_or_default())
                .with_indent_style(indent_style)
                .with_indent_width(indent_width)
                .with_line_width(line_width)
                .with_line_ending(line_ending)
                .with_attribute_position(attribute_position)
                .with_bracket_same_line(bracket_same_line)
                .with_whitespace_sensitivity(whitespace_sensitivity)
                .with_indent_script_and_style(indent_script_and_style)
                .with_self_close_void_elements(self_close_void_elements);

        overrides.apply_override_html_format_options(path, &mut options);

        options
    }

    fn resolve_analyzer_options(
        global: &Settings,
        _language: &Self::LinterSettings,
        _environment: Option<&Self::EnvironmentSettings>,
        path: &biome_fs::BiomePath,
        _file_source: &super::DocumentFileSource,
        suppression_reason: Option<&str>,
    ) -> AnalyzerOptions {
        let configuration =
            AnalyzerConfiguration::default().with_rules(to_analyzer_rules(global, path.as_path()));

        AnalyzerOptions::default()
            .with_file_path(path.as_path())
            .with_configuration(configuration)
            .with_suppression_reason(suppression_reason)
    }

    fn formatter_enabled_for_file_path(settings: &Settings, path: &Utf8Path) -> bool {
        let overrides_activity =
            settings
                .override_settings
                .patterns
                .iter()
                .rev()
                .find_map(|pattern| {
                    check_override_feature_activity(
                        pattern.languages.html.formatter.enabled,
                        pattern.formatter.enabled,
                    )
                    .filter(|_| {
                        // Then check whether the path satisfies
                        pattern.is_file_included(path)
                    })
                });

        overrides_activity
            .or(check_feature_activity(
                settings.languages.html.formatter.enabled,
                settings.formatter.enabled,
            ))
            .unwrap_or_default()
            .into()
    }

    fn assist_enabled_for_file_path(settings: &Settings, path: &Utf8Path) -> bool {
        let overrides_activity =
            settings
                .override_settings
                .patterns
                .iter()
                .rev()
                .find_map(|pattern| {
                    check_override_feature_activity(
                        pattern.languages.html.assist.enabled,
                        pattern.assist.enabled,
                    )
                    .filter(|_| {
                        // Then check whether the path satisfies
                        pattern.is_file_included(path)
                    })
                });

        overrides_activity
            .or(check_feature_activity(
                settings.languages.html.assist.enabled,
                settings.assist.enabled,
            ))
            .unwrap_or_default()
            .into()
    }

    fn linter_enabled_for_file_path(settings: &Settings, path: &Utf8Path) -> bool {
        let overrides_activity =
            settings
                .override_settings
                .patterns
                .iter()
                .rev()
                .find_map(|pattern| {
                    check_override_feature_activity(
                        pattern.languages.html.linter.enabled,
                        pattern.linter.enabled,
                    )
                    .filter(|_| {
                        // Then check whether the path satisfies
                        pattern.is_file_included(path)
                    })
                });
        overrides_activity
            .or(check_feature_activity(
                settings.languages.html.linter.enabled,
                settings.linter.enabled,
            ))
            .unwrap_or_default()
            .into()
    }

    fn resolve_environment(_settings: &Settings) -> Option<&Self::EnvironmentSettings> {
        None
    }

    type ParserOptions = HtmlParseOptions;

    fn resolve_parse_options(
        overrides: &OverrideSettings,
        language: &Self::ParserSettings,
        path: &BiomePath,
        file_source: &DocumentFileSource,
    ) -> Self::ParserOptions {
        let html_file_source = file_source.to_html_file_source().unwrap_or_default();
        let mut options = HtmlParseOptions::from(&html_file_source);
        if language.interpolation.unwrap_or_default().into() && html_file_source.is_html() {
            options = options.with_double_text_expression();
        }

        overrides.apply_override_html_parser_options(path, &mut options);

        options
    }
}

#[derive(Debug, Default, PartialEq, Eq)]
pub(crate) struct HtmlFileHandler;

impl ExtensionHandler for HtmlFileHandler {
    fn capabilities(&self) -> Capabilities {
        Capabilities {
            enabled_for_path: EnabledForPath {
                formatter: Some(formatter_enabled),
                linter: Some(linter_enabled),
                assist: Some(assist_enabled),
                search: Some(search_enabled),
            },
            parser: ParserCapabilities {
                parse: Some(parse),
                parse_embedded_nodes: Some(parse_embedded_nodes),
            },
            debug: DebugCapabilities {
                debug_syntax_tree: Some(debug_syntax_tree),
                debug_control_flow: None,
                debug_formatter_ir: Some(debug_formatter_ir),
                debug_type_info: None,
                debug_registered_types: None,
                debug_semantic_model: None,
            },
            analyzer: AnalyzerCapabilities {
                lint: Some(lint),
                code_actions: Some(code_actions),
                rename: None,
                fix_all: Some(fix_all),
                update_snippets: Some(update_snippets),
                pull_diagnostics_and_actions: None,
            },
            formatter: FormatterCapabilities {
                format: Some(format),
                format_range: None,
                format_on_type: None,
                format_embedded: Some(format_embedded),
            },
            search: SearchCapabilities { search: None },
        }
    }
}

fn formatter_enabled(path: &Utf8Path, settings: &SettingsWithEditor) -> bool {
    settings.formatter_enabled_for_file_path::<HtmlLanguage>(path)
}

fn linter_enabled(path: &Utf8Path, settings: &SettingsWithEditor) -> bool {
    settings.linter_enabled_for_file_path::<HtmlLanguage>(path)
}

fn assist_enabled(path: &Utf8Path, settings: &SettingsWithEditor) -> bool {
    settings.assist_enabled_for_file_path::<HtmlLanguage>(path)
}

fn search_enabled(_path: &Utf8Path, _settings: &SettingsWithEditor) -> bool {
    true
}

fn parse(
    biome_path: &BiomePath,
    file_source: DocumentFileSource,
    text: &str,
    settings: &SettingsWithEditor,
    cache: &mut NodeCache,
) -> ParseResult {
    let options = settings.parse_options::<HtmlLanguage>(biome_path, &file_source);
    let parse = parse_html_with_cache(text, cache, options);

    ParseResult {
        any_parse: parse.into(),
        language: Some(file_source),
    }
}

fn parse_embedded_nodes(
    root: &AnyParse,
    biome_path: &BiomePath,
    file_source: &DocumentFileSource,
    settings: &SettingsWithEditor,
    cache: &mut NodeCache,
) -> ParseEmbedResult {
    let mut nodes = Vec::new();
    let html_root: HtmlRoot = root.tree();

    // Walk through all HTML elements looking for script tags and style tags
    for element in html_root.syntax().descendants() {
        if let Some(astro_embedded_content) = AstroEmbeddedContent::cast_ref(&element) {
            let result = parse_astro_embedded_script(
                astro_embedded_content.clone(),
                cache,
                biome_path,
                settings,
            );
            if let Some((content, file_source)) = result {
                nodes.push((content.into(), file_source));
            }
        }

        let Some(element) = HtmlElement::cast_ref(&element) else {
            continue;
        };

        if let Some(script_type) = element.get_script_type() {
            if script_type.is_javascript() {
                let result = parse_embedded_script(
                    element.clone(),
                    cache,
                    biome_path,
                    file_source,
                    settings,
                );
                if let Some((content, file_source)) = result {
                    nodes.push((content.into(), file_source));
                }
            } else if script_type.is_json() {
                let result = parse_embedded_json(element.clone(), cache, biome_path, settings);
                if let Some((content, file_source)) = result {
                    nodes.push((content.into(), file_source));
                }
            }
        } else if element.is_style_tag() {
            let result = parse_embedded_style(element.clone(), cache, biome_path, settings);
            if let Some((content, services, file_source)) = result {
                nodes.push(((content, services).into(), file_source));
            }
        }
    }
    ParseEmbedResult { nodes }
}

pub(crate) fn parse_astro_embedded_script(
    element: AstroEmbeddedContent,
    cache: &mut NodeCache,
    path: &BiomePath,
    settings: &SettingsWithEditor,
) -> Option<(EmbeddedSnippet<JsLanguage>, DocumentFileSource)> {
    let content = element.content_token()?;
    let file_source =
        JsFileSource::ts().with_embedding_kind(EmbeddingKind::Astro { frontmatter: true });
    let document_file_source = DocumentFileSource::Js(file_source);
    let options = settings.parse_options::<JsLanguage>(path, &document_file_source);
    let parse = parse_js_with_offset_and_cache(
        content.text(),
        content.text_range().start(),
        file_source,
        options,
        cache,
    );

    Some((
        EmbeddedSnippet::new(
            parse.into(),
            element.range(),
            content.text_trimmed_range(),
            content.text_range().start(),
        ),
        document_file_source,
    ))
}

pub(crate) fn parse_embedded_script(
    element: HtmlElement,
    cache: &mut NodeCache,
    path: &BiomePath,
    html_file_source: &DocumentFileSource,
    settings: &SettingsWithEditor,
) -> Option<(EmbeddedSnippet<JsLanguage>, DocumentFileSource)> {
    let html_file_source = html_file_source.to_html_file_source()?;
    if element.is_javascript_tag() {
        let file_source = if html_file_source.is_svelte() || html_file_source.is_vue() {
            let mut file_source = if element.is_typescript_lang() {
                JsFileSource::ts()
            } else if element.is_jsx_lang() {
                JsFileSource::jsx()
            } else if element.is_tsx_lang() {
                JsFileSource::tsx()
            } else {
                JsFileSource::js_module()
            };
            if html_file_source.is_svelte() {
                file_source = file_source.with_embedding_kind(EmbeddingKind::Svelte);
            } else if html_file_source.is_vue() {
                file_source = file_source.with_embedding_kind(EmbeddingKind::Vue);
            }
            file_source
        } else if html_file_source.is_astro() {
            JsFileSource::ts().with_embedding_kind(EmbeddingKind::Astro { frontmatter: false })
        } else {
            let is_module = element.is_javascript_module().unwrap_or_default();
            if is_module {
                JsFileSource::js_module()
            } else {
                JsFileSource::js_script()
            }
        };

        let document_file_source = DocumentFileSource::Js(file_source);

        // This is likely an error
        if element.children().len() > 1 {
            return None;
        }

        let embedded_content = element.children().iter().next().and_then(|child| {
            let child = child.as_any_html_content()?;
            let child = child.as_html_embedded_content()?;
            let content = child.value_token().ok()?;
            let options = settings.parse_options::<JsLanguage>(path, &document_file_source);
            let parse = parse_js_with_offset_and_cache(
                content.text(),
                content.text_range().start(),
                file_source,
                options,
                cache,
            );

            Some(EmbeddedSnippet::new(
                parse.into(),
                child.range(),
                content.text_range(),
                content.text_range().start(),
            ))
        })?;
        Some((embedded_content, file_source.into()))
    } else {
        None
    }
}

/// Parses embedded style, but it skips it if it contains SASS language
pub(crate) fn parse_embedded_style(
    element: HtmlElement,
    cache: &mut NodeCache,
    biome_path: &BiomePath,
<<<<<<< HEAD
    settings: &SettingsWithEditor,
) -> Option<(EmbeddedSnippet<CssLanguage>, DocumentFileSource)> {
=======
    settings: &Settings,
) -> Option<(
    EmbeddedSnippet<CssLanguage>,
    DocumentServices,
    DocumentFileSource,
)> {
>>>>>>> 8f36051b
    if element.is_style_tag() {
        // This is probably an error
        if element.children().len() > 1 {
            return None;
        }

        // We don't support SASS
        if element.is_sass_lang() {
            return None;
        }

        let file_source = DocumentFileSource::Css(CssFileSource::css());
        let (snippet, services) = element.children().iter().next().and_then(|child| {
            let child = child.as_any_html_content()?;
            let child = child.as_html_embedded_content()?;
            let options = settings.parse_options::<CssLanguage>(biome_path, &file_source);
            let content = child.value_token().ok()?;
            let parse = parse_css_with_offset_and_cache(
                content.text(),
                content.text_range().start(),
                cache,
                options,
            );

            let mut services = CssDocumentServices::default();
            if settings.is_linter_enabled() || settings.is_assist_enabled() {
                services = services.with_css_semantic_model(&parse.tree())
            }
            Some((
                EmbeddedSnippet::new(
                    parse.into(),
                    child.range(),
                    content.text_range(),
                    content.text_range().start(),
                ),
                services.into(),
            ))
        })?;
        Some((snippet, services, file_source))
    } else {
        None
    }
}

pub(crate) fn parse_embedded_json(
    element: HtmlElement,
    cache: &mut NodeCache,
    biome_path: &BiomePath,
    settings: &SettingsWithEditor,
) -> Option<(EmbeddedSnippet<JsonLanguage>, DocumentFileSource)> {
    // This is probably an error
    if element.children().len() > 1 {
        return None;
    }

    let file_source = DocumentFileSource::Json(JsonFileSource::json());
    let script_children = element.children().iter().next().and_then(|child| {
        let child = child.as_any_html_content()?;
        let child = child.as_html_embedded_content()?;
        let content = child.value_token().ok()?;
        let options = settings.parse_options::<JsonLanguage>(biome_path, &file_source);
        let parse = parse_json_with_offset_and_cache(
            content.text(),
            content.text_range().start(),
            cache,
            options,
        );

        Some(EmbeddedSnippet::new(
            parse.into(),
            child.range(),
            content.text_range(),
            content.text_range().start(),
        ))
    })?;
    Some((script_children, file_source))
}

fn debug_syntax_tree(_biome_path: &BiomePath, parse: AnyParse) -> GetSyntaxTreeResult {
    let syntax: HtmlSyntaxNode = parse.syntax();
    let tree: HtmlRoot = parse.tree();
    GetSyntaxTreeResult {
        cst: format!("{syntax:#?}"),
        ast: format!("{tree:#?}"),
    }
}

fn debug_formatter_ir(
    path: &BiomePath,
    document_file_source: &DocumentFileSource,
    parse: AnyParse,
    settings: &SettingsWithEditor,
) -> Result<String, WorkspaceError> {
    let options = settings.format_options::<HtmlLanguage>(path, document_file_source);

    let tree = parse.syntax();
    let formatted = format_node(options, &tree, false)?;

    let root_element = formatted.into_document();
    Ok(root_element.to_string())
}

#[tracing::instrument(level = "debug", skip(parse, settings))]
fn format(
    biome_path: &BiomePath,
    document_file_source: &DocumentFileSource,
    parse: AnyParse,
    settings: &SettingsWithEditor,
) -> Result<Printed, WorkspaceError> {
    let options = settings.format_options::<HtmlLanguage>(biome_path, document_file_source);

    let tree = parse.syntax();
    let formatted = format_node(options, &tree, true)?;

    match formatted.print() {
        Ok(printed) => Ok(printed),
        Err(error) => Err(WorkspaceError::FormatError(error.into())),
    }
}

fn format_embedded(
    biome_path: &BiomePath,
    document_file_source: &DocumentFileSource,
    parse: AnyParse,
    settings: &SettingsWithEditor,
    embedded_nodes: Vec<FormatEmbedNode>,
) -> Result<Printed, WorkspaceError> {
    let options = settings.format_options::<HtmlLanguage>(biome_path, document_file_source);

    let tree = parse.syntax();
    let indent_script_and_style = options.indent_script_and_style().value();
    let mut formatted = format_node(options, &tree, true)?;
    formatted.format_embedded(move |range| {
        let mut iter = embedded_nodes.iter();
        let node = iter.find(|node| node.range == range)?;

        let wrap_document = |document: Document, should_indent: bool| {
            if indent_script_and_style && should_indent {
                let elements = vec![
                    FormatElement::Line(LineMode::Hard),
                    FormatElement::Tag(Tag::StartIndent),
                    FormatElement::Line(LineMode::Hard),
                    FormatElement::Interned(Interned::new(document.into_elements())),
                    FormatElement::Tag(Tag::EndIndent),
                ];

                Document::new(elements)
            } else {
                let elements = vec![
                    FormatElement::Line(LineMode::Hard),
                    FormatElement::Interned(Interned::new(document.into_elements())),
                ];
                Document::new(elements)
            }
        };

        match node.source {
            DocumentFileSource::Js(file_source) => {
                let js_options = settings.format_options::<JsLanguage>(biome_path, &node.source);
                let node = node.node.clone().embedded_syntax::<JsLanguage>().clone();
                let formatted =
                    biome_js_formatter::format_node_with_offset(js_options, &node).ok()?;

                Some(wrap_document(
                    formatted.into_document(),
                    !file_source.as_embedding_kind().is_astro_frontmatter(),
                ))
            }
            DocumentFileSource::Json(_) => {
                let json_options =
                    settings.format_options::<JsonLanguage>(biome_path, &node.source);
                let node = node.node.clone().embedded_syntax::<JsonLanguage>().clone();
                let formatted =
                    biome_json_formatter::format_node_with_offset(json_options, &node).ok()?;
                Some(wrap_document(formatted.into_document(), true))
            }
            DocumentFileSource::Css(_) => {
                let css_options = settings.format_options::<CssLanguage>(biome_path, &node.source);
                let node = node.node.clone().embedded_syntax::<CssLanguage>();
                let formatted =
                    biome_css_formatter::format_node_with_offset(css_options, &node).ok()?;
                Some(wrap_document(formatted.into_document(), true))
            }
            _ => None,
        }
    });

    match formatted.print() {
        Ok(printed) => Ok(printed),
        Err(error) => Err(WorkspaceError::FormatError(error.into())),
    }
}

#[tracing::instrument(level = "debug", skip(params))]
fn lint(params: LintParams) -> LintResults {
    let workspace_settings = &params.settings;
    let analyzer_options = workspace_settings.analyzer_options::<HtmlLanguage>(
        params.path,
        &params.language,
        params.suppression_reason.as_deref(),
    );
    let tree = params.parse.tree();

    let (enabled_rules, disabled_rules, analyzer_options) =
        AnalyzerVisitorBuilder::new(params.settings.as_ref(), analyzer_options)
            .with_only(params.only)
            .with_skip(params.skip)
            .with_path(params.path.as_path())
            .with_enabled_selectors(params.enabled_selectors)
            .with_project_layout(params.project_layout.clone())
            .finish();

    let filter = AnalysisFilter {
        categories: params.categories,
        enabled_rules: Some(enabled_rules.as_slice()),
        disabled_rules: &disabled_rules,
        range: None,
    };

    let mut process_lint = ProcessLint::new(&params);

    let (_, analyze_diagnostics) = analyze(&tree, filter, &analyzer_options, |signal| {
        process_lint.process_signal(signal)
    });

    process_lint.into_result(
        params
            .parse
            .into_serde_diagnostics(params.diagnostic_offset),
        analyze_diagnostics,
    )
}

pub(crate) fn code_actions(params: CodeActionsParams) -> PullActionsResult {
    let CodeActionsParams {
        parse,
        range,
        settings,
        path,
        module_graph: _,
        project_layout,
        language,
        only,
        skip,
        suppression_reason,
        enabled_rules: rules,
        plugins: _,
        categories,
        action_offset,
        document_services: _,
    } = params;
    let _ = debug_span!("Code actions HTML", range =? range, path =? path).entered();
    let tree = parse.tree();
    let _ = trace_span!("Parsed file", tree =? tree).entered();
    let Some(_) = language.to_html_file_source() else {
        error!("Could not determine the HTML file source of the file");
        return PullActionsResult {
            actions: Vec::new(),
        };
    };
    let analyzer_options =
        settings.analyzer_options::<HtmlLanguage>(path, &language, suppression_reason.as_deref());
    let mut actions = Vec::new();
    let (enabled_rules, disabled_rules, analyzer_options) =
        AnalyzerVisitorBuilder::new(settings.as_ref(), analyzer_options)
            .with_only(only)
            .with_skip(skip)
            .with_path(path.as_path())
            .with_enabled_selectors(rules)
            .with_project_layout(project_layout)
            .finish();

    let filter = AnalysisFilter {
        categories,
        enabled_rules: Some(enabled_rules.as_slice()),
        disabled_rules: &disabled_rules,
        range,
    };

    analyze(&tree, filter, &analyzer_options, |signal| {
        actions.extend(signal.actions().into_code_action_iter().map(|item| {
            CodeAction {
                category: item.category.clone(),
                rule_name: item
                    .rule_name
                    .map(|(group, name)| (Cow::Borrowed(group), Cow::Borrowed(name))),
                suggestion: item.suggestion,
                offset: action_offset,
            }
        }));

        ControlFlow::<Never>::Continue(())
    });

    PullActionsResult { actions }
}

#[tracing::instrument(level = "debug", skip(params))]
pub(crate) fn fix_all(params: FixAllParams) -> Result<FixFileResult, WorkspaceError> {
    let mut tree: HtmlRoot = params.parse.tree();

    // Compute final rules (taking `overrides` into account)
    let rules = params
        .settings
        .as_ref()
        .as_linter_rules(params.biome_path.as_path());
    let analyzer_options = params.settings.analyzer_options::<HtmlLanguage>(
        params.biome_path,
        &params.document_file_source,
        params.suppression_reason.as_deref(),
    );
    let (enabled_rules, disabled_rules, analyzer_options) =
        AnalyzerVisitorBuilder::new(params.settings.as_ref(), analyzer_options)
            .with_only(params.only)
            .with_skip(params.skip)
            .with_path(params.biome_path.as_path())
            .with_enabled_selectors(params.enabled_rules)
            .with_project_layout(params.project_layout.clone())
            .finish();

    let filter = AnalysisFilter {
        categories: params.rule_categories,
        enabled_rules: Some(enabled_rules.as_slice()),
        disabled_rules: &disabled_rules,
        range: None,
    };

    let mut process_fix_all = ProcessFixAll::new(
        &params,
        rules,
        tree.syntax().text_range_with_trivia().len().into(),
    );

    loop {
        let (action, _) = analyze(&tree, filter, &analyzer_options, |signal| {
            process_fix_all.process_signal(signal)
        });

        let result = process_fix_all.process_action(action, |root| {
            tree = match HtmlRoot::cast(root) {
                Some(tree) => tree,
                None => return None,
            };
            Some(tree.syntax().text_range_with_trivia().len().into())
        })?;

        if result.is_none() {
            return process_fix_all.finish(|| {
                Ok(if params.should_format {
                    Either::Left(format_node(
                        params.settings.format_options::<HtmlLanguage>(
                            params.biome_path,
                            &params.document_file_source,
                        ),
                        tree.syntax(),
                        true,
                    ))
                } else {
                    Either::Right(tree.syntax().to_string())
                })
            });
        }
    }
}

#[instrument(level = "debug", skip_all)]
pub(crate) fn update_snippets(
    root: AnyParse,
    new_snippets: Vec<UpdateSnippetsNodes>,
) -> Result<SendNode, WorkspaceError> {
    let tree: HtmlRoot = root.tree();
    let mut mutation = BatchMutation::new(tree.syntax().clone());
    let iterator = tree
        .syntax()
        .descendants()
        .filter_map(AnyEmbeddedContent::cast);

    for element in iterator {
        let Some(snippet) = new_snippets
            .iter()
            .find(|snippet| snippet.range == element.range())
        else {
            continue;
        };

        if let Some(value_token) = element.value_token() {
            let new_token = ident(snippet.new_code.as_str());
            mutation.replace_token(value_token, new_token);
        }
    }

    let root = mutation.commit();

    Ok(root.as_send().unwrap())
}<|MERGE_RESOLUTION|>--- conflicted
+++ resolved
@@ -5,15 +5,10 @@
     ParserCapabilities, ProcessFixAll, ProcessLint, SearchCapabilities, UpdateSnippetsNodes,
 };
 use crate::configuration::to_analyzer_rules;
-<<<<<<< HEAD
 use crate::settings::{
     OverrideSettings, SettingsWithEditor, check_feature_activity, check_override_feature_activity,
 };
-use crate::workspace::{CodeAction, EmbeddedSnippet};
-=======
-use crate::settings::{OverrideSettings, check_feature_activity, check_override_feature_activity};
 use crate::workspace::{CodeAction, CssDocumentServices, DocumentServices, EmbeddedSnippet};
->>>>>>> 8f36051b
 use crate::workspace::{FixFileResult, PullActionsResult};
 use crate::{
     WorkspaceError,
@@ -555,17 +550,12 @@
     element: HtmlElement,
     cache: &mut NodeCache,
     biome_path: &BiomePath,
-<<<<<<< HEAD
     settings: &SettingsWithEditor,
-) -> Option<(EmbeddedSnippet<CssLanguage>, DocumentFileSource)> {
-=======
-    settings: &Settings,
 ) -> Option<(
     EmbeddedSnippet<CssLanguage>,
     DocumentServices,
     DocumentFileSource,
 )> {
->>>>>>> 8f36051b
     if element.is_style_tag() {
         // This is probably an error
         if element.children().len() > 1 {
@@ -591,9 +581,10 @@
             );
 
             let mut services = CssDocumentServices::default();
-            if settings.is_linter_enabled() || settings.is_assist_enabled() {
+            if settings.as_ref().is_linter_enabled() || settings.as_ref().is_assist_enabled() {
                 services = services.with_css_semantic_model(&parse.tree())
             }
+
             Some((
                 EmbeddedSnippet::new(
                     parse.into(),
