--- conflicted
+++ resolved
@@ -1,12 +1,8 @@
 use biome_analyze::AnalyzerOptions;
-<<<<<<< HEAD
 use biome_configuration::html::{HtmlFormatterConfiguration, HtmlFormatterEnabled};
-use biome_formatter::{BracketSameLine, IndentStyle, IndentWidth, LineEnding, LineWidth, Printed};
-=======
 use biome_formatter::{
     AttributePosition, BracketSameLine, IndentStyle, IndentWidth, LineEnding, LineWidth, Printed,
 };
->>>>>>> 24c82561
 use biome_fs::BiomePath;
 use biome_html_formatter::{
     context::{IndentScriptAndStyle, WhitespaceSensitivity},
@@ -43,7 +39,6 @@
     pub indent_script_and_style: Option<IndentScriptAndStyle>,
 }
 
-<<<<<<< HEAD
 impl From<HtmlFormatterConfiguration> for HtmlFormatterSettings {
     fn from(config: HtmlFormatterConfiguration) -> Self {
         HtmlFormatterSettings {
@@ -58,20 +53,6 @@
             indent_width: config.indent_width,
             indent_style: config.indent_style,
             ..Default::default()
-=======
-impl Default for HtmlFormatterSettings {
-    fn default() -> Self {
-        Self {
-            enabled: Some(false),
-            indent_style: Default::default(),
-            indent_width: Default::default(),
-            line_ending: Default::default(),
-            line_width: Default::default(),
-            attribute_position: Default::default(),
-            bracket_same_line: Default::default(),
-            whitespace_sensitivity: Default::default(),
-            indent_script_and_style: Default::default(),
->>>>>>> 24c82561
         }
     }
 }
