--- conflicted
+++ resolved
@@ -52,25 +52,9 @@
     organize_imports: OrganizeImports,
 ) -> Result<OrganizeImportsSettings, WorkspaceError> {
     Ok(OrganizeImportsSettings {
-<<<<<<< HEAD
         enabled: organize_imports.enabled,
-        ignored_files: to_matcher(
-            working_directory.clone(),
-            Some(&organize_imports.ignore),
-            None,
-            &[],
-        )?,
-        included_files: to_matcher(
-            working_directory,
-            Some(&organize_imports.include),
-            None,
-            &[],
-        )?,
-=======
-        enabled: organize_imports.enabled.unwrap_or_default(),
-        ignored_files: to_matcher(working_directory.clone(), organize_imports.ignore.as_ref())?,
-        included_files: to_matcher(working_directory, organize_imports.include.as_ref())?,
->>>>>>> 82917c79
+        ignored_files: to_matcher(working_directory.clone(), Some(&organize_imports.ignore))?,
+        included_files: to_matcher(working_directory, Some(&organize_imports.include))?,
     })
 }
 
