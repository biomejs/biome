--- conflicted
+++ resolved
@@ -71,17 +71,10 @@
     conf: LinterConfiguration,
 ) -> Result<LinterSettings, WorkspaceError> {
     Ok(LinterSettings {
-<<<<<<< HEAD
         enabled: conf.enabled,
         rules: Some(conf.rules),
-        ignored_files: to_matcher(working_directory.clone(), Some(&conf.ignore), None, &[])?,
-        included_files: to_matcher(working_directory.clone(), Some(&conf.include), None, &[])?,
-=======
-        enabled: conf.enabled.unwrap_or_default(),
-        rules: conf.rules,
-        ignored_files: to_matcher(working_directory.clone(), conf.ignore.as_ref())?,
-        included_files: to_matcher(working_directory.clone(), conf.include.as_ref())?,
->>>>>>> 82917c79
+        ignored_files: to_matcher(working_directory.clone(), Some(&conf.ignore))?,
+        included_files: to_matcher(working_directory.clone(), Some(&conf.include))?,
     })
 }
 
